--- conflicted
+++ resolved
@@ -65,11 +65,8 @@
 import nz.mega.sdk.MegaNode;
 import nz.mega.sdk.MegaShare;
 
-<<<<<<< HEAD
-import static mega.privacy.android.app.utils.SortUtil.sortByMailDescending;
-=======
+import static mega.privacy.android.app.utils.SortUtil.*;
 import static mega.privacy.android.app.utils.Constants.*;
->>>>>>> 9a1abd10
 import static mega.privacy.android.app.utils.FileUtils.*;
 import static mega.privacy.android.app.utils.LogUtil.*;
 import static mega.privacy.android.app.utils.MegaApiUtils.*;
@@ -827,14 +824,13 @@
         context = activity;
     }
 
-<<<<<<< HEAD
     public void openFile(MegaNode node, int position, int[] screenPosition, ImageView imageView) {
         if (MimeTypeList.typeForName(node.getName()).isImage()) {
             Intent intent = new Intent(context, FullScreenImageViewerLollipop.class);
             //Put flag to notify FullScreenImageViewerLollipop.
             intent.putExtra("placeholder", placeholderCount);
             intent.putExtra("position", position);
-            intent.putExtra("adapterType", Constants.INCOMING_SHARES_ADAPTER);
+            intent.putExtra("adapterType", INCOMING_SHARES_ADAPTER);
             intent.putExtra("isFolderLink", false);
             if (megaApi.getParentNode(node).getType() == MegaNode.TYPE_ROOT) {
                 intent.putExtra("parentNodeHandle", -1L);
@@ -857,7 +853,6 @@
             MegaNode file = node;
 
             String mimeType = MimeTypeList.typeForName(file.getName()).getType();
-            log("FILENAME: " + file.getName());
 
             Intent mediaIntent;
             boolean internalIntent;
@@ -887,7 +882,7 @@
             }
             mediaIntent.putExtra("placeholder", placeholderCount);
             mediaIntent.putExtra("screenPosition", screenPosition);
-            mediaIntent.putExtra("adapterType", Constants.INCOMING_SHARES_ADAPTER);
+            mediaIntent.putExtra("adapterType", INCOMING_SHARES_ADAPTER);
 
             mediaIntent.putExtra("fromShared", true);
             mediaIntent.putExtra("HANDLE", file.getHandle());
@@ -916,12 +911,12 @@
                 ActivityManager activityManager = (ActivityManager) context.getSystemService(Context.ACTIVITY_SERVICE);
                 activityManager.getMemoryInfo(mi);
 
-                if (mi.totalMem > Constants.BUFFER_COMP) {
-                    log("Total mem: " + mi.totalMem + " allocate 32 MB");
-                    megaApi.httpServerSetMaxBufferSize(Constants.MAX_BUFFER_32MB);
+                if (mi.totalMem > BUFFER_COMP) {
+					logDebug("Total mem: " + mi.totalMem + " allocate 32 MB");
+                    megaApi.httpServerSetMaxBufferSize(MAX_BUFFER_32MB);
                 } else {
-                    log("Total mem: " + mi.totalMem + " allocate 16 MB");
-                    megaApi.httpServerSetMaxBufferSize(Constants.MAX_BUFFER_16MB);
+					logDebug("Total mem: " + mi.totalMem + " allocate 16 MB");
+                    megaApi.httpServerSetMaxBufferSize(MAX_BUFFER_16MB);
                 }
 
                 String url = megaApi.httpServerGetLocalLink(file);
@@ -933,10 +928,10 @@
             if (internalIntent) {
                 context.startActivity(mediaIntent);
             } else {
-                if (MegaApiUtils.isIntentAvailable(context, mediaIntent)) {
+                if (isIntentAvailable(context, mediaIntent)) {
                     context.startActivity(mediaIntent);
                 } else {
-                    ((ManagerActivityLollipop) context).showSnackbar(Constants.SNACKBAR_TYPE, getString(R.string.intent_not_available), -1);
+                    ((ManagerActivityLollipop) context).showSnackbar(SNACKBAR_TYPE, getString(R.string.intent_not_available), -1);
                     adapter.notifyDataSetChanged();
                     ArrayList<Long> handleList = new ArrayList<Long>();
                     handleList.add(node.getHandle());
@@ -949,13 +944,12 @@
             MegaNode file = node;
 
             String mimeType = MimeTypeList.typeForName(file.getName()).getType();
-            log("FILENAME: " + file.getName() + "TYPE: " + mimeType);
 
             Intent pdfIntent = new Intent(context, PdfViewerActivityLollipop.class);
 
             pdfIntent.putExtra("fromShared", true);
             pdfIntent.putExtra("inside", true);
-            pdfIntent.putExtra("adapterType", Constants.INCOMING_SHARES_ADAPTER);
+            pdfIntent.putExtra("adapterType", INCOMING_SHARES_ADAPTER);
             boolean isOnMegaDownloads = false;
             String localPath = getLocalFile(context, file.getName(), file.getSize(), downloadLocationDefaultPath);
             File f = new File(downloadLocationDefaultPath, file.getName());
@@ -979,12 +973,12 @@
                 ActivityManager activityManager = (ActivityManager) context.getSystemService(Context.ACTIVITY_SERVICE);
                 activityManager.getMemoryInfo(mi);
 
-                if (mi.totalMem > Constants.BUFFER_COMP) {
-                    log("Total mem: " + mi.totalMem + " allocate 32 MB");
-                    megaApi.httpServerSetMaxBufferSize(Constants.MAX_BUFFER_32MB);
+                if (mi.totalMem > BUFFER_COMP) {
+					logDebug("Total mem: " + mi.totalMem + " allocate 32 MB");
+                    megaApi.httpServerSetMaxBufferSize(MAX_BUFFER_32MB);
                 } else {
-                    log("Total mem: " + mi.totalMem + " allocate 16 MB");
-                    megaApi.httpServerSetMaxBufferSize(Constants.MAX_BUFFER_16MB);
+					logDebug("Total mem: " + mi.totalMem + " allocate 16 MB");
+                    megaApi.httpServerSetMaxBufferSize(MAX_BUFFER_16MB);
                 }
 
                 String url = megaApi.httpServerGetLocalLink(file);
@@ -993,7 +987,7 @@
             pdfIntent.putExtra("HANDLE", file.getHandle());
             pdfIntent.putExtra("screenPosition", screenPosition);
             imageDrag = imageView;
-            if (MegaApiUtils.isIntentAvailable(context, pdfIntent)) {
+            if (isIntentAvailable(context, pdfIntent)) {
                 startActivity(pdfIntent);
             } else {
                 Toast.makeText(context, context.getResources().getString(R.string.intent_not_available), Toast.LENGTH_LONG).show();
@@ -1005,7 +999,7 @@
             }
             ((ManagerActivityLollipop) context).overridePendingTransition(0, 0);
         } else if (MimeTypeList.typeForName(node.getName()).isURL()) {
-            log("Is URL file");
+			logDebug("Is URL file");
             MegaNode file = node;
 
             boolean isOnMegaDownloads = false;
@@ -1014,7 +1008,7 @@
             if (f.exists() && (f.length() == file.getSize())) {
                 isOnMegaDownloads = true;
             }
-            log("isOnMegaDownloads: " + isOnMegaDownloads);
+			logDebug("isOnMegaDownloads: " + isOnMegaDownloads);
             if (localPath != null && (isOnMegaDownloads || (megaApi.getFingerprint(file) != null && megaApi.getFingerprint(file).equals(megaApi.getFingerprint(localPath))))) {
                 File mediaFile = new File(localPath);
                 InputStream instream = null;
@@ -1035,12 +1029,12 @@
 
                             String url = line2.replace("URL=", "");
 
-                            log("Is URL - launch browser intent");
+							logDebug("Is URL - launch browser intent");
                             Intent i = new Intent(Intent.ACTION_VIEW);
                             i.setData(Uri.parse(url));
                             startActivity(i);
                         } else {
-                            log("Not expected format: Exception on processing url file");
+                            logError("Not expected format: Exception on processing url file");
                             Intent intent = new Intent(Intent.ACTION_VIEW);
                             if (Build.VERSION.SDK_INT >= Build.VERSION_CODES.N) {
                                 intent.setDataAndType(FileProvider.getUriForFile(context, "mega.privacy.android.app.providers.fileprovider", f), "text/plain");
@@ -1049,7 +1043,7 @@
                             }
                             intent.addFlags(Intent.FLAG_GRANT_READ_URI_PERMISSION);
 
-                            if (MegaApiUtils.isIntentAvailable(context, intent)) {
+                            if (isIntentAvailable(context, intent)) {
                                 startActivity(intent);
                             } else {
                                 ArrayList<Long> handleList = new ArrayList<Long>();
@@ -1069,7 +1063,7 @@
                     }
                     intent.addFlags(Intent.FLAG_GRANT_READ_URI_PERMISSION);
 
-                    if (MegaApiUtils.isIntentAvailable(context, intent)) {
+                    if (isIntentAvailable(context, intent)) {
                         startActivity(intent);
                     } else {
                         ArrayList<Long> handleList = new ArrayList<Long>();
@@ -1083,7 +1077,7 @@
                     try {
                         instream.close();
                     } catch (IOException e) {
-                        log("EXCEPTION closing InputStream");
+						logDebug("EXCEPTION closing InputStream");
                     }
                 }
             } else {
@@ -1102,35 +1096,21 @@
     }
 
 	public void itemClick(int position, int[] screenPosition, ImageView imageView) {
-		log("itemClick");
+		logDebug("itemClick");
 
 		if (adapter.isMultipleSelect()) {
-			log("multiselect ON");
-=======
-    public void itemClick(int position, int[] screenPosition, ImageView imageView) {
-		logDebug("Position: " + position);
-
-		if (adapter.isMultipleSelect()){
-			logDebug("Multiselect ON");
->>>>>>> 9a1abd10
+			logDebug("multiselect ON");
 			adapter.toggleSelection(position);
 
 			List<MegaNode> selectedNodes = adapter.getSelectedNodes();
 			if (selectedNodes.size() > 0) {
 				updateActionModeTitle();
 			}
-<<<<<<< HEAD
 		} else {
 			if (nodes.get(position).isFolder()) {
 				((ManagerActivityLollipop) context).increaseDeepBrowserTreeIncoming();
-				log("Is folder deep: " + ((ManagerActivityLollipop) context).deepBrowserTreeIncoming);
-=======
-		}
-		else{
-			if (nodes.get(position).isFolder()){
-				((ManagerActivityLollipop)context).increaseDeepBrowserTreeIncoming();
-				logDebug("Is folder deep: " + ((ManagerActivityLollipop)context).deepBrowserTreeIncoming);
->>>>>>> 9a1abd10
+				logDebug("Is folder deep: " + ((ManagerActivityLollipop) context).deepBrowserTreeIncoming);
+
 				MegaNode n = nodes.get(position);
 
 				int lastFirstVisiblePosition = 0;
@@ -1138,22 +1118,14 @@
 					lastFirstVisiblePosition = mLayoutManager.findFirstCompletelyVisibleItemPosition();
 				} else {
 					lastFirstVisiblePosition = ((NewGridRecyclerView) recyclerView).findFirstCompletelyVisibleItemPosition();
-<<<<<<< HEAD
 					if (lastFirstVisiblePosition == -1) {
-						log("Completely -1 then find just visible position");
-=======
-					if(lastFirstVisiblePosition==-1){
-						logWarning("Completely -1 then find just visible position");
->>>>>>> 9a1abd10
+						logDebug("Completely -1 then find just visible position");
 						lastFirstVisiblePosition = ((NewGridRecyclerView) recyclerView).findFirstVisibleItemPosition();
 					}
 				}
 
-<<<<<<< HEAD
-				log("Push to stack " + lastFirstVisiblePosition + " position");
-=======
 				logDebug("Push to stack " + lastFirstVisiblePosition + " position");
->>>>>>> 9a1abd10
+
 				lastPositionStack.push(lastFirstVisiblePosition);
 
 				((ManagerActivityLollipop) context).parentHandleIncoming = n.getHandle();
@@ -1227,297 +1199,7 @@
 				((ManagerActivityLollipop) context).showFabButton();
 			} else {
 				//Is file
-<<<<<<< HEAD
 				openFile(nodes.get(position), position, screenPosition, imageView);
-=======
-				if (MimeTypeList.typeForName(nodes.get(position).getName()).isImage()){
-					Intent intent = new Intent(context, FullScreenImageViewerLollipop.class);
-                    //Put flag to notify FullScreenImageViewerLollipop.
-                    intent.putExtra("placeholder", placeholderCount);
-					intent.putExtra("position", position);
-					intent.putExtra("adapterType", INCOMING_SHARES_ADAPTER);
-					intent.putExtra("isFolderLink", false);
-					if (megaApi.getParentNode(nodes.get(position)).getType() == MegaNode.TYPE_ROOT){
-						intent.putExtra("parentNodeHandle", -1L);
-					}
-					else{
-						intent.putExtra("parentNodeHandle", megaApi.getParentNode(nodes.get(position)).getHandle());
-					}
-
-					if(((ManagerActivityLollipop)context).parentHandleIncoming==-1){
-						intent.putExtra("orderGetChildren", ((ManagerActivityLollipop)context).orderOthers);
-					}
-					else{
-						intent.putExtra("orderGetChildren", ((ManagerActivityLollipop)context).orderCloud);
-					}
-
-					intent.putExtra("fromShared", true);
-					intent.putExtra("screenPosition", screenPosition);
-					context.startActivity(intent);
-					((ManagerActivityLollipop) context).overridePendingTransition(0,0);
-					imageDrag = imageView;
-				}
-				else if (MimeTypeList.typeForName(nodes.get(position).getName()).isVideoReproducible() || MimeTypeList.typeForName(nodes.get(position).getName()).isAudio() ){
-					MegaNode file = nodes.get(position);
-
-					String mimeType = MimeTypeList.typeForName(file.getName()).getType();
-					logDebug("FILEHANDLE: " + file.getHandle());
-
-					Intent mediaIntent;
-					boolean internalIntent;
-					boolean opusFile = false;
-					if (MimeTypeList.typeForName(file.getName()).isVideoNotSupported() || MimeTypeList.typeForName(file.getName()).isAudioNotSupported()){
-						mediaIntent = new Intent(Intent.ACTION_VIEW);
-						internalIntent = false;
-						String[] s = file.getName().split("\\.");
-						if (s != null && s.length > 1 && s[s.length-1].equals("opus")) {
-							opusFile = true;
-						}
-					}
-					else {
-						internalIntent = true;
-						mediaIntent = new Intent(context, AudioVideoPlayerLollipop.class);
-					}
-					mediaIntent.putExtra("position", position);
-					if (megaApi.getParentNode(nodes.get(position)).getType() == MegaNode.TYPE_ROOT){
-						mediaIntent.putExtra("parentNodeHandle", -1L);
-					}
-					else{
-						mediaIntent.putExtra("parentNodeHandle", megaApi.getParentNode(nodes.get(position)).getHandle());
-					}
-
-					if(((ManagerActivityLollipop)context).parentHandleIncoming==-1){
-						mediaIntent.putExtra("orderGetChildren", ((ManagerActivityLollipop)context).orderOthers);
-					}
-					else{
-						mediaIntent.putExtra("orderGetChildren", ((ManagerActivityLollipop)context).orderCloud);
-					}
-                    mediaIntent.putExtra("placeholder", placeholderCount);
-					mediaIntent.putExtra("screenPosition", screenPosition);
-					mediaIntent.putExtra("adapterType", INCOMING_SHARES_ADAPTER);
-
-					mediaIntent.putExtra("fromShared", true);
-					mediaIntent.putExtra("HANDLE", file.getHandle());
-					mediaIntent.putExtra("FILENAME", file.getName());
-					imageDrag = imageView;
-					boolean isOnMegaDownloads = false;
-					String localPath = getLocalFile(context, file.getName(), file.getSize(), downloadLocationDefaultPath);
-					File f = new File(downloadLocationDefaultPath, file.getName());
-					if(f.exists() && (f.length() == file.getSize())){
-						isOnMegaDownloads = true;
-					}
-					if (localPath != null && (isOnMegaDownloads || (megaApi.getFingerprint(file) != null && megaApi.getFingerprint(file).equals(megaApi.getFingerprint(localPath))))){
-						File mediaFile = new File(localPath);
-						if (Build.VERSION.SDK_INT >= Build.VERSION_CODES.N && localPath.contains(Environment.getExternalStorageDirectory().getPath())) {
-							mediaIntent.setDataAndType(FileProvider.getUriForFile(context, "mega.privacy.android.app.providers.fileprovider", mediaFile), MimeTypeList.typeForName(file.getName()).getType());
-						}
-						else{
-							mediaIntent.setDataAndType(Uri.fromFile(mediaFile), MimeTypeList.typeForName(file.getName()).getType());
-						}
-						mediaIntent.addFlags(Intent.FLAG_GRANT_READ_URI_PERMISSION);
-					}
-					else {
-						if (megaApi.httpServerIsRunning() == 0) {
-							megaApi.httpServerStart();
-						}
-
-						ActivityManager.MemoryInfo mi = new ActivityManager.MemoryInfo();
-						ActivityManager activityManager = (ActivityManager) context.getSystemService(Context.ACTIVITY_SERVICE);
-						activityManager.getMemoryInfo(mi);
-
-						if(mi.totalMem>BUFFER_COMP){
-							logDebug("Total mem: " + mi.totalMem + " allocate 32 MB");
-							megaApi.httpServerSetMaxBufferSize(MAX_BUFFER_32MB);
-						}
-						else{
-							logDebug("Total mem: " + mi.totalMem + " allocate 16 MB");
-							megaApi.httpServerSetMaxBufferSize(MAX_BUFFER_16MB);
-						}
-
-						String url = megaApi.httpServerGetLocalLink(file);
-						mediaIntent.setDataAndType(Uri.parse(url), mimeType);
-					}
-					if (opusFile){
-						mediaIntent.setDataAndType(mediaIntent.getData(), "audio/*");
-					}
-					if (internalIntent) {
-						context.startActivity(mediaIntent);
-					}
-					else {
-						if (isIntentAvailable(context, mediaIntent)) {
-							context.startActivity(mediaIntent);
-						}
-						else {
-							((ManagerActivityLollipop)context).showSnackbar(SNACKBAR_TYPE, getString(R.string.intent_not_available), -1);
-							adapter.notifyDataSetChanged();
-							ArrayList<Long> handleList = new ArrayList<Long>();
-							handleList.add(nodes.get(position).getHandle());
-							NodeController nC = new NodeController(context);
-							nC.prepareForDownload(handleList, true);
-						}
-					}
-					((ManagerActivityLollipop) context).overridePendingTransition(0,0);
-				}else if (MimeTypeList.typeForName(nodes.get(position).getName()).isPdf()){
-					MegaNode file = nodes.get(position);
-
-					String mimeType = MimeTypeList.typeForName(file.getName()).getType();
-					logDebug("FILE HANDLE: " + file.getHandle() + ", TYPE: " + mimeType);
-
-					Intent pdfIntent = new Intent(context, PdfViewerActivityLollipop.class);
-
-					pdfIntent.putExtra("fromShared", true);
-					pdfIntent.putExtra("inside", true);
-					pdfIntent.putExtra("adapterType", INCOMING_SHARES_ADAPTER);
-					boolean isOnMegaDownloads = false;
-					String localPath = getLocalFile(context, file.getName(), file.getSize(), downloadLocationDefaultPath);
-					File f = new File(downloadLocationDefaultPath, file.getName());
-					if(f.exists() && (f.length() == file.getSize())){
-						isOnMegaDownloads = true;
-					}
-					if (localPath != null && (isOnMegaDownloads || (megaApi.getFingerprint(file) != null && megaApi.getFingerprint(file).equals(megaApi.getFingerprint(localPath))))){
-						File mediaFile = new File(localPath);
-						if (Build.VERSION.SDK_INT >= Build.VERSION_CODES.N && localPath.contains(Environment.getExternalStorageDirectory().getPath())) {
-							pdfIntent.setDataAndType(FileProvider.getUriForFile(context, "mega.privacy.android.app.providers.fileprovider", mediaFile), MimeTypeList.typeForName(file.getName()).getType());
-						}
-						else{
-							pdfIntent.setDataAndType(Uri.fromFile(mediaFile), MimeTypeList.typeForName(file.getName()).getType());
-						}
-						pdfIntent.addFlags(Intent.FLAG_GRANT_READ_URI_PERMISSION);
-					}
-					else {
-						if (megaApi.httpServerIsRunning() == 0) {
-							megaApi.httpServerStart();
-						}
-
-						ActivityManager.MemoryInfo mi = new ActivityManager.MemoryInfo();
-						ActivityManager activityManager = (ActivityManager) context.getSystemService(Context.ACTIVITY_SERVICE);
-						activityManager.getMemoryInfo(mi);
-
-						if(mi.totalMem>BUFFER_COMP){
-							logDebug("Total mem: " + mi.totalMem + " allocate 32 MB");
-							megaApi.httpServerSetMaxBufferSize(MAX_BUFFER_32MB);
-						}
-						else{
-							logDebug("Total mem: " + mi.totalMem + " allocate 16 MB");
-							megaApi.httpServerSetMaxBufferSize(MAX_BUFFER_16MB);
-						}
-
-						String url = megaApi.httpServerGetLocalLink(file);
-						pdfIntent.setDataAndType(Uri.parse(url), mimeType);
-					}
-					pdfIntent.putExtra("HANDLE", file.getHandle());
-					pdfIntent.putExtra("screenPosition", screenPosition);
-					imageDrag = imageView;
-					if (isIntentAvailable(context, pdfIntent)){
-						startActivity(pdfIntent);
-					}
-					else{
-						Toast.makeText(context, context.getResources().getString(R.string.intent_not_available), Toast.LENGTH_LONG).show();
-
-						ArrayList<Long> handleList = new ArrayList<Long>();
-						handleList.add(nodes.get(position).getHandle());
-						NodeController nC = new NodeController(context);
-						nC.prepareForDownload(handleList, true);
-					}
-					((ManagerActivityLollipop) context).overridePendingTransition(0,0);
-				}
-				else if (MimeTypeList.typeForName(nodes.get(position).getName()).isURL()) {
-					logDebug("Is URL file");
-					MegaNode file = nodes.get(position);
-
-					boolean isOnMegaDownloads = false;
-					String localPath = getLocalFile(context, file.getName(), file.getSize(), downloadLocationDefaultPath);
-					File f = new File(downloadLocationDefaultPath, file.getName());
-					if (f.exists() && (f.length() == file.getSize())) {
-						isOnMegaDownloads = true;
-					}
-					logDebug("isOnMegaDownloads: " + isOnMegaDownloads);
-					if (localPath != null && (isOnMegaDownloads || (megaApi.getFingerprint(file) != null && megaApi.getFingerprint(file).equals(megaApi.getFingerprint(localPath))))) {
-						File mediaFile = new File(localPath);
-						InputStream instream = null;
-
-						try {
-							// open the file for reading
-							instream = new FileInputStream(f.getAbsolutePath());
-
-							// if file the available for reading
-							if (instream != null) {
-								// prepare the file for reading
-								InputStreamReader inputreader = new InputStreamReader(instream);
-								BufferedReader buffreader = new BufferedReader(inputreader);
-
-								String line1 = buffreader.readLine();
-								if (line1 != null) {
-									String line2 = buffreader.readLine();
-
-									String url = line2.replace("URL=", "");
-
-									logDebug("Is URL - launch browser intent");
-									Intent i = new Intent(Intent.ACTION_VIEW);
-									i.setData(Uri.parse(url));
-									startActivity(i);
-								} else {
-									logWarning("Not expected format: Exception on processing url file");
-									Intent intent = new Intent(Intent.ACTION_VIEW);
-									if (Build.VERSION.SDK_INT >= Build.VERSION_CODES.N) {
-										intent.setDataAndType(FileProvider.getUriForFile(context, "mega.privacy.android.app.providers.fileprovider", f), "text/plain");
-									} else {
-										intent.setDataAndType(Uri.fromFile(f), "text/plain");
-									}
-									intent.addFlags(Intent.FLAG_GRANT_READ_URI_PERMISSION);
-
-									if (isIntentAvailable(context, intent)) {
-										startActivity(intent);
-									} else {
-										ArrayList<Long> handleList = new ArrayList<Long>();
-										handleList.add(nodes.get(position).getHandle());
-										NodeController nC = new NodeController(context);
-										nC.prepareForDownload(handleList, true);
-									}
-								}
-							}
-						} catch (Exception ex) {
-
-							Intent intent = new Intent(Intent.ACTION_VIEW);
-							if (Build.VERSION.SDK_INT >= Build.VERSION_CODES.N) {
-								intent.setDataAndType(FileProvider.getUriForFile(context, "mega.privacy.android.app.providers.fileprovider", f), "text/plain");
-							} else {
-								intent.setDataAndType(Uri.fromFile(f), "text/plain");
-							}
-							intent.addFlags(Intent.FLAG_GRANT_READ_URI_PERMISSION);
-
-							if (isIntentAvailable(context, intent)) {
-								startActivity(intent);
-							} else {
-								ArrayList<Long> handleList = new ArrayList<Long>();
-								handleList.add(nodes.get(position).getHandle());
-								NodeController nC = new NodeController(context);
-								nC.prepareForDownload(handleList, true);
-							}
-
-						} finally {
-							// close the file.
-							try {
-								instream.close();
-							} catch (IOException e) {
-								logError("EXCEPTION closing InputStream", e);
-							}
-						}
-					} else {
-						ArrayList<Long> handleList = new ArrayList<Long>();
-						handleList.add(nodes.get(position).getHandle());
-						NodeController nC = new NodeController(context);
-						nC.prepareForDownload(handleList, true);
-					}
-				}
-				else{
-					adapter.notifyDataSetChanged();
-					ArrayList<Long> handleList = new ArrayList<Long>();
-					handleList.add(nodes.get(position).getHandle());
-					NodeController nC = new NodeController(context);
-					nC.prepareForDownload(handleList, true);
-				}
->>>>>>> 9a1abd10
 			}
 		}
 	}
@@ -1530,12 +1212,6 @@
 	public void findNodes(){
 		logDebug("findNodes");
 		nodes=megaApi.getInShares();
-<<<<<<< HEAD
-=======
-		for(int i=0;i<nodes.size();i++){
-			logDebug("NODE HANDLE: " + nodes.get(i).getHandle());
-		}
->>>>>>> 9a1abd10
 
 		if(((ManagerActivityLollipop)context).orderOthers == MegaApiJava.ORDER_DEFAULT_DESC){
 			sortByMailDescending(nodes);
@@ -1838,34 +1514,6 @@
 		}
 		adapter.setNodes(nodes);
 	}
-<<<<<<< HEAD
-=======
-	
-	public void sortByMailDescending(){
-		logDebug("sortByNameDescending");
-		ArrayList<MegaNode> folderNodes = new ArrayList<MegaNode>();
-		ArrayList<MegaNode> fileNodes = new ArrayList<MegaNode>();
-
-		for (int i=0;i<nodes.size();i++){
-			if(nodes.get(i) == null) {
-				continue;
-			}
-			if (nodes.get(i).isFolder()){
-				folderNodes.add(nodes.get(i));
-			}
-			else{
-				fileNodes.add(nodes.get(i));
-			}
-		}
-
-		Collections.reverse(folderNodes);
-		Collections.reverse(fileNodes);
-
-		nodes.clear();
-		nodes.addAll(folderNodes);
-		nodes.addAll(fileNodes);
-	}
->>>>>>> 9a1abd10
 
 	public int getItemCount(){
 		if(adapter != null){
