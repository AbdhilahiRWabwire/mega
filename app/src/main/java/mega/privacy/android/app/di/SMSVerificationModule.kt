--- conflicted
+++ resolved
@@ -7,11 +7,7 @@
 import mega.privacy.android.domain.repository.VerificationRepository
 import mega.privacy.android.domain.usecase.GetCountryCallingCodes
 import mega.privacy.android.domain.usecase.IsSMSVerificationShown
-<<<<<<< HEAD
-import mega.privacy.android.domain.usecase.Logout
 import mega.privacy.android.domain.usecase.SendSMSVerificationCode
-=======
->>>>>>> c4addcbb
 import mega.privacy.android.domain.usecase.SetSMSVerificationShown
 
 /**
@@ -42,13 +38,6 @@
         @Provides
         fun provideGetCountryCallingCodes(repository: VerificationRepository): GetCountryCallingCodes =
             GetCountryCallingCodes(repository::getCountryCallingCodes)
-<<<<<<< HEAD
-
-        /**
-         * Provides the Use Case [Logout]
-         */
-        @Provides
-        fun provideLogout(repository: VerificationRepository): Logout = Logout(repository::logout)
 
         /**
          * Provides the Use Case [SendSMSVerificationCode]
@@ -56,7 +45,5 @@
         @Provides
         fun provideSendSMSVerificationCode(repository: VerificationRepository): SendSMSVerificationCode =
             SendSMSVerificationCode(repository::sendSMSVerificationCode)
-=======
->>>>>>> c4addcbb
     }
 }