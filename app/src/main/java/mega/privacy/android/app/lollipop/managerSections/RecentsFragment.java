package mega.privacy.android.app.lollipop.managerSections;

import android.app.Activity;
import android.content.Context;
import android.content.Intent;
import android.os.Bundle;
import androidx.fragment.app.Fragment;
import androidx.recyclerview.widget.DefaultItemAnimator;
import androidx.recyclerview.widget.GridLayoutManager;
import androidx.recyclerview.widget.LinearLayoutManager;
import androidx.recyclerview.widget.RecyclerView;
import android.text.Html;
import android.text.Spanned;
import android.util.DisplayMetrics;
import android.view.Display;
import android.view.LayoutInflater;
import android.view.View;
import android.view.ViewGroup;
import android.widget.ImageView;
import android.widget.LinearLayout;
import android.widget.RelativeLayout;
import android.widget.TextView;

import com.brandongogetap.stickyheaders.StickyLayoutManager;
import com.brandongogetap.stickyheaders.exposed.StickyHeader;
import com.brandongogetap.stickyheaders.exposed.StickyHeaderHandler;

import java.util.ArrayList;
import java.util.List;

import mega.privacy.android.app.BucketSaved;
import mega.privacy.android.app.DatabaseHandler;
import mega.privacy.android.app.MegaApplication;
import mega.privacy.android.app.MegaContactAdapter;
import mega.privacy.android.app.MegaContactDB;
import mega.privacy.android.app.MimeTypeList;
import mega.privacy.android.app.R;
import mega.privacy.android.app.RecentsItem;
import mega.privacy.android.app.components.HeaderItemDecoration;
import mega.privacy.android.app.components.SimpleDividerItemDecoration;
import mega.privacy.android.app.components.TopSnappedStickyLayoutManager;
import mega.privacy.android.app.components.scrollBar.FastScroller;
import mega.privacy.android.app.lollipop.AudioVideoPlayerLollipop;
import mega.privacy.android.app.lollipop.FullScreenImageViewerLollipop;
import mega.privacy.android.app.lollipop.ManagerActivityLollipop;
import mega.privacy.android.app.lollipop.PdfViewerActivityLollipop;
import mega.privacy.android.app.lollipop.adapters.MultipleBucketAdapter;
import mega.privacy.android.app.lollipop.adapters.RecentsAdapter;
import mega.privacy.android.app.lollipop.controllers.NodeController;
import nz.mega.sdk.MegaApiAndroid;
import nz.mega.sdk.MegaNode;
import nz.mega.sdk.MegaNodeList;
import nz.mega.sdk.MegaRecentActionBucket;
import nz.mega.sdk.MegaUser;

import static mega.privacy.android.app.lollipop.AudioVideoPlayerLollipop.IS_PLAYLIST;
import static mega.privacy.android.app.utils.Constants.*;
import static mega.privacy.android.app.utils.ContactUtil.*;
import static mega.privacy.android.app.utils.FileUtils.*;
import static mega.privacy.android.app.utils.LogUtil.*;
import static mega.privacy.android.app.utils.MegaApiUtils.*;
import static mega.privacy.android.app.utils.TimeUtils.*;
import static mega.privacy.android.app.utils.Util.*;

public class RecentsFragment extends Fragment implements StickyHeaderHandler {

    private RecentsFragment recentsFragment;
    private Context context;
    private DisplayMetrics outMetrics;

    private DatabaseHandler dbH;
    private MegaApiAndroid megaApi;

    private ArrayList<MegaContactAdapter> visibleContacts = new ArrayList<>();
    private ArrayList<MegaRecentActionBucket> buckets;
    private MegaRecentActionBucket bucketSelected;
    private ArrayList<RecentsItem> recentsItems = new ArrayList<>();
    private RecentsAdapter adapter;

    private RelativeLayout emptyLayout;
    private ImageView emptyImage;
    private TextView emptyText;
    private StickyLayoutManager stickyLayoutManager;
    private LinearLayout listLayout;
    private RecyclerView listView;
    private FastScroller fastScroller;
    private RecyclerView multipleBucketView;
    private MultipleBucketAdapter multipleBucketAdapter;
    private LinearLayoutManager linearLayoutManager;
    private GridLayoutManager gridLayoutManager;
    private SimpleDividerItemDecoration simpleDividerItemDecoration;
    private LinearLayout headerView;
    private TextView folderNameText;
    private ImageView actionImage;
    private TextView dateText;

    public static RecentsFragment newInstance() {
        logDebug("newInstance");
        RecentsFragment fragment = new RecentsFragment();
        return fragment;
    }

    @Override
    public void onCreate(Bundle savedInstanceState) {
        super.onCreate(savedInstanceState);

        recentsFragment = this;
    }

    @Override
    public View onCreateView(LayoutInflater inflater, ViewGroup container, Bundle savedInstanceState) {

        Display display = ((Activity) context).getWindowManager().getDefaultDisplay();
        outMetrics = new DisplayMetrics();
        display.getMetrics(outMetrics);

        if (megaApi == null) {
            megaApi = ((MegaApplication) ((Activity) context).getApplication()).getMegaApi();
        }
        if (megaApi.getRootNode() == null) return null;

        dbH = DatabaseHandler.getDbHandler(context);

        buckets = megaApi.getRecentActions();

        View v = inflater.inflate(R.layout.fragment_recents, container, false);

        emptyLayout = v.findViewById(R.id.empty_state_recents);

        emptyImage = v.findViewById(R.id.empty_image_recents);

        RelativeLayout.LayoutParams params;
        int size;
        if (isScreenInPortrait(context)) {
            size = px2dp(200, outMetrics);
        } else {
            size = px2dp(100, outMetrics);
        }
        params = new RelativeLayout.LayoutParams(size, size);
        params.addRule(RelativeLayout.CENTER_HORIZONTAL);
        emptyImage.setLayoutParams(params);

        emptyText = v.findViewById(R.id.empty_text_recents);

        String textToShow = String.format(context.getString(R.string.context_empty_recents)).toUpperCase();
        try {
            textToShow = textToShow.replace("[A]", "<font color=\'#000000\'>");
            textToShow = textToShow.replace("[/A]", "</font>");
            textToShow = textToShow.replace("[B]", "<font color=\'#7a7a7a\'>");
            textToShow = textToShow.replace("[/B]", "</font>");
        } catch (Exception e) {
        }
        Spanned result = null;
        if (android.os.Build.VERSION.SDK_INT >= android.os.Build.VERSION_CODES.N) {
            result = Html.fromHtml(textToShow, Html.FROM_HTML_MODE_LEGACY);
        } else {
            result = Html.fromHtml(textToShow);
        }
        emptyText.setText(result);

        headerView = v.findViewById(R.id.header_info_layout);
        folderNameText = v.findViewById(R.id.folder_name_text);
        actionImage = v.findViewById(R.id.action_image);
        dateText = v.findViewById(R.id.date_text);

        listLayout = v.findViewById(R.id.linear_layout_recycler);
        listView = v.findViewById(R.id.list_view_recents);
        fastScroller = v.findViewById(R.id.fastscroll);
        multipleBucketView = v.findViewById(R.id.multiple_bucket_view);
        multipleBucketView.setClipToPadding(false);
        multipleBucketView.setItemAnimator(new DefaultItemAnimator());
        multipleBucketView.addOnScrollListener(new RecyclerView.OnScrollListener() {
            @Override
            public void onScrolled(RecyclerView recyclerView, int dx, int dy) {
                super.onScrolled(recyclerView, dx, dy);
                checkScroll();
            }
        });
        stickyLayoutManager = new TopSnappedStickyLayoutManager(context, this);
        listView.setLayoutManager(stickyLayoutManager);
        listView.setClipToPadding(false);
        listView.setItemAnimator(new DefaultItemAnimator());
        listView.addOnScrollListener(new RecyclerView.OnScrollListener() {
            @Override
            public void onScrolled(RecyclerView recyclerView, int dx, int dy) {
                super.onScrolled(recyclerView, dx, dy);
                checkScroll();
            }
        });

        String previousDate = "";
        String currentDate;
        BucketSaved bucketSaved = ((ManagerActivityLollipop) context).getBucketSaved();
        for (int i = 0; i < buckets.size(); i++) {
            if (bucketSaved != null && bucketSaved.isTheSameBucket(buckets.get(i))) {
                setBucketSelected(buckets.get(i));
            }
            RecentsItem item = new RecentsItem(context, buckets.get(i));
            if (i == 0) {
                previousDate = currentDate = item.getDate();
                recentsItems.add(new RecentsItemHeader(currentDate));
            } else {
                currentDate = item.getDate();
                if (!currentDate.equals(previousDate)) {
                    recentsItems.add(new RecentsItemHeader(currentDate));
                    previousDate = currentDate;
                }
            }
            recentsItems.add(item);
        }

        if (bucketSaved == null || getBucketSelected() == null) {
            ((ManagerActivityLollipop) context).setDeepBrowserTreeRecents(0);
        } else if (getBucketSelected() != null) {
            openMultipleBucket(getBucketSelected());
        }

        adapter = new RecentsAdapter(context, this, recentsItems);
        listView.setAdapter(adapter);
        listView.addItemDecoration(new HeaderItemDecoration(context, outMetrics));
        setVisibleContacts();
        setRecentsView();

        return v;
    }

    private void setRecentsView() {
        if (((ManagerActivityLollipop) context).getDeepBrowserTreeRecents() == 0) {
            if (buckets == null || buckets.isEmpty()) {
                emptyLayout.setVisibility(View.VISIBLE);
                headerView.setVisibility(View.GONE);
                listLayout.setVisibility(View.GONE);
                fastScroller.setVisibility(View.GONE);
            } else {
                emptyLayout.setVisibility(View.GONE);
                listLayout.setVisibility(View.VISIBLE);
                headerView.setVisibility(View.GONE);
                listView.setVisibility(View.VISIBLE);
                multipleBucketView.setVisibility(View.GONE);
                fastScroller.setRecyclerView(listView);
                if (buckets.size() < MIN_ITEMS_SCROLLBAR) {
                    fastScroller.setVisibility(View.GONE);
                } else {
                    fastScroller.setVisibility(View.VISIBLE);
                }
            }
            ((ManagerActivityLollipop) context).showTabCloud(true);
        } else {
            emptyLayout.setVisibility(View.GONE);
            listLayout.setVisibility(View.VISIBLE);
            if (!isBucketSelectedMedia()) {
                headerView.setVisibility(View.VISIBLE);
                setHeaderContent();
            } else {
                headerView.setVisibility(View.GONE);
            }
            listView.setVisibility(View.GONE);
            multipleBucketView.setVisibility(View.VISIBLE);
            fastScroller.setRecyclerView(multipleBucketView);
            if (isBucketSelectedMedia() && getBucketSelected().getNodes() != null && getBucketSelected().getNodes().size() >= MIN_ITEMS_SCROLLBAR) {
                fastScroller.setVisibility(View.VISIBLE);
            } else {
                fastScroller.setVisibility(View.GONE);
            }
            ((ManagerActivityLollipop) context).showTabCloud(false);
        }
        ((ManagerActivityLollipop) context).setToolbarTitle();
        checkScroll();
    }

    private void setHeaderContent() {
        if (getBucketSelected() == null) return;

        MegaNode folder = megaApi.getNodeByHandle(getBucketSelected().getParentHandle());
        if (folder == null) return;

        folderNameText.setText(folder.getName());
        if (getBucketSelected().isUpdate()) {
            actionImage.setImageResource(R.drawable.ic_versions_small);
        } else {
            actionImage.setImageResource(R.drawable.ic_recents_up);
        }
        dateText.setText(formatBucketDate(context, getBucketSelected().getTimestamp()));
    }

    public void checkScroll() {
        if (((ManagerActivityLollipop) context).getDeepBrowserTreeRecents() == 0) {
            if (listView == null) return;

            if ((listView.canScrollVertically(-1) && listView.getVisibility() == View.VISIBLE)) {
                ((ManagerActivityLollipop) context).changeActionBarElevation(true);
            } else {
                ((ManagerActivityLollipop) context).changeActionBarElevation(false);
            }
        } else {
            if (multipleBucketView == null) return;

            if ((multipleBucketView.canScrollVertically(-1) && multipleBucketView.getVisibility() == View.VISIBLE)) {
                ((ManagerActivityLollipop) context).changeActionBarElevation(true);
            } else {
                ((ManagerActivityLollipop) context).changeActionBarElevation(false);
            }
        }
    }

    public int onBackPressed() {
        if (((ManagerActivityLollipop) context).getDeepBrowserTreeRecents() > 0) {
            ((ManagerActivityLollipop) context).setDeepBrowserTreeRecents(0);
            setBucketSelected(null);
            setRecentsView();
            return 1;
        }

        return 0;
    }

    public String findUserName(String mail) {
        for (MegaContactAdapter contact : visibleContacts) {
            if (contact.getMegaUser().getEmail().equals(mail)) {
                return contact.getFullName();
            }
        }
        return "";
    }

    public void setVisibleContacts() {
        visibleContacts.clear();
        ArrayList<MegaUser> contacts = megaApi.getContacts();
        for (int i = 0; i < contacts.size(); i++) {
            if (contacts.get(i).getVisibility() == MegaUser.VISIBILITY_VISIBLE) {
                long contactHandle = contacts.get(i).getHandle();
                MegaContactDB contactDB = getContactDB(contactHandle);
<<<<<<< HEAD
=======
                if (contactDB == null) break;
>>>>>>> 61f57a84
                String fullName = getContactNameDB(contactDB);
                if (fullName == null) {
                    fullName = contacts.get(i).getEmail();
                }
                MegaContactAdapter megaContactAdapter = new MegaContactAdapter(contactDB, contacts.get(i), fullName);
                visibleContacts.add(megaContactAdapter);
            }
        }
    }

    @Override
    public void onAttach(Context context) {
        super.onAttach(context);
        this.context = context;
    }

    private long[] getBucketNodeHandles(boolean areImages) {
        if (getBucketSelected() == null || getBucketSelected().getNodes() == null || getBucketSelected().getNodes().size() == 0)
            return null;

        MegaNode node;
        MegaNodeList list = getBucketSelected().getNodes();
        ArrayList<Long> nodeHandlesList = new ArrayList<>();

        for (int i = 0; i < list.size(); i++) {
            node = list.get(i);
            if (node == null) continue;

//          Group handles by type of file
            if (areImages && MimeTypeList.typeForName(node.getName()).isImage()) {
//              only images on the one hand
                nodeHandlesList.add(node.getHandle());
            } else if (!areImages && isAudioOrVideo(node) && isInternalIntent(node)) {
//              only videos or audios on the other
                nodeHandlesList.add(node.getHandle());
            }
        }

        long[] nodeHandles = new long[nodeHandlesList.size()];
        for (int i = 0; i < nodeHandlesList.size(); i++) {
            nodeHandles[i] = nodeHandlesList.get(i);
        }

        return nodeHandles;
    }

    public void openFile(MegaNode node, boolean isMedia) {
        Intent intent = null;

        if (MimeTypeList.typeForName(node.getName()).isImage()) {
            intent = new Intent(context, FullScreenImageViewerLollipop.class);
            intent.putExtra("adapterType", RECENTS_ADAPTER);
            intent.putExtra(HANDLE, node.getHandle());
            if (isMedia) {
                intent.putExtra(NODE_HANDLES, getBucketNodeHandles(true));
            }

            ((ManagerActivityLollipop) context).overridePendingTransition(0, 0);
            context.startActivity(intent);
            return;
        }

        String localPath = getLocalFile(context, node.getName(), node.getSize());
        boolean paramsSetSuccessfully = false;

        if (isAudioOrVideo(node)) {
            if (isInternalIntent(node)) {
                intent = new Intent(context, AudioVideoPlayerLollipop.class);
            } else {
                intent = new Intent(Intent.ACTION_VIEW);
            }

            intent.putExtra("adapterType", RECENTS_ADAPTER);
            intent.putExtra("FILENAME", node.getName());
            if (isMedia) {
                intent.putExtra(NODE_HANDLES, getBucketNodeHandles(false));
                intent.putExtra(IS_PLAYLIST, true);
            } else {
                intent.putExtra(IS_PLAYLIST, false);
            }

            if (isLocalFile(context, node, megaApi, localPath)) {
                paramsSetSuccessfully = setLocalIntentParams(context, node, intent, localPath, false);
            } else {
                paramsSetSuccessfully = setStreamingIntentParams(context, node, megaApi, intent);
            }

            if (paramsSetSuccessfully) {
                intent.putExtra("HANDLE", node.getHandle());
                if (isOpusFile(node)) {
                    intent.setDataAndType(intent.getData(), "audio/*");
                }
            }
        } else if (MimeTypeList.typeForName(node.getName()).isURL()) {
            intent = new Intent(Intent.ACTION_VIEW);

            if (isLocalFile(context, node, megaApi, localPath)) {
                paramsSetSuccessfully = setURLIntentParams(context, node, intent, localPath);
            }
        } else if (MimeTypeList.typeForName(node.getName()).isPdf()) {
            intent = new Intent(context, PdfViewerActivityLollipop.class);
            intent.putExtra("inside", true);
            intent.putExtra("adapterType", RECENTS_ADAPTER);

            if (isLocalFile(context, node, megaApi, localPath)) {
                paramsSetSuccessfully = setLocalIntentParams(context, node, intent, localPath, false);
            } else {
                paramsSetSuccessfully = setStreamingIntentParams(context, node, megaApi, intent);
            }

            intent.putExtra("HANDLE", node.getHandle());
        }

        if (intent != null && !isIntentAvailable(context, intent)) {
            paramsSetSuccessfully = false;
            ((ManagerActivityLollipop) context).showSnackbar(SNACKBAR_TYPE, getString(R.string.intent_not_available), -1);
        }

        if (paramsSetSuccessfully) {
            ((ManagerActivityLollipop) context).overridePendingTransition(0, 0);
            context.startActivity(intent);
            return;
        }

        ArrayList<Long> handleList = new ArrayList<Long>();
        handleList.add(node.getHandle());
        NodeController nC = new NodeController(context);
        nC.prepareForDownload(handleList, true);
    }

    public void openMultipleBucket(MegaRecentActionBucket bucket) {
        setBucketSelected(bucket);
        MegaNodeList nodeList = bucket.getNodes();
        if (nodeList == null) return;

        ((ManagerActivityLollipop) context).setDeepBrowserTreeRecents(1);
        setRecentsView();

        multipleBucketAdapter = new MultipleBucketAdapter(context, this, getNodes(nodeList), isBucketSelectedMedia());
        if (isBucketSelectedMedia()) {
            int numCells;
            if (isScreenInPortrait(context)) {
                numCells = 4;
            } else {
                numCells = 6;
            }
            gridLayoutManager = new GridLayoutManager(context, numCells, GridLayoutManager.VERTICAL, false);
            multipleBucketView.setLayoutManager(gridLayoutManager);
            if (simpleDividerItemDecoration != null) {
                multipleBucketView.removeItemDecoration(simpleDividerItemDecoration);
            }
        } else {
            linearLayoutManager = new LinearLayoutManager(context);
            multipleBucketView.setLayoutManager(linearLayoutManager);
            if (simpleDividerItemDecoration == null) {
                simpleDividerItemDecoration = new SimpleDividerItemDecoration(context, outMetrics);
            }
            multipleBucketView.addItemDecoration(simpleDividerItemDecoration);
        }
        multipleBucketView.setAdapter(multipleBucketAdapter);
    }

    private ArrayList<MegaNode> getNodes(MegaNodeList list) {
        ArrayList<MegaNode> nodes = new ArrayList<>();

        for (int i = 0; i < list.size(); i++) {
            nodes.add(list.get(i));
        }

        return nodes;
    }

    @Override
    public List<RecentsItem> getAdapterData() {
        return recentsItems;
    }

    public class RecentsItemHeader extends RecentsItem implements StickyHeader {

        public RecentsItemHeader(String date) {
            super(date);
        }
    }

    public void setBucketSelected(MegaRecentActionBucket bucketSelected) {
        this.bucketSelected = bucketSelected;
        if (bucketSelected == null) {
            ((ManagerActivityLollipop) context).setBucketSaved(null);
        } else {
            ((ManagerActivityLollipop) context).setBucketSaved(new BucketSaved(bucketSelected));
        }
    }

    public MegaRecentActionBucket getBucketSelected() {
        return bucketSelected;
    }

    public boolean isBucketSelectedMedia() {
        if (bucketSelected == null) return false;

        return bucketSelected.isMedia();
    }
}<|MERGE_RESOLUTION|>--- conflicted
+++ resolved
@@ -330,10 +330,7 @@
             if (contacts.get(i).getVisibility() == MegaUser.VISIBILITY_VISIBLE) {
                 long contactHandle = contacts.get(i).getHandle();
                 MegaContactDB contactDB = getContactDB(contactHandle);
-<<<<<<< HEAD
-=======
                 if (contactDB == null) break;
->>>>>>> 61f57a84
                 String fullName = getContactNameDB(contactDB);
                 if (fullName == null) {
                     fullName = contacts.get(i).getEmail();
