--- conflicted
+++ resolved
@@ -627,14 +627,9 @@
 		else
 		{
 			try {
-<<<<<<< HEAD
-				if (openFile && app.isActivityVisible()) {
-					log("openFile true");
-=======
                 boolean autoPlayEnabled = Boolean.parseBoolean(dbH.getAutoPlayEnabled());
-                if (openFile && autoPlayEnabled) {
+                if (openFile && app.isActivityVisible() && autoPlayEnabled) {
                     log("both openFile and autoPlayEnabled are true");
->>>>>>> e44b4c5c
 					Boolean externalFile;
 					if (!currentFile.getAbsolutePath().contains(Environment.getExternalStorageDirectory().getPath())){
 						externalFile = true;
