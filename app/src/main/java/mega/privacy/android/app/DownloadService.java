package mega.privacy.android.app;

import android.annotation.SuppressLint;
import android.app.Notification;
import android.app.NotificationChannel;
import android.app.NotificationManager;
import android.app.PendingIntent;
import android.app.Service;
import android.content.BroadcastReceiver;
import android.content.Context;
import android.content.Intent;
import android.content.IntentFilter;
import android.media.MediaScannerConnection;
import android.net.Uri;
import android.net.wifi.WifiManager;
import android.net.wifi.WifiManager.WifiLock;
import android.os.Build;
import android.os.Environment;
import android.os.Handler;
import android.os.IBinder;
import android.os.Looper;
import android.os.ParcelFileDescriptor;
import android.os.PowerManager;
import android.os.PowerManager.WakeLock;
import android.widget.Toast;
import androidx.core.app.NotificationCompat;
import androidx.core.content.ContextCompat;
import androidx.core.content.FileProvider;
import androidx.localbroadcastmanager.content.LocalBroadcastManager;
import android.widget.RemoteViews;

import io.reactivex.rxjava3.core.Single;
import io.reactivex.rxjava3.disposables.CompositeDisposable;
import io.reactivex.rxjava3.schedulers.Schedulers;
import java.io.BufferedReader;
import java.io.File;
import java.io.FileInputStream;
import java.io.FileNotFoundException;
import java.io.FileOutputStream;
import java.io.IOException;
import java.io.InputStream;
import java.io.InputStreamReader;
import java.util.ArrayList;
import java.util.HashMap;
import java.util.Map;

import mega.privacy.android.app.components.transferWidget.TransfersManagement;
import mega.privacy.android.app.lollipop.AudioVideoPlayerLollipop;
import mega.privacy.android.app.lollipop.LoginActivityLollipop;
import mega.privacy.android.app.lollipop.ManagerActivityLollipop;
import mega.privacy.android.app.lollipop.PdfViewerActivityLollipop;
import mega.privacy.android.app.lollipop.ZipBrowserActivityLollipop;
import mega.privacy.android.app.lollipop.managerSections.OfflineFragmentLollipop;
import mega.privacy.android.app.lollipop.megachat.ChatSettings;
import mega.privacy.android.app.notifications.TransferOverQuotaNotification;
import mega.privacy.android.app.utils.SDCardOperator;
import mega.privacy.android.app.utils.ThumbnailUtilsLollipop;
import nz.mega.sdk.MegaApiAndroid;
import nz.mega.sdk.MegaApiJava;
import nz.mega.sdk.MegaChatApi;
import nz.mega.sdk.MegaChatApiAndroid;
import nz.mega.sdk.MegaChatApiJava;
import nz.mega.sdk.MegaChatError;
import nz.mega.sdk.MegaChatRequest;
import nz.mega.sdk.MegaChatRequestListenerInterface;
import nz.mega.sdk.MegaError;
import nz.mega.sdk.MegaNode;
import nz.mega.sdk.MegaRequest;
import nz.mega.sdk.MegaRequestListenerInterface;
import nz.mega.sdk.MegaTransfer;
import nz.mega.sdk.MegaTransferListenerInterface;

import static mega.privacy.android.app.components.transferWidget.TransfersManagement.*;
import static mega.privacy.android.app.constants.SettingsConstants.ACTION_REFRESH_CLEAR_OFFLINE_SETTING;
import static mega.privacy.android.app.lollipop.AudioVideoPlayerLollipop.*;
import static mega.privacy.android.app.constants.BroadcastConstants.*;
import static mega.privacy.android.app.lollipop.ManagerActivityLollipop.*;
import static mega.privacy.android.app.utils.CacheFolderManager.*;
import static mega.privacy.android.app.utils.Constants.*;
import static mega.privacy.android.app.utils.FileUtil.*;
import static mega.privacy.android.app.utils.LogUtil.*;
import static mega.privacy.android.app.utils.MegaApiUtils.*;
import static mega.privacy.android.app.utils.OfflineUtils.*;
import static mega.privacy.android.app.utils.TextUtil.*;
import static mega.privacy.android.app.utils.Util.*;

/*
 * Background service to download files
 */
public class DownloadService extends Service implements MegaTransferListenerInterface, MegaRequestListenerInterface, MegaChatRequestListenerInterface {

	// Action to stop download
	public static final String ACTION_CANCEL = "CANCEL_DOWNLOAD";
	public static final String EXTRA_SIZE = "DOCUMENT_SIZE";
	public static final String EXTRA_HASH = "DOCUMENT_HASH";
	public static final String EXTRA_URL = "DOCUMENT_URL";
	public static final String EXTRA_DOWNLOAD_TO_SDCARD = "download_to_sdcard";
	public static final String EXTRA_TARGET_PATH = "target_path";
	public static final String EXTRA_TARGET_URI = "target_uri";
	public static final String EXTRA_PATH = "SAVE_PATH";
	public static final String EXTRA_FOLDER_LINK = "FOLDER_LINK";
	public static final String EXTRA_CONTACT_ACTIVITY = "CONTACT_ACTIVITY";
	public static final String EXTRA_ZIP_FILE_TO_OPEN = "FILE_TO_OPEN";
	public static final String EXTRA_OPEN_FILE = "OPEN_FILE";
	public static final String EXTRA_CONTENT_URI = "CONTENT_URI";
	public static final String EXTRA_SERIALIZE_STRING = "SERIALIZE_STRING";

	private static int errorEBloqued = 0;
	private int errorCount = 0;
	private int alreadyDownloaded = 0;

	private boolean isForeground = false;
	private boolean canceled;

	private String pathFileToOpen;
	private boolean openFile = true;
	private String type = "";
	private boolean isOverquota = false;
	private long downloadedBytesToOverquota = 0;
	private MegaNode rootNode;

	MegaApplication app;
	MegaApiAndroid megaApi;
	MegaApiAndroid megaApiFolder;
	MegaChatApiAndroid megaChatApi;
	ChatSettings chatSettings;

	ArrayList<Intent> pendingIntents = new ArrayList<Intent>();

	WifiLock lock;
	WakeLock wl;

	File currentFile;
	File currentDir;
	private Map<String,String> targetPaths = new HashMap<>();
	private Map<String,String> targetUris = new HashMap<>();
	MegaNode currentDocument;

	DatabaseHandler dbH = null;

	int transfersCount = 0;

	HashMap<Long, Uri> storeToAdvacedDevices;
	HashMap<Long, Boolean> fromMediaViewers;

	private int notificationId = NOTIFICATION_DOWNLOAD;
	private int notificationIdFinal = NOTIFICATION_DOWNLOAD_FINAL;
	private String notificationChannelId = NOTIFICATION_CHANNEL_DOWNLOAD_ID;
	private String notificationChannelName = NOTIFICATION_CHANNEL_DOWNLOAD_NAME;
	private NotificationCompat.Builder mBuilderCompat;
	private Notification.Builder mBuilder;
	private NotificationManager mNotificationManager;

	MegaNode offlineNode;

	boolean isLoggingIn = false;
	private long lastUpdated;

	private Intent intent;

	/** the receiver and manager for the broadcast to listen to the pause event */
	private BroadcastReceiver pauseBroadcastReceiver;

	private final CompositeDisposable rxSubscriptions = new CompositeDisposable();
	private final Handler uiHandler = new Handler(Looper.getMainLooper());

	@SuppressLint("NewApi")
	@Override
	public void onCreate(){
		super.onCreate();
		logDebug("onCreate");

		app = MegaApplication.getInstance();
		megaApi = app.getMegaApi();
		megaApiFolder = app.getMegaApiFolder();
		megaChatApi = app.getMegaChatApi();

		isForeground = false;
		canceled = false;

		storeToAdvacedDevices = new HashMap<Long, Uri>();
		fromMediaViewers = new HashMap<>();

		int wifiLockMode = WifiManager.WIFI_MODE_FULL_HIGH_PERF;

        dbH = DatabaseHandler.getDbHandler(getApplicationContext());

		WifiManager wifiManager = (WifiManager) getApplicationContext().getApplicationContext().getSystemService(Context.WIFI_SERVICE);
		lock = wifiManager.createWifiLock(wifiLockMode, "MegaDownloadServiceWifiLock");
		PowerManager pm = (PowerManager) getSystemService(Context.POWER_SERVICE);
		wl = pm.newWakeLock(PowerManager.PARTIAL_WAKE_LOCK, "MegaDownloadServicePowerLock");
		if (Build.VERSION.SDK_INT >= Build.VERSION_CODES.ICE_CREAM_SANDWICH){
			mBuilder = new Notification.Builder(DownloadService.this);
		}
		mBuilderCompat = new NotificationCompat.Builder(getApplicationContext());
		mNotificationManager = (NotificationManager) getSystemService(Context.NOTIFICATION_SERVICE);
		rootNode = megaApi.getRootNode();

		// delay 1 second to refresh the pause notification to prevent update is missed
		pauseBroadcastReceiver = new BroadcastReceiver() {
			@Override
			public void onReceive(Context context, Intent intent) {
				new Handler().postDelayed(() -> {
					updateProgressNotification();
				}, 1000);
			}
		};

		registerReceiver(pauseBroadcastReceiver, new IntentFilter(BROADCAST_ACTION_INTENT_UPDATE_PAUSE_NOTIFICATION));

	}

	@Override
	public void onDestroy(){
		logDebug("onDestroy");
		if((lock != null) && (lock.isHeld()))
			try{ lock.release(); } catch(Exception ex) {}
		if((wl != null) && (wl.isHeld()))
			try{ wl.release(); } catch(Exception ex) {}

		if(megaApi != null)
		{
			megaApi.removeRequestListener(this);
            megaApi.removeTransferListener(this);
		}

		if (megaChatApi != null){
			megaChatApi.saveCurrentState();
		}

		rootNode = null;
		// remove all the generated folders in cache folder on SD card.
        File[] fs = getExternalCacheDirs();
        if (fs.length > 1 && fs[1] != null) {
            purgeDirectory(fs[1]);
        }
<<<<<<< HEAD
        unregisterReceiver(pauseBroadcastReceiver);
=======
        pauseBroadcastManager.unregisterReceiver(pauseBroadcastReceiver);
		rxSubscriptions.clear();
>>>>>>> 0fa36b97
		super.onDestroy();
	}

	@Override
	public int onStartCommand(Intent intent, int flags, int startId){
		logDebug("onStartCommand");
		canceled = false;

		if(intent == null){
			logWarning("intent==null");
			return START_NOT_STICKY;
		}

		if (intent.getAction() != null && intent.getAction().equals(ACTION_CANCEL)){
			logDebug("Cancel intent");
			canceled = true;
			megaApi.cancelTransfers(MegaTransfer.TYPE_DOWNLOAD, this);
			return START_NOT_STICKY;
		}

		rxSubscriptions.add(Single.just(intent)
			.observeOn(Schedulers.io())
			.subscribe(this::onHandleIntent,
					throwable -> logError("onHandleIntent onError", throwable)));
		return START_NOT_STICKY;
	}

	private boolean isVoiceClipType(String value) {
		return (value != null) && (value.contains(EXTRA_VOICE_CLIP));
	}

    protected void onHandleIntent(final Intent intent) {
        logDebug("onHandleIntent");
	    this.intent = intent;

        long hash = intent.getLongExtra(EXTRA_HASH, -1);
        String url = intent.getStringExtra(EXTRA_URL);
        boolean isFolderLink = intent.getBooleanExtra(EXTRA_FOLDER_LINK, false);
        openFile = intent.getBooleanExtra(EXTRA_OPEN_FILE, true);
		type = intent.getStringExtra(EXTRA_TRANSFER_TYPE);

		Uri contentUri = null;
        if(intent.getStringExtra(EXTRA_CONTENT_URI)!=null){
            contentUri = Uri.parse(intent.getStringExtra(EXTRA_CONTENT_URI));
        }

        boolean highPriority = intent.getBooleanExtra(HIGH_PRIORITY_TRANSFER, false);
        boolean fromMV = intent.getBooleanExtra("fromMV", false);
		logDebug("fromMV: " + fromMV);

		megaApi = app.getMegaApi();

		UserCredentials credentials = dbH.getCredentials();

		if (credentials != null) {

			String gSession = credentials.getSession();
			if (rootNode == null) {
				rootNode = megaApi.getRootNode();
				isLoggingIn = MegaApplication.isLoggingIn();
				if (!isLoggingIn) {
					isLoggingIn = true;
					MegaApplication.setLoggingIn(isLoggingIn);

					if (megaChatApi == null) {
						megaChatApi = ((MegaApplication) getApplication()).getMegaChatApi();
					}

					int ret = megaChatApi.getInitState();

					if (ret == MegaChatApi.INIT_NOT_DONE || ret == MegaChatApi.INIT_ERROR) {
						ret = megaChatApi.init(gSession);
						logDebug("result of init ---> " + ret);
						chatSettings = dbH.getChatSettings();
						if (ret == MegaChatApi.INIT_NO_CACHE) {
							logDebug("condition ret == MegaChatApi.INIT_NO_CACHE");
						} else if (ret == MegaChatApi.INIT_ERROR) {
							logDebug("condition ret == MegaChatApi.INIT_ERROR");
							megaChatApi.logout(this);
						} else {
							logDebug("Chat correctly initialized");
						}
					}

					pendingIntents.add(intent);
					if (!isVoiceClipType(type)) {
						updateProgressNotification();
					}

					megaApi.fastLogin(gSession, this);
					return;
				}
				else{
					logWarning("Another login is processing");
				}
				pendingIntents.add(intent);
				return;
			}
		}

		String serialize = intent.getStringExtra(EXTRA_SERIALIZE_STRING);

		if(serialize != null){
			logDebug("serializeString: " + serialize);
			currentDocument = MegaNode.unserialize(serialize);
			if(currentDocument != null){
				hash = currentDocument.getHandle();
				logDebug("hash after unserialize: " + hash);
			}
			else{
				logWarning("Node is NULL after unserialize");
			}
		} else if (isFolderLink) {
			currentDocument = megaApiFolder.getNodeByHandle(hash);
		} else {
			currentDocument = megaApi.getNodeByHandle(hash);
		}

        if(intent.getStringExtra(EXTRA_ZIP_FILE_TO_OPEN)!=null){
            pathFileToOpen = intent.getStringExtra(EXTRA_ZIP_FILE_TO_OPEN);
        }
        else{
            pathFileToOpen=null;
        }

        if(url != null){
			logDebug("Public node");
            currentDir = new File(intent.getStringExtra(EXTRA_PATH));
            if (currentDir != null){
                currentDir.mkdirs();
            }
            megaApi.getPublicNode(url, this);
            return;
        }

		if((currentDocument == null) && (url == null)){
			logWarning("Node not found");
			return;
		}

		fromMediaViewers.put(currentDocument.getHandle(), fromMV);

        currentDir = getDir(currentDocument, intent);
        currentDir.mkdirs();
		if (currentDir.isDirectory()) {
			currentFile = new File(currentDir, megaApi.escapeFsIncompatible(currentDocument.getName(), currentDir.getAbsolutePath() + SEPARATOR));
		} else {
			currentFile = currentDir;
		}

        if(intent.getBooleanExtra(EXTRA_DOWNLOAD_TO_SDCARD, false)) {
            targetPaths.put(currentFile.getAbsolutePath(), intent.getStringExtra(EXTRA_TARGET_PATH));
            MegaApplication.getTransfersManagement().setTargetPaths(targetPaths);
            targetUris.put(currentFile.getAbsolutePath(), intent.getStringExtra(EXTRA_TARGET_URI));
        }

		if(!checkCurrentFile(currentDocument)){
			logDebug("checkCurrentFile == false");

			alreadyDownloaded++;
            if (megaApi.getNumPendingDownloads() == 0){
                onQueueComplete(currentDocument.getHandle());
            }

            return;
        }

        if(!wl.isHeld()){
            wl.acquire();
        }
        if(!lock.isHeld()){
            lock.acquire();
        }

        if (contentUri != null || currentDir.isDirectory()) {
			if (contentUri != null) {
				//To download to Advanced Devices
				currentDir = new File(intent.getStringExtra(EXTRA_PATH));
				currentDir.mkdirs();

				if (!currentDir.isDirectory()) {
					logWarning("currentDir is not a directory");
				}

				storeToAdvacedDevices.put(currentDocument.getHandle(), contentUri);
			} else if (currentFile.exists()) {
				//Check the fingerprint
				String localFingerprint = megaApi.getFingerprint(currentFile.getAbsolutePath());
				String megaFingerprint = megaApi.getFingerprint(currentDocument);

				if (!isTextEmpty(localFingerprint)
						&& !isTextEmpty(megaFingerprint)
						&& localFingerprint.equals(megaFingerprint)) {
					logDebug("Delete the old version");
					currentFile.delete();
				}
			}

			if (currentDir.getAbsolutePath().contains(OFFLINE_DIR)) {
//			Save for offline: do not open when finishes
				openFile = false;
			}

			if (isFolderLink) {
				currentDocument = megaApiFolder.authorizeNode(currentDocument);
			}

			if (TransfersManagement.isOnTransferOverQuota()) {
				checkTransferOverQuota(false);
			}

			logDebug("CurrentDocument is not null");
			if (highPriority) {
				String data = isVoiceClipType(type) ? EXTRA_VOICE_CLIP : "";
				megaApi.startDownloadWithTopPriority(currentDocument, currentDir.getAbsolutePath() + "/", data, this);
			} else {
				megaApi.startDownload(currentDocument, currentDir.getAbsolutePath() + "/", this);
			}
		} else {
			logWarning("currentDir is not a directory");
		}
    }

	private void onQueueComplete(long handle) {
		logDebug("onQueueComplete");

		if((lock != null) && (lock.isHeld()))
			try{ lock.release(); } catch(Exception ex) {}
		if((wl != null) && (wl.isHeld()))
			try{ wl.release(); } catch(Exception ex) {}

        showCompleteNotification(handle);
		isForeground = false;
		stopForeground(true);
		mNotificationManager.cancel(notificationId);
		stopSelf();
		rootNode = null;
		int total = megaApi.getNumPendingDownloads();
		logDebug("onQueueComplete: total of files before reset " + total);
		if(total <= 0){
			logDebug("onQueueComplete: reset total downloads");
			if (megaApi.getTotalDownloads() > 0) {
<<<<<<< HEAD
				Intent intent = new Intent(BROADCAST_ACTION_INTENT_SHOWSNACKBAR_TRANSFERS_FINISHED);
				intent.putExtra(TRANSFER_TYPE, DOWNLOAD_TRANSFER);
				intent.putExtra(NUMBER_FILES, megaApi.getTotalDownloads());
				sendBroadcast(intent);
=======
				sendBroadcast(new Intent(BROADCAST_ACTION_INTENT_SHOWSNACKBAR_TRANSFERS_FINISHED)
						.putExtra(TRANSFER_TYPE, DOWNLOAD_TRANSFER)
						.putExtra(NUMBER_FILES, megaApi.getTotalDownloads()));
>>>>>>> 0fa36b97
			}
			sendBroadcast(new Intent(BROADCAST_ACTION_INTENT_TRANSFER_UPDATE));

			megaApi.resetTotalDownloads();
			errorEBloqued = 0;
			errorCount = 0;
			alreadyDownloaded = 0;
		}
	}

	private void sendTakenDownAlert() {
	    if (errorEBloqued <= 0) return;

		Intent intent = new Intent(BROADCAST_ACTION_INTENT_TAKEN_DOWN_FILES);
		intent.putExtra(NUMBER_FILES, errorEBloqued);
		sendBroadcast(intent);
	}

	private File getDir(MegaNode document, Intent intent) {
		boolean toDownloads = (intent.hasExtra(EXTRA_PATH) == false);
		File destDir;
		if (toDownloads) {
			destDir = Environment.getExternalStoragePublicDirectory(Environment.DIRECTORY_DOWNLOADS);
		} else {
			destDir = new File(intent.getStringExtra(EXTRA_PATH));
		}
		return destDir;
	}

	boolean checkCurrentFile(MegaNode document)	{
		logDebug("checkCurrentFile");
		if (currentFile.exists()
				&& document.getSize() == currentFile.length()
				&& isFileDownloadedLatest(currentFile, document)) {

			currentFile.setReadable(true, false);

			return false;
		}

		if(document.getSize() > ((long)1024*1024*1024*4)) {
			logDebug("Show size alert: " + document.getSize());
			uiHandler.post(() -> Toast.makeText(getApplicationContext(),
					getString(R.string.error_file_size_greater_than_4gb),
					Toast.LENGTH_LONG).show());
		}

		return true;
	}

	/*
	 * Show download success notification
	 */
	private void showCompleteNotification(long handle) {
		logDebug("showCompleteNotification");
		String notificationTitle, size;

        int totalDownloads = megaApi.getTotalDownloads();

		if(alreadyDownloaded>0 && errorCount>0){
			int totalNumber = totalDownloads + errorCount + alreadyDownloaded;
			notificationTitle = getResources().getQuantityString(R.plurals.download_service_final_notification_with_details, totalNumber, totalDownloads, totalNumber);

			String copiedString = getResources().getQuantityString(R.plurals.already_downloaded_service, alreadyDownloaded, alreadyDownloaded);;
			String errorString = getResources().getQuantityString(R.plurals.upload_service_failed, errorCount, errorCount);
			size = copiedString+", "+errorString;
		}
		else if(alreadyDownloaded>0){
			int totalNumber = totalDownloads + alreadyDownloaded;
			notificationTitle = getResources().getQuantityString(R.plurals.download_service_final_notification_with_details, totalNumber, totalDownloads, totalNumber);

			size = getResources().getQuantityString(R.plurals.already_downloaded_service, alreadyDownloaded, alreadyDownloaded);
		}
		else if(errorCount>0){
            sendTakenDownAlert();
			int totalNumber = totalDownloads + errorCount;
			notificationTitle = getResources().getQuantityString(R.plurals.download_service_final_notification_with_details, totalNumber, totalDownloads, totalNumber);

			size = getResources().getQuantityString(R.plurals.download_service_failed, errorCount, errorCount);
		}
		else{
			notificationTitle = getResources().getQuantityString(R.plurals.download_service_final_notification, totalDownloads, totalDownloads);
			String totalBytes = getSizeString(megaApi.getTotalDownloadedBytes());
			size = getString(R.string.general_total_size, totalBytes);
		}

		Intent intent = new Intent(getApplicationContext(), ManagerActivityLollipop.class);
		intent.setAction(ACTION_SHOW_TRANSFERS);
		intent.putExtra(TRANSFERS_TAB, COMPLETED_TAB);

		PendingIntent pendingIntent = PendingIntent.getActivity(getApplicationContext(), 0, intent, PendingIntent.FLAG_UPDATE_CURRENT);

		if (totalDownloads != 1) {
			logDebug("Show notification");
			if (Build.VERSION.SDK_INT >= Build.VERSION_CODES.O) {
				NotificationChannel channel = new NotificationChannel(notificationChannelId, notificationChannelName, NotificationManager.IMPORTANCE_DEFAULT);
				channel.setShowBadge(true);
				channel.setSound(null, null);
				mNotificationManager.createNotificationChannel(channel);

				NotificationCompat.Builder mBuilderCompatO = new NotificationCompat.Builder(getApplicationContext(), notificationChannelId);

				mBuilderCompatO
						.setSmallIcon(R.drawable.ic_stat_notify)
						.setContentIntent(pendingIntent)
						.setAutoCancel(true).setTicker(notificationTitle)
						.setContentTitle(notificationTitle).setContentText(size)
						.setOngoing(false);

				mBuilderCompatO.setColor(ContextCompat.getColor(this, R.color.mega));

				mNotificationManager.notify(notificationIdFinal, mBuilderCompatO.build());
			}
			else {
				mBuilderCompat
						.setSmallIcon(R.drawable.ic_stat_notify)
						.setContentIntent(pendingIntent)
						.setAutoCancel(true).setTicker(notificationTitle)
						.setContentTitle(notificationTitle).setContentText(size)
						.setOngoing(false);

				if (Build.VERSION.SDK_INT >= Build.VERSION_CODES.LOLLIPOP) {
					mBuilderCompat.setColor(ContextCompat.getColor(this, R.color.mega));
				}

				mNotificationManager.notify(notificationIdFinal, mBuilderCompat.build());
			}
		}
		else
		{
			try {
                boolean autoPlayEnabled = Boolean.parseBoolean(dbH.getAutoPlayEnabled());
                if (openFile && autoPlayEnabled) {
					logDebug("Both openFile and autoPlayEnabled are true");
					Boolean externalFile;
					if (!currentFile.getAbsolutePath().contains(Environment.getExternalStorageDirectory().getPath())){
						externalFile = true;
					}
					else {
						externalFile = false;
					}

					boolean fromMV = false;
					if (fromMediaViewers.containsKey(handle)){
						fromMV = fromMediaViewers.get(handle);
					}

					if (MimeTypeList.typeForName(currentFile.getName()).isZip()){
						logDebug("Download success of zip file!");

						if(pathFileToOpen!=null){
							Intent intentZip;
							intentZip = new Intent(this, ZipBrowserActivityLollipop.class);
							intentZip.setAction(ZipBrowserActivityLollipop.ACTION_OPEN_ZIP_FILE);
							intentZip.putExtra(ZipBrowserActivityLollipop.EXTRA_ZIP_FILE_TO_OPEN, pathFileToOpen);
							intentZip.putExtra(ZipBrowserActivityLollipop.EXTRA_PATH_ZIP, currentFile.getAbsolutePath());
							intentZip.putExtra(ZipBrowserActivityLollipop.EXTRA_HANDLE_ZIP, currentDocument.getHandle());


							if(intentZip!=null){
								intentZip.addFlags(Intent.FLAG_ACTIVITY_NEW_TASK);
								startActivity(intentZip);
							}
						}
						else{
							Intent intentZip = null;

							intentZip = new Intent(this, ManagerActivityLollipop.class);
							intentZip.setAction(ACTION_EXPLORE_ZIP);
							intentZip.addFlags(Intent.FLAG_ACTIVITY_NEW_TASK);
							intentZip.putExtra(EXTRA_PATH_ZIP, currentFile.getAbsolutePath());

							startActivity(intentZip);
						}

						logDebug("Launch intent to manager");
					}
					else if (MimeTypeList.typeForName(currentFile.getName()).isPdf()){
						logDebug("Pdf file");

						if (!fromMV) {
							Intent pdfIntent = new Intent(this, PdfViewerActivityLollipop.class);

							pdfIntent.putExtra("HANDLE", handle);
							if (Build.VERSION.SDK_INT >= Build.VERSION_CODES.N && !externalFile) {
								pdfIntent.setDataAndType(FileProvider.getUriForFile(this, "mega.privacy.android.app.providers.fileprovider", currentFile), MimeTypeList.typeForName(currentFile.getName()).getType());
							} else {
								pdfIntent.setDataAndType(Uri.fromFile(currentFile), MimeTypeList.typeForName(currentFile.getName()).getType());
							}
							pdfIntent.addFlags(Intent.FLAG_GRANT_READ_URI_PERMISSION);
							pdfIntent.addFlags(Intent.FLAG_ACTIVITY_CLEAR_TOP);
							if (Build.VERSION.SDK_INT >= Build.VERSION_CODES.P) {
								pdfIntent.addFlags(Intent.FLAG_ACTIVITY_NEW_TASK);
							}
							pdfIntent.putExtra("fromDownloadService", true);
							pdfIntent.putExtra("inside", true);
							pdfIntent.putExtra("isUrl", false);
							startActivity(pdfIntent);
						}
						else {
							logDebug("Show notification");
							if (Build.VERSION.SDK_INT >= Build.VERSION_CODES.O) {
								NotificationChannel channel = new NotificationChannel(notificationChannelId, notificationChannelName, NotificationManager.IMPORTANCE_DEFAULT);
								channel.setShowBadge(true);
								channel.setSound(null, null);
								mNotificationManager.createNotificationChannel(channel);

								NotificationCompat.Builder mBuilderCompatO = new NotificationCompat.Builder(getApplicationContext(), notificationChannelId);

								mBuilderCompatO
										.setSmallIcon(R.drawable.ic_stat_notify)
										.setContentIntent(pendingIntent)
										.setAutoCancel(true).setTicker(notificationTitle)
										.setContentTitle(notificationTitle).setContentText(size)
										.setOngoing(false);

								mNotificationManager.notify(notificationIdFinal, mBuilderCompatO.build());
							}
							else {
								mBuilderCompat
										.setSmallIcon(R.drawable.ic_stat_notify)
										.setContentIntent(pendingIntent)
										.setAutoCancel(true).setTicker(notificationTitle)
										.setContentTitle(notificationTitle).setContentText(size)
										.setOngoing(false);

								mNotificationManager.notify(notificationIdFinal, mBuilderCompat.build());
							}
						}
					}
					else if (MimeTypeList.typeForName(currentFile.getName()).isVideoReproducible() || MimeTypeList.typeForName(currentFile.getName()).isAudio()) {
						logDebug("Video/Audio file");

						if (!fromMV) {
							Intent mediaIntent;
							boolean internalIntent;
							boolean opusFile = false;
							if (MimeTypeList.typeForName(currentFile.getName()).isVideoNotSupported() || MimeTypeList.typeForName(currentFile.getName()).isAudioNotSupported()) {
								mediaIntent = new Intent(Intent.ACTION_VIEW);
								internalIntent = false;
								String[] s = currentFile.getName().split("\\.");
								if (s != null && s.length > 1 && s[s.length - 1].equals("opus")) {
									opusFile = true;
								}
							} else {
								internalIntent = true;
								mediaIntent = new Intent(this, AudioVideoPlayerLollipop.class);
							}

							mediaIntent.putExtra(IS_PLAYLIST, false);
							mediaIntent.putExtra("HANDLE", handle);
							mediaIntent.putExtra("fromDownloadService", true);
                            mediaIntent.putExtra(AudioVideoPlayerLollipop.PLAY_WHEN_READY,app.isActivityVisible());
							if (Build.VERSION.SDK_INT >= Build.VERSION_CODES.N && !externalFile) {
								mediaIntent.setDataAndType(FileProvider.getUriForFile(this, "mega.privacy.android.app.providers.fileprovider", currentFile), MimeTypeList.typeForName(currentFile.getName()).getType());
							} else {
								mediaIntent.setDataAndType(Uri.fromFile(currentFile), MimeTypeList.typeForName(currentFile.getName()).getType());
							}
							if (opusFile) {
								mediaIntent.setDataAndType(mediaIntent.getData(), "audio/*");
							}
							mediaIntent.addFlags(Intent.FLAG_GRANT_READ_URI_PERMISSION);
							mediaIntent.addFlags(Intent.FLAG_ACTIVITY_CLEAR_TOP);
							if (Build.VERSION.SDK_INT >= Build.VERSION_CODES.P) {
								mediaIntent.addFlags(Intent.FLAG_ACTIVITY_NEW_TASK);
							}

							if (internalIntent) {
								startActivity(mediaIntent);
							}
							else {
								if (isIntentAvailable(this, mediaIntent)) {
									startActivity(mediaIntent);
								}
								else {
									Intent intentShare = new Intent(Intent.ACTION_SEND);
									if (Build.VERSION.SDK_INT >= Build.VERSION_CODES.N && !externalFile) {
										intentShare.setDataAndType(FileProvider.getUriForFile(this, "mega.privacy.android.app.providers.fileprovider", currentFile), MimeTypeList.typeForName(currentFile.getName()).getType());
									} else {
										intentShare.setDataAndType(Uri.fromFile(currentFile), MimeTypeList.typeForName(currentFile.getName()).getType());
									}
									intentShare.addFlags(Intent.FLAG_ACTIVITY_NEW_TASK);
									intentShare.addFlags(Intent.FLAG_GRANT_READ_URI_PERMISSION);
									if (isIntentAvailable(this, mediaIntent)) {
										startActivity(intentShare);
									}
								}
							}
						}
						else {
							logDebug("Show notification");
							if (Build.VERSION.SDK_INT >= Build.VERSION_CODES.O) {
								NotificationChannel channel = new NotificationChannel(notificationChannelId, notificationChannelName, NotificationManager.IMPORTANCE_DEFAULT);
								channel.setShowBadge(true);
								channel.setSound(null, null);
								mNotificationManager.createNotificationChannel(channel);

								NotificationCompat.Builder mBuilderCompatO = new NotificationCompat.Builder(getApplicationContext(), notificationChannelId);

								mBuilderCompatO
										.setSmallIcon(R.drawable.ic_stat_notify)
										.setContentIntent(pendingIntent)
										.setAutoCancel(true).setTicker(notificationTitle)
										.setContentTitle(notificationTitle).setContentText(size)
										.setOngoing(false);

								mNotificationManager.notify(notificationIdFinal, mBuilderCompatO.build());
							}
							else {
								mBuilderCompat
										.setSmallIcon(R.drawable.ic_stat_notify)
										.setContentIntent(pendingIntent)
										.setAutoCancel(true).setTicker(notificationTitle)
										.setContentTitle(notificationTitle).setContentText(size)
										.setOngoing(false);

								mNotificationManager.notify(notificationIdFinal, mBuilderCompat.build());
							}
						}
					}
					else if (MimeTypeList.typeForName(currentFile.getName()).isDocument()) {
						logDebug("Download is document");

						Intent viewIntent = new Intent(Intent.ACTION_VIEW);
						if (Build.VERSION.SDK_INT >= Build.VERSION_CODES.N) {
							viewIntent.setDataAndType(FileProvider.getUriForFile(this, "mega.privacy.android.app.providers.fileprovider", currentFile), MimeTypeList.typeForName(currentFile.getName()).getType());
						} else {
							viewIntent.setDataAndType(Uri.fromFile(currentFile), MimeTypeList.typeForName(currentFile.getName()).getType());
						}
						viewIntent.addFlags(Intent.FLAG_GRANT_READ_URI_PERMISSION);
						if (Build.VERSION.SDK_INT >= Build.VERSION_CODES.P) {
							viewIntent.addFlags(Intent.FLAG_ACTIVITY_NEW_TASK);
						}

						if (isIntentAvailable(this, viewIntent))
							startActivity(viewIntent);
						else {
							viewIntent.setAction(Intent.ACTION_GET_CONTENT);

							if (isIntentAvailable(this, viewIntent))
								startActivity(viewIntent);
							else {
								Intent intentShare = new Intent(Intent.ACTION_SEND);
								if (Build.VERSION.SDK_INT >= Build.VERSION_CODES.N) {
									intentShare.setDataAndType(FileProvider.getUriForFile(this, "mega.privacy.android.app.providers.fileprovider", currentFile), MimeTypeList.typeForName(currentFile.getName()).getType());
								} else {
									intentShare.setDataAndType(Uri.fromFile(currentFile), MimeTypeList.typeForName(currentFile.getName()).getType());
								}
								intentShare.addFlags(Intent.FLAG_ACTIVITY_NEW_TASK);
								intentShare.addFlags(Intent.FLAG_GRANT_READ_URI_PERMISSION);
								startActivity(intentShare);
							}
						}
					} else if (MimeTypeList.typeForName(currentFile.getName()).isImage()) {
						logDebug("Download is IMAGE");
						if (!fromMV){
							Intent viewIntent = new Intent(Intent.ACTION_VIEW);
							//					viewIntent.setDataAndType(Uri.fromFile(currentFile), MimeTypeList.typeForName(currentFile.getName()).getType());
							if (Build.VERSION.SDK_INT >= Build.VERSION_CODES.N) {
								viewIntent.setDataAndType(FileProvider.getUriForFile(this, "mega.privacy.android.app.providers.fileprovider", currentFile), MimeTypeList.typeForName(currentFile.getName()).getType());
							} else {
								viewIntent.setDataAndType(Uri.fromFile(currentFile), MimeTypeList.typeForName(currentFile.getName()).getType());
							}
							viewIntent.addFlags(Intent.FLAG_ACTIVITY_NEW_TASK);
							viewIntent.addFlags(Intent.FLAG_GRANT_READ_URI_PERMISSION);

							if (isIntentAvailable(this, viewIntent))
								startActivity(viewIntent);
							else {
								Intent intentShare = new Intent(Intent.ACTION_SEND);
								if (Build.VERSION.SDK_INT >= Build.VERSION_CODES.N) {
									intentShare.setDataAndType(FileProvider.getUriForFile(this, "mega.privacy.android.app.providers.fileprovider", currentFile), MimeTypeList.typeForName(currentFile.getName()).getType());
								} else {
									intentShare.setDataAndType(Uri.fromFile(currentFile), MimeTypeList.typeForName(currentFile.getName()).getType());
								}
								intentShare.addFlags(Intent.FLAG_ACTIVITY_NEW_TASK);
								intentShare.addFlags(Intent.FLAG_GRANT_READ_URI_PERMISSION);
								startActivity(intentShare);
							}
						}
						else {
							logDebug("Show notification");
							if (Build.VERSION.SDK_INT >= Build.VERSION_CODES.O) {
								NotificationChannel channel = new NotificationChannel(notificationChannelId, notificationChannelName, NotificationManager.IMPORTANCE_DEFAULT);
								channel.setShowBadge(true);
								channel.setSound(null, null);
								mNotificationManager.createNotificationChannel(channel);

								NotificationCompat.Builder mBuilderCompatO = new NotificationCompat.Builder(getApplicationContext(), notificationChannelId);

								mBuilderCompatO
										.setSmallIcon(R.drawable.ic_stat_notify)
										.setContentIntent(pendingIntent)
										.setAutoCancel(true).setTicker(notificationTitle)
										.setContentTitle(notificationTitle).setContentText(size)
										.setOngoing(false);

								mBuilderCompatO.setColor(ContextCompat.getColor(this, R.color.mega));

								mNotificationManager.notify(notificationIdFinal, mBuilderCompatO.build());
							}
							else {
								mBuilderCompat
										.setSmallIcon(R.drawable.ic_stat_notify)
										.setContentIntent(pendingIntent)
										.setAutoCancel(true).setTicker(notificationTitle)
										.setContentTitle(notificationTitle).setContentText(size)
										.setOngoing(false);

								if (Build.VERSION.SDK_INT >= Build.VERSION_CODES.LOLLIPOP) {
									mBuilderCompat.setColor(ContextCompat.getColor(this, R.color.mega));
								}

								mNotificationManager.notify(notificationIdFinal, mBuilderCompat.build());
							}
						}

					}
					else if (MimeTypeList.typeForName(currentFile.getName()).isURL()) {
						logDebug("Is URL file");
						InputStream instream = null;

						try {
							// open the file for reading
							instream = new FileInputStream(currentFile.getAbsolutePath());

							// if file the available for reading
							if (instream != null) {
								// prepare the file for reading
								InputStreamReader inputreader = new InputStreamReader(instream);
								BufferedReader buffreader = new BufferedReader(inputreader);

								String line1 = buffreader.readLine();
								if(line1!=null){
									String line2= buffreader.readLine();

									String url = line2.replace("URL=","");

									logDebug("Is URL - launch browser intent");
									Intent i = new Intent(Intent.ACTION_VIEW);
									i.setData(Uri.parse(url));
									startActivity(i);
								}
								else{
									logWarning("Not expected format: Exception on processing url file");
									intent = new Intent(Intent.ACTION_VIEW);
									if (Build.VERSION.SDK_INT >= Build.VERSION_CODES.N) {
										intent.setDataAndType(FileProvider.getUriForFile(this, "mega.privacy.android.app.providers.fileprovider", currentFile), "text/plain");
									} else {
										intent.setDataAndType(Uri.fromFile(currentFile), "text/plain");
									}
									intent.addFlags(Intent.FLAG_GRANT_READ_URI_PERMISSION);
									if (Build.VERSION.SDK_INT >= Build.VERSION_CODES.P) {
										intent.addFlags(Intent.FLAG_ACTIVITY_NEW_TASK);
									}

									if (isIntentAvailable(this, intent)){
										startActivity(intent);
									}
									else{
										logWarning("No app to url file as text: show notification");
										if (Build.VERSION.SDK_INT >= Build.VERSION_CODES.O) {
											NotificationChannel channel = new NotificationChannel(notificationChannelId, notificationChannelName, NotificationManager.IMPORTANCE_DEFAULT);
											channel.setShowBadge(true);
											channel.setSound(null, null);
											mNotificationManager.createNotificationChannel(channel);

											NotificationCompat.Builder mBuilderCompatO = new NotificationCompat.Builder(getApplicationContext(), notificationChannelId);

											mBuilderCompatO
													.setSmallIcon(R.drawable.ic_stat_notify)
													.setContentIntent(pendingIntent)
													.setAutoCancel(true).setTicker(notificationTitle)
													.setContentTitle(notificationTitle).setContentText(size)
													.setOngoing(false);

											mBuilderCompatO.setColor(ContextCompat.getColor(this, R.color.mega));

											mNotificationManager.notify(notificationIdFinal, mBuilderCompatO.build());
										}
										else {
											mBuilderCompat
													.setSmallIcon(R.drawable.ic_stat_notify)
													.setContentIntent(pendingIntent)
													.setAutoCancel(true).setTicker(notificationTitle)
													.setContentTitle(notificationTitle).setContentText(size)
													.setOngoing(false);

											if (Build.VERSION.SDK_INT >= Build.VERSION_CODES.LOLLIPOP) {
												mBuilderCompat.setColor(ContextCompat.getColor(this, R.color.mega));
											}

											mNotificationManager.notify(notificationIdFinal, mBuilderCompat.build());
										}
									}
								}
							}
						} catch (Exception ex) {

							intent = new Intent(Intent.ACTION_VIEW);
							if (Build.VERSION.SDK_INT >= Build.VERSION_CODES.N) {
								intent.setDataAndType(FileProvider.getUriForFile(this, "mega.privacy.android.app.providers.fileprovider", currentFile), "text/plain");
							} else {
								intent.setDataAndType(Uri.fromFile(currentFile), "text/plain");
							}
							intent.addFlags(Intent.FLAG_GRANT_READ_URI_PERMISSION);
							if (Build.VERSION.SDK_INT >= Build.VERSION_CODES.P) {
								intent.addFlags(Intent.FLAG_ACTIVITY_NEW_TASK);
							}

							if (isIntentAvailable(this, intent)){
								startActivity(intent);
							}
							else{
								logWarning("Exception on processing url file: show notification");
								if (Build.VERSION.SDK_INT >= Build.VERSION_CODES.O) {
									NotificationChannel channel = new NotificationChannel(notificationChannelId, notificationChannelName, NotificationManager.IMPORTANCE_DEFAULT);
									channel.setShowBadge(true);
									channel.setSound(null, null);
									mNotificationManager.createNotificationChannel(channel);

									NotificationCompat.Builder mBuilderCompatO = new NotificationCompat.Builder(getApplicationContext(), notificationChannelId);

									mBuilderCompatO
											.setSmallIcon(R.drawable.ic_stat_notify)
											.setContentIntent(pendingIntent)
											.setAutoCancel(true).setTicker(notificationTitle)
											.setContentTitle(notificationTitle).setContentText(size)
											.setOngoing(false);

									mBuilderCompatO.setColor(ContextCompat.getColor(this, R.color.mega));

									mNotificationManager.notify(notificationIdFinal, mBuilderCompatO.build());
								}
								else {
									mBuilderCompat
											.setSmallIcon(R.drawable.ic_stat_notify)
											.setContentIntent(pendingIntent)
											.setAutoCancel(true).setTicker(notificationTitle)
											.setContentTitle(notificationTitle).setContentText(size)
											.setOngoing(false);

									if (Build.VERSION.SDK_INT >= Build.VERSION_CODES.LOLLIPOP) {
										mBuilderCompat.setColor(ContextCompat.getColor(this, R.color.mega));
									}

									mNotificationManager.notify(notificationIdFinal, mBuilderCompat.build());
								}
							}

						} finally {
							// close the file.
							instream.close();
						}

					}else {
						logDebug("Download is OTHER FILE");
						intent = new Intent(Intent.ACTION_VIEW);
						if (Build.VERSION.SDK_INT >= Build.VERSION_CODES.N) {
							intent.setDataAndType(FileProvider.getUriForFile(this, "mega.privacy.android.app.providers.fileprovider", currentFile), MimeTypeList.typeForName(currentFile.getName()).getType());
						} else {
							intent.setDataAndType(Uri.fromFile(currentFile), MimeTypeList.typeForName(currentFile.getName()).getType());
						}
						intent.addFlags(Intent.FLAG_GRANT_READ_URI_PERMISSION);
						if (Build.VERSION.SDK_INT >= Build.VERSION_CODES.P) {
							intent.addFlags(Intent.FLAG_ACTIVITY_NEW_TASK);
						}

						if (isIntentAvailable(this, intent))
							startActivity(intent);
						else {
							logWarning("Not intent available for ACTION_VIEW");
							intent.setAction(Intent.ACTION_GET_CONTENT);

							if (isIntentAvailable(this, intent))
								startActivity(intent);
							else {
								logWarning("Not intent available for ACTION_GET_CONTENT");
								intent.setAction(Intent.ACTION_SEND);
								if (Build.VERSION.SDK_INT >= Build.VERSION_CODES.N) {
									intent.setDataAndType(FileProvider.getUriForFile(this, "mega.privacy.android.app.providers.fileprovider", currentFile), MimeTypeList.typeForName(currentFile.getName()).getType());
								} else {
									intent.setDataAndType(Uri.fromFile(currentFile), MimeTypeList.typeForName(currentFile.getName()).getType());
								}
								intent.addFlags(Intent.FLAG_GRANT_READ_URI_PERMISSION);
								if (Build.VERSION.SDK_INT >= Build.VERSION_CODES.P) {
									intent.addFlags(Intent.FLAG_ACTIVITY_NEW_TASK);
								}
								startActivity(intent);
							}
						}

						logDebug("Show notification");
						if (Build.VERSION.SDK_INT >= Build.VERSION_CODES.O) {
							NotificationChannel channel = new NotificationChannel(notificationChannelId, notificationChannelName, NotificationManager.IMPORTANCE_DEFAULT);
							channel.setShowBadge(true);
							channel.setSound(null, null);
							mNotificationManager.createNotificationChannel(channel);

							NotificationCompat.Builder mBuilderCompatO = new NotificationCompat.Builder(getApplicationContext(), notificationChannelId);

							mBuilderCompatO
									.setSmallIcon(R.drawable.ic_stat_notify)
									.setContentIntent(pendingIntent)
									.setAutoCancel(true).setTicker(notificationTitle)
									.setContentTitle(notificationTitle).setContentText(size)
									.setOngoing(false);

							mBuilderCompatO.setColor(ContextCompat.getColor(this, R.color.mega));

							mNotificationManager.notify(notificationIdFinal, mBuilderCompatO.build());
						}
						else {
							mBuilderCompat
									.setSmallIcon(R.drawable.ic_stat_notify)
									.setContentIntent(pendingIntent)
									.setAutoCancel(true).setTicker(notificationTitle)
									.setContentTitle(notificationTitle).setContentText(size)
									.setOngoing(false);

							if (Build.VERSION.SDK_INT >= Build.VERSION_CODES.LOLLIPOP) {
								mBuilderCompat.setColor(ContextCompat.getColor(this, R.color.mega));
							}

							mNotificationManager.notify(notificationIdFinal, mBuilderCompat.build());
						}
					}
				} else {
					openFile = true; //Set the openFile to the default

					logDebug("Show notification");
					if (Build.VERSION.SDK_INT >= Build.VERSION_CODES.O) {
						NotificationChannel channel = new NotificationChannel(notificationChannelId, notificationChannelName, NotificationManager.IMPORTANCE_DEFAULT);
						channel.setShowBadge(true);
						channel.setSound(null, null);
						mNotificationManager.createNotificationChannel(channel);

						NotificationCompat.Builder mBuilderCompatO = new NotificationCompat.Builder(getApplicationContext(), notificationChannelId);

						mBuilderCompatO
								.setSmallIcon(R.drawable.ic_stat_notify)
								.setContentIntent(pendingIntent)
								.setAutoCancel(true).setTicker(notificationTitle)
								.setContentTitle(notificationTitle).setContentText(size)
								.setOngoing(false);

						mBuilderCompatO.setColor(ContextCompat.getColor(this, R.color.mega));

						mNotificationManager.notify(notificationIdFinal, mBuilderCompatO.build());
					}
					else {
						mBuilderCompat
								.setSmallIcon(R.drawable.ic_stat_notify)
								.setContentIntent(pendingIntent)
								.setAutoCancel(true).setTicker(notificationTitle)
								.setContentTitle(notificationTitle).setContentText(size)
								.setOngoing(false);

						if (Build.VERSION.SDK_INT >= Build.VERSION_CODES.LOLLIPOP) {
							mBuilderCompat.setColor(ContextCompat.getColor(this, R.color.mega));
						}

						mNotificationManager.notify(notificationIdFinal, mBuilderCompat.build());
					}
				}
			}
			catch (Exception e){
				openFile = true; //Set the openFile to the default
				logError("Exception", e);

				logDebug("Show notification");
				if (Build.VERSION.SDK_INT >= Build.VERSION_CODES.O) {
					NotificationChannel channel = new NotificationChannel(notificationChannelId, notificationChannelName, NotificationManager.IMPORTANCE_DEFAULT);
					channel.setShowBadge(true);
					channel.setSound(null, null);
					mNotificationManager.createNotificationChannel(channel);

					NotificationCompat.Builder mBuilderCompatO = new NotificationCompat.Builder(getApplicationContext(), notificationChannelId);

					mBuilderCompatO
							.setSmallIcon(R.drawable.ic_stat_notify)
							.setContentIntent(pendingIntent)
							.setAutoCancel(true).setTicker(notificationTitle)
							.setContentTitle(notificationTitle).setContentText(size)
							.setOngoing(false);

					mBuilderCompatO.setColor(ContextCompat.getColor(this, R.color.mega));

					mNotificationManager.notify(notificationIdFinal, mBuilderCompatO.build());
				}
				else {
					mBuilderCompat
							.setSmallIcon(R.drawable.ic_stat_notify)
							.setContentIntent(pendingIntent)
							.setAutoCancel(true).setTicker(notificationTitle)
							.setContentTitle(notificationTitle).setContentText(size)
							.setOngoing(false);

					if (Build.VERSION.SDK_INT >= Build.VERSION_CODES.LOLLIPOP) {
						mBuilderCompat.setColor(ContextCompat.getColor(this, R.color.mega));
					}

					mNotificationManager.notify(notificationIdFinal, mBuilderCompat.build());
				}
			}
		}
	}


	/*
	 * Update notification download progress
	 */
	@SuppressLint("NewApi")
	private void updateProgressNotification() {

		int pendingTransfers = megaApi.getNumPendingDownloads();
        int totalTransfers = megaApi.getTotalDownloads();

        long totalSizePendingTransfer = megaApi.getTotalDownloadBytes();
        long totalSizeTransferred = megaApi.getTotalDownloadedBytes();

		boolean update;

		if(isOverquota){
			logDebug("Overquota flag! is TRUE");
			if(downloadedBytesToOverquota<=totalSizeTransferred){
				update = false;
			}
			else{
				update = true;
				logDebug("Change overquota flag");
				isOverquota = false;
			}
		}
		else{
			logDebug("NOT overquota flag");
			update = true;
		}

		if(update){
			/* refresh UI every 1 seconds to avoid too much workload on main thread
			 * while in paused status, the update should not be avoided*/
			if(!isOverquota) {
				long now = System.currentTimeMillis();
				if (now - lastUpdated > ONTRANSFERUPDATE_REFRESH_MILLIS || megaApi.areTransfersPaused(MegaTransfer.TYPE_DOWNLOAD) ) {
					lastUpdated = now;
				} else {
					return;
				}
			}
			int progressPercent = (int) Math.round((double) totalSizeTransferred / totalSizePendingTransfer * 100);
			logDebug("Progress: " + progressPercent + "%");

			String message = "";
			if (totalTransfers == 0){
				message = getString(R.string.download_preparing_files);
			}
			else{
				int inProgress = totalTransfers - pendingTransfers + 1;

				if (megaApi.areTransfersPaused(MegaTransfer.TYPE_DOWNLOAD)) {
					message = getResources().getQuantityString(R.plurals.download_service_paused_notification, totalTransfers, inProgress, totalTransfers);
				} else {
					message = getResources().getQuantityString(R.plurals.download_service_notification, totalTransfers, inProgress, totalTransfers);
				}
			}

			Intent intent;
			PendingIntent pendingIntent;

			String info = getProgressSize(DownloadService.this, totalSizeTransferred, totalSizePendingTransfer);

			Notification notification = null;

			String contentText = "";

			if(dbH.getCredentials()==null){
				contentText = getString(R.string.download_touch_to_cancel);
				intent = new Intent(DownloadService.this, LoginActivityLollipop.class);
				intent.setAction(ACTION_CANCEL_DOWNLOAD);
				pendingIntent = PendingIntent.getActivity(DownloadService.this, 0, intent, PendingIntent.FLAG_UPDATE_CURRENT);
			}
			else{
				contentText = getString(R.string.download_touch_to_show);
				intent = new Intent(DownloadService.this, ManagerActivityLollipop.class);
				intent.setAction(ACTION_SHOW_TRANSFERS);
				intent.putExtra(TRANSFERS_TAB, PENDING_TAB);
				pendingIntent = PendingIntent.getActivity(DownloadService.this, 0, intent, PendingIntent.FLAG_UPDATE_CURRENT);
			}

			int currentapiVersion = android.os.Build.VERSION.SDK_INT;
			if (Build.VERSION.SDK_INT >= Build.VERSION_CODES.O) {
				NotificationChannel channel = new NotificationChannel(notificationChannelId, notificationChannelName, NotificationManager.IMPORTANCE_DEFAULT);
				channel.setShowBadge(true);
				channel.setSound(null, null);
				mNotificationManager.createNotificationChannel(channel);

				NotificationCompat.Builder mBuilderCompat = new NotificationCompat.Builder(getApplicationContext(), notificationChannelId);

				mBuilderCompat
						.setSmallIcon(R.drawable.ic_stat_notify)
						.setColor(ContextCompat.getColor(this,R.color.mega))
						.setProgress(100, progressPercent, false)
						.setContentIntent(pendingIntent)
						.setOngoing(true).setContentTitle(message).setSubText(info)
						.setContentText(contentText)
						.setOnlyAlertOnce(true);

				notification = mBuilderCompat.build();
			}
			else if (Build.VERSION.SDK_INT >= Build.VERSION_CODES.N) {
				mBuilder
						.setSmallIcon(R.drawable.ic_stat_notify)
						.setColor(ContextCompat.getColor(this,R.color.mega))
						.setProgress(100, progressPercent, false)
						.setContentIntent(pendingIntent)
						.setOngoing(true).setContentTitle(message).setSubText(info)
						.setContentText(contentText)
						.setOnlyAlertOnce(true);
				notification = mBuilder.build();
			}
			else if (currentapiVersion >= android.os.Build.VERSION_CODES.ICE_CREAM_SANDWICH)
			{
				mBuilder
						.setSmallIcon(R.drawable.ic_stat_notify)
						.setProgress(100, progressPercent, false)
						.setContentIntent(pendingIntent)
						.setOngoing(true).setContentTitle(message).setContentInfo(info)
						.setContentText(contentText)
						.setOnlyAlertOnce(true);

				if (Build.VERSION.SDK_INT >= Build.VERSION_CODES.LOLLIPOP){
					mBuilder.setColor(ContextCompat.getColor(this,R.color.mega));
				}

				notification = mBuilder.getNotification();
			}
			else
			{
				notification = new Notification(R.drawable.ic_stat_notify, null, 1);
				notification.flags |= Notification.FLAG_ONGOING_EVENT;
				notification.contentView = new RemoteViews(getApplicationContext().getPackageName(), R.layout.download_progress);
				notification.contentIntent = pendingIntent;
				notification.contentView.setImageViewResource(R.id.status_icon, R.drawable.ic_stat_notify);
				notification.contentView.setTextViewText(R.id.status_text, message);
				notification.contentView.setTextViewText(R.id.progress_text, info);
				notification.contentView.setProgressBar(R.id.status_progress, 100, progressPercent, false);
			}

			if (!isForeground) {
				logDebug("Starting foreground!");
				try {
					startForeground(notificationId, notification);
					isForeground = true;
				}
				catch (Exception e){
					isForeground = false;
				}
			} else {
				mNotificationManager.notify(notificationId, notification);
			}
		}
	}

	private void cancel() {
		logDebug("cancel");
		canceled = true;
		isForeground = false;
		stopForeground(true);
		mNotificationManager.cancel(notificationId);
		stopSelf();
		rootNode = null;
	}

	@Override
	public IBinder onBind(Intent intent) {
		return null;
	}

	@Override
	public void
	onTransferStart(MegaApiJava api, MegaTransfer transfer) {
		rxSubscriptions.add(Single.just(transfer)
				.observeOn(Schedulers.io())
				.subscribe(this::doOnTransferStart,
						throwable -> logError("doOnTransferStart onError", throwable)));
	}

	private void doOnTransferStart(MegaTransfer transfer) {
		logDebug("Download start: " + transfer.getNodeHandle() + ", totalDownloads: " + megaApi.getTotalDownloads());

		if (isVoiceClipType(transfer.getAppData())) return;
		if (transfer.getType() == MegaTransfer.TYPE_DOWNLOAD) {
			launchTransferUpdateIntent(MegaTransfer.TYPE_DOWNLOAD);
			transfersCount++;
			updateProgressNotification();
		}
	}

	@Override
	public void onTransferFinish(MegaApiJava api, MegaTransfer transfer, MegaError error) {
		rxSubscriptions.add(Single.just(true)
				.observeOn(Schedulers.io())
				.subscribe(ignored -> doOnTransferFinish(transfer, error),
						throwable -> logError("doOnTransferFinish onError", throwable)));
	}

	private void doOnTransferFinish(MegaTransfer transfer, MegaError error) {
		logDebug("Node handle: " + transfer.getNodeHandle() + ", Type = " + transfer.getType());

		if (error.getErrorCode() == MegaError.API_EBUSINESSPASTDUE) {
			sendBroadcast(new Intent(BROADCAST_ACTION_INTENT_BUSINESS_EXPIRED));
		}

		if(transfer.getType()==MegaTransfer.TYPE_DOWNLOAD){

			boolean isVoiceClip = isVoiceClipType(transfer.getAppData());

			if(!isVoiceClip) transfersCount--;

			AndroidCompletedTransfer completedTransfer = null;
			String path = transfer.getPath();
			String targetPath = targetPaths.get(path);

			if (!transfer.isFolderTransfer()) {
				completedTransfer = new AndroidCompletedTransfer(transfer, error);
				if (!isTextEmpty(targetPath)) {
					completedTransfer.setPath(targetPath);
				}

				launchTransferUpdateIntent(MegaTransfer.TYPE_DOWNLOAD);
				if (transfer.getState() == MegaTransfer.STATE_FAILED) {
					MegaApplication.getTransfersManagement().setFailedTransfers(true);
				}

				if (!isVoiceClip) {
					updateProgressNotification();
				}
			}

            if (canceled) {
				if((lock != null) && (lock.isHeld()))
					try{ lock.release(); } catch(Exception ex) {}
				if((wl != null) && (wl.isHeld()))
					try{ wl.release(); } catch(Exception ex) {}

				logDebug("Download canceled: " + transfer.getNodeHandle());

				if (isVoiceClip) {
					resultTransfersVoiceClip(transfer.getNodeHandle(), ERROR_VOICE_CLIP_TRANSFER);
					File localFile = buildVoiceClipFile(this, transfer.getFileName());
					if (isFileAvailable(localFile)) {
						logDebug("Delete own voiceclip : exists");
						localFile.delete();
					}
				} else {
					File file = new File(transfer.getPath());
					file.delete();
				}
				DownloadService.this.cancel();

			}
			else{
				if (error.getErrorCode() == MegaError.API_OK) {
					logDebug("Download OK - Node handle: " + transfer.getNodeHandle());

					if(isVoiceClip) {
						resultTransfersVoiceClip(transfer.getNodeHandle(), SUCCESSFUL_VOICE_CLIP_TRANSFER);
					}

                    String uri = targetUris.get(path);
                    //need to move downloaded file to a location on sd card.
                    if (targetPath != null) {
						File source = new File(path);
                        try {
                            SDCardOperator sdCardOperator = new SDCardOperator(this);
                            if (uri != null) {
                                sdCardOperator.initDocumentFileRoot(uri);
                            } else {
                                sdCardOperator.initDocumentFileRoot(dbH.getSDCardUri());
                            }
                            //new path, after moving to target location.
							path = sdCardOperator.move(targetPath, source);
                            File newFile = new File(path);
                            if(!newFile.exists() || newFile.length() != source.length()) {
                                logError("Error moving file to the sd card path");
                            }
                        } catch (Exception e) {
                            e.printStackTrace();
                            logError("Error moving file to the sd card path with exception", e);
                        } finally {
                            source.delete();
                        }
                    }
					//To update thumbnails for videos
					if(isVideoFile(transfer.getPath())){
						logDebug("Is video!!!");
						MegaNode videoNode = megaApi.getNodeByHandle(transfer.getNodeHandle());
						if (videoNode != null){
							if(!videoNode.hasThumbnail()){
                                logDebug("The video has not thumb");
								ThumbnailUtilsLollipop.createThumbnailVideo(this, transfer.getPath(), megaApi, transfer.getNodeHandle());
							}
						}
						else{
							logWarning("videoNode is NULL");
						}
					}
					else{
						logDebug("NOT video!");
					}

					String filePath = path;
					File f = new File(filePath);
					try {
						Intent mediaScanIntent = new Intent(Intent.ACTION_MEDIA_SCANNER_SCAN_FILE);
						Uri finishedContentUri;
						if (Build.VERSION.SDK_INT >= Build.VERSION_CODES.N) {
							finishedContentUri = FileProvider.getUriForFile(this, "mega.privacy.android.app.providers.fileprovider", f);
						} else {
							finishedContentUri = Uri.fromFile(f);
						}
						mediaScanIntent.setData(finishedContentUri);
						mediaScanIntent.addFlags(Intent.FLAG_GRANT_READ_URI_PERMISSION);
						if (Build.VERSION.SDK_INT >= Build.VERSION_CODES.P) {
							mediaScanIntent.addFlags(Intent.FLAG_ACTIVITY_NEW_TASK);
						}
						sendBroadcast(mediaScanIntent);
					}
					catch (Exception e){}

					try {
						MediaScannerConnection.scanFile(getApplicationContext(), new String[]{
								f.getAbsolutePath()}, null, new MediaScannerConnection.OnScanCompletedListener() {
							@Override
							public void onScanCompleted(String path, Uri uri) {
								logDebug("File was scanned successfully");
							}
						});
					}
					catch (Exception e){}

					if(storeToAdvacedDevices.containsKey(transfer.getNodeHandle())){
						logDebug("Now copy the file to the SD Card");
						openFile=false;
						Uri tranfersUri = storeToAdvacedDevices.get(transfer.getNodeHandle());
						MegaNode node = megaApi.getNodeByHandle(transfer.getNodeHandle());
						alterDocument(tranfersUri, node.getName());
					}

					if(transfer.getPath().contains(OFFLINE_DIR)){
						logDebug("It is Offline file");
						dbH = DatabaseHandler.getDbHandler(getApplicationContext());
						offlineNode = megaApi.getNodeByHandle(transfer.getNodeHandle());

						if(offlineNode!=null){
							saveOffline(this, megaApi, dbH, offlineNode, transfer.getPath());
						}
						else{
							saveOfflineChatFile(dbH, transfer);
						}

						refreshOfflineFragment();
						refreshSettingsFragment();
					}
				}
				else
				{
					logError("Download ERROR: " + transfer.getNodeHandle());
					if(isVoiceClip){
						resultTransfersVoiceClip(transfer.getNodeHandle(), ERROR_VOICE_CLIP_TRANSFER);
						File localFile = buildVoiceClipFile(this, transfer.getFileName());
						if (isFileAvailable(localFile)) {
							logDebug("Delete own voice clip : exists");
							localFile.delete();
						}
					}else{
						if (error.getErrorCode() == MegaError.API_EBLOCKED) {
							errorEBloqued++;
						}

						if(!transfer.isFolderTransfer()){
							errorCount++;
						}
						File file = new File(transfer.getPath());
						file.delete();
					}
				}
			}

			if (completedTransfer != null) {
				dbH.setCompletedTransfer(completedTransfer);
			}

			if(isVoiceClip) return;

			if (megaApi.getNumPendingDownloads() == 0 && transfersCount==0){
				onQueueComplete(transfer.getNodeHandle());
			}
		}
	}

	private void resultTransfersVoiceClip(long nodeHandle, int result){
		logDebug("nodeHandle =  " + nodeHandle + ", the result is " + result);
		Intent intent = new Intent(BROADCAST_ACTION_INTENT_VOICE_CLIP_DOWNLOADED);
		intent.putExtra(EXTRA_NODE_HANDLE, nodeHandle);
		intent.putExtra(EXTRA_RESULT_TRANSFER, result);
		sendBroadcast(intent);
	}

	private void alterDocument(Uri uri, String fileName) {
		logDebug("alterUri");
	    try {

	    	File tempFolder = getCacheFolder(getApplicationContext(), TEMPORAL_FOLDER);
	    	if (!isFileAvailable(tempFolder)) return;

	    	String sourceLocation = tempFolder.getAbsolutePath() + File.separator +fileName;

	        ParcelFileDescriptor pfd = getContentResolver().openFileDescriptor(uri, "w");
	        FileOutputStream fileOutputStream = new FileOutputStream(pfd.getFileDescriptor());

	    	InputStream in = new FileInputStream(sourceLocation);
//
//	        OutputStream out = new FileOutputStream(targetLocation);
//
	        // Copy the bits from instream to outstream
	        byte[] buf = new byte[1024];
	        int len;
	        while ((len = in.read(buf)) > 0) {
	        	fileOutputStream.write(buf, 0, len);
	        }
	        in.close();
//	        out.close();


//	        fileOutputStream.write(("Overwritten by MyCloud at " + System.currentTimeMillis() + "\n").getBytes());
	        // Let the document provider know you're done by closing the stream.
	        fileOutputStream.close();
	        pfd.close();

	        File deleteTemp = new File(sourceLocation);
	        deleteTemp.delete();
	    } catch (FileNotFoundException e) {
	        e.printStackTrace();
	    } catch (IOException e) {
	        e.printStackTrace();
	    }
	}

	@Override
	public void onTransferUpdate(MegaApiJava api, MegaTransfer transfer) {
		rxSubscriptions.add(Single.just(transfer)
				.observeOn(Schedulers.io())
				.subscribe(this::doOnTransferUpdate,
						throwable -> logError("doOnTransferUpdate onError", throwable)));
	}

	private void doOnTransferUpdate(MegaTransfer transfer) {
		if(transfer.getType()==MegaTransfer.TYPE_DOWNLOAD){
			launchTransferUpdateIntent(MegaTransfer.TYPE_DOWNLOAD);
			if (canceled) {
				logDebug("Transfer cancel: " + transfer.getNodeHandle());

				if((lock != null) && (lock.isHeld()))
					try{ lock.release(); } catch(Exception ex) {}
				if((wl != null) && (wl.isHeld()))
					try{ wl.release(); } catch(Exception ex) {}

				megaApi.cancelTransfer(transfer);
				DownloadService.this.cancel();
				return;
			}
			if(isVoiceClipType(transfer.getAppData())) return;

			if(!transfer.isFolderTransfer()){
				sendBroadcast(new Intent(BROADCAST_ACTION_INTENT_TRANSFER_UPDATE));
				updateProgressNotification();
			}

			if (!TransfersManagement.isOnTransferOverQuota() && MegaApplication.getTransfersManagement().hasNotToBeShowDueToTransferOverQuota()) {
				MegaApplication.getTransfersManagement().setHasNotToBeShowDueToTransferOverQuota(false);
			}
		}
	}

	@Override
	public void onTransferTemporaryError(MegaApiJava api, MegaTransfer transfer, MegaError e) {
		rxSubscriptions.add(Single.just(true)
				.observeOn(Schedulers.io())
				.subscribe(ignored -> doOnTransferTemporaryError(transfer, e),
						throwable -> logError("doOnTransferTemporaryError onError", throwable)));
	}

	private void doOnTransferTemporaryError(MegaTransfer transfer, MegaError e) {
		logWarning("Download Temporary Error - Node Handle: " + transfer.getNodeHandle() +
				"\nError: " + e.getErrorCode() + " " + e.getErrorString());

		if(transfer.getType()==MegaTransfer.TYPE_DOWNLOAD){
			if(e.getErrorCode() == MegaError.API_EOVERQUOTA) {
				if (e.getValue() != 0) {
					logWarning("TRANSFER OVERQUOTA ERROR: " + e.getErrorCode());
					checkTransferOverQuota(true);

					downloadedBytesToOverquota = megaApi.getTotalDownloadedBytes();
					isOverquota = true;
				}
			}
		}
	}

	/**
	 * Checks if should show transfer over quota warning.
	 * If so, sends a broadcast to show it in the current view.
	 *
	 * @param isCurrentOverQuota	true if the overquota is currently received, false otherwise
	 */
	private void checkTransferOverQuota(boolean isCurrentOverQuota) {
		TransfersManagement transfersManagement = MegaApplication.getTransfersManagement();

		if (MegaApplication.isActivityVisible()) {
			if (transfersManagement.shouldShowTransferOverQuotaWarning()) {
				transfersManagement.setCurrentTransferOverQuota(isCurrentOverQuota);
				transfersManagement.setTransferOverQuotaTimestamp();
				sendBroadcast(new Intent(BROADCAST_ACTION_INTENT_TRANSFER_UPDATE).setAction(ACTION_TRANSFER_OVER_QUOTA));
			}
		} else if (!transfersManagement.isTransferOverQuotaNotificationShown()){
			transfersManagement.setTransferOverQuotaNotificationShown(true);
			stopForeground(true);
			new TransferOverQuotaNotification().show();
			mNotificationManager.cancel(notificationId);
		}
	}

	@Override
	public void onRequestStart(MegaApiJava api, MegaRequest request) {
		logDebug("onRequestStart: " + request.getRequestString());
	}

	@Override
	public void onRequestFinish(MegaApiJava api, MegaRequest request, MegaError e) {
		logDebug("onRequestFinish");

		if (request.getType() == MegaRequest.TYPE_PAUSE_TRANSFERS){
			logDebug("TYPE_PAUSE_TRANSFERS finished");
			if (e.getErrorCode() == MegaError.API_OK){
				cancel();
			}
		}
		else if (request.getType() == MegaRequest.TYPE_CANCEL_TRANSFERS){
			logDebug("TYPE_CANCEL_TRANSFERS finished");
			if (e.getErrorCode() == MegaError.API_OK){
				cancel();
			}

		}
		else if (request.getType() == MegaRequest.TYPE_LOGIN){
			if (e.getErrorCode() == MegaError.API_OK){
				logDebug("Fast login OK, Calling fetchNodes from CameraSyncService");
				megaApi.fetchNodes(this);
			}
			else{
				logError("ERROR: " + e.getErrorString());
				isLoggingIn = false;
				MegaApplication.setLoggingIn(isLoggingIn);
//				finish();
			}
		}
		else if (request.getType() == MegaRequest.TYPE_FETCH_NODES){
			if (e.getErrorCode() == MegaError.API_OK){
				logDebug("Chat --> connect");
				megaChatApi.connectInBackground(this);
				isLoggingIn = false;
				MegaApplication.setLoggingIn(isLoggingIn);

				for (int i=0;i<pendingIntents.size();i++){
					onHandleIntent(pendingIntents.get(i));
				}
				pendingIntents.clear();
			}
			else{
				logError("ERROR: " + e.getErrorString());
				isLoggingIn = false;
				MegaApplication.setLoggingIn(isLoggingIn);
//				finish();
			}
		}
		else{
			logDebug("Public node received");
			if (e.getErrorCode() != MegaError.API_OK) {
				logError("Public node error");
				return;
			}
			else {
				MegaNode node = request.getPublicMegaNode();

				if (node != null) {
					if (currentDir.isDirectory()) {
						currentFile = new File(currentDir, megaApi.escapeFsIncompatible(node.getName(), currentDir.getAbsolutePath() + SEPARATOR));
					} else {
						currentFile = currentDir;
					}

                    if(intent.getBooleanExtra(EXTRA_DOWNLOAD_TO_SDCARD, false)) {
                        targetPaths.put(currentFile.getAbsolutePath(), intent.getStringExtra(EXTRA_TARGET_PATH));
						MegaApplication.getTransfersManagement().setTargetPaths(targetPaths);
                        targetUris.put(currentFile.getAbsolutePath(), intent.getStringExtra(EXTRA_TARGET_URI));
                    }
                    logDebug("Public node download launched");
					if(!wl.isHeld()) wl.acquire();
					if(!lock.isHeld()) lock.acquire();
					if (currentDir.isDirectory()){
						logDebug("To downloadPublic(dir)");
						megaApi.startDownload(node, currentDir.getAbsolutePath() + "/", this);
					}
				}
			}
		}
	}


	@Override
	public void onRequestTemporaryError(MegaApiJava api, MegaRequest request,
			MegaError e) {
		logWarning("Node handle: " + request.getNodeHandle());
	}

	@Override
	public void onRequestUpdate(MegaApiJava api, MegaRequest request) {
		logDebug("onRequestUpdate");
	}

	@Override
	public boolean onTransferData(MegaApiJava api, MegaTransfer transfer, byte[] buffer)
	{
		return true;
	}

	@Override
	public void onRequestStart(MegaChatApiJava api, MegaChatRequest request) {

	}

	@Override
	public void onRequestUpdate(MegaChatApiJava api, MegaChatRequest request) {

	}

	@Override
	public void onRequestFinish(MegaChatApiJava api, MegaChatRequest request, MegaChatError e) {
		if (request.getType() == MegaChatRequest.TYPE_CONNECT){

			isLoggingIn = false;
			MegaApplication.setLoggingIn(isLoggingIn);

			if(e.getErrorCode()==MegaChatError.ERROR_OK){
				logDebug("Connected to chat!");
			}
			else{
				logError("ERROR WHEN CONNECTING " + e.getErrorString());
			}
		}
	}

	@Override
	public void onRequestTemporaryError(MegaChatApiJava api, MegaChatRequest request, MegaChatError e) {

	}

	private void refreshOfflineFragment(){
		Intent intent = new Intent(OfflineFragmentLollipop.REFRESH_OFFLINE_FILE_LIST);
		sendBroadcast(intent);
	}

	private void refreshSettingsFragment() {
		Intent intent = new Intent(BROADCAST_ACTION_INTENT_SETTINGS_UPDATED);
		intent.setAction(ACTION_REFRESH_CLEAR_OFFLINE_SETTING);
		sendBroadcast(intent);
	}
}<|MERGE_RESOLUTION|>--- conflicted
+++ resolved
@@ -234,12 +234,10 @@
         if (fs.length > 1 && fs[1] != null) {
             purgeDirectory(fs[1]);
         }
-<<<<<<< HEAD
+
         unregisterReceiver(pauseBroadcastReceiver);
-=======
-        pauseBroadcastManager.unregisterReceiver(pauseBroadcastReceiver);
 		rxSubscriptions.clear();
->>>>>>> 0fa36b97
+
 		super.onDestroy();
 	}
 
@@ -482,16 +480,9 @@
 		if(total <= 0){
 			logDebug("onQueueComplete: reset total downloads");
 			if (megaApi.getTotalDownloads() > 0) {
-<<<<<<< HEAD
-				Intent intent = new Intent(BROADCAST_ACTION_INTENT_SHOWSNACKBAR_TRANSFERS_FINISHED);
-				intent.putExtra(TRANSFER_TYPE, DOWNLOAD_TRANSFER);
-				intent.putExtra(NUMBER_FILES, megaApi.getTotalDownloads());
-				sendBroadcast(intent);
-=======
 				sendBroadcast(new Intent(BROADCAST_ACTION_INTENT_SHOWSNACKBAR_TRANSFERS_FINISHED)
 						.putExtra(TRANSFER_TYPE, DOWNLOAD_TRANSFER)
 						.putExtra(NUMBER_FILES, megaApi.getTotalDownloads()));
->>>>>>> 0fa36b97
 			}
 			sendBroadcast(new Intent(BROADCAST_ACTION_INTENT_TRANSFER_UPDATE));
 
