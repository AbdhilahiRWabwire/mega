package mega.privacy.android.app;

import android.annotation.SuppressLint;
import android.app.Notification;
import android.app.NotificationChannel;
import android.app.NotificationManager;
import android.app.PendingIntent;
import android.app.Service;
import android.content.Context;
import android.content.Intent;
import android.media.MediaScannerConnection;
import android.net.Uri;
import android.net.wifi.WifiManager;
import android.net.wifi.WifiManager.WifiLock;
import android.os.Build;
import android.os.Environment;
import android.os.IBinder;
import android.os.ParcelFileDescriptor;
import android.os.PowerManager;
import android.os.PowerManager.WakeLock;
import android.support.v4.app.NotificationCompat;
import android.support.v4.content.ContextCompat;
import android.support.v4.content.FileProvider;
import android.support.v4.content.LocalBroadcastManager;
import android.text.format.Formatter;
import android.widget.RemoteViews;
import android.widget.Toast;

import java.io.BufferedReader;
import java.io.File;
import java.io.FileInputStream;
import java.io.FileNotFoundException;
import java.io.FileOutputStream;
import java.io.IOException;
import java.io.InputStream;
import java.io.InputStreamReader;
import java.util.ArrayList;
import java.util.HashMap;
import mega.privacy.android.app.lollipop.AudioVideoPlayerLollipop;
import mega.privacy.android.app.lollipop.LoginActivityLollipop;
import mega.privacy.android.app.lollipop.ManagerActivityLollipop;
import mega.privacy.android.app.lollipop.PdfViewerActivityLollipop;
import mega.privacy.android.app.lollipop.ZipBrowserActivityLollipop;
import mega.privacy.android.app.lollipop.managerSections.OfflineFragmentLollipop;
import mega.privacy.android.app.lollipop.managerSections.SettingsFragmentLollipop;
import mega.privacy.android.app.lollipop.megachat.ChatSettings;
import mega.privacy.android.app.utils.Constants;
import mega.privacy.android.app.utils.MegaApiUtils;
import mega.privacy.android.app.utils.SDCardOperator;
import mega.privacy.android.app.utils.TL;
import mega.privacy.android.app.utils.ThumbnailUtilsLollipop;
import mega.privacy.android.app.utils.Util;
import nz.mega.sdk.MegaApiAndroid;
import nz.mega.sdk.MegaApiJava;
import nz.mega.sdk.MegaChatApi;
import nz.mega.sdk.MegaChatApiAndroid;
import nz.mega.sdk.MegaChatApiJava;
import nz.mega.sdk.MegaChatError;
import nz.mega.sdk.MegaChatRequest;
import nz.mega.sdk.MegaChatRequestListenerInterface;
import nz.mega.sdk.MegaError;
import nz.mega.sdk.MegaNode;
import nz.mega.sdk.MegaRequest;
import nz.mega.sdk.MegaRequestListenerInterface;
import nz.mega.sdk.MegaTransfer;
import nz.mega.sdk.MegaTransferListenerInterface;

import static mega.privacy.android.app.utils.CacheFolderManager.*;
import static mega.privacy.android.app.utils.FileUtils.*;
import static mega.privacy.android.app.utils.OfflineUtils.*;
import static mega.privacy.android.app.utils.Util.ONTRANSFERUPDATE_REFRESH_MILLIS;

/*
 * Background service to download files
 */
public class DownloadService extends Service implements MegaTransferListenerInterface, MegaRequestListenerInterface, MegaChatRequestListenerInterface {

	// Action to stop download
	public static String ACTION_CANCEL = "CANCEL_DOWNLOAD";
	public static String EXTRA_SIZE = "DOCUMENT_SIZE";
	public static String EXTRA_HASH = "DOCUMENT_HASH";
	public static String EXTRA_URL = "DOCUMENT_URL";
	public static String EXTRA_DOWNLOAD_TO_SDCARD = "download_to_sdcard";
	public static String EXTRA_TARGET_ROOT = "download_root";
	public static String EXTRA_PATH = "SAVE_PATH";
	public static String EXTRA_FOLDER_LINK = "FOLDER_LINK";
	public static String EXTRA_CONTACT_ACTIVITY = "CONTACT_ACTIVITY";
	public static String EXTRA_ZIP_FILE_TO_OPEN = "FILE_TO_OPEN";
	public static String EXTRA_OPEN_FILE = "OPEN_FILE";
	public static String EXTRA_CONTENT_URI = "CONTENT_URI";
	public static String EXTRA_SERIALIZE_STRING = "SERIALIZE_STRING";

	private int errorCount = 0;
	private int alreadyDownloaded = 0;

	private boolean isForeground = false;
	private boolean canceled;

	private String pathFileToOpen;
	private boolean openFile = true;
	private String type = "";
	private boolean isOverquota = false;
	private long downloadedBytesToOverquota = 0;

	MegaApplication app;
	MegaApiAndroid megaApi;
	MegaApiAndroid megaApiFolder;
	MegaChatApiAndroid megaChatApi;
	ChatSettings chatSettings;

	ArrayList<Intent> pendingIntents = new ArrayList<Intent>();

	WifiLock lock;
	WakeLock wl;

	File currentFile;
	File currentDir;
	private Map<Long,String> targetPaths = new HashMap<>();
	MegaNode currentDocument;

	DatabaseHandler dbH = null;

	int transfersCount = 0;

	HashMap<Long, Uri> storeToAdvacedDevices;
	HashMap<Long, Boolean> fromMediaViewers;

	private int notificationId = Constants.NOTIFICATION_DOWNLOAD;
	private int notificationIdFinal = Constants.NOTIFICATION_DOWNLOAD_FINAL;
	private String notificationChannelId = Constants.NOTIFICATION_CHANNEL_DOWNLOAD_ID;
	private String notificationChannelName = Constants.NOTIFICATION_CHANNEL_DOWNLOAD_NAME;
	private NotificationCompat.Builder mBuilderCompat;
	private Notification.Builder mBuilder;
	private NotificationManager mNotificationManager;

	MegaNode offlineNode;

	boolean isLoggingIn = false;
	private long lastUpdated;

	@SuppressLint("NewApi")
	@Override
	public void onCreate(){
		super.onCreate();
		log("onCreate");

		app = (MegaApplication)getApplication();
		megaApi = app.getMegaApi();
		megaApiFolder = app.getMegaApiFolder();
		megaChatApi = app.getMegaChatApi();

		isForeground = false;
		canceled = false;

		storeToAdvacedDevices = new HashMap<Long, Uri>();
		fromMediaViewers = new HashMap<>();

		int wifiLockMode = WifiManager.WIFI_MODE_FULL;
        if (Build.VERSION.SDK_INT >= Build.VERSION_CODES.HONEYCOMB_MR1) {
            wifiLockMode = WifiManager.WIFI_MODE_FULL_HIGH_PERF;
        }

        dbH = DatabaseHandler.getDbHandler(getApplicationContext());

		WifiManager wifiManager = (WifiManager) getApplicationContext().getApplicationContext().getSystemService(Context.WIFI_SERVICE);
		lock = wifiManager.createWifiLock(wifiLockMode, "MegaDownloadServiceWifiLock");
		PowerManager pm = (PowerManager) getSystemService(Context.POWER_SERVICE);
		wl = pm.newWakeLock(PowerManager.PARTIAL_WAKE_LOCK, "MegaDownloadServicePowerLock");
		if (Build.VERSION.SDK_INT >= Build.VERSION_CODES.ICE_CREAM_SANDWICH){
			mBuilder = new Notification.Builder(DownloadService.this);
		}
		mBuilderCompat = new NotificationCompat.Builder(getApplicationContext());
		mNotificationManager = (NotificationManager) getSystemService(Context.NOTIFICATION_SERVICE);

	}

	@Override
	public void onDestroy(){
		log("onDestroy");
		if((lock != null) && (lock.isHeld()))
			try{ lock.release(); } catch(Exception ex) {}
		if((wl != null) && (wl.isHeld()))
			try{ wl.release(); } catch(Exception ex) {}

		if(megaApi != null)
		{
			megaApi.removeRequestListener(this);
            megaApi.removeTransferListener(this);
		}

		if (megaChatApi != null){
			megaChatApi.saveCurrentState();
		}

		super.onDestroy();
	}

	@Override
	public int onStartCommand(Intent intent, int flags, int startId){
		log("onStartCommand");
		canceled = false;

		if(intent == null){
			log("intent==null");
			return START_NOT_STICKY;
		}

		if (intent.getAction() != null){
			if (intent.getAction().equals(ACTION_CANCEL)){
				log("Cancel intent");
				canceled = true;
				megaApi.cancelTransfers(MegaTransfer.TYPE_DOWNLOAD, this);
				megaApiFolder.cancelTransfers(MegaTransfer.TYPE_DOWNLOAD, this);
				return START_NOT_STICKY;
			}
		}

		onHandleIntent(intent);
		return START_NOT_STICKY;
	}

	private boolean isVoiceClipType(String value) {
		return (value != null) && (value.contains(Constants.EXTRA_VOICE_CLIP));
	}

    protected void onHandleIntent(final Intent intent) {
        log("onHandleIntent");

        long hash = intent.getLongExtra(EXTRA_HASH, -1);
        String url = intent.getStringExtra(EXTRA_URL);
        boolean isFolderLink = intent.getBooleanExtra(EXTRA_FOLDER_LINK, false);
        openFile = intent.getBooleanExtra(EXTRA_OPEN_FILE, true);
<<<<<<< HEAD
        if(intent.getBooleanExtra(EXTRA_DOWNLOAD_TO_SDCARD, false)) {
            targetPaths.put(hash, intent.getStringExtra(EXTRA_TARGET_ROOT));
        }
=======
		type = intent.getStringExtra(Constants.EXTRA_TRANSFER_TYPE);

>>>>>>> 627a3ff6
		Uri contentUri = null;
        if(intent.getStringExtra(EXTRA_CONTENT_URI)!=null){
            contentUri = Uri.parse(intent.getStringExtra(EXTRA_CONTENT_URI));
        }

        boolean highPriority = intent.getBooleanExtra(Constants.HIGH_PRIORITY_TRANSFER, false);
        boolean fromMV = intent.getBooleanExtra("fromMV", false);
        log("fromMV: "+fromMV);

		megaApi = app.getMegaApi();

		UserCredentials credentials = dbH.getCredentials();

		if (credentials != null) {

			String gSession = credentials.getSession();

			if (megaApi.getRootNode() == null) {
				isLoggingIn = MegaApplication.isLoggingIn();
				if (!isLoggingIn) {
					isLoggingIn = true;
					MegaApplication.setLoggingIn(isLoggingIn);

					if (Util.isChatEnabled()) {
						if (megaChatApi == null) {
							megaChatApi = ((MegaApplication) getApplication()).getMegaChatApi();
						}

						int ret = megaChatApi.getInitState();

						if(ret==MegaChatApi.INIT_NOT_DONE||ret==MegaChatApi.INIT_ERROR){
							ret = megaChatApi.init(gSession);
							log("result of init ---> " + ret);
							chatSettings = dbH.getChatSettings();
							if (ret == MegaChatApi.INIT_NO_CACHE) {
								log("condition ret == MegaChatApi.INIT_NO_CACHE");
							} else if (ret == MegaChatApi.INIT_ERROR) {
								log("condition ret == MegaChatApi.INIT_ERROR");
								if (chatSettings == null) {
									log("ERROR----> Switch OFF chat");
									chatSettings = new ChatSettings();
									chatSettings.setEnabled(false+"");
									dbH.setChatSettings(chatSettings);
								} else {
									log("ERROR----> Switch OFF chat");
									dbH.setEnabledChat(false + "");
								}
								megaChatApi.logout(this);
							} else {
								log("Chat correctly initialized");
							}
						}
					}

					pendingIntents.add(intent);
					if (!isVoiceClipType(type)) {
						updateProgressNotification();
					}

					megaApi.fastLogin(gSession, this);
					return;
				}
				else{
					log("Another login is processing");
				}
				pendingIntents.add(intent);
				return;
			}
		}

		String serialize = intent.getStringExtra(EXTRA_SERIALIZE_STRING);

		if(serialize!=null){
			log("serializeString: "+serialize);
			currentDocument = MegaNode.unserialize(serialize);
			if(currentDocument != null){
				hash = currentDocument.getHandle();
				log("hash after unserialize: "+hash);
			}
			else{
				log("Node is NULL after unserialize");
			}
		}
		else{
			if (isFolderLink){
				currentDocument = megaApiFolder.getNodeByHandle(hash);
			}
			else{
				currentDocument = megaApi.getNodeByHandle(hash);
			}
		}

        if(intent.getStringExtra(EXTRA_ZIP_FILE_TO_OPEN)!=null){
            pathFileToOpen = intent.getStringExtra(EXTRA_ZIP_FILE_TO_OPEN);
        }
        else{
            pathFileToOpen=null;
        }

        if(url != null){
            log("Public node");
            currentDir = new File(intent.getStringExtra(EXTRA_PATH));
            if (currentDir != null){
                currentDir.mkdirs();
            }
            megaApi.getPublicNode(url, this);
            return;
        }

		if((currentDocument == null) && (url == null)){
			log("Node not found");
			return;
		}

		fromMediaViewers.put(currentDocument.getHandle(), fromMV);

        currentDir = getDir(currentDocument, intent);
        currentDir.mkdirs();
        if (currentDir.isDirectory()){
            log("currentDir is Directory");
            currentFile = new File(currentDir, megaApi.escapeFsIncompatible(currentDocument.getName()));
        }
        else{
            log("currentDir is File");
            currentFile = currentDir;
        }

        log("dir: " + currentDir.getAbsolutePath() + " file: " + currentDocument.getName() + "  Size: " + currentDocument.getSize());
        if(!checkCurrentFile(currentDocument)){
            log("checkCurrentFile == false");

			alreadyDownloaded++;
            if ((megaApi.getNumPendingDownloads() == 0) && (megaApiFolder.getNumPendingDownloads() == 0)){
                onQueueComplete(currentDocument.getHandle());
            }

            return;
        }

        if(!wl.isHeld()){
            wl.acquire();
        }
        if(!lock.isHeld()){
            lock.acquire();
        }

        if(contentUri!=null){
			log("contentUri is NOT null");
            //To download to Advanced Devices
            log("Download to advanced devices checked");
            currentDir = new File(intent.getStringExtra(EXTRA_PATH));
            currentDir.mkdirs();

            if (currentDir.isDirectory()){
                log("To download(dir): " + currentDir.getAbsolutePath() + "/");
            }
            else{
                log("currentDir is not a directory");
            }
            storeToAdvacedDevices.put(currentDocument.getHandle(), contentUri);

			if (currentDir.getAbsolutePath().contains(OFFLINE_DIR)){
				log("currentDir contains OFFLINE_DIR");
				openFile = false;
			}
			else {
				log("currentDir is NOT on OFFLINE_DIR: openFile->"+openFile);
			}

			if (isFolderLink){
				if (dbH.getCredentials() == null) {
					megaApiFolder.startDownload(currentDocument, currentDir.getAbsolutePath() + "/", this);
					log("getCredentials null");
					return;
				}

				log("Folder link node");
				MegaNode currentDocumentAuth = megaApiFolder.authorizeNode(currentDocument);
				if (currentDocumentAuth == null){
					log("CurrentDocumentAuth is null");
					megaApiFolder.startDownload(currentDocument, currentDir.getAbsolutePath() + "/", this);
					return;
				}
				else{
					log("CurrentDocumentAuth is not null");
					currentDocument = megaApiFolder.authorizeNode(currentDocument);
				}
			}

			log("CurrentDocument is not null");

			if (highPriority) {
				String data = isVoiceClipType(type) ? Constants.EXTRA_VOICE_CLIP : "";
				megaApi.startDownloadWithTopPriority(currentDocument, currentDir.getAbsolutePath() + "/", data, this);
			} else {
				megaApi.startDownload(currentDocument, currentDir.getAbsolutePath() + "/", this);
			}
        }
        else{
			log("contentUri NULL");
            if (currentDir.isDirectory()){
                log("To download(dir): " + currentDir.getAbsolutePath() + "/");

                if(currentFile.exists()){
                    log("The file already exists!");
                    //Check the fingerprint
                    String localFingerprint = megaApi.getFingerprint(currentFile.getAbsolutePath());
                    String megaFingerprint = megaApi.getFingerprint(currentDocument);

                    if((localFingerprint!=null) && (!localFingerprint.isEmpty()) && (megaFingerprint!=null) && (!megaFingerprint.isEmpty()))
                    {
                        if(localFingerprint.compareTo(megaFingerprint)!=0)
                        {
                            log("Delete the old version");
                            currentFile.delete();
                        }
                    }
                }

                if (currentDocument.isFolder()){
                    log("IS FOLDER_:_");
                }
                else{
                    log("IS FILE_:_");
                }

				if (currentDir.getAbsolutePath().contains(OFFLINE_DIR)){
                	log("currentDir contains OFFLINE_DIR");
					openFile = false;
				}
				else {
					log("currentDir is NOT on OFFLINE_DIR: openFile->"+openFile);
				}

                if (isFolderLink){

                    log("Folder link node");
                    MegaNode currentDocumentAuth = megaApiFolder.authorizeNode(currentDocument);
                    if (currentDocumentAuth == null){
                        log("CurrentDocumentAuth is null");
                        megaApiFolder.startDownload(currentDocument, currentDir.getAbsolutePath() + "/", this);
                        return;
                    }
                    else{
						log("CurrentDocumentAuth is not null");
						currentDocument = megaApiFolder.authorizeNode(currentDocument);
					}
                }

                log("CurrentDocument is not null");
				if(highPriority){
					String data = isVoiceClipType(type)? Constants.EXTRA_VOICE_CLIP : "";
					megaApi.startDownloadWithTopPriority(currentDocument, currentDir.getAbsolutePath() + "/", data, this);
				}
				else{
					megaApi.startDownload(currentDocument, currentDir.getAbsolutePath() + "/", this);
				}

            }
            else{
                log("currentDir is not a directory");

            }
        }
    }

	private void onQueueComplete(long handle) {
		log("onQueueComplete");

		if((lock != null) && (lock.isHeld()))
			try{ lock.release(); } catch(Exception ex) {}
		if((wl != null) && (wl.isHeld()))
			try{ wl.release(); } catch(Exception ex) {}

        showCompleteNotification(handle);

		isForeground = false;
		stopForeground(true);
		mNotificationManager.cancel(notificationId);
		stopSelf();

		int total = megaApi.getNumPendingDownloads() + megaApiFolder.getNumPendingDownloads();
		log("onQueueComplete: total of files before reset " + total);
		if(total <= 0){
			log("onQueueComplete: reset total downloads");
			megaApi.resetTotalDownloads();
			megaApiFolder.resetTotalDownloads();
			errorCount = 0;
			alreadyDownloaded = 0;
		}
	}

	private File getDir(MegaNode document, Intent intent) {
		boolean toDownloads = (intent.hasExtra(EXTRA_PATH) == false);
		File destDir;
		if (toDownloads) {
			destDir = Environment.getExternalStoragePublicDirectory(Environment.DIRECTORY_DOWNLOADS);
		} else {
			destDir = new File(intent.getStringExtra(EXTRA_PATH));
		}
		log("getDir:save to: " + destDir.getAbsolutePath());
		return destDir;
	}

	boolean checkCurrentFile(MegaNode document)	{
		log("checkCurrentFile");
		if(currentFile.exists() && (document.getSize() == currentFile.length())){

			currentFile.setReadable(true, false);
//			Toast.makeText(getApplicationContext(), document.getName() + " " +  getString(R.string.general_already_downloaded), Toast.LENGTH_SHORT).show();

			return false;
		}

		if(document.getSize() > ((long)1024*1024*1024*4))
		{
			log("show size alert: " + document.getSize());
	    	Toast.makeText(getApplicationContext(), getString(R.string.error_file_size_greater_than_4gb),
	    			Toast.LENGTH_LONG).show();
	    	Toast.makeText(getApplicationContext(), getString(R.string.error_file_size_greater_than_4gb),
	    			Toast.LENGTH_LONG).show();
	    	Toast.makeText(getApplicationContext(), getString(R.string.error_file_size_greater_than_4gb),
	    			Toast.LENGTH_LONG).show();
		}
		return true;
	}

	/*
	 * Show download success notification
	 */
	private void showCompleteNotification(long handle) {
		log("showCompleteNotification");
		String notificationTitle, size;

        int totalDownloads = megaApi.getTotalDownloads() + megaApiFolder.getTotalDownloads();

		if(alreadyDownloaded>0 && errorCount>0){
			int totalNumber = totalDownloads + errorCount + alreadyDownloaded;
			notificationTitle = getResources().getQuantityString(R.plurals.download_service_final_notification_with_details, totalNumber, totalDownloads, totalNumber);

			String copiedString = getResources().getQuantityString(R.plurals.already_downloaded_service, alreadyDownloaded, alreadyDownloaded);;
			String errorString = getResources().getQuantityString(R.plurals.upload_service_failed, errorCount, errorCount);
			size = copiedString+", "+errorString;
		}
		else if(alreadyDownloaded>0){
			int totalNumber = totalDownloads + alreadyDownloaded;
			notificationTitle = getResources().getQuantityString(R.plurals.download_service_final_notification_with_details, totalNumber, totalDownloads, totalNumber);

			size = getResources().getQuantityString(R.plurals.already_downloaded_service, alreadyDownloaded, alreadyDownloaded);
		}
		else if(errorCount>0){
			int totalNumber = totalDownloads + errorCount;
			notificationTitle = getResources().getQuantityString(R.plurals.download_service_final_notification_with_details, totalNumber, totalDownloads, totalNumber);

			size = getResources().getQuantityString(R.plurals.download_service_failed, errorCount, errorCount);
		}
		else{
			notificationTitle = getResources().getQuantityString(R.plurals.download_service_final_notification, totalDownloads, totalDownloads);
			String totalBytes = Formatter.formatFileSize(DownloadService.this, megaApi.getTotalDownloadedBytes()+megaApiFolder.getTotalDownloadedBytes());
			size = getString(R.string.general_total_size, totalBytes);
		}

		Intent intent = null;
		if(totalDownloads != 1)
		{
			intent = new Intent(getApplicationContext(), ManagerActivityLollipop.class);

			log("Show notification 1");
			if (Build.VERSION.SDK_INT >= Build.VERSION_CODES.O) {
				NotificationChannel channel = new NotificationChannel(notificationChannelId, notificationChannelName, NotificationManager.IMPORTANCE_DEFAULT);
				channel.setShowBadge(true);
				channel.setSound(null, null);
				mNotificationManager.createNotificationChannel(channel);

				NotificationCompat.Builder mBuilderCompatO = new NotificationCompat.Builder(getApplicationContext(), notificationChannelId);

				mBuilderCompatO
						.setSmallIcon(R.drawable.ic_stat_notify)
						.setContentIntent(PendingIntent.getActivity(getApplicationContext(), 0, intent, 0))
						.setAutoCancel(true).setTicker(notificationTitle)
						.setContentTitle(notificationTitle).setContentText(size)
						.setOngoing(false);

				mBuilderCompatO.setColor(ContextCompat.getColor(this, R.color.mega));

				mNotificationManager.notify(notificationIdFinal, mBuilderCompatO.build());
			}
			else {
				mBuilderCompat
						.setSmallIcon(R.drawable.ic_stat_notify)
						.setContentIntent(PendingIntent.getActivity(getApplicationContext(), 0, intent, 0))
						.setAutoCancel(true).setTicker(notificationTitle)
						.setContentTitle(notificationTitle).setContentText(size)
						.setOngoing(false);

				if (Build.VERSION.SDK_INT >= Build.VERSION_CODES.LOLLIPOP) {
					mBuilderCompat.setColor(ContextCompat.getColor(this, R.color.mega));
				}

				mNotificationManager.notify(notificationIdFinal, mBuilderCompat.build());
			}
		}
		else
		{
			try {
                boolean autoPlayEnabled = Boolean.parseBoolean(dbH.getAutoPlayEnabled());
                if (openFile && autoPlayEnabled) {
                    log("both openFile and autoPlayEnabled are true");
					Boolean externalFile;
					if (!currentFile.getAbsolutePath().contains(Environment.getExternalStorageDirectory().getPath())){
						externalFile = true;
					}
					else {
						externalFile = false;
					}

					boolean fromMV = false;
					if (fromMediaViewers.containsKey(handle)){
						fromMV = fromMediaViewers.get(handle);
					}

					if (MimeTypeList.typeForName(currentFile.getName()).isZip()){
						log("Download success of zip file!");

						if(pathFileToOpen!=null){
							Intent intentZip;
							intentZip = new Intent(this, ZipBrowserActivityLollipop.class);
							intentZip.setAction(ZipBrowserActivityLollipop.ACTION_OPEN_ZIP_FILE);
							intentZip.putExtra(ZipBrowserActivityLollipop.EXTRA_ZIP_FILE_TO_OPEN, pathFileToOpen);
							intentZip.putExtra(ZipBrowserActivityLollipop.EXTRA_PATH_ZIP, currentFile.getAbsolutePath());
							intentZip.putExtra(ZipBrowserActivityLollipop.EXTRA_HANDLE_ZIP, currentDocument.getHandle());


							if(intentZip!=null){
								intentZip.addFlags(Intent.FLAG_ACTIVITY_NEW_TASK);
								startActivity(intentZip);
							}
						}
						else{
							Intent intentZip = null;

							intentZip = new Intent(this, ManagerActivityLollipop.class);
							intentZip.setAction(Constants.ACTION_EXPLORE_ZIP);
							intentZip.addFlags(Intent.FLAG_ACTIVITY_NEW_TASK);
							intentZip.putExtra(Constants.EXTRA_PATH_ZIP, currentFile.getAbsolutePath());

							startActivity(intentZip);
						}

						log("Lanzo intent al manager.....");
					}
					else if (MimeTypeList.typeForName(currentFile.getName()).isPdf()){
						log("Pdf file");

						if (!fromMV) {
							Intent pdfIntent = new Intent(this, PdfViewerActivityLollipop.class);

							pdfIntent.putExtra("HANDLE", handle);
							if (Build.VERSION.SDK_INT >= Build.VERSION_CODES.N && !externalFile) {
								pdfIntent.setDataAndType(FileProvider.getUriForFile(this, "mega.privacy.android.app.providers.fileprovider", currentFile), MimeTypeList.typeForName(currentFile.getName()).getType());
							} else {
								pdfIntent.setDataAndType(Uri.fromFile(currentFile), MimeTypeList.typeForName(currentFile.getName()).getType());
							}
							pdfIntent.addFlags(Intent.FLAG_GRANT_READ_URI_PERMISSION);
							pdfIntent.addFlags(Intent.FLAG_ACTIVITY_CLEAR_TOP);
							pdfIntent.putExtra("fromDownloadService", true);
							pdfIntent.putExtra("inside", true);
							pdfIntent.putExtra("isUrl", false);
							startActivity(pdfIntent);
						}
						else {
							log("Show notification 2");
							if (Build.VERSION.SDK_INT >= Build.VERSION_CODES.O) {
								NotificationChannel channel = new NotificationChannel(notificationChannelId, notificationChannelName, NotificationManager.IMPORTANCE_DEFAULT);
								channel.setShowBadge(true);
								channel.setSound(null, null);
								mNotificationManager.createNotificationChannel(channel);

								NotificationCompat.Builder mBuilderCompatO = new NotificationCompat.Builder(getApplicationContext(), notificationChannelId);

								mBuilderCompatO
										.setSmallIcon(R.drawable.ic_stat_notify)
										.setContentIntent(PendingIntent.getActivity(getApplicationContext(), 0, intent, 0))
										.setAutoCancel(true).setTicker(notificationTitle)
										.setContentTitle(notificationTitle).setContentText(size)
										.setOngoing(false);

								mNotificationManager.notify(notificationIdFinal, mBuilderCompatO.build());
							}
							else {
								mBuilderCompat
										.setSmallIcon(R.drawable.ic_stat_notify)
										.setContentIntent(PendingIntent.getActivity(getApplicationContext(), 0, intent, 0))
										.setAutoCancel(true).setTicker(notificationTitle)
										.setContentTitle(notificationTitle).setContentText(size)
										.setOngoing(false);

								mNotificationManager.notify(notificationIdFinal, mBuilderCompat.build());
							}
						}
					}
					else if (MimeTypeList.typeForName(currentFile.getName()).isVideoReproducible() || MimeTypeList.typeForName(currentFile.getName()).isAudio()) {
						log("Video/Audio file");

						if (!fromMV) {
							Intent mediaIntent;
							boolean internalIntent;
							boolean opusFile = false;
							if (MimeTypeList.typeForName(currentFile.getName()).isVideoNotSupported() || MimeTypeList.typeForName(currentFile.getName()).isAudioNotSupported()) {
								mediaIntent = new Intent(Intent.ACTION_VIEW);
								internalIntent = false;
								String[] s = currentFile.getName().split("\\.");
								if (s != null && s.length > 1 && s[s.length - 1].equals("opus")) {
									opusFile = true;
								}
							} else {
								internalIntent = true;
								mediaIntent = new Intent(this, AudioVideoPlayerLollipop.class);
							}

							mediaIntent.putExtra("isPlayList", false);
							mediaIntent.putExtra("HANDLE", handle);
							mediaIntent.putExtra("fromDownloadService", true);
                            mediaIntent.putExtra(AudioVideoPlayerLollipop.PLAY_WHEN_READY,app.isActivityVisible());
							if (Build.VERSION.SDK_INT >= Build.VERSION_CODES.N && !externalFile) {
								mediaIntent.setDataAndType(FileProvider.getUriForFile(this, "mega.privacy.android.app.providers.fileprovider", currentFile), MimeTypeList.typeForName(currentFile.getName()).getType());
							} else {
								mediaIntent.setDataAndType(Uri.fromFile(currentFile), MimeTypeList.typeForName(currentFile.getName()).getType());
							}
							if (opusFile) {
								mediaIntent.setDataAndType(mediaIntent.getData(), "audio/*");
							}
							mediaIntent.addFlags(Intent.FLAG_GRANT_READ_URI_PERMISSION);
							mediaIntent.addFlags(Intent.FLAG_ACTIVITY_CLEAR_TOP);

							if (internalIntent) {
								startActivity(mediaIntent);
							}
							else {
								if (MegaApiUtils.isIntentAvailable(this, mediaIntent)) {
									startActivity(mediaIntent);
								}
								else {
									Intent intentShare = new Intent(Intent.ACTION_SEND);
									if (Build.VERSION.SDK_INT >= Build.VERSION_CODES.N && !externalFile) {
										intentShare.setDataAndType(FileProvider.getUriForFile(this, "mega.privacy.android.app.providers.fileprovider", currentFile), MimeTypeList.typeForName(currentFile.getName()).getType());
									} else {
										intentShare.setDataAndType(Uri.fromFile(currentFile), MimeTypeList.typeForName(currentFile.getName()).getType());
									}
									intentShare.addFlags(Intent.FLAG_ACTIVITY_NEW_TASK);
									intentShare.addFlags(Intent.FLAG_GRANT_READ_URI_PERMISSION);
									if (MegaApiUtils.isIntentAvailable(this, mediaIntent)) {
										startActivity(intentShare);
									}
								}
							}
						}
						else {
							log("Show notification 2");
							if (Build.VERSION.SDK_INT >= Build.VERSION_CODES.O) {
								NotificationChannel channel = new NotificationChannel(notificationChannelId, notificationChannelName, NotificationManager.IMPORTANCE_DEFAULT);
								channel.setShowBadge(true);
								channel.setSound(null, null);
								mNotificationManager.createNotificationChannel(channel);

								NotificationCompat.Builder mBuilderCompatO = new NotificationCompat.Builder(getApplicationContext(), notificationChannelId);

								mBuilderCompatO
										.setSmallIcon(R.drawable.ic_stat_notify)
										.setContentIntent(PendingIntent.getActivity(getApplicationContext(), 0, intent, 0))
										.setAutoCancel(true).setTicker(notificationTitle)
										.setContentTitle(notificationTitle).setContentText(size)
										.setOngoing(false);

								mNotificationManager.notify(notificationIdFinal, mBuilderCompatO.build());
							}
							else {
								mBuilderCompat
										.setSmallIcon(R.drawable.ic_stat_notify)
										.setContentIntent(PendingIntent.getActivity(getApplicationContext(), 0, intent, 0))
										.setAutoCancel(true).setTicker(notificationTitle)
										.setContentTitle(notificationTitle).setContentText(size)
										.setOngoing(false);

								mNotificationManager.notify(notificationIdFinal, mBuilderCompat.build());
							}
						}
					}
					else if (MimeTypeList.typeForName(currentFile.getName()).isDocument()) {
						log("Download is document");

						Intent viewIntent = new Intent(Intent.ACTION_VIEW);
						if (Build.VERSION.SDK_INT >= Build.VERSION_CODES.N) {
							viewIntent.setDataAndType(FileProvider.getUriForFile(this, "mega.privacy.android.app.providers.fileprovider", currentFile), MimeTypeList.typeForName(currentFile.getName()).getType());
						} else {
							viewIntent.setDataAndType(Uri.fromFile(currentFile), MimeTypeList.typeForName(currentFile.getName()).getType());
						}
						viewIntent.addFlags(Intent.FLAG_GRANT_READ_URI_PERMISSION);

						if (MegaApiUtils.isIntentAvailable(this, viewIntent))
							startActivity(viewIntent);
						else {
							viewIntent.setAction(Intent.ACTION_GET_CONTENT);

							if (MegaApiUtils.isIntentAvailable(this, viewIntent))
								startActivity(viewIntent);
							else {
								Intent intentShare = new Intent(Intent.ACTION_SEND);
								if (Build.VERSION.SDK_INT >= Build.VERSION_CODES.N) {
									intentShare.setDataAndType(FileProvider.getUriForFile(this, "mega.privacy.android.app.providers.fileprovider", currentFile), MimeTypeList.typeForName(currentFile.getName()).getType());
								} else {
									intentShare.setDataAndType(Uri.fromFile(currentFile), MimeTypeList.typeForName(currentFile.getName()).getType());
								}
								intentShare.addFlags(Intent.FLAG_ACTIVITY_NEW_TASK);
								intentShare.addFlags(Intent.FLAG_GRANT_READ_URI_PERMISSION);
								startActivity(intentShare);
							}
						}
					} else if (MimeTypeList.typeForName(currentFile.getName()).isImage()) {
						log("Download is IMAGE");
						if (!fromMV){
							Intent viewIntent = new Intent(Intent.ACTION_VIEW);
							//					viewIntent.setDataAndType(Uri.fromFile(currentFile), MimeTypeList.typeForName(currentFile.getName()).getType());
							if (Build.VERSION.SDK_INT >= Build.VERSION_CODES.N) {
								viewIntent.setDataAndType(FileProvider.getUriForFile(this, "mega.privacy.android.app.providers.fileprovider", currentFile), MimeTypeList.typeForName(currentFile.getName()).getType());
							} else {
								viewIntent.setDataAndType(Uri.fromFile(currentFile), MimeTypeList.typeForName(currentFile.getName()).getType());
							}
							viewIntent.addFlags(Intent.FLAG_ACTIVITY_NEW_TASK);
							viewIntent.addFlags(Intent.FLAG_GRANT_READ_URI_PERMISSION);

							if (MegaApiUtils.isIntentAvailable(this, viewIntent))
								startActivity(viewIntent);
							else {
								Intent intentShare = new Intent(Intent.ACTION_SEND);
								if (Build.VERSION.SDK_INT >= Build.VERSION_CODES.N) {
									intentShare.setDataAndType(FileProvider.getUriForFile(this, "mega.privacy.android.app.providers.fileprovider", currentFile), MimeTypeList.typeForName(currentFile.getName()).getType());
								} else {
									intentShare.setDataAndType(Uri.fromFile(currentFile), MimeTypeList.typeForName(currentFile.getName()).getType());
								}
								intentShare.addFlags(Intent.FLAG_ACTIVITY_NEW_TASK);
								intentShare.addFlags(Intent.FLAG_GRANT_READ_URI_PERMISSION);
								startActivity(intentShare);
							}
						}
						else {
							log("Show notification 2");
							if (Build.VERSION.SDK_INT >= Build.VERSION_CODES.O) {
								NotificationChannel channel = new NotificationChannel(notificationChannelId, notificationChannelName, NotificationManager.IMPORTANCE_DEFAULT);
								channel.setShowBadge(true);
								channel.setSound(null, null);
								mNotificationManager.createNotificationChannel(channel);

								NotificationCompat.Builder mBuilderCompatO = new NotificationCompat.Builder(getApplicationContext(), notificationChannelId);

								mBuilderCompatO
										.setSmallIcon(R.drawable.ic_stat_notify)
										.setContentIntent(PendingIntent.getActivity(getApplicationContext(), 0, intent, 0))
										.setAutoCancel(true).setTicker(notificationTitle)
										.setContentTitle(notificationTitle).setContentText(size)
										.setOngoing(false);

								mBuilderCompatO.setColor(ContextCompat.getColor(this, R.color.mega));

								mNotificationManager.notify(notificationIdFinal, mBuilderCompatO.build());
							}
							else {
								mBuilderCompat
										.setSmallIcon(R.drawable.ic_stat_notify)
										.setContentIntent(PendingIntent.getActivity(getApplicationContext(), 0, intent, 0))
										.setAutoCancel(true).setTicker(notificationTitle)
										.setContentTitle(notificationTitle).setContentText(size)
										.setOngoing(false);

								if (Build.VERSION.SDK_INT >= Build.VERSION_CODES.LOLLIPOP) {
									mBuilderCompat.setColor(ContextCompat.getColor(this, R.color.mega));
								}

								mNotificationManager.notify(notificationIdFinal, mBuilderCompat.build());
							}
						}

					}
					else if (MimeTypeList.typeForName(currentFile.getName()).isURL()) {
						log("Is URL file");
						InputStream instream = null;

						try {
							// open the file for reading
							instream = new FileInputStream(currentFile.getAbsolutePath());

							// if file the available for reading
							if (instream != null) {
								// prepare the file for reading
								InputStreamReader inputreader = new InputStreamReader(instream);
								BufferedReader buffreader = new BufferedReader(inputreader);

								String line1 = buffreader.readLine();
								if(line1!=null){
									String line2= buffreader.readLine();

									String url = line2.replace("URL=","");

									log("Is URL - launch browser intent");
									Intent i = new Intent(Intent.ACTION_VIEW);
									i.setData(Uri.parse(url));
									startActivity(i);
								}
								else{
									log("Not expected format: Exception on processing url file");
									intent = new Intent(Intent.ACTION_VIEW);
									if (Build.VERSION.SDK_INT >= Build.VERSION_CODES.N) {
										intent.setDataAndType(FileProvider.getUriForFile(this, "mega.privacy.android.app.providers.fileprovider", currentFile), "text/plain");
									} else {
										intent.setDataAndType(Uri.fromFile(currentFile), "text/plain");
									}
									intent.addFlags(Intent.FLAG_GRANT_READ_URI_PERMISSION);

									if (MegaApiUtils.isIntentAvailable(this, intent)){
										startActivity(intent);
									}
									else{
										log("No app to url file as text: show notification");
										if (Build.VERSION.SDK_INT >= Build.VERSION_CODES.O) {
											NotificationChannel channel = new NotificationChannel(notificationChannelId, notificationChannelName, NotificationManager.IMPORTANCE_DEFAULT);
											channel.setShowBadge(true);
											channel.setSound(null, null);
											mNotificationManager.createNotificationChannel(channel);

											NotificationCompat.Builder mBuilderCompatO = new NotificationCompat.Builder(getApplicationContext(), notificationChannelId);

											mBuilderCompatO
													.setSmallIcon(R.drawable.ic_stat_notify)
													.setContentIntent(PendingIntent.getActivity(getApplicationContext(), 0, intent, 0))
													.setAutoCancel(true).setTicker(notificationTitle)
													.setContentTitle(notificationTitle).setContentText(size)
													.setOngoing(false);

											mBuilderCompatO.setColor(ContextCompat.getColor(this, R.color.mega));

											mNotificationManager.notify(notificationIdFinal, mBuilderCompatO.build());
										}
										else {
											mBuilderCompat
													.setSmallIcon(R.drawable.ic_stat_notify)
													.setContentIntent(PendingIntent.getActivity(getApplicationContext(), 0, intent, 0))
													.setAutoCancel(true).setTicker(notificationTitle)
													.setContentTitle(notificationTitle).setContentText(size)
													.setOngoing(false);

											if (Build.VERSION.SDK_INT >= Build.VERSION_CODES.LOLLIPOP) {
												mBuilderCompat.setColor(ContextCompat.getColor(this, R.color.mega));
											}

											mNotificationManager.notify(notificationIdFinal, mBuilderCompat.build());
										}
									}
								}
							}
						} catch (Exception ex) {

							intent = new Intent(Intent.ACTION_VIEW);
							if (Build.VERSION.SDK_INT >= Build.VERSION_CODES.N) {
								intent.setDataAndType(FileProvider.getUriForFile(this, "mega.privacy.android.app.providers.fileprovider", currentFile), "text/plain");
							} else {
								intent.setDataAndType(Uri.fromFile(currentFile), "text/plain");
							}
							intent.addFlags(Intent.FLAG_GRANT_READ_URI_PERMISSION);

							if (MegaApiUtils.isIntentAvailable(this, intent)){
								startActivity(intent);
							}
							else{
								log("Exception on processing url file: show notification");
								if (Build.VERSION.SDK_INT >= Build.VERSION_CODES.O) {
									NotificationChannel channel = new NotificationChannel(notificationChannelId, notificationChannelName, NotificationManager.IMPORTANCE_DEFAULT);
									channel.setShowBadge(true);
									channel.setSound(null, null);
									mNotificationManager.createNotificationChannel(channel);

									NotificationCompat.Builder mBuilderCompatO = new NotificationCompat.Builder(getApplicationContext(), notificationChannelId);

									mBuilderCompatO
											.setSmallIcon(R.drawable.ic_stat_notify)
											.setContentIntent(PendingIntent.getActivity(getApplicationContext(), 0, intent, 0))
											.setAutoCancel(true).setTicker(notificationTitle)
											.setContentTitle(notificationTitle).setContentText(size)
											.setOngoing(false);

									mBuilderCompatO.setColor(ContextCompat.getColor(this, R.color.mega));

									mNotificationManager.notify(notificationIdFinal, mBuilderCompatO.build());
								}
								else {
									mBuilderCompat
											.setSmallIcon(R.drawable.ic_stat_notify)
											.setContentIntent(PendingIntent.getActivity(getApplicationContext(), 0, intent, 0))
											.setAutoCancel(true).setTicker(notificationTitle)
											.setContentTitle(notificationTitle).setContentText(size)
											.setOngoing(false);

									if (Build.VERSION.SDK_INT >= Build.VERSION_CODES.LOLLIPOP) {
										mBuilderCompat.setColor(ContextCompat.getColor(this, R.color.mega));
									}

									mNotificationManager.notify(notificationIdFinal, mBuilderCompat.build());
								}
							}

						} finally {
							// close the file.
							instream.close();
						}

					}else {
						log("Download is OTHER FILE");
						intent = new Intent(Intent.ACTION_VIEW);
						if (Build.VERSION.SDK_INT >= Build.VERSION_CODES.N) {
							intent.setDataAndType(FileProvider.getUriForFile(this, "mega.privacy.android.app.providers.fileprovider", currentFile), MimeTypeList.typeForName(currentFile.getName()).getType());
						} else {
							intent.setDataAndType(Uri.fromFile(currentFile), MimeTypeList.typeForName(currentFile.getName()).getType());
						}
						intent.addFlags(Intent.FLAG_GRANT_READ_URI_PERMISSION);

						if (MegaApiUtils.isIntentAvailable(this, intent))
							startActivity(intent);
						else {
							log("Not intent available for ACTION_VIEW");
							intent.setAction(Intent.ACTION_GET_CONTENT);

							if (MegaApiUtils.isIntentAvailable(this, intent))
								startActivity(intent);
							else {
								log("Not intent available for ACTION_GET_CONTENT");
								intent.setAction(Intent.ACTION_SEND);
								if (Build.VERSION.SDK_INT >= Build.VERSION_CODES.N) {
									intent.setDataAndType(FileProvider.getUriForFile(this, "mega.privacy.android.app.providers.fileprovider", currentFile), MimeTypeList.typeForName(currentFile.getName()).getType());
								} else {
									intent.setDataAndType(Uri.fromFile(currentFile), MimeTypeList.typeForName(currentFile.getName()).getType());
								}
								intent.addFlags(Intent.FLAG_GRANT_READ_URI_PERMISSION);
								startActivity(intent);
							}
						}

						log("Show notification 2");
						if (Build.VERSION.SDK_INT >= Build.VERSION_CODES.O) {
							NotificationChannel channel = new NotificationChannel(notificationChannelId, notificationChannelName, NotificationManager.IMPORTANCE_DEFAULT);
							channel.setShowBadge(true);
							channel.setSound(null, null);
							mNotificationManager.createNotificationChannel(channel);

							NotificationCompat.Builder mBuilderCompatO = new NotificationCompat.Builder(getApplicationContext(), notificationChannelId);

							mBuilderCompatO
									.setSmallIcon(R.drawable.ic_stat_notify)
									.setContentIntent(PendingIntent.getActivity(getApplicationContext(), 0, intent, 0))
									.setAutoCancel(true).setTicker(notificationTitle)
									.setContentTitle(notificationTitle).setContentText(size)
									.setOngoing(false);

							mBuilderCompatO.setColor(ContextCompat.getColor(this, R.color.mega));

							mNotificationManager.notify(notificationIdFinal, mBuilderCompatO.build());
						}
						else {
							mBuilderCompat
									.setSmallIcon(R.drawable.ic_stat_notify)
									.setContentIntent(PendingIntent.getActivity(getApplicationContext(), 0, intent, 0))
									.setAutoCancel(true).setTicker(notificationTitle)
									.setContentTitle(notificationTitle).setContentText(size)
									.setOngoing(false);

							if (Build.VERSION.SDK_INT >= Build.VERSION_CODES.LOLLIPOP) {
								mBuilderCompat.setColor(ContextCompat.getColor(this, R.color.mega));
							}

							mNotificationManager.notify(notificationIdFinal, mBuilderCompat.build());
						}
					}
				} else {
					openFile = true; //Set the openFile to the default

					intent = new Intent(getApplicationContext(), ManagerActivityLollipop.class);

					log("Show notification 3");
					if (Build.VERSION.SDK_INT >= Build.VERSION_CODES.O) {
						NotificationChannel channel = new NotificationChannel(notificationChannelId, notificationChannelName, NotificationManager.IMPORTANCE_DEFAULT);
						channel.setShowBadge(true);
						channel.setSound(null, null);
						mNotificationManager.createNotificationChannel(channel);

						NotificationCompat.Builder mBuilderCompatO = new NotificationCompat.Builder(getApplicationContext(), notificationChannelId);

						mBuilderCompatO
								.setSmallIcon(R.drawable.ic_stat_notify)
								.setContentIntent(PendingIntent.getActivity(getApplicationContext(), 0, intent, 0))
								.setAutoCancel(true).setTicker(notificationTitle)
								.setContentTitle(notificationTitle).setContentText(size)
								.setOngoing(false);

						mBuilderCompatO.setColor(ContextCompat.getColor(this, R.color.mega));

						mNotificationManager.notify(notificationIdFinal, mBuilderCompatO.build());
					}
					else {
						mBuilderCompat
								.setSmallIcon(R.drawable.ic_stat_notify)
								.setContentIntent(PendingIntent.getActivity(getApplicationContext(), 0, intent, 0))
								.setAutoCancel(true).setTicker(notificationTitle)
								.setContentTitle(notificationTitle).setContentText(size)
								.setOngoing(false);

						if (Build.VERSION.SDK_INT >= Build.VERSION_CODES.LOLLIPOP) {
							mBuilderCompat.setColor(ContextCompat.getColor(this, R.color.mega));
						}

						mNotificationManager.notify(notificationIdFinal, mBuilderCompat.build());
					}
				}
			}
			catch (Exception e){
				openFile = true; //Set the openFile to the default
				log("Exception: " + e.getMessage());
				intent = new Intent(getApplicationContext(), ManagerActivityLollipop.class);

				log("Show notification 4");
				if (Build.VERSION.SDK_INT >= Build.VERSION_CODES.O) {
					NotificationChannel channel = new NotificationChannel(notificationChannelId, notificationChannelName, NotificationManager.IMPORTANCE_DEFAULT);
					channel.setShowBadge(true);
					channel.setSound(null, null);
					mNotificationManager.createNotificationChannel(channel);

					NotificationCompat.Builder mBuilderCompatO = new NotificationCompat.Builder(getApplicationContext(), notificationChannelId);

					mBuilderCompatO
							.setSmallIcon(R.drawable.ic_stat_notify)
							.setContentIntent(PendingIntent.getActivity(getApplicationContext(), 0, intent, 0))
							.setAutoCancel(true).setTicker(notificationTitle)
							.setContentTitle(notificationTitle).setContentText(size)
							.setOngoing(false);

					mBuilderCompatO.setColor(ContextCompat.getColor(this, R.color.mega));

					mNotificationManager.notify(notificationIdFinal, mBuilderCompatO.build());
				}
				else {
					mBuilderCompat
							.setSmallIcon(R.drawable.ic_stat_notify)
							.setContentIntent(PendingIntent.getActivity(getApplicationContext(), 0, intent, 0))
							.setAutoCancel(true).setTicker(notificationTitle)
							.setContentTitle(notificationTitle).setContentText(size)
							.setOngoing(false);

					if (Build.VERSION.SDK_INT >= Build.VERSION_CODES.LOLLIPOP) {
						mBuilderCompat.setColor(ContextCompat.getColor(this, R.color.mega));
					}

					mNotificationManager.notify(notificationIdFinal, mBuilderCompat.build());
				}
			}
		}
	}


	/*
	 * Update notification download progress
	 */
	@SuppressLint("NewApi")
	private void updateProgressNotification() {

		int pendingTransfers = megaApi.getNumPendingDownloads() + megaApiFolder.getNumPendingDownloads();
        int totalTransfers = megaApi.getTotalDownloads() + megaApiFolder.getTotalDownloads();

        long totalSizePendingTransfer = megaApi.getTotalDownloadBytes() + megaApiFolder.getTotalDownloadBytes();
        long totalSizeTransferred = megaApi.getTotalDownloadedBytes() + megaApiFolder.getTotalDownloadedBytes();

		boolean update;

		if(isOverquota){
			log("Overquota flag! is TRUE");
			if(downloadedBytesToOverquota<=totalSizeTransferred){
				update = false;
			}
			else{
				update = true;
				log("Change overquota flag");
				isOverquota = false;
			}
		}
		else{
			log("NOT overquota flag");
			update = true;
		}

		if(update){
			//refresh UI every 1 seconds to avoid too much workload on main thread
			if(!isOverquota) {
				long now = System.currentTimeMillis();
				if (now - lastUpdated > ONTRANSFERUPDATE_REFRESH_MILLIS) {
					lastUpdated = now;
				} else {
					return;
				}
			}
			int progressPercent = (int) Math.round((double) totalSizeTransferred / totalSizePendingTransfer * 100);
			log("updateProgressNotification: "+progressPercent);

			String message = "";
			if (totalTransfers == 0){
				message = getString(R.string.download_preparing_files);
			}
			else{
				int inProgress = totalTransfers - pendingTransfers + 1;
				message = getResources().getQuantityString(R.plurals.download_service_notification, totalTransfers, inProgress, totalTransfers);
			}

			Intent intent;
			PendingIntent pendingIntent;

			String info = Util.getProgressSize(DownloadService.this, totalSizeTransferred, totalSizePendingTransfer);

			Notification notification = null;

			String contentText = "";

			if(dbH.getCredentials()==null){
				contentText = getString(R.string.download_touch_to_cancel);
				intent = new Intent(DownloadService.this, LoginActivityLollipop.class);
				intent.setAction(Constants.ACTION_CANCEL_DOWNLOAD);
				pendingIntent = PendingIntent.getActivity(DownloadService.this, 0, intent, 0);
			}
			else{
				contentText = getString(R.string.download_touch_to_show);
				intent = new Intent(DownloadService.this, ManagerActivityLollipop.class);
				intent.setAction(Constants.ACTION_SHOW_TRANSFERS);
				pendingIntent = PendingIntent.getActivity(DownloadService.this, 0, intent, 0);
			}

			int currentapiVersion = android.os.Build.VERSION.SDK_INT;
			if (Build.VERSION.SDK_INT >= Build.VERSION_CODES.O) {
				NotificationChannel channel = new NotificationChannel(notificationChannelId, notificationChannelName, NotificationManager.IMPORTANCE_DEFAULT);
				channel.setShowBadge(true);
				channel.setSound(null, null);
				mNotificationManager.createNotificationChannel(channel);

				NotificationCompat.Builder mBuilderCompat = new NotificationCompat.Builder(getApplicationContext(), notificationChannelId);

				mBuilderCompat
						.setSmallIcon(R.drawable.ic_stat_notify)
						.setColor(ContextCompat.getColor(this,R.color.mega))
						.setProgress(100, progressPercent, false)
						.setContentIntent(pendingIntent)
						.setOngoing(true).setContentTitle(message).setSubText(info)
						.setContentText(contentText)
						.setOnlyAlertOnce(true);

				notification = mBuilderCompat.build();
			}
			else if (Build.VERSION.SDK_INT >= Build.VERSION_CODES.N) {
				mBuilder
						.setSmallIcon(R.drawable.ic_stat_notify)
						.setColor(ContextCompat.getColor(this,R.color.mega))
						.setProgress(100, progressPercent, false)
						.setContentIntent(pendingIntent)
						.setOngoing(true).setContentTitle(message).setSubText(info)
						.setContentText(contentText)
						.setOnlyAlertOnce(true);
				notification = mBuilder.build();
			}
			else if (currentapiVersion >= android.os.Build.VERSION_CODES.ICE_CREAM_SANDWICH)
			{
				mBuilder
						.setSmallIcon(R.drawable.ic_stat_notify)
						.setProgress(100, progressPercent, false)
						.setContentIntent(pendingIntent)
						.setOngoing(true).setContentTitle(message).setContentInfo(info)
						.setContentText(contentText)
						.setOnlyAlertOnce(true);

				if (Build.VERSION.SDK_INT >= Build.VERSION_CODES.LOLLIPOP){
					mBuilder.setColor(ContextCompat.getColor(this,R.color.mega));
				}

				notification = mBuilder.getNotification();
			}
			else
			{
				notification = new Notification(R.drawable.ic_stat_notify, null, 1);
				notification.flags |= Notification.FLAG_ONGOING_EVENT;
				notification.contentView = new RemoteViews(getApplicationContext().getPackageName(), R.layout.download_progress);
				notification.contentIntent = pendingIntent;
				notification.contentView.setImageViewResource(R.id.status_icon, R.drawable.ic_stat_notify);
				notification.contentView.setTextViewText(R.id.status_text, message);
				notification.contentView.setTextViewText(R.id.progress_text, info);
				notification.contentView.setProgressBar(R.id.status_progress, 100, progressPercent, false);
			}

			if (!isForeground) {
				log("starting foreground!");
				try {
					startForeground(notificationId, notification);
					isForeground = true;
				}
				catch (Exception e){
					isForeground = false;
				}
			} else {
				mNotificationManager.notify(notificationId, notification);
			}
		}
	}

	private void showTransferOverquotaNotification(){
		log("showTransferOverquotaNotification");

		long totalSizePendingTransfer = megaApi.getTotalDownloadBytes() + megaApiFolder.getTotalDownloadBytes();
		long totalSizeTransferred = megaApi.getTotalDownloadedBytes() + megaApiFolder.getTotalDownloadedBytes();

		int progressPercent = (int) Math.round((double) totalSizeTransferred / totalSizePendingTransfer * 100);
		log("updateProgressNotification: "+progressPercent);

		Intent intent;
		PendingIntent pendingIntent;

		String info = Util.getProgressSize(DownloadService.this, totalSizeTransferred, totalSizePendingTransfer);

		Notification notification = null;

		String contentText = getString(R.string.download_show_info);
		String message = getString(R.string.title_depleted_transfer_overquota);

		if(megaApi.isLoggedIn()==0 || dbH.getCredentials()==null){
			dbH.clearEphemeral();
			intent = new Intent(DownloadService.this, LoginActivityLollipop.class);
			intent.setAction(Constants.ACTION_OVERQUOTA_TRANSFER);
			pendingIntent = PendingIntent.getActivity(DownloadService.this, 0, intent, 0);
		}
		else{
			intent = new Intent(DownloadService.this, ManagerActivityLollipop.class);
			intent.setAction(Constants.ACTION_OVERQUOTA_TRANSFER);
			pendingIntent = PendingIntent.getActivity(DownloadService.this, 0, intent, 0);
		}

		int currentapiVersion = android.os.Build.VERSION.SDK_INT;
		if (Build.VERSION.SDK_INT >= Build.VERSION_CODES.O) {
			NotificationChannel channel = new NotificationChannel(notificationChannelId, notificationChannelName, NotificationManager.IMPORTANCE_DEFAULT);
			channel.setShowBadge(true);
			channel.setSound(null, null);
			mNotificationManager.createNotificationChannel(channel);

			NotificationCompat.Builder mBuilderCompat = new NotificationCompat.Builder(getApplicationContext(), notificationChannelId);

			mBuilderCompat
					.setSmallIcon(R.drawable.ic_stat_notify)
					.setColor(ContextCompat.getColor(this,R.color.mega))
					.setProgress(100, progressPercent, false)
					.setContentIntent(pendingIntent)
					.setOngoing(true).setContentTitle(message).setSubText(info)
					.setContentText(contentText)
					.setOnlyAlertOnce(true);

			notification = mBuilderCompat.build();
		}
		else if (Build.VERSION.SDK_INT >= Build.VERSION_CODES.N) {
			mBuilder
					.setSmallIcon(R.drawable.ic_stat_notify)
					.setColor(ContextCompat.getColor(this,R.color.mega))
					.setProgress(100, progressPercent, false)
					.setContentIntent(pendingIntent)
					.setOngoing(true).setContentTitle(message).setSubText(info)
					.setContentText(contentText)
					.setOnlyAlertOnce(true);

			notification = mBuilder.build();
		}
		else if (currentapiVersion >= android.os.Build.VERSION_CODES.ICE_CREAM_SANDWICH)
		{
			mBuilder
					.setSmallIcon(R.drawable.ic_stat_notify)
					.setProgress(100, progressPercent, false)
					.setContentIntent(pendingIntent)
					.setOngoing(true).setContentTitle(message).setContentInfo(info)
					.setContentText(contentText)
					.setOnlyAlertOnce(true);

			if (Build.VERSION.SDK_INT >= Build.VERSION_CODES.LOLLIPOP){
				mBuilder.setColor(ContextCompat.getColor(this,R.color.mega));
			}

			notification = mBuilder.getNotification();
		}
		else
		{
			notification = new Notification(R.drawable.ic_stat_notify, null, 1);
			notification.flags |= Notification.FLAG_ONGOING_EVENT;
			notification.contentView = new RemoteViews(getApplicationContext().getPackageName(), R.layout.download_progress);
			notification.contentIntent = pendingIntent;
			notification.contentView.setImageViewResource(R.id.status_icon, R.drawable.ic_stat_notify);
			notification.contentView.setTextViewText(R.id.status_text, message);
			notification.contentView.setTextViewText(R.id.progress_text, info);
			notification.contentView.setProgressBar(R.id.status_progress, 100, progressPercent, false);
		}

		if (!isForeground) {
			log("starting foreground");
			try {
				startForeground(notificationId, notification);
				isForeground = true;
			}
			catch (Exception e){
				log("startforeground exception: " + e.getMessage());
				isForeground = false;
			}
		} else {
			mNotificationManager.notify(notificationId, notification);
		}
	}

	private void cancel() {
		log("cancel");
		canceled = true;
		isForeground = false;
		stopForeground(true);
		mNotificationManager.cancel(notificationId);
		stopSelf();
	}

	@Override
	public IBinder onBind(Intent intent) {
		return null;
	}

	@Override
	public void
	onTransferStart(MegaApiJava api, MegaTransfer transfer) {
		log("Download start: " + transfer.getNodeHandle() + ", totalDownloads: " + megaApi.getTotalDownloads() + ",totalDownloads(folder): " + megaApiFolder.getTotalDownloads());

		if (isVoiceClipType(transfer.getAppData())) return;
		if (transfer.getType() == MegaTransfer.TYPE_DOWNLOAD) {
			transfersCount++;
			updateProgressNotification();
		}
	}

	@Override
	public void onTransferFinish(MegaApiJava api, MegaTransfer transfer, MegaError error) {
		log("onTransferFinish: " + transfer.getNodeHandle() + ", getType = " + transfer.getType());

		if(transfer.getType()==MegaTransfer.TYPE_DOWNLOAD){

			boolean isVoiceClip = isVoiceClipType(transfer.getAppData());

			if(!isVoiceClip) transfersCount--;

			if(!transfer.isFolderTransfer()){
				if(transfer.getState()==MegaTransfer.STATE_COMPLETED){
					String size = Util.getSizeString(transfer.getTotalBytes());
					AndroidCompletedTransfer completedTransfer = new AndroidCompletedTransfer(transfer.getFileName(), transfer.getType(), transfer.getState(), size, transfer.getNodeHandle()+"");
					dbH.setCompletedTransfer(completedTransfer);
				}

				if (!isVoiceClip) {
					updateProgressNotification();
				}
			}

            String path = transfer.getPath();
            if (canceled) {
				if((lock != null) && (lock.isHeld()))
					try{ lock.release(); } catch(Exception ex) {}
				if((wl != null) && (wl.isHeld()))
					try{ wl.release(); } catch(Exception ex) {}

<<<<<<< HEAD
				log("Download cancelled: " + transfer.getFileName());
				File file = new File(path);
				file.delete();
=======
				log("Download canceled: " + transfer.getNodeHandle());

				if (isVoiceClip) {
					resultTransfersVoiceClip(transfer.getNodeHandle(), Constants.ERROR_VOICE_CLIP_TRANSFER);
					File localFile = buildVoiceClipFile(this, transfer.getFileName());
					if (isFileAvailable(localFile)) {
						log("deleteOwnVoiceClip : exists");
						localFile.delete();
					}
				} else {
					File file = new File(transfer.getPath());
					file.delete();
				}
>>>>>>> 627a3ff6
				DownloadService.this.cancel();

			}
			else{
				if (error.getErrorCode() == MegaError.API_OK) {
<<<<<<< HEAD
					log("Download OK: " + transfer.getFileName());
					log("DOWNLOADFILE: " + path);
                    String targetPath = targetPaths.get(transfer.getNodeHandle());
                    if (targetPath != null) {
                        try {
                            SDCardOperator sdCardOperator = new SDCardOperator(this);
                            sdCardOperator.initDocumentFileRoot(dbH.getPreferences());
                            File source = new File(path);
                            path = sdCardOperator.move(targetPath,source);
                            TL.log(this, "@#@", "new path is: " + path);
                            File newFile = new File(path);
                            if(newFile.exists() && newFile.length() == source.length()) {
                                source.delete();

                            }
                        } catch (Exception e) {
                            e.printStackTrace();
                            log(e.getMessage());
                        }
                    }
                    //To update thumbnails for videos
                    if(Util.isVideoFile(path)){
=======
					log("Download OK nodeHandle: " + transfer.getNodeHandle());

					if(isVoiceClip)
						resultTransfersVoiceClip(transfer.getNodeHandle(), Constants.SUCCESSFUL_VOICE_CLIP_TRANSFER);

					log("DOWNLOADFILE: " + transfer.getPath());

					//To update thumbnails for videos
					if(isVideoFile(transfer.getPath())){
>>>>>>> 627a3ff6
						log("Is video!!!");
						MegaNode videoNode = megaApi.getNodeByHandle(transfer.getNodeHandle());
						if (videoNode != null){
							if(!videoNode.hasThumbnail()){
								log("The video has not thumb");
								ThumbnailUtilsLollipop.createThumbnailVideo(this, path, megaApi, transfer.getNodeHandle());
							}
						}
						else{
							log("videoNode is NULL");
						}
					}
					else{
						log("NOT video!");
					}

					File resultFile = new File(path);
					File treeParent = resultFile.getParentFile();
					while(treeParent != null)
					{
						treeParent.setReadable(true, false);
						treeParent.setExecutable(true, false);
						treeParent = treeParent.getParentFile();
					}
					resultFile.setReadable(true, false);
					resultFile.setExecutable(true, false);

					String filePath = path;
					File f = new File(filePath);
					try {
						Intent mediaScanIntent = new Intent(Intent.ACTION_MEDIA_SCANNER_SCAN_FILE);
						Uri finishedContentUri;
						if (Build.VERSION.SDK_INT >= Build.VERSION_CODES.N) {
							finishedContentUri = FileProvider.getUriForFile(this, "mega.privacy.android.app.providers.fileprovider", f);
						} else {
							finishedContentUri = Uri.fromFile(f);
						}
						mediaScanIntent.setData(finishedContentUri);
						mediaScanIntent.addFlags(Intent.FLAG_GRANT_READ_URI_PERMISSION);
						this.sendBroadcast(mediaScanIntent);
					}
					catch (Exception e){}

					try {
						MediaScannerConnection.scanFile(getApplicationContext(), new String[]{
								f.getAbsolutePath()}, null, new MediaScannerConnection.OnScanCompletedListener() {
							@Override
							public void onScanCompleted(String path, Uri uri) {
								log("File was scanned successfully");
							}
						});
					}
					catch (Exception e){}

					if(storeToAdvacedDevices.containsKey(transfer.getNodeHandle())){
						log("Now copy the file to the SD Card");
						openFile=false;
						Uri tranfersUri = storeToAdvacedDevices.get(transfer.getNodeHandle());
						MegaNode node = megaApi.getNodeByHandle(transfer.getNodeHandle());
						alterDocument(tranfersUri, node.getName());
					}

<<<<<<< HEAD
					if(path.contains(Util.offlineDIR)){
=======
					if(transfer.getPath().contains(OFFLINE_DIR)){
>>>>>>> 627a3ff6
						log("YESSSS it is Offline file");
						dbH = DatabaseHandler.getDbHandler(getApplicationContext());
						offlineNode = megaApi.getNodeByHandle(transfer.getNodeHandle());

						if(offlineNode!=null){
<<<<<<< HEAD
							saveOffline(offlineNode, path);
=======
							saveOffline(this, megaApi, dbH, offlineNode, transfer.getPath());
>>>>>>> 627a3ff6
						}
						else{
							saveOfflineChatFile(dbH, transfer);
						}

						refreshOfflineFragment();
						refreshSettingsFragment();
					}
				}
				else
				{
<<<<<<< HEAD
					log("Download Error: " + transfer.getFileName() + "_" + error.getErrorCode() + "___" + error.getErrorString());

					if(!transfer.isFolderTransfer()){
						errorCount++;
					}

					if(error.getErrorCode() == MegaError.API_EINCOMPLETE){
						File file = new File(path);
						file.delete();
					}
					else{
						File file = new File(path);
=======
					log("Download ERROR: " + transfer.getNodeHandle());
					if(isVoiceClip){
						resultTransfersVoiceClip(transfer.getNodeHandle(), Constants.ERROR_VOICE_CLIP_TRANSFER);
						File localFile = buildVoiceClipFile(this, transfer.getFileName());
						if (isFileAvailable(localFile)) {
							log("deleteOwnVoiceClip : exists");
							localFile.delete();
						}
					}else{
						if(!transfer.isFolderTransfer()){
							errorCount++;
						}
						File file = new File(transfer.getPath());
>>>>>>> 627a3ff6
						file.delete();
					}
				}
			}
			if(isVoiceClip) return;

			if ((megaApi.getNumPendingDownloads() == 0) && (transfersCount==0) && (megaApiFolder.getNumPendingDownloads() == 0)){
				onQueueComplete(transfer.getNodeHandle());
			}
		}
	}

	private void resultTransfersVoiceClip(long nodeHandle, int result){
		log("resultTransfersVoiceClip:nodeHandle =  "+nodeHandle+", the result is "+result);
		Intent intent = new Intent(Constants.BROADCAST_ACTION_INTENT_VOICE_CLIP_DOWNLOADED);
		intent.putExtra(Constants.EXTRA_NODE_HANDLE, nodeHandle);
		intent.putExtra(Constants.EXTRA_RESULT_TRANSFER, result);
		LocalBroadcastManager.getInstance(this).sendBroadcast(intent);
	}

	private void alterDocument(Uri uri, String fileName) {
		log("alterUri");
	    try {

	    	File tempFolder = getCacheFolder(getApplicationContext(), TEMPORAL_FOLDER);
	    	if (!isFileAvailable(tempFolder)) return;

	    	String sourceLocation = tempFolder.getAbsolutePath() + File.separator +fileName;

	    	log("Gonna copy: "+sourceLocation);

	        ParcelFileDescriptor pfd = getContentResolver().openFileDescriptor(uri, "w");
	        FileOutputStream fileOutputStream = new FileOutputStream(pfd.getFileDescriptor());

	    	InputStream in = new FileInputStream(sourceLocation);
//
//	        OutputStream out = new FileOutputStream(targetLocation);
//
	        // Copy the bits from instream to outstream
	        byte[] buf = new byte[1024];
	        int len;
	        while ((len = in.read(buf)) > 0) {
	        	fileOutputStream.write(buf, 0, len);
	        }
	        in.close();
//	        out.close();


//	        fileOutputStream.write(("Overwritten by MyCloud at " + System.currentTimeMillis() + "\n").getBytes());
	        // Let the document provider know you're done by closing the stream.
	        fileOutputStream.close();
	        pfd.close();

	        File deleteTemp = new File(sourceLocation);
	        deleteTemp.delete();
	    } catch (FileNotFoundException e) {
	        e.printStackTrace();
	    } catch (IOException e) {
	        e.printStackTrace();
	    }
	}

	@Override
	public void onTransferUpdate(MegaApiJava api, MegaTransfer transfer) {
		if(transfer.getType()==MegaTransfer.TYPE_DOWNLOAD){
			if (canceled) {
				log("Transfer cancel: " + transfer.getNodeHandle());

				if((lock != null) && (lock.isHeld()))
					try{ lock.release(); } catch(Exception ex) {}
				if((wl != null) && (wl.isHeld()))
					try{ wl.release(); } catch(Exception ex) {}

				megaApi.cancelTransfer(transfer);
				DownloadService.this.cancel();
				return;
			}
			if(isVoiceClipType(transfer.getAppData())) return;

			if(!transfer.isFolderTransfer()){
				updateProgressNotification();
			}
		}
	}

	@Override
	public void onTransferTemporaryError(MegaApiJava api, MegaTransfer transfer, MegaError e) {
		log(transfer.getPath() + "\nDownload Temporary Error: " + e.getErrorString() + "__" + e.getErrorCode());

		if(transfer.getType()==MegaTransfer.TYPE_DOWNLOAD){
			if(e.getErrorCode() == MegaError.API_EOVERQUOTA) {
				if (e.getValue() != 0) {
					log("TRANSFER OVERQUOTA ERROR: " + e.getErrorCode());

					UserCredentials credentials = dbH.getCredentials();
					if(credentials!=null){
						log("Credentials is NOT null");
					}
					downloadedBytesToOverquota = megaApi.getTotalDownloadedBytes() + megaApiFolder.getTotalDownloadedBytes();
					isOverquota = true;
					log("downloaded bytes to reach overquota: "+downloadedBytesToOverquota);
					showTransferOverquotaNotification();
				}
			}
		}
	}

	@Override
	public void onRequestStart(MegaApiJava api, MegaRequest request) {
		log("onRequestStart: " + request.getRequestString());
	}

	@Override
	public void onRequestFinish(MegaApiJava api, MegaRequest request, MegaError e) {
		log("onRequestFinish");

		if (request.getType() == MegaRequest.TYPE_PAUSE_TRANSFERS){
			log("TYPE_PAUSE_TRANSFERS finished");
			if (e.getErrorCode() == MegaError.API_OK){
				cancel();
			}
		}
		else if (request.getType() == MegaRequest.TYPE_CANCEL_TRANSFERS){
			log("TYPE_CANCEL_TRANSFERS finished");
			if (e.getErrorCode() == MegaError.API_OK){
				cancel();
			}

		}
		else if (request.getType() == MegaRequest.TYPE_LOGIN){
			if (e.getErrorCode() == MegaError.API_OK){
				log("Fast login OK");
				log("Calling fetchNodes from CameraSyncService");
				megaApi.fetchNodes(this);
			}
			else{
				log("ERROR: " + e.getErrorString());
				isLoggingIn = false;
				MegaApplication.setLoggingIn(isLoggingIn);
//				finish();
			}
		}
		else if (request.getType() == MegaRequest.TYPE_FETCH_NODES){
			if (e.getErrorCode() == MegaError.API_OK){
				chatSettings = dbH.getChatSettings();
				if(chatSettings!=null) {
					boolean chatEnabled = Boolean.parseBoolean(chatSettings.getEnabled());
					if(chatEnabled){
						log("Chat enabled-->connect");
						megaChatApi.connectInBackground(this);
						isLoggingIn = false;
						MegaApplication.setLoggingIn(isLoggingIn);
					}
					else{
						log("Chat NOT enabled - readyToManager");
						isLoggingIn = false;
						MegaApplication.setLoggingIn(isLoggingIn);
					}
				}
				else{
					log("chatSettings NULL - readyToManager");
					isLoggingIn = false;
					MegaApplication.setLoggingIn(isLoggingIn);
				}

				for (int i=0;i<pendingIntents.size();i++){
					onHandleIntent(pendingIntents.get(i));
				}
				pendingIntents.clear();
			}
			else{
				log("ERROR: " + e.getErrorString());
				isLoggingIn = false;
				MegaApplication.setLoggingIn(isLoggingIn);
//				finish();
			}
		}
		else{
			log("Public node received");
			if (e.getErrorCode() != MegaError.API_OK) {
				log("Public node error");
				return;
			}
			else {
				MegaNode node = request.getPublicMegaNode();

				if(node!=null){
					if (currentDir.isDirectory()){
						currentFile = new File(currentDir, megaApi.escapeFsIncompatible(node.getName()));
						log("node.getName(): " + node.getName());

					}
					else{
						currentFile = currentDir;
						log("CURREN");
					}

					log("Public node download launched");
					if(!wl.isHeld()) wl.acquire();
					if(!lock.isHeld()) lock.acquire();
					if (currentDir.isDirectory()){
						log("To downloadPublic(dir): " + currentDir.getAbsolutePath() + "/");
						megaApi.startDownload(node, currentDir.getAbsolutePath() + "/", this);
					}
				}
			}
		}
	}


	@Override
	public void onRequestTemporaryError(MegaApiJava api, MegaRequest request,
			MegaError e) {
		log("onRequestTemporaryError: " + request.getName());
	}

	public static void log(String log){
		Util.log("DownloadService", log);
	}

	@Override
	public void onRequestUpdate(MegaApiJava api, MegaRequest request) {
		log("onRequestUpdate");
	}

	@Override
	public boolean onTransferData(MegaApiJava api, MegaTransfer transfer, byte[] buffer)
	{
		return true;
	}

	@Override
	public void onRequestStart(MegaChatApiJava api, MegaChatRequest request) {

	}

	@Override
	public void onRequestUpdate(MegaChatApiJava api, MegaChatRequest request) {

	}

	@Override
	public void onRequestFinish(MegaChatApiJava api, MegaChatRequest request, MegaChatError e) {
		if (request.getType() == MegaChatRequest.TYPE_CONNECT){

			isLoggingIn = false;
			MegaApplication.setLoggingIn(isLoggingIn);

			if(e.getErrorCode()==MegaChatError.ERROR_OK){
				log("Connected to chat!");
			}
			else{
				log("EEEERRRRROR WHEN CONNECTING " + e.getErrorString());
			}
		}
	}

	@Override
	public void onRequestTemporaryError(MegaChatApiJava api, MegaChatRequest request, MegaChatError e) {

	}

	private void refreshOfflineFragment(){
		Intent intent = new Intent(OfflineFragmentLollipop.REFRESH_OFFLINE_FILE_LIST);
		LocalBroadcastManager.getInstance(getApplicationContext()).sendBroadcast(intent);
	}

	private void refreshSettingsFragment() {
		Intent intent = new Intent(Constants.BROADCAST_ACTION_INTENT_SETTINGS_UPDATED);
		intent.setAction(SettingsFragmentLollipop.ACTION_REFRESH_CLEAR_OFFLINE_SETTING);
		LocalBroadcastManager.getInstance(getApplicationContext()).sendBroadcast(intent);
	}
}<|MERGE_RESOLUTION|>--- conflicted
+++ resolved
@@ -36,6 +36,8 @@
 import java.io.InputStreamReader;
 import java.util.ArrayList;
 import java.util.HashMap;
+import java.util.Map;
+
 import mega.privacy.android.app.lollipop.AudioVideoPlayerLollipop;
 import mega.privacy.android.app.lollipop.LoginActivityLollipop;
 import mega.privacy.android.app.lollipop.ManagerActivityLollipop;
@@ -65,9 +67,14 @@
 import nz.mega.sdk.MegaTransfer;
 import nz.mega.sdk.MegaTransferListenerInterface;
 
-import static mega.privacy.android.app.utils.CacheFolderManager.*;
-import static mega.privacy.android.app.utils.FileUtils.*;
-import static mega.privacy.android.app.utils.OfflineUtils.*;
+import static mega.privacy.android.app.utils.CacheFolderManager.TEMPORAL_FOLDER;
+import static mega.privacy.android.app.utils.CacheFolderManager.buildVoiceClipFile;
+import static mega.privacy.android.app.utils.CacheFolderManager.getCacheFolder;
+import static mega.privacy.android.app.utils.FileUtils.isFileAvailable;
+import static mega.privacy.android.app.utils.FileUtils.isVideoFile;
+import static mega.privacy.android.app.utils.OfflineUtils.OFFLINE_DIR;
+import static mega.privacy.android.app.utils.OfflineUtils.saveOffline;
+import static mega.privacy.android.app.utils.OfflineUtils.saveOfflineChatFile;
 import static mega.privacy.android.app.utils.Util.ONTRANSFERUPDATE_REFRESH_MILLIS;
 
 /*
@@ -230,14 +237,11 @@
         String url = intent.getStringExtra(EXTRA_URL);
         boolean isFolderLink = intent.getBooleanExtra(EXTRA_FOLDER_LINK, false);
         openFile = intent.getBooleanExtra(EXTRA_OPEN_FILE, true);
-<<<<<<< HEAD
+		type = intent.getStringExtra(Constants.EXTRA_TRANSFER_TYPE);
+
         if(intent.getBooleanExtra(EXTRA_DOWNLOAD_TO_SDCARD, false)) {
             targetPaths.put(hash, intent.getStringExtra(EXTRA_TARGET_ROOT));
         }
-=======
-		type = intent.getStringExtra(Constants.EXTRA_TRANSFER_TYPE);
-
->>>>>>> 627a3ff6
 		Uri contentUri = null;
         if(intent.getStringExtra(EXTRA_CONTENT_URI)!=null){
             contentUri = Uri.parse(intent.getStringExtra(EXTRA_CONTENT_URI));
@@ -1512,11 +1516,6 @@
 				if((wl != null) && (wl.isHeld()))
 					try{ wl.release(); } catch(Exception ex) {}
 
-<<<<<<< HEAD
-				log("Download cancelled: " + transfer.getFileName());
-				File file = new File(path);
-				file.delete();
-=======
 				log("Download canceled: " + transfer.getNodeHandle());
 
 				if (isVoiceClip) {
@@ -1530,15 +1529,18 @@
 					File file = new File(transfer.getPath());
 					file.delete();
 				}
->>>>>>> 627a3ff6
 				DownloadService.this.cancel();
 
 			}
 			else{
 				if (error.getErrorCode() == MegaError.API_OK) {
-<<<<<<< HEAD
-					log("Download OK: " + transfer.getFileName());
-					log("DOWNLOADFILE: " + path);
+					log("Download OK nodeHandle: " + transfer.getNodeHandle());
+
+					if(isVoiceClip) {
+						resultTransfersVoiceClip(transfer.getNodeHandle(), Constants.SUCCESSFUL_VOICE_CLIP_TRANSFER);
+					}
+
+					log("DOWNLOADFILE: " + transfer.getPath());
                     String targetPath = targetPaths.get(transfer.getNodeHandle());
                     if (targetPath != null) {
                         try {
@@ -1557,19 +1559,8 @@
                             log(e.getMessage());
                         }
                     }
-                    //To update thumbnails for videos
-                    if(Util.isVideoFile(path)){
-=======
-					log("Download OK nodeHandle: " + transfer.getNodeHandle());
-
-					if(isVoiceClip)
-						resultTransfersVoiceClip(transfer.getNodeHandle(), Constants.SUCCESSFUL_VOICE_CLIP_TRANSFER);
-
-					log("DOWNLOADFILE: " + transfer.getPath());
-
 					//To update thumbnails for videos
 					if(isVideoFile(transfer.getPath())){
->>>>>>> 627a3ff6
 						log("Is video!!!");
 						MegaNode videoNode = megaApi.getNodeByHandle(transfer.getNodeHandle());
 						if (videoNode != null){
@@ -1632,21 +1623,13 @@
 						alterDocument(tranfersUri, node.getName());
 					}
 
-<<<<<<< HEAD
-					if(path.contains(Util.offlineDIR)){
-=======
 					if(transfer.getPath().contains(OFFLINE_DIR)){
->>>>>>> 627a3ff6
 						log("YESSSS it is Offline file");
 						dbH = DatabaseHandler.getDbHandler(getApplicationContext());
 						offlineNode = megaApi.getNodeByHandle(transfer.getNodeHandle());
 
 						if(offlineNode!=null){
-<<<<<<< HEAD
-							saveOffline(offlineNode, path);
-=======
 							saveOffline(this, megaApi, dbH, offlineNode, transfer.getPath());
->>>>>>> 627a3ff6
 						}
 						else{
 							saveOfflineChatFile(dbH, transfer);
@@ -1658,20 +1641,6 @@
 				}
 				else
 				{
-<<<<<<< HEAD
-					log("Download Error: " + transfer.getFileName() + "_" + error.getErrorCode() + "___" + error.getErrorString());
-
-					if(!transfer.isFolderTransfer()){
-						errorCount++;
-					}
-
-					if(error.getErrorCode() == MegaError.API_EINCOMPLETE){
-						File file = new File(path);
-						file.delete();
-					}
-					else{
-						File file = new File(path);
-=======
 					log("Download ERROR: " + transfer.getNodeHandle());
 					if(isVoiceClip){
 						resultTransfersVoiceClip(transfer.getNodeHandle(), Constants.ERROR_VOICE_CLIP_TRANSFER);
@@ -1685,7 +1654,6 @@
 							errorCount++;
 						}
 						File file = new File(transfer.getPath());
->>>>>>> 627a3ff6
 						file.delete();
 					}
 				}
