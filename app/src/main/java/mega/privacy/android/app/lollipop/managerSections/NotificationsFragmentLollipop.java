--- conflicted
+++ resolved
@@ -171,7 +171,6 @@
                 listView.setVisibility(View.GONE);
                 emptyImageView.setVisibility(View.VISIBLE);
                 emptyTextView.setVisibility(View.VISIBLE);
-<<<<<<< HEAD
 
                 if(context.getResources().getConfiguration().orientation == Configuration.ORIENTATION_LANDSCAPE){
                     emptyImageView.setImageResource(R.drawable.contacts_empty_landscape);
@@ -179,15 +178,6 @@
                     emptyImageView.setImageResource(R.drawable.ic_empty_contacts);
                 }
 
-=======
-
-                if(context.getResources().getConfiguration().orientation == Configuration.ORIENTATION_LANDSCAPE){
-                    emptyImageView.setImageResource(R.drawable.contacts_empty_landscape);
-                }else{
-                    emptyImageView.setImageResource(R.drawable.ic_empty_contacts);
-                }
-
->>>>>>> b0005a46
                 String textToShow = String.format(getString(R.string.context_empty_notifications));
                 try{
                     textToShow = textToShow.replace("[A]", "<font color=\'#000000\'>");
@@ -374,10 +364,7 @@
                 continue;
             }
 
-<<<<<<< HEAD
-=======
             log("User alert type: "+updatedUserAlerts.get(i).getType());
->>>>>>> b0005a46
             long idToUpdate = updatedUserAlerts.get(i).getId();
             int indexToReplace = -1;
 
