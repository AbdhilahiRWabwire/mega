package mega.privacy.android.app.meeting.fragments

import android.Manifest
import android.annotation.SuppressLint
import android.content.Context
import android.graphics.Bitmap
import android.os.Bundle
import android.view.LayoutInflater
import android.view.View
import android.view.ViewGroup
import android.widget.TextView
import androidx.fragment.app.activityViewModels
import androidx.fragment.app.viewModels
import androidx.navigation.fragment.findNavController
import com.google.android.material.dialog.MaterialAlertDialogBuilder
import com.jeremyliao.liveeventbus.LiveEventBus
import dagger.hilt.android.AndroidEntryPoint
import mega.privacy.android.app.BaseActivity
import mega.privacy.android.app.R
import mega.privacy.android.app.components.twemoji.EmojiTextView
import mega.privacy.android.app.constants.EventConstants.EVENT_CALL_ANSWERED_IN_ANOTHER_CLIENT
import mega.privacy.android.app.constants.EventConstants.EVENT_CALL_STATUS_CHANGE
import mega.privacy.android.app.databinding.MeetingRingingFragmentBinding
import mega.privacy.android.app.fragments.BaseFragment
import mega.privacy.android.app.meeting.MeetingPermissionCallbacks
import mega.privacy.android.app.meeting.activity.MeetingActivity
import mega.privacy.android.app.meeting.activity.MeetingActivity.Companion.MEETING_ACTION_RINGING_VIDEO_OFF
import mega.privacy.android.app.meeting.activity.MeetingActivity.Companion.MEETING_ACTION_RINGING_VIDEO_ON
import mega.privacy.android.app.meeting.activity.MeetingActivity.Companion.MEETING_CHAT_ID
import mega.privacy.android.app.meeting.activity.MeetingActivityViewModel
import mega.privacy.android.app.meeting.listeners.AnswerChatCallListener
import mega.privacy.android.app.utils.AvatarUtil.getDefaultAvatar
import mega.privacy.android.app.utils.AvatarUtil.getSpecificAvatarColor
import mega.privacy.android.app.utils.CallUtil.getDefaultAvatarCall
import mega.privacy.android.app.utils.CallUtil.getImageAvatarCall
import mega.privacy.android.app.utils.ChatUtil.getTitleChat
import mega.privacy.android.app.utils.Constants.*
import mega.privacy.android.app.utils.LogUtil.logDebug
import mega.privacy.android.app.utils.RunOnUIThreadUtils
import mega.privacy.android.app.utils.StringResourcesUtils
import mega.privacy.android.app.utils.permission.*
import mega.privacy.android.app.utils.permission.PermissionUtils.onNeverAskAgain
import mega.privacy.android.app.utils.permission.PermissionUtils.onPermissionDenied
import mega.privacy.android.app.utils.permission.PermissionUtils.onRequiresPermission
import mega.privacy.android.app.utils.permission.PermissionUtils.onShowRationale
import nz.mega.sdk.MegaChatApiJava.MEGACHAT_INVALID_HANDLE
import nz.mega.sdk.MegaChatCall
import java.util.*

@AndroidEntryPoint
class RingingMeetingFragment : BaseFragment(),
    AnswerChatCallListener.OnCallAnsweredCallback {

    private val sharedModel: MeetingActivityViewModel by activityViewModels()
    private val inMeetingViewModel by viewModels<InMeetingViewModel>()

    private lateinit var binding: MeetingRingingFragmentBinding

    private lateinit var toolbarTitle: EmojiTextView
    private lateinit var toolbarSubtitle: TextView

    private var chatId: Long = MEGACHAT_INVALID_HANDLE

    private lateinit var permissionsRequester: PermissionsRequester

    // Default permission array for meeting
    private val permissions = arrayOf(
        Manifest.permission.CAMERA,
        Manifest.permission.RECORD_AUDIO
    )

    lateinit var meetingPermissionCallbacks: MeetingPermissionCallbacks

    override fun onCreate(savedInstanceState: Bundle?) {
        super.onCreate(savedInstanceState)

        arguments?.let {
            chatId = it.getLong(MEETING_CHAT_ID)
        }
<<<<<<< HEAD
        meetingPermissionCallbacks = MeetingPermissionCallbacks(sharedModel)
=======
>>>>>>> e7146288
    }

    override fun onCreateView(
        inflater: LayoutInflater,
        container: ViewGroup?,
        savedInstanceState: Bundle?
    ): View {
        (requireActivity() as MeetingActivity).let {
            toolbarTitle = it.binding.titleToolbar
            toolbarSubtitle = it.binding.subtitleToolbar
        }

        binding = MeetingRingingFragmentBinding.inflate(inflater, container, false)
        return binding.root
    }

    override fun onViewCreated(view: View, savedInstanceState: Bundle?) {
        super.onViewCreated(view, savedInstanceState)
<<<<<<< HEAD
        // initViewModel must be put after onCreateView, otherwise, some views may be null
        initViewModel()
        initComponent()
=======
        initViewModel()
>>>>>>> e7146288
        permissionsRequester.launch(true)
        initComponent()
    }

    /**
     * Initialize components of UI
     */
    @SuppressLint("ClickableViewAccessibility")
    private fun initComponent() {

        // Always be 'calling'.
        toolbarSubtitle.text = StringResourcesUtils.getString(R.string.outgoing_call_starting)

        binding.answerVideoFab.setOnClickListener {
            inMeetingViewModel.checkAnotherCallsInProgress(inMeetingViewModel.currentChatId)
            answerCall(enableVideo = true)
        }

        binding.answerAudioFab.setOnClickListener {
            inMeetingViewModel.checkAnotherCallsInProgress(inMeetingViewModel.currentChatId)
            answerCall(enableVideo = false)
        }

        binding.rejectFab.setOnClickListener {
            inMeetingViewModel.removeIncomingCallNotification(chatId)

            if (inMeetingViewModel.isOneToOneCall()) {
                inMeetingViewModel.leaveMeeting()
            } else {
                inMeetingViewModel.ignoreCall()
            }
            requireActivity().finish()
        }
    }

    /**
     * Method to answer the call with audio enabled
     *
     * @param enableVideo True, if it should be answered with video on. False, if it should be answered with video off
     */
    private fun answerCall(enableVideo: Boolean) {
        inMeetingViewModel.getCall()?.let {
            inMeetingViewModel.answerChatCall(
                enableVideo,
                true,
                AnswerChatCallListener(requireContext(), this)
            )
        }
    }


    /**
     * Initialize ViewModel
     */
    private fun initViewModel() {
        if (chatId != MEGACHAT_INVALID_HANDLE) {
            sharedModel.updateChatRoomId(chatId)
            inMeetingViewModel.setChatId(chatId)
        }

        inMeetingViewModel.chatTitle.observe(viewLifecycleOwner) { title ->
            toolbarTitle.text = title
        }

        var bitmap: Bitmap?

        // Set caller's name and avatar
        inMeetingViewModel.getChat()?.let {
            if (inMeetingViewModel.isOneToOneCall()) {
                val callerId = it.getPeerHandle(0)

                bitmap = getImageAvatarCall(it, callerId)
                if (bitmap == null) {
                    bitmap = getDefaultAvatarCall(context, callerId)
                }
            } else {
                bitmap = getDefaultAvatar(
                    getSpecificAvatarColor(AVATAR_GROUP_CHAT_COLOR),
                    getTitleChat(it),
                    AVATAR_SIZE,
                    true,
                    true
                )
            }

            binding.avatar.setImageBitmap(bitmap)
        }

        LiveEventBus.get(EVENT_CALL_ANSWERED_IN_ANOTHER_CLIENT, Long::class.java)
            .observe(this) {
                if (chatId == it) {
                    requireActivity().finish()
                }
            }

        // Caller cancelled the call.
        LiveEventBus.get(EVENT_CALL_STATUS_CHANGE, MegaChatCall::class.java)
            .observeSticky(this) {
                if (it.status == MegaChatCall.CALL_STATUS_DESTROYED) {
                    requireActivity().finish()
                }
            }

        sharedModel.cameraPermissionCheck.observe(viewLifecycleOwner) {
            if (it) {
                permissionsRequester = permissionsBuilder(
                    arrayOf(Manifest.permission.CAMERA)
                )
                    .setOnRequiresPermission { l -> onRequiresPermission(l, meetingPermissionCallbacks) }
                    .setOnShowRationale { l -> onShowRationale(l) }
                    .setOnNeverAskAgain { l -> onPermNeverAskAgain(l) }
                    .build()
                permissionsRequester.launch(false)
            }
        }

        sharedModel.recordAudioPermissionCheck.observe(viewLifecycleOwner) {
            if (it) {
                permissionsRequester = permissionsBuilder(
                    arrayOf(Manifest.permission.RECORD_AUDIO)
                )
                    .setOnRequiresPermission { l -> onRequiresPermission(l, meetingPermissionCallbacks) }
                    .setOnShowRationale { l -> onShowRationale(l) }
                    .setOnNeverAskAgain { l -> onPermNeverAskAgain(l) }
                    .build()
                permissionsRequester.launch(false)
            }
        }
    }

    override fun onAttach(context: Context) {
        super.onAttach(context)
        permissionsRequester = permissionsBuilder(permissions)
            .setOnPermissionDenied { l -> onPermissionDenied(l, meetingPermissionCallbacks) }
            .setOnRequiresPermission { l -> onRequiresPermission(l, meetingPermissionCallbacks) }
            .setOnShowRationale { l -> onShowRationale(l) }
            .setOnNeverAskAgain { l -> onNeverAskAgain(l, meetingPermissionCallbacks) }
            .setPermissionEducation { showPermissionsEducation() }
            .build()
    }

    override fun onResume() {
        super.onResume()
        // Use A New Instance to Check Permissions
        // Do not share the instance with other permission check process, because the callback functions are different.
        permissionsBuilder(permissions)
            .setPermissionRequestType(PermissionType.CheckPermission)
            .setOnRequiresPermission { l ->
                onRequiresPermission(l, meetingPermissionCallbacks)
            }.setOnPermissionDenied { l ->
                onPermissionDenied(l, meetingPermissionCallbacks)
            }.build().launch(false)
    }

    private fun showSnackBar(message: String) =
        (activity as BaseActivity).showSnackbar(binding.root, message)

    /**
     * user denies the RECORD_AUDIO or CAMERA permission
     *
     * @param permissions permission list
     */
    private fun onPermNeverAskAgain(permissions: ArrayList<String>) {
        if (permissions.contains(Manifest.permission.RECORD_AUDIO)
            || permissions.contains(Manifest.permission.CAMERA)) {
            logDebug("user denies the permission")
            showSnackBar(StringResourcesUtils.getString(R.string.meeting_required_permissions_warning))
        }
    }

    override fun onDestroy() {
        RunOnUIThreadUtils.stop()
        super.onDestroy()
    }

    override fun onCallAnswered(chatId: Long, flag: Boolean) {
        val actionString = if (flag) {
            logDebug("Call answered with video ON and audio ON")
            MEETING_ACTION_RINGING_VIDEO_ON
        } else {
            logDebug("Call answered with video OFF and audio ON")
            MEETING_ACTION_RINGING_VIDEO_OFF
        }

        val action = RingingMeetingFragmentDirections.actionGlobalInMeeting(
            actionString,
            chatId
        )
        findNavController().navigate(action)
    }

    override fun onErrorAnsweredCall(errorCode: Int) {
        logDebug("Error answering the call")
        inMeetingViewModel.removeIncomingCallNotification(chatId)
        requireActivity().finish()
    }

    /**
     * Check the condition of display of permission education dialog
     * Then continue permission check without education dialog
     */
    private fun showPermissionsEducation() {
        val sp = app.getSharedPreferences(MEETINGS_PREFERENCE, Context.MODE_PRIVATE)
        val showEducation = sp.getBoolean(KEY_SHOW_EDUCATION, true)
        if (showEducation) {
            sp.edit()
                .putBoolean(KEY_SHOW_EDUCATION, false).apply()
            showPermissionsEducation(requireActivity()) { permissionsRequester.launch(false) }
        } else {
            permissionsRequester.launch(false)
        }
    }

    /**
     * Shows a permission education.
     * It will be displayed at the beginning of meeting activity.
     *
     * @param context current Context.
     * @param checkPermission a callback for check permissions
     */
    private fun showPermissionsEducation(context: Context, checkPermission: () -> Unit) {

        val permissionsWarningDialogBuilder =
            MaterialAlertDialogBuilder(context, R.style.ThemeOverlay_Mega_MaterialAlertDialog)

        permissionsWarningDialogBuilder.setTitle(StringResourcesUtils.getString(R.string.meeting_permission_info))
            .setMessage(StringResourcesUtils.getString(R.string.meeting_permission_info_message))
            .setCancelable(false)
            .setPositiveButton(StringResourcesUtils.getString(R.string.button_permission_info)) { dialog, _ ->
                run {
                    dialog.dismiss()
                    checkPermission()
                }
            }

        permissionsWarningDialogBuilder.show()
    }
}<|MERGE_RESOLUTION|>--- conflicted
+++ resolved
@@ -77,10 +77,7 @@
         arguments?.let {
             chatId = it.getLong(MEETING_CHAT_ID)
         }
-<<<<<<< HEAD
         meetingPermissionCallbacks = MeetingPermissionCallbacks(sharedModel)
-=======
->>>>>>> e7146288
     }
 
     override fun onCreateView(
@@ -99,13 +96,7 @@
 
     override fun onViewCreated(view: View, savedInstanceState: Bundle?) {
         super.onViewCreated(view, savedInstanceState)
-<<<<<<< HEAD
-        // initViewModel must be put after onCreateView, otherwise, some views may be null
         initViewModel()
-        initComponent()
-=======
-        initViewModel()
->>>>>>> e7146288
         permissionsRequester.launch(true)
         initComponent()
     }
