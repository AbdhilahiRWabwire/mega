package mega.privacy.android.app.fcm;

import android.annotation.TargetApi;
import android.app.Notification;
import android.app.NotificationChannel;
import android.app.NotificationManager;
import android.app.PendingIntent;
import android.content.Context;
import android.content.Intent;
import android.graphics.Bitmap;
import android.graphics.BitmapFactory;
import android.graphics.Color;
import android.media.Ringtone;
import android.media.RingtoneManager;
import android.net.Uri;
import android.os.Build;
import android.service.notification.StatusBarNotification;
import androidx.core.app.NotificationCompat;
import androidx.core.content.ContextCompat;

import java.io.File;
import java.util.ArrayList;
import java.util.Collections;
import java.util.Comparator;

import java.util.HashSet;
<<<<<<< HEAD
import java.util.Locale;
=======
>>>>>>> b3f63831
import java.util.Set;

import mega.privacy.android.app.DatabaseHandler;
import mega.privacy.android.app.MegaApplication;
import mega.privacy.android.app.R;
import mega.privacy.android.app.lollipop.ManagerActivityLollipop;
import mega.privacy.android.app.lollipop.controllers.ChatController;
import mega.privacy.android.app.lollipop.megachat.ChatItemPreferences;
import mega.privacy.android.app.lollipop.megachat.ChatSettings;
import mega.privacy.android.app.lollipop.megachat.calls.CallNotificationIntentService;
import nz.mega.sdk.MegaApiAndroid;
import nz.mega.sdk.MegaApiJava;
import nz.mega.sdk.MegaChatApiAndroid;
import nz.mega.sdk.MegaChatCall;
import nz.mega.sdk.MegaChatContainsMeta;
import nz.mega.sdk.MegaChatListItem;
import nz.mega.sdk.MegaChatMessage;
import nz.mega.sdk.MegaChatRequest;
import nz.mega.sdk.MegaChatRoom;
import nz.mega.sdk.MegaHandleList;
import nz.mega.sdk.MegaNodeList;

import static mega.privacy.android.app.utils.CacheFolderManager.*;
import static mega.privacy.android.app.utils.ChatUtil.*;
import static mega.privacy.android.app.utils.Constants.*;
import static mega.privacy.android.app.utils.FileUtils.*;
import static mega.privacy.android.app.utils.LogUtil.*;
import static mega.privacy.android.app.utils.Util.*;
import static mega.privacy.android.app.utils.ContactUtil.*;
import static mega.privacy.android.app.utils.AvatarUtil.*;
import static mega.privacy.android.app.utils.CallUtil.*;

public final class ChatAdvancedNotificationBuilder {

    private static final String GROUP_KEY = "Karere";

    private final Context context;
    private NotificationManager notificationManager;
    DatabaseHandler dbH;
    MegaApiAndroid megaApi;
    MegaChatApiAndroid megaChatApi;

    private static final String STRING_FALSE = "false";
    private static final String STRING_TRUE = "true";

    private NotificationCompat.Builder mBuilderCompat;

    private static Set<Integer> notificationIds = new HashSet<>();

    private String notificationChannelIdChatSimple = NOTIFICATION_CHANNEL_CHAT_ID;
    private String notificationChannelNameChatSimple = NOTIFICATION_CHANNEL_CHAT_NAME;
    private String notificationChannelIdChatSummaryV2 = NOTIFICATION_CHANNEL_CHAT_SUMMARY_ID_V2;
    private String notificationChannelIdChatSummaryNoVibrate = NOTIFICATION_CHANNEL_CHAT_SUMMARY_NO_VIBRATE_ID;
    private String notificationChannelIdInProgressMissedCall = NOTIFICATION_CHANNEL_INPROGRESS_MISSED_CALLS_ID;
    private String notificationChannelNameInProgressMissedCall = NOTIFICATION_CHANNEL_INPROGRESS_MISSED_CALLS_NAME;
    private String notificationChannelIdIncomingCall = NOTIFICATION_CHANNEL_INCOMING_CALLS_ID;
    private String notificationChannelNameIncomingCall = NOTIFICATION_CHANNEL_INCOMING_CALLS_NAME;

    public static ChatAdvancedNotificationBuilder newInstance(Context context, MegaApiAndroid megaApi, MegaChatApiAndroid megaChatApi) {
        Context appContext = context.getApplicationContext();
        Context safeContext = ContextCompat.createDeviceProtectedStorageContext(appContext);
        if (safeContext == null) {
            safeContext = appContext;
        }
        NotificationManager notificationManager = (NotificationManager) safeContext.getSystemService(Context.NOTIFICATION_SERVICE);

        return new ChatAdvancedNotificationBuilder(safeContext, notificationManager, megaApi, megaChatApi);
    }

    public ChatAdvancedNotificationBuilder(Context context, NotificationManager notificationManager, MegaApiAndroid megaApi, MegaChatApiAndroid megaChatApi) {
        this.context = context.getApplicationContext();
        this.notificationManager = notificationManager;

        dbH = DatabaseHandler.getDbHandler(context);
        this.megaApi = megaApi;
        this.megaChatApi = megaChatApi;
        if(Build.VERSION.SDK_INT >= Build.VERSION_CODES.O) {
            createChatSummaryChannel(context);
        }
    }

    public void sendBundledNotification(Uri uriParameter, String vibration, long chatId, MegaHandleList unreadHandleList) {
        logDebug("sendBundledNotification");
        MegaChatRoom chat = megaChatApi.getChatRoom(chatId);

        ArrayList<MegaChatMessage> unreadMessages = new ArrayList<>();
        for(int i=0;i<unreadHandleList.size();i++){
            MegaChatMessage message = megaChatApi.getMessage(chatId, unreadHandleList.get(i));
            logDebug("Chat: " + chat.getChatId() + " messagID: " + unreadHandleList.get(i));
            if(message!=null) {
                unreadMessages.add(message);
            } else {
                logWarning("Message cannot be recovered");
            }
        }

        Collections.sort(unreadMessages, new Comparator<MegaChatMessage>() {
            public int compare(MegaChatMessage c1, MegaChatMessage c2) {
                long timestamp1 = c1.getTimestamp();
                long timestamp2 = c2.getTimestamp();

                long result = timestamp2 - timestamp1;
                return (int) result;
            }
        });

        Notification notification = buildNotification(uriParameter, vibration, GROUP_KEY, chat, unreadMessages);

        String chatString = MegaApiJava.userHandleToBase64(chat.getChatId());

        int notificationId = chatString.hashCode();
        notify(notificationId, notification);
    }

    private void notify(int id, Notification notification) {
        notificationIds.add(id);
        notificationManager.notify(id, notification);
    }

    public void buildNotificationPreN(Uri uriParameter, String vibration, MegaChatRequest request) {
        logDebug("buildNotificationPreN");

        MegaHandleList chatHandleList = request.getMegaHandleList();

        ArrayList<MegaChatListItem> chats = new ArrayList<>();
        for (int i = 0; i < chatHandleList.size(); i++) {
            MegaChatListItem chat = megaChatApi.getChatListItem(chatHandleList.get(i));
            if (chat != null) {
                chats.add(chat);
            } else {
                logError("ERROR:chatNotRecovered:NULL");
                return;
            }
        }

        PendingIntent pendingIntent = null;

        if (chats.size() > 1) {
            Intent intent = new Intent(context, ManagerActivityLollipop.class);
            intent.addFlags(Intent.FLAG_ACTIVITY_CLEAR_TOP);
            intent.setAction(ACTION_CHAT_SUMMARY);
            intent.putExtra("CHAT_ID", -1);
            pendingIntent = PendingIntent.getActivity(context, (int) chats.get(0).getChatId(), intent, PendingIntent.FLAG_ONE_SHOT);

            //Order by last interaction
            Collections.sort(chats, new Comparator<MegaChatListItem>() {

                public int compare(MegaChatListItem c1, MegaChatListItem c2) {
                    long timestamp1 = c1.getLastTimestamp();
                    long timestamp2 = c2.getLastTimestamp();

                    long result = timestamp2 - timestamp1;
                    return (int) result;
                }
            });
        } else if (chats.size() == 1) {
            Intent intent = new Intent(context, ManagerActivityLollipop.class);
            intent.addFlags(Intent.FLAG_ACTIVITY_CLEAR_TOP);
            intent.setAction(ACTION_CHAT_NOTIFICATION_MESSAGE);
            intent.putExtra("CHAT_ID", chats.get(0).getChatId());
            pendingIntent = PendingIntent.getActivity(context, (int) chats.get(0).getChatId(), intent, PendingIntent.FLAG_ONE_SHOT);
        } else {
            logError("ERROR:chatSIZE=0:return");
            return;
        }

        NotificationCompat.Builder notificationBuilder = new NotificationCompat.Builder(context)
                .setSmallIcon(R.drawable.ic_stat_notify)
                .setContentIntent(pendingIntent)
                .setAutoCancel(true);

        NotificationCompat.InboxStyle inboxStyle = new NotificationCompat.InboxStyle();

        if (Build.VERSION.SDK_INT >= Build.VERSION_CODES.LOLLIPOP) {
            notificationBuilder.setColor(ContextCompat.getColor(context, R.color.mega));
        }

        notificationBuilder.setShowWhen(true);

        if (uriParameter != null) {
            notificationBuilder.setSound(uriParameter);
        }

        if (STRING_TRUE.equals(vibration)) {
            notificationBuilder.setVibrate(new long[]{0, 500});
        }

        notificationBuilder.setStyle(inboxStyle);

        if (Build.VERSION.SDK_INT <= Build.VERSION_CODES.N_MR1) {
            //API 25 = Android 7.1
            notificationBuilder.setPriority(Notification.PRIORITY_HIGH);
        } else {
            notificationBuilder.setPriority(NotificationManager.IMPORTANCE_HIGH);
        }

//        notificationBuilder.setFullScreenIntent(pendingIntent, true);

        for (int i = 0; i < chats.size(); i++) {
            if (MegaApplication.getOpenChatId() != chats.get(i).getChatId()) {
                MegaHandleList handleListUnread = request.getMegaHandleListByChat(chats.get(i).getChatId());

                for (int j = 0; j < handleListUnread.size(); j++) {
                    logDebug("Get message id: " + handleListUnread.get(j) + " from chatId: " + chats.get(i).getChatId());
                    MegaChatMessage message = megaChatApi.getMessage(chats.get(i).getChatId(), handleListUnread.get(j));
                    if (message != null) {

                        String messageContent = "";

                        if (message.getType() == MegaChatMessage.TYPE_NODE_ATTACHMENT || message.getType() == MegaChatMessage.TYPE_VOICE_CLIP) {
                            logDebug("TYPE_NODE_ATTACHMENT || TYPE_VOICE_CLIP");
                            messageContent = checkMessageContentAttachmentOrVoiceClip(message);
                        } else if (message.getType() == MegaChatMessage.TYPE_CONTACT_ATTACHMENT) {
                            logDebug("TYPE_CONTACT_ATTACHMENT");

                            long userCount = message.getUsersCount();

                            if (userCount == 1) {
                                String name = "";
                                name = message.getUserName(0);
                                if (name.trim().isEmpty()) {
                                    name = message.getUserName(0);
                                }
                                String email = message.getUserName(0);
                                messageContent = email;
                            } else {
                                StringBuilder name = new StringBuilder("");
                                name.append(message.getUserName(0));
                                for (int k = 1; k < userCount; k++) {
                                    name.append(", " + message.getUserName(k));
                                }
                                messageContent = name.toString();
                            }
                        } else if (message.getType() == MegaChatMessage.TYPE_TRUNCATE) {
                            logDebug("TYPE_TRUNCATE");

                            messageContent = context.getString(R.string.history_cleared_message);

                        } else if (message.getType() == MegaChatMessage.TYPE_CONTAINS_META) {
                            logDebug("TYPE_CONTAINS_META");
                            messageContent = checkMessageContentMeta(message);
                        } else {
                            logDebug("OTHER");
                            messageContent = message.getContent();
                        }

                        CharSequence cs = " ";
                        String title = chats.get(i).getTitle();
                        if (chats.get(i).isGroup()) {
                            long lastMsgSender = message.getUserHandle();

                            MegaChatRoom chatRoom = megaChatApi.getChatRoom(chats.get(i).getChatId());
                            String nameAction = chatRoom.getPeerFirstnameByHandle(lastMsgSender);
                            if (nameAction == null) {
                                nameAction = "";
                            }

                            if (nameAction.trim().length() <= 0) {
                                ChatController cC = new ChatController(context);
                                nameAction = cC.getFirstName(lastMsgSender, chatRoom);
                            }

                            cs = nameAction + " @ " + title + ": " + messageContent;
                        } else {
                            cs = title + ": " + messageContent;
                        }

                        inboxStyle.addLine(cs);
                    } else {
                        logWarning("Message NULL cannot be recovered");
                        break;
                    }
                }
            } else {
                logDebug("Do not show notification - opened chat");
            }
        }

        String textToShow = context.getResources().getQuantityString(R.plurals.plural_number_messages_chat_notification, (int) chats.size(), chats.size());

        notificationBuilder.setContentTitle("MEGA");
        notificationBuilder.setContentText(textToShow);
        inboxStyle.setSummaryText(textToShow);

        Notification notif = notificationBuilder.build();

        if (notif != null) {
            notificationManager.notify(NOTIFICATION_SUMMARY_CHAT, notif);
        } else {
            notificationManager.cancel(NOTIFICATION_SUMMARY_CHAT);
        }
    }

    private String checkMessageContentAttachmentOrVoiceClip(MegaChatMessage message) {
        MegaNodeList nodeList = message.getMegaNodeList();
        if (nodeList == null || nodeList.size() < 1) return message.getContent();
        if (!isVoiceClip(nodeList.get(0).getName())) return nodeList.get(0).getName();
        long duration = getVoiceClipDuration(nodeList.get(0));
        return "\uD83C\uDF99 " + milliSecondsToTimer(duration);
    }

    private String checkMessageContentMeta(MegaChatMessage message){
        MegaChatContainsMeta meta = message.getContainsMeta();
        if(meta != null && meta.getType() == MegaChatContainsMeta.CONTAINS_META_GEOLOCATION) {
            return  "\uD83D\uDCCD " + context.getString(R.string.title_geolocation_message);
        }
        return message.getContent();
    }

    public Notification buildNotification(Uri uriParameter, String vibration, String groupKey, MegaChatRoom chat, ArrayList<MegaChatMessage> unreadMessageList) {
        logDebug("buildChatNotification");
        Intent intent = new Intent(context, ManagerActivityLollipop.class);
        intent.addFlags(Intent.FLAG_ACTIVITY_CLEAR_TOP);
        intent.setAction(ACTION_CHAT_NOTIFICATION_MESSAGE);
        intent.putExtra("CHAT_ID", chat.getChatId());
        PendingIntent pendingIntent = PendingIntent.getActivity(context, (int) chat.getChatId(), intent, PendingIntent.FLAG_ONE_SHOT);

        String title;
        int unreadMessages = chat.getUnreadCount();
        logDebug("Unread messages: " + unreadMessages + "  chatID: " + chat.getChatId());
        if (unreadMessages != 0) {

            if (unreadMessages < 0) {
                unreadMessages = Math.abs(unreadMessages);
                logDebug("Unread number: " + unreadMessages);

                if (unreadMessages > 1) {
                    String numberString = "+" + unreadMessages;
                    title = chat.getTitle() + " (" + numberString + " " + context.getString(R.string.messages_chat_notification) + ")";
                } else {
                    title = chat.getTitle();
                }
            } else {

                if (unreadMessages > 1) {
                    String numberString = unreadMessages + "";
                    title = chat.getTitle() + " (" + numberString + " " + context.getString(R.string.messages_chat_notification) + ")";
                } else {
                    title = chat.getTitle();
                }
            }
        } else {
            title = chat.getTitle();
        }

        title = converterShortCodes(title);
        NotificationCompat.Builder notificationBuilderO = null;
        Notification.Builder notificationBuilder = null;
        Notification.MessagingStyle messagingStyleContent = null;
        NotificationCompat.MessagingStyle messagingStyleContentO = null;
        if (Build.VERSION.SDK_INT >= Build.VERSION_CODES.O) {
            NotificationChannel channel = new NotificationChannel(notificationChannelIdChatSimple, notificationChannelNameChatSimple, NotificationManager.IMPORTANCE_LOW);
            channel.setShowBadge(true);
            channel.enableVibration(false);
            if (notificationManager != null) {
                notificationManager.createNotificationChannel(channel);
            }

            notificationBuilderO = new NotificationCompat.Builder(context, notificationChannelIdChatSimple);
            notificationBuilderO
                    .setSmallIcon(R.drawable.ic_stat_notify)
                    .setAutoCancel(true)
                    .setShowWhen(true)
                    .setGroup(groupKey)
                    .setColor(ContextCompat.getColor(context, R.color.mega));
            messagingStyleContentO = new NotificationCompat.MessagingStyle(chat.getTitle());
        } else {
            notificationBuilder = new Notification.Builder(context)
                    .setSmallIcon(R.drawable.ic_stat_notify)
                    .setAutoCancel(true)
                    .setShowWhen(true)
                    .setGroup(groupKey);

            if (Build.VERSION.SDK_INT >= Build.VERSION_CODES.LOLLIPOP) {
                notificationBuilder.setColor(ContextCompat.getColor(context, R.color.mega));
            }

            messagingStyleContent = new Notification.MessagingStyle(chat.getTitle());
        }

        int sizeFor = (int) unreadMessageList.size() - 1;
        for (int i = sizeFor; i >= 0; i--) {
            MegaChatMessage msg = unreadMessageList.get(i);
            logDebug("getMessage: chatID: " + chat.getChatId() + " " + unreadMessageList.get(i));
            String messageContent = "";

            if (msg != null) {
                if (msg.getType() == MegaChatMessage.TYPE_NODE_ATTACHMENT || msg.getType() == MegaChatMessage.TYPE_VOICE_CLIP) {
                    messageContent = checkMessageContentAttachmentOrVoiceClip(msg);
                } else if (msg.getType() == MegaChatMessage.TYPE_CONTACT_ATTACHMENT) {
                    logDebug("TYPE_CONTACT_ATTACHMENT");

                    long userCount = msg.getUsersCount();

                    if (userCount == 1) {
                        String name = "";
                        name = msg.getUserName(0);
                        if (name.trim().isEmpty()) {
                            name = msg.getUserName(0);
                        }
                        String email = msg.getUserName(0);
                        messageContent = email;
                    } else {
                        StringBuilder name = new StringBuilder("");
                        name.append(msg.getUserName(0));
                        for (int j = 1; j < userCount; j++) {
                            name.append(", " + msg.getUserName(j));
                        }
                        messageContent = name.toString();
                    }
                } else if (msg.getType() == MegaChatMessage.TYPE_TRUNCATE) {
                    logDebug("TYPE_TRUNCATE");
                    messageContent = context.getString(R.string.history_cleared_message);
                } else if (msg.getType() == MegaChatMessage.TYPE_CONTAINS_META) {
                    logDebug("TYPE_CONTAINS_META");
                    messageContent = checkMessageContentMeta(msg);

                } else {
                    logDebug("OTHER");
                    messageContent = msg.getContent();
                }

                messageContent = converterShortCodes(messageContent);
                String sender = chat.getPeerFirstnameByHandle(msg.getUserHandle());
                sender = converterShortCodes(sender);

                if (Build.VERSION.SDK_INT >= Build.VERSION_CODES.O) {
                    messagingStyleContentO.addMessage(messageContent, msg.getTimestamp(), sender);
                } else {
                    messagingStyleContent.addMessage(messageContent, msg.getTimestamp(), sender);
                }
            } else {
                logWarning("ERROR:buildIPCNotification:messageNULL");
            }
        }

        if (Build.VERSION.SDK_INT >= Build.VERSION_CODES.O) {
            messagingStyleContentO.setConversationTitle(title);

            notificationBuilderO.setStyle(messagingStyleContentO)
                    .setContentIntent(pendingIntent);
        } else {
            messagingStyleContent.setConversationTitle(title);

            notificationBuilder.setStyle(messagingStyleContent)
                    .setContentIntent(pendingIntent);
        }

        //Set when on notification
        int size = (int) unreadMessageList.size();

        MegaChatMessage lastMsg = unreadMessageList.get(0);

        if(lastMsg!=null){
            logDebug("Last message ts: " + lastMsg.getTimestamp());
            if (Build.VERSION.SDK_INT >= Build.VERSION_CODES.O) {
                notificationBuilderO.setWhen(lastMsg.getTimestamp() * 1000);
            } else {
                notificationBuilder.setWhen(lastMsg.getTimestamp() * 1000);
            }
        }

        if (uriParameter != null) {
            if (Build.VERSION.SDK_INT >= Build.VERSION_CODES.O) {
                notificationBuilderO.setSound(uriParameter);
            } else {
                notificationBuilder.setSound(uriParameter);
            }
        }

        if (Build.VERSION.SDK_INT >= Build.VERSION_CODES.O) {
            if (!STRING_FALSE.equals(vibration)) {
                //use the channel with vibration
                notificationBuilderO.setChannelId(notificationChannelIdChatSummaryV2);
            }
        } else {
            if (STRING_TRUE.equals(vibration)) {
                notificationBuilder.setVibrate(new long[]{0, 500});
            }
        }

        if (Build.VERSION.SDK_INT <= Build.VERSION_CODES.N_MR1) {
            //API 25 = Android 7.1
            notificationBuilder.setPriority(Notification.PRIORITY_HIGH);
        } else {
            if (Build.VERSION.SDK_INT >= Build.VERSION_CODES.O) {
                notificationBuilderO.setPriority(NotificationManager.IMPORTANCE_HIGH);
            } else {
                notificationBuilder.setPriority(NotificationManager.IMPORTANCE_HIGH);
            }
        }

//        NotificationCompat.BigTextStyle bigTextStyle = new NotificationCompat.BigTextStyle();

//        if(chat.isGroup()){
//
//            if(msgUserHandle!=-1){
//                String nameAction = getParticipantShortName(msgUserHandle);
//
//                if(nameAction.isEmpty()){
//                    notificationBuilder.setContentText(msgContent);
//                    bigTextStyle.bigText(msgContent);
//                }
//                else{
//                    String source = "<b>"+nameAction+": </b>"+msgContent;
//
//                    if (Build.VERSION.SDK_INT >= Build.VERSION_CODES.N) {
//                        notificationContent = Html.fromHtml(source,Html.FROM_HTML_MODE_LEGACY);
//                    } else {
//                        notificationContent = Html.fromHtml(source);
//                    }
//                    notificationBuilder.setContentText(notificationContent);
//                    bigTextStyle.bigText(notificationContent);
//                }
//            }
//            else{
//                notificationBuilder.setContentText(msgContent);
//                bigTextStyle.bigText(msgContent);
//            }
//
//        }
//        else{
//            notificationBuilder.setContentText(msgContent);
//            bigTextStyle.bigText(msgContent);
//        }

        Bitmap largeIcon = setUserAvatar(chat);
        if(largeIcon!=null){
            if (Build.VERSION.SDK_INT >= Build.VERSION_CODES.O) {
                notificationBuilderO.setLargeIcon(largeIcon);
            }
            else{
                notificationBuilder.setLargeIcon(largeIcon);
            }
        }

//        notificationBuilder.setStyle(bigTextStyle);

        if (Build.VERSION.SDK_INT >= Build.VERSION_CODES.O) {
            return notificationBuilderO.build();
        }
        else{
            return notificationBuilder.build();
        }
    }

    private Bitmap setUserAvatar(MegaChatRoom chat){
        logDebug("Chat ID: " + chat.getChatId());
        if(!chat.isGroup()) {
            File avatar = buildAvatarFile(context, chat.getPeerEmail(0) + ".jpg");
            if (isFileAvailable(avatar) && avatar.length() > 0) {
                BitmapFactory.Options bOpts = new BitmapFactory.Options();
                Bitmap bitmap = BitmapFactory.decodeFile(avatar.getAbsolutePath(), bOpts);
                if (bitmap != null)
                    return getCircleBitmap(bitmap);
            }
        }
        return createDefaultAvatar(chat);
    }

    private Bitmap createDefaultAvatar(MegaChatRoom chat){
        logDebug("Chat ID: " + chat.getChatId());

        int color;
        if(chat.isGroup()){
            color = getSpecificAvatarColor(AVATAR_GROUP_CHAT_COLOR);
        }else{
            color = getColorAvatar(chat.getPeerHandle(0));
        }

        return getDefaultAvatar(color, chat.getTitle(), AVATAR_SIZE, true, true);
    }

    @TargetApi(Build.VERSION_CODES.O)
    public static void createChatSummaryChannel(Context context) {
        String notificationChannelIdChatSummaryV2 = NOTIFICATION_CHANNEL_CHAT_SUMMARY_ID_V2;
        String notificationChannelNameChatSummary = NOTIFICATION_CHANNEL_CHAT_SUMMARY_NAME;
        String notificationChannelIdChatSummaryNoVibrate = NOTIFICATION_CHANNEL_CHAT_SUMMARY_NO_VIBRATE_ID;
        String notificationChannelNameChatSummaryNoVibrate = NOTIFICATION_CHANNEL_CHAT_SUMMARY_NO_VIBRATE_NAME;

        NotificationChannel channelWithVibration = new NotificationChannel(notificationChannelIdChatSummaryV2,notificationChannelNameChatSummary,NotificationManager.IMPORTANCE_HIGH);
        channelWithVibration.setShowBadge(true);
        channelWithVibration.setVibrationPattern(new long[] {0,500});
        //green light
        channelWithVibration.enableLights(true);
        channelWithVibration.setLightColor(Color.rgb(0,255,0));
        //current ringtone for notification
        channelWithVibration.setSound(RingtoneManager.getDefaultUri(RingtoneManager.TYPE_NOTIFICATION),Notification.AUDIO_ATTRIBUTES_DEFAULT);

        NotificationChannel channelNoVibration = new NotificationChannel(notificationChannelIdChatSummaryNoVibrate,notificationChannelNameChatSummaryNoVibrate,NotificationManager.IMPORTANCE_HIGH);
        channelNoVibration.setShowBadge(true);
        channelNoVibration.enableVibration(false);

        NotificationManager manager = context.getSystemService(NotificationManager.class);
        if (manager != null) {
            //delete old channel otherwise the new settings don't work.
            NotificationChannel oldChannel = manager.getNotificationChannel(NOTIFICATION_CHANNEL_CHAT_SUMMARY_ID);
            if(oldChannel != null) {
                manager.deleteNotificationChannel(NOTIFICATION_CHANNEL_CHAT_SUMMARY_ID);
            }
            manager.createNotificationChannel(channelWithVibration);
            manager.createNotificationChannel(channelNoVibration);
        }
<<<<<<< HEAD
        return getDefaultAvatar(context, color, chat.getTitle(), AVATAR_SIZE, true, true);
    }

    @TargetApi(Build.VERSION_CODES.O)
    public static void createChatSummaryChannel(Context context) {
        String notificationChannelIdChatSummaryV2 = NOTIFICATION_CHANNEL_CHAT_SUMMARY_ID_V2;
        String notificationChannelNameChatSummary = NOTIFICATION_CHANNEL_CHAT_SUMMARY_NAME;
        String notificationChannelIdChatSummaryNoVibrate = NOTIFICATION_CHANNEL_CHAT_SUMMARY_NO_VIBRATE_ID;
        String notificationChannelNameChatSummaryNoVibrate = NOTIFICATION_CHANNEL_CHAT_SUMMARY_NO_VIBRATE_NAME;

        NotificationChannel channelWithVibration = new NotificationChannel(notificationChannelIdChatSummaryV2,notificationChannelNameChatSummary,NotificationManager.IMPORTANCE_HIGH);
        channelWithVibration.setShowBadge(true);
        channelWithVibration.setVibrationPattern(new long[] {0,500});
        //green light
        channelWithVibration.enableLights(true);
        channelWithVibration.setLightColor(Color.rgb(0,255,0));
        //current ringtone for notification
        channelWithVibration.setSound(RingtoneManager.getDefaultUri(RingtoneManager.TYPE_NOTIFICATION),Notification.AUDIO_ATTRIBUTES_DEFAULT);

        NotificationChannel channelNoVibration = new NotificationChannel(notificationChannelIdChatSummaryNoVibrate,notificationChannelNameChatSummaryNoVibrate,NotificationManager.IMPORTANCE_HIGH);
        channelNoVibration.setShowBadge(true);
        channelNoVibration.enableVibration(false);

        NotificationManager manager = context.getSystemService(NotificationManager.class);
        if (manager != null) {
            //delete old channel otherwise the new settings don't work.
            NotificationChannel oldChannel = manager.getNotificationChannel(NOTIFICATION_CHANNEL_CHAT_SUMMARY_ID);
            if(oldChannel != null) {
                manager.deleteNotificationChannel(NOTIFICATION_CHANNEL_CHAT_SUMMARY_ID);
            }
            manager.createNotificationChannel(channelWithVibration);
            manager.createNotificationChannel(channelNoVibration);
        }
=======
>>>>>>> b3f63831
    }

    public Notification buildSummary (String groupKey, boolean beep){
        Intent intent = new Intent(context, ManagerActivityLollipop.class);
        intent.addFlags(Intent.FLAG_ACTIVITY_CLEAR_TOP);
        intent.setAction(ACTION_CHAT_SUMMARY);
        intent.putExtra("CHAT_ID", -1);
        PendingIntent pendingIntent = PendingIntent.getActivity(context, 0 , intent, PendingIntent.FLAG_ONE_SHOT);

        if (Build.VERSION.SDK_INT >= Build.VERSION_CODES.O) {
            if (!beep) {
                NotificationChannel channel = new NotificationChannel(notificationChannelIdChatSimple, notificationChannelNameChatSimple, NotificationManager.IMPORTANCE_LOW);
                channel.setShowBadge(true);
                channel.enableVibration(false);
                if (notificationManager != null) {
                    notificationManager.createNotificationChannel(channel);
                }

                NotificationCompat.Builder notificationBuilderO = new NotificationCompat.Builder(context, notificationChannelIdChatSimple);
                notificationBuilderO.setColor(ContextCompat.getColor(context, R.color.mega));

                notificationBuilderO.setSmallIcon(R.drawable.ic_stat_notify)
                        .setShowWhen(true)
                        .setGroup(groupKey)
                        .setGroupSummary(true)
                        .setAutoCancel(true)
                        .setContentIntent(pendingIntent)
                        .setVibrate(null);

                return notificationBuilderO.build();
            } else {
                boolean vibrationEnabled = true;
                ChatSettings chatSettings = dbH.getChatSettings();
                if (chatSettings != null){
                    if (chatSettings.getVibrationEnabled()!=null && !chatSettings.getVibrationEnabled().isEmpty()){
                        if (STRING_FALSE.equals(chatSettings.getVibrationEnabled())){
                            vibrationEnabled = false;
                        }
                    }
                }

                NotificationCompat.Builder notificationBuilderO = null;
                if (vibrationEnabled){
                    notificationBuilderO = new NotificationCompat.Builder(context, notificationChannelIdChatSummaryV2);
                }
                else{
                    notificationBuilderO = new NotificationCompat.Builder(context, notificationChannelIdChatSummaryNoVibrate);
                }

                notificationBuilderO.setColor(ContextCompat.getColor(context, R.color.mega));

                notificationBuilderO.setSmallIcon(R.drawable.ic_stat_notify)
                        .setShowWhen(true)
                        .setGroup(groupKey)
                        .setGroupSummary(true)
                        .setAutoCancel(true)
                        .setContentIntent(pendingIntent);

                return notificationBuilderO.build();
            }
        }
        else{
            NotificationCompat.Builder notificationBuilder = new NotificationCompat.Builder(context);

            if (Build.VERSION.SDK_INT >= Build.VERSION_CODES.LOLLIPOP) {
                notificationBuilder.setColor(ContextCompat.getColor(context, R.color.mega));
            }

            notificationBuilder.setSmallIcon(R.drawable.ic_stat_notify)
                    .setShowWhen(true)
                    .setGroup(groupKey)
                    .setGroupSummary(true)
                    .setAutoCancel(true)
                    .setContentIntent(pendingIntent);

            return notificationBuilder.build();
        }
    }

    public void removeAllChatNotifications(){
        logDebug("removeAllChatNotifications");
        notificationManager.cancel(NOTIFICATION_SUMMARY_CHAT);
        notificationManager.cancel(NOTIFICATION_GENERAL_PUSH_CHAT);
        for(int id : notificationIds) {
            notificationManager.cancel(id);
        }
        notificationIds.clear();
        notificationManager.cancel(KeepAliveService.NEW_MESSAGE_NOTIFICATION_ID);
    }

    public void showSimpleNotification(){
        logDebug("showSimpleNotification");
        if (Build.VERSION.SDK_INT >= Build.VERSION_CODES.O) {
            NotificationChannel channel = new NotificationChannel(notificationChannelIdChatSimple, notificationChannelNameChatSimple, NotificationManager.IMPORTANCE_LOW);
            channel.enableVibration(false);
            channel.setShowBadge(true);
            if (notificationManager == null) {
                notificationManager = (NotificationManager) context.getSystemService(Context.NOTIFICATION_SERVICE);
            }
            notificationManager.createNotificationChannel(channel);

            Intent intent = new Intent(context, ManagerActivityLollipop.class);
            intent.addFlags(Intent.FLAG_ACTIVITY_CLEAR_TOP);
            intent.setAction(ACTION_CHAT_SUMMARY);
            intent.putExtra("CHAT_ID", -1);
            PendingIntent pendingIntent = PendingIntent.getActivity(context, 0, intent, PendingIntent.FLAG_ONE_SHOT);

            NotificationCompat.Builder notificationBuilderO = new NotificationCompat.Builder(context, notificationChannelIdChatSimple);
            notificationBuilderO
                    .setSmallIcon(R.drawable.ic_stat_notify)
                    .setContentIntent(pendingIntent)
                    .setAutoCancel(true).setTicker(context.getString(R.string.notification_chat_undefined_title))
                    .setContentTitle(context.getString(R.string.notification_chat_undefined_title)).setContentText(context.getString(R.string.notification_chat_undefined_content))
                    .setOngoing(false)
                    .setColor(ContextCompat.getColor(context, R.color.mega));

            notificationManager.notify(NOTIFICATION_GENERAL_PUSH_CHAT, notificationBuilderO.build());
        }
        else {

            mBuilderCompat = new NotificationCompat.Builder(context);

            if (notificationManager == null) {
                notificationManager = (NotificationManager) context.getSystemService(Context.NOTIFICATION_SERVICE);
            }

            Intent intent = new Intent(context, ManagerActivityLollipop.class);
            intent.addFlags(Intent.FLAG_ACTIVITY_CLEAR_TOP);
            intent.setAction(ACTION_CHAT_SUMMARY);
            intent.putExtra("CHAT_ID", -1);
            PendingIntent pendingIntent = PendingIntent.getActivity(context, 0, intent, PendingIntent.FLAG_ONE_SHOT);

            mBuilderCompat
                    .setSmallIcon(R.drawable.ic_stat_notify)
                    .setContentIntent(pendingIntent)
                    .setAutoCancel(true).setTicker(context.getString(R.string.notification_chat_undefined_title))
                    .setContentTitle(context.getString(R.string.notification_chat_undefined_title)).setContentText(context.getString(R.string.notification_chat_undefined_content))
                    .setOngoing(false);

            if (Build.VERSION.SDK_INT >= Build.VERSION_CODES.LOLLIPOP) {
                mBuilderCompat.setColor(ContextCompat.getColor(context, R.color.mega));
            }

            notificationManager.notify(NOTIFICATION_GENERAL_PUSH_CHAT, mBuilderCompat.build());
        }
    }

    private String getFullName(MegaChatRoom chat) {
        String fullName = getNicknameContact(chat.getPeerHandle(0));
        if (fullName == null) {
            fullName = chat.getPeerFullname(0);
        }

        return fullName;
    }

    public void showIncomingCallNotification(MegaChatCall callToAnswer, MegaChatCall callInProgress) {
        logDebug("Call to answer ID: " + callToAnswer.getChatid() +
                ", Call in progress ID: " + callInProgress.getChatid());

        if (Build.VERSION.SDK_INT >= Build.VERSION_CODES.LOLLIPOP_MR1){
            MegaChatRoom chatToAnswer = megaChatApi.getChatRoom(callToAnswer.getChatid());

            MegaChatRoom chatInProgress = megaChatApi.getChatRoom(callInProgress.getChatid());
            long chatHandleInProgress = -1;
            if(chatInProgress!=null){
                chatHandleInProgress = callInProgress.getChatid();
            }

//        int notificationId = NOTIFICATION_INCOMING_CALL;
            long chatCallId = callToAnswer.getId();
            String notificationCallId = MegaApiJava.userHandleToBase64(chatCallId);
            int notificationId = (notificationCallId).hashCode();

            Intent ignoreIntent = new Intent(context, CallNotificationIntentService.class);
            ignoreIntent.putExtra(CHAT_ID_IN_PROGRESS, chatHandleInProgress);
            ignoreIntent.putExtra(CHAT_ID_TO_ANSWER, callToAnswer.getChatid());
            ignoreIntent.setAction(CallNotificationIntentService.IGNORE);
            int requestCodeIgnore = notificationId + 1;
            PendingIntent pendingIntentIgnore = PendingIntent.getService(context, requestCodeIgnore, ignoreIntent,  PendingIntent.FLAG_CANCEL_CURRENT);

            Intent answerIntent = new Intent(context, CallNotificationIntentService.class);
            answerIntent.putExtra(CHAT_ID_IN_PROGRESS, chatHandleInProgress);
            answerIntent.putExtra(CHAT_ID_TO_ANSWER, callToAnswer.getChatid());
            answerIntent.setAction(CallNotificationIntentService.ANSWER);
            int requestCodeAnswer = notificationId + 2;
            PendingIntent pendingIntentAnswer = PendingIntent.getService(context, requestCodeAnswer /* Request code */, answerIntent,  PendingIntent.FLAG_CANCEL_CURRENT);

            NotificationCompat.Action actionAnswer = new NotificationCompat.Action.Builder(R.drawable.ic_call_filled, context.getString(R.string.answer_call_incoming).toUpperCase(), pendingIntentAnswer).build();
            NotificationCompat.Action actionIgnore = new NotificationCompat.Action.Builder(R.drawable.ic_remove_not, context.getString(R.string.ignore_call_incoming).toUpperCase(), pendingIntentIgnore).build();

            long[] pattern = {0, 1000, 1000, 1000, 1000, 1000, 1000};



            if(Build.VERSION.SDK_INT >= Build.VERSION_CODES.O){
                logDebug("Oreo");

                //Create a channel for android Oreo or higher
                NotificationChannel channel = new NotificationChannel(notificationChannelIdIncomingCall, notificationChannelNameIncomingCall, NotificationManager.IMPORTANCE_HIGH);
                channel.setDescription("");
                channel.enableLights(true);
                channel.enableVibration(true);
                channel.setShowBadge(true);

                notificationManager = (NotificationManager) context.getSystemService(Context.NOTIFICATION_SERVICE);

                notificationManager.createNotificationChannel(channel);

                NotificationCompat.Builder notificationBuilderO = new NotificationCompat.Builder(context, notificationChannelIdIncomingCall);
                notificationBuilderO
                        .setSmallIcon(R.drawable.ic_stat_notify)
                        .setContentText(context.getString(R.string.notification_subtitle_incoming))
                        .setAutoCancel(false)
                        .setContentIntent(null)
                        .setVibrate(pattern)
                        .addAction(actionAnswer)
                        .addAction(actionIgnore)
                        .setDeleteIntent(pendingIntentIgnore)
                        .setColor(ContextCompat.getColor(context, R.color.mega))
                        .setPriority(NotificationManager.IMPORTANCE_HIGH);

                if(chatToAnswer.isGroup()){
                    notificationBuilderO.setContentTitle(chatToAnswer.getTitle());
                }
                else{
                    notificationBuilderO.setContentTitle(getFullName(chatToAnswer));
                }

                Bitmap largeIcon = setUserAvatar(chatToAnswer);
                if (largeIcon != null) {
                    notificationBuilderO.setLargeIcon(largeIcon);
                }

                notify(notificationId, notificationBuilderO.build());

            }else{
                logDebug("Nougat");

                notificationManager = (NotificationManager) context.getSystemService(Context.NOTIFICATION_SERVICE);

                NotificationCompat.Builder notificationBuilder = new NotificationCompat.Builder(context, notificationChannelIdIncomingCall);
                notificationBuilder
                        .setSmallIcon(R.drawable.ic_stat_notify)
                        .setContentText(context.getString(R.string.notification_subtitle_incoming))
                        .setAutoCancel(false)
                        .setContentIntent(null)
                        .addAction(actionAnswer)
                        .addAction(actionIgnore)
                        .setDeleteIntent(pendingIntentIgnore);

                if(chatToAnswer.isGroup()){
                    notificationBuilder.setContentTitle(chatToAnswer.getTitle());
                }else{
                    notificationBuilder.setContentTitle(getFullName(chatToAnswer));
                }

                if (Build.VERSION.SDK_INT >= Build.VERSION_CODES.LOLLIPOP) {
                    notificationBuilder.setColor(ContextCompat.getColor(context, R.color.mega));
                }
                Bitmap largeIcon = setUserAvatar(chatToAnswer);
                if (largeIcon != null) {
                    notificationBuilder.setLargeIcon(largeIcon);
                }

                if (Build.VERSION.SDK_INT <= Build.VERSION_CODES.N_MR1) {
                    //API 25 = Android 7.1
                    notificationBuilder.setPriority(Notification.PRIORITY_HIGH);
                } else {
                    notificationBuilder.setPriority(NotificationManager.IMPORTANCE_HIGH);
                }

                //Show the notification:
                notify(notificationId, notificationBuilder.build());
            }
        }
        else{
            logWarning("Not supported incoming call notification: " + Build.VERSION.SDK_INT);
        }
    }

    public void checkQueuedCalls(){
        logDebug("checkQueuedCalls");

        MegaHandleList handleList = megaChatApi.getChatCalls();
        if(handleList!=null){
            long numberOfCalls = handleList.size();
            logDebug("Number of calls in progress: " + numberOfCalls);
            if (numberOfCalls>1){
                logDebug("MORE than one call in progress: " + numberOfCalls);
                MegaChatCall callInProgress = null;
                MegaChatCall callIncoming = null;

                for(int i=0; i<handleList.size(); i++){
                    MegaChatCall call = megaChatApi.getChatCall(handleList.get(i));
                    if(call!=null){
                        logDebug("Call ChatID: " + call.getChatid() + ", Status: " + call.getStatus());
                        if((call.getStatus()>=MegaChatCall.CALL_STATUS_IN_PROGRESS) && (call.getStatus()<MegaChatCall.CALL_STATUS_TERMINATING_USER_PARTICIPATION)){
                            callInProgress = call;
                            logDebug("FOUND Call in progress: " + callInProgress.getChatid());
                            break;
                        }
                    }
                }

                if(callInProgress==null){
                    long openCallChatId = MegaApplication.getOpenCallChatId();
                    logDebug("openCallId: " + openCallChatId);
                    if(openCallChatId!=-1){
                        MegaChatCall possibleCall = megaChatApi.getChatCall(openCallChatId);
                        if(possibleCall.getStatus()<MegaChatCall.CALL_STATUS_TERMINATING_USER_PARTICIPATION){
                            callInProgress = possibleCall;
                            logDebug("FOUND Call activity shown: " + callInProgress.getChatid());
                        }
                    }
                }

                for(int i=0; i<handleList.size(); i++){
                    MegaChatCall call = megaChatApi.getChatCall(handleList.get(i));
                    if(call!=null){

                        if(call.getStatus()<MegaChatCall.CALL_STATUS_IN_PROGRESS && (!call.isIgnored())){
                            if (Build.VERSION.SDK_INT >= Build.VERSION_CODES.M) {
                                if(notificationManager == null){
                                    notificationManager = (NotificationManager) context.getSystemService(Context.NOTIFICATION_SERVICE);
                                }

                                StatusBarNotification[] notifs = notificationManager.getActiveNotifications();
                                boolean shown=false;

                                long chatCallId = call.getId();
                                String notificationCallId = MegaApiJava.userHandleToBase64(chatCallId);
                                int notificationId = (notificationCallId).hashCode();

                                logDebug("Active Notifications: " + notifs.length);
                                for(int k = 0; k< notifs.length; k++){
                                    if(notifs[k].getId()==notificationId){
                                        logDebug("Notification for this call already shown");
                                        shown = true;
                                        break;
                                    }
                                }

                                if(!shown){
                                    if(callInProgress.getId()!=call.getId()){
                                        callIncoming = call;
                                        logDebug("FOUND Call incoming and NOT shown and NOT ignored: " + callIncoming.getChatid());
                                        break;
                                    }
                                }
                            }
                            else{
                                callIncoming = call;
                                logDebug("FOUND Call incoming and NOT shown and NOT ignored: " + callIncoming.getChatid());
                                break;
                            }
                        }
                    }
                }

                if(callInProgress!=null){
                    if(callIncoming!=null){
                        showIncomingCallNotification(callIncoming, callInProgress);
                    } else {
                        logError("ERROR:callIncoming is NULL");
                    }
                } else {
                    logWarning("callInProgress NOT found");
                }
            } else {
                logDebug("No calls to launch");
            }
        }
    }

    public void showMissedCallNotification(MegaChatCall call) {
        logDebug("Chat ID: " + call.getChatid() + ", Call ID: " + call.getId());

        MegaChatRoom chat = megaChatApi.getChatRoom(call.getChatid());
        String notificationContent;
        if (chat.isGroup()) {
            notificationContent = chat.getTitle();
        } else {
            notificationContent = getFullName(chat);
        }

        long chatCallId = call.getId();
        String notificationCallId = MegaApiJava.userHandleToBase64(chatCallId);
        int notificationId = (notificationCallId).hashCode() + NOTIFICATION_MISSED_CALL;

        Intent intent = new Intent(context, ManagerActivityLollipop.class);
        intent.addFlags(Intent.FLAG_ACTIVITY_CLEAR_TOP);
        intent.setAction(ACTION_CHAT_NOTIFICATION_MESSAGE);
        intent.putExtra("CHAT_ID", chat.getChatId());
        PendingIntent pendingIntent = PendingIntent.getActivity(context, (int)chat.getChatId() , intent, PendingIntent.FLAG_ONE_SHOT);

        long[] pattern = {0, 1000};

        Uri defaultSoundUri = RingtoneManager.getDefaultUri(RingtoneManager.TYPE_NOTIFICATION);

        if (Build.VERSION.SDK_INT >= Build.VERSION_CODES.O){
            NotificationChannel channel = new NotificationChannel(notificationChannelIdInProgressMissedCall, notificationChannelNameInProgressMissedCall, NotificationManager.IMPORTANCE_HIGH);
            channel.setShowBadge(true);
            if (notificationManager == null) {
                notificationManager = (NotificationManager) context.getSystemService(Context.NOTIFICATION_SERVICE);
            }
            notificationManager.createNotificationChannel(channel);

            NotificationCompat.Builder notificationBuilderO = new NotificationCompat.Builder(context, notificationChannelIdInProgressMissedCall);
            notificationBuilderO
                    .setSmallIcon(R.drawable.ic_stat_notify)
                    .setContentTitle(context.getString(R.string.missed_call_notification_title))
                    .setContentText(notificationContent)
                    .setAutoCancel(true)
                    .setVibrate(pattern)
                    .setSound(defaultSoundUri)
                    .setContentIntent(pendingIntent)
                    .setColor(ContextCompat.getColor(context, R.color.mega))
                    .setPriority(NotificationManager.IMPORTANCE_HIGH);

            if (chat.getPeerEmail(0) != null) {

                Bitmap largeIcon = setUserAvatar(chat);
                if (largeIcon != null) {
                    notificationBuilderO.setLargeIcon(largeIcon);
                }
            }

            notify(notificationId, notificationBuilderO.build());
        }
        else {

            NotificationCompat.Builder notificationBuilder = new NotificationCompat.Builder(context)
                    .setSmallIcon(R.drawable.ic_stat_notify)
                    .setContentTitle(context.getString(R.string.missed_call_notification_title))
                    .setContentText(notificationContent)
                    .setAutoCancel(true)
                    .setVibrate(pattern)
                    .setSound(defaultSoundUri)
                    .setContentIntent(pendingIntent);

            if (Build.VERSION.SDK_INT >= Build.VERSION_CODES.LOLLIPOP) {
                notificationBuilder.setColor(ContextCompat.getColor(context, R.color.mega));
            }

            if (Build.VERSION.SDK_INT <= Build.VERSION_CODES.N_MR1) {
                //API 25 = Android 7.1
                notificationBuilder.setPriority(Notification.PRIORITY_HIGH);
            } else {
                notificationBuilder.setPriority(NotificationManager.IMPORTANCE_HIGH);
            }

            if (chat.getPeerEmail(0) != null) {

                if (Build.VERSION.SDK_INT >= Build.VERSION_CODES.LOLLIPOP) {
                    Bitmap largeIcon = setUserAvatar(chat);
                    if (largeIcon != null) {
                        notificationBuilder.setLargeIcon(largeIcon);
                    }
                }
            }

            if (notificationManager == null) {
                notificationManager = (NotificationManager) context.getSystemService(Context.NOTIFICATION_SERVICE);
            }

            notify(notificationId, notificationBuilder.build());
        }
    }

    public void generateChatNotification(MegaChatRequest request){
        logDebug("generateChatNotification");

        if (Build.VERSION.SDK_INT >= Build.VERSION_CODES.O) {
            newGenerateChatNotification(request);
        }
        else if (Build.VERSION.SDK_INT >= Build.VERSION_CODES.N) {

            String manufacturer = "xiaomi";
            if(!manufacturer.equalsIgnoreCase(Build.MANUFACTURER)) {
                logDebug("POST Android N");
                newGenerateChatNotification(request);
            }
            else{
                logDebug("XIAOMI POST Android N");
                generateChatNotificationPreN(request);
            }
        }
        else {
            logDebug("PRE Android N");
            generateChatNotificationPreN(request);
        }
    }

    public void newGenerateChatNotification(MegaChatRequest request){
        logDebug("newGenerateChatNotification");
        if (Build.VERSION.SDK_INT >= Build.VERSION_CODES.O) {
            boolean beep = request.getFlag();
            logDebug("Should beep: " + beep);

            MegaHandleList chatHandleList = request.getMegaHandleList();
            logDebug("chats size: " + chatHandleList.size());
            ArrayList<MegaChatListItem> chats = new ArrayList<>();
            for (int i = 0; i < chatHandleList.size(); i++) {
                MegaChatListItem chat = megaChatApi.getChatListItem(chatHandleList.get(i));
                chats.add(chat);
            }

            //Order by last interaction
            Collections.sort(chats, new Comparator<MegaChatListItem>() {

                public int compare(MegaChatListItem c1, MegaChatListItem c2) {
                    long timestamp1 = c1.getLastTimestamp();
                    long timestamp2 = c2.getLastTimestamp();

                    long result = timestamp2 - timestamp1;
                    return (int) result;
                }
            });
            //Check if the last chat notification is enabled

            long lastChatId = -1;
            if (chats != null) {
                if (!(chats.isEmpty())) {
                    lastChatId = chats.get(0).getChatId();
                } else {
                    logError("ERROR:chatsEMPTY:removeAllChatNotifications");
                    removeAllChatNotifications();
                    return;
                }
            } else {
                logError("ERROR:chatsNULL:removeAllChatNotifications");
                removeAllChatNotifications();
                return;
            }

            logDebug("Generate chat notification for: " + chats.size() + " chats");

            boolean showNotif = false;

            if (MegaApplication.getOpenChatId() != lastChatId) {

                MegaHandleList handleListUnread = request.getMegaHandleListByChat(lastChatId);

                showNotif = shouldShowChatNotification(lastChatId, handleListUnread, beep);

                if (!showNotif) {
                    logDebug("Muted chat - do not show notification");
                }
            }

            logDebug("Generate chat notification for: " + chats.size() + " chats");
            if (showNotif) {
                for (int i = 0; i < chats.size(); i++) {
                    if (MegaApplication.getOpenChatId() != chats.get(i).getChatId()) {

                        MegaHandleList handleListUnread = request.getMegaHandleListByChat(chats.get(i).getChatId());

                        boolean showN = shouldCheckNotificationsSound(chats.get(i).getChatId(), handleListUnread, beep);
                        if (showN) {
                            showChatNotification(chats.get(i).getChatId(), handleListUnread, beep);
                            if (beep) {
                                beep = false;
                            }
                        }
                    } else {
                        logDebug("Do not show notification - opened chat");
                    }
                }
            } else {
                logDebug("Mute for the last chat");
            }
        }
        else{
            boolean beep = request.getFlag();
            logDebug("Should beep: " + beep);

            MegaHandleList chatHandleList = request.getMegaHandleList();
            ArrayList<MegaChatListItem> chats = new ArrayList<>();
            for (int i = 0; i < chatHandleList.size(); i++) {
                MegaChatListItem chat = megaChatApi.getChatListItem(chatHandleList.get(i));
                chats.add(chat);
            }

            //Order by last interaction
            Collections.sort(chats, new Comparator<MegaChatListItem>() {

                public int compare(MegaChatListItem c1, MegaChatListItem c2) {
                    long timestamp1 = c1.getLastTimestamp();
                    long timestamp2 = c2.getLastTimestamp();

                    long result = timestamp2 - timestamp1;
                    return (int) result;
                }
            });


            //Check if the last chat notification is enabled

            long lastChatId = -1;
            if (chats != null) {
                if (!(chats.isEmpty())) {
                    lastChatId = chats.get(0).getChatId();
                } else {
                    logError("ERROR:chatsEMPTY:return");
                    return;
                }
            } else {
                logError("ERROR:chatsNULL:return");
                return;
            }

            logDebug("Generate chat notification for: " + chats.size() + " chats");

            boolean showNotif = false;

            if (MegaApplication.getOpenChatId() != lastChatId) {

                MegaHandleList handleListUnread = request.getMegaHandleListByChat(lastChatId);

                showNotif = shouldShowChatNotification(lastChatId, handleListUnread, beep);

                if (!showNotif) {
                    logDebug("Muted chat - do not show notification");
                }
            }

            if (showNotif) {
                for (int i = 0; i < chats.size(); i++) {
                    if (MegaApplication.getOpenChatId() != chats.get(i).getChatId()) {

                        MegaHandleList handleListUnread = request.getMegaHandleListByChat(chats.get(i).getChatId());

                        boolean showN = shouldCheckNotificationsSound(chats.get(i).getChatId(), handleListUnread, beep);
                        if (showN) {
                            showChatNotification(chats.get(i).getChatId(), handleListUnread, beep);
                            if (beep) {
                                beep = false;
                            }
                        }
                    } else {
                        logDebug("Do not show notification - opened chat");
                    }
                }

                Notification summary = buildSummary(GROUP_KEY, request.getFlag());
                notificationManager.notify(NOTIFICATION_SUMMARY_CHAT, summary);
            } else {
                logDebug("Mute for the last chat");
            }
        }
    }

    public void generateChatNotificationPreN(MegaChatRequest request){
        logDebug("generateChatNotificationPreN");
        boolean beep = request.getFlag();
        logDebug("Should beep: " + beep);

        MegaHandleList chatHandleList = request.getMegaHandleList();
        logDebug("size chatHandleList: " + chatHandleList.size());
        ArrayList<MegaChatListItem> chats = new ArrayList<>();
        for(int i=0; i<chatHandleList.size(); i++){
            MegaChatListItem chat = megaChatApi.getChatListItem(chatHandleList.get(i));
            chats.add(chat);
        }

        //Order by last interaction
        Collections.sort(chats, new Comparator<MegaChatListItem> (){

            public int compare(MegaChatListItem c1, MegaChatListItem c2) {
                long timestamp1 = c1.getLastTimestamp();
                long timestamp2 = c2.getLastTimestamp();

                long result = timestamp2 - timestamp1;
                return (int)result;
            }
        });

        logDebug("Generate chat notification for: " + chats.size() + " chats");
        long lastChatId = -1;
        if(chats!=null && (!(chats.isEmpty()))){
            lastChatId = chats.get(0).getChatId();
            showChatNotificationPreN(request, beep, lastChatId);
        }else{
            removeAllChatNotifications();
        }
    }

    public void showChatNotificationPreN(MegaChatRequest request, boolean beep, long lastChatId){
        logDebug("Beep: " + beep + ", Last Chat ID: " + lastChatId);

        if(beep){
            ChatSettings chatSettings = dbH.getChatSettings();

            if (chatSettings != null) {

                if (chatSettings.getNotificationsEnabled()==null){
                    logDebug("getNotificationsEnabled NULL --> Notifications ON");
                    checkNotificationsSoundPreN(request, beep, lastChatId);
                }
                else{
                    if (STRING_TRUE.equals(chatSettings.getNotificationsEnabled())) {
                        logDebug("Notifications ON for all chats");
                        checkNotificationsSoundPreN(request, beep, lastChatId);
                    } else {
                        logDebug("Notifications OFF");
                    }
                }

            } else {
                logDebug("Notifications DEFAULT ON");

                Uri defaultSoundUri2 = RingtoneManager.getDefaultUri(RingtoneManager.TYPE_NOTIFICATION);
                buildNotificationPreN(defaultSoundUri2, STRING_TRUE, request);
            }
        }
        else{
            buildNotificationPreN(null, STRING_FALSE, request);
        }
    }

    public void checkNotificationsSoundPreN(MegaChatRequest request, boolean beep, long lastChatId) {
        logDebug("Beep: " + beep + ", Last Chat ID: " + lastChatId);

        ChatSettings chatSettings = dbH.getChatSettings();
        ChatItemPreferences chatItemPreferences = dbH.findChatPreferencesByHandle(String.valueOf(lastChatId));

        if (chatItemPreferences == null || chatItemPreferences.getNotificationsEnabled() == null || chatItemPreferences.getNotificationsEnabled().isEmpty() || STRING_TRUE.equals(chatItemPreferences.getNotificationsEnabled())) {
            logDebug("Notifications OFF for this chat");

            if (chatSettings.getNotificationsSound() == null){
                logWarning("Notification sound is NULL");
                Uri defaultSoundUri = RingtoneManager.getActualDefaultRingtoneUri(context, RingtoneManager.TYPE_NOTIFICATION);
                buildNotificationPreN(defaultSoundUri, chatSettings.getVibrationEnabled(), request);
            }
            else if(chatSettings.getNotificationsSound().equals("-1")){
                logDebug("Silent notification Notification sound -1");
                buildNotificationPreN(null, chatSettings.getVibrationEnabled(), request);
            }
            else{
                String soundString = chatSettings.getNotificationsSound();
                Uri uri = Uri.parse(soundString);
                logDebug("Uri: " + uri);

                if (STRING_TRUE.equals(soundString) || "".equals(soundString)) {

                    Uri defaultSoundUri = RingtoneManager.getActualDefaultRingtoneUri(context, RingtoneManager.TYPE_NOTIFICATION);
                    buildNotificationPreN(defaultSoundUri, chatSettings.getVibrationEnabled(), request);
                } else if (soundString.equals("-1")) {
                    logDebug("Silent notification");
                    buildNotificationPreN(null, chatSettings.getVibrationEnabled(), request);
                } else {
                    Ringtone sound = RingtoneManager.getRingtone(context, uri);
                    if (sound == null) {
                        logWarning("Sound is null");
                        buildNotificationPreN(null, chatSettings.getVibrationEnabled(), request);
                    } else {
                        buildNotificationPreN(uri, chatSettings.getVibrationEnabled(), request);
                    }
                }
            }

        } else {
            logDebug("Notifications OFF for this chat");
        }
    }

    public boolean showChatNotification(long chatid, MegaHandleList handleListUnread, boolean beep){
        logDebug("Beep: " + beep);

        if(beep){

            ChatSettings chatSettings = dbH.getChatSettings();
            if (chatSettings != null) {
                if (chatSettings.getNotificationsEnabled()==null){
                    logDebug("getNotificationsEnabled NULL --> Notifications ON");

                    return checkNotificationsSound(chatid, handleListUnread, beep);
                }
                else{
                    if (STRING_TRUE.equals(chatSettings.getNotificationsEnabled())) {
                        logDebug("Notifications ON for all chats");

                        return checkNotificationsSound(chatid, handleListUnread, beep);
                    } else {
                        logDebug("Notifications OFF");
                        return false;
                    }
                }

            } else {
                logDebug("Notifications DEFAULT ON");

                Uri defaultSoundUri2 = RingtoneManager.getDefaultUri(RingtoneManager.TYPE_NOTIFICATION);
                sendBundledNotification(defaultSoundUri2, STRING_TRUE, chatid, handleListUnread);
                return true;
            }
        }
        else{
            sendBundledNotification(null, STRING_FALSE, chatid, handleListUnread);
            return true;
        }
    }

    public boolean shouldShowChatNotification(long chatid, MegaHandleList handleListUnread, boolean beep){
        logDebug("Chat ID: " + chatid + ", Beep: " + beep);

        if(beep){

            ChatSettings chatSettings = dbH.getChatSettings();
            if (chatSettings != null) {
                if (chatSettings.getNotificationsEnabled()==null){
                    logDebug("getNotificationsEnabled NULL --> Notifications ON");

                    return shouldCheckNotificationsSound(chatid, handleListUnread, beep);
                }
                else{
                    if (STRING_TRUE.equals(chatSettings.getNotificationsEnabled())) {
                        logDebug("Notifications ON for all chats");

                        return shouldCheckNotificationsSound(chatid, handleListUnread, beep);
                    } else {
                        logDebug("Notifications OFF");
                        return false;
                    }
                }

            } else {
                logDebug("Notifications DEFAULT ON");
                return true;
            }
        }
        else{
            return true;
        }
    }

    public boolean checkNotificationsSound(long chatid, MegaHandleList handleListUnread, boolean beep){
        logDebug("Chat ID: " + chatid + ", Beep: " + beep);

        ChatSettings chatSettings = dbH.getChatSettings();
        ChatItemPreferences chatItemPreferences = dbH.findChatPreferencesByHandle(String.valueOf(chatid));

        if (chatItemPreferences == null || chatItemPreferences.getNotificationsEnabled() == null || chatItemPreferences.getNotificationsEnabled().isEmpty() ||STRING_TRUE.equals(chatItemPreferences.getNotificationsEnabled())) {
            logDebug("checkNotificationsSound: Notifications ON for this chat");

            removeAllChatNotifications();

            if (chatSettings.getNotificationsSound() == null){
                logWarning("Notification sound is NULL");
                Uri defaultSoundUri = RingtoneManager.getActualDefaultRingtoneUri(context, RingtoneManager.TYPE_NOTIFICATION);
                sendBundledNotification(defaultSoundUri, chatSettings.getVibrationEnabled(), chatid, handleListUnread);
            }
            else if(chatSettings.getNotificationsSound().equals("-1")){
                logDebug("Silent notification Notification sound -1");
                sendBundledNotification(null, chatSettings.getVibrationEnabled(), chatid, handleListUnread);
            }
            else{
                String soundString = chatSettings.getNotificationsSound();
                Uri uri = Uri.parse(soundString);
                logDebug("Uri: " + uri);

                if (STRING_TRUE.equals(soundString) || "".equals(soundString)) {

                    Uri defaultSoundUri = RingtoneManager.getActualDefaultRingtoneUri(context, RingtoneManager.TYPE_NOTIFICATION);
                    sendBundledNotification(defaultSoundUri, chatSettings.getVibrationEnabled(), chatid, handleListUnread);
                } else if (soundString.equals("-1")) {
                    logDebug("Silent notification");
                    sendBundledNotification(null, chatSettings.getVibrationEnabled(), chatid, handleListUnread);
                } else {
                    Ringtone sound = RingtoneManager.getRingtone(context, uri);
                    if (sound == null) {
                        logWarning("Sound is null");
                        sendBundledNotification(null, chatSettings.getVibrationEnabled(), chatid, handleListUnread);
                    } else {
                        sendBundledNotification(uri, chatSettings.getVibrationEnabled(), chatid, handleListUnread);
                    }
                }
            }
            return true;
        } else {
            logDebug("Notifications OFF for this chat");
            return false;
        }
    }

    public boolean shouldCheckNotificationsSound(long chatid, MegaHandleList handleListUnread, boolean beep){
        logDebug("Chat ID: " + chatid + ", Beep: " + beep);

        ChatSettings chatSettings = dbH.getChatSettings();
        ChatItemPreferences chatItemPreferences = dbH.findChatPreferencesByHandle(String.valueOf(chatid));

        if (chatItemPreferences == null || chatItemPreferences.getNotificationsEnabled() == null || chatItemPreferences.getNotificationsEnabled().isEmpty() ||STRING_TRUE.equals(chatItemPreferences.getNotificationsEnabled())) {
            logDebug("Notifications ON for this chat");
            return true;
        } else {
            logDebug("Notifications OFF for this chat");
            return false;
        }
    }
}<|MERGE_RESOLUTION|>--- conflicted
+++ resolved
@@ -24,10 +24,6 @@
 import java.util.Comparator;
 
 import java.util.HashSet;
-<<<<<<< HEAD
-import java.util.Locale;
-=======
->>>>>>> b3f63831
 import java.util.Set;
 
 import mega.privacy.android.app.DatabaseHandler;
@@ -631,42 +627,6 @@
             manager.createNotificationChannel(channelWithVibration);
             manager.createNotificationChannel(channelNoVibration);
         }
-<<<<<<< HEAD
-        return getDefaultAvatar(context, color, chat.getTitle(), AVATAR_SIZE, true, true);
-    }
-
-    @TargetApi(Build.VERSION_CODES.O)
-    public static void createChatSummaryChannel(Context context) {
-        String notificationChannelIdChatSummaryV2 = NOTIFICATION_CHANNEL_CHAT_SUMMARY_ID_V2;
-        String notificationChannelNameChatSummary = NOTIFICATION_CHANNEL_CHAT_SUMMARY_NAME;
-        String notificationChannelIdChatSummaryNoVibrate = NOTIFICATION_CHANNEL_CHAT_SUMMARY_NO_VIBRATE_ID;
-        String notificationChannelNameChatSummaryNoVibrate = NOTIFICATION_CHANNEL_CHAT_SUMMARY_NO_VIBRATE_NAME;
-
-        NotificationChannel channelWithVibration = new NotificationChannel(notificationChannelIdChatSummaryV2,notificationChannelNameChatSummary,NotificationManager.IMPORTANCE_HIGH);
-        channelWithVibration.setShowBadge(true);
-        channelWithVibration.setVibrationPattern(new long[] {0,500});
-        //green light
-        channelWithVibration.enableLights(true);
-        channelWithVibration.setLightColor(Color.rgb(0,255,0));
-        //current ringtone for notification
-        channelWithVibration.setSound(RingtoneManager.getDefaultUri(RingtoneManager.TYPE_NOTIFICATION),Notification.AUDIO_ATTRIBUTES_DEFAULT);
-
-        NotificationChannel channelNoVibration = new NotificationChannel(notificationChannelIdChatSummaryNoVibrate,notificationChannelNameChatSummaryNoVibrate,NotificationManager.IMPORTANCE_HIGH);
-        channelNoVibration.setShowBadge(true);
-        channelNoVibration.enableVibration(false);
-
-        NotificationManager manager = context.getSystemService(NotificationManager.class);
-        if (manager != null) {
-            //delete old channel otherwise the new settings don't work.
-            NotificationChannel oldChannel = manager.getNotificationChannel(NOTIFICATION_CHANNEL_CHAT_SUMMARY_ID);
-            if(oldChannel != null) {
-                manager.deleteNotificationChannel(NOTIFICATION_CHANNEL_CHAT_SUMMARY_ID);
-            }
-            manager.createNotificationChannel(channelWithVibration);
-            manager.createNotificationChannel(channelNoVibration);
-        }
-=======
->>>>>>> b3f63831
     }
 
     public Notification buildSummary (String groupKey, boolean beep){
