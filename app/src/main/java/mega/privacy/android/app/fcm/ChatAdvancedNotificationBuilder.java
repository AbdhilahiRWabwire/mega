package mega.privacy.android.app.fcm;

import android.annotation.TargetApi;
import android.app.Notification;
import android.app.NotificationChannel;
import android.app.NotificationManager;
import android.app.PendingIntent;
import android.content.Context;
import android.content.Intent;
import android.graphics.Bitmap;
import android.graphics.BitmapFactory;
import android.graphics.Color;
import android.media.Ringtone;
import android.media.RingtoneManager;
import android.net.Uri;
import android.os.Build;
import android.service.notification.StatusBarNotification;
import androidx.core.app.NotificationCompat;
import androidx.core.content.ContextCompat;

import java.io.File;
import java.util.ArrayList;
import java.util.Collections;
import java.util.Comparator;

import java.util.HashSet;
import java.util.Set;

import mega.privacy.android.app.DatabaseHandler;
import mega.privacy.android.app.MegaApplication;
import mega.privacy.android.app.R;
import mega.privacy.android.app.listeners.GetPeerAttributesListener;
import mega.privacy.android.app.lollipop.ManagerActivityLollipop;
import mega.privacy.android.app.lollipop.controllers.ChatController;
import mega.privacy.android.app.lollipop.megachat.ChatItemPreferences;
import mega.privacy.android.app.lollipop.megachat.ChatSettings;
import mega.privacy.android.app.lollipop.megachat.calls.CallNotificationIntentService;
import nz.mega.sdk.MegaApiAndroid;
import nz.mega.sdk.MegaApiJava;
import nz.mega.sdk.MegaChatApiAndroid;
import nz.mega.sdk.MegaChatCall;
import nz.mega.sdk.MegaChatContainsMeta;
import nz.mega.sdk.MegaChatListItem;
import nz.mega.sdk.MegaChatMessage;
import nz.mega.sdk.MegaChatRequest;
import nz.mega.sdk.MegaChatRoom;
import nz.mega.sdk.MegaHandleList;
import nz.mega.sdk.MegaNodeList;

import static mega.privacy.android.app.utils.CacheFolderManager.*;
import static mega.privacy.android.app.utils.ChatUtil.*;
import static mega.privacy.android.app.utils.Constants.*;
import static mega.privacy.android.app.utils.FileUtils.*;
import static mega.privacy.android.app.utils.LogUtil.*;
import static mega.privacy.android.app.utils.TextUtil.*;
import static mega.privacy.android.app.utils.Util.*;
import static mega.privacy.android.app.utils.ContactUtil.*;
import static mega.privacy.android.app.utils.AvatarUtil.*;
import static mega.privacy.android.app.utils.CallUtil.*;

public final class ChatAdvancedNotificationBuilder {

    private static final String GROUP_KEY = "Karere";

    private final Context context;
    private NotificationManager notificationManager;
    DatabaseHandler dbH;
    MegaApiAndroid megaApi;
    MegaChatApiAndroid megaChatApi;

    private static final String STRING_FALSE = "false";
    private static final String STRING_TRUE = "true";

    private NotificationCompat.Builder mBuilderCompat;

    private static Set<Integer> notificationIds = new HashSet<>();

    private String notificationChannelIdChatSimple = NOTIFICATION_CHANNEL_CHAT_ID;
    private String notificationChannelNameChatSimple = NOTIFICATION_CHANNEL_CHAT_NAME;
    private String notificationChannelIdChatSummaryV2 = NOTIFICATION_CHANNEL_CHAT_SUMMARY_ID_V2;
    private String notificationChannelIdChatSummaryNoVibrate = NOTIFICATION_CHANNEL_CHAT_SUMMARY_NO_VIBRATE_ID;
    private String notificationChannelIdInProgressMissedCall = NOTIFICATION_CHANNEL_INPROGRESS_MISSED_CALLS_ID;
    private String notificationChannelNameInProgressMissedCall = NOTIFICATION_CHANNEL_INPROGRESS_MISSED_CALLS_NAME;
    private String notificationChannelIdIncomingCall = NOTIFICATION_CHANNEL_INCOMING_CALLS_ID;
    private String notificationChannelNameIncomingCall = NOTIFICATION_CHANNEL_INCOMING_CALLS_NAME;

    private MegaChatRequest request;
    private boolean isUpdatingUserName;

    public static ChatAdvancedNotificationBuilder newInstance(Context context, MegaApiAndroid megaApi, MegaChatApiAndroid megaChatApi) {
        Context appContext = context.getApplicationContext();
        Context safeContext = ContextCompat.createDeviceProtectedStorageContext(appContext);
        if (safeContext == null) {
            safeContext = appContext;
        }
        NotificationManager notificationManager = (NotificationManager) safeContext.getSystemService(Context.NOTIFICATION_SERVICE);

        return new ChatAdvancedNotificationBuilder(safeContext, notificationManager, megaApi, megaChatApi);
    }

    public ChatAdvancedNotificationBuilder(Context context, NotificationManager notificationManager, MegaApiAndroid megaApi, MegaChatApiAndroid megaChatApi) {
        this.context = context.getApplicationContext();
        this.notificationManager = notificationManager;

        dbH = DatabaseHandler.getDbHandler(context);
        this.megaApi = megaApi;
        this.megaChatApi = megaChatApi;
        if(Build.VERSION.SDK_INT >= Build.VERSION_CODES.O) {
            createChatSummaryChannel(context);
        }
    }

    public void sendBundledNotification(Uri uriParameter, String vibration, long chatId, MegaHandleList unreadHandleList) {
        logDebug("sendBundledNotification");
        MegaChatRoom chat = megaChatApi.getChatRoom(chatId);

        ArrayList<MegaChatMessage> unreadMessages = new ArrayList<>();
        for(int i=0;i<unreadHandleList.size();i++){
            MegaChatMessage message = megaChatApi.getMessage(chatId, unreadHandleList.get(i));
            logDebug("Chat: " + chat.getChatId() + " messagID: " + unreadHandleList.get(i));
            if(message!=null) {
                unreadMessages.add(message);
            } else {
                logWarning("Message cannot be recovered");
            }
        }

        Collections.sort(unreadMessages, new Comparator<MegaChatMessage>() {
            public int compare(MegaChatMessage c1, MegaChatMessage c2) {
                long timestamp1 = c1.getTimestamp();
                long timestamp2 = c2.getTimestamp();

                long result = timestamp2 - timestamp1;
                return (int) result;
            }
        });

        Notification notification = buildNotification(uriParameter, vibration, GROUP_KEY, chat, unreadMessages);

        String chatString = MegaApiJava.userHandleToBase64(chat.getChatId());

        int notificationId = chatString.hashCode();
        notify(notificationId, notification);
    }

    private void notify(int id, Notification notification) {
        notificationIds.add(id);
        notificationManager.notify(id, notification);
    }

    public void buildNotificationPreN(Uri uriParameter, String vibration, MegaChatRequest request) {
        logDebug("buildNotificationPreN");

        MegaHandleList chatHandleList = request.getMegaHandleList();

        ArrayList<MegaChatListItem> chats = new ArrayList<>();
        for (int i = 0; i < chatHandleList.size(); i++) {
            MegaChatListItem chat = megaChatApi.getChatListItem(chatHandleList.get(i));
            if (chat != null) {
                chats.add(chat);
            } else {
                logError("ERROR:chatNotRecovered:NULL");
                return;
            }
        }

        PendingIntent pendingIntent = null;

        if (chats.size() > 1) {
            Intent intent = new Intent(context, ManagerActivityLollipop.class);
            intent.addFlags(Intent.FLAG_ACTIVITY_CLEAR_TOP);
            intent.setAction(ACTION_CHAT_SUMMARY);
            intent.putExtra("CHAT_ID", -1);
            pendingIntent = PendingIntent.getActivity(context, (int) chats.get(0).getChatId(), intent, PendingIntent.FLAG_ONE_SHOT);

            //Order by last interaction
            Collections.sort(chats, new Comparator<MegaChatListItem>() {

                public int compare(MegaChatListItem c1, MegaChatListItem c2) {
                    long timestamp1 = c1.getLastTimestamp();
                    long timestamp2 = c2.getLastTimestamp();

                    long result = timestamp2 - timestamp1;
                    return (int) result;
                }
            });
        } else if (chats.size() == 1) {
            Intent intent = new Intent(context, ManagerActivityLollipop.class);
            intent.addFlags(Intent.FLAG_ACTIVITY_CLEAR_TOP);
            intent.setAction(ACTION_CHAT_NOTIFICATION_MESSAGE);
            intent.putExtra("CHAT_ID", chats.get(0).getChatId());
            pendingIntent = PendingIntent.getActivity(context, (int) chats.get(0).getChatId(), intent, PendingIntent.FLAG_ONE_SHOT);
        } else {
            logError("ERROR:chatSIZE=0:return");
            return;
        }

        NotificationCompat.Builder notificationBuilder = new NotificationCompat.Builder(context)
                .setSmallIcon(R.drawable.ic_stat_notify)
                .setContentIntent(pendingIntent)
                .setAutoCancel(true);

        NotificationCompat.InboxStyle inboxStyle = new NotificationCompat.InboxStyle();

        if (Build.VERSION.SDK_INT >= Build.VERSION_CODES.LOLLIPOP) {
            notificationBuilder.setColor(ContextCompat.getColor(context, R.color.mega));
        }

        notificationBuilder.setShowWhen(true);

        setSilentNotificationIfUpdatingUserName(uriParameter, vibration);

        if (uriParameter != null) {
            notificationBuilder.setSound(uriParameter);
        }

        if (STRING_TRUE.equals(vibration)) {
            notificationBuilder.setVibrate(new long[]{0, 500});
        }

        notificationBuilder.setStyle(inboxStyle);

        if (Build.VERSION.SDK_INT <= Build.VERSION_CODES.N_MR1) {
            //API 25 = Android 7.1
            notificationBuilder.setPriority(Notification.PRIORITY_HIGH);
        } else {
            notificationBuilder.setPriority(NotificationManager.IMPORTANCE_HIGH);
        }

//        notificationBuilder.setFullScreenIntent(pendingIntent, true);

        for (int i = 0; i < chats.size(); i++) {
            if (MegaApplication.getOpenChatId() != chats.get(i).getChatId()) {
                MegaHandleList handleListUnread = request.getMegaHandleListByChat(chats.get(i).getChatId());

                for (int j = 0; j < handleListUnread.size(); j++) {
                    logDebug("Get message id: " + handleListUnread.get(j) + " from chatId: " + chats.get(i).getChatId());
                    MegaChatMessage message = megaChatApi.getMessage(chats.get(i).getChatId(), handleListUnread.get(j));
                    if (message != null) {
                        String messageContent = converterShortCodes(getMessageContent(message));
                        CharSequence cs;
                        String title = converterShortCodes(chats.get(i).getTitle());

<<<<<<< HEAD
=======
                        String messageContent = "";

                        if (message.getType() == MegaChatMessage.TYPE_NODE_ATTACHMENT || message.getType() == MegaChatMessage.TYPE_VOICE_CLIP) {
                            logDebug("TYPE_NODE_ATTACHMENT || TYPE_VOICE_CLIP");
                            messageContent = checkMessageContentAttachmentOrVoiceClip(message);
                        } else if (message.getType() == MegaChatMessage.TYPE_CONTACT_ATTACHMENT) {
                            logDebug("TYPE_CONTACT_ATTACHMENT");

                            long userCount = message.getUsersCount();

                            if (userCount == 1) {
                                String name = "";
                                name = message.getUserName(0);
                                if (name.trim().isEmpty()) {
                                    name = message.getUserName(0);
                                }
                                String email = message.getUserName(0);
                                messageContent = email;
                            } else {
                                StringBuilder name = new StringBuilder("");
                                name.append(message.getUserName(0));
                                for (int k = 1; k < userCount; k++) {
                                    name.append(", " + message.getUserName(k));
                                }
                                messageContent = name.toString();
                            }
                        } else if (message.getType() == MegaChatMessage.TYPE_TRUNCATE) {
                            logDebug("TYPE_TRUNCATE");

                            messageContent = context.getString(R.string.history_cleared_message);

                        } else if (message.getType() == MegaChatMessage.TYPE_CONTAINS_META) {
                            logDebug("TYPE_CONTAINS_META");
                            messageContent = checkMessageContentMeta(message);
                        } else {
                            logDebug("OTHER");
                            messageContent = message.getContent();
                        }

                        CharSequence cs = " ";
                        String title = getTitleChat(chats.get(i));
>>>>>>> 61f57a84
                        if (chats.get(i).isGroup()) {
                            MegaChatRoom chat = megaChatApi.getChatRoom(chats.get(i).getChatId());
                            String nameAction = converterShortCodes(getSender(message, chat));

                            cs = nameAction + " @ " + title + ": " + messageContent;
                        } else {
                            cs = title + ": " + messageContent;
                        }

                        inboxStyle.addLine(cs);
                    } else {
                        logWarning("Message NULL cannot be recovered");
                        break;
                    }
                }
            } else {
                logDebug("Do not show notification - opened chat");
            }
        }

        String textToShow = context.getResources().getQuantityString(R.plurals.plural_number_messages_chat_notification, (int) chats.size(), chats.size());

        notificationBuilder.setContentTitle("MEGA");
        notificationBuilder.setContentText(textToShow);
        inboxStyle.setSummaryText(textToShow);

        Notification notif = notificationBuilder.build();

        if (notif != null) {
            notificationManager.notify(NOTIFICATION_SUMMARY_CHAT, notif);
        } else {
            notificationManager.cancel(NOTIFICATION_SUMMARY_CHAT);
        }
    }

    private String getSender(MegaChatMessage msg, MegaChatRoom chatRoom) {
        if (chatRoom == null) return null;

        long lastMsgSender = msg.getUserHandle();
        String nameAction = getNicknameContact(lastMsgSender);

        if (isTextEmpty(nameAction)) {
            nameAction = chatRoom.getPeerFirstnameByHandle(lastMsgSender);
        }

        if (isTextEmpty(nameAction)) {
            nameAction = new ChatController(context).getFirstName(lastMsgSender, chatRoom);
        }

        if (isTextEmpty(nameAction)) {
            nameAction = context.getString(R.string.unknown_name_label);

            if (request != null) {
                MegaHandleList handleList = MegaHandleList.createInstance();
                handleList.addMegaHandle(msg.getUserHandle());
                megaChatApi.loadUserAttributes(chatRoom.getChatId(), handleList, new GetPeerAttributesListener(context, request));
            }
        }

        return nameAction;
    }

    /**
     * Checks if it is updating the name of the chat notification message.
     * If so, it silentiates the notification.
     *
     * @param uriParameter  Uri which contains the sound of the notification
     * @param vibration     String which indicates if the notification should vibrate
     */
    private void setSilentNotificationIfUpdatingUserName(Uri uriParameter, String vibration) {
        if (isUpdatingUserName) {
            uriParameter = null;
            vibration = STRING_FALSE;
        }
    }

    private String getMessageContent(MegaChatMessage msg) {
        if (msg.getType() == MegaChatMessage.TYPE_NODE_ATTACHMENT || msg.getType() == MegaChatMessage.TYPE_VOICE_CLIP) {
            return checkMessageContentAttachmentOrVoiceClip(msg);
        } else if (msg.getType() == MegaChatMessage.TYPE_CONTACT_ATTACHMENT) {
            logDebug("TYPE_CONTACT_ATTACHMENT");
            long userCount = msg.getUsersCount();
            String messageContent;

            if (userCount == 1) {
                messageContent = getNameContactAttachment(msg);
            } else {
                StringBuilder name = new StringBuilder("");
                name.append(msg.getUserName(0));
                for (int j = 1; j < userCount; j++) {
                    name.append(", " + msg.getUserName(j));
                }
                messageContent = name.toString();
            }

            return messageContent;
        } else if (msg.getType() == MegaChatMessage.TYPE_TRUNCATE) {
            logDebug("TYPE_TRUNCATE");
            return context.getString(R.string.history_cleared_message);
        } else if (msg.getType() == MegaChatMessage.TYPE_CONTAINS_META) {
            logDebug("TYPE_CONTAINS_META");
            return checkMessageContentMeta(msg);

        } else {
            logDebug("OTHER");
            return msg.getContent();
        }
    }

    private String checkMessageContentAttachmentOrVoiceClip(MegaChatMessage message) {
        MegaNodeList nodeList = message.getMegaNodeList();
        if (nodeList == null || nodeList.size() < 1) return message.getContent();
        if (!isVoiceClip(nodeList.get(0).getName())) return nodeList.get(0).getName();
        long duration = getVoiceClipDuration(nodeList.get(0));
        return "\uD83C\uDF99 " + milliSecondsToTimer(duration);
    }

    private String checkMessageContentMeta(MegaChatMessage message){
        MegaChatContainsMeta meta = message.getContainsMeta();
        if(meta != null && meta.getType() == MegaChatContainsMeta.CONTAINS_META_GEOLOCATION) {
            return  "\uD83D\uDCCD " + context.getString(R.string.title_geolocation_message);
        }
        return message.getContent();
    }

    public Notification buildNotification(Uri uriParameter, String vibration, String groupKey, MegaChatRoom chat, ArrayList<MegaChatMessage> unreadMessageList) {
        logDebug("buildChatNotification");
        Intent intent = new Intent(context, ManagerActivityLollipop.class);
        intent.addFlags(Intent.FLAG_ACTIVITY_CLEAR_TOP);
        intent.setAction(ACTION_CHAT_NOTIFICATION_MESSAGE);
        intent.putExtra("CHAT_ID", chat.getChatId());
        PendingIntent pendingIntent = PendingIntent.getActivity(context, (int) chat.getChatId(), intent, PendingIntent.FLAG_ONE_SHOT);

        String title;
        int unreadMessages = chat.getUnreadCount();
        logDebug("Unread messages: " + unreadMessages + "  chatID: " + chat.getChatId());
        if (unreadMessages != 0) {

            if (unreadMessages < 0) {
                unreadMessages = Math.abs(unreadMessages);
                logDebug("Unread number: " + unreadMessages);

                if (unreadMessages > 1) {
                    String numberString = "+" + unreadMessages;
                    title = getTitleChat(chat) + " (" + numberString + " " + context.getString(R.string.messages_chat_notification) + ")";
                } else {
                    title = getTitleChat(chat);
                }
            } else {

                if (unreadMessages > 1) {
                    String numberString = unreadMessages + "";
                    title = getTitleChat(chat) + " (" + numberString + " " + context.getString(R.string.messages_chat_notification) + ")";
                } else {
                    title = getTitleChat(chat);
                }
            }
        } else {
            title = getTitleChat(chat);
        }

        title = converterShortCodes(title);
        NotificationCompat.Builder notificationBuilderO = null;
        Notification.Builder notificationBuilder = null;
        Notification.MessagingStyle messagingStyleContent = null;
        NotificationCompat.MessagingStyle messagingStyleContentO = null;
        if (Build.VERSION.SDK_INT >= Build.VERSION_CODES.O) {
            NotificationChannel channel = new NotificationChannel(notificationChannelIdChatSimple, notificationChannelNameChatSimple, NotificationManager.IMPORTANCE_LOW);
            channel.setShowBadge(true);
            channel.enableVibration(false);
            if (notificationManager != null) {
                notificationManager.createNotificationChannel(channel);
            }

            notificationBuilderO = new NotificationCompat.Builder(context, notificationChannelIdChatSimple);
            notificationBuilderO
                    .setSmallIcon(R.drawable.ic_stat_notify)
                    .setAutoCancel(true)
                    .setShowWhen(true)
                    .setGroup(groupKey)
                    .setColor(ContextCompat.getColor(context, R.color.mega));
            messagingStyleContentO = new NotificationCompat.MessagingStyle(getTitleChat(chat));
        } else {
            notificationBuilder = new Notification.Builder(context)
                    .setSmallIcon(R.drawable.ic_stat_notify)
                    .setAutoCancel(true)
                    .setShowWhen(true)
                    .setGroup(groupKey);

            if (Build.VERSION.SDK_INT >= Build.VERSION_CODES.LOLLIPOP) {
                notificationBuilder.setColor(ContextCompat.getColor(context, R.color.mega));
            }

            messagingStyleContent = new Notification.MessagingStyle(getTitleChat(chat));
        }

        int sizeFor = (int) unreadMessageList.size() - 1;
        for (int i = sizeFor; i >= 0; i--) {
            MegaChatMessage msg = unreadMessageList.get(i);
            logDebug("getMessage: chatID: " + chat.getChatId() + " " + unreadMessageList.get(i));
            if (msg != null) {
                String messageContent = converterShortCodes(getMessageContent(msg));
                String sender = converterShortCodes(getSender(msg, chat));

                if (Build.VERSION.SDK_INT >= Build.VERSION_CODES.O) {
                    messagingStyleContentO.addMessage(messageContent, msg.getTimestamp(), sender);
                } else {
                    messagingStyleContent.addMessage(messageContent, msg.getTimestamp(), sender);
                }
            } else {
                logWarning("ERROR:buildIPCNotification:messageNULL");
            }
        }

        if (Build.VERSION.SDK_INT >= Build.VERSION_CODES.O) {
            messagingStyleContentO.setConversationTitle(title);

            notificationBuilderO.setStyle(messagingStyleContentO)
                    .setContentIntent(pendingIntent);
        } else {
            messagingStyleContent.setConversationTitle(title);

            notificationBuilder.setStyle(messagingStyleContent)
                    .setContentIntent(pendingIntent);
        }

        //Set when on notification
        int size = (int) unreadMessageList.size();

        MegaChatMessage lastMsg = unreadMessageList.get(0);

        if(lastMsg!=null){
            logDebug("Last message ts: " + lastMsg.getTimestamp());
            if (Build.VERSION.SDK_INT >= Build.VERSION_CODES.O) {
                notificationBuilderO.setWhen(lastMsg.getTimestamp() * 1000);
            } else {
                notificationBuilder.setWhen(lastMsg.getTimestamp() * 1000);
            }
        }

        setSilentNotificationIfUpdatingUserName(uriParameter, vibration);

        if (uriParameter != null) {
            if (Build.VERSION.SDK_INT >= Build.VERSION_CODES.O) {
                notificationBuilderO.setSound(uriParameter);
            } else {
                notificationBuilder.setSound(uriParameter);
            }
        }

        if (Build.VERSION.SDK_INT >= Build.VERSION_CODES.O) {
            if (!STRING_FALSE.equals(vibration)) {
                //use the channel with vibration
                notificationBuilderO.setChannelId(notificationChannelIdChatSummaryV2);
            }
        } else {
            if (STRING_TRUE.equals(vibration)) {
                notificationBuilder.setVibrate(new long[]{0, 500});
            }
        }

        if (Build.VERSION.SDK_INT <= Build.VERSION_CODES.N_MR1) {
            //API 25 = Android 7.1
            notificationBuilder.setPriority(Notification.PRIORITY_HIGH);
        } else {
            if (Build.VERSION.SDK_INT >= Build.VERSION_CODES.O) {
                notificationBuilderO.setPriority(NotificationManager.IMPORTANCE_HIGH);
            } else {
                notificationBuilder.setPriority(NotificationManager.IMPORTANCE_HIGH);
            }
        }

//        NotificationCompat.BigTextStyle bigTextStyle = new NotificationCompat.BigTextStyle();

//        if(chat.isGroup()){
//
//            if(msgUserHandle!=-1){
//                String nameAction = getParticipantShortName(msgUserHandle);
//
//                if(nameAction.isEmpty()){
//                    notificationBuilder.setContentText(msgContent);
//                    bigTextStyle.bigText(msgContent);
//                }
//                else{
//                    String source = "<b>"+nameAction+": </b>"+msgContent;
//
//                    if (Build.VERSION.SDK_INT >= Build.VERSION_CODES.N) {
//                        notificationContent = Html.fromHtml(source,Html.FROM_HTML_MODE_LEGACY);
//                    } else {
//                        notificationContent = Html.fromHtml(source);
//                    }
//                    notificationBuilder.setContentText(notificationContent);
//                    bigTextStyle.bigText(notificationContent);
//                }
//            }
//            else{
//                notificationBuilder.setContentText(msgContent);
//                bigTextStyle.bigText(msgContent);
//            }
//
//        }
//        else{
//            notificationBuilder.setContentText(msgContent);
//            bigTextStyle.bigText(msgContent);
//        }

        Bitmap largeIcon = setUserAvatar(chat);
        if(largeIcon!=null){
            if (Build.VERSION.SDK_INT >= Build.VERSION_CODES.O) {
                notificationBuilderO.setLargeIcon(largeIcon);
            }
            else{
                notificationBuilder.setLargeIcon(largeIcon);
            }
        }

//        notificationBuilder.setStyle(bigTextStyle);

        if (Build.VERSION.SDK_INT >= Build.VERSION_CODES.O) {
            return notificationBuilderO.build();
        }
        else{
            return notificationBuilder.build();
        }
    }

    private Bitmap setUserAvatar(MegaChatRoom chat){
        logDebug("Chat ID: " + chat.getChatId());
        if(!chat.isGroup()) {
            File avatar = buildAvatarFile(context, chat.getPeerEmail(0) + ".jpg");
            if (isFileAvailable(avatar) && avatar.length() > 0) {
                BitmapFactory.Options bOpts = new BitmapFactory.Options();
                Bitmap bitmap = BitmapFactory.decodeFile(avatar.getAbsolutePath(), bOpts);
                if (bitmap != null)
                    return getCircleBitmap(bitmap);
            }
        }
        return createDefaultAvatar(chat);
    }

    private Bitmap createDefaultAvatar(MegaChatRoom chat){
        logDebug("Chat ID: " + chat.getChatId());

        int color;
        if(chat.isGroup()){
            color = getSpecificAvatarColor(AVATAR_GROUP_CHAT_COLOR);
        }else{
            color = getColorAvatar(chat.getPeerHandle(0));
        }

        return getDefaultAvatar(color, getTitleChat(chat), AVATAR_SIZE, true, true);
    }

    @TargetApi(Build.VERSION_CODES.O)
    public static void createChatSummaryChannel(Context context) {
        String notificationChannelIdChatSummaryV2 = NOTIFICATION_CHANNEL_CHAT_SUMMARY_ID_V2;
        String notificationChannelNameChatSummary = NOTIFICATION_CHANNEL_CHAT_SUMMARY_NAME;
        String notificationChannelIdChatSummaryNoVibrate = NOTIFICATION_CHANNEL_CHAT_SUMMARY_NO_VIBRATE_ID;
        String notificationChannelNameChatSummaryNoVibrate = NOTIFICATION_CHANNEL_CHAT_SUMMARY_NO_VIBRATE_NAME;

        NotificationChannel channelWithVibration = new NotificationChannel(notificationChannelIdChatSummaryV2,notificationChannelNameChatSummary,NotificationManager.IMPORTANCE_HIGH);
        channelWithVibration.setShowBadge(true);
        channelWithVibration.setVibrationPattern(new long[] {0,500});
        //green light
        channelWithVibration.enableLights(true);
        channelWithVibration.setLightColor(Color.rgb(0,255,0));
        //current ringtone for notification
        channelWithVibration.setSound(RingtoneManager.getDefaultUri(RingtoneManager.TYPE_NOTIFICATION),Notification.AUDIO_ATTRIBUTES_DEFAULT);

        NotificationChannel channelNoVibration = new NotificationChannel(notificationChannelIdChatSummaryNoVibrate,notificationChannelNameChatSummaryNoVibrate,NotificationManager.IMPORTANCE_HIGH);
        channelNoVibration.setShowBadge(true);
        channelNoVibration.enableVibration(false);

        NotificationManager manager = context.getSystemService(NotificationManager.class);
        if (manager != null) {
            //delete old channel otherwise the new settings don't work.
            NotificationChannel oldChannel = manager.getNotificationChannel(NOTIFICATION_CHANNEL_CHAT_SUMMARY_ID);
            if(oldChannel != null) {
                manager.deleteNotificationChannel(NOTIFICATION_CHANNEL_CHAT_SUMMARY_ID);
            }
            manager.createNotificationChannel(channelWithVibration);
            manager.createNotificationChannel(channelNoVibration);
        }
    }

    public Notification buildSummary (String groupKey, boolean beep){
        Intent intent = new Intent(context, ManagerActivityLollipop.class);
        intent.addFlags(Intent.FLAG_ACTIVITY_CLEAR_TOP);
        intent.setAction(ACTION_CHAT_SUMMARY);
        intent.putExtra("CHAT_ID", -1);
        PendingIntent pendingIntent = PendingIntent.getActivity(context, 0 , intent, PendingIntent.FLAG_ONE_SHOT);

        if (Build.VERSION.SDK_INT >= Build.VERSION_CODES.O) {
            if (!beep) {
                NotificationChannel channel = new NotificationChannel(notificationChannelIdChatSimple, notificationChannelNameChatSimple, NotificationManager.IMPORTANCE_LOW);
                channel.setShowBadge(true);
                channel.enableVibration(false);
                if (notificationManager != null) {
                    notificationManager.createNotificationChannel(channel);
                }

                NotificationCompat.Builder notificationBuilderO = new NotificationCompat.Builder(context, notificationChannelIdChatSimple);
                notificationBuilderO.setColor(ContextCompat.getColor(context, R.color.mega));

                notificationBuilderO.setSmallIcon(R.drawable.ic_stat_notify)
                        .setShowWhen(true)
                        .setGroup(groupKey)
                        .setGroupSummary(true)
                        .setAutoCancel(true)
                        .setContentIntent(pendingIntent)
                        .setVibrate(null);

                return notificationBuilderO.build();
            } else {
                boolean vibrationEnabled = true;
                ChatSettings chatSettings = dbH.getChatSettings();
                if (chatSettings != null){
                    if (chatSettings.getVibrationEnabled()!=null && !chatSettings.getVibrationEnabled().isEmpty()){
                        if (STRING_FALSE.equals(chatSettings.getVibrationEnabled())){
                            vibrationEnabled = false;
                        }
                    }
                }

                NotificationCompat.Builder notificationBuilderO = null;
                if (vibrationEnabled){
                    notificationBuilderO = new NotificationCompat.Builder(context, notificationChannelIdChatSummaryV2);
                }
                else{
                    notificationBuilderO = new NotificationCompat.Builder(context, notificationChannelIdChatSummaryNoVibrate);
                }

                notificationBuilderO.setColor(ContextCompat.getColor(context, R.color.mega));

                notificationBuilderO.setSmallIcon(R.drawable.ic_stat_notify)
                        .setShowWhen(true)
                        .setGroup(groupKey)
                        .setGroupSummary(true)
                        .setAutoCancel(true)
                        .setContentIntent(pendingIntent);

                return notificationBuilderO.build();
            }
        }
        else{
            NotificationCompat.Builder notificationBuilder = new NotificationCompat.Builder(context);

            if (Build.VERSION.SDK_INT >= Build.VERSION_CODES.LOLLIPOP) {
                notificationBuilder.setColor(ContextCompat.getColor(context, R.color.mega));
            }

            notificationBuilder.setSmallIcon(R.drawable.ic_stat_notify)
                    .setShowWhen(true)
                    .setGroup(groupKey)
                    .setGroupSummary(true)
                    .setAutoCancel(true)
                    .setContentIntent(pendingIntent);

            return notificationBuilder.build();
        }
    }

    public void removeAllChatNotifications(){
        logDebug("removeAllChatNotifications");
        notificationManager.cancel(NOTIFICATION_SUMMARY_CHAT);
        notificationManager.cancel(NOTIFICATION_GENERAL_PUSH_CHAT);
        for(int id : notificationIds) {
            notificationManager.cancel(id);
        }
        notificationIds.clear();
        notificationManager.cancel(KeepAliveService.NEW_MESSAGE_NOTIFICATION_ID);
    }

    public void showSimpleNotification(){
        logDebug("showSimpleNotification");
        if (Build.VERSION.SDK_INT >= Build.VERSION_CODES.O) {
            NotificationChannel channel = new NotificationChannel(notificationChannelIdChatSimple, notificationChannelNameChatSimple, NotificationManager.IMPORTANCE_LOW);
            channel.enableVibration(false);
            channel.setShowBadge(true);
            if (notificationManager == null) {
                notificationManager = (NotificationManager) context.getSystemService(Context.NOTIFICATION_SERVICE);
            }
            notificationManager.createNotificationChannel(channel);

            Intent intent = new Intent(context, ManagerActivityLollipop.class);
            intent.addFlags(Intent.FLAG_ACTIVITY_CLEAR_TOP);
            intent.setAction(ACTION_CHAT_SUMMARY);
            intent.putExtra("CHAT_ID", -1);
            PendingIntent pendingIntent = PendingIntent.getActivity(context, 0, intent, PendingIntent.FLAG_ONE_SHOT);

            NotificationCompat.Builder notificationBuilderO = new NotificationCompat.Builder(context, notificationChannelIdChatSimple);
            notificationBuilderO
                    .setSmallIcon(R.drawable.ic_stat_notify)
                    .setContentIntent(pendingIntent)
                    .setAutoCancel(true).setTicker(context.getString(R.string.notification_chat_undefined_title))
                    .setContentTitle(context.getString(R.string.notification_chat_undefined_title)).setContentText(context.getString(R.string.notification_chat_undefined_content))
                    .setOngoing(false)
                    .setColor(ContextCompat.getColor(context, R.color.mega));

            notificationManager.notify(NOTIFICATION_GENERAL_PUSH_CHAT, notificationBuilderO.build());
        }
        else {

            mBuilderCompat = new NotificationCompat.Builder(context);

            if (notificationManager == null) {
                notificationManager = (NotificationManager) context.getSystemService(Context.NOTIFICATION_SERVICE);
            }

            Intent intent = new Intent(context, ManagerActivityLollipop.class);
            intent.addFlags(Intent.FLAG_ACTIVITY_CLEAR_TOP);
            intent.setAction(ACTION_CHAT_SUMMARY);
            intent.putExtra("CHAT_ID", -1);
            PendingIntent pendingIntent = PendingIntent.getActivity(context, 0, intent, PendingIntent.FLAG_ONE_SHOT);

            mBuilderCompat
                    .setSmallIcon(R.drawable.ic_stat_notify)
                    .setContentIntent(pendingIntent)
                    .setAutoCancel(true).setTicker(context.getString(R.string.notification_chat_undefined_title))
                    .setContentTitle(context.getString(R.string.notification_chat_undefined_title)).setContentText(context.getString(R.string.notification_chat_undefined_content))
                    .setOngoing(false);

            if (Build.VERSION.SDK_INT >= Build.VERSION_CODES.LOLLIPOP) {
                mBuilderCompat.setColor(ContextCompat.getColor(context, R.color.mega));
            }

            notificationManager.notify(NOTIFICATION_GENERAL_PUSH_CHAT, mBuilderCompat.build());
        }
    }

    private String getFullName(MegaChatRoom chat) {
        String fullName = getNicknameContact(chat.getPeerHandle(0));
        if (fullName == null) {
            fullName = chat.getPeerFullname(0);
        }

        return fullName;
    }

    public void showIncomingCallNotification(MegaChatCall callToAnswer, MegaChatCall callInProgress) {
        logDebug("Call to answer ID: " + callToAnswer.getChatid() +
                ", Call in progress ID: " + callInProgress.getChatid());

        if (Build.VERSION.SDK_INT >= Build.VERSION_CODES.LOLLIPOP_MR1){
            MegaChatRoom chatToAnswer = megaChatApi.getChatRoom(callToAnswer.getChatid());

            MegaChatRoom chatInProgress = megaChatApi.getChatRoom(callInProgress.getChatid());
            long chatHandleInProgress = -1;
            if(chatInProgress!=null){
                chatHandleInProgress = callInProgress.getChatid();
            }

//        int notificationId = NOTIFICATION_INCOMING_CALL;
            long chatCallId = callToAnswer.getId();
            String notificationCallId = MegaApiJava.userHandleToBase64(chatCallId);
            int notificationId = (notificationCallId).hashCode();

            Intent ignoreIntent = new Intent(context, CallNotificationIntentService.class);
            ignoreIntent.putExtra(CHAT_ID_IN_PROGRESS, chatHandleInProgress);
            ignoreIntent.putExtra(CHAT_ID_TO_ANSWER, callToAnswer.getChatid());
            ignoreIntent.setAction(CallNotificationIntentService.IGNORE);
            int requestCodeIgnore = notificationId + 1;
            PendingIntent pendingIntentIgnore = PendingIntent.getService(context, requestCodeIgnore, ignoreIntent,  PendingIntent.FLAG_CANCEL_CURRENT);

            Intent answerIntent = new Intent(context, CallNotificationIntentService.class);
            answerIntent.putExtra(CHAT_ID_IN_PROGRESS, chatHandleInProgress);
            answerIntent.putExtra(CHAT_ID_TO_ANSWER, callToAnswer.getChatid());
            answerIntent.setAction(CallNotificationIntentService.ANSWER);
            int requestCodeAnswer = notificationId + 2;
            PendingIntent pendingIntentAnswer = PendingIntent.getService(context, requestCodeAnswer /* Request code */, answerIntent,  PendingIntent.FLAG_CANCEL_CURRENT);

            NotificationCompat.Action actionAnswer = new NotificationCompat.Action.Builder(R.drawable.ic_call_filled, context.getString(R.string.answer_call_incoming).toUpperCase(), pendingIntentAnswer).build();
            NotificationCompat.Action actionIgnore = new NotificationCompat.Action.Builder(R.drawable.ic_remove_not, context.getString(R.string.ignore_call_incoming).toUpperCase(), pendingIntentIgnore).build();

            long[] pattern = {0, 1000, 1000, 1000, 1000, 1000, 1000};



            if(Build.VERSION.SDK_INT >= Build.VERSION_CODES.O){
                logDebug("Oreo");

                //Create a channel for android Oreo or higher
                NotificationChannel channel = new NotificationChannel(notificationChannelIdIncomingCall, notificationChannelNameIncomingCall, NotificationManager.IMPORTANCE_HIGH);
                channel.setDescription("");
                channel.enableLights(true);
                channel.enableVibration(true);
                channel.setShowBadge(true);

                notificationManager = (NotificationManager) context.getSystemService(Context.NOTIFICATION_SERVICE);

                notificationManager.createNotificationChannel(channel);

                NotificationCompat.Builder notificationBuilderO = new NotificationCompat.Builder(context, notificationChannelIdIncomingCall);
                notificationBuilderO
                        .setSmallIcon(R.drawable.ic_stat_notify)
                        .setContentText(context.getString(R.string.notification_subtitle_incoming))
                        .setAutoCancel(false)
                        .setContentIntent(null)
                        .setVibrate(pattern)
                        .addAction(actionAnswer)
                        .addAction(actionIgnore)
                        .setDeleteIntent(pendingIntentIgnore)
                        .setColor(ContextCompat.getColor(context, R.color.mega))
                        .setPriority(NotificationManager.IMPORTANCE_HIGH);

                if(chatToAnswer.isGroup()){
                    notificationBuilderO.setContentTitle(getTitleChat(chatToAnswer));
                }
                else{
                    notificationBuilderO.setContentTitle(getFullName(chatToAnswer));
                }

                Bitmap largeIcon = setUserAvatar(chatToAnswer);
                if (largeIcon != null) {
                    notificationBuilderO.setLargeIcon(largeIcon);
                }

                notify(notificationId, notificationBuilderO.build());

            }else{
                logDebug("Nougat");

                notificationManager = (NotificationManager) context.getSystemService(Context.NOTIFICATION_SERVICE);

                NotificationCompat.Builder notificationBuilder = new NotificationCompat.Builder(context, notificationChannelIdIncomingCall);
                notificationBuilder
                        .setSmallIcon(R.drawable.ic_stat_notify)
                        .setContentText(context.getString(R.string.notification_subtitle_incoming))
                        .setAutoCancel(false)
                        .setContentIntent(null)
                        .addAction(actionAnswer)
                        .addAction(actionIgnore)
                        .setDeleteIntent(pendingIntentIgnore);

                if(chatToAnswer.isGroup()){
                    notificationBuilder.setContentTitle(getTitleChat(chatToAnswer));
                }else{
                    notificationBuilder.setContentTitle(getFullName(chatToAnswer));
                }

                if (Build.VERSION.SDK_INT >= Build.VERSION_CODES.LOLLIPOP) {
                    notificationBuilder.setColor(ContextCompat.getColor(context, R.color.mega));
                }
                Bitmap largeIcon = setUserAvatar(chatToAnswer);
                if (largeIcon != null) {
                    notificationBuilder.setLargeIcon(largeIcon);
                }

                if (Build.VERSION.SDK_INT <= Build.VERSION_CODES.N_MR1) {
                    //API 25 = Android 7.1
                    notificationBuilder.setPriority(Notification.PRIORITY_HIGH);
                } else {
                    notificationBuilder.setPriority(NotificationManager.IMPORTANCE_HIGH);
                }

                //Show the notification:
                notify(notificationId, notificationBuilder.build());
            }
        }
        else{
            logWarning("Not supported incoming call notification: " + Build.VERSION.SDK_INT);
        }
    }

    public void checkQueuedCalls(){
        logDebug("checkQueuedCalls");

        MegaHandleList handleList = megaChatApi.getChatCalls();
        if(handleList!=null){
            long numberOfCalls = handleList.size();
            logDebug("Number of calls in progress: " + numberOfCalls);
            if (numberOfCalls>1){
                logDebug("MORE than one call in progress: " + numberOfCalls);
                MegaChatCall callInProgress = null;
                MegaChatCall callIncoming = null;

                for(int i=0; i<handleList.size(); i++){
                    MegaChatCall call = megaChatApi.getChatCall(handleList.get(i));
                    if(call!=null){
                        logDebug("Call ChatID: " + call.getChatid() + ", Status: " + call.getStatus());
                        if((call.getStatus()>=MegaChatCall.CALL_STATUS_IN_PROGRESS) && (call.getStatus()<MegaChatCall.CALL_STATUS_TERMINATING_USER_PARTICIPATION)){
                            callInProgress = call;
                            logDebug("FOUND Call in progress: " + callInProgress.getChatid());
                            break;
                        }
                    }
                }

                if(callInProgress==null){
                    long openCallChatId = MegaApplication.getOpenCallChatId();
                    logDebug("openCallId: " + openCallChatId);
                    if(openCallChatId!=-1){
                        MegaChatCall possibleCall = megaChatApi.getChatCall(openCallChatId);
                        if(possibleCall.getStatus()<MegaChatCall.CALL_STATUS_TERMINATING_USER_PARTICIPATION){
                            callInProgress = possibleCall;
                            logDebug("FOUND Call activity shown: " + callInProgress.getChatid());
                        }
                    }
                }

                for(int i=0; i<handleList.size(); i++){
                    MegaChatCall call = megaChatApi.getChatCall(handleList.get(i));
                    if(call!=null){

                        if(call.getStatus()<MegaChatCall.CALL_STATUS_IN_PROGRESS && (!call.isIgnored())){
                            if (Build.VERSION.SDK_INT >= Build.VERSION_CODES.M) {
                                if(notificationManager == null){
                                    notificationManager = (NotificationManager) context.getSystemService(Context.NOTIFICATION_SERVICE);
                                }

                                StatusBarNotification[] notifs = notificationManager.getActiveNotifications();
                                boolean shown=false;

                                long chatCallId = call.getId();
                                String notificationCallId = MegaApiJava.userHandleToBase64(chatCallId);
                                int notificationId = (notificationCallId).hashCode();

                                logDebug("Active Notifications: " + notifs.length);
                                for(int k = 0; k< notifs.length; k++){
                                    if(notifs[k].getId()==notificationId){
                                        logDebug("Notification for this call already shown");
                                        shown = true;
                                        break;
                                    }
                                }

                                if(!shown){
                                    if(callInProgress.getId()!=call.getId()){
                                        callIncoming = call;
                                        logDebug("FOUND Call incoming and NOT shown and NOT ignored: " + callIncoming.getChatid());
                                        break;
                                    }
                                }
                            }
                            else{
                                callIncoming = call;
                                logDebug("FOUND Call incoming and NOT shown and NOT ignored: " + callIncoming.getChatid());
                                break;
                            }
                        }
                    }
                }

                if(callInProgress!=null){
                    if(callIncoming!=null){
                        showIncomingCallNotification(callIncoming, callInProgress);
                    } else {
                        logError("ERROR:callIncoming is NULL");
                    }
                } else {
                    logWarning("callInProgress NOT found");
                }
            } else {
                logDebug("No calls to launch");
            }
        }
    }

    public void showMissedCallNotification(MegaChatCall call) {
        logDebug("Chat ID: " + call.getChatid() + ", Call ID: " + call.getId());

        MegaChatRoom chat = megaChatApi.getChatRoom(call.getChatid());
        String notificationContent;
        if (chat.isGroup()) {
            notificationContent = getTitleChat(chat);
        } else {
            notificationContent = getFullName(chat);
        }

        long chatCallId = call.getId();
        String notificationCallId = MegaApiJava.userHandleToBase64(chatCallId);
        int notificationId = (notificationCallId).hashCode() + NOTIFICATION_MISSED_CALL;

        Intent intent = new Intent(context, ManagerActivityLollipop.class);
        intent.addFlags(Intent.FLAG_ACTIVITY_CLEAR_TOP);
        intent.setAction(ACTION_CHAT_NOTIFICATION_MESSAGE);
        intent.putExtra("CHAT_ID", chat.getChatId());
        PendingIntent pendingIntent = PendingIntent.getActivity(context, (int)chat.getChatId() , intent, PendingIntent.FLAG_ONE_SHOT);

        long[] pattern = {0, 1000};

        Uri defaultSoundUri = RingtoneManager.getDefaultUri(RingtoneManager.TYPE_NOTIFICATION);

        if (Build.VERSION.SDK_INT >= Build.VERSION_CODES.O){
            NotificationChannel channel = new NotificationChannel(notificationChannelIdInProgressMissedCall, notificationChannelNameInProgressMissedCall, NotificationManager.IMPORTANCE_HIGH);
            channel.setShowBadge(true);
            if (notificationManager == null) {
                notificationManager = (NotificationManager) context.getSystemService(Context.NOTIFICATION_SERVICE);
            }
            notificationManager.createNotificationChannel(channel);

            NotificationCompat.Builder notificationBuilderO = new NotificationCompat.Builder(context, notificationChannelIdInProgressMissedCall);
            notificationBuilderO
                    .setSmallIcon(R.drawable.ic_stat_notify)
                    .setContentTitle(context.getString(R.string.missed_call_notification_title))
                    .setContentText(notificationContent)
                    .setAutoCancel(true)
                    .setVibrate(pattern)
                    .setSound(defaultSoundUri)
                    .setContentIntent(pendingIntent)
                    .setColor(ContextCompat.getColor(context, R.color.mega))
                    .setPriority(NotificationManager.IMPORTANCE_HIGH);

            if (chat.getPeerEmail(0) != null) {

                Bitmap largeIcon = setUserAvatar(chat);
                if (largeIcon != null) {
                    notificationBuilderO.setLargeIcon(largeIcon);
                }
            }

            notify(notificationId, notificationBuilderO.build());
        }
        else {

            NotificationCompat.Builder notificationBuilder = new NotificationCompat.Builder(context)
                    .setSmallIcon(R.drawable.ic_stat_notify)
                    .setContentTitle(context.getString(R.string.missed_call_notification_title))
                    .setContentText(notificationContent)
                    .setAutoCancel(true)
                    .setVibrate(pattern)
                    .setSound(defaultSoundUri)
                    .setContentIntent(pendingIntent);

            if (Build.VERSION.SDK_INT >= Build.VERSION_CODES.LOLLIPOP) {
                notificationBuilder.setColor(ContextCompat.getColor(context, R.color.mega));
            }

            if (Build.VERSION.SDK_INT <= Build.VERSION_CODES.N_MR1) {
                //API 25 = Android 7.1
                notificationBuilder.setPriority(Notification.PRIORITY_HIGH);
            } else {
                notificationBuilder.setPriority(NotificationManager.IMPORTANCE_HIGH);
            }

            if (chat.getPeerEmail(0) != null) {

                if (Build.VERSION.SDK_INT >= Build.VERSION_CODES.LOLLIPOP) {
                    Bitmap largeIcon = setUserAvatar(chat);
                    if (largeIcon != null) {
                        notificationBuilder.setLargeIcon(largeIcon);
                    }
                }
            }

            if (notificationManager == null) {
                notificationManager = (NotificationManager) context.getSystemService(Context.NOTIFICATION_SERVICE);
            }

            notify(notificationId, notificationBuilder.build());
        }
    }

    public void generateChatNotification(MegaChatRequest request){
        logDebug("generateChatNotification");
        this.request = request;

        if (Build.VERSION.SDK_INT >= Build.VERSION_CODES.O) {
            newGenerateChatNotification(request);
        }
        else if (Build.VERSION.SDK_INT >= Build.VERSION_CODES.N) {

            String manufacturer = "xiaomi";
            if(!manufacturer.equalsIgnoreCase(Build.MANUFACTURER)) {
                logDebug("POST Android N");
                newGenerateChatNotification(request);
            }
            else{
                logDebug("XIAOMI POST Android N");
                generateChatNotificationPreN(request);
            }
        }
        else {
            logDebug("PRE Android N");
            generateChatNotificationPreN(request);
        }
    }

    public void newGenerateChatNotification(MegaChatRequest request){
        logDebug("newGenerateChatNotification");
        if (Build.VERSION.SDK_INT >= Build.VERSION_CODES.O) {
            boolean beep = request.getFlag();
            logDebug("Should beep: " + beep);

            MegaHandleList chatHandleList = request.getMegaHandleList();
            logDebug("chats size: " + chatHandleList.size());
            ArrayList<MegaChatListItem> chats = new ArrayList<>();
            for (int i = 0; i < chatHandleList.size(); i++) {
                MegaChatListItem chat = megaChatApi.getChatListItem(chatHandleList.get(i));
                chats.add(chat);
            }

            //Order by last interaction
            Collections.sort(chats, new Comparator<MegaChatListItem>() {

                public int compare(MegaChatListItem c1, MegaChatListItem c2) {
                    long timestamp1 = c1.getLastTimestamp();
                    long timestamp2 = c2.getLastTimestamp();

                    long result = timestamp2 - timestamp1;
                    return (int) result;
                }
            });
            //Check if the last chat notification is enabled

            long lastChatId;
            if (!(chats.isEmpty())) {
                lastChatId = chats.get(0).getChatId();
            } else {
                logError("ERROR:chatsEMPTY:removeAllChatNotifications");
                removeAllChatNotifications();
                return;
            }

            logDebug("Generate chat notification for: " + chats.size() + " chats");

            boolean showNotif = false;

            if (MegaApplication.getOpenChatId() != lastChatId) {

                MegaHandleList handleListUnread = request.getMegaHandleListByChat(lastChatId);

                showNotif = shouldShowChatNotification(lastChatId, handleListUnread, beep);

                if (!showNotif) {
                    logDebug("Muted chat - do not show notification");
                }
            }

            logDebug("Generate chat notification for: " + chats.size() + " chats");
            if (showNotif) {
                for (int i = 0; i < chats.size(); i++) {
                    if (MegaApplication.getOpenChatId() != chats.get(i).getChatId()) {

                        MegaHandleList handleListUnread = request.getMegaHandleListByChat(chats.get(i).getChatId());

                        boolean showN = shouldCheckNotificationsSound(chats.get(i).getChatId(), handleListUnread, beep);
                        if (showN) {
                            showChatNotification(chats.get(i).getChatId(), handleListUnread, beep);
                            if (beep) {
                                beep = false;
                            }
                        }
                    } else {
                        logDebug("Do not show notification - opened chat");
                    }
                }
            } else {
                logDebug("Mute for the last chat");
            }
        }
        else{
            boolean beep = request.getFlag();
            logDebug("Should beep: " + beep);

            MegaHandleList chatHandleList = request.getMegaHandleList();
            ArrayList<MegaChatListItem> chats = new ArrayList<>();
            for (int i = 0; i < chatHandleList.size(); i++) {
                MegaChatListItem chat = megaChatApi.getChatListItem(chatHandleList.get(i));
                chats.add(chat);
            }

            //Order by last interaction
            Collections.sort(chats, new Comparator<MegaChatListItem>() {

                public int compare(MegaChatListItem c1, MegaChatListItem c2) {
                    long timestamp1 = c1.getLastTimestamp();
                    long timestamp2 = c2.getLastTimestamp();

                    long result = timestamp2 - timestamp1;
                    return (int) result;
                }
            });


            //Check if the last chat notification is enabled

            long lastChatId = -1;
            if (chats != null) {
                if (!(chats.isEmpty())) {
                    lastChatId = chats.get(0).getChatId();
                } else {
                    logError("ERROR:chatsEMPTY:return");
                    return;
                }
            } else {
                logError("ERROR:chatsNULL:return");
                return;
            }

            logDebug("Generate chat notification for: " + chats.size() + " chats");

            boolean showNotif = false;

            if (MegaApplication.getOpenChatId() != lastChatId) {

                MegaHandleList handleListUnread = request.getMegaHandleListByChat(lastChatId);

                showNotif = shouldShowChatNotification(lastChatId, handleListUnread, beep);

                if (!showNotif) {
                    logDebug("Muted chat - do not show notification");
                }
            }

            if (showNotif) {
                for (int i = 0; i < chats.size(); i++) {
                    if (MegaApplication.getOpenChatId() != chats.get(i).getChatId()) {

                        MegaHandleList handleListUnread = request.getMegaHandleListByChat(chats.get(i).getChatId());

                        boolean showN = shouldCheckNotificationsSound(chats.get(i).getChatId(), handleListUnread, beep);
                        if (showN) {
                            showChatNotification(chats.get(i).getChatId(), handleListUnread, beep);
                            if (beep) {
                                beep = false;
                            }
                        }
                    } else {
                        logDebug("Do not show notification - opened chat");
                    }
                }

                Notification summary = buildSummary(GROUP_KEY, request.getFlag());
                notificationManager.notify(NOTIFICATION_SUMMARY_CHAT, summary);
            } else {
                logDebug("Mute for the last chat");
            }
        }
    }

    public void generateChatNotificationPreN(MegaChatRequest request){
        logDebug("generateChatNotificationPreN");
        boolean beep = request.getFlag();
        logDebug("Should beep: " + beep);

        MegaHandleList chatHandleList = request.getMegaHandleList();
        logDebug("size chatHandleList: " + chatHandleList.size());
        ArrayList<MegaChatListItem> chats = new ArrayList<>();
        for(int i=0; i<chatHandleList.size(); i++){
            MegaChatListItem chat = megaChatApi.getChatListItem(chatHandleList.get(i));
            chats.add(chat);
        }

        //Order by last interaction
        Collections.sort(chats, new Comparator<MegaChatListItem> (){

            public int compare(MegaChatListItem c1, MegaChatListItem c2) {
                long timestamp1 = c1.getLastTimestamp();
                long timestamp2 = c2.getLastTimestamp();

                long result = timestamp2 - timestamp1;
                return (int)result;
            }
        });

        logDebug("Generate chat notification for: " + chats.size() + " chats");
        long lastChatId = -1;
        if(chats!=null && (!(chats.isEmpty()))){
            lastChatId = chats.get(0).getChatId();
            showChatNotificationPreN(request, beep, lastChatId);
        }else{
            removeAllChatNotifications();
        }
    }

    public void showChatNotificationPreN(MegaChatRequest request, boolean beep, long lastChatId){
        logDebug("Beep: " + beep + ", Last Chat ID: " + lastChatId);

        if(beep){
            ChatSettings chatSettings = dbH.getChatSettings();

            if (chatSettings != null) {

                if (chatSettings.getNotificationsEnabled()==null){
                    logDebug("getNotificationsEnabled NULL --> Notifications ON");
                    checkNotificationsSoundPreN(request, beep, lastChatId);
                }
                else{
                    if (STRING_TRUE.equals(chatSettings.getNotificationsEnabled())) {
                        logDebug("Notifications ON for all chats");
                        checkNotificationsSoundPreN(request, beep, lastChatId);
                    } else {
                        logDebug("Notifications OFF");
                    }
                }

            } else {
                logDebug("Notifications DEFAULT ON");

                Uri defaultSoundUri2 = RingtoneManager.getDefaultUri(RingtoneManager.TYPE_NOTIFICATION);
                buildNotificationPreN(defaultSoundUri2, STRING_TRUE, request);
            }
        }
        else{
            buildNotificationPreN(null, STRING_FALSE, request);
        }
    }

    public void checkNotificationsSoundPreN(MegaChatRequest request, boolean beep, long lastChatId) {
        logDebug("Beep: " + beep + ", Last Chat ID: " + lastChatId);

        ChatSettings chatSettings = dbH.getChatSettings();
        ChatItemPreferences chatItemPreferences = dbH.findChatPreferencesByHandle(String.valueOf(lastChatId));

        if (chatItemPreferences == null || chatItemPreferences.getNotificationsEnabled() == null || chatItemPreferences.getNotificationsEnabled().isEmpty() || STRING_TRUE.equals(chatItemPreferences.getNotificationsEnabled())) {
            logDebug("Notifications OFF for this chat");

            if (chatSettings.getNotificationsSound() == null){
                logWarning("Notification sound is NULL");
                Uri defaultSoundUri = RingtoneManager.getActualDefaultRingtoneUri(context, RingtoneManager.TYPE_NOTIFICATION);
                buildNotificationPreN(defaultSoundUri, chatSettings.getVibrationEnabled(), request);
            }
            else if(chatSettings.getNotificationsSound().equals("-1")){
                logDebug("Silent notification Notification sound -1");
                buildNotificationPreN(null, chatSettings.getVibrationEnabled(), request);
            }
            else{
                String soundString = chatSettings.getNotificationsSound();
                Uri uri = Uri.parse(soundString);
                logDebug("Uri: " + uri);

                if (STRING_TRUE.equals(soundString) || "".equals(soundString)) {

                    Uri defaultSoundUri = RingtoneManager.getActualDefaultRingtoneUri(context, RingtoneManager.TYPE_NOTIFICATION);
                    buildNotificationPreN(defaultSoundUri, chatSettings.getVibrationEnabled(), request);
                } else if (soundString.equals("-1")) {
                    logDebug("Silent notification");
                    buildNotificationPreN(null, chatSettings.getVibrationEnabled(), request);
                } else {
                    Ringtone sound = RingtoneManager.getRingtone(context, uri);
                    if (sound == null) {
                        logWarning("Sound is null");
                        buildNotificationPreN(null, chatSettings.getVibrationEnabled(), request);
                    } else {
                        buildNotificationPreN(uri, chatSettings.getVibrationEnabled(), request);
                    }
                }
            }

        } else {
            logDebug("Notifications OFF for this chat");
        }
    }

    public boolean showChatNotification(long chatid, MegaHandleList handleListUnread, boolean beep){
        logDebug("Beep: " + beep);

        if(beep){

            ChatSettings chatSettings = dbH.getChatSettings();
            if (chatSettings != null) {
                if (chatSettings.getNotificationsEnabled()==null){
                    logDebug("getNotificationsEnabled NULL --> Notifications ON");

                    return checkNotificationsSound(chatid, handleListUnread, beep);
                }
                else{
                    if (STRING_TRUE.equals(chatSettings.getNotificationsEnabled())) {
                        logDebug("Notifications ON for all chats");

                        return checkNotificationsSound(chatid, handleListUnread, beep);
                    } else {
                        logDebug("Notifications OFF");
                        return false;
                    }
                }

            } else {
                logDebug("Notifications DEFAULT ON");

                Uri defaultSoundUri2 = RingtoneManager.getDefaultUri(RingtoneManager.TYPE_NOTIFICATION);
                sendBundledNotification(defaultSoundUri2, STRING_TRUE, chatid, handleListUnread);
                return true;
            }
        }
        else{
            sendBundledNotification(null, STRING_FALSE, chatid, handleListUnread);
            return true;
        }
    }

    public boolean shouldShowChatNotification(long chatid, MegaHandleList handleListUnread, boolean beep){
        logDebug("Chat ID: " + chatid + ", Beep: " + beep);

        if(beep){

            ChatSettings chatSettings = dbH.getChatSettings();
            if (chatSettings != null) {
                if (chatSettings.getNotificationsEnabled()==null){
                    logDebug("getNotificationsEnabled NULL --> Notifications ON");

                    return shouldCheckNotificationsSound(chatid, handleListUnread, beep);
                }
                else{
                    if (STRING_TRUE.equals(chatSettings.getNotificationsEnabled())) {
                        logDebug("Notifications ON for all chats");

                        return shouldCheckNotificationsSound(chatid, handleListUnread, beep);
                    } else {
                        logDebug("Notifications OFF");
                        return false;
                    }
                }

            } else {
                logDebug("Notifications DEFAULT ON");
                return true;
            }
        }
        else{
            return true;
        }
    }

    public boolean checkNotificationsSound(long chatid, MegaHandleList handleListUnread, boolean beep){
        logDebug("Chat ID: " + chatid + ", Beep: " + beep);

        ChatSettings chatSettings = dbH.getChatSettings();
        ChatItemPreferences chatItemPreferences = dbH.findChatPreferencesByHandle(String.valueOf(chatid));

        if (chatItemPreferences == null || chatItemPreferences.getNotificationsEnabled() == null || chatItemPreferences.getNotificationsEnabled().isEmpty() ||STRING_TRUE.equals(chatItemPreferences.getNotificationsEnabled())) {
            logDebug("checkNotificationsSound: Notifications ON for this chat");

            removeAllChatNotifications();

            if (chatSettings.getNotificationsSound() == null){
                logWarning("Notification sound is NULL");
                Uri defaultSoundUri = RingtoneManager.getActualDefaultRingtoneUri(context, RingtoneManager.TYPE_NOTIFICATION);
                sendBundledNotification(defaultSoundUri, chatSettings.getVibrationEnabled(), chatid, handleListUnread);
            }
            else if(chatSettings.getNotificationsSound().equals("-1")){
                logDebug("Silent notification Notification sound -1");
                sendBundledNotification(null, chatSettings.getVibrationEnabled(), chatid, handleListUnread);
            }
            else{
                String soundString = chatSettings.getNotificationsSound();
                Uri uri = Uri.parse(soundString);
                logDebug("Uri: " + uri);

                if (STRING_TRUE.equals(soundString) || "".equals(soundString)) {

                    Uri defaultSoundUri = RingtoneManager.getActualDefaultRingtoneUri(context, RingtoneManager.TYPE_NOTIFICATION);
                    sendBundledNotification(defaultSoundUri, chatSettings.getVibrationEnabled(), chatid, handleListUnread);
                } else if (soundString.equals("-1")) {
                    logDebug("Silent notification");
                    sendBundledNotification(null, chatSettings.getVibrationEnabled(), chatid, handleListUnread);
                } else {
                    Ringtone sound = RingtoneManager.getRingtone(context, uri);
                    if (sound == null) {
                        logWarning("Sound is null");
                        sendBundledNotification(null, chatSettings.getVibrationEnabled(), chatid, handleListUnread);
                    } else {
                        sendBundledNotification(uri, chatSettings.getVibrationEnabled(), chatid, handleListUnread);
                    }
                }
            }
            return true;
        } else {
            logDebug("Notifications OFF for this chat");
            return false;
        }
    }

    public boolean shouldCheckNotificationsSound(long chatid, MegaHandleList handleListUnread, boolean beep){
        logDebug("Chat ID: " + chatid + ", Beep: " + beep);

        ChatSettings chatSettings = dbH.getChatSettings();
        ChatItemPreferences chatItemPreferences = dbH.findChatPreferencesByHandle(String.valueOf(chatid));

        if (chatItemPreferences == null || chatItemPreferences.getNotificationsEnabled() == null || chatItemPreferences.getNotificationsEnabled().isEmpty() ||STRING_TRUE.equals(chatItemPreferences.getNotificationsEnabled())) {
            logDebug("Notifications ON for this chat");
            return true;
        } else {
            logDebug("Notifications OFF for this chat");
            return false;
        }
    }

    public void setIsUpdatingUserName() {
        isUpdatingUserName = true;
    }
}<|MERGE_RESOLUTION|>--- conflicted
+++ resolved
@@ -238,53 +238,9 @@
                     MegaChatMessage message = megaChatApi.getMessage(chats.get(i).getChatId(), handleListUnread.get(j));
                     if (message != null) {
                         String messageContent = converterShortCodes(getMessageContent(message));
+                        String title = converterShortCodes(getTitleChat(chats.get(i)));
                         CharSequence cs;
-                        String title = converterShortCodes(chats.get(i).getTitle());
-
-<<<<<<< HEAD
-=======
-                        String messageContent = "";
-
-                        if (message.getType() == MegaChatMessage.TYPE_NODE_ATTACHMENT || message.getType() == MegaChatMessage.TYPE_VOICE_CLIP) {
-                            logDebug("TYPE_NODE_ATTACHMENT || TYPE_VOICE_CLIP");
-                            messageContent = checkMessageContentAttachmentOrVoiceClip(message);
-                        } else if (message.getType() == MegaChatMessage.TYPE_CONTACT_ATTACHMENT) {
-                            logDebug("TYPE_CONTACT_ATTACHMENT");
-
-                            long userCount = message.getUsersCount();
-
-                            if (userCount == 1) {
-                                String name = "";
-                                name = message.getUserName(0);
-                                if (name.trim().isEmpty()) {
-                                    name = message.getUserName(0);
-                                }
-                                String email = message.getUserName(0);
-                                messageContent = email;
-                            } else {
-                                StringBuilder name = new StringBuilder("");
-                                name.append(message.getUserName(0));
-                                for (int k = 1; k < userCount; k++) {
-                                    name.append(", " + message.getUserName(k));
-                                }
-                                messageContent = name.toString();
-                            }
-                        } else if (message.getType() == MegaChatMessage.TYPE_TRUNCATE) {
-                            logDebug("TYPE_TRUNCATE");
-
-                            messageContent = context.getString(R.string.history_cleared_message);
-
-                        } else if (message.getType() == MegaChatMessage.TYPE_CONTAINS_META) {
-                            logDebug("TYPE_CONTAINS_META");
-                            messageContent = checkMessageContentMeta(message);
-                        } else {
-                            logDebug("OTHER");
-                            messageContent = message.getContent();
-                        }
-
-                        CharSequence cs = " ";
-                        String title = getTitleChat(chats.get(i));
->>>>>>> 61f57a84
+
                         if (chats.get(i).isGroup()) {
                             MegaChatRoom chat = megaChatApi.getChatRoom(chats.get(i).getChatId());
                             String nameAction = converterShortCodes(getSender(message, chat));
