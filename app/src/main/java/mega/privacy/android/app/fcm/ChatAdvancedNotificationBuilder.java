package mega.privacy.android.app.fcm;

import android.app.Notification;
import android.app.NotificationChannel;
import android.app.NotificationManager;
import android.app.PendingIntent;
import android.content.Context;
import android.content.Intent;
import android.graphics.Bitmap;
import android.graphics.BitmapFactory;
import android.graphics.Canvas;
import android.graphics.Color;
import android.graphics.Paint;
import android.graphics.Rect;
import android.graphics.Typeface;
import android.media.Ringtone;
import android.media.RingtoneManager;
import android.net.Uri;
import android.os.Build;
import android.service.notification.StatusBarNotification;
import android.support.v4.app.NotificationCompat;
import android.support.v4.content.ContextCompat;

import java.io.File;
import java.util.ArrayList;
import java.util.Collections;
import java.util.Comparator;
import java.util.Locale;

import mega.privacy.android.app.DatabaseHandler;
import mega.privacy.android.app.MegaApplication;
import mega.privacy.android.app.R;
import mega.privacy.android.app.lollipop.ManagerActivityLollipop;
import mega.privacy.android.app.lollipop.controllers.ChatController;
import mega.privacy.android.app.lollipop.megachat.ChatItemPreferences;
import mega.privacy.android.app.lollipop.megachat.ChatSettings;
import mega.privacy.android.app.lollipop.megachat.calls.CallNotificationIntentService;
import mega.privacy.android.app.utils.ChatUtil;
import mega.privacy.android.app.utils.Constants;
import mega.privacy.android.app.utils.Util;
import nz.mega.sdk.MegaApiAndroid;
import nz.mega.sdk.MegaApiJava;
import nz.mega.sdk.MegaChatApiAndroid;
import nz.mega.sdk.MegaChatCall;
import nz.mega.sdk.MegaChatContainsMeta;
import nz.mega.sdk.MegaChatListItem;
import nz.mega.sdk.MegaChatMessage;
import nz.mega.sdk.MegaChatRequest;
import nz.mega.sdk.MegaChatRoom;
import nz.mega.sdk.MegaHandleList;
import nz.mega.sdk.MegaNodeList;

import static mega.privacy.android.app.utils.CacheFolderManager.buildAvatarFile;
import static mega.privacy.android.app.utils.CacheFolderManager.isFileAvailable;

public final class ChatAdvancedNotificationBuilder {

    private static final String GROUP_KEY = "Karere";

    private final Context context;
    private NotificationManager notificationManager;
    DatabaseHandler dbH;
    MegaApiAndroid megaApi;
    MegaChatApiAndroid megaChatApi;

    private NotificationCompat.Builder mBuilderCompat;

    private String notificationChannelIdChatSimple = Constants.NOTIFICATION_CHANNEL_CHAT_ID;
    private String notificationChannelNameChatSimple = Constants.NOTIFICATION_CHANNEL_CHAT_NAME;
    private String notificationChannelIdChatSummary = Constants.NOTIFICATION_CHANNEL_CHAT_SUMMARY_ID;
    private String notificationChannelNameChatSummary = Constants.NOTIFICATION_CHANNEL_CHAT_SUMMARY_NAME;
    private String notificationChannelIdChatSummaryNoVibrate = Constants.NOTIFICATION_CHANNEL_CHAT_SUMMARY_NO_VIBRATE_ID;
    private String notificationChannelNameChatSummaryNoVibrate = Constants.NOTIFICATION_CHANNEL_CHAT_SUMMARY_NO_VIBRATE_NAME;
    private String notificationChannelIdInProgressMissedCall = Constants.NOTIFICATION_CHANNEL_INPROGRESS_MISSED_CALLS_ID;
    private String notificationChannelNameInProgressMissedCall = Constants.NOTIFICATION_CHANNEL_INPROGRESS_MISSED_CALLS_NAME;
    private String notificationChannelIdIncomingCall = Constants.NOTIFICATION_CHANNEL_INCOMING_CALLS_ID;
    private String notificationChannelNameIncomingCall = Constants.NOTIFICATION_CHANNEL_INCOMING_CALLS_NAME;

    public static ChatAdvancedNotificationBuilder newInstance(Context context, MegaApiAndroid megaApi, MegaChatApiAndroid megaChatApi) {
        Context appContext = context.getApplicationContext();
        Context safeContext = ContextCompat.createDeviceProtectedStorageContext(appContext);
        if (safeContext == null) {
            safeContext = appContext;
        }
        NotificationManager notificationManager = (NotificationManager) safeContext.getSystemService(Context.NOTIFICATION_SERVICE);

        return new ChatAdvancedNotificationBuilder(safeContext, notificationManager, megaApi, megaChatApi);
    }

    public ChatAdvancedNotificationBuilder(Context context, NotificationManager notificationManager, MegaApiAndroid megaApi, MegaChatApiAndroid megaChatApi) {
        this.context = context.getApplicationContext();
        this.notificationManager = notificationManager;

        dbH = DatabaseHandler.getDbHandler(context);
        this.megaApi = megaApi;
        this.megaChatApi = megaChatApi;
    }

    public void sendBundledNotification(Uri uriParameter, String vibration, long chatId, MegaHandleList unreadHandleList) {
        log("sendBundledNotification");
        MegaChatRoom chat = megaChatApi.getChatRoom(chatId);

        ArrayList<MegaChatMessage> unreadMessages = new ArrayList<>();
        for(int i=0;i<unreadHandleList.size();i++){
            MegaChatMessage message = megaChatApi.getMessage(chatId, unreadHandleList.get(i));
            log("Chat: "+chat.getChatId()+" messagID: "+unreadHandleList.get(i));
            if(message!=null){
                unreadMessages.add(message);
            }
            else{
                log("sendBundledNotification: Message cannot be recovered");
            }
        }

        Collections.sort(unreadMessages, new Comparator<MegaChatMessage>() {
            public int compare(MegaChatMessage c1, MegaChatMessage c2) {
                long timestamp1 = c1.getTimestamp();
                long timestamp2 = c2.getTimestamp();

                long result = timestamp2 - timestamp1;
                return (int) result;
            }
        });

        Notification notification = buildNotification(uriParameter, vibration, GROUP_KEY, chat, unreadMessages);

        String chatString = MegaApiJava.userHandleToBase64(chat.getChatId());

        int notificationId = chatString.hashCode();
        notificationManager.notify(notificationId, notification);
    }

    public void buildNotificationPreN(Uri uriParameter, String vibration, MegaChatRequest request) {
        log("buildNotificationPreN");

        MegaHandleList chatHandleList = request.getMegaHandleList();

        ArrayList<MegaChatListItem> chats = new ArrayList<>();
        for (int i = 0; i < chatHandleList.size(); i++) {
            MegaChatListItem chat = megaChatApi.getChatListItem(chatHandleList.get(i));
            if (chat != null) {
                chats.add(chat);
            } else {
                log("ERROR:chatNotRecovered:NULL");
            }
        }

        PendingIntent pendingIntent = null;

        if (chats.size() > 1) {
            Intent intent = new Intent(context, ManagerActivityLollipop.class);
            intent.addFlags(Intent.FLAG_ACTIVITY_CLEAR_TOP);
            intent.setAction(Constants.ACTION_CHAT_SUMMARY);
            intent.putExtra("CHAT_ID", -1);
            pendingIntent = PendingIntent.getActivity(context, (int) chats.get(0).getChatId(), intent, PendingIntent.FLAG_ONE_SHOT);

            //Order by last interaction
            Collections.sort(chats, new Comparator<MegaChatListItem>() {

                public int compare(MegaChatListItem c1, MegaChatListItem c2) {
                    long timestamp1 = c1.getLastTimestamp();
                    long timestamp2 = c2.getLastTimestamp();

                    long result = timestamp2 - timestamp1;
                    return (int) result;
                }
            });
        } else if (chats.size() == 1) {
            Intent intent = new Intent(context, ManagerActivityLollipop.class);
            intent.addFlags(Intent.FLAG_ACTIVITY_CLEAR_TOP);
            intent.setAction(Constants.ACTION_CHAT_NOTIFICATION_MESSAGE);
            intent.putExtra("CHAT_ID", chats.get(0).getChatId());
            pendingIntent = PendingIntent.getActivity(context, (int) chats.get(0).getChatId(), intent, PendingIntent.FLAG_ONE_SHOT);
        } else {
            log("ERROR:chatSIZE=0:return");
            return;
        }

        NotificationCompat.Builder notificationBuilder = new NotificationCompat.Builder(context)
                .setSmallIcon(R.drawable.ic_stat_notify)
                .setContentIntent(pendingIntent)
                .setAutoCancel(true);

        NotificationCompat.InboxStyle inboxStyle = new NotificationCompat.InboxStyle();

        if (Build.VERSION.SDK_INT >= Build.VERSION_CODES.LOLLIPOP) {
            notificationBuilder.setColor(ContextCompat.getColor(context, R.color.mega));
        }

        notificationBuilder.setShowWhen(true);

        if (uriParameter != null) {
            notificationBuilder.setSound(uriParameter);
        }

        if (vibration != null) {
            if (vibration.equals("true")) {
                notificationBuilder.setVibrate(new long[]{0, 500});
            }
        }

        notificationBuilder.setStyle(inboxStyle);

        if (Build.VERSION.SDK_INT <= Build.VERSION_CODES.N_MR1) {
            //API 25 = Android 7.1
            notificationBuilder.setPriority(Notification.PRIORITY_HIGH);
        } else {
            notificationBuilder.setPriority(NotificationManager.IMPORTANCE_HIGH);
        }

//        notificationBuilder.setFullScreenIntent(pendingIntent, true);

        for (int i = 0; i < chats.size(); i++) {
            if (MegaApplication.getOpenChatId() != chats.get(i).getChatId()) {
                MegaHandleList handleListUnread = request.getMegaHandleListByChat(chats.get(i).getChatId());

                for (int j = 0; j < handleListUnread.size(); j++) {
                    log("Get message id: " + handleListUnread.get(j) + " from chatId: " + chats.get(i).getChatId());
                    MegaChatMessage message = megaChatApi.getMessage(chats.get(i).getChatId(), handleListUnread.get(j));
                    if (message != null) {

                        String messageContent = "";

                        if (message.getType() == MegaChatMessage.TYPE_NODE_ATTACHMENT || message.getType() == MegaChatMessage.TYPE_VOICE_CLIP) {
                            log("buildNotificationPreN() TYPE_NODE_ATTACHMENT || TYPE_VOICE_CLIP");
                            messageContent = checkMessageContentAttachmentOrVoiceClip(message);
                        } else if (message.getType() == MegaChatMessage.TYPE_CONTACT_ATTACHMENT) {
                            log("buildNotificationPreN() TYPE_CONTACT_ATTACHMENT");

                            long userCount = message.getUsersCount();

                            if (userCount == 1) {
                                String name = "";
                                name = message.getUserName(0);
                                if (name.trim().isEmpty()) {
                                    name = message.getUserName(0);
                                }
                                String email = message.getUserName(0);
                                messageContent = email;
                            } else {
                                StringBuilder name = new StringBuilder("");
                                name.append(message.getUserName(0));
                                for (int k = 1; k < userCount; k++) {
                                    name.append(", " + message.getUserName(k));
                                }
                                messageContent = name.toString();
                            }
                        } else if (message.getType() == MegaChatMessage.TYPE_TRUNCATE) {
                            log("buildNotificationPreN() TYPE_TRUNCATE");

                            messageContent = context.getString(R.string.history_cleared_message);

                        } else if (message.getType() == MegaChatMessage.TYPE_CONTAINS_META) {
                            log("buildNotification() TYPE_CONTAINS_META");
                            messageContent = checkMessageContentMeta(message);
                        } else {
                            log("buildNotificationPreN() OTHER");
                            messageContent = message.getContent();
                        }

                        CharSequence cs = " ";
                        String title = chats.get(i).getTitle();
                        if (chats.get(i).isGroup()) {
                            long lastMsgSender = message.getUserHandle();

                            MegaChatRoom chatRoom = megaChatApi.getChatRoom(chats.get(i).getChatId());
                            String nameAction = chatRoom.getPeerFirstnameByHandle(lastMsgSender);
                            if (nameAction == null) {
                                nameAction = "";
                            }

                            if (nameAction.trim().length() <= 0) {
                                ChatController cC = new ChatController(context);
                                nameAction = cC.getFirstName(lastMsgSender, chatRoom);
                            }

                            cs = nameAction + " @ " + title + ": " + messageContent;
                        } else {
                            cs = title + ": " + messageContent;
                        }

                        inboxStyle.addLine(cs);
                    } else {
                        log("Message NULL cannot be recovered");
                        break;
                    }
                }
            } else {
                log("Do not show notification - opened chat");
            }
        }

        String textToShow = context.getResources().getQuantityString(R.plurals.plural_number_messages_chat_notification, (int) chats.size(), chats.size());

        notificationBuilder.setContentTitle("MEGA");
        notificationBuilder.setContentText(textToShow);
        inboxStyle.setSummaryText(textToShow);

        Notification notif = notificationBuilder.build();

        if (notif != null) {
            notificationManager.notify(Constants.NOTIFICATION_SUMMARY_CHAT, notif);
        } else {
            notificationManager.cancel(Constants.NOTIFICATION_SUMMARY_CHAT);
        }
    }

    private String checkMessageContentAttachmentOrVoiceClip(MegaChatMessage message) {
        MegaNodeList nodeList = message.getMegaNodeList();
        if (nodeList == null || nodeList.size() < 1) return message.getContent();
        if (!ChatUtil.isVoiceClip(nodeList.get(0).getName())) return nodeList.get(0).getName();
        long duration = ChatUtil.getVoiceClipDuration(nodeList.get(0));
        return "\uD83C\uDF99 " + ChatUtil.milliSecondsToTimer(duration);
    }

    private String checkMessageContentMeta(MegaChatMessage message){
        MegaChatContainsMeta meta = message.getContainsMeta();
        if(meta != null && meta.getType() == MegaChatContainsMeta.CONTAINS_META_GEOLOCATION) {
            return  "\uD83D\uDCCD " + context.getString(R.string.title_geolocation_message);
        }
        return message.getContent();
    }

    public Notification buildNotification(Uri uriParameter, String vibration, String groupKey, MegaChatRoom chat, ArrayList<MegaChatMessage> unreadMessageList) {
        log("buildChatNotification");
        Intent intent = new Intent(context, ManagerActivityLollipop.class);
        intent.addFlags(Intent.FLAG_ACTIVITY_CLEAR_TOP);
        intent.setAction(Constants.ACTION_CHAT_NOTIFICATION_MESSAGE);
        intent.putExtra("CHAT_ID", chat.getChatId());
        PendingIntent pendingIntent = PendingIntent.getActivity(context, (int) chat.getChatId(), intent, PendingIntent.FLAG_ONE_SHOT);

        String title;
        int unreadMessages = chat.getUnreadCount();
        log("Unread messages: " + unreadMessages + "  chatID: " + chat.getChatId());
        if (unreadMessages != 0) {

            if (unreadMessages < 0) {
                unreadMessages = Math.abs(unreadMessages);
                log("unread number: " + unreadMessages);

                if (unreadMessages > 1) {
                    String numberString = "+" + unreadMessages;
                    title = chat.getTitle() + " (" + numberString + " " + context.getString(R.string.messages_chat_notification) + ")";
                } else {
                    title = chat.getTitle();
                }
            } else {

                if (unreadMessages > 1) {
                    String numberString = unreadMessages + "";
                    title = chat.getTitle() + " (" + numberString + " " + context.getString(R.string.messages_chat_notification) + ")";
                } else {
                    title = chat.getTitle();
                }
            }
        } else {
            title = chat.getTitle();
        }

//        Spanned notificationContent;

        NotificationCompat.Builder notificationBuilderO = null;
        Notification.Builder notificationBuilder = null;
        Notification.MessagingStyle messagingStyleContent = null;
        NotificationCompat.MessagingStyle messagingStyleContentO = null;
        if (Build.VERSION.SDK_INT >= Build.VERSION_CODES.O) {
            NotificationChannel channel = new NotificationChannel(notificationChannelIdChatSimple, notificationChannelNameChatSimple, NotificationManager.IMPORTANCE_LOW);
            channel.setShowBadge(true);
            channel.enableVibration(false);
            channel.setVibrationPattern(new long[]{0});
            if (notificationManager != null) {
                notificationManager.createNotificationChannel(channel);
            }

            notificationBuilderO = new NotificationCompat.Builder(context, notificationChannelIdChatSimple);
            notificationBuilderO
                    .setSmallIcon(R.drawable.ic_stat_notify)
                    .setAutoCancel(true)
                    .setShowWhen(true)
                    .setGroup(groupKey)
                    .setColor(ContextCompat.getColor(context, R.color.mega));

            messagingStyleContentO = new NotificationCompat.MessagingStyle(chat.getTitle());
        } else {
            notificationBuilder = new Notification.Builder(context)
                    .setSmallIcon(R.drawable.ic_stat_notify)
                    .setAutoCancel(true)
                    .setShowWhen(true)
                    .setGroup(groupKey);

            if (Build.VERSION.SDK_INT >= Build.VERSION_CODES.LOLLIPOP) {
                notificationBuilder.setColor(ContextCompat.getColor(context, R.color.mega));
            }

            messagingStyleContent = new Notification.MessagingStyle(chat.getTitle());
        }

        int sizeFor = (int) unreadMessageList.size() - 1;
        for (int i = sizeFor; i >= 0; i--) {
            MegaChatMessage msg = unreadMessageList.get(i);
            log("getMessage: chatID: " + chat.getChatId() + " " + unreadMessageList.get(i));
            String messageContent = "";

            if (msg != null) {
                if (msg.getType() == MegaChatMessage.TYPE_NODE_ATTACHMENT || msg.getType() == MegaChatMessage.TYPE_VOICE_CLIP) {
                    messageContent = checkMessageContentAttachmentOrVoiceClip(msg);
                } else if (msg.getType() == MegaChatMessage.TYPE_CONTACT_ATTACHMENT) {
                    log("buildNotification() TYPE_CONTACT_ATTACHMENT");

                    long userCount = msg.getUsersCount();

                    if (userCount == 1) {
                        String name = "";
                        name = msg.getUserName(0);
                        if (name.trim().isEmpty()) {
                            name = msg.getUserName(0);
                        }
                        String email = msg.getUserName(0);
                        messageContent = email;
                    } else {
                        StringBuilder name = new StringBuilder("");
                        name.append(msg.getUserName(0));
                        for (int j = 1; j < userCount; j++) {
                            name.append(", " + msg.getUserName(j));
                        }
                        messageContent = name.toString();
                    }
                } else if (msg.getType() == MegaChatMessage.TYPE_TRUNCATE) {
                    log("buildNotification() TYPE_TRUNCATE");

                    messageContent = context.getString(R.string.history_cleared_message);
                } else if (msg.getType() == MegaChatMessage.TYPE_CONTAINS_META) {
                    log("buildNotification() TYPE_CONTAINS_META");
                    messageContent = checkMessageContentMeta(msg);

                } else {
                    log("buildNotification() OTHER");

                    messageContent = msg.getContent();
                }

                String sender = chat.getPeerFirstnameByHandle(msg.getUserHandle());

                if (Build.VERSION.SDK_INT >= Build.VERSION_CODES.O) {
                    messagingStyleContentO.addMessage(messageContent, msg.getTimestamp(), sender);
                } else {
                    messagingStyleContent.addMessage(messageContent, msg.getTimestamp(), sender);
                }
            } else {
                log("ERROR:buildIPCNotification:messageNULL");
            }
        }

        if (Build.VERSION.SDK_INT >= Build.VERSION_CODES.O) {
            messagingStyleContentO.setConversationTitle(title);

            notificationBuilderO.setStyle(messagingStyleContentO)
                    .setContentIntent(pendingIntent);
        } else {
            messagingStyleContent.setConversationTitle(title);

            notificationBuilder.setStyle(messagingStyleContent)
                    .setContentIntent(pendingIntent);
        }

        //Set when on notification
        int size = (int) unreadMessageList.size();

        MegaChatMessage lastMsg = unreadMessageList.get(0);
<<<<<<< HEAD
        if (lastMsg != null) {
            log("Last message: " + lastMsg.getContent() + " " + lastMsg.getTimestamp());
=======
        if(lastMsg!=null){
            log("Last message ts: " + lastMsg.getTimestamp());
>>>>>>> 621653b4
            if (Build.VERSION.SDK_INT >= Build.VERSION_CODES.O) {
                notificationBuilderO.setWhen(lastMsg.getTimestamp() * 1000);
            } else {
                notificationBuilder.setWhen(lastMsg.getTimestamp() * 1000);
            }
        }

        if (uriParameter != null) {
            if (Build.VERSION.SDK_INT >= Build.VERSION_CODES.O) {
                notificationBuilderO.setSound(uriParameter);
            } else {
                notificationBuilder.setSound(uriParameter);
            }
        }

        if (vibration != null) {
            if (vibration.equals("true")) {
                if (Build.VERSION.SDK_INT >= Build.VERSION_CODES.O) {
                    notificationBuilderO.setVibrate(new long[]{0, 500});
                } else {
                    notificationBuilder.setVibrate(new long[]{0, 500});
                }
            }
        }

        if (Build.VERSION.SDK_INT <= Build.VERSION_CODES.N_MR1) {
            //API 25 = Android 7.1
            notificationBuilder.setPriority(Notification.PRIORITY_HIGH);
        } else {
            if (Build.VERSION.SDK_INT >= Build.VERSION_CODES.O) {
                notificationBuilderO.setPriority(NotificationManager.IMPORTANCE_HIGH);
            } else {
                notificationBuilder.setPriority(NotificationManager.IMPORTANCE_HIGH);
            }
        }

//        NotificationCompat.BigTextStyle bigTextStyle = new NotificationCompat.BigTextStyle();

//        if(chat.isGroup()){
//
//            if(msgUserHandle!=-1){
//                String nameAction = getParticipantShortName(msgUserHandle);
//
//                if(nameAction.isEmpty()){
//                    notificationBuilder.setContentText(msgContent);
//                    bigTextStyle.bigText(msgContent);
//                }
//                else{
//                    String source = "<b>"+nameAction+": </b>"+msgContent;
//
//                    if (Build.VERSION.SDK_INT >= Build.VERSION_CODES.N) {
//                        notificationContent = Html.fromHtml(source,Html.FROM_HTML_MODE_LEGACY);
//                    } else {
//                        notificationContent = Html.fromHtml(source);
//                    }
//                    notificationBuilder.setContentText(notificationContent);
//                    bigTextStyle.bigText(notificationContent);
//                }
//            }
//            else{
//                notificationBuilder.setContentText(msgContent);
//                bigTextStyle.bigText(msgContent);
//            }
//
//        }
//        else{
//            notificationBuilder.setContentText(msgContent);
//            bigTextStyle.bigText(msgContent);
//        }

        Bitmap largeIcon = setUserAvatar(chat);
        if(largeIcon!=null){
            if (Build.VERSION.SDK_INT >= Build.VERSION_CODES.O) {
                notificationBuilderO.setLargeIcon(largeIcon);
            }
            else{
                notificationBuilder.setLargeIcon(largeIcon);
            }
        }

//        notificationBuilder.setStyle(bigTextStyle);

        if (Build.VERSION.SDK_INT >= Build.VERSION_CODES.O) {
            return notificationBuilderO.build();
        }
        else{
            return notificationBuilder.build();
        }
    }

    public Bitmap setUserAvatar(MegaChatRoom chat){
        log("setUserAvatar");

        if(chat.isGroup()){
            return createDefaultAvatar(chat);
        }
        else{

            String contactMail = chat.getPeerEmail(0);

            File avatar = buildAvatarFile(context, contactMail + ".jpg");
            Bitmap bitmap = null;
            if (isFileAvailable(avatar)){
                if (avatar.length() > 0){
                    BitmapFactory.Options bOpts = new BitmapFactory.Options();
                    bOpts.inPurgeable = true;
                    bOpts.inInputShareable = true;
                    bitmap = BitmapFactory.decodeFile(avatar.getAbsolutePath(), bOpts);
                    if (bitmap == null) {
                        return createDefaultAvatar(chat);
                    }
                    else{
                        return Util.getCircleBitmap(bitmap);
                    }
                }
                else{
                    return createDefaultAvatar(chat);
                }
            }
            else{
                return createDefaultAvatar(chat);
            }
        }
    }

    public Bitmap createDefaultAvatar(MegaChatRoom chat){
        log("createDefaultAvatar()");

        Bitmap defaultAvatar = Bitmap.createBitmap(Constants.DEFAULT_AVATAR_WIDTH_HEIGHT,Constants.DEFAULT_AVATAR_WIDTH_HEIGHT, Bitmap.Config.ARGB_8888);
        Canvas c = new Canvas(defaultAvatar);
        Paint paintText = new Paint();
        Paint paintCircle = new Paint();

        paintText.setColor(Color.WHITE);
        paintText.setTextSize(150);
        paintText.setAntiAlias(true);
        paintText.setTextAlign(Paint.Align.CENTER);
        Typeface face = Typeface.SANS_SERIF;
        paintText.setTypeface(face);
        paintText.setAntiAlias(true);
        paintText.setSubpixelText(true);
        paintText.setStyle(Paint.Style.FILL);

        if(chat.isGroup()){
            paintCircle.setColor(ContextCompat.getColor(context,R.color.divider_upgrade_account));
        }
        else{
            String color = megaApi.getUserAvatarColor(MegaApiAndroid.userHandleToBase64(chat.getPeerHandle(0)));
            if(color!=null){
                log("The color to set the avatar is "+color);
                paintCircle.setColor(Color.parseColor(color));
                paintCircle.setAntiAlias(true);
            }
            else{
                log("Default color to the avatar");
                paintCircle.setColor(ContextCompat.getColor(context, R.color.lollipop_primary_color));
                paintCircle.setAntiAlias(true);
            }
        }

        int radius;
        if (defaultAvatar.getWidth() < defaultAvatar.getHeight())
            radius = defaultAvatar.getWidth()/2;
        else
            radius = defaultAvatar.getHeight()/2;

        c.drawCircle(defaultAvatar.getWidth()/2, defaultAvatar.getHeight()/2, radius,paintCircle);

        if(chat.getTitle()!=null){
            if(!chat.getTitle().isEmpty()){
                char title = chat.getTitle().charAt(0);
                String firstLetter = new String(title+"");

                if(!firstLetter.equals("(")){

                    Rect bounds = new Rect();

                    paintText.getTextBounds(firstLetter,0,firstLetter.length(),bounds);
                    int xPos = (c.getWidth()/2);
                    int yPos = (int)((c.getHeight()/2)-((paintText.descent()+paintText.ascent()/2))+20);
                    c.drawText(firstLetter.toUpperCase(Locale.getDefault()), xPos, yPos, paintText);
                }

            }
        }
        return defaultAvatar;
    }

    public Notification buildSummary (String groupKey, boolean beep){
        Intent intent = new Intent(context, ManagerActivityLollipop.class);
        intent.addFlags(Intent.FLAG_ACTIVITY_CLEAR_TOP);
        intent.setAction(Constants.ACTION_CHAT_SUMMARY);
        intent.putExtra("CHAT_ID", -1);
        PendingIntent pendingIntent = PendingIntent.getActivity(context, 0 , intent, PendingIntent.FLAG_ONE_SHOT);

        if (Build.VERSION.SDK_INT >= Build.VERSION_CODES.O) {
            if (!beep) {
                NotificationChannel channel = new NotificationChannel(notificationChannelIdChatSimple, notificationChannelNameChatSimple, NotificationManager.IMPORTANCE_LOW);
                channel.setShowBadge(true);
                channel.enableVibration(false);
                channel.setVibrationPattern(new long[]{ 0 });
                if (notificationManager != null) {
                    notificationManager.createNotificationChannel(channel);
                }

                NotificationCompat.Builder notificationBuilderO = new NotificationCompat.Builder(context, notificationChannelIdChatSimple);
                notificationBuilderO.setColor(ContextCompat.getColor(context, R.color.mega));

                notificationBuilderO.setSmallIcon(R.drawable.ic_stat_notify)
                        .setShowWhen(true)
                        .setGroup(groupKey)
                        .setGroupSummary(true)
                        .setAutoCancel(true)
                        .setContentIntent(pendingIntent)
                        .setVibrate(null);

                return notificationBuilderO.build();
            } else {
                boolean vibrationEnabled = true;
                ChatSettings chatSettings = dbH.getChatSettings();
                if (chatSettings != null){
                    if (chatSettings.getVibrationEnabled()!=null && !chatSettings.getVibrationEnabled().isEmpty()){
                        if (chatSettings.getVibrationEnabled().compareTo("false") == 0){
                            vibrationEnabled = false;
                        }
                    }
                }

                NotificationChannel channel = null;
                if (vibrationEnabled){
                    channel = new NotificationChannel(notificationChannelIdChatSummary, notificationChannelNameChatSummary, NotificationManager.IMPORTANCE_HIGH);
                    channel.setShowBadge(true);
                }
                else{
                    channel = new NotificationChannel(notificationChannelIdChatSummaryNoVibrate, notificationChannelNameChatSummaryNoVibrate, NotificationManager.IMPORTANCE_HIGH);
                    channel.setShowBadge(true);
                    channel.enableVibration(false);
                    channel.setVibrationPattern(new long[] {0L});
                }

                if (notificationManager != null) {
                    if (notificationManager.getNotificationChannel(notificationChannelIdChatSummary) != null){
                        notificationManager.deleteNotificationChannel(notificationChannelIdChatSummary);
                    }
                    if (notificationManager.getNotificationChannel(notificationChannelIdChatSummaryNoVibrate) != null){
                        notificationManager.deleteNotificationChannel(notificationChannelIdChatSummaryNoVibrate);
                    }

                    notificationManager.createNotificationChannel(channel);
                }

                NotificationCompat.Builder notificationBuilderO = null;
                if (vibrationEnabled){
                    notificationBuilderO = new NotificationCompat.Builder(context, notificationChannelIdChatSummary);
                }
                else{
                    notificationBuilderO = new NotificationCompat.Builder(context, notificationChannelIdChatSummaryNoVibrate);
                }

                notificationBuilderO.setColor(ContextCompat.getColor(context, R.color.mega));

                notificationBuilderO.setSmallIcon(R.drawable.ic_stat_notify)
                        .setShowWhen(true)
                        .setGroup(groupKey)
                        .setGroupSummary(true)
                        .setAutoCancel(true)
                        .setContentIntent(pendingIntent);

                return notificationBuilderO.build();
            }
        }
        else{
            NotificationCompat.Builder notificationBuilder = new NotificationCompat.Builder(context);

            if (Build.VERSION.SDK_INT >= Build.VERSION_CODES.LOLLIPOP) {
                notificationBuilder.setColor(ContextCompat.getColor(context, R.color.mega));
            }

            notificationBuilder.setSmallIcon(R.drawable.ic_stat_notify)
                    .setShowWhen(true)
                    .setGroup(groupKey)
                    .setGroupSummary(true)
                    .setAutoCancel(true)
                    .setContentIntent(pendingIntent);

            return notificationBuilder.build();
        }
    }

    public Notification buildSummary(String groupKey) {
        Intent intent = new Intent(context, ManagerActivityLollipop.class);
        intent.addFlags(Intent.FLAG_ACTIVITY_CLEAR_TOP);
        intent.setAction(Constants.ACTION_CHAT_SUMMARY);
        intent.putExtra("CHAT_ID", -1);
        PendingIntent pendingIntent = PendingIntent.getActivity(context, 0 , intent, PendingIntent.FLAG_ONE_SHOT);

        if (Build.VERSION.SDK_INT >= Build.VERSION_CODES.O){
            NotificationChannel channel = new NotificationChannel(notificationChannelIdChatSummary, notificationChannelNameChatSummary, NotificationManager.IMPORTANCE_HIGH);
            channel.setShowBadge(true);
            if (notificationManager != null){
                notificationManager.createNotificationChannel(channel);
            }

            NotificationCompat.Builder notificationBuilderO = new NotificationCompat.Builder(context, notificationChannelIdChatSummary);
            notificationBuilderO.setColor(ContextCompat.getColor(context, R.color.mega));

            notificationBuilderO.setSmallIcon(R.drawable.ic_stat_notify)
                    .setShowWhen(true)
                    .setGroup(groupKey)
                    .setGroupSummary(true)
                    .setAutoCancel(true)
                    .setContentIntent(pendingIntent);

            return notificationBuilderO.build();
        }
        else {
            NotificationCompat.Builder notificationBuilder = new NotificationCompat.Builder(context);

            if (Build.VERSION.SDK_INT >= Build.VERSION_CODES.LOLLIPOP) {
                notificationBuilder.setColor(ContextCompat.getColor(context, R.color.mega));
            }

            notificationBuilder.setSmallIcon(R.drawable.ic_stat_notify)
                    .setShowWhen(true)
                    .setGroup(groupKey)
                    .setGroupSummary(true)
                    .setAutoCancel(true)
                    .setContentIntent(pendingIntent);

            return notificationBuilder.build();
        }
    }

    public void removeAllChatNotifications(){
        log("removeAllChatNotifications");
        notificationManager.cancel(Constants.NOTIFICATION_SUMMARY_CHAT);
        notificationManager.cancel(Constants.NOTIFICATION_GENERAL_PUSH_CHAT);
    }

    public void showSimpleNotification(){
        log("showSimpleNotification");
    
        Intent myService = new Intent(context, IncomingMessageService.class);
        context.stopService(myService);
        if (Build.VERSION.SDK_INT >= Build.VERSION_CODES.O) {
            NotificationChannel channel = new NotificationChannel(notificationChannelIdChatSimple, notificationChannelNameChatSimple, NotificationManager.IMPORTANCE_LOW);
            channel.enableVibration(false);
            channel.setVibrationPattern(new long[]{ 0 });
            channel.setShowBadge(true);
            if (notificationManager == null) {
                notificationManager = (NotificationManager) context.getSystemService(Context.NOTIFICATION_SERVICE);
            }
            notificationManager.createNotificationChannel(channel);

            Intent intent = new Intent(context, ManagerActivityLollipop.class);
            intent.addFlags(Intent.FLAG_ACTIVITY_CLEAR_TOP);
            intent.setAction(Constants.ACTION_CHAT_SUMMARY);
            intent.putExtra("CHAT_ID", -1);
            PendingIntent pendingIntent = PendingIntent.getActivity(context, 0, intent, PendingIntent.FLAG_ONE_SHOT);

            NotificationCompat.Builder notificationBuilderO = new NotificationCompat.Builder(context, notificationChannelIdChatSimple);
            notificationBuilderO
                    .setSmallIcon(R.drawable.ic_stat_notify)
                    .setContentIntent(pendingIntent)
                    .setAutoCancel(true).setTicker(context.getString(R.string.notification_chat_undefined_title))
                    .setContentTitle(context.getString(R.string.notification_chat_undefined_title)).setContentText(context.getString(R.string.notification_chat_undefined_content))
                    .setOngoing(false)
                    .setColor(ContextCompat.getColor(context, R.color.mega));

            notificationManager.notify(Constants.NOTIFICATION_GENERAL_PUSH_CHAT, notificationBuilderO.build());
        }
        else {

            mBuilderCompat = new NotificationCompat.Builder(context);

            if (notificationManager == null) {
                notificationManager = (NotificationManager) context.getSystemService(Context.NOTIFICATION_SERVICE);
            }

            Intent intent = new Intent(context, ManagerActivityLollipop.class);
            intent.addFlags(Intent.FLAG_ACTIVITY_CLEAR_TOP);
            intent.setAction(Constants.ACTION_CHAT_SUMMARY);
            intent.putExtra("CHAT_ID", -1);
            PendingIntent pendingIntent = PendingIntent.getActivity(context, 0, intent, PendingIntent.FLAG_ONE_SHOT);

            mBuilderCompat
                    .setSmallIcon(R.drawable.ic_stat_notify)
                    .setContentIntent(pendingIntent)
                    .setAutoCancel(true).setTicker(context.getString(R.string.notification_chat_undefined_title))
                    .setContentTitle(context.getString(R.string.notification_chat_undefined_title)).setContentText(context.getString(R.string.notification_chat_undefined_content))
                    .setOngoing(false);

            if (Build.VERSION.SDK_INT >= Build.VERSION_CODES.LOLLIPOP) {
                mBuilderCompat.setColor(ContextCompat.getColor(context, R.color.mega));
            }

            notificationManager.notify(Constants.NOTIFICATION_GENERAL_PUSH_CHAT, mBuilderCompat.build());
        }
    }



    public void showIncomingCallNotification(MegaChatCall callToAnswer, MegaChatCall callInProgress) {
        log("showIncomingCallNotification");

        if (Build.VERSION.SDK_INT >= Build.VERSION_CODES.LOLLIPOP_MR1){
            MegaChatRoom chatToAnswer = megaChatApi.getChatRoom(callToAnswer.getChatid());

            MegaChatRoom chatInProgress = megaChatApi.getChatRoom(callInProgress.getChatid());
            long chatHandleInProgress = -1;
            if(chatInProgress!=null){
                chatHandleInProgress = callInProgress.getChatid();
            }
            log("showIncomingCallNotification:chatInProgress: "+callInProgress.getChatid());

//        int notificationId = Constants.NOTIFICATION_INCOMING_CALL;
            long chatCallId = callToAnswer.getId();
            String notificationCallId = MegaApiJava.userHandleToBase64(chatCallId);
            int notificationId = (notificationCallId).hashCode();

            Intent ignoreIntent = new Intent(context, CallNotificationIntentService.class);
            ignoreIntent.putExtra("chatHandleInProgress", chatHandleInProgress);
            ignoreIntent.putExtra("chatHandleToAnswer", callToAnswer.getChatid());
            ignoreIntent.setAction(CallNotificationIntentService.IGNORE);
            int requestCodeIgnore = notificationId + 1;
            PendingIntent pendingIntentIgnore = PendingIntent.getService(context, requestCodeIgnore, ignoreIntent,  PendingIntent.FLAG_CANCEL_CURRENT);

            Intent answerIntent = new Intent(context, CallNotificationIntentService.class);
            answerIntent.putExtra("chatHandleInProgress", chatHandleInProgress);
            answerIntent.putExtra("chatHandleToAnswer", callToAnswer.getChatid());
            answerIntent.setAction(CallNotificationIntentService.ANSWER);
            int requestCodeAnswer = notificationId + 2;
            PendingIntent pendingIntentAnswer = PendingIntent.getService(context, requestCodeAnswer /* Request code */, answerIntent,  PendingIntent.FLAG_CANCEL_CURRENT);

            NotificationCompat.Action actionAnswer = new NotificationCompat.Action.Builder(R.drawable.ic_call_filled, context.getString(R.string.answer_call_incoming).toUpperCase(), pendingIntentAnswer).build();
            NotificationCompat.Action actionIgnore = new NotificationCompat.Action.Builder(R.drawable.ic_remove_not, context.getString(R.string.ignore_call_incoming).toUpperCase(), pendingIntentIgnore).build();


            long[] pattern = {0, 1000, 1000, 1000, 1000, 1000, 1000};



            if(Build.VERSION.SDK_INT >= Build.VERSION_CODES.O){
                log("showIncomingCallNotification:  oreo");

                //Create a channel for android Oreo or higher
                NotificationChannel channel = new NotificationChannel(notificationChannelIdIncomingCall, notificationChannelNameIncomingCall, NotificationManager.IMPORTANCE_HIGH);
                channel.setDescription("");
                channel.enableLights(true);
                channel.enableVibration(true);
                channel.setShowBadge(true);

                notificationManager = (NotificationManager) context.getSystemService(Context.NOTIFICATION_SERVICE);

                notificationManager.createNotificationChannel(channel);

                NotificationCompat.Builder notificationBuilderO = new NotificationCompat.Builder(context, notificationChannelIdIncomingCall);
                notificationBuilderO
                        .setSmallIcon(R.drawable.ic_stat_notify)
                        .setContentText(context.getString(R.string.notification_subtitle_incoming))
                        .setAutoCancel(false)
                        .setContentIntent(null)
                        .setVibrate(pattern)
                        .addAction(actionAnswer)
                        .addAction(actionIgnore)
                        .setColor(ContextCompat.getColor(context, R.color.mega))
                        .setPriority(NotificationManager.IMPORTANCE_HIGH);

                if(chatToAnswer.isGroup()){
                    notificationBuilderO.setContentTitle(chatToAnswer.getTitle());
                }
                else{
                    notificationBuilderO.setContentTitle(chatToAnswer.getPeerFullname(0));
                }

                Bitmap largeIcon = setUserAvatar(chatToAnswer);
                if (largeIcon != null) {
                    notificationBuilderO.setLargeIcon(largeIcon);
                }

                notificationManager.notify(notificationId, notificationBuilderO.build());

            }else{
                log("showIncomingCallNotification:  nougat");

                notificationManager = (NotificationManager) context.getSystemService(Context.NOTIFICATION_SERVICE);

                NotificationCompat.Builder notificationBuilder = new NotificationCompat.Builder(context, notificationChannelIdIncomingCall);
                notificationBuilder
                        .setSmallIcon(R.drawable.ic_stat_notify)
                        .setContentText(context.getString(R.string.notification_subtitle_incoming))
                        .setAutoCancel(false)
                        .setContentIntent(null)
                        .addAction(actionAnswer)
                        .addAction(actionIgnore);

                if(chatToAnswer.isGroup()){
                    notificationBuilder.setContentTitle(chatToAnswer.getTitle());
                }else{
                    notificationBuilder.setContentTitle(chatToAnswer.getPeerFullname(0));
                }

                if (Build.VERSION.SDK_INT >= Build.VERSION_CODES.LOLLIPOP) {
                    notificationBuilder.setColor(ContextCompat.getColor(context, R.color.mega));
                }
                Bitmap largeIcon = setUserAvatar(chatToAnswer);
                if (largeIcon != null) {
                    notificationBuilder.setLargeIcon(largeIcon);
                }

                if (Build.VERSION.SDK_INT <= Build.VERSION_CODES.N_MR1) {
                    //API 25 = Android 7.1
                    notificationBuilder.setPriority(Notification.PRIORITY_HIGH);
                } else {
                    notificationBuilder.setPriority(NotificationManager.IMPORTANCE_HIGH);
                }

                //Show the notification:
                notificationManager.notify(notificationId, notificationBuilder.build());
            }
        }
        else{
            log("Not supported incoming call notification: "+Build.VERSION.SDK_INT);
        }
    }

    public void checkQueuedCalls(){
        log("checkQueuedCalls");

        MegaHandleList handleList = megaChatApi.getChatCalls();
        if(handleList!=null){
            long numberOfCalls = handleList.size();
            log("Number of calls in progress: "+numberOfCalls);
            if (numberOfCalls>1){
                log("MORE than one call in progress: "+numberOfCalls);
                MegaChatCall callInProgress = null;
                MegaChatCall callIncoming = null;

                for(int i=0; i<handleList.size(); i++){
                    MegaChatCall call = megaChatApi.getChatCall(handleList.get(i));
                    if(call!=null){
                        log("Call ChatID: "+call.getChatid()+" Status: "+call.getStatus());
                        if((call.getStatus()>=MegaChatCall.CALL_STATUS_IN_PROGRESS) && (call.getStatus()<MegaChatCall.CALL_STATUS_TERMINATING_USER_PARTICIPATION)){
                            callInProgress = call;
                            log("FOUND Call in progress: "+callInProgress.getChatid());
                            break;
                        }
                    }
                }

                if(callInProgress==null){
                    long openCallChatId = MegaApplication.getOpenCallChatId();
                    log("openCallId: "+openCallChatId);
                    if(openCallChatId!=-1){
                        MegaChatCall possibleCall = megaChatApi.getChatCall(openCallChatId);
                        if(possibleCall.getStatus()<MegaChatCall.CALL_STATUS_TERMINATING_USER_PARTICIPATION){
                            callInProgress = possibleCall;
                            log("FOUND Call activity shown: "+callInProgress.getChatid());
                        }
                    }
                }

                for(int i=0; i<handleList.size(); i++){
                    MegaChatCall call = megaChatApi.getChatCall(handleList.get(i));
                    if(call!=null){

                        if(call.getStatus()<MegaChatCall.CALL_STATUS_IN_PROGRESS && (!call.isIgnored())){
                            if (Build.VERSION.SDK_INT >= Build.VERSION_CODES.M) {
                                if(notificationManager == null){
                                    notificationManager = (NotificationManager) context.getSystemService(Context.NOTIFICATION_SERVICE);
                                }

                                StatusBarNotification[] notifs = notificationManager.getActiveNotifications();
                                boolean shown=false;

                                long chatCallId = call.getId();
                                String notificationCallId = MegaApiJava.userHandleToBase64(chatCallId);
                                int notificationId = (notificationCallId).hashCode();

                                log("Active Notifications: "+ notifs.length);
                                for(int k = 0; k< notifs.length; k++){
                                    if(notifs[k].getId()==notificationId){
                                        log("Notification for this call already shown");
                                        shown = true;
                                        break;
                                    }
                                }

                                if(!shown){
                                    if(callInProgress.getId()!=call.getId()){
                                        callIncoming = call;
                                        log("(1) FOUND Call incoming and NOT shown and NOT ignored: "+callIncoming.getChatid());
                                        break;
                                    }
                                }
                            }
                            else{
                                callIncoming = call;
                                log("(2) FOUND Call incoming and NOT shown and NOT ignored: "+callIncoming.getChatid());
                                break;
                            }
                        }
                    }
                }

                if(callInProgress!=null){
                    if(callIncoming!=null){
                        showIncomingCallNotification(callIncoming, callInProgress);
                    }
                    else{
                        log("ERROR:callIncoming is NULL");
                    }
                }
                else{
                    log("callInProgress NOT found");
                }
            }
            else{
                log("No calls to launch");
            }
        }
    }

    public void showMissedCallNotification(MegaChatCall call) {
        log("showMissedCallNotification");

        MegaChatRoom chat = megaChatApi.getChatRoom(call.getChatid());

        String notificationContent = chat.getPeerFullname(0);

        long chatCallId = call.getId();
        String notificationCallId = MegaApiJava.userHandleToBase64(chatCallId);
        int notificationId = (notificationCallId).hashCode() + Constants.NOTIFICATION_MISSED_CALL;

        Intent intent = new Intent(context, ManagerActivityLollipop.class);
        intent.addFlags(Intent.FLAG_ACTIVITY_CLEAR_TOP);
        intent.setAction(Constants.ACTION_CHAT_NOTIFICATION_MESSAGE);
        intent.putExtra("CHAT_ID", chat.getChatId());
        PendingIntent pendingIntent = PendingIntent.getActivity(context, (int)chat.getChatId() , intent, PendingIntent.FLAG_ONE_SHOT);

        long[] pattern = {0, 1000};

        Uri defaultSoundUri = RingtoneManager.getDefaultUri(RingtoneManager.TYPE_NOTIFICATION);

        if (Build.VERSION.SDK_INT >= Build.VERSION_CODES.O){
            NotificationChannel channel = new NotificationChannel(notificationChannelIdInProgressMissedCall, notificationChannelNameInProgressMissedCall, NotificationManager.IMPORTANCE_HIGH);
            channel.setShowBadge(true);
            if (notificationManager == null) {
                notificationManager = (NotificationManager) context.getSystemService(Context.NOTIFICATION_SERVICE);
            }
            notificationManager.createNotificationChannel(channel);

            NotificationCompat.Builder notificationBuilderO = new NotificationCompat.Builder(context, notificationChannelIdInProgressMissedCall);
            notificationBuilderO
                    .setSmallIcon(R.drawable.ic_stat_notify)
                    .setContentTitle(context.getString(R.string.missed_call_notification_title))
                    .setContentText(notificationContent)
                    .setAutoCancel(true)
                    .setVibrate(pattern)
                    .setSound(defaultSoundUri)
                    .setContentIntent(pendingIntent)
                    .setColor(ContextCompat.getColor(context, R.color.mega))
                    .setPriority(NotificationManager.IMPORTANCE_HIGH);

            if (chat.getPeerEmail(0) != null) {

                Bitmap largeIcon = setUserAvatar(chat);
                if (largeIcon != null) {
                    notificationBuilderO.setLargeIcon(largeIcon);
                }
            }

            notificationManager.notify(notificationId, notificationBuilderO.build());
        }
        else {

            NotificationCompat.Builder notificationBuilder = new NotificationCompat.Builder(context)
                    .setSmallIcon(R.drawable.ic_stat_notify)
                    .setContentTitle(context.getString(R.string.missed_call_notification_title))
                    .setContentText(notificationContent)
                    .setAutoCancel(true)
                    .setVibrate(pattern)
                    .setSound(defaultSoundUri)
                    .setContentIntent(pendingIntent);

            if (Build.VERSION.SDK_INT >= Build.VERSION_CODES.LOLLIPOP) {
                notificationBuilder.setColor(ContextCompat.getColor(context, R.color.mega));
            }

            if (Build.VERSION.SDK_INT <= Build.VERSION_CODES.N_MR1) {
                //API 25 = Android 7.1
                notificationBuilder.setPriority(Notification.PRIORITY_HIGH);
            } else {
                notificationBuilder.setPriority(NotificationManager.IMPORTANCE_HIGH);
            }

            if (chat.getPeerEmail(0) != null) {

                if (Build.VERSION.SDK_INT >= Build.VERSION_CODES.LOLLIPOP) {
                    Bitmap largeIcon = setUserAvatar(chat);
                    if (largeIcon != null) {
                        notificationBuilder.setLargeIcon(largeIcon);
                    }
                }
            }

            if (notificationManager == null) {
                notificationManager = (NotificationManager) context.getSystemService(Context.NOTIFICATION_SERVICE);
            }

            notificationManager.notify(notificationId, notificationBuilder.build());
        }
    }

    public void generateChatNotification(MegaChatRequest request){
        log("generateChatNotification");

        if (Build.VERSION.SDK_INT >= Build.VERSION_CODES.O) {
            log("generateChatNotification:POST Android O");
            Intent myService = new Intent(context, IncomingMessageService.class);
            context.stopService(myService);
            newGenerateChatNotification(request);
        }
        else if (Build.VERSION.SDK_INT >= Build.VERSION_CODES.N) {

            String manufacturer = "xiaomi";
            if(!manufacturer.equalsIgnoreCase(Build.MANUFACTURER)) {
                log("generateChatNotification:POST Android N");
                newGenerateChatNotification(request);
            }
            else{
                log("generateChatNotification:XIAOMI POST Android N");
                generateChatNotificationPreN(request);
            }
        }
        else {
            log("generateChatNotification:PRE Android N");
            generateChatNotificationPreN(request);
        }
    }

    public void newGenerateChatNotification(MegaChatRequest request){
        log("newGenerateChatNotification");
        if (Build.VERSION.SDK_INT >= Build.VERSION_CODES.O) {
            boolean beep = request.getFlag();
            log("should beep: " + beep);

            MegaHandleList chatHandleList = request.getMegaHandleList();
            ArrayList<MegaChatListItem> chats = new ArrayList<>();
            for (int i = 0; i < chatHandleList.size(); i++) {
                MegaChatListItem chat = megaChatApi.getChatListItem(chatHandleList.get(i));
                chats.add(chat);
            }

            //Order by last interaction
            Collections.sort(chats, new Comparator<MegaChatListItem>() {

                public int compare(MegaChatListItem c1, MegaChatListItem c2) {
                    long timestamp1 = c1.getLastTimestamp();
                    long timestamp2 = c2.getLastTimestamp();

                    long result = timestamp2 - timestamp1;
                    return (int) result;
                }
            });
            //Check if the last chat notification is enabled

            long lastChatId = -1;
            if (chats != null) {
                if (!(chats.isEmpty())) {
                    lastChatId = chats.get(0).getChatId();
                } else {
                    log("ERROR:chatsEMPTY:removeAllChatNotifications");
                    removeAllChatNotifications();
                    return;
                }
            } else {
                log("ERROR:chatsNULL:removeAllChatNotifications");
                removeAllChatNotifications();
                return;
            }

            log("generateChatNotification for: " + chats.size() + " chats");

            boolean showNotif = false;

            if (MegaApplication.getOpenChatId() != lastChatId) {

                MegaHandleList handleListUnread = request.getMegaHandleListByChat(lastChatId);

                showNotif = shouldShowChatNotification(lastChatId, handleListUnread, beep);

                if (!showNotif) {
                    log("Muted chat - do not show notification");
                }
            }

            log("generateChatNotification for: " + chats.size() + " chats");
            if (showNotif) {
                for (int i = 0; i < chats.size(); i++) {
                    if (MegaApplication.getOpenChatId() != chats.get(i).getChatId()) {

                        MegaHandleList handleListUnread = request.getMegaHandleListByChat(chats.get(i).getChatId());

                        boolean showN = shouldCheckNotificationsSound(chats.get(i).getChatId(), handleListUnread, beep);
                        if (showN) {
                            showChatNotification(chats.get(i).getChatId(), handleListUnread, beep);
                            if (beep) {
                                beep = false;
                            }
                        }
                    } else {
                        log("Do not show notification - opened chat");
                    }
                }

                Notification summary = buildSummary(GROUP_KEY, request.getFlag());
                notificationManager.notify(Constants.NOTIFICATION_SUMMARY_CHAT, summary);
            } else {
                log("Mute for the last chat");
            }
        }
        else{
            boolean beep = request.getFlag();
            log("should beep: " + beep);

            MegaHandleList chatHandleList = request.getMegaHandleList();
            ArrayList<MegaChatListItem> chats = new ArrayList<>();
            for (int i = 0; i < chatHandleList.size(); i++) {
                MegaChatListItem chat = megaChatApi.getChatListItem(chatHandleList.get(i));
                chats.add(chat);
            }

            //Order by last interaction
            Collections.sort(chats, new Comparator<MegaChatListItem>() {

                public int compare(MegaChatListItem c1, MegaChatListItem c2) {
                    long timestamp1 = c1.getLastTimestamp();
                    long timestamp2 = c2.getLastTimestamp();

                    long result = timestamp2 - timestamp1;
                    return (int) result;
                }
            });


            //Check if the last chat notification is enabled

            long lastChatId = -1;
            if (chats != null) {
                if (!(chats.isEmpty())) {
                    lastChatId = chats.get(0).getChatId();
                } else {
                    log("ERROR:chatsEMPTY:return");
                    return;
                }
            } else {
                log("ERROR:chatsNULL:return");
                return;
            }

            log("generateChatNotification for: " + chats.size() + " chats");

            boolean showNotif = false;

            if (MegaApplication.getOpenChatId() != lastChatId) {

                MegaHandleList handleListUnread = request.getMegaHandleListByChat(lastChatId);

                showNotif = shouldShowChatNotification(lastChatId, handleListUnread, beep);

                if (!showNotif) {
                    log("Muted chat - do not show notification");
                }
            }

            if (showNotif) {
                for (int i = 0; i < chats.size(); i++) {
                    if (MegaApplication.getOpenChatId() != chats.get(i).getChatId()) {

                        MegaHandleList handleListUnread = request.getMegaHandleListByChat(chats.get(i).getChatId());

                        boolean showN = shouldCheckNotificationsSound(chats.get(i).getChatId(), handleListUnread, beep);
                        if (showN) {
                            showChatNotification(chats.get(i).getChatId(), handleListUnread, beep);
                            if (beep) {
                                beep = false;
                            }
                        }
                    } else {
                        log("Do not show notification - opened chat");
                    }
                }

                Notification summary = buildSummary(GROUP_KEY, request.getFlag());
                notificationManager.notify(Constants.NOTIFICATION_SUMMARY_CHAT, summary);
            } else {
                log("Mute for the last chat");
            }
        }
    }

    public void generateChatNotificationPreN(MegaChatRequest request){
        log("generateChatNotificationPreN");
        boolean beep = request.getFlag();
        log("should beep: "+beep);

        MegaHandleList chatHandleList = request.getMegaHandleList();
        log("size chatHandleList: "+chatHandleList.size());
        ArrayList<MegaChatListItem> chats = new ArrayList<>();
        for(int i=0; i<chatHandleList.size(); i++){
            MegaChatListItem chat = megaChatApi.getChatListItem(chatHandleList.get(i));
            chats.add(chat);
        }

        //Order by last interaction
        Collections.sort(chats, new Comparator<MegaChatListItem> (){

            public int compare(MegaChatListItem c1, MegaChatListItem c2) {
                long timestamp1 = c1.getLastTimestamp();
                long timestamp2 = c2.getLastTimestamp();

                long result = timestamp2 - timestamp1;
                return (int)result;
            }
        });

        log("generateChatNotificationPreN for: "+chats.size()+" chats");
        long lastChatId = -1;
        if(chats!=null && (!(chats.isEmpty()))){
            lastChatId = chats.get(0).getChatId();
            showChatNotificationPreN(request, beep, lastChatId);
        }else{
            removeAllChatNotifications();
        }
    }

    public void showChatNotificationPreN(MegaChatRequest request, boolean beep, long lastChatId){
        log("showChatNotification");

        if(beep){
            ChatSettings chatSettings = dbH.getChatSettings();

            if (chatSettings != null) {

                if (chatSettings.getNotificationsEnabled()==null){
                    log("getNotificationsEnabled NULL --> Notifications ON");
                    checkNotificationsSoundPreN(request, beep, lastChatId);
                }
                else{
                    if (chatSettings.getNotificationsEnabled().equals("true")) {
                        log("Notifications ON for all chats");
                        checkNotificationsSoundPreN(request, beep, lastChatId);
                    } else {
                        log("Notifications OFF");
                    }
                }

            } else {
                log("Notifications DEFAULT ON");

                Uri defaultSoundUri2 = RingtoneManager.getDefaultUri(RingtoneManager.TYPE_NOTIFICATION);
                buildNotificationPreN(defaultSoundUri2, "true", request);
            }
        }
        else{
            buildNotificationPreN(null, "false", request);
        }
    }

    public void checkNotificationsSoundPreN(MegaChatRequest request, boolean beep, long lastChatId) {
        log("checkNotificationsSound: " + beep);

        ChatSettings chatSettings = dbH.getChatSettings();
        ChatItemPreferences chatItemPreferences = dbH.findChatPreferencesByHandle(String.valueOf(lastChatId));

        if (chatItemPreferences == null || chatItemPreferences.getNotificationsEnabled() == null || chatItemPreferences.getNotificationsEnabled().isEmpty() || chatItemPreferences.getNotificationsEnabled().equals("true")) {
            log("checkNotificationsSound: Notifications OFF for this chat");

            if (chatSettings.getNotificationsSound() == null){
                log("Notification sound is NULL");
                Uri defaultSoundUri = RingtoneManager.getActualDefaultRingtoneUri(context, RingtoneManager.TYPE_NOTIFICATION);
                buildNotificationPreN(defaultSoundUri, chatSettings.getVibrationEnabled(), request);
            }
            else if(chatSettings.getNotificationsSound().equals("-1")){
                log("Silent notification Notification sound -1");
                buildNotificationPreN(null, chatSettings.getVibrationEnabled(), request);
            }
            else{
                String soundString = chatSettings.getNotificationsSound();
                Uri uri = Uri.parse(soundString);
                log("Uri: " + uri);

                if (soundString.equals("true") || soundString.equals("")) {

                    Uri defaultSoundUri = RingtoneManager.getActualDefaultRingtoneUri(context, RingtoneManager.TYPE_NOTIFICATION);
                    buildNotificationPreN(defaultSoundUri, chatSettings.getVibrationEnabled(), request);
                } else if (soundString.equals("-1")) {
                    log("Silent notification");
                    buildNotificationPreN(null, chatSettings.getVibrationEnabled(), request);
                } else {
                    Ringtone sound = RingtoneManager.getRingtone(context, uri);
                    if (sound == null) {
                        log("Sound is null");
                        buildNotificationPreN(null, chatSettings.getVibrationEnabled(), request);
                    } else {
                        buildNotificationPreN(uri, chatSettings.getVibrationEnabled(), request);
                    }
                }
            }

        } else {
            log("checkNotificationsSound: Notifications OFF for this chat");
        }
    }

    public boolean showChatNotification(long chatid, MegaHandleList handleListUnread, boolean beep){
        log("showChatNotification: "+beep);

        if(beep){

            ChatSettings chatSettings = dbH.getChatSettings();
            if (chatSettings != null) {
                if (chatSettings.getNotificationsEnabled()==null){
                    log("getNotificationsEnabled NULL --> Notifications ON");

                    return checkNotificationsSound(chatid, handleListUnread, beep);
                }
                else{
                    if (chatSettings.getNotificationsEnabled().equals("true")) {
                        log("Notifications ON for all chats");

                        return checkNotificationsSound(chatid, handleListUnread, beep);
                    } else {
                        log("Notifications OFF");
                        return false;
                    }
                }

            } else {
                log("Notifications DEFAULT ON");

                Uri defaultSoundUri2 = RingtoneManager.getDefaultUri(RingtoneManager.TYPE_NOTIFICATION);
                sendBundledNotification(defaultSoundUri2, "true", chatid, handleListUnread);
                return true;
            }
        }
        else{
            sendBundledNotification(null, "false", chatid, handleListUnread);
            return true;
        }
    }

    public boolean shouldShowChatNotification(long chatid, MegaHandleList handleListUnread, boolean beep){
        log("shouldShowChatNotification: "+beep);

        if(beep){

            ChatSettings chatSettings = dbH.getChatSettings();
            if (chatSettings != null) {
                if (chatSettings.getNotificationsEnabled()==null){
                    log("getNotificationsEnabled NULL --> Notifications ON");

                    return shouldCheckNotificationsSound(chatid, handleListUnread, beep);
                }
                else{
                    if (chatSettings.getNotificationsEnabled().equals("true")) {
                        log("Notifications ON for all chats");

                        return shouldCheckNotificationsSound(chatid, handleListUnread, beep);
                    } else {
                        log("Notifications OFF");
                        return false;
                    }
                }

            } else {
                log("Notifications DEFAULT ON");
                return true;
            }
        }
        else{
            return true;
        }
    }

    public boolean checkNotificationsSound(long chatid, MegaHandleList handleListUnread, boolean beep){
        log("checkNotificationsSound: "+beep);

        ChatSettings chatSettings = dbH.getChatSettings();
        ChatItemPreferences chatItemPreferences = dbH.findChatPreferencesByHandle(String.valueOf(chatid));

        if (chatItemPreferences == null || chatItemPreferences.getNotificationsEnabled() == null || chatItemPreferences.getNotificationsEnabled().isEmpty() ||chatItemPreferences.getNotificationsEnabled().equals("true")) {
            log("checkNotificationsSound: Notifications ON for this chat");

            removeAllChatNotifications();

            if (chatSettings.getNotificationsSound() == null){
                log("Notification sound is NULL");
                Uri defaultSoundUri = RingtoneManager.getActualDefaultRingtoneUri(context, RingtoneManager.TYPE_NOTIFICATION);
                sendBundledNotification(defaultSoundUri, chatSettings.getVibrationEnabled(), chatid, handleListUnread);

            }
            else if(chatSettings.getNotificationsSound().equals("-1")){
                log("Silent notification Notification sound -1");
                sendBundledNotification(null, chatSettings.getVibrationEnabled(), chatid, handleListUnread);
            }
            else{
                String soundString = chatSettings.getNotificationsSound();
                Uri uri = Uri.parse(soundString);
                log("Uri: " + uri);

                if (soundString.equals("true") || soundString.equals("")) {

                    Uri defaultSoundUri = RingtoneManager.getActualDefaultRingtoneUri(context, RingtoneManager.TYPE_NOTIFICATION);
                    sendBundledNotification(defaultSoundUri, chatSettings.getVibrationEnabled(), chatid, handleListUnread);
                } else if (soundString.equals("-1")) {
                    log("Silent notification");
                    sendBundledNotification(null, chatSettings.getVibrationEnabled(), chatid, handleListUnread);
                } else {
                    Ringtone sound = RingtoneManager.getRingtone(context, uri);
                    if (sound == null) {
                        log("Sound is null");
                        sendBundledNotification(null, chatSettings.getVibrationEnabled(), chatid, handleListUnread);
                    } else {
                        sendBundledNotification(uri, chatSettings.getVibrationEnabled(), chatid, handleListUnread);
                    }
                }
            }
            return true;
        } else {
            log("checkNotificationsSound: Notifications OFF for this chat");
            return false;
        }
    }

    public boolean shouldCheckNotificationsSound(long chatid, MegaHandleList handleListUnread, boolean beep){
        log("shouldCheckNotificationsSound: "+beep);

        ChatSettings chatSettings = dbH.getChatSettings();
        ChatItemPreferences chatItemPreferences = dbH.findChatPreferencesByHandle(String.valueOf(chatid));

        if (chatItemPreferences == null || chatItemPreferences.getNotificationsEnabled() == null || chatItemPreferences.getNotificationsEnabled().isEmpty() ||chatItemPreferences.getNotificationsEnabled().equals("true")) {
            log("shouldCheckNotificationsSound: Notifications ON for this chat");
            return true;
        } else {
            log("shouldCheckNotificationsSound: Notifications OFF for this chat");
            return false;
        }
    }

    public static void log(String message) {
        Util.log("ChatAdvancedNotificationBuilder", message);
    }

}<|MERGE_RESOLUTION|>--- conflicted
+++ resolved
@@ -467,13 +467,9 @@
         int size = (int) unreadMessageList.size();
 
         MegaChatMessage lastMsg = unreadMessageList.get(0);
-<<<<<<< HEAD
-        if (lastMsg != null) {
-            log("Last message: " + lastMsg.getContent() + " " + lastMsg.getTimestamp());
-=======
+
         if(lastMsg!=null){
             log("Last message ts: " + lastMsg.getTimestamp());
->>>>>>> 621653b4
             if (Build.VERSION.SDK_INT >= Build.VERSION_CODES.O) {
                 notificationBuilderO.setWhen(lastMsg.getTimestamp() * 1000);
             } else {
