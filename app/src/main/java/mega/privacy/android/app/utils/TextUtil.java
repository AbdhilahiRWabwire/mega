--- conflicted
+++ resolved
@@ -1,10 +1,7 @@
 package mega.privacy.android.app.utils;
 
-<<<<<<< HEAD
 import static mega.privacy.android.app.utils.LogUtil.logWarning;
-=======
 import static mega.privacy.android.app.utils.Constants.EMAIL_ADDRESS;
->>>>>>> bc9bc2d7
 
 public class TextUtil {
 
@@ -12,7 +9,6 @@
         return string == null || string.isEmpty() || string.trim().isEmpty();
     }
 
-<<<<<<< HEAD
     /**
      * Method for the treatment of plurals in the strings
      *
@@ -31,9 +27,9 @@
             logWarning("Error replacing text.");
         }
         return text;
-=======
+    }
+
     public static boolean isEmail(String str) {
         return EMAIL_ADDRESS.matcher(str).matches();
->>>>>>> bc9bc2d7
     }
 }