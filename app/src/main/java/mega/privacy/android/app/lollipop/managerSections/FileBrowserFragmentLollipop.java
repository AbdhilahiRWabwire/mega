--- conflicted
+++ resolved
@@ -627,29 +627,11 @@
 			callInProgressLayout.setVisibility(View.GONE);
 			callInProgressChrono.setVisibility(View.GONE);
 
-<<<<<<< HEAD
 			if (adapter == null){
-				adapter = new MegaNodeAdapter(context, this, nodes, ((ManagerActivityLollipop)context).parentHandleBrowser, recyclerView, aB, Constants.FILE_BROWSER_ADAPTER, MegaNodeAdapter.ITEM_VIEW_TYPE_LIST);
+				adapter = new MegaNodeAdapter(context, this, nodes, ((ManagerActivityLollipop)context).parentHandleBrowser, recyclerView, aB, FILE_BROWSER_ADAPTER, MegaNodeAdapter.ITEM_VIEW_TYPE_LIST);
 			}
 			else{
 				adapter.setParentHandle(((ManagerActivityLollipop)context).parentHandleBrowser);
-=======
-
-			transfersOverViewLayout = v.findViewById(R.id.transfers_overview_item_layout);
-			transfersTitleText = v.findViewById(R.id.transfers_overview_title);
-			transfersNumberText = v.findViewById(R.id.transfers_overview_number);
-			playButton = v.findViewById(R.id.transfers_overview_button);
-			actionLayout = v.findViewById(R.id.transfers_overview_action_layout);
-			dotsOptionsTransfersLayout = v.findViewById(R.id.transfers_overview_three_dots_layout);
-			progressBar = v.findViewById(R.id.transfers_overview_progress_bar);
-
-			transfersOverViewLayout.setOnClickListener(this);
-
-			if (adapter == null) {
-				adapter = new MegaNodeAdapter(context, this, nodes, ((ManagerActivityLollipop) context).parentHandleBrowser, recyclerView, aB, FILE_BROWSER_ADAPTER, MegaNodeAdapter.ITEM_VIEW_TYPE_LIST);
-			} else {
-				adapter.setParentHandle(((ManagerActivityLollipop) context).parentHandleBrowser);
->>>>>>> 094d50ad
 				adapter.setListFragment(recyclerView);
 				adapter.setAdapterType(MegaNodeAdapter.ITEM_VIEW_TYPE_LIST);
             }
@@ -729,65 +711,6 @@
             return v;
         }
     }
-<<<<<<< HEAD
-=======
-
-	public void setOverviewLayout() {
-		logDebug("setOverviewLayout");
-
-		//Check transfers in progress
-		pendingTransfers = megaApi.getNumPendingDownloads() + megaApi.getNumPendingUploads();
-		totalTransfers = megaApi.getTotalDownloads() + megaApi.getTotalUploads();
-		
-		totalSizePendingTransfer = megaApi.getTotalDownloadBytes() + megaApi.getTotalUploadBytes();
-		totalSizeTransfered = megaApi.getTotalDownloadedBytes() + megaApi.getTotalUploadedBytes();
-
-		if (pendingTransfers > 0) {
-			logDebug("Transfers in progress");
-			transfersOverViewLayout.setVisibility(View.VISIBLE);
-			dotsOptionsTransfersLayout.setOnClickListener(this);
-			actionLayout.setOnClickListener(this);
-			
-			updateTransferButton();
-            long delay = megaApi.getBandwidthOverquotaDelay();
-
-            if (delay == 0) {
-			} else {
-				logDebug("Overquota delay activated until: " + delay);
-                transfersTitleText.setText(getString(R.string.title_depleted_transfer_overquota));
-            }
-
-            //this number could be negative - totalTransfers has been reset to 0, however pendingTransfers has not been reset yet due to the wait time of async response
-            int progressPercent = (int)Math.round((double)totalSizeTransfered / totalSizePendingTransfer * 100);
-            int inProgress = totalTransfers - pendingTransfers + 1;
-            String progressText;
-            if(inProgress > 0){
-                progressText = getResources().getQuantityString(R.plurals.text_number_transfers,totalTransfers,inProgress,totalTransfers);
-            }else{
-                progressText = getString(R.string.label_process_finishing);
-                progressPercent = 100;
-            }
-            progressBar.setProgress(progressPercent);
-			logDebug("Progress Percent: " + progressPercent);
-
-            transfersNumberText.setText(progressText);
-            RelativeLayout.LayoutParams params = (RelativeLayout.LayoutParams)linearLayoutRecycler.getLayoutParams();
-			params.addRule(RelativeLayout.BELOW,transfersOverViewLayout.getId());
-			linearLayoutRecycler.setLayoutParams(params);
-		} else {
-			logDebug("NO TRANSFERS in progress");
-
-			if (transfersOverViewLayout != null) {
-				transfersOverViewLayout.setVisibility(View.GONE);
-			}
-
-			dotsOptionsTransfersLayout.setOnClickListener(null);
-			actionLayout.setOnClickListener(null);
-			RelativeLayout.LayoutParams params = (RelativeLayout.LayoutParams)linearLayoutRecycler.getLayoutParams();
-			linearLayoutRecycler.setLayoutParams(params);
-		}
-	}
->>>>>>> 094d50ad
     
     @Override
     public void onAttach(Activity activity) {
@@ -810,28 +733,6 @@
     public void onClick(View v) {
 		logDebug("onClick");
         switch (v.getId()) {
-<<<<<<< HEAD
-=======
-            
-            case R.id.transfers_overview_three_dots_layout: {
-				logDebug("Click show options");
-                ((ManagerActivityLollipop)getActivity()).showTransfersPanel();
-                break;
-            }
-            case R.id.transfers_overview_action_layout: {
-				logDebug("Click play/pause");
-                
-                ((ManagerActivityLollipop)getActivity()).changeTransfersStatus();
-                break;
-            }
-            case R.id.transfers_overview_item_layout: {
-				logDebug("Click transfers layout");
-                
-                ((ManagerActivityLollipop)getActivity()).selectDrawerItemTransfers();
-                ((ManagerActivityLollipop)getActivity()).invalidateOptionsMenu();
-                break;
-            }
->>>>>>> 094d50ad
 			case R.id.call_in_progress_layout:{
 				logDebug("Call_in_progress_layout");
 				if(checkPermissionsCall()){
@@ -841,27 +742,6 @@
 			}
         }
     }
-<<<<<<< HEAD
-=======
-    
-    public void updateTransferButton() {
-		logDebug("updateTransferButton");
-        
-        if (transfersOverViewLayout.getVisibility() == View.VISIBLE) {
-            if (megaApi.areTransfersPaused(MegaTransfer.TYPE_DOWNLOAD) || megaApi.areTransfersPaused(MegaTransfer.TYPE_UPLOAD)) {
-				logDebug("Show PLAY button");
-                playButton.setImageDrawable(ContextCompat.getDrawable(context,R.drawable.ic_play));
-                transfersTitleText.setText(getString(R.string.paused_transfers_title));
-            } else {
-				logDebug("Show PAUSE button");
-                playButton.setImageDrawable(ContextCompat.getDrawable(context,R.drawable.ic_pause));
-                transfersTitleText.setText(getString(R.string.section_transfers));
-            }
-        } else {
-			logDebug("Transfer panel not visible");
-        }
-    }
->>>>>>> 094d50ad
 
     public void itemClick(int position,int[] screenPosition,ImageView imageView) {
 		logDebug("Position: " + position);
