--- conflicted
+++ resolved
@@ -658,218 +658,6 @@
     }
 
     @Override
-<<<<<<< HEAD
-    public void onDestroy() {
-        if (adapter != null) {
-            adapter.clearTakenDownDialog();
-        }
-
-        super.onDestroy();
-    }
-
-    private void getNodes() {
-        long parentHandleBrowser = ((ManagerActivityLollipop) context).getParentHandleBrowser();
-        if (parentHandleBrowser == -1 || parentHandleBrowser == megaApi.getRootNode().getHandle()) {
-            logWarning("After consulting... the parent keeps -1 or ROOTNODE: " + parentHandleBrowser);
-
-            nodes = megaApi.getChildren(megaApi.getRootNode(), sortOrderManagement.getOrderCloud());
-            mediaHandle = megaApi.getRootNode().getHandle();
-        } else {
-            MegaNode parentNode = megaApi.getNodeByHandle(parentHandleBrowser);
-            nodes = megaApi.getChildren(parentNode, sortOrderManagement.getOrderCloud());
-            mediaHandle = parentHandleBrowser;
-        }
-    }
-
-    public void refreshNodes() {
-        if (adapter != null) {
-            getNodes();
-            adapter.setNodes(nodes);
-        }
-    }
-
-    public void openFile(MegaNode node, int position) {
-        if (MimeTypeList.typeForName(node.getName()).isImage()) {
-            Intent intent = ImageViewerActivity.getIntentForParentNode(
-					requireContext(),
-					megaApi.getParentNode(node).getHandle(),
-					sortOrderManagement.getOrderCloud(),
-					node.getHandle()
-            );
-			putThumbnailLocation(intent, recyclerView, position, VIEWER_FROM_FILE_BROWSER, adapter);
-			startActivity(intent);
-            ((ManagerActivityLollipop) context).overridePendingTransition(0, 0);
-        } else if (MimeTypeList.typeForName(node.getName()).isVideoReproducible() || MimeTypeList.typeForName(node.getName()).isAudio()) {
-            MegaNode file = node;
-
-            String mimeType = MimeTypeList.typeForName(file.getName()).getType();
-
-            Intent mediaIntent;
-            boolean internalIntent;
-            boolean opusFile = false;
-            if (MimeTypeList.typeForName(file.getName()).isVideoNotSupported() || MimeTypeList.typeForName(file.getName()).isAudioNotSupported()) {
-                mediaIntent = new Intent(Intent.ACTION_VIEW);
-                internalIntent = false;
-                String[] s = file.getName().split("\\.");
-                if (s != null && s.length > 1 && s[s.length - 1].equals("opus")) {
-                    opusFile = true;
-                }
-            } else {
-                mediaIntent = getMediaIntent(context, node.getName());
-                internalIntent = true;
-            }
-            mediaIntent.putExtra("position", position);
-            mediaIntent.putExtra("placeholder", adapter.getPlaceholderCount());
-            if (megaApi.getParentNode(node).getType() == MegaNode.TYPE_ROOT) {
-                mediaIntent.putExtra("parentNodeHandle", -1L);
-            } else {
-                mediaIntent.putExtra("parentNodeHandle", megaApi.getParentNode(node).getHandle());
-            }
-            mediaIntent.putExtra("orderGetChildren", sortOrderManagement.getOrderCloud());
-            mediaIntent.putExtra("adapterType", FILE_BROWSER_ADAPTER);
-            putThumbnailLocation(mediaIntent, recyclerView, position, VIEWER_FROM_FILE_BROWSER, adapter);
-
-            mediaIntent.putExtra("FILENAME", file.getName());
-
-            String localPath = getLocalFile(file);
-
-            if (localPath != null) {
-                File mediaFile = new File(localPath);
-                //mediaIntent.setDataAndType(Uri.parse(localPath), mimeType);
-                if (Build.VERSION.SDK_INT >= Build.VERSION_CODES.N && localPath.contains(Environment.getExternalStorageDirectory().getPath())) {
-                    logDebug("itemClick:FileProviderOption");
-                    Uri mediaFileUri = FileProvider.getUriForFile(context, "mega.privacy.android.app.providers.fileprovider", mediaFile);
-                    if (mediaFileUri == null) {
-                        logDebug("itemClick:ERROR:NULLmediaFileUri");
-                        ((ManagerActivityLollipop) context).showSnackbar(SNACKBAR_TYPE, getString(R.string.general_text_error), -1);
-                    } else {
-                        mediaIntent.setDataAndType(mediaFileUri, MimeTypeList.typeForName(file.getName()).getType());
-                    }
-                } else {
-                    Uri mediaFileUri = Uri.fromFile(mediaFile);
-                    if (mediaFileUri == null) {
-                        logError("itemClick:ERROR:NULLmediaFileUri");
-                        ((ManagerActivityLollipop) context).showSnackbar(SNACKBAR_TYPE, getString(R.string.general_text_error), -1);
-                    } else {
-                        mediaIntent.setDataAndType(mediaFileUri, MimeTypeList.typeForName(file.getName()).getType());
-                    }
-                }
-                mediaIntent.addFlags(Intent.FLAG_GRANT_READ_URI_PERMISSION);
-            } else {
-                logDebug("itemClick:localPathNULL");
-
-                if (megaApi.httpServerIsRunning() == 0) {
-                    megaApi.httpServerStart();
-                    mediaIntent.putExtra(INTENT_EXTRA_KEY_NEED_STOP_HTTP_SERVER, true);
-                } else {
-                    logWarning("itemClick:ERROR:httpServerAlreadyRunning");
-                }
-
-                ActivityManager.MemoryInfo mi = new ActivityManager.MemoryInfo();
-                ActivityManager activityManager = (ActivityManager) context.getSystemService(Context.ACTIVITY_SERVICE);
-                activityManager.getMemoryInfo(mi);
-
-                if (mi.totalMem > BUFFER_COMP) {
-                    logDebug("itemClick:total mem: " + mi.totalMem + " allocate 32 MB");
-                    megaApi.httpServerSetMaxBufferSize(MAX_BUFFER_32MB);
-                } else {
-                    logDebug("itemClick:total mem: " + mi.totalMem + " allocate 16 MB");
-                    megaApi.httpServerSetMaxBufferSize(MAX_BUFFER_16MB);
-                }
-
-                String url = megaApi.httpServerGetLocalLink(file);
-                if (url != null) {
-                    Uri parsedUri = Uri.parse(url);
-                    if (parsedUri != null) {
-                        mediaIntent.setDataAndType(parsedUri, mimeType);
-                    } else {
-                        logError("itemClick:ERROR:httpServerGetLocalLink");
-                        ((ManagerActivityLollipop) context).showSnackbar(SNACKBAR_TYPE, getString(R.string.general_text_error), -1);
-                    }
-                } else {
-                    logError("itemClick:ERROR:httpServerGetLocalLink");
-                    ((ManagerActivityLollipop) context).showSnackbar(SNACKBAR_TYPE, getString(R.string.general_text_error), -1);
-                }
-            }
-            mediaIntent.putExtra("HANDLE", file.getHandle());
-            if (opusFile) {
-                mediaIntent.setDataAndType(mediaIntent.getData(), "audio/*");
-            }
-            if (internalIntent) {
-                context.startActivity(mediaIntent);
-            } else {
-                logDebug("itemClick:externalIntent");
-                if (isIntentAvailable(context, mediaIntent)) {
-                    context.startActivity(mediaIntent);
-                } else {
-                    logWarning("itemClick:noAvailableIntent");
-                    ((ManagerActivityLollipop) context).showSnackbar(SNACKBAR_TYPE, getString(R.string.intent_not_available), -1);
-
-                    ((ManagerActivityLollipop) context).saveNodesToDevice(
-                            Collections.singletonList(node),
-                            true, false, false, false);
-                }
-            }
-            ((ManagerActivityLollipop) context).overridePendingTransition(0, 0);
-        } else if (MimeTypeList.typeForName(node.getName()).isURL()) {
-            manageURLNode(context, megaApi, node);
-        } else if (MimeTypeList.typeForName(node.getName()).isPdf()) {
-            logDebug("itemClick:isFile:isPdf");
-            MegaNode file = node;
-
-            String mimeType = MimeTypeList.typeForName(file.getName()).getType();
-
-            Intent pdfIntent = new Intent(context, PdfViewerActivityLollipop.class);
-
-            pdfIntent.putExtra("inside", true);
-            pdfIntent.putExtra("adapterType", FILE_BROWSER_ADAPTER);
-
-            String localPath = getLocalFile(file);
-
-            if (localPath != null) {
-                File mediaFile = new File(localPath);
-                if (Build.VERSION.SDK_INT >= Build.VERSION_CODES.N && localPath.contains(Environment.getExternalStorageDirectory().getPath())) {
-                    pdfIntent.setDataAndType(FileProvider.getUriForFile(context, "mega.privacy.android.app.providers.fileprovider", mediaFile), MimeTypeList.typeForName(file.getName()).getType());
-                } else {
-                    pdfIntent.setDataAndType(Uri.fromFile(mediaFile), MimeTypeList.typeForName(file.getName()).getType());
-                }
-                pdfIntent.addFlags(Intent.FLAG_GRANT_READ_URI_PERMISSION);
-            } else {
-                if (megaApi.httpServerIsRunning() == 0) {
-                    megaApi.httpServerStart();
-                    pdfIntent.putExtra(INTENT_EXTRA_KEY_NEED_STOP_HTTP_SERVER, true);
-                }
-
-                ActivityManager.MemoryInfo mi = new ActivityManager.MemoryInfo();
-                ActivityManager activityManager = (ActivityManager) context.getSystemService(Context.ACTIVITY_SERVICE);
-                activityManager.getMemoryInfo(mi);
-
-                if (mi.totalMem > BUFFER_COMP) {
-                    logDebug("Total mem: " + mi.totalMem + " allocate 32 MB");
-                    megaApi.httpServerSetMaxBufferSize(MAX_BUFFER_32MB);
-                } else {
-                    logDebug("Total mem: " + mi.totalMem + " allocate 16 MB");
-                    megaApi.httpServerSetMaxBufferSize(MAX_BUFFER_16MB);
-                }
-
-                String url = megaApi.httpServerGetLocalLink(file);
-                pdfIntent.setDataAndType(Uri.parse(url), mimeType);
-            }
-            pdfIntent.putExtra("HANDLE", file.getHandle());
-            putThumbnailLocation(pdfIntent, recyclerView, position, VIEWER_FROM_FILE_BROWSER, adapter);
-            if (isIntentAvailable(context, pdfIntent)) {
-                context.startActivity(pdfIntent);
-            } else {
-                Toast.makeText(context, context.getResources().getString(R.string.intent_not_available), Toast.LENGTH_LONG).show();
-
-                ((ManagerActivityLollipop) context).saveNodesToDevice(
-                        Collections.singletonList(node),
-                        true, false, false, false);
-            }
-            ((ManagerActivityLollipop) context).overridePendingTransition(0, 0);
-        } else if (MimeTypeList.typeForName(node.getName()).isOpenableTextFile(node.getSize())) {
-            manageTextFileIntent(context, node, FILE_BROWSER_ADAPTER);
-=======
 	public void onDestroy() {
 		if (adapter != null) {
 			adapter.clearTakenDownDialog();
@@ -901,24 +689,14 @@
 
 	public void openFile(MegaNode node, int position) {
 		if (MimeTypeList.typeForName(node.getName()).isImage()) {
-			Intent intent = new Intent(context, FullScreenImageViewerLollipop.class);
-			//Put flag to notify FullScreenImageViewerLollipop.
-			intent.putExtra("placeholder", adapter.getPlaceholderCount());
-			intent.putExtra("position", position);
-			intent.putExtra("adapterType", FILE_BROWSER_ADAPTER);
-			intent.putExtra("isFolderLink", false);
-			if (megaApi.getParentNode(node).getType() == MegaNode.TYPE_ROOT) {
-				intent.putExtra("parentNodeHandle", -1L);
-			} else {
-				intent.putExtra("parentNodeHandle", megaApi.getParentNode(node).getHandle());
-			}
-
-			intent.putExtra("orderGetChildren", sortOrderManagement.getOrderCloud());
-
-			intent.putExtra(INTENT_EXTRA_KEY_HANDLE, node.getHandle());
+			Intent intent = ImageViewerActivity.getIntentForParentNode(
+					requireContext(),
+					megaApi.getParentNode(node).getHandle(),
+					sortOrderManagement.getOrderCloud(),
+					node.getHandle()
+			);
 			putThumbnailLocation(intent, recyclerView, position, VIEWER_FROM_FILE_BROWSER, adapter);
-
-			context.startActivity(intent);
+			startActivity(intent);
 			((ManagerActivityLollipop) context).overridePendingTransition(0, 0);
 		} else if (MimeTypeList.typeForName(node.getName()).isVideoReproducible() || MimeTypeList.typeForName(node.getName()).isAudio()) {
 			MegaNode file = node;
@@ -1090,7 +868,6 @@
 			((ManagerActivityLollipop) context).overridePendingTransition(0, 0);
 		} else if (MimeTypeList.typeForName(node.getName()).isOpenableTextFile(node.getSize())) {
 			manageTextFileIntent(context, node, FILE_BROWSER_ADAPTER);
->>>>>>> 591880ba
         } else {
             logDebug("itemClick:isFile:otherOption");
             onNodeTapped(context, node, ((ManagerActivityLollipop) context)::saveNodeByTap, (ManagerActivityLollipop) context, (ManagerActivityLollipop) context);
