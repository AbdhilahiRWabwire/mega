--- conflicted
+++ resolved
@@ -81,75 +81,41 @@
         //PRO LITE ACCOUNT
         proLiteLayout = v.findViewById(R.id.choose_account_prolite_layout);
         proLiteLayout.setOnClickListener(this);
-<<<<<<< HEAD
         TextView titleProLite = v.findViewById(R.id.choose_account_prolite_title_text);
-        titleProLite.setText(getString(R.string.prolite_account).toUpperCase());
+        titleProLite.setText(getString(R.string.prolite_account));
         monthSectionLite = v.findViewById(R.id.month_lite);
         storageSectionLite = v.findViewById(R.id.storage_lite);
         bandwidthSectionLite = v.findViewById(R.id.bandwidth_lite);
-=======
-        titleProLite = (TextView) v.findViewById(R.id.choose_account_prolite_title_text);
-        titleProLite.setText(getString(R.string.lite_account));
-        monthSectionProLite = (TextView) v.findViewById(R.id.month_lite);
-        storageSectionProLite = (TextView) v.findViewById(R.id.storage_lite);
-        bandwidthSectionProLite = (TextView) v.findViewById(R.id.bandwidth_lite);
->>>>>>> d2f80857
         //END -- PRO LITE ACCOUNT
 
         //PRO I ACCOUNT
         pro1Layout = v.findViewById(R.id.choose_account_pro_i_layout);
         pro1Layout.setOnClickListener(this);
-<<<<<<< HEAD
         TextView titlePro1 = v.findViewById(R.id.choose_account_pro_i_title_text);
-        titlePro1.setText(getString(R.string.pro1_account).toUpperCase());
+        titlePro1.setText(getString(R.string.pro1_account));
         monthSectionPro1 = v.findViewById(R.id.month_pro_i);
         storageSectionPro1 = v.findViewById(R.id.storage_pro_i);
         bandwidthSectionPro1 = v.findViewById(R.id.bandwidth_pro_i);
-=======
-        titlePro1 = (TextView) v.findViewById(R.id.choose_account_pro_i_title_text);
-        titlePro1.setText(getString(R.string.pro1_account));
-        monthSectionPro1 = (TextView) v.findViewById(R.id.month_pro_i);
-        storageSectionPro1 = (TextView) v.findViewById(R.id.storage_pro_i);
-        bandwidthSectionPro1 = (TextView) v.findViewById(R.id.bandwidth_pro_i);
-
->>>>>>> d2f80857
         //END -- PRO I ACCOUNT
 
         //PRO II ACCOUNT
         pro2Layout = v.findViewById(R.id.choose_account_pro_ii_layout);
         pro2Layout.setOnClickListener(this);
-<<<<<<< HEAD
         TextView titlePro2 = v.findViewById(R.id.choose_account_pro_ii_title_text);
-        titlePro2.setText(getString(R.string.pro2_account).toUpperCase());
+        titlePro2.setText(getString(R.string.pro2_account));
         monthSectionPro2 = v.findViewById(R.id.month_pro_ii);
         storageSectionPro2 = v.findViewById(R.id.storage_pro_ii);
         bandwidthSectionPro2 = v.findViewById(R.id.bandwidth_pro_ii);
-=======
-        titlePro2 = (TextView) v.findViewById(R.id.choose_account_pro_ii_title_text);
-        titlePro2.setText(getString(R.string.pro2_account));
-        monthSectionPro2 = (TextView) v.findViewById(R.id.month_pro_ii);
-        storageSectionPro2 = (TextView) v.findViewById(R.id.storage_pro_ii);
-        bandwidthSectionPro2 = (TextView) v.findViewById(R.id.bandwidth_pro_ii);
->>>>>>> d2f80857
         //END -- PRO II ACCOUNT
 
         //PRO III ACCOUNT
         pro3Layout = v.findViewById(R.id.choose_account_pro_iii_layout);
         pro3Layout.setOnClickListener(this);
-<<<<<<< HEAD
         TextView titlePro3 = v.findViewById(R.id.choose_account_pro_iii_title_text);
-        titlePro3.setText(getString(R.string.pro3_account).toUpperCase());
+        titlePro3.setText(getString(R.string.pro3_account));
         monthSectionPro3 = v.findViewById(R.id.month_pro_iii);
         storageSectionPro3 = v.findViewById(R.id.storage_pro_iii);
         bandwidthSectionPro3 = v.findViewById(R.id.bandwidth_pro_iii);
-=======
-        titlePro3 = (TextView) v.findViewById(R.id.choose_account_pro_iii_title_text);
-        titlePro3.setText(getString(R.string.pro3_account));
-        monthSectionPro3 = (TextView) v.findViewById(R.id.month_pro_iii);
-        storageSectionPro3 = (TextView) v.findViewById(R.id.storage_pro_iii);
-        bandwidthSectionPro3 = (TextView) v.findViewById(R.id.bandwidth_pro_iii);
-
->>>>>>> d2f80857
         //END -- PRO III ACCOUNT
 
         //BUSINESS
@@ -226,327 +192,12 @@
         }
         storageSectionFree.setText(getSpannedHtmlText(textToShowFreeStorage + "<sup><small><font color='#ff333a'>1</font></small></sup>"));
 
-<<<<<<< HEAD
-        String textToShowFreeBandwidth = "[A] " + getString(R.string.limited_bandwith).toUpperCase() + "[/A] " + getString(R.string.label_transfer_quota_upgrade_account);
+        String textToShowFreeBandwidth = "[A] " + getString(R.string.limited_bandwith) + "[/A] " + getString(R.string.label_transfer_quota_upgrade_account);
         try {
             textToShowFreeBandwidth = textToShowFreeBandwidth.replace("[A]", "<font color='#000000'>");
             textToShowFreeBandwidth = textToShowFreeBandwidth.replace("[/A]", "</font>");
         } catch (Exception e) {
             logWarning("Exception formatting string", e);
-=======
-        String textToShowFreeBandwidth = "[A] "+getString(R.string.limited_bandwith)+"[/A] "+getString(R.string.label_transfer_quota_upgrade_account);
-        try{
-            textToShowFreeBandwidth = textToShowFreeBandwidth.replace("[A]", "<font color=\'#000000\'>");
-            textToShowFreeBandwidth = textToShowFreeBandwidth.replace("[/A]", "</font>");
-        }catch (Exception e){}
-        Spanned resultFreeBandwidth = null;
-        if (android.os.Build.VERSION.SDK_INT >= android.os.Build.VERSION_CODES.N) {
-            resultFreeBandwidth = Html.fromHtml(textToShowFreeBandwidth, Html.FROM_HTML_MODE_LEGACY);
-        }else {
-            resultFreeBandwidth = Html.fromHtml(textToShowFreeBandwidth);
-        }
-        bandwidthSectionFree.setText(resultFreeBandwidth);
-
-        String textToShowFreeAchievements = " "+getString(R.string.footnote_achievements);
-        Spanned resultFreeAchievements = null;
-        if (android.os.Build.VERSION.SDK_INT >= android.os.Build.VERSION_CODES.N) {
-            resultFreeAchievements = Html.fromHtml("<sup><small><font color=\'#ff333a\'>1</font></small></sup>"+textToShowFreeAchievements, Html.FROM_HTML_MODE_LEGACY);
-        }else {
-            resultFreeAchievements = Html.fromHtml("<sup><small><font color=\'#ff333a\'>1</font></small></sup>"+textToShowFreeAchievements);
-        }
-        achievementsSectionFree.setText(resultFreeAchievements);
-
-        //Pro
-        for (int i=0;i<p.getNumProducts();i++){
-            logDebug("p["+ i +"] = " + p.getHandle(i) + "__" + p.getAmount(i) + "___" + p.getGBStorage(i) + "___" + p.getMonths(i) + "___" + p.getProLevel(i) + "___" + p.getGBTransfer(i));
-
-            Product account = new Product (p.getHandle(i), p.getProLevel(i), p.getMonths(i), p.getGBStorage(i), p.getAmount(i), p.getGBTransfer(i), p.isBusinessType(i));
-
-            if(account.getLevel()==1&&account.getMonths()==1){
-                logDebug("PRO1: " + account.getStorage());
-                double price = account.getAmount() / 100.00;
-                String priceString = df.format(price);
-                String[] s = priceString.split("\\.");
-
-                String textMonth = "";
-                if (s.length == 1) {
-                    String[] s1 = priceString.split(",");
-                    if (s1.length == 1) {
-                        textMonth = s1[0];
-                    } else if (s1.length == 2) {
-                        textMonth = s1[0]+","+s1[1]+" €";
-                    }
-                }else if (s.length == 2) {
-                    textMonth = s[0]+","+s[1]+" €";
-                }
-
-                String textToShowPro1Month = getString(R.string.type_month, textMonth);
-                try{
-                    textToShowPro1Month = textToShowPro1Month.replace("[A]", "<font color=\'#ff333a\'>");
-                    textToShowPro1Month = textToShowPro1Month.replace("[/A]", "</font>");
-                 }catch (Exception e){}
-                Spanned resultPro1Month = null;
-                if (android.os.Build.VERSION.SDK_INT >= android.os.Build.VERSION_CODES.N) {
-                    resultPro1Month = Html.fromHtml(textToShowPro1Month,Html.FROM_HTML_MODE_LEGACY);
-                }else {
-                    resultPro1Month = Html.fromHtml(textToShowPro1Month);
-                }
-                monthSectionPro1.setText(resultPro1Month);
-
-                String textToShowPro1Storage = "[A] "+ getSizeStringGBBased(account.getStorage()) +" [/A] "+getString(R.string.label_storage_upgrade_account);
-                try{
-                    textToShowPro1Storage = textToShowPro1Storage.replace("[A]", "<font color=\'#000000\'>");
-                    textToShowPro1Storage = textToShowPro1Storage.replace("[/A]", "</font>");
-                }
-                catch (Exception e){}
-                Spanned resultPro1Storage = null;
-                if (android.os.Build.VERSION.SDK_INT >= android.os.Build.VERSION_CODES.N) {
-                    resultPro1Storage = Html.fromHtml(textToShowPro1Storage,Html.FROM_HTML_MODE_LEGACY);
-                }else {
-                    resultPro1Storage = Html.fromHtml(textToShowPro1Storage);
-                }
-                storageSectionPro1.setText(resultPro1Storage);
-
-
-                String textToShowPro1Bandwidth = "[A] "+ getSizeStringGBBased(account.getTransfer()) +" [/A] "+getString(R.string.label_transfer_quota_upgrade_account);
-                try{
-                    textToShowPro1Bandwidth = textToShowPro1Bandwidth.replace("[A]", "<font color=\'#000000\'>");
-                    textToShowPro1Bandwidth = textToShowPro1Bandwidth.replace("[/A]", "</font>");
-                }catch (Exception e){}
-                Spanned resultPro1Bandwidth = null;
-                if (android.os.Build.VERSION.SDK_INT >= android.os.Build.VERSION_CODES.N) {
-                    resultPro1Bandwidth = Html.fromHtml(textToShowPro1Bandwidth,Html.FROM_HTML_MODE_LEGACY);
-                }else {
-                    resultPro1Bandwidth = Html.fromHtml(textToShowPro1Bandwidth);
-                }
-                bandwidthSectionPro1.setText(resultPro1Bandwidth);
-
-            }
-            else if(account.getLevel()==2&&account.getMonths()==1){
-                logDebug("PRO2: " + account.getStorage());
-
-                double price = account.getAmount() / 100.00;
-                String priceString = df.format(price);
-                String[] s = priceString.split("\\.");
-
-                String textMonth = "";
-                if (s.length == 1) {
-                    String[] s1 = priceString.split(",");
-                    if (s1.length == 1) {
-                        textMonth = s1[0];
-                    } else if (s1.length == 2) {
-                        textMonth = s1[0]+","+s1[1]+" €";
-                    }
-                }else if (s.length == 2) {
-                    textMonth = s[0]+","+s[1]+" €";
-                }
-
-                String textToShowPro2Month = getString(R.string.type_month, textMonth);
-                try{
-                    textToShowPro2Month = textToShowPro2Month.replace("[A]", "<font color=\'#ff333a\'>");
-                    textToShowPro2Month = textToShowPro2Month.replace("[/A]", "</font>");
-                    textToShowPro2Month = textToShowPro2Month.replace("[B]", "<font color=\'#ff333a\'>");
-                    textToShowPro2Month = textToShowPro2Month.replace("[/B]", "</font>");
-                }catch (Exception e){}
-                Spanned resultPro2Month = null;
-                if (android.os.Build.VERSION.SDK_INT >= android.os.Build.VERSION_CODES.N) {
-                    resultPro2Month = Html.fromHtml(textToShowPro2Month,Html.FROM_HTML_MODE_LEGACY);
-                }else {
-                    resultPro2Month = Html.fromHtml(textToShowPro2Month);
-                }
-                monthSectionPro2.setText(resultPro2Month);
-
-                String textToShowPro2Storage = "[A] " + getSizeStringGBBased(account.getStorage()) +" [/A] " + getString(R.string.label_storage_upgrade_account);
-                try{
-                    textToShowPro2Storage = textToShowPro2Storage.replace("[A]", "<font color=\'#000000\'>");
-                    textToShowPro2Storage = textToShowPro2Storage.replace("[/A]", "</font>");
-                }
-                catch (Exception e){}
-                Spanned resultPro2Storage = null;
-                if (android.os.Build.VERSION.SDK_INT >= android.os.Build.VERSION_CODES.N) {
-                    resultPro2Storage = Html.fromHtml(textToShowPro2Storage,Html.FROM_HTML_MODE_LEGACY);
-                }else {
-                    resultPro2Storage = Html.fromHtml(textToShowPro2Storage);
-                }
-                storageSectionPro2.setText(resultPro2Storage);
-
-
-                String textToShowPro2Bandwidth = "[A] "+ getSizeStringGBBased(account.getTransfer()) + " [/A] "+getString(R.string.label_transfer_quota_upgrade_account);
-                try{
-                    textToShowPro2Bandwidth = textToShowPro2Bandwidth.replace("[A]", "<font color=\'#000000\'>");
-                    textToShowPro2Bandwidth = textToShowPro2Bandwidth.replace("[/A]", "</font>");
-                }catch (Exception e){}
-                Spanned resultPro2Bandwidth  = null;
-                if (android.os.Build.VERSION.SDK_INT >= android.os.Build.VERSION_CODES.N) {
-                    resultPro2Bandwidth  = Html.fromHtml(textToShowPro2Bandwidth,Html.FROM_HTML_MODE_LEGACY);
-                }else {
-                    resultPro2Bandwidth  = Html.fromHtml(textToShowPro2Bandwidth);
-                }
-                bandwidthSectionPro2.setText(resultPro2Bandwidth );
-            }
-            else if(account.getLevel()==3&&account.getMonths()==1){
-                logDebug("PRO3: " + account.getStorage());
-
-                double price = account.getAmount() / 100.00;
-                String priceString = df.format(price);
-                String[] s = priceString.split("\\.");
-
-                String textMonth = "";
-                if (s.length == 1) {
-                    String[] s1 = priceString.split(",");
-                    if (s1.length == 1) {
-                        textMonth = s1[0];
-                    } else if (s1.length == 2) {
-                        textMonth = s1[0]+","+s1[1]+" €";
-                    }
-                }else if (s.length == 2) {
-                    textMonth = s[0]+","+s[1]+" €";
-                }
-
-                String textToShowPro3Month = getString(R.string.type_month, textMonth);
-                try{
-                    textToShowPro3Month = textToShowPro3Month.replace("[A]", "<font color=\'#ff333a\'>");
-                    textToShowPro3Month = textToShowPro3Month.replace("[/A]", "</font>");
-                    textToShowPro3Month = textToShowPro3Month.replace("[B]", "<font color=\'#ff333a\'>");
-                    textToShowPro3Month = textToShowPro3Month.replace("[/B]", "</font>");
-                }catch (Exception e){}
-                Spanned resultPro3Month = null;
-                if (android.os.Build.VERSION.SDK_INT >= android.os.Build.VERSION_CODES.N) {
-                    resultPro3Month = Html.fromHtml(textToShowPro3Month,Html.FROM_HTML_MODE_LEGACY);
-                }else {
-                    resultPro3Month = Html.fromHtml(textToShowPro3Month);
-                }
-                monthSectionPro3.setText(resultPro3Month);
-
-                String textToShowPro3Storage = "[A] " + getSizeStringGBBased(account.getStorage()) + " [/A] "+getString(R.string.label_storage_upgrade_account);
-                try{
-                    textToShowPro3Storage = textToShowPro3Storage.replace("[A]", "<font color=\'#000000\'>");
-                    textToShowPro3Storage = textToShowPro3Storage.replace("[/A]", "</font>");
-                }
-                catch (Exception e){}
-                Spanned resultPro3Storage = null;
-                if (android.os.Build.VERSION.SDK_INT >= android.os.Build.VERSION_CODES.N) {
-                    resultPro3Storage = Html.fromHtml(textToShowPro3Storage,Html.FROM_HTML_MODE_LEGACY);
-                }else {
-                    resultPro3Storage = Html.fromHtml(textToShowPro3Storage);
-                }
-                storageSectionPro3.setText(resultPro3Storage);
-
-
-                String textToShowPro3Bandwidth = "[A] " + getSizeStringGBBased(account.getTransfer()) + " [/A] "+getString(R.string.label_transfer_quota_upgrade_account);
-                try{
-                    textToShowPro3Bandwidth = textToShowPro3Bandwidth.replace("[A]", "<font color=\'#000000\'>");
-                    textToShowPro3Bandwidth = textToShowPro3Bandwidth.replace("[/A]", "</font>");
-                }catch (Exception e){}
-                Spanned resultPro3Bandwidth = null;
-                if (android.os.Build.VERSION.SDK_INT >= android.os.Build.VERSION_CODES.N) {
-                    resultPro3Bandwidth = Html.fromHtml(textToShowPro3Bandwidth,Html.FROM_HTML_MODE_LEGACY);
-                }else {
-                    resultPro3Bandwidth = Html.fromHtml(textToShowPro3Bandwidth);
-                }
-                bandwidthSectionPro3.setText(resultPro3Bandwidth);
-            }
-            else if (account.getLevel()==4&&account.getMonths()==1){
-                logDebug("Lite: " + account.getStorage());
-
-                double price = account.getAmount() / 100.00;
-                String priceString = df.format(price);
-                String[] s = priceString.split("\\.");
-                String textMonth = "";
-                if (s.length == 1) {
-                    String[] s1 = priceString.split(",");
-                    if (s1.length == 1) {
-                        textMonth = s1[0];
-                    } else if (s1.length == 2) {
-                        textMonth = s1[0]+","+s1[1]+" €";
-                    }
-                }else if (s.length == 2) {
-                    textMonth = s[0]+","+s[1]+" €";
-                }
-
-                String textToShowLiteMonth = getString(R.string.type_month, textMonth);
-                try{
-                    textToShowLiteMonth = textToShowLiteMonth.replace("[A]", "<font color=\'#ffa500\'>");
-                    textToShowLiteMonth = textToShowLiteMonth.replace("[/A]", "</font>");
-                    textToShowLiteMonth = textToShowLiteMonth.replace("[B]", "<font color=\'#ff333a\'>");
-                    textToShowLiteMonth = textToShowLiteMonth.replace("[/B]", "</font>");
-                }catch (Exception e){}
-                Spanned resultLiteMonth = null;
-                if (android.os.Build.VERSION.SDK_INT >= android.os.Build.VERSION_CODES.N) {
-                    resultLiteMonth = Html.fromHtml(textToShowLiteMonth,Html.FROM_HTML_MODE_LEGACY);
-                }else {
-                    resultLiteMonth = Html.fromHtml(textToShowLiteMonth);
-                }
-                monthSectionProLite.setText(resultLiteMonth);
-
-                String textToShowLiteStorage = "[A] " + getSizeStringGBBased(account.getStorage()) + " [/A] " + getString(R.string.label_storage_upgrade_account);
-                try{
-                    textToShowLiteStorage = textToShowLiteStorage.replace("[A]", "<font color=\'#000000\'>");
-                    textToShowLiteStorage = textToShowLiteStorage.replace("[/A]", "</font>");
-                }
-                catch (Exception e){}
-                Spanned resultLiteStorage = null;
-                if (android.os.Build.VERSION.SDK_INT >= android.os.Build.VERSION_CODES.N) {
-                    resultLiteStorage = Html.fromHtml(textToShowLiteStorage,Html.FROM_HTML_MODE_LEGACY);
-                }else {
-                    resultLiteStorage = Html.fromHtml(textToShowLiteStorage);
-                }
-                storageSectionProLite.setText(resultLiteStorage);
-
-
-                String textToShowLiteBandwidth = "[A] " + getSizeStringGBBased(account.getTransfer()) + " [/A] " + getString(R.string.label_transfer_quota_upgrade_account);
-                try{
-                    textToShowLiteBandwidth = textToShowLiteBandwidth.replace("[A]", "<font color=\'#000000\'>");
-                    textToShowLiteBandwidth = textToShowLiteBandwidth.replace("[/A]", "</font>");
-                }catch (Exception e){}
-                Spanned resultLiteBandwidth = null;
-                if (android.os.Build.VERSION.SDK_INT >= android.os.Build.VERSION_CODES.N) {
-                    resultLiteBandwidth = Html.fromHtml(textToShowLiteBandwidth,Html.FROM_HTML_MODE_LEGACY);
-                }else {
-                    resultLiteBandwidth = Html.fromHtml(textToShowLiteBandwidth);
-                }
-                bandwidthSectionProLite.setText(resultLiteBandwidth);
-
-            } else if (account.getLevel() == BUSINESS && account.getMonths() == 1) {
-                double price = account.getAmount() / 100.00;
-                String priceString = df.format(price);
-                String[] s = priceString.split("\\.");
-                String textMonth = "";
-                if (s.length == 1) {
-                    String[] s1 = priceString.split(",");
-                    if (s1.length == 1) {
-                        textMonth = s1[0];
-                    } else if (s1.length == 2) {
-                        textMonth = s1[0]+","+s1[1]+" €";
-                    }
-                }else if (s.length == 2) {
-                    textMonth = s[0]+","+s[1]+" €";
-                }
-
-                String textToShowBusinessMonth = getString(R.string.type_month, textMonth);
-                // The initial amount of storage space for business account is 15TB
-                String businessStorageSpace = getString(R.string.storage_space_amount, getSizeStringGBBased(BUSINESS_ACCOUNT_STORAGE_SPACE_AMOUNT));
-                String businessTransferQuota = getString(R.string.unlimited_transfer_quota);
-
-                try{
-                    textToShowBusinessMonth = textToShowBusinessMonth.replace("[A]", "<font color=\'#2ba6de\'>");
-                    textToShowBusinessMonth = textToShowBusinessMonth.replace("[/A]", "</font>");
-                    textToShowBusinessMonth = textToShowBusinessMonth.replace("[B]", "<font color=\'#2ba6de\'>");
-                    textToShowBusinessMonth = textToShowBusinessMonth.replace("[/B]", "</font>");
-                    businessStorageSpace = businessStorageSpace.replace("[A]", "<font color=\'#7a7a7a\'>");
-                    businessStorageSpace = businessStorageSpace.replace("[/A]", "</font>");
-                    businessTransferQuota = businessTransferQuota.replace("[A]", "<font color=\'#7a7a7a\'>");
-                    businessTransferQuota = businessTransferQuota.replace("[/A]", "</font>");
-                }catch (Exception e){
-                    logError("NullPointerException happens when getting the storage string", e);
-                }
-
-                monthSectionBusiness.setText(getSpannedHtmlText(textToShowBusinessMonth));
-                storageSectionBusiness.setText(getSpannedHtmlText(businessStorageSpace));
-                bandwidhtSectionBusiness.setText(getSpannedHtmlText(businessTransferQuota));
-            }
-            accounts.add(account);
->>>>>>> d2f80857
         }
         bandwidthSectionFree.setText(getSpannedHtmlText(textToShowFreeBandwidth));
         achievementsSectionFree.setText(getSpannedHtmlText("<sup><small><font color='#ff333a'>1</font></small></sup> " + getString(R.string.footnote_achievements)));
