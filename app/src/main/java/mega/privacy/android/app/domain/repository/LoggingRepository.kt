--- conflicted
+++ resolved
@@ -1,6 +1,4 @@
 package mega.privacy.android.app.domain.repository
-
-import java.io.File
 
 import kotlinx.coroutines.flow.Flow
 import mega.privacy.android.app.domain.entity.logging.LogEntry
@@ -48,11 +46,7 @@
      *
      * @param logMessage
      */
-<<<<<<< HEAD
-    fun logToChatFile(logMessage: FileLogMessage)
-=======
     suspend fun logToChatFile(logMessage: LogEntry)
->>>>>>> 581d67df
 
     /**
      * Compress logs
