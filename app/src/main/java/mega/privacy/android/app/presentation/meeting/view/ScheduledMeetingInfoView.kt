package mega.privacy.android.app.presentation.meeting.view

import android.content.res.Configuration
import androidx.compose.foundation.Image
import androidx.compose.foundation.background
import androidx.compose.foundation.border
import androidx.compose.foundation.clickable
import androidx.compose.foundation.isSystemInDarkTheme
import androidx.compose.foundation.layout.Box
import androidx.compose.foundation.layout.Column
import androidx.compose.foundation.layout.Row
import androidx.compose.foundation.layout.fillMaxSize
import androidx.compose.foundation.layout.fillMaxWidth
import androidx.compose.foundation.layout.height
import androidx.compose.foundation.layout.padding
import androidx.compose.foundation.layout.size
import androidx.compose.foundation.layout.wrapContentSize
import androidx.compose.foundation.lazy.LazyColumn
import androidx.compose.foundation.lazy.items
import androidx.compose.foundation.lazy.rememberLazyListState
import androidx.compose.foundation.shape.CircleShape
import androidx.compose.material.AppBarDefaults
import androidx.compose.material.Divider
import androidx.compose.material.Icon
import androidx.compose.material.IconButton
import androidx.compose.material.MaterialTheme
import androidx.compose.material.Scaffold
import androidx.compose.material.SnackbarDuration
import androidx.compose.material.SnackbarHost
import androidx.compose.material.SnackbarHostState
import androidx.compose.material.SnackbarResult
import androidx.compose.material.Switch
import androidx.compose.material.SwitchDefaults
import androidx.compose.material.Text
import androidx.compose.material.TopAppBar
import androidx.compose.material.icons.Icons
import androidx.compose.material.icons.filled.ArrowBack
import androidx.compose.material.rememberScaffoldState
import androidx.compose.runtime.Composable
import androidx.compose.runtime.LaunchedEffect
import androidx.compose.runtime.derivedStateOf
import androidx.compose.runtime.getValue
import androidx.compose.runtime.remember
import androidx.compose.ui.Alignment
import androidx.compose.ui.ExperimentalComposeUiApi
import androidx.compose.ui.Modifier
import androidx.compose.ui.draw.clip
import androidx.compose.ui.graphics.Color
import androidx.compose.ui.graphics.RectangleShape
import androidx.compose.ui.graphics.vector.ImageVector
import androidx.compose.ui.layout.layout
import androidx.compose.ui.res.colorResource
import androidx.compose.ui.res.painterResource
import androidx.compose.ui.res.pluralStringResource
import androidx.compose.ui.res.stringResource
import androidx.compose.ui.res.vectorResource
import androidx.compose.ui.text.font.FontWeight
import androidx.compose.ui.text.style.TextAlign
import androidx.compose.ui.text.style.TextOverflow
import androidx.compose.ui.tooling.preview.Preview
import androidx.compose.ui.unit.dp
import coil.compose.rememberAsyncImagePainter
import mega.privacy.android.app.R
import mega.privacy.android.app.presentation.chat.dialog.view.SimpleDialog
import mega.privacy.android.app.presentation.contact.ContactStatus
import mega.privacy.android.app.presentation.contact.DefaultContactAvatar
import mega.privacy.android.app.presentation.contact.UriAvatar
import mega.privacy.android.app.presentation.contact.getLastSeenString
import mega.privacy.android.app.presentation.extensions.description
import mega.privacy.android.app.presentation.extensions.getAvatarFirstLetter
import mega.privacy.android.app.presentation.extensions.icon
import mega.privacy.android.app.presentation.extensions.text
import mega.privacy.android.app.presentation.extensions.title
import mega.privacy.android.app.presentation.meeting.model.ScheduledMeetingInfoAction
import mega.privacy.android.app.presentation.meeting.model.ScheduledMeetingInfoState
import mega.privacy.android.app.utils.AvatarUtil
import mega.privacy.android.app.utils.Constants
import mega.privacy.android.domain.entity.ChatRoomPermission
import mega.privacy.android.domain.entity.chat.ChatParticipant
import mega.privacy.android.domain.entity.chat.ScheduledMeetingItem
import mega.privacy.android.domain.entity.contacts.UserStatus
import mega.privacy.android.presentation.controls.MarqueeText
import mega.privacy.android.presentation.theme.AndroidTheme
import mega.privacy.android.presentation.theme.black
import mega.privacy.android.presentation.theme.grey_alpha_012
import mega.privacy.android.presentation.theme.grey_alpha_038
import mega.privacy.android.presentation.theme.grey_alpha_054
import mega.privacy.android.presentation.theme.red_300
import mega.privacy.android.presentation.theme.red_600
import mega.privacy.android.presentation.theme.white
import mega.privacy.android.presentation.theme.white_alpha_012
import mega.privacy.android.presentation.theme.white_alpha_038
import mega.privacy.android.presentation.theme.white_alpha_054
import java.text.SimpleDateFormat
import java.util.Calendar
import java.util.Locale

/**
 * Scheduled meeting info View
 */
@Composable
fun ScheduledMeetingInfoView(
    state: ScheduledMeetingInfoState,
    onButtonClicked: (ScheduledMeetingInfoAction) -> Unit = {},
    onEditClicked: () -> Unit,
    onAddParticipantsClicked: () -> Unit,
    onSeeMoreOrLessClicked: () -> Unit,
    onLeaveGroupClicked: () -> Unit,
    onParticipantClicked: (ChatParticipant) -> Unit = {},
    onScrollChange: (Boolean) -> Unit,
    onBackPressed: () -> Unit,
    onDismiss: () -> Unit,
    onLeaveGroupDialog: () -> Unit,
    onInviteParticipantsDialog: () -> Unit,
    onSnackbarShown: () -> Unit,
) {
    val listState = rememberLazyListState()
    val firstItemVisible by remember { derivedStateOf { listState.firstVisibleItemIndex == 0 } }

    val snackbarHostState = remember { SnackbarHostState() }
    val scaffoldState = rememberScaffoldState()

    Scaffold(
        scaffoldState = scaffoldState,
        topBar = {
            ScheduledMeetingInfoAppBar(
                state = state,
                onEditClicked = onEditClicked,
                onAddParticipantsClicked = onAddParticipantsClicked,
                onBackPressed = onBackPressed,
                titleId = R.string.general_info,
                elevation = !firstItemVisible
            )
        }
    ) { paddingValues ->

        LeaveGroupAlertDialog(
            state = state,
            onDismiss = { onDismiss() },
            onLeave = { onLeaveGroupDialog() })

        AddParticipantsAlertDialog(
            state = state,
            onDismiss = { onDismiss() },
            onInvite = { onInviteParticipantsDialog() })

        LazyColumn(state = listState,
            modifier = Modifier.padding(paddingValues)) {
            item(key = "Scheduled meeting title") { ScheduledMeetingTitleView(state = state) }

            items(state.buttons) { button ->
                ActionButton(state = state, action = button, onButtonClicked = onButtonClicked)
            }
<<<<<<< HEAD
            item(key = "Participants") { ParticipantsHeader(state = state) }

            item(key = "Add participants") {
                AddParticipantsButton(state = state,
                    onAddParticipantsClicked = onAddParticipantsClicked)
            }

            item(key = "Participants list") {
                state.participantItemList.indices.forEach { i ->
                    if (i < 4 || !state.seeMoreVisible) {
                        val isLastOne =
                            (i < 4 && i == state.participantItemList.size - 1) || (i >= 4 && i == 3)

=======

            item(key = "Participants") { ParticipantsHeader(state = state) }

            item(key = "Add participants") {
                AddParticipantsButton(state = state,
                    onAddParticipantsClicked = onAddParticipantsClicked)
            }

            item(key = "Participants list") {
                state.participantItemList.indices.forEach { i ->
                    if (i < 5 || !state.seeMoreVisible) {
                        val isLastOne =
                            (i < 5 && i == state.participantItemList.size - 1) || (i >= 5 && i == 3)

>>>>>>> ce1bdcc8
                        ParticipantItemView(participant = state.participantItemList[i],
                            !isLastOne, onParticipantClicked = onParticipantClicked)
                    }
                }

                if (state.participantItemList.size > 4) {
                    SeeMoreOrLessParticipantsButton(state,
                        onSeeMoreOrLessClicked = onSeeMoreOrLessClicked)
                }
            }

            item(key = "Scheduled meeting description") {
                ScheduledMeetingDescriptionView(state = state)
            }

            item(key = "Leave group") {
                LeaveGroupButton(onLeaveGroupClicked = onLeaveGroupClicked)
            }
        }

        if (state.snackBar != null) {
            val msg =
                if (state.snackBar == R.string.context_contact_request_sent && state.selected != null) {
                    stringResource(id = state.snackBar, state.selected.email)
                } else if (state.snackBar == R.string.invite_not_sent_already_sent && state.selected != null) {
                    stringResource(id = state.snackBar, state.selected.email)
                } else if (state.snackBar == R.string.context_contact_already_exists && state.selected != null) {
                    stringResource(id = state.snackBar, state.selected.email)
                } else {
                    stringResource(id = state.snackBar)
                }

            LaunchedEffect(scaffoldState.snackbarHostState) {
                val s = scaffoldState.snackbarHostState.showSnackbar(message = msg,
                    duration = SnackbarDuration.Short)

                if (s == SnackbarResult.Dismissed) {
                    onSnackbarShown()
                }
            }
        }
    }

    SnackbarHost(modifier = Modifier.padding(8.dp), hostState = snackbarHostState)

    onScrollChange(!firstItemVisible)
}

/**
 * Scheduled meeting info Alert Dialog
 *
 * @param state                     [ScheduledMeetingInfoState]
 * @param onDismiss                 When dismiss the alert dialog
 * @param onLeave                   When leave the group chat room
 */
@Composable
private fun LeaveGroupAlertDialog(
    state: ScheduledMeetingInfoState,
    onDismiss: () -> Unit,
    onLeave: () -> Unit,
) {
    if (state.leaveGroupDialog) {
        SimpleDialog(
            title = R.string.title_confirmation_leave_group_chat,
            description = R.string.confirmation_leave_group_chat,
            confirmButton = R.string.general_leave,
            dismissButton = R.string.general_cancel,
            shouldDismissOnBackPress = true,
            shouldDismissOnClickOutside = true,
            onDismiss = onDismiss,
            onConfirmButton = onLeave)
    }
}

/**
 * Scheduled meeting info Alert Dialog
 *
 * @param state                     [ScheduledMeetingInfoState]
 * @param onDismiss                 When dismiss the alert dialog
 * @param onInvite                  When invite participants to group chat room
 */
@Composable
private fun AddParticipantsAlertDialog(
    state: ScheduledMeetingInfoState,
    onDismiss: () -> Unit,
    onInvite: () -> Unit,
) {

    if (state.addParticipantsNoContactsDialog) {
        SimpleDialog(
            title = R.string.chat_add_participants_no_contacts_title,
            description = R.string.chat_add_participants_no_contacts_message,
            confirmButton = R.string.contact_invite,
            dismissButton = R.string.button_cancel,
            shouldDismissOnBackPress = true,
            shouldDismissOnClickOutside = true,
            onDismiss = onDismiss,
            onConfirmButton = onInvite)
    }

    if (state.addParticipantsNoContactsLeftToAddDialog) {
        SimpleDialog(
            title = R.string.chat_add_participants_no_contacts_left_to_add_title,
            description = R.string.chat_add_participants_no_contacts_left_to_add_message,
            confirmButton = R.string.contact_invite,
            dismissButton = R.string.button_cancel,
            shouldDismissOnBackPress = true,
            shouldDismissOnClickOutside = true,
            onDismiss = onDismiss,
            onConfirmButton = onInvite)
    }
}

/**
 * Scheduled meeting info App bar view
 *
 * @param state                     [ScheduledMeetingInfoState]
 * @param onEditClicked             When edit option is clicked
 * @param onAddParticipantsClicked  When add participants option is clicked
 * @param onBackPressed             When on back pressed option is clicked
 * @param titleId                   Title id
 * @param elevation                 True if it has elevation. False, if it does not.
 */
@Composable
private fun ScheduledMeetingInfoAppBar(
    state: ScheduledMeetingInfoState,
    onEditClicked: () -> Unit,
    onAddParticipantsClicked: () -> Unit,
    onBackPressed: () -> Unit,
    titleId: Int,
    elevation: Boolean,
) {
    val iconColor = if (MaterialTheme.colors.isLight) Color.Black else Color.White
    TopAppBar(
        title = {
            Text(text = stringResource(id = titleId),
                style = MaterialTheme.typography.subtitle1,
                fontWeight = FontWeight.Medium)
        },
        navigationIcon = {
            IconButton(onClick = onBackPressed) {
                Icon(imageVector = Icons.Filled.ArrowBack,
                    contentDescription = "Back button",
                    tint = iconColor)
            }
        },
        actions = {
            if (state.isHost || state.isOpenInvite) {
                IconButton(onClick = { onAddParticipantsClicked() }) {
                    Icon(
                        imageVector = ImageVector.vectorResource(id = R.drawable.add_participants),
                        contentDescription = "Add participants Icon",
                        tint = iconColor
                    )
                }
            }

            if (state.isHost) {
                IconButton(onClick = { onEditClicked() }) {
                    Icon(
                        imageVector = ImageVector.vectorResource(id = R.drawable.ic_scheduled_meeting_edit),
                        contentDescription = "Edit Icon",
                        tint = iconColor
                    )
                }
            }
        },
        backgroundColor = MaterialTheme.colors.surface,
        elevation = if (elevation) AppBarDefaults.TopAppBarElevation else 0.dp
    )
}

/**
 * Scheduled meeting info title view
 *
 * @param state [ScheduledMeetingInfoState]
 */
@Composable
private fun ScheduledMeetingTitleView(state: ScheduledMeetingInfoState) {
    Column {
        Row(modifier = Modifier
            .fillMaxWidth()
            .padding(start = 16.dp, top = 24.dp, end = 16.dp, bottom = 24.dp),
            verticalAlignment = Alignment.CenterVertically) {
            Box(modifier = Modifier
                .size(40.dp)
                .background(Color.Transparent)) {
                MeetingAvatar(state = state)
            }
            Column(modifier = Modifier
                .padding(start = 16.dp)) {
                Row(verticalAlignment = Alignment.CenterVertically) {
                    state.scheduledMeeting?.let {
                        it.title?.let { title ->
                            Text(text = title,
                                style = MaterialTheme.typography.subtitle1,
                                color = if (MaterialTheme.colors.isLight) black else white,
                                fontWeight = FontWeight.Bold,
                                maxLines = 1,
                                overflow = TextOverflow.Ellipsis)
                        }
                    }
                }
                state.scheduledMeeting?.let {
                    it.date?.let { date ->
                        Text(text = date,
                            style = MaterialTheme.typography.subtitle2,
                            color = if (MaterialTheme.colors.isLight) grey_alpha_054 else white_alpha_054,
                            maxLines = 1,
                            overflow = TextOverflow.Ellipsis)
                    }
                }
            }
        }

        divider(withStartPadding = false)
    }
}

/**
 * Create meeting avatar view
 *
 * @param state [ScheduledMeetingInfoState]
 */
@Composable
private fun MeetingAvatar(state: ScheduledMeetingInfoState) {
    if (state.isEmptyMeeting()) {
        DefaultAvatar(title = state.chatTitle)
    } else if (state.isSingleMeeting()) {
        OneParticipantAvatar(firstUser = state.firstParticipant ?: return)
    } else {
        SeveralParticipantsAvatar(firstUser = state.firstParticipant ?: return,
            lastUser = state.lastParticipant ?: return)
    }
}

/**
 * Create default avatar of a meeting
 *
 * @param title Title of the meeting
 */
@Composable
private fun DefaultAvatar(title: String) {
    Box(contentAlignment = Alignment.Center,
        modifier = Modifier
            .fillMaxSize()
            .clip(CircleShape)
            .background(color = Color(AvatarUtil.getSpecificAvatarColor(Constants.AVATAR_GROUP_CHAT_COLOR)),
                shape = CircleShape)
            .layout { measurable, constraints ->
                val placeable = measurable.measure(constraints)
                val currentHeight = placeable.height
                var heightCircle = currentHeight
                if (placeable.width > heightCircle)
                    heightCircle = placeable.width

                layout(heightCircle, heightCircle) {
                    placeable.placeRelative(0, (heightCircle - currentHeight) / 2)
                }
            }) {
        Text(
            text = AvatarUtil.getFirstLetter(title),
            textAlign = TextAlign.Center,
            color = Color.White,
            style = MaterialTheme.typography.h6
        )
    }
}

/**
 * Meeting avatar with one participant view
 *
 * @param firstUser [ChatParticipant]
 */
@Composable
fun OneParticipantAvatar(firstUser: ChatParticipant) {
    Box(contentAlignment = Alignment.Center,
        modifier = Modifier
            .fillMaxSize()
            .clip(CircleShape)
            .background(color = Color(firstUser.defaultAvatarColor),
                shape = CircleShape)
            .layout { measurable, constraints ->
                val placeable = measurable.measure(constraints)
                val currentHeight = placeable.height
                var heightCircle = currentHeight
                if (placeable.width > heightCircle)
                    heightCircle = placeable.width

                layout(heightCircle, heightCircle) {
                    placeable.placeRelative(0, (heightCircle - currentHeight) / 2)
                }
            }) {
        if (firstUser.data.avatarUri == null) {
            Text(
                text = firstUser.getAvatarFirstLetter(),
                textAlign = TextAlign.Center,
                color = Color.White,
                style = MaterialTheme.typography.subtitle1
            )
        } else {
            Image(modifier = Modifier
                .size(28.dp)
                .clip(CircleShape),
                painter = rememberAsyncImagePainter(model = firstUser.data.avatarUri),
                contentDescription = "User avatar")
        }
    }
}

/**
 * Meeting avatar with several participants view
 *
 * @param firstUser [ChatParticipant]
 * @param lastUser  [ChatParticipant]
 */
@Composable
fun SeveralParticipantsAvatar(
    firstUser: ChatParticipant,
    lastUser: ChatParticipant,
) {
    Box(
        modifier = Modifier
            .fillMaxSize()
    ) {
        Box(contentAlignment = Alignment.Center,
            modifier = Modifier
                .size(28.dp)
                .border(width = 1.dp, color = Color.White, shape = CircleShape)
                .clip(CircleShape)
                .align(Alignment.BottomEnd)
                .background(color = Color(lastUser.defaultAvatarColor),
                    shape = CircleShape)
        ) {
            if (lastUser.data.avatarUri == null) {
                Text(
                    text = lastUser.getAvatarFirstLetter(),
                    textAlign = TextAlign.Center,
                    color = Color.White,
                    style = MaterialTheme.typography.subtitle1
                )
            } else {
                Image(modifier = Modifier
                    .size(28.dp)
                    .clip(CircleShape),
                    painter = rememberAsyncImagePainter(model = lastUser.data.avatarUri),
                    contentDescription = "User avatar")
            }
        }

        Box(contentAlignment = Alignment.Center,
            modifier = Modifier
                .size(28.dp)
                .border(width = 1.dp, color = Color.White, shape = CircleShape)
                .clip(CircleShape)
                .align(Alignment.TopStart)
                .background(color = Color(firstUser.defaultAvatarColor),
                    shape = CircleShape)
        ) {
            if (firstUser.data.avatarUri == null) {
                Text(
                    text = firstUser.getAvatarFirstLetter(),
                    textAlign = TextAlign.Center,
                    color = Color.White,
                    style = MaterialTheme.typography.subtitle1
                )
            } else {
                Image(modifier = Modifier
                    .size(28.dp)
                    .clip(CircleShape),
                    painter = rememberAsyncImagePainter(model = firstUser.data.avatarUri),
                    contentDescription = "User avatar")
            }
        }
    }
}

/**
 * Control and show the available buttons
 *
 * @param state             [ScheduledMeetingInfoState]
 * @param action            [ScheduledMeetingInfoAction]
 * @param onButtonClicked
 */
@Composable
private fun ActionButton(
    state: ScheduledMeetingInfoState,
    action: ScheduledMeetingInfoAction,
    onButtonClicked: (ScheduledMeetingInfoAction) -> Unit = {},
) {
    Column(modifier = Modifier
        .fillMaxWidth()
        .clickable {
            if (action != ScheduledMeetingInfoAction.EnabledEncryptedKeyRotation) {
                onButtonClicked(action)
            }
        }) {
        when (action) {
            ScheduledMeetingInfoAction.ShareMeetingLink -> {
                if (state.isHost && state.isPublic && state.enabledMeetingLinkOption) {
                    Row(verticalAlignment = Alignment.CenterVertically) {
                        Text(modifier = Modifier.padding(start = 72.dp,
                            end = 16.dp,
                            top = 16.dp,
                            bottom = 16.dp),
                            style = MaterialTheme.typography.button,
                            text = stringResource(id = action.title),
                            color = MaterialTheme.colors.secondary)
                    }

                    divider(withStartPadding = true)
                }
            }
            ScheduledMeetingInfoAction.EnableEncryptedKeyRotation -> {
                if (state.isHost && state.isPublic) {
                    Text(modifier = Modifier.padding(start = 14.dp,
                        end = 16.dp,
                        top = 18.dp),
                        style = MaterialTheme.typography.button,
                        text = stringResource(id = action.title).uppercase(),
                        color = MaterialTheme.colors.secondary)

                    action.description?.let { description ->
                        Text(modifier = Modifier.padding(start = 14.dp,
                            end = 16.dp,
                            top = 10.dp,
                            bottom = 8.dp),
                            style = MaterialTheme.typography.subtitle2,
                            text = stringResource(id = description),
                            color = if (MaterialTheme.colors.isLight) grey_alpha_054 else white_alpha_054)
                    }

                    divider(withStartPadding = false)
                }
            }
            ScheduledMeetingInfoAction.EnabledEncryptedKeyRotation,
            -> {
                if (state.isHost && !state.isPublic) {
                    Text(modifier = Modifier.padding(start = 14.dp,
                        end = 16.dp,
                        top = 18.dp),
                        style = MaterialTheme.typography.subtitle1,
                        text = stringResource(id = action.title),
                        color = if (MaterialTheme.colors.isLight) black else white)

                    action.description?.let { description ->
                        Text(modifier = Modifier.padding(start = 14.dp,
                            end = 16.dp,
                            top = 10.dp,
                            bottom = 8.dp),
                            style = MaterialTheme.typography.subtitle2,
                            text = stringResource(id = description),
                            color = if (MaterialTheme.colors.isLight) grey_alpha_054 else white_alpha_054)
                    }

                    divider(withStartPadding = false)
                }
            }
            ScheduledMeetingInfoAction.MeetingLink,
            -> {
                if (state.isHost && state.isPublic) {
                    ActionOption(
                        state = state,
                        action = action,
                        isEnabled =
                        if (action == ScheduledMeetingInfoAction.MeetingLink)
                            state.enabledMeetingLinkOption
                        else
                            state.enabledAllowNonHostAddParticipantsOption,
                        hasSwitch = true)
                    divider(withStartPadding = true)
                }
            }
            ScheduledMeetingInfoAction.AllowNonHostAddParticipants -> {
                if (state.isHost) {
                    ActionOption(
                        state = state,
                        action = action,
                        isEnabled = state.enabledAllowNonHostAddParticipantsOption,
                        hasSwitch = true)
                    divider(withStartPadding = true)
                }
            }
            ScheduledMeetingInfoAction.ManageChatHistory -> {
                if (state.isHost) {
                    ActionOption(
                        state = state,
                        action = action,
                        isEnabled = true,
                        hasSwitch = false)
                    divider(withStartPadding = true)

                }
            }
            ScheduledMeetingInfoAction.ChatNotifications -> {
                ActionOption(
                    state = state,
                    action = action,
                    isEnabled = state.dndSeconds == null,
                    hasSwitch = true)
                divider(withStartPadding = true)
            }
            ScheduledMeetingInfoAction.ShareFiles -> {
                ActionOption(
                    state = state,
                    action = action,
                    isEnabled = true,
                    hasSwitch = false)
                divider(withStartPadding = state.isHost)
            }
        }
    }
}

/**
 * Participants header view
 *
 * @param state [ScheduledMeetingInfoState]
 */
@Composable
private fun ParticipantsHeader(state: ScheduledMeetingInfoState) {
    Text(modifier = Modifier.padding(start = 16.dp,
        top = 17.dp,
        end = 16.dp,
        bottom = 12.dp),
        text = stringResource(id = R.string.participants_number, state.participantItemList.size),
        style = MaterialTheme.typography.body2,
        fontWeight = FontWeight.Medium,
        color = if (MaterialTheme.colors.isLight) black else white)
}

/**
 * Add participants button view
 *
 * @param state [ScheduledMeetingInfoState]
 * @param onAddParticipantsClicked
 */
@Composable
private fun AddParticipantsButton(
    state: ScheduledMeetingInfoState,
    onAddParticipantsClicked: () -> Unit,
) {
    if (state.isHost || state.isOpenInvite) {
        Row(modifier = Modifier
            .clickable { onAddParticipantsClicked() }
            .fillMaxWidth()) {
            Row(modifier = Modifier
                .padding(bottom = 18.dp, top = 18.dp)
                .fillMaxWidth(),
                verticalAlignment = Alignment.CenterVertically) {
                Icon(modifier = Modifier.padding(start = 24.dp, end = 24.dp),
                    imageVector = ImageVector.vectorResource(id = R.drawable.add_participants),
                    contentDescription = "Add participants Icon",
                    tint = MaterialTheme.colors.secondary)

                Text(modifier = Modifier.padding(end = 16.dp),
                    style = MaterialTheme.typography.button,
                    text = stringResource(id = R.string.add_participants_menu_item),
                    color = MaterialTheme.colors.secondary)
            }
        }
        if (state.participantItemList.isNotEmpty()) {
            divider(withStartPadding = true)
        }
    }
}

/**
 * See more participants in the list button view
 *
 * @param state [ScheduledMeetingInfoState]
 * @param onSeeMoreOrLessClicked
 */
@Composable
private fun SeeMoreOrLessParticipantsButton(
    state: ScheduledMeetingInfoState,
    onSeeMoreOrLessClicked: () -> Unit,
) {
    Row(modifier = Modifier
        .clickable { onSeeMoreOrLessClicked() }
        .fillMaxWidth()) {
        Row(modifier = Modifier
            .padding(top = 16.dp, bottom = 24.dp)
            .fillMaxWidth(),
            verticalAlignment = Alignment.CenterVertically) {
            Icon(modifier = Modifier.padding(start = 24.dp, end = 24.dp),
                imageVector = ImageVector.vectorResource(id = if (state.seeMoreVisible) R.drawable.ic_chevron_down else R.drawable.ic_chevron_up),
                contentDescription = "See more Icon",
                tint = MaterialTheme.colors.secondary)

            Text(modifier = Modifier.padding(end = 16.dp),
                style = MaterialTheme.typography.button,
                text = stringResource(id = if (state.seeMoreVisible) R.string.meetings_scheduled_meeting_info_see_more_participants_label else R.string.meetings_scheduled_meeting_info_see_less_participants_label),
                color = MaterialTheme.colors.secondary)
        }
    }
}

/**
 * Leave group button view
 *
 * @param onLeaveGroupClicked
 */
@Composable
private fun LeaveGroupButton(
    onLeaveGroupClicked: () -> Unit,
) {
    divider(withStartPadding = false)
    Row(modifier = Modifier
        .clickable { onLeaveGroupClicked() }
        .padding(top = 36.dp, bottom = 18.dp)
        .fillMaxWidth()
        .wrapContentSize(Alignment.Center),
        verticalAlignment = Alignment.CenterVertically) {
        Text(textAlign = TextAlign.Center,
            style = MaterialTheme.typography.button,
            text = stringResource(id = R.string.meetings_scheduled_meeting_info_leave_group_label),
            color = if (MaterialTheme.colors.isLight) red_600 else red_300)
    }
}

/**
 * Scheduled meeting info description view
 *
 * @param state [ScheduledMeetingInfoState]
 */
@Composable
private fun ScheduledMeetingDescriptionView(state: ScheduledMeetingInfoState) {
    state.scheduledMeeting?.let { schedMeet ->
        schedMeet.description?.let { description ->
            divider(withStartPadding = false)
            Row(verticalAlignment = Alignment.CenterVertically,
                modifier = Modifier.padding(start = 16.dp,
                    end = 16.dp,
                    top = 16.dp,
                    bottom = 16.dp)) {
                Row(modifier = Modifier
                    .weight(1f)) {
                    Box(
                        modifier = Modifier
                            .clip(RectangleShape)
                            .wrapContentSize(Alignment.Center)

                    ) {
                        Icon(painter = painterResource(id = R.drawable.ic_sched_meeting_description),
                            contentDescription = "Scheduled meeting description icon",
                            tint = if (MaterialTheme.colors.isLight) grey_alpha_054 else white_alpha_054)
                    }

                    Column(modifier = Modifier
                        .fillMaxSize()) {
                        Text(modifier = Modifier
                            .padding(start = 32.dp, end = 23.dp),
                            style = MaterialTheme.typography.subtitle1,
                            text = description,
                            color = if (MaterialTheme.colors.isLight) black else white)
                    }
                }
            }
        }
    }
}

/**
 * Divider options view
 *
 * @param withStartPadding True, if has start padding. False, if not
 */
@Composable
fun divider(withStartPadding: Boolean) {
    Divider(
        modifier = if (withStartPadding) Modifier.padding(start = 72.dp,
            end = 0.dp) else Modifier.padding(start = 0.dp, end = 0.dp),
        color = if (MaterialTheme.colors.isLight) grey_alpha_012 else white_alpha_012,
        thickness = 1.dp)
}

/**
 * Show action buttons options
 *
 * @param state         [ScheduledMeetingInfoState]
 * @param action        [ScheduledMeetingInfoAction]
 * @param isEnabled     True, if the option must be enabled. False if not
 * @param hasSwitch     True, if the option has a switch. False if not
 */
@Composable
private fun ActionOption(
    state: ScheduledMeetingInfoState,
    action: ScheduledMeetingInfoAction,
    isEnabled: Boolean,
    hasSwitch: Boolean,
) {
    Row(verticalAlignment = Alignment.CenterVertically,
        modifier = Modifier.padding(start = 16.dp, end = 16.dp, top = 16.dp, bottom = 16.dp)) {
        Row(modifier = Modifier
            .weight(1f)) {
            Box(
                modifier = Modifier
                    .clip(RectangleShape)
                    .wrapContentSize(Alignment.Center)

            ) {
                action.icon?.let { icon ->
                    Icon(painter = painterResource(id = icon),
                        contentDescription = "${action.name} icon",
                        tint = if (MaterialTheme.colors.isLight) grey_alpha_054 else white_alpha_054)
                }
            }

            Column(modifier = Modifier
                .fillMaxSize()) {
                ActionText(actionText = action.title)

                state.retentionTimeSeconds?.let { time ->
                    if (action == ScheduledMeetingInfoAction.ManageChatHistory) {
                        manageChatHistorySubtitle(seconds = time)
                    }
                }

                state.dndSeconds?.let { time ->
                    if (action == ScheduledMeetingInfoAction.ChatNotifications) {
                        chatNotificationSubtitle(seconds = time)
                    }
                }
            }
        }

        if (hasSwitch) {
            Box(modifier = Modifier
                .wrapContentSize(Alignment.CenterEnd)
                .size(40.dp)) {
                Switch(modifier = Modifier.align(Alignment.Center),
                    checked = isEnabled,
                    onCheckedChange = null,
                    colors = switchColors()
                )
            }

        }
    }
}

/**
 * Subtitle text of the available options
 *
 * @param text subtitle text
 */
@Composable
private fun ActionSubtitleText(text: String) {
    Text(modifier = Modifier
        .padding(start = 32.dp, end = 23.dp),
        style = MaterialTheme.typography.subtitle2,
        text = text,
        color = if (MaterialTheme.colors.isLight) grey_alpha_054 else white_alpha_054)
}

/**
 * Control the colours of the switch depending on the status
 */
@Composable
private fun switchColors() = SwitchDefaults.colors(
    checkedThumbColor = colorResource(id = R.color.teal_300_teal_200),
    checkedTrackColor = colorResource(id = R.color.teal_100_teal_200_038),
    uncheckedThumbColor = colorResource(id = R.color.grey_020_grey_100),
    uncheckedTrackColor = colorResource(id = R.color.grey_700_grey_050_038),
)

/**
 * Text of the available options
 *
 * @param actionText Title of the option
 */
@Composable
private fun ActionText(actionText: Int) {
    Text(modifier = Modifier
        .padding(start = 32.dp, end = 23.dp),
        style = MaterialTheme.typography.subtitle1,
        text = stringResource(id = actionText),
        color = if (MaterialTheme.colors.isLight) black else white)
}

/**
 * View of a participant in the list
 *
 * @param participant               [ChatParticipant]
 * @param showDivider               True, if the divider should be shown. False, if it should be hidden.
 * @param onParticipantClicked       Detect when a participant is clicked
 */
@Composable
private fun ParticipantItemView(
    participant: ChatParticipant,
    showDivider: Boolean,
    onParticipantClicked: (ChatParticipant) -> Unit = {},
) {
    Column {
        Row(modifier = Modifier
            .clickable {
                onParticipantClicked(participant)
            }
            .fillMaxWidth()
            .padding(end = 16.dp),
            verticalAlignment = Alignment.CenterVertically) {
            Row(modifier = Modifier
                .weight(1f)
                .height(72.dp)) {
                Box {
                    ParticipantAvatar(participant = participant)
                    if (participant.areCredentialsVerified) {
                        Image(
                            modifier = Modifier
                                .align(Alignment.TopEnd)
                                .padding(10.dp),
                            painter = painterResource(id = R.drawable.ic_verified),
                            contentDescription = "Verified user")
                    }
                }
                Column(modifier = Modifier
                    .align(Alignment.CenterVertically)) {
                    Row(verticalAlignment = Alignment.CenterVertically) {
                        val contactName =
                            participant.data.alias ?: participant.data.fullName
                            ?: participant.email

                        Text(text = if (participant.isMe) stringResource(R.string.chat_me_text_bracket,
                            contactName) else contactName,
                            style = MaterialTheme.typography.subtitle1,
                            maxLines = 1,
                            overflow = TextOverflow.Ellipsis)

                        if (participant.status != UserStatus.Invalid) {
                            ContactStatus(status = participant.status)
                        }
                    }

                    if (participant.lastSeen != null || participant.status != UserStatus.Invalid) {
                        val statusText = stringResource(id = participant.status.text)
                        val secondLineText =
                            if (participant.status == UserStatus.Online) {
                                statusText
                            } else {
                                getLastSeenString(participant.lastSeen) ?: statusText
                            }

                        MarqueeText(text = secondLineText,
                            color = if (MaterialTheme.colors.isLight) grey_alpha_054 else white_alpha_054,
                            style = MaterialTheme.typography.subtitle2)
                    }
                }
            }

            Box(modifier = Modifier
                .wrapContentSize(Alignment.CenterEnd)) {
                Row(modifier = Modifier.align(Alignment.Center)) {
                    participantsPermissionView(participant.privilege)
                    Icon(modifier = Modifier.padding(start = 30.dp),
                        painter = painterResource(id = R.drawable.ic_dots_vertical_grey),
                        contentDescription = "Three dots icon",
                        tint = if (MaterialTheme.colors.isLight) grey_alpha_038 else white_alpha_038)
                }
            }
        }

        if (showDivider) {
            Divider(modifier = Modifier.padding(start = 72.dp),
                color = if (MaterialTheme.colors.isLight) grey_alpha_012 else white_alpha_012,
                thickness = 1.dp)
        }
    }
}

/**
 * Participants permissions view
 *
 * @param privilege [ChatRoomPermission]
 */
@Composable
private fun participantsPermissionView(privilege: ChatRoomPermission) {
    if (privilege != ChatRoomPermission.Unknown && privilege != ChatRoomPermission.Removed) {
        val iconId: Int? = when (privilege) {
            ChatRoomPermission.Moderator -> {
                R.drawable.ic_permissions_full_access
            }
            ChatRoomPermission.Standard -> {
                R.drawable.ic_permissions_read_write
            }
            ChatRoomPermission.ReadOnly -> {
                R.drawable.ic_permissions_read_only
            }
            else -> {
                null
            }
        }
        iconId?.apply {
            Icon(
                painter = painterResource(id = this),
                contentDescription = "Permissions icon",
                tint = if (MaterialTheme.colors.isLight) grey_alpha_038 else white_alpha_038)
        }
    }
}


/**
 * Manage chat history subtitle
 *
 * @param seconds  Retention time seconds
 */
@Composable
private fun manageChatHistorySubtitle(seconds: Long) {
    var text = transformSecondsInString(seconds)
    if (text.isNotEmpty()) {
        text =
            stringResource(R.string.subtitle_properties_manage_chat) + " " + text
    }

    ActionSubtitleText(text)
}

/**
 * Chat notification subtitle
 *
 * @param seconds  Dnd seconds
 */
@Composable
private fun chatNotificationSubtitle(seconds: Long) {
    val text = if (seconds == 0L) {
        stringResource(R.string.mute_chatroom_notification_option_off)
    } else {
        getStringForDndTime(seconds)
    }

    ActionSubtitleText(text)
}

/**
 * Get appropriate String from the seconds of retention time.
 *
 * @param seconds   The retention time in seconds
 * @return          The right text
 */
@OptIn(ExperimentalComposeUiApi::class)
@Composable
fun transformSecondsInString(seconds: Long): String {
    if (seconds == Constants.DISABLED_RETENTION_TIME)
        return ""

    val years = seconds % Constants.SECONDS_IN_YEAR
    if (years == 0L) {
        return stringResource(R.string.subtitle_properties_manage_chat_label_year)
    }

    val months = seconds % Constants.SECONDS_IN_MONTH_30
    if (months == 0L) {
        val month = (seconds / Constants.SECONDS_IN_MONTH_30).toInt()
        return pluralStringResource(R.plurals.subtitle_properties_manage_chat_label_months,
            month,
            month)
    }

    val weeks = seconds % Constants.SECONDS_IN_WEEK
    if (weeks == 0L) {
        val week = (seconds / Constants.SECONDS_IN_WEEK).toInt()
        return pluralStringResource(R.plurals.subtitle_properties_manage_chat_label_weeks,
            week,
            week)
    }

    val days = seconds % Constants.SECONDS_IN_DAY
    if (days == 0L) {
        val day = (seconds / Constants.SECONDS_IN_DAY).toInt()
        return pluralStringResource(R.plurals.label_time_in_days_full,
            day,
            day)
    }

    val hours = seconds % Constants.SECONDS_IN_HOUR
    if (hours == 0L) {
        val hour = (seconds / Constants.SECONDS_IN_HOUR).toInt()
        return pluralStringResource(R.plurals.subtitle_properties_manage_chat_label_hours,
            hour,
            hour)
    }
    return ""
}

/**
 * Get the appropriate text depending on the time selected for the do not disturb option
 *
 * @param seconds       The seconds which have been set for do not disturb mode
 * @return              The right string
 */
@OptIn(ExperimentalComposeUiApi::class)
@Composable
fun getStringForDndTime(seconds: Long): String {
    val cal = Calendar.getInstance()
    cal.timeInMillis = seconds * 1000

    val calToday = Calendar.getInstance()
    calToday.timeInMillis = System.currentTimeMillis()

    val calTomorrow = Calendar.getInstance()
    calTomorrow.add(Calendar.DATE, +1)

    val df =
        SimpleDateFormat(android.text.format.DateFormat.getBestDateTimePattern(Locale.getDefault(),
            "HH:mm"), Locale.getDefault())
    val tz = cal.timeZone

    df.timeZone = tz

    return pluralStringResource(R.plurals.chat_notifications_muted_until_specific_time,
        cal[Calendar.HOUR_OF_DAY], df.format(cal.time))
}

/**
 * Participant avatar
 *
 * @param participant [ChatParticipant]
 */
@Composable
private fun ParticipantAvatar(
    modifier: Modifier = Modifier
        .padding(16.dp)
        .size(40.dp)
        .clip(CircleShape),
    participant: ChatParticipant,
) {

    if (participant.data.avatarUri != null) {
        UriAvatar(modifier = modifier, uri = participant.data.avatarUri.toString())
    } else {
        DefaultContactAvatar(modifier = modifier,
            color = Color(participant.defaultAvatarColor),
            content = participant.getAvatarFirstLetter())
    }
}

/**
 * Meeting link action button View Preview
 */
@Preview
@Preview(uiMode = Configuration.UI_MODE_NIGHT_YES, name = "DarkPreviewActionButton")
@Composable
fun PreviewActionButton() {
    AndroidTheme(isDark = isSystemInDarkTheme()) {
        ActionButton(state = ScheduledMeetingInfoState(
            scheduledMeeting = ScheduledMeetingItem(chatId = -1,
                scheduledMeetingId = -1,
                date = "date",
                description = "description")),
            action = ScheduledMeetingInfoAction.MeetingLink,
            onButtonClicked = {})
    }
}

/**
 * Add participants button View Preview
 */
@Preview
@Preview(uiMode = Configuration.UI_MODE_NIGHT_YES, name = "DarkAddParticipantsButton")
@Composable
fun PreviewAddParticipantsButton() {
    AndroidTheme(isDark = isSystemInDarkTheme()) {
        AddParticipantsButton(state = ScheduledMeetingInfoState(
            scheduledMeeting = ScheduledMeetingItem(chatId = -1,
                scheduledMeetingId = -1,
                date = "date",
                description = "description")), onAddParticipantsClicked = {})
    }
}

/**
 * Scheduled meeting info View Preview
 */
@Preview
@Preview(uiMode = Configuration.UI_MODE_NIGHT_YES, name = "DarkPreviewScheduledMeetingInfoView")
@Composable
fun PreviewScheduledMeetingInfoView() {
    AndroidTheme(isDark = isSystemInDarkTheme()) {
        ScheduledMeetingInfoView(
            state = ScheduledMeetingInfoState(
                scheduledMeeting = ScheduledMeetingItem(chatId = -1,
                    scheduledMeetingId = -1,
                    date = "date",
                    description = "description")),
            onButtonClicked = {},
            onEditClicked = {},
            onAddParticipantsClicked = {},
            onSeeMoreOrLessClicked = {},
            onLeaveGroupClicked = {},
            onParticipantClicked = {},
            onScrollChange = {},
            onBackPressed = {},
            onDismiss = {},
            onLeaveGroupDialog = {},
            onInviteParticipantsDialog = {},
            onSnackbarShown = {}
        )
    }
}<|MERGE_RESOLUTION|>--- conflicted
+++ resolved
@@ -151,7 +151,7 @@
             items(state.buttons) { button ->
                 ActionButton(state = state, action = button, onButtonClicked = onButtonClicked)
             }
-<<<<<<< HEAD
+
             item(key = "Participants") { ParticipantsHeader(state = state) }
 
             item(key = "Add participants") {
@@ -165,22 +165,6 @@
                         val isLastOne =
                             (i < 4 && i == state.participantItemList.size - 1) || (i >= 4 && i == 3)
 
-=======
-
-            item(key = "Participants") { ParticipantsHeader(state = state) }
-
-            item(key = "Add participants") {
-                AddParticipantsButton(state = state,
-                    onAddParticipantsClicked = onAddParticipantsClicked)
-            }
-
-            item(key = "Participants list") {
-                state.participantItemList.indices.forEach { i ->
-                    if (i < 5 || !state.seeMoreVisible) {
-                        val isLastOne =
-                            (i < 5 && i == state.participantItemList.size - 1) || (i >= 5 && i == 3)
-
->>>>>>> ce1bdcc8
                         ParticipantItemView(participant = state.participantItemList[i],
                             !isLastOne, onParticipantClicked = onParticipantClicked)
                     }
