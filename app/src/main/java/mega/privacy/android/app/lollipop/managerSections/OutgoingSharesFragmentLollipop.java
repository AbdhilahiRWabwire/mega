package mega.privacy.android.app.lollipop.managerSections;

import android.app.Activity;
import android.app.ActivityManager;
import android.content.Context;
import android.content.Intent;
import android.content.res.Configuration;
import android.content.res.Resources;
import android.net.Uri;
import android.os.Build;
import android.os.Bundle;
import android.os.Environment;
import android.support.v4.content.FileProvider;
import android.support.v7.app.AppCompatActivity;
import android.support.v7.view.ActionMode;
import android.support.v7.widget.DefaultItemAnimator;
import android.support.v7.widget.LinearLayoutManager;
import android.support.v7.widget.RecyclerView;
import android.text.Html;
import android.text.Spanned;
import android.util.DisplayMetrics;
import android.view.Display;
import android.view.LayoutInflater;
import android.view.Menu;
import android.view.MenuInflater;
import android.view.MenuItem;
import android.view.View;
import android.view.ViewGroup;
import android.widget.ImageView;
import android.widget.LinearLayout;
import android.widget.RelativeLayout;
import android.widget.TextView;
import android.widget.Toast;

import java.io.BufferedReader;
import java.io.File;
import java.io.FileInputStream;
import java.io.IOException;
import java.io.InputStream;
import java.io.InputStreamReader;
import java.util.ArrayList;
import java.util.Collections;
import java.util.HashMap;
import java.util.List;
import java.util.Map;
import java.util.Stack;

import mega.privacy.android.app.DatabaseHandler;
import mega.privacy.android.app.MegaApplication;
import mega.privacy.android.app.MegaPreferences;
import mega.privacy.android.app.MimeTypeList;
import mega.privacy.android.app.R;
import mega.privacy.android.app.components.CustomizedGridLayoutManager;
import mega.privacy.android.app.components.NewGridRecyclerView;
import mega.privacy.android.app.components.NewHeaderItemDecoration;
import mega.privacy.android.app.components.scrollBar.FastScroller;
import mega.privacy.android.app.lollipop.AudioVideoPlayerLollipop;
import mega.privacy.android.app.lollipop.FullScreenImageViewerLollipop;
import mega.privacy.android.app.lollipop.ManagerActivityLollipop;
import mega.privacy.android.app.lollipop.PdfViewerActivityLollipop;
import mega.privacy.android.app.lollipop.adapters.MegaNodeAdapter;
import mega.privacy.android.app.lollipop.controllers.NodeController;
import nz.mega.sdk.MegaApiAndroid;
import nz.mega.sdk.MegaApiJava;
import nz.mega.sdk.MegaError;
import nz.mega.sdk.MegaNode;
import nz.mega.sdk.MegaShare;

import static mega.privacy.android.app.utils.Constants.*;
import static mega.privacy.android.app.utils.FileUtils.*;
import static mega.privacy.android.app.utils.LogUtil.*;
import static mega.privacy.android.app.utils.MegaApiUtils.*;
import static mega.privacy.android.app.utils.Util.*;


public class OutgoingSharesFragmentLollipop extends RotatableFragment{

	public static ImageView imageDrag;

	Context context;

	RecyclerView recyclerView;
	LinearLayoutManager mLayoutManager;
	CustomizedGridLayoutManager gridLayoutManager;
	FastScroller fastScroller;

	ImageView emptyImageView;
	LinearLayout emptyLinearLayout;
	TextView emptyTextViewFirst;

	boolean allFiles = true;

	MegaNodeAdapter adapter;

	OutgoingSharesFragmentLollipop outgoingSharesFragment = this;

	Stack<Integer> lastPositionStack;
	
	float density;
	DisplayMetrics outMetrics;
	Display display;

	MegaApiAndroid megaApi;
		
	ArrayList<MegaNode> nodes;
	
	public NewHeaderItemDecoration headerItemDecoration;

	public ActionMode actionMode;

	DatabaseHandler dbH;
	MegaPreferences prefs;
	String downloadLocationDefaultPath;
	
	private int placeholderCount;

	@Override
	protected MegaNodeAdapter getAdapter() {
		return adapter;
	}

	@Override
	public void activateActionMode(){
		logDebug("activateActionMode");
		if (!adapter.isMultipleSelect()){
			adapter.setMultipleSelect(true);
			actionMode = ((AppCompatActivity)context).startSupportActionMode(new ActionBarCallBack());
		}
	}

	public void updateScrollPosition(int position) {
		logDebug("Position: " + position);
		if (adapter != null) {
			if (adapter.getAdapterType() == MegaNodeAdapter.ITEM_VIEW_TYPE_LIST && mLayoutManager != null){
				mLayoutManager.scrollToPosition(position);
			}
			else if (gridLayoutManager != null) {
				gridLayoutManager.scrollToPosition(position);
			}
		}
	}
    
    public void addSectionTitle(List<MegaNode> nodes,int type) {
        Map<Integer, String> sections = new HashMap<>();
        int folderCount = 0;
        int fileCount = 0;
        for (MegaNode node : nodes) {
            if(node == null) {
                continue;
            }
            if (node.isFolder()) {
                folderCount++;
            }
            if (node.isFile()) {
                fileCount++;
            }
        }

        if (type == MegaNodeAdapter.ITEM_VIEW_TYPE_GRID) {
            int spanCount = 2;
            if (recyclerView instanceof NewGridRecyclerView) {
                spanCount = ((NewGridRecyclerView)recyclerView).getSpanCount();
            }
            if(folderCount > 0) {
                for (int i = 0;i < spanCount;i++) {
                    sections.put(i, getString(R.string.general_folders));
                }
            }
            
            if(fileCount > 0 ) {
                placeholderCount =  (folderCount % spanCount) == 0 ? 0 : spanCount - (folderCount % spanCount);
                if (placeholderCount == 0) {
                    for (int i = 0;i < spanCount;i++) {
                        sections.put(folderCount + i, getString(R.string.general_files));
                    }
                } else {
                    for (int i = 0;i < spanCount;i++) {
                        sections.put(folderCount + placeholderCount + i, getString(R.string.general_files));
                    }
                }
            }
        } else {
            placeholderCount = 0;
            sections.put(0, getString(R.string.general_folders));
            sections.put(folderCount, getString(R.string.general_files));
        }

		if (headerItemDecoration == null) {
			logDebug("Create new decoration");
			headerItemDecoration = new NewHeaderItemDecoration(context);
		} else {
			logDebug("Remove old decoration");
			recyclerView.removeItemDecoration(headerItemDecoration);
		}
		headerItemDecoration.setType(type);
		headerItemDecoration.setKeys(sections);
		recyclerView.addItemDecoration(headerItemDecoration);
    }

	public ImageView getImageDrag(int position) {
		logDebug("Position: " + position);
		if (adapter != null) {
			if (adapter.getAdapterType() == MegaNodeAdapter.ITEM_VIEW_TYPE_LIST && mLayoutManager != null) {
				View v = mLayoutManager.findViewByPosition(position);
				if (v != null) {
					return (ImageView) v.findViewById(R.id.file_list_thumbnail);
				}
			}
			else if (gridLayoutManager != null){
				View v = gridLayoutManager.findViewByPosition(position);
				if (v != null) {
					return (ImageView) v.findViewById(R.id.file_grid_thumbnail);
				}
			}
		}
		return null;
	}
	
	private class ActionBarCallBack implements ActionMode.Callback {
		
		boolean showRename = false;
		boolean showMove = false;
		boolean showCopy = false;
		boolean showLink = false;
		boolean showRemoveLink = false;
		boolean showTrash = false;
		boolean showSendToChat = false;
		boolean showShare = false;
		boolean showEditLink = false;


		@Override
		public boolean onActionItemClicked(ActionMode mode, MenuItem item) {
			List<MegaNode> documents = adapter.getSelectedNodes();
			
			switch(item.getItemId()){
				case R.id.cab_menu_download:{
					ArrayList<Long> handleList = new ArrayList<Long>();
					for (int i=0;i<documents.size();i++){
						handleList.add(documents.get(i).getHandle());
					}

					NodeController nC = new NodeController(context);
					nC.prepareForDownload(handleList, false);
					break;
				}
				case R.id.cab_menu_rename:{

					if (documents.size()==1){
						((ManagerActivityLollipop) context).showRenameDialog(documents.get(0), documents.get(0).getName());
					}
					clearSelections();
					hideMultipleSelect();
					break;
				}
				case R.id.cab_menu_copy:{
					ArrayList<Long> handleList = new ArrayList<Long>();
					for (int i=0;i<documents.size();i++){
						handleList.add(documents.get(i).getHandle());
					}

					NodeController nC = new NodeController(context);
					nC.chooseLocationToCopyNodes(handleList);
					clearSelections();
					hideMultipleSelect();
					break;
				}	
				case R.id.cab_menu_share:{
					//Check that all the selected options are folders
					ArrayList<Long> handleList = new ArrayList<Long>();
					for (int i=0;i<documents.size();i++){
						if(documents.get(i).isFolder()){
							handleList.add(documents.get(i).getHandle());
						}
					}

					NodeController nC = new NodeController(context);
					nC.selectContactToShareFolders(handleList);
					clearSelections();
					hideMultipleSelect();
					break;
				}
				case R.id.cab_menu_move:{
					ArrayList<Long> handleList = new ArrayList<Long>();
					for (int i=0;i<documents.size();i++){
						handleList.add(documents.get(i).getHandle());
					}

					NodeController nC = new NodeController(context);
					nC.chooseLocationToMoveNodes(handleList);
					clearSelections();
					hideMultipleSelect();
					break;
				}
				case R.id.cab_menu_share_link:{

					if(documents.get(0)==null){
						logWarning("The selected node is NULL");
						break;
					}
					((ManagerActivityLollipop) context).showGetLinkActivity(documents.get(0).getHandle());
					break;
				}
				case R.id.cab_menu_share_link_remove:{

					logDebug("Remove public link option");
					if(documents.get(0)==null){
						logWarning("The selected node is NULL");
						break;
					}
					((ManagerActivityLollipop) context).showConfirmationRemovePublicLink(documents.get(0));

					break;
				}
				case R.id.cab_menu_edit_link:{

					logDebug("Edit link option");
					if(documents.get(0)==null){
						logWarning("The selected node is NULL");
						break;
					}
					((ManagerActivityLollipop) context).showGetLinkActivity(documents.get(0).getHandle());
					break;
				}
				case R.id.cab_menu_send_to_chat:{
					logDebug("Send files to chat");
					ArrayList<MegaNode> nodesSelected = adapter.getArrayListSelectedNodes();
					NodeController nC = new NodeController(context);
					nC.checkIfNodesAreMineAndSelectChatsToSendNodes(nodesSelected);
					clearSelections();
					hideMultipleSelect();
					break;
				}
				case R.id.cab_menu_trash:{
					ArrayList<Long> handleList = new ArrayList<Long>();
					for (int i=0;i<documents.size();i++){
						handleList.add(documents.get(i).getHandle());
					}

					((ManagerActivityLollipop) context).askConfirmationMoveToRubbish(handleList);
					break;
				}
				case R.id.cab_menu_select_all:{
					selectAll();
					break;
				}
				case R.id.cab_menu_unselect_all:{
					clearSelections();
					hideMultipleSelect();
					break;
				}
			}
			return false;
		}

		@Override
		public boolean onCreateActionMode(ActionMode mode, Menu menu) {
			MenuInflater inflater = mode.getMenuInflater();
			inflater.inflate(R.menu.file_browser_action, menu);
			((ManagerActivityLollipop)context).hideFabButton();
			((ManagerActivityLollipop) context).showHideBottomNavigationView(true);
			((ManagerActivityLollipop) context).changeStatusBarColor(COLOR_STATUS_BAR_ACCENT);
			checkScroll();
			return true;
		}

		@Override
		public void onDestroyActionMode(ActionMode arg0) {
			logDebug("onDestroyActionMode");
			clearSelections();
			adapter.setMultipleSelect(false);
			((ManagerActivityLollipop)context).showFabButton();
			((ManagerActivityLollipop) context).showHideBottomNavigationView(false);
			((ManagerActivityLollipop) context).changeStatusBarColor(COLOR_STATUS_BAR_ZERO_DELAY);
		    checkScroll();
		}

		@Override
		public boolean onPrepareActionMode(ActionMode mode, Menu menu) {
			List<MegaNode> selected = adapter.getSelectedNodes();
			MenuItem unselect = menu.findItem(R.id.cab_menu_unselect_all);

			menu.findItem(R.id.cab_menu_send_to_chat).setIcon(mutateIconSecondary(context, R.drawable.ic_send_to_contact, R.color.white));

			// Link
			if ((selected.size() == 1) && (megaApi.checkAccess(selected.get(0), MegaShare.ACCESS_OWNER).getErrorCode() == MegaError.API_OK)) {

				if(selected.get(0).isExported()){
					//Node has public link
					showRemoveLink=true;
					showLink=false;
					showEditLink = true;

				}
				else{
					showRemoveLink=false;
					showLink=true;
					showEditLink = false;
				}

			}
			if (selected.size() != 0) {
				showTrash = true;
				showMove = true;
				showShare = true;
				showCopy = true;
				allFiles = true;

				for(int i=0; i<selected.size();i++)	{
					if(megaApi.checkMove(selected.get(i), megaApi.getRubbishNode()).getErrorCode() != MegaError.API_OK)	{
						showTrash = false;
						showMove = false;
						break;
					}
				}

				//showSendToChat
				for(int i=0; i<selected.size();i++)	{
					if(!selected.get(i).isFile()){
						allFiles = false;
					}
				}

				if(allFiles){
					if (isChatEnabled()) {
						showSendToChat = true;
					}
					else {
						showSendToChat = false;
					}
				}else{
					showSendToChat = false;
				}

				if(selected.size()==adapter.getItemCount()){
					menu.findItem(R.id.cab_menu_select_all).setVisible(false);
					unselect.setTitle(getString(R.string.action_unselect_all));
					unselect.setVisible(true);
					showLink=false;
					showRemoveLink=false;
					showEditLink=false;
					if(selected.size()==1){
						showRename=true;
					}else{
						showRename=false;
					}
				}
				else if(selected.size()==1){
					showRename=true;
					menu.findItem(R.id.cab_menu_select_all).setVisible(true);
					unselect.setTitle(getString(R.string.action_unselect_all));
					unselect.setVisible(true);
				}
				else{
					menu.findItem(R.id.cab_menu_select_all).setVisible(true);
					unselect.setTitle(getString(R.string.action_unselect_all));
					unselect.setVisible(true);
					showLink=false;
					showRemoveLink=false;
					showRename=false;
					showEditLink=false;
				}
			}
			else{
				menu.findItem(R.id.cab_menu_select_all).setVisible(true);
				menu.findItem(R.id.cab_menu_unselect_all).setVisible(false);
			}
			
			menu.findItem(R.id.cab_menu_download).setVisible(true);
			menu.findItem(R.id.cab_menu_download).setShowAsAction(MenuItem.SHOW_AS_ACTION_ALWAYS);

			menu.findItem(R.id.cab_menu_send_to_chat).setVisible(showSendToChat);
			menu.findItem(R.id.cab_menu_send_to_chat).setShowAsAction(MenuItem.SHOW_AS_ACTION_ALWAYS);

			menu.findItem(R.id.cab_menu_rename).setVisible(showRename);
			menu.findItem(R.id.cab_menu_copy).setVisible(showCopy);

			if(showCopy){
				if(selected.size()>1){
					menu.findItem(R.id.cab_menu_copy).setShowAsAction(MenuItem.SHOW_AS_ACTION_ALWAYS);

				}else{
					menu.findItem(R.id.cab_menu_copy).setShowAsAction(MenuItem.SHOW_AS_ACTION_NEVER);

				}
			}
			menu.findItem(R.id.cab_menu_move).setVisible(showMove);
			menu.findItem(R.id.cab_menu_share).setVisible(showShare);
			menu.findItem(R.id.cab_menu_share).setShowAsAction(MenuItem.SHOW_AS_ACTION_ALWAYS);
			menu.findItem(R.id.cab_menu_edit_link).setVisible(showEditLink);




			menu.findItem(R.id.cab_menu_share_link).setVisible(showLink);
			if(showLink){
				menu.findItem(R.id.cab_menu_share_link).setShowAsAction(MenuItem.SHOW_AS_ACTION_ALWAYS);
			}else{
				menu.findItem(R.id.cab_menu_share_link).setShowAsAction(MenuItem.SHOW_AS_ACTION_NEVER);

			}

			menu.findItem(R.id.cab_menu_share_link_remove).setVisible(showRemoveLink);
			if(showRemoveLink){
				menu.findItem(R.id.cab_menu_share_link_remove).setShowAsAction(MenuItem.SHOW_AS_ACTION_ALWAYS);
			}else{
				menu.findItem(R.id.cab_menu_share_link_remove).setShowAsAction(MenuItem.SHOW_AS_ACTION_NEVER);

			}

			menu.findItem(R.id.cab_menu_trash).setVisible(showTrash);
			menu.findItem(R.id.cab_menu_leave_multiple_share).setVisible(false);
			return false;
		}
		
	}

	public static OutgoingSharesFragmentLollipop newInstance() {
		logDebug("newInstance");
		OutgoingSharesFragmentLollipop fragment = new OutgoingSharesFragmentLollipop();
		return fragment;
	}
			
	@Override
	public void onCreate (Bundle savedInstanceState){
		if (megaApi == null){
			megaApi = ((MegaApplication) ((Activity)context).getApplication()).getMegaApi();
		}

		dbH = DatabaseHandler.getDbHandler(context);
		prefs = dbH.getPreferences();
		downloadLocationDefaultPath = getDownloadLocation(context);

		lastPositionStack = new Stack<>();
		nodes = new ArrayList<MegaNode>();
		super.onCreate(savedInstanceState);
		logDebug("onCreate");
	}

	public void checkScroll () {
		if ((recyclerView.canScrollVertically(-1) && recyclerView.getVisibility() == View.VISIBLE) || (adapter != null && adapter.isMultipleSelect())){
			((ManagerActivityLollipop) context).changeActionBarElevation(true);
		}
		else {
			((ManagerActivityLollipop) context).changeActionBarElevation(false);
		}
	}
	
	@Override
	public View onCreateView(LayoutInflater inflater, ViewGroup container,Bundle savedInstanceState) {
		logDebug("onCreateView");
		
		if (megaApi == null){
			megaApi = ((MegaApplication) ((Activity)context).getApplication()).getMegaApi();
		}

		if (megaApi.getRootNode() == null){
			return null;
		}
		
		display = ((Activity)context).getWindowManager().getDefaultDisplay();
		outMetrics = new DisplayMetrics ();
	    display.getMetrics(outMetrics);
	    density  = getResources().getDisplayMetrics().density;		

		((ManagerActivityLollipop)context).showFabButton();

		if (((ManagerActivityLollipop)context).isList){
			View v = inflater.inflate(R.layout.fragment_filebrowserlist, container, false);
			
			recyclerView = (RecyclerView) v.findViewById(R.id.file_list_view_browser);
			fastScroller = (FastScroller) v.findViewById(R.id.fastscroll);

			recyclerView.setPadding(0, 0, 0, scaleHeightPx(85, outMetrics));
			recyclerView.setClipToPadding(false);
			mLayoutManager = new LinearLayoutManager(context);
			recyclerView.setLayoutManager(mLayoutManager);
			recyclerView.setItemAnimator(new DefaultItemAnimator());
			recyclerView.addOnScrollListener(new RecyclerView.OnScrollListener() {
				@Override
				public void onScrolled(RecyclerView recyclerView, int dx, int dy) {
					super.onScrolled(recyclerView, dx, dy);
					checkScroll();
				}
			});

			emptyImageView = (ImageView) v.findViewById(R.id.file_list_empty_image);
			emptyLinearLayout = (LinearLayout) v.findViewById(R.id.file_list_empty_text);
			emptyTextViewFirst = (TextView) v.findViewById(R.id.file_list_empty_text_first);

			addSectionTitle(nodes,MegaNodeAdapter.ITEM_VIEW_TYPE_LIST);
			if (adapter == null){
				logDebug("Creating the adapter: " + ((ManagerActivityLollipop)context).parentHandleOutgoing);
				adapter = new MegaNodeAdapter(context, this, nodes, ((ManagerActivityLollipop)context).parentHandleOutgoing, recyclerView, null, OUTGOING_SHARES_ADAPTER, MegaNodeAdapter.ITEM_VIEW_TYPE_LIST);
			}
			else{
				adapter.setListFragment(recyclerView);
				adapter.setAdapterType(MegaNodeAdapter.ITEM_VIEW_TYPE_LIST);
			}

			if (((ManagerActivityLollipop)context).parentHandleOutgoing == -1){
				logWarning("Parent Handle == -1");
				findNodes();
			}else{
				MegaNode parentNode = megaApi.getNodeByHandle(((ManagerActivityLollipop)context).parentHandleOutgoing);
				logDebug("Parent Handle: " + ((ManagerActivityLollipop)context).parentHandleOutgoing);
				nodes = megaApi.getChildren(parentNode, ((ManagerActivityLollipop)context).orderCloud);
			}

			((ManagerActivityLollipop)context).setToolbarTitle();
			addSectionTitle(nodes,adapter.getAdapterType());
			adapter.setNodes(nodes);
			((ManagerActivityLollipop)context).supportInvalidateOptionsMenu();
			adapter.setMultipleSelect(false);
			
			recyclerView.setAdapter(adapter);
			fastScroller.setRecyclerView(recyclerView);

			if (adapter != null){
				addSectionTitle(nodes,adapter.getAdapterType());
				adapter.setNodes(nodes);
				visibilityFastScroller();

				if (adapter.getItemCount() == 0){
					recyclerView.setVisibility(View.GONE);
					emptyImageView.setVisibility(View.VISIBLE);
					emptyLinearLayout.setVisibility(View.VISIBLE);

					if (megaApi.getRootNode().getHandle()==((ManagerActivityLollipop)context).parentHandleOutgoing||((ManagerActivityLollipop)context).parentHandleOutgoing==-1) {
						if(context.getResources().getConfiguration().orientation == Configuration.ORIENTATION_LANDSCAPE){
							emptyImageView.setImageResource(R.drawable.outgoing_empty_landscape);
						}else{
							emptyImageView.setImageResource(R.drawable.outgoing_shares_empty);
						}
						String textToShow = String.format(context.getString(R.string.context_empty_outgoing));
						try{
							textToShow = textToShow.replace("[A]", "<font color=\'#000000\'>");
							textToShow = textToShow.replace("[/A]", "</font>");
							textToShow = textToShow.replace("[B]", "<font color=\'#7a7a7a\'>");
							textToShow = textToShow.replace("[/B]", "</font>");
						}
						catch (Exception e){}
						Spanned result = null;
						if (android.os.Build.VERSION.SDK_INT >= android.os.Build.VERSION_CODES.N) {
							result = Html.fromHtml(textToShow,Html.FROM_HTML_MODE_LEGACY);
						} else {
							result = Html.fromHtml(textToShow);
						}
						emptyTextViewFirst.setText(result);
					}else {
						if(context.getResources().getConfiguration().orientation == Configuration.ORIENTATION_LANDSCAPE){
							emptyImageView.setImageResource(R.drawable.ic_zero_landscape_empty_folder);
						}else{
							emptyImageView.setImageResource(R.drawable.ic_zero_portrait_empty_folder);
						}
						String textToShow = String.format(context.getString(R.string.file_browser_empty_folder_new));
						try{
							textToShow = textToShow.replace("[A]", "<font color=\'#000000\'>");
							textToShow = textToShow.replace("[/A]", "</font>");
							textToShow = textToShow.replace("[B]", "<font color=\'#7a7a7a\'>");
							textToShow = textToShow.replace("[/B]", "</font>");
						}
						catch (Exception e){}
						Spanned result = null;
						if (android.os.Build.VERSION.SDK_INT >= android.os.Build.VERSION_CODES.N) {
							result = Html.fromHtml(textToShow,Html.FROM_HTML_MODE_LEGACY);
						} else {
							result = Html.fromHtml(textToShow);
						}
						emptyTextViewFirst.setText(result);
					}
				}
				else{
					recyclerView.setVisibility(View.VISIBLE);
					emptyImageView.setVisibility(View.GONE);
					emptyLinearLayout.setVisibility(View.GONE);
				}			
			}

			return v;
		}
		else{
			logDebug("Grid View");
			
			View v = inflater.inflate(R.layout.fragment_filebrowsergrid, container, false);
			
			recyclerView = (NewGridRecyclerView) v.findViewById(R.id.file_grid_view_browser);
			fastScroller = (FastScroller) v.findViewById(R.id.fastscroll);

			recyclerView.setPadding(0, 0, 0, scaleHeightPx(80, outMetrics));
			recyclerView.setClipToPadding(false);
			recyclerView.setHasFixedSize(true);
			gridLayoutManager = (CustomizedGridLayoutManager) recyclerView.getLayoutManager();

			recyclerView.setItemAnimator(new DefaultItemAnimator());
			recyclerView.addOnScrollListener(new RecyclerView.OnScrollListener() {
				@Override
				public void onScrolled(RecyclerView recyclerView, int dx, int dy) {
					super.onScrolled(recyclerView, dx, dy);
					checkScroll();
				}
			});

			emptyImageView = (ImageView) v.findViewById(R.id.file_grid_empty_image);
			emptyLinearLayout = (LinearLayout) v.findViewById(R.id.file_grid_empty_text);
			emptyTextViewFirst = (TextView) v.findViewById(R.id.file_grid_empty_text_first);
			addSectionTitle(nodes,MegaNodeAdapter.ITEM_VIEW_TYPE_GRID);
			if (adapter == null){
				adapter = new MegaNodeAdapter(context, this, nodes, ((ManagerActivityLollipop)context).parentHandleOutgoing, recyclerView, null, OUTGOING_SHARES_ADAPTER, MegaNodeAdapter.ITEM_VIEW_TYPE_GRID);
			}
			else{
				adapter.setParentHandle(((ManagerActivityLollipop)context).parentHandleOutgoing);
				adapter.setListFragment(recyclerView);
				adapter.setAdapterType(MegaNodeAdapter.ITEM_VIEW_TYPE_GRID);
			}

			if (((ManagerActivityLollipop)context).parentHandleOutgoing == -1){
				logWarning("Parent Handle == -1");
				findNodes();
			}
			else{
				MegaNode parentNode = megaApi.getNodeByHandle(((ManagerActivityLollipop)context).parentHandleOutgoing);
				logDebug("Parent Handle: " + ((ManagerActivityLollipop)context).parentHandleOutgoing);

				nodes = megaApi.getChildren(parentNode, ((ManagerActivityLollipop)context).orderCloud);
				addSectionTitle(nodes,adapter.getAdapterType());

				adapter.setNodes(nodes);
			}

			((ManagerActivityLollipop)context).supportInvalidateOptionsMenu();

			adapter.setMultipleSelect(false);
			
			recyclerView.setAdapter(adapter);
			fastScroller.setRecyclerView(recyclerView);
			visibilityFastScroller();
			if (adapter.getItemCount() == 0){
				recyclerView.setVisibility(View.GONE);
				emptyImageView.setVisibility(View.VISIBLE);
				emptyLinearLayout.setVisibility(View.VISIBLE);

				if (megaApi.getRootNode().getHandle()==((ManagerActivityLollipop)context).parentHandleOutgoing||((ManagerActivityLollipop)context).parentHandleOutgoing==-1) {

					if(context.getResources().getConfiguration().orientation == Configuration.ORIENTATION_LANDSCAPE){
						emptyImageView.setImageResource(R.drawable.outgoing_empty_landscape);
					}else{
						emptyImageView.setImageResource(R.drawable.outgoing_shares_empty);
					}
					String textToShow = String.format(context.getString(R.string.context_empty_outgoing));
					try{
						textToShow = textToShow.replace("[A]", "<font color=\'#000000\'>");
						textToShow = textToShow.replace("[/A]", "</font>");
						textToShow = textToShow.replace("[B]", "<font color=\'#7a7a7a\'>");
						textToShow = textToShow.replace("[/B]", "</font>");
					}
					catch (Exception e){}
					Spanned result = null;
					if (android.os.Build.VERSION.SDK_INT >= android.os.Build.VERSION_CODES.N) {
						result = Html.fromHtml(textToShow,Html.FROM_HTML_MODE_LEGACY);
					} else {
						result = Html.fromHtml(textToShow);
					}
					emptyTextViewFirst.setText(result);

				}else {
					if(context.getResources().getConfiguration().orientation == Configuration.ORIENTATION_LANDSCAPE){
						emptyImageView.setImageResource(R.drawable.ic_zero_landscape_empty_folder);
					}else{
						emptyImageView.setImageResource(R.drawable.ic_zero_portrait_empty_folder);
					}
					String textToShow = String.format(context.getString(R.string.file_browser_empty_folder_new));
					try{
						textToShow = textToShow.replace("[A]", "<font color=\'#000000\'>");
						textToShow = textToShow.replace("[/A]", "</font>");
						textToShow = textToShow.replace("[B]", "<font color=\'#7a7a7a\'>");
						textToShow = textToShow.replace("[/B]", "</font>");
					}
					catch (Exception e){}
					Spanned result = null;
					if (android.os.Build.VERSION.SDK_INT >= android.os.Build.VERSION_CODES.N) {
						result = Html.fromHtml(textToShow,Html.FROM_HTML_MODE_LEGACY);
					} else {
						result = Html.fromHtml(textToShow);
					}
					emptyTextViewFirst.setText(result);
				}
			}
			else{
				recyclerView.setVisibility(View.VISIBLE);
				emptyImageView.setVisibility(View.GONE);
				emptyLinearLayout.setVisibility(View.GONE);
			}

			return v;
		}		
	}

	public void refresh (){
		logDebug("Parent Handle: " + ((ManagerActivityLollipop)context).parentHandleOutgoing);

        if (((ManagerActivityLollipop)context).parentHandleOutgoing == -1){
            findNodes();

            ((ManagerActivityLollipop)context).setToolbarTitle();
            if(adapter != null){
				logDebug("adapter != null");
				addSectionTitle(nodes,adapter.getAdapterType());
                adapter.setNodes(nodes);
				visibilityFastScroller();

                if (adapter.getItemCount() == 0){
					logDebug("adapter.getItemCount() = 0");
                    recyclerView.setVisibility(View.GONE);
                    emptyImageView.setVisibility(View.VISIBLE);
                    emptyLinearLayout.setVisibility(View.VISIBLE);

					if (megaApi.getRootNode().getHandle()==((ManagerActivityLollipop)context).parentHandleOutgoing||((ManagerActivityLollipop)context).parentHandleOutgoing==-1) {

						if(context.getResources().getConfiguration().orientation == Configuration.ORIENTATION_LANDSCAPE){
							emptyImageView.setImageResource(R.drawable.outgoing_empty_landscape);
						}else{
							emptyImageView.setImageResource(R.drawable.outgoing_shares_empty);
						}
						String textToShow = String.format(context.getString(R.string.context_empty_outgoing));
						try{
							textToShow = textToShow.replace("[A]", "<font color=\'#000000\'>");
							textToShow = textToShow.replace("[/A]", "</font>");
							textToShow = textToShow.replace("[B]", "<font color=\'#7a7a7a\'>");
							textToShow = textToShow.replace("[/B]", "</font>");
						}
						catch (Exception e){}
						Spanned result = null;
						if (android.os.Build.VERSION.SDK_INT >= android.os.Build.VERSION_CODES.N) {
							result = Html.fromHtml(textToShow,Html.FROM_HTML_MODE_LEGACY);
						} else {
							result = Html.fromHtml(textToShow);
						}
						emptyTextViewFirst.setText(result);

					}else {
						if(context.getResources().getConfiguration().orientation == Configuration.ORIENTATION_LANDSCAPE){
							emptyImageView.setImageResource(R.drawable.ic_zero_landscape_empty_folder);
						}else{
							emptyImageView.setImageResource(R.drawable.ic_zero_portrait_empty_folder);
						}
						String textToShow = String.format(context.getString(R.string.file_browser_empty_folder_new));
						try{
							textToShow = textToShow.replace("[A]", "<font color=\'#000000\'>");
							textToShow = textToShow.replace("[/A]", "</font>");
							textToShow = textToShow.replace("[B]", "<font color=\'#7a7a7a\'>");
							textToShow = textToShow.replace("[/B]", "</font>");
						}
						catch (Exception e){}
						Spanned result = null;
						if (android.os.Build.VERSION.SDK_INT >= android.os.Build.VERSION_CODES.N) {
							result = Html.fromHtml(textToShow,Html.FROM_HTML_MODE_LEGACY);
						} else {
							result = Html.fromHtml(textToShow);
						}
						emptyTextViewFirst.setText(result);
					}
                }
                else{
					logDebug("adapter.getItemCount() != 0");
                    recyclerView.setVisibility(View.VISIBLE);
                    emptyImageView.setVisibility(View.GONE);
                    emptyLinearLayout.setVisibility(View.GONE);
                }
			}
        }
        else{
            MegaNode n = megaApi.getNodeByHandle(((ManagerActivityLollipop)context).parentHandleOutgoing);

           	((ManagerActivityLollipop)context).supportInvalidateOptionsMenu();
			((ManagerActivityLollipop)context).setToolbarTitle();

			nodes = megaApi.getChildren(n, ((ManagerActivityLollipop)context).orderCloud);
			addSectionTitle(nodes,adapter.getAdapterType());

            adapter.setNodes(nodes);
			visibilityFastScroller();

            //If folder has no files
            if (adapter.getItemCount() == 0){
                recyclerView.setVisibility(View.GONE);
                emptyImageView.setVisibility(View.VISIBLE);
                emptyLinearLayout.setVisibility(View.VISIBLE);

                if (megaApi.getRootNode().getHandle()==n.getHandle()) {

					if(context.getResources().getConfiguration().orientation == Configuration.ORIENTATION_LANDSCAPE){
						emptyImageView.setImageResource(R.drawable.outgoing_empty_landscape);
					}else{
						emptyImageView.setImageResource(R.drawable.outgoing_shares_empty);
					}
					String textToShow = String.format(context.getString(R.string.context_empty_outgoing));
					try{
						textToShow = textToShow.replace("[A]", "<font color=\'#000000\'>");
						textToShow = textToShow.replace("[/A]", "</font>");
						textToShow = textToShow.replace("[B]", "<font color=\'#7a7a7a\'>");
						textToShow = textToShow.replace("[/B]", "</font>");
					}
					catch (Exception e){}
					Spanned result = null;
					if (android.os.Build.VERSION.SDK_INT >= android.os.Build.VERSION_CODES.N) {
						result = Html.fromHtml(textToShow,Html.FROM_HTML_MODE_LEGACY);
					} else {
						result = Html.fromHtml(textToShow);
					}
					emptyTextViewFirst.setText(result);
				} else {
					if(context.getResources().getConfiguration().orientation == Configuration.ORIENTATION_LANDSCAPE){
						emptyImageView.setImageResource(R.drawable.ic_zero_landscape_empty_folder);
					}else{
						emptyImageView.setImageResource(R.drawable.ic_zero_portrait_empty_folder);
					}
					String textToShow = String.format(context.getString(R.string.file_browser_empty_folder_new));
					try{
						textToShow = textToShow.replace("[A]", "<font color=\'#000000\'>");
						textToShow = textToShow.replace("[/A]", "</font>");
						textToShow = textToShow.replace("[B]", "<font color=\'#7a7a7a\'>");
						textToShow = textToShow.replace("[/B]", "</font>");
					}
					catch (Exception e){}
					Spanned result = null;
					if (android.os.Build.VERSION.SDK_INT >= android.os.Build.VERSION_CODES.N) {
						result = Html.fromHtml(textToShow,Html.FROM_HTML_MODE_LEGACY);
					} else {
						result = Html.fromHtml(textToShow);
					}
					emptyTextViewFirst.setText(result);
				}
            }
            else{
                recyclerView.setVisibility(View.VISIBLE);
                emptyImageView.setVisibility(View.GONE);
                emptyLinearLayout.setVisibility(View.GONE);
            }
        }
        ((ManagerActivityLollipop)context).supportInvalidateOptionsMenu();
	}

	public void refreshContent (){
		logDebug("Parent Handle: " + ((ManagerActivityLollipop)context).parentHandleOutgoing);

		if (((ManagerActivityLollipop)context).parentHandleOutgoing == -1){
			findNodes();
			if(adapter != null){
				logDebug("adapter != null");
				addSectionTitle(nodes,adapter.getAdapterType());
				adapter.setNodes(nodes);
				visibilityFastScroller();

				if (adapter.getItemCount() == 0){
					logDebug("adapter.getItemCount() = 0");
					recyclerView.setVisibility(View.GONE);
					emptyImageView.setVisibility(View.VISIBLE);
					emptyLinearLayout.setVisibility(View.VISIBLE);
				}
				else{
					logDebug("adapter.getItemCount() != 0");
					recyclerView.setVisibility(View.VISIBLE);
					emptyImageView.setVisibility(View.GONE);
					emptyLinearLayout.setVisibility(View.GONE);
				}
			}
		}
		else{
			MegaNode n = megaApi.getNodeByHandle(((ManagerActivityLollipop)context).parentHandleOutgoing);
			nodes = megaApi.getChildren(n, ((ManagerActivityLollipop)context).orderCloud);
			addSectionTitle(nodes,adapter.getAdapterType());

			adapter.setNodes(nodes);
			visibilityFastScroller();

			//If folder has no files
			if (adapter.getItemCount() == 0){
				recyclerView.setVisibility(View.GONE);
				emptyImageView.setVisibility(View.VISIBLE);
				emptyLinearLayout.setVisibility(View.VISIBLE);

				if (megaApi.getRootNode().getHandle()==n.getHandle()) {

					if(context.getResources().getConfiguration().orientation == Configuration.ORIENTATION_LANDSCAPE){
						emptyImageView.setImageResource(R.drawable.outgoing_empty_landscape);
					}else{
						emptyImageView.setImageResource(R.drawable.outgoing_shares_empty);
					}
					String textToShow = String.format(context.getString(R.string.context_empty_outgoing));
					try{
						textToShow = textToShow.replace("[A]", "<font color=\'#000000\'>");
						textToShow = textToShow.replace("[/A]", "</font>");
						textToShow = textToShow.replace("[B]", "<font color=\'#7a7a7a\'>");
						textToShow = textToShow.replace("[/B]", "</font>");
					}
					catch (Exception e){}
					Spanned result = null;
					if (android.os.Build.VERSION.SDK_INT >= android.os.Build.VERSION_CODES.N) {
						result = Html.fromHtml(textToShow,Html.FROM_HTML_MODE_LEGACY);
					} else {
						result = Html.fromHtml(textToShow);
					}
					emptyTextViewFirst.setText(result);

				} else {
					if(context.getResources().getConfiguration().orientation == Configuration.ORIENTATION_LANDSCAPE){
						emptyImageView.setImageResource(R.drawable.ic_zero_landscape_empty_folder);
					}else{
						emptyImageView.setImageResource(R.drawable.ic_zero_portrait_empty_folder);
					}
					String textToShow = String.format(context.getString(R.string.file_browser_empty_folder_new));
					try{
						textToShow = textToShow.replace("[A]", "<font color=\'#000000\'>");
						textToShow = textToShow.replace("[/A]", "</font>");
						textToShow = textToShow.replace("[B]", "<font color=\'#7a7a7a\'>");
						textToShow = textToShow.replace("[/B]", "</font>");
					}
					catch (Exception e){}
					Spanned result = null;
					if (android.os.Build.VERSION.SDK_INT >= android.os.Build.VERSION_CODES.N) {
						result = Html.fromHtml(textToShow,Html.FROM_HTML_MODE_LEGACY);
					} else {
						result = Html.fromHtml(textToShow);
					}
					emptyTextViewFirst.setText(result);
				}
			}else{
				recyclerView.setVisibility(View.VISIBLE);
				emptyImageView.setVisibility(View.GONE);
				emptyLinearLayout.setVisibility(View.GONE);
			}
		}
		((ManagerActivityLollipop)context).supportInvalidateOptionsMenu();
	}

	public void findNodes(){
		logDebug("findNodes");
		ArrayList<MegaShare> outNodeList = megaApi.getOutShares();
		nodes.clear();
		long lastFolder=-1;		
		
		for(int k=0;k<outNodeList.size();k++){
			
			if(outNodeList.get(k).getUser()!=null){
				MegaShare mS = outNodeList.get(k);				
				MegaNode node = megaApi.getNodeByHandle(mS.getNodeHandle());
				
				if(lastFolder!=node.getHandle()){
					lastFolder=node.getHandle();
					nodes.add(node);			
				}	
			}
		}

		if(((ManagerActivityLollipop)context).orderOthers == MegaApiJava.ORDER_DEFAULT_DESC){
			sortByNameDescending();
		}
		else{
			sortByNameAscending();
		}
		addSectionTitle(nodes,adapter.getAdapterType());
		adapter.setNodes(nodes);
	}

	@Override
    public void onAttach(Activity activity) {
        super.onAttach(activity);
        context = activity;
    }

    public void itemClick(int position, int[] screenPosition, ImageView imageView) {
    	if (adapter.isMultipleSelect()){
			logDebug("Multiselect ON");
			adapter.toggleSelection(position);

			List<MegaNode> selectedNodes = adapter.getSelectedNodes();
			if (selectedNodes.size() > 0){
				updateActionModeTitle();
			}
		}
		else{
			if (nodes.get(position).isFolder()){

				((ManagerActivityLollipop) context).increaseDeepBrowserTreeOutgoing();
				logDebug("deepBrowserTree after clicking folder" + ((ManagerActivityLollipop) context).deepBrowserTreeOutgoing);
				
				MegaNode n = nodes.get(position);

				int lastFirstVisiblePosition = 0;
				if(((ManagerActivityLollipop)context).isList){
					lastFirstVisiblePosition = mLayoutManager.findFirstCompletelyVisibleItemPosition();
				}
				else{
					lastFirstVisiblePosition = ((NewGridRecyclerView) recyclerView).findFirstCompletelyVisibleItemPosition();
					if(lastFirstVisiblePosition==-1){
						logWarning("Completely -1 then find just visible position");
						lastFirstVisiblePosition = ((NewGridRecyclerView) recyclerView).findFirstVisibleItemPosition();
					}
				}

				logDebug("Push to stack " + lastFirstVisiblePosition + " position");
				lastPositionStack.push(lastFirstVisiblePosition);

				((ManagerActivityLollipop)context).parentHandleOutgoing=n.getHandle();

				((ManagerActivityLollipop)context).supportInvalidateOptionsMenu();
				((ManagerActivityLollipop)context).setToolbarTitle();

				nodes = megaApi.getChildren(nodes.get(position), ((ManagerActivityLollipop)context).orderCloud);
				addSectionTitle(nodes,adapter.getAdapterType());

				adapter.setNodes(nodes);
				recyclerView.scrollToPosition(0);
				visibilityFastScroller();

				//If folder has no files
				if (adapter.getItemCount() == 0){
					recyclerView.setVisibility(View.GONE);
					emptyImageView.setVisibility(View.VISIBLE);
					emptyLinearLayout.setVisibility(View.VISIBLE);

					if (megaApi.getRootNode().getHandle()==n.getHandle()) {

						if(context.getResources().getConfiguration().orientation == Configuration.ORIENTATION_LANDSCAPE){
							emptyImageView.setImageResource(R.drawable.outgoing_empty_landscape);
						}else{
							emptyImageView.setImageResource(R.drawable.outgoing_shares_empty);
						}

						String textToShow = String.format(context.getString(R.string.context_empty_outgoing));
						try{
							textToShow = textToShow.replace("[A]", "<font color=\'#000000\'>");
							textToShow = textToShow.replace("[/A]", "</font>");
							textToShow = textToShow.replace("[B]", "<font color=\'#7a7a7a\'>");
							textToShow = textToShow.replace("[/B]", "</font>");
						}
						catch (Exception e){}
						Spanned result = null;
						if (android.os.Build.VERSION.SDK_INT >= android.os.Build.VERSION_CODES.N) {
							result = Html.fromHtml(textToShow,Html.FROM_HTML_MODE_LEGACY);
						} else {
							result = Html.fromHtml(textToShow);
						}
						emptyTextViewFirst.setText(result);

					}else {
						if(context.getResources().getConfiguration().orientation == Configuration.ORIENTATION_LANDSCAPE){
							emptyImageView.setImageResource(R.drawable.ic_zero_landscape_empty_folder);
						}else{
							emptyImageView.setImageResource(R.drawable.ic_zero_portrait_empty_folder);
						}
						String textToShow = String.format(context.getString(R.string.file_browser_empty_folder_new));
						try{
							textToShow = textToShow.replace("[A]", "<font color=\'#000000\'>");
							textToShow = textToShow.replace("[/A]", "</font>");
							textToShow = textToShow.replace("[B]", "<font color=\'#7a7a7a\'>");
							textToShow = textToShow.replace("[/B]", "</font>");
						}
						catch (Exception e){}
						Spanned result = null;
						if (android.os.Build.VERSION.SDK_INT >= android.os.Build.VERSION_CODES.N) {
							result = Html.fromHtml(textToShow,Html.FROM_HTML_MODE_LEGACY);
						} else {
							result = Html.fromHtml(textToShow);
						}
						emptyTextViewFirst.setText(result);

					}
				}
				else{
					recyclerView.setVisibility(View.VISIBLE);
					emptyImageView.setVisibility(View.GONE);
					emptyLinearLayout.setVisibility(View.GONE);
				}
				checkScroll();
				((ManagerActivityLollipop) context).showFabButton();
			}
			else{
				//Is file
				if (MimeTypeList.typeForName(nodes.get(position).getName()).isImage()){
					Intent intent = new Intent(context, FullScreenImageViewerLollipop.class);
                    //Put flag to notify FullScreenImageViewerLollipop.
                    intent.putExtra("placeholder", placeholderCount);
					intent.putExtra("position", position);
					intent.putExtra("adapterType", OUTGOING_SHARES_ADAPTER);
					intent.putExtra("isFolderLink", false);

					if (megaApi.getParentNode(nodes.get(position)).getType() == MegaNode.TYPE_ROOT){
						intent.putExtra("parentNodeHandle", -1L);
					}
					else{
						intent.putExtra("parentNodeHandle", megaApi.getParentNode(nodes.get(position)).getHandle());
					}

					if(((ManagerActivityLollipop)context).parentHandleOutgoing==-1){
						intent.putExtra("orderGetChildren", ((ManagerActivityLollipop)context).orderOthers);
					}
					else{
						intent.putExtra("orderGetChildren", ((ManagerActivityLollipop)context).orderCloud);
					}

					intent.putExtra("screenPosition", screenPosition);
					startActivity(intent);
					((ManagerActivityLollipop) context).overridePendingTransition(0,0);
					imageDrag = imageView;
				}
				else if (MimeTypeList.typeForName(nodes.get(position).getName()).isVideoReproducible() || MimeTypeList.typeForName(nodes.get(position).getName()).isAudio() ){
					MegaNode file = nodes.get(position);

					String mimeType = MimeTypeList.typeForName(file.getName()).getType();
					logDebug("FILE HANDLE: " + file.getHandle());

					Intent mediaIntent;
					boolean internalIntent;
					boolean opusFile = false;
					if (MimeTypeList.typeForName(file.getName()).isVideoNotSupported() || MimeTypeList.typeForName(file.getName()).isAudioNotSupported()){
						mediaIntent = new Intent(Intent.ACTION_VIEW);
						internalIntent = false;
						String[] s = file.getName().split("\\.");
						if (s != null && s.length > 1 && s[s.length-1].equals("opus")) {
							opusFile = true;
						}
					}
					else {
						internalIntent = true;
						mediaIntent = new Intent(context, AudioVideoPlayerLollipop.class);
					}
					mediaIntent.putExtra("position", position);
					if (megaApi.getParentNode(nodes.get(position)).getType() == MegaNode.TYPE_ROOT){
						mediaIntent.putExtra("parentNodeHandle", -1L);
					}
					else{
						mediaIntent.putExtra("parentNodeHandle", megaApi.getParentNode(nodes.get(position)).getHandle());
					}

					if(((ManagerActivityLollipop)context).parentHandleOutgoing==-1){
						mediaIntent.putExtra("orderGetChildren", ((ManagerActivityLollipop)context).orderOthers);
					}
					else{
						mediaIntent.putExtra("orderGetChildren", ((ManagerActivityLollipop)context).orderCloud);
					}
                    mediaIntent.putExtra("placeholder", placeholderCount);
					mediaIntent.putExtra("screenPosition", screenPosition);

					mediaIntent.putExtra("HANDLE", file.getHandle());
					mediaIntent.putExtra("FILENAME", file.getName());
					mediaIntent.putExtra("adapterType", OUTGOING_SHARES_ADAPTER);
					imageDrag = imageView;
					boolean isOnMegaDownloads = false;
					String localPath = getLocalFile(context, file.getName(), file.getSize(), downloadLocationDefaultPath);
					File f = new File(downloadLocationDefaultPath, file.getName());
					if(f.exists() && (f.length() == file.getSize())){
						isOnMegaDownloads = true;
					}
					if (localPath != null && (isOnMegaDownloads || (megaApi.getFingerprint(file) != null && megaApi.getFingerprint(file).equals(megaApi.getFingerprint(localPath))))){
						File mediaFile = new File(localPath);
						if (Build.VERSION.SDK_INT >= Build.VERSION_CODES.N && localPath.contains(Environment.getExternalStorageDirectory().getPath())) {
							mediaIntent.setDataAndType(FileProvider.getUriForFile(context, "mega.privacy.android.app.providers.fileprovider", mediaFile), MimeTypeList.typeForName(file.getName()).getType());
						}
						else{
							mediaIntent.setDataAndType(Uri.fromFile(mediaFile), MimeTypeList.typeForName(file.getName()).getType());
						}
						mediaIntent.addFlags(Intent.FLAG_GRANT_READ_URI_PERMISSION);
					}
					else {
						if (megaApi.httpServerIsRunning() == 0) {
							megaApi.httpServerStart();
						}

						ActivityManager.MemoryInfo mi = new ActivityManager.MemoryInfo();
						ActivityManager activityManager = (ActivityManager) context.getSystemService(Context.ACTIVITY_SERVICE);
						activityManager.getMemoryInfo(mi);

						if(mi.totalMem>BUFFER_COMP){
							logDebug("Total mem: " + mi.totalMem + " allocate 32 MB");
							megaApi.httpServerSetMaxBufferSize(MAX_BUFFER_32MB);
						}
						else{
							logDebug("Total mem: " + mi.totalMem + " allocate 16 MB");
							megaApi.httpServerSetMaxBufferSize(MAX_BUFFER_16MB);
						}

						String url = megaApi.httpServerGetLocalLink(file);
						mediaIntent.setDataAndType(Uri.parse(url), mimeType);
					}
					if (opusFile){
						mediaIntent.setDataAndType(mediaIntent.getData(), "audio/*");
					}
					if (internalIntent) {
						context.startActivity(mediaIntent);
					}
					else {
						if (isIntentAvailable(context, mediaIntent)) {
							context.startActivity(mediaIntent);
						}
						else {
							((ManagerActivityLollipop) context).showSnackbar(SNACKBAR_TYPE, context.getResources().getString(R.string.intent_not_available), -1);
							adapter.notifyDataSetChanged();
							ArrayList<Long> handleList = new ArrayList<Long>();
							handleList.add(nodes.get(position).getHandle());
							NodeController nC = new NodeController(context);
							nC.prepareForDownload(handleList, true);
						}
					}
					((ManagerActivityLollipop) context).overridePendingTransition(0,0);
				}else if (MimeTypeList.typeForName(nodes.get(position).getName()).isPdf()){
					MegaNode file = nodes.get(position);

					String mimeType = MimeTypeList.typeForName(file.getName()).getType();
					logDebug("FILE HANDLE: " + file.getHandle() + ", TYPE: " + mimeType);

					Intent pdfIntent = new Intent(context, PdfViewerActivityLollipop.class);

					pdfIntent.putExtra("inside", true);
					pdfIntent.putExtra("adapterType", OUTGOING_SHARES_ADAPTER);
					boolean isOnMegaDownloads = false;
					String localPath = getLocalFile(context, file.getName(), file.getSize(), downloadLocationDefaultPath);
					File f = new File(downloadLocationDefaultPath, file.getName());
					if(f.exists() && (f.length() == file.getSize())){
						isOnMegaDownloads = true;
					}
					if (localPath != null && (isOnMegaDownloads || (megaApi.getFingerprint(file) != null && megaApi.getFingerprint(file).equals(megaApi.getFingerprint(localPath))))){
						File mediaFile = new File(localPath);
						if (Build.VERSION.SDK_INT >= Build.VERSION_CODES.N && localPath.contains(Environment.getExternalStorageDirectory().getPath())) {
							pdfIntent.setDataAndType(FileProvider.getUriForFile(context, "mega.privacy.android.app.providers.fileprovider", mediaFile), MimeTypeList.typeForName(file.getName()).getType());
						}
						else{
							pdfIntent.setDataAndType(Uri.fromFile(mediaFile), MimeTypeList.typeForName(file.getName()).getType());
						}
						pdfIntent.addFlags(Intent.FLAG_GRANT_READ_URI_PERMISSION);
					}
					else {
						if (megaApi.httpServerIsRunning() == 0) {
							megaApi.httpServerStart();
						}

						ActivityManager.MemoryInfo mi = new ActivityManager.MemoryInfo();
						ActivityManager activityManager = (ActivityManager) context.getSystemService(Context.ACTIVITY_SERVICE);
						activityManager.getMemoryInfo(mi);

						if(mi.totalMem>BUFFER_COMP){
							logDebug("Total mem: " + mi.totalMem + " allocate 32 MB");
							megaApi.httpServerSetMaxBufferSize(MAX_BUFFER_32MB);
						}
						else{
							logDebug("Total mem: " + mi.totalMem + " allocate 16 MB");
							megaApi.httpServerSetMaxBufferSize(MAX_BUFFER_16MB);
						}

						String url = megaApi.httpServerGetLocalLink(file);
						pdfIntent.setDataAndType(Uri.parse(url), mimeType);
					}
					pdfIntent.putExtra("HANDLE", file.getHandle());
					pdfIntent.putExtra("screenPosition", screenPosition);
					imageDrag = imageView;
					if (isIntentAvailable(context, pdfIntent)){
						startActivity(pdfIntent);
					}
					else{
						Toast.makeText(context, context.getResources().getString(R.string.intent_not_available), Toast.LENGTH_LONG).show();

						ArrayList<Long> handleList = new ArrayList<Long>();
						handleList.add(nodes.get(position).getHandle());
						NodeController nC = new NodeController(context);
						nC.prepareForDownload(handleList, true);
					}
					((ManagerActivityLollipop) context).overridePendingTransition(0,0);
				}
				else if (MimeTypeList.typeForName(nodes.get(position).getName()).isURL()) {
					logDebug("Is URL file");
					MegaNode file = nodes.get(position);

					boolean isOnMegaDownloads = false;
					String localPath = getLocalFile(context, file.getName(), file.getSize(), downloadLocationDefaultPath);
					File f = new File(downloadLocationDefaultPath, file.getName());
					if (f.exists() && (f.length() == file.getSize())) {
						isOnMegaDownloads = true;
					}
					logDebug("isOnMegaDownloads: " + isOnMegaDownloads);
					if (localPath != null && (isOnMegaDownloads || (megaApi.getFingerprint(file) != null && megaApi.getFingerprint(file).equals(megaApi.getFingerprint(localPath))))) {
						File mediaFile = new File(localPath);
						InputStream instream = null;

						try {
							// open the file for reading
							instream = new FileInputStream(f.getAbsolutePath());

							// if file the available for reading
							if (instream != null) {
								// prepare the file for reading
								InputStreamReader inputreader = new InputStreamReader(instream);
								BufferedReader buffreader = new BufferedReader(inputreader);

								String line1 = buffreader.readLine();
								if (line1 != null) {
									String line2 = buffreader.readLine();

									String url = line2.replace("URL=", "");

									logDebug("Is URL - launch browser intent");
									Intent i = new Intent(Intent.ACTION_VIEW);
									i.setData(Uri.parse(url));
									startActivity(i);
								} else {
									logWarning("Not expected format: Exception on processing url file");
									Intent intent = new Intent(Intent.ACTION_VIEW);
									if (Build.VERSION.SDK_INT >= Build.VERSION_CODES.N) {
										intent.setDataAndType(FileProvider.getUriForFile(context, "mega.privacy.android.app.providers.fileprovider", f), "text/plain");
									} else {
										intent.setDataAndType(Uri.fromFile(f), "text/plain");
									}
									intent.addFlags(Intent.FLAG_GRANT_READ_URI_PERMISSION);

									if (isIntentAvailable(context, intent)) {
										startActivity(intent);
									} else {
										ArrayList<Long> handleList = new ArrayList<Long>();
										handleList.add(nodes.get(position).getHandle());
										NodeController nC = new NodeController(context);
										nC.prepareForDownload(handleList, true);
									}
								}
							}
						} catch (Exception ex) {

							Intent intent = new Intent(Intent.ACTION_VIEW);
							if (Build.VERSION.SDK_INT >= Build.VERSION_CODES.N) {
								intent.setDataAndType(FileProvider.getUriForFile(context, "mega.privacy.android.app.providers.fileprovider", f), "text/plain");
							} else {
								intent.setDataAndType(Uri.fromFile(f), "text/plain");
							}
							intent.addFlags(Intent.FLAG_GRANT_READ_URI_PERMISSION);

							if (isIntentAvailable(context, intent)) {
								startActivity(intent);
							} else {
								ArrayList<Long> handleList = new ArrayList<Long>();
								handleList.add(nodes.get(position).getHandle());
								NodeController nC = new NodeController(context);
								nC.prepareForDownload(handleList, true);
							}

						} finally {
							// close the file.
							try {
								instream.close();
							} catch (IOException e) {
								logError("EXCEPTION closing InputStream", e);
							}
						}
					} else {
						ArrayList<Long> handleList = new ArrayList<Long>();
						handleList.add(nodes.get(position).getHandle());
						NodeController nC = new NodeController(context);
						nC.prepareForDownload(handleList, true);
					}
				} else{
					adapter.notifyDataSetChanged();
					ArrayList<Long> handleList = new ArrayList<Long>();
					handleList.add(nodes.get(position).getHandle());
					NodeController nC = new NodeController(context);
					nC.prepareForDownload(handleList, true);
				}
			}
		}
	}

	@Override
	public void multipleItemClick(int position) {
		adapter.toggleSelection(position);
	}

	public void selectAll(){
		if (adapter != null){
			if(adapter.isMultipleSelect()){
				adapter.selectAll();
			}
			else{
				adapter.setMultipleSelect(true);
				adapter.selectAll();
				
				actionMode = ((AppCompatActivity)context).startSupportActionMode(new ActionBarCallBack());
			}
			
			updateActionModeTitle();
		}
	}
	
	public boolean showSelectMenuItem(){
		if (adapter != null){
			return adapter.isMultipleSelect();
		}

		return false;
	}

	public void setNodes(ArrayList<MegaNode> nodes){
		logDebug("setNodes");
		this.nodes = nodes;
		if(((ManagerActivityLollipop)context).orderOthers == MegaApiJava.ORDER_DEFAULT_DESC){
			sortByNameDescending();
		}
		else{
			sortByNameAscending();
		}
	}
	
	public void sortByNameDescending(){
		
		ArrayList<String> foldersOrder = new ArrayList<String>();
		ArrayList<String> filesOrder = new ArrayList<String>();
		ArrayList<MegaNode> tempOffline = new ArrayList<MegaNode>();
		
		
		for(int k = 0; k < nodes.size() ; k++) {
			MegaNode node = nodes.get(k);
			if(node == null) {
				continue;
			}
			if(node.isFolder()){
				foldersOrder.add(node.getName());
			}
			else{
				filesOrder.add(node.getName());
			}
		}
		
	
		Collections.sort(foldersOrder, String.CASE_INSENSITIVE_ORDER);
		Collections.reverse(foldersOrder);
		Collections.sort(filesOrder, String.CASE_INSENSITIVE_ORDER);
		Collections.reverse(filesOrder);

		for(int k = 0; k < foldersOrder.size() ; k++) {
			for(int j = 0; j < nodes.size() ; j++) {
				String name = foldersOrder.get(k);
				if(nodes.get(j) == null) {
					continue;
				}
				String nameOffline = nodes.get(j).getName();
				if(name.equals(nameOffline)){
					tempOffline.add(nodes.get(j));
				}				
			}
			
		}
		
		for(int k = 0; k < filesOrder.size() ; k++) {
			for(int j = 0; j < nodes.size() ; j++) {
				String name = filesOrder.get(k);
				if(nodes.get(j) == null) {
					continue;
				}
				String nameOffline = nodes.get(j).getName();
				if(name.equals(nameOffline)){
					tempOffline.add(nodes.get(j));					
				}				
			}
			
		}
		
		nodes.clear();
		nodes.addAll(tempOffline);
		addSectionTitle(nodes,adapter.getAdapterType());
		adapter.setNodes(nodes);
	}
	
	public void sortByNameAscending(){
		logDebug("sortByNameAscending");
		ArrayList<String> foldersOrder = new ArrayList<String>();
		ArrayList<String> filesOrder = new ArrayList<String>();
		ArrayList<MegaNode> tempOffline = new ArrayList<MegaNode>();
				
		for(int k = 0; k < nodes.size() ; k++) {
			MegaNode node = nodes.get(k);
			if(node == null) {
				continue;
			}
			if(node == null) {
				continue;
			}
			if(node.isFolder()){
				foldersOrder.add(node.getName());
			}
			else{
				filesOrder.add(node.getName());
			}
		}		
	
		Collections.sort(foldersOrder, String.CASE_INSENSITIVE_ORDER);
		Collections.sort(filesOrder, String.CASE_INSENSITIVE_ORDER);

		for(int k = 0; k < foldersOrder.size() ; k++) {
			for(int j = 0; j < nodes.size() ; j++) {
				String name = foldersOrder.get(k);
				if(nodes.get(j) == null) {
					continue;
				}
				String nameOffline = nodes.get(j).getName();
				if(name.equals(nameOffline)){
					tempOffline.add(nodes.get(j));
				}				
			}			
		}
		
		for(int k = 0; k < filesOrder.size() ; k++) {
			for(int j = 0; j < nodes.size() ; j++) {
				String name = filesOrder.get(k);
				if(nodes.get(j) == null) {
					continue;
				}
				String nameOffline = nodes.get(j).getName();
				if(name.equals(nameOffline)){
					tempOffline.add(nodes.get(j));
				}				
			}
			
		}
		
		nodes.clear();
		nodes.addAll(tempOffline);
		addSectionTitle(nodes,adapter.getAdapterType());
		adapter.setNodes(nodes);
	}
			
	/*
	 * Clear all selected items
	 */
	private void clearSelections() {
		if(adapter.isMultipleSelect()){
			adapter.clearSelections();
		}
	}

	@Override
	protected void updateActionModeTitle() {
		if (actionMode == null || getActivity() == null) {
			return;
		}
		List<MegaNode> documents = adapter.getSelectedNodes();
		int files = 0;
		int folders = 0;
		for (MegaNode document : documents) {
			if (document.isFile()) {
				files++;
			} else if (document.isFolder()) {
				folders++;
			}
		}
		Resources res = getActivity().getResources();
		String title;
		int sum=files+folders;

		if (files == 0 && folders == 0) {
			title = Integer.toString(sum);
		} else if (files == 0) {
			title = Integer.toString(folders);
		} else if (folders == 0) {
			title = Integer.toString(files);
		} else {
			title = Integer.toString(sum);
		}
		actionMode.setTitle(title);
		try {
			actionMode.invalidate();
		} catch (NullPointerException e) {
			e.printStackTrace();
			logError("Invalidate error", e);
		}
		// actionMode.
	}
	
	/*
	 * Disable selection
	 */
	public void hideMultipleSelect() {
		adapter.setMultipleSelect(false);
		if (actionMode != null) {
			actionMode.finish();
		}
	}

	
	public int onBackPressed(){
		logDebug("deepBrowserTree: " + ((ManagerActivityLollipop) context).deepBrowserTreeOutgoing);
					
		if (adapter == null){
			return 0;
		}

		((ManagerActivityLollipop) context).decreaseDeepBrowserTreeOutgoing();
		((ManagerActivityLollipop)context).supportInvalidateOptionsMenu();
		if(((ManagerActivityLollipop) context).deepBrowserTreeOutgoing==0){
			logDebug("deepBrowserTree==0");
			//In the beginning of the navigation
			((ManagerActivityLollipop)context).parentHandleOutgoing = -1;

			((ManagerActivityLollipop)context).setToolbarTitle();
			findNodes();
			addSectionTitle(nodes,adapter.getAdapterType());
			adapter.setNodes(nodes);
			visibilityFastScroller();

			int lastVisiblePosition = 0;
			if(!lastPositionStack.empty()){
				lastVisiblePosition = lastPositionStack.pop();
				logDebug("Pop of the stack " + lastVisiblePosition + " position");
			}
			logDebug("Scroll to " + lastVisiblePosition + " position");

			if(lastVisiblePosition>=0){

				if(((ManagerActivityLollipop)context).isList){
					mLayoutManager.scrollToPositionWithOffset(lastVisiblePosition, 0);
				}
				else{
					gridLayoutManager.scrollToPositionWithOffset(lastVisiblePosition, 0);
				}
			}

			recyclerView.setVisibility(View.VISIBLE);
			emptyImageView.setVisibility(View.GONE);
			emptyLinearLayout.setVisibility(View.GONE);
			((ManagerActivityLollipop) context).showFabButton();
			return 3;
		}
		else if (((ManagerActivityLollipop) context).deepBrowserTreeOutgoing>0){
			logDebug("Keep navigation");

			MegaNode parentNode = megaApi.getParentNode(megaApi.getNodeByHandle(((ManagerActivityLollipop)context).parentHandleOutgoing));

			if (parentNode != null){
				recyclerView.setVisibility(View.VISIBLE);
				emptyImageView.setVisibility(View.GONE);
				emptyLinearLayout.setVisibility(View.GONE);

				((ManagerActivityLollipop)context).parentHandleOutgoing=parentNode.getHandle();

				((ManagerActivityLollipop)context).setToolbarTitle();
				((ManagerActivityLollipop)context).supportInvalidateOptionsMenu();

				nodes = megaApi.getChildren(parentNode, ((ManagerActivityLollipop)context).orderCloud);
				addSectionTitle(nodes,adapter.getAdapterType());

				adapter.setNodes(nodes);
				visibilityFastScroller();

				int lastVisiblePosition = 0;
				if(!lastPositionStack.empty()){
					lastVisiblePosition = lastPositionStack.pop();
					logDebug("Pop of the stack " + lastVisiblePosition + " position");
				}
				logDebug("Scroll to " + lastVisiblePosition + " position");

				if(lastVisiblePosition>=0){

					if(((ManagerActivityLollipop)context).isList){
						mLayoutManager.scrollToPositionWithOffset(lastVisiblePosition, 0);
					}
					else{
						gridLayoutManager.scrollToPositionWithOffset(lastVisiblePosition, 0);
					}
				}

			}
			((ManagerActivityLollipop) context).showFabButton();
			return 2;
		}
		else{
<<<<<<< HEAD
			log("Back to Cloud");
=======
			logDebug("Back to Cloud");
			recyclerView.setVisibility(View.VISIBLE);
			emptyImageView.setVisibility(View.GONE);
			emptyLinearLayout.setVisibility(View.GONE);
>>>>>>> 094d50ad
			((ManagerActivityLollipop) context).deepBrowserTreeOutgoing=0;
			return 0;
		}
	}
	
	public RecyclerView getRecyclerView(){
		return recyclerView;
	}

	public void notifyDataSetChanged(){
		if (adapter != null){
			adapter.notifyDataSetChanged();
		}
	}

	public int getItemCount(){
		if(adapter!=null){
			return adapter.getItemCount();
		}
		return 0;
	}

	public boolean isMultipleselect(){
		return adapter.isMultipleSelect();
	}

	public void visibilityFastScroller(){
		if(adapter == null){
			fastScroller.setVisibility(View.GONE);
		}else{
			if(adapter.getItemCount() < MIN_ITEMS_SCROLLBAR){
				fastScroller.setVisibility(View.GONE);
			}else{
				fastScroller.setVisibility(View.VISIBLE);
			}
		}

	}
}<|MERGE_RESOLUTION|>--- conflicted
+++ resolved
@@ -1768,14 +1768,7 @@
 			return 2;
 		}
 		else{
-<<<<<<< HEAD
-			log("Back to Cloud");
-=======
 			logDebug("Back to Cloud");
-			recyclerView.setVisibility(View.VISIBLE);
-			emptyImageView.setVisibility(View.GONE);
-			emptyLinearLayout.setVisibility(View.GONE);
->>>>>>> 094d50ad
 			((ManagerActivityLollipop) context).deepBrowserTreeOutgoing=0;
 			return 0;
 		}
