package mega.privacy.android.app.lollipop;

import android.app.Activity;
import android.content.Context;
import android.content.res.Configuration;
import android.os.Bundle;
import android.support.v4.app.Fragment;
import android.support.v4.content.ContextCompat;
import android.support.v7.widget.LinearLayoutManager;
import android.support.v7.widget.RecyclerView;
import android.text.Html;
import android.text.Spanned;
import android.util.DisplayMetrics;
import android.view.Display;
import android.view.LayoutInflater;
import android.view.View;
import android.view.View.OnClickListener;
import android.view.ViewGroup;
import android.widget.Button;
import android.widget.ImageView;
import android.widget.LinearLayout;
import android.widget.TextView;
import android.widget.Toast;

import java.util.ArrayList;
import java.util.Locale;
import java.util.Stack;

import mega.privacy.android.app.MegaApplication;
import mega.privacy.android.app.R;
import mega.privacy.android.app.components.SimpleDividerItemDecoration;
import mega.privacy.android.app.lollipop.adapters.MegaExplorerLollipopAdapter;
import mega.privacy.android.app.utils.Util;
import nz.mega.sdk.MegaApiAndroid;
import nz.mega.sdk.MegaNode;
import nz.mega.sdk.MegaShare;
import nz.mega.sdk.MegaUser;


public class IncomingSharesExplorerFragmentLollipop extends Fragment implements OnClickListener{

	Context context;
	MegaApiAndroid megaApi;
	ArrayList<MegaNode> nodes = new ArrayList<MegaNode>();
	long parentHandle = -1;
	
	MegaExplorerLollipopAdapter adapter;
	
	int modeCloud;
	boolean selectFile;

	RecyclerView listView;
	LinearLayoutManager mLayoutManager;

	ImageView emptyImageView;
	LinearLayout emptyTextView;
	TextView emptyTextViewFirst;

	TextView contentText;
	View separator;
	Button optionButton;
	Button cancelButton;
	LinearLayout optionsBar;

	Stack<Integer> lastPositionStack;

	public static IncomingSharesExplorerFragmentLollipop newInstance() {
		log("newInstance");
		IncomingSharesExplorerFragmentLollipop fragment = new IncomingSharesExplorerFragmentLollipop();
		return fragment;
	}

	@Override
	public void onCreate (Bundle savedInstanceState){
		super.onCreate(savedInstanceState);
		log("onCreate");
		
		if (megaApi == null){
			megaApi = ((MegaApplication) ((Activity)context).getApplication()).getMegaApi();
		}
		
		if (megaApi.getRootNode() == null){
			return;
		}

		parentHandle = -1;

		lastPositionStack = new Stack<>();
	}

	@Override
	public View onCreateView(LayoutInflater inflater, ViewGroup container,Bundle savedInstanceState) {
		log("onCreateView");

		Display display = getActivity().getWindowManager().getDefaultDisplay();
		
		DisplayMetrics outMetrics = new DisplayMetrics();
		display.getMetrics(outMetrics);
		
		float density  = getResources().getDisplayMetrics().density;
		
	    float scaleW = Util.getScaleW(outMetrics, density);
	    float scaleH = Util.getScaleH(outMetrics, density);

		View v = inflater.inflate(R.layout.fragment_fileexplorerlist, container, false);
		
		separator = (View) v.findViewById(R.id.separator);
		
		optionsBar = (LinearLayout) v.findViewById(R.id.options_explorer_layout);

		optionButton = (Button) v.findViewById(R.id.action_text);
		optionButton.setOnClickListener(this);
		//Left and Right margin
//		LinearLayout.LayoutParams optionTextParams = (LinearLayout.LayoutParams)optionButton.getLayoutParams();
//		optionTextParams.setMargins(0, 0, Util.scaleWidthPx(8, outMetrics), 0);
//		optionButton.setLayoutParams(optionTextParams);

		cancelButton = (Button) v.findViewById(R.id.cancel_text);
		cancelButton.setOnClickListener(this);
		cancelButton.setText(getString(R.string.general_cancel).toUpperCase(Locale.getDefault()));
		//Left and Right margin
//		LinearLayout.LayoutParams cancelTextParams = (LinearLayout.LayoutParams)cancelButton.getLayoutParams();
//		cancelTextParams.setMargins(Util.scaleWidthPx(10, outMetrics), 0, Util.scaleWidthPx(8, outMetrics), 0);
//		cancelButton.setLayoutParams(cancelTextParams);
		
		listView = (RecyclerView) v.findViewById(R.id.file_list_view_browser);

		listView.addItemDecoration(new SimpleDividerItemDecoration(context, outMetrics));
		mLayoutManager = new LinearLayoutManager(context);
		listView.setLayoutManager(mLayoutManager);
		listView.addOnScrollListener(new RecyclerView.OnScrollListener() {
			@Override
			public void onScrolled(RecyclerView recyclerView, int dx, int dy) {
				super.onScrolled(recyclerView, dx, dy);
				if (listView.canScrollVertically(-1)){
					((FileExplorerActivityLollipop) context).changeActionBarElevation(true);
				}
				else {
					((FileExplorerActivityLollipop) context).changeActionBarElevation(false);
				}
			}
		});
		
		contentText = (TextView) v.findViewById(R.id.content_text);
		contentText.setVisibility(View.GONE);

		emptyImageView = (ImageView) v.findViewById(R.id.file_list_empty_image);
		emptyTextView = (LinearLayout) v.findViewById(R.id.file_list_empty_text);
		emptyTextViewFirst = (TextView) v.findViewById(R.id.file_list_empty_text_first);
		parentHandle = ((FileExplorerActivityLollipop)context).parentHandleIncoming;

		modeCloud = ((FileExplorerActivityLollipop)context).getMode();
		selectFile = ((FileExplorerActivityLollipop)context).isSelectFile();

		if (parentHandle == -1){
			findNodes();
		}
		else{
			MegaNode parentNode = megaApi.getNodeByHandle(parentHandle);
			nodes = megaApi.getChildren(parentNode);
		}
		
		if (adapter == null){
			adapter = new MegaExplorerLollipopAdapter(context, this, nodes, parentHandle, listView, selectFile);
			adapter.SetOnItemClickListener(new MegaExplorerLollipopAdapter.OnItemClickListener() {
				
				@Override
				public void onItemClick(View view, int position) {
					itemClick(view, position);
				}
			});
			listView.setAdapter(adapter);
		}
		else{
			adapter.setParentHandle(parentHandle);
			adapter.setNodes(nodes);
			adapter.setSelectFile(selectFile);
		}

		findDisabledNodes();

		adapter.setPositionClicked(-1);
		
		if (modeCloud == FileExplorerActivityLollipop.MOVE) {
			optionButton.setText(getString(R.string.context_move).toUpperCase(Locale.getDefault()));
		}
		else if (modeCloud == FileExplorerActivityLollipop.COPY){
			optionButton.setText(getString(R.string.context_copy).toUpperCase(Locale.getDefault()));

			if (((FileExplorerActivityLollipop)context).deepBrowserTree > 0){
				MegaNode parent = ((FileExplorerActivityLollipop)context).parentMoveCopy();
				if(parent != null){
					if(parent.getHandle() == parentHandle) {
						activateButton(false);
					}else{
						activateButton(true);
					}
				}else{
					activateButton(true);

				}
			}
		}
		else if (modeCloud == FileExplorerActivityLollipop.UPLOAD){
			optionButton.setText(getString(R.string.context_upload).toUpperCase(Locale.getDefault()));
		}
		else if (modeCloud == FileExplorerActivityLollipop.IMPORT){
			optionButton.setText(getString(R.string.add_to_cloud_import).toUpperCase(Locale.getDefault()));
		}
		else if (modeCloud == FileExplorerActivityLollipop.SELECT || modeCloud == FileExplorerActivityLollipop.SELECT_CAMERA_FOLDER){
			optionButton.setText(getString(R.string.general_select).toUpperCase(Locale.getDefault()));
		}
		else{
			optionButton.setText(getString(R.string.general_select).toUpperCase(Locale.getDefault()));
		}


		log("deepBrowserTree value: "+((FileExplorerActivityLollipop)context).deepBrowserTree);
		if (((FileExplorerActivityLollipop)context).deepBrowserTree <= 0){
			separator.setVisibility(View.GONE);
			optionsBar.setVisibility(View.GONE);
		}
		else{
			if(selectFile){
				separator.setVisibility(View.GONE);
				optionsBar.setVisibility(View.GONE);
			}
			else{
				separator.setVisibility(View.VISIBLE);
				optionsBar.setVisibility(View.VISIBLE);
			}
		}

		if (adapter.getItemCount() != 0){
			emptyImageView.setVisibility(View.GONE);
			emptyTextView.setVisibility(View.GONE);
			listView.setVisibility(View.VISIBLE);

		}else{
			emptyImageView.setVisibility(View.VISIBLE);
			emptyTextView.setVisibility(View.VISIBLE);
			listView.setVisibility(View.GONE);
			if (parentHandle==-1) {
				if(context.getResources().getConfiguration().orientation == Configuration.ORIENTATION_LANDSCAPE){
					emptyImageView.setImageResource(R.drawable.incoming_empty_landscape);
				}else{
					emptyImageView.setImageResource(R.drawable.incoming_shares_empty);
				}
<<<<<<< HEAD
				String textToShow = getString(R.string.context_empty_incoming);
=======
				String textToShow = String.format(context.getString(R.string.context_empty_incoming));
>>>>>>> 53f949f4
				try{
					textToShow = textToShow.replace("[A]", "<font color=\'#000000\'>");
					textToShow = textToShow.replace("[/A]", "</font>");
					textToShow = textToShow.replace("[B]", "<font color=\'#7a7a7a\'>");
					textToShow = textToShow.replace("[/B]", "</font>");
				}
				catch (Exception e){}
				Spanned result = null;
				if (android.os.Build.VERSION.SDK_INT >= android.os.Build.VERSION_CODES.N) {
					result = Html.fromHtml(textToShow,Html.FROM_HTML_MODE_LEGACY);
				} else {
					result = Html.fromHtml(textToShow);
				}
				emptyTextViewFirst.setText(result);

			}else{

//				emptyImageView.setImageResource(R.drawable.ic_empty_folder);
//				emptyTextViewFirst.setText(R.string.file_browser_empty_folder);
				if(context.getResources().getConfiguration().orientation == Configuration.ORIENTATION_LANDSCAPE){
					emptyImageView.setImageResource(R.drawable.ic_zero_landscape_empty_folder);
				}else{
					emptyImageView.setImageResource(R.drawable.ic_zero_portrait_empty_folder);
				}
				String textToShow = String.format(context.getString(R.string.file_browser_empty_folder_new));
				try{
					textToShow = textToShow.replace("[A]", "<font color=\'#000000\'>");
					textToShow = textToShow.replace("[/A]", "</font>");
					textToShow = textToShow.replace("[B]", "<font color=\'#7a7a7a\'>");
					textToShow = textToShow.replace("[/B]", "</font>");
				}
				catch (Exception e){}
				Spanned result = null;
				if (android.os.Build.VERSION.SDK_INT >= android.os.Build.VERSION_CODES.N) {
					result = Html.fromHtml(textToShow,Html.FROM_HTML_MODE_LEGACY);
				} else {
					result = Html.fromHtml(textToShow);
				}
				emptyTextViewFirst.setText(result);
			}

		}

		return v;
	}
	
	public void findNodes(){
		log("findNodes");
		((FileExplorerActivityLollipop)context).setDeepBrowserTree(0);

		separator.setVisibility(View.GONE);
		optionsBar.setVisibility(View.GONE);

		ArrayList<MegaUser> contacts = megaApi.getContacts();
		nodes.clear();
		for (int i=0;i<contacts.size();i++){			
			ArrayList<MegaNode> nodeContact=megaApi.getInShares(contacts.get(i));
			if(nodeContact!=null){
				if(nodeContact.size()>0){
					nodes.addAll(nodeContact);
				}
			}			
		}
	}

	public void findDisabledNodes (){
		log("findDisabledNodes");

		ArrayList<Long> disabledNodes = new ArrayList<Long>();

		for (int i=0;i<nodes.size();i++){
			MegaNode folder = nodes.get(i);
			int accessLevel = megaApi.getAccess(folder);

			if(selectFile){
				if(accessLevel!=MegaShare.ACCESS_FULL) {
					disabledNodes.add(folder.getHandle());
				}
			}
			else{
				if(accessLevel==MegaShare.ACCESS_READ) {
					disabledNodes.add(folder.getHandle());
				}
			}
		}

		this.setDisableNodes(disabledNodes);
	}

	@Override
    public void onAttach(Activity activity) {
        super.onAttach(activity);
        context = activity;
    }
	
	@Override
	public void onClick(View v) {

		switch(v.getId()){
			case R.id.action_text:{
				((FileExplorerActivityLollipop) context).buttonClick(parentHandle);
				break;
			}
			case R.id.cancel_text:{
				((FileExplorerActivityLollipop) context).finishActivity();
				break;
			}
		}
	}

	public void navigateToFolder(long handle) {
		log("navigateToFolder");

		((FileExplorerActivityLollipop)context).increaseDeepBrowserTree();
		log("((FileExplorerActivityLollipop)context).deepBrowserTree value: "+((FileExplorerActivityLollipop)context).deepBrowserTree);
		if (((FileExplorerActivityLollipop)context).deepBrowserTree <= 0){
			separator.setVisibility(View.GONE);
			optionsBar.setVisibility(View.GONE);
		}
		else{
			if(selectFile){
				separator.setVisibility(View.GONE);
				optionsBar.setVisibility(View.GONE);
			}
			else{
				separator.setVisibility(View.VISIBLE);
				optionsBar.setVisibility(View.VISIBLE);
			}
		}

		int lastFirstVisiblePosition = 0;
		lastFirstVisiblePosition = mLayoutManager.findFirstCompletelyVisibleItemPosition();

		log("Push to stack "+lastFirstVisiblePosition+" position");
		lastPositionStack.push(lastFirstVisiblePosition);

		parentHandle = handle;
		adapter.setParentHandle(parentHandle);
		nodes.clear();
		adapter.setNodes(nodes);
		listView.scrollToPosition(0);

		((FileExplorerActivityLollipop) context).changeTitle();

		//If folder has no files
		if (adapter.getItemCount() == 0){
			listView.setVisibility(View.GONE);
//			emptyImageView.setImageResource(R.drawable.ic_empty_folder);
//			emptyTextViewFirst.setText(R.string.file_browser_empty_folder);
			if(context.getResources().getConfiguration().orientation == Configuration.ORIENTATION_LANDSCAPE){
				emptyImageView.setImageResource(R.drawable.ic_zero_landscape_empty_folder);
			}else{
				emptyImageView.setImageResource(R.drawable.ic_zero_portrait_empty_folder);
			}
			String textToShow = String.format(context.getString(R.string.file_browser_empty_folder_new));
			try{
				textToShow = textToShow.replace("[A]", "<font color=\'#000000\'>");
				textToShow = textToShow.replace("[/A]", "</font>");
				textToShow = textToShow.replace("[B]", "<font color=\'#7a7a7a\'>");
				textToShow = textToShow.replace("[/B]", "</font>");
			}
			catch (Exception e){}
			Spanned result = null;
			if (android.os.Build.VERSION.SDK_INT >= android.os.Build.VERSION_CODES.N) {
				result = Html.fromHtml(textToShow,Html.FROM_HTML_MODE_LEGACY);
			} else {
				result = Html.fromHtml(textToShow);
			}
			emptyTextViewFirst.setText(result);
			emptyImageView.setVisibility(View.VISIBLE);
			emptyTextView.setVisibility(View.VISIBLE);
		}
		else{
			listView.setVisibility(View.VISIBLE);
			emptyImageView.setVisibility(View.GONE);
			emptyTextView.setVisibility(View.GONE);
		}

		if (modeCloud == FileExplorerActivityLollipop.COPY){
			activateButton(true);
		}
	}

    public void itemClick(View view, int position) {
		log("------------------itemClick: "+((FileExplorerActivityLollipop)context).deepBrowserTree);
		if (nodes.get(position).isFolder()){

			((FileExplorerActivityLollipop)context).increaseDeepBrowserTree();
			log("deepBrowserTree value: "+((FileExplorerActivityLollipop)context).deepBrowserTree);
			if (((FileExplorerActivityLollipop)context).deepBrowserTree <= 0){
				separator.setVisibility(View.GONE);
				optionsBar.setVisibility(View.GONE);
			}
			else{
				if(selectFile){
					separator.setVisibility(View.GONE);
					optionsBar.setVisibility(View.GONE);
				}
				else{
					separator.setVisibility(View.VISIBLE);
					optionsBar.setVisibility(View.VISIBLE);
				}
			}

			int lastFirstVisiblePosition = 0;
			lastFirstVisiblePosition = mLayoutManager.findFirstCompletelyVisibleItemPosition();

			log("Push to stack "+lastFirstVisiblePosition+" position");
			lastPositionStack.push(lastFirstVisiblePosition);

			parentHandle = nodes.get(position).getHandle();
			adapter.setParentHandle(parentHandle);
			nodes = megaApi.getChildren(nodes.get(position));
			adapter.setNodes(nodes);
			listView.scrollToPosition(0);

			((FileExplorerActivityLollipop) context).changeTitle();
			
			//If folder has no files
			if (adapter.getItemCount() == 0){
				listView.setVisibility(View.GONE);
//				emptyImageView.setImageResource(R.drawable.ic_empty_folder);
//				emptyTextViewFirst.setText(R.string.file_browser_empty_folder);
				if(context.getResources().getConfiguration().orientation == Configuration.ORIENTATION_LANDSCAPE){
					emptyImageView.setImageResource(R.drawable.ic_zero_landscape_empty_folder);
				}else{
					emptyImageView.setImageResource(R.drawable.ic_zero_portrait_empty_folder);
				}
				String textToShow = String.format(context.getString(R.string.file_browser_empty_folder_new));
				try{
					textToShow = textToShow.replace("[A]", "<font color=\'#000000\'>");
					textToShow = textToShow.replace("[/A]", "</font>");
					textToShow = textToShow.replace("[B]", "<font color=\'#7a7a7a\'>");
					textToShow = textToShow.replace("[/B]", "</font>");
				}
				catch (Exception e){}
				Spanned result = null;
				if (android.os.Build.VERSION.SDK_INT >= android.os.Build.VERSION_CODES.N) {
					result = Html.fromHtml(textToShow,Html.FROM_HTML_MODE_LEGACY);
				} else {
					result = Html.fromHtml(textToShow);
				}
				emptyTextViewFirst.setText(result);
				emptyImageView.setVisibility(View.VISIBLE);
				emptyTextView.setVisibility(View.VISIBLE);
				if (modeCloud == FileExplorerActivityLollipop.COPY){
					activateButton(true);
				}
			}
			else{
				listView.setVisibility(View.VISIBLE);
				emptyImageView.setVisibility(View.GONE);
				emptyTextView.setVisibility(View.GONE);

				if (modeCloud == FileExplorerActivityLollipop.COPY){
					if (((FileExplorerActivityLollipop)context).deepBrowserTree > 0){
						MegaNode parent = ((FileExplorerActivityLollipop)context).parentMoveCopy();
						if(parent != null){
							if(parent.getHandle() == parentHandle) {
								activateButton(false);
							}else{
								activateButton(true);
							}
						}else{
							activateButton(true);

						}
					}
				}
			}
		}
		else
		{
			//Is file
			if(selectFile)
			{
				//Seleccionar el fichero para enviar...
				MegaNode n = nodes.get(position);
				log("Selected node to send: "+n.getName());
				if(nodes.get(position).isFile()){
					MegaNode nFile = nodes.get(position);
					
					MegaNode parentFile = megaApi.getParentNode(nFile);
					if(megaApi.getAccess(parentFile)==MegaShare.ACCESS_FULL)
					{
						((FileExplorerActivityLollipop) context).buttonClick(nFile.getHandle());
					}
					else{
						Toast.makeText(context, getString(R.string.context_send_no_permission), Toast.LENGTH_LONG).show();
					}					
				}		
			}
		}
		((FileExplorerActivityLollipop) context).supportInvalidateOptionsMenu();
	}	

	public int onBackPressed(){

		log("deepBrowserTree "+((FileExplorerActivityLollipop)context).deepBrowserTree);
		((FileExplorerActivityLollipop)context).decreaseDeepBrowserTree();

		if(((FileExplorerActivityLollipop)context).deepBrowserTree==0){
			parentHandle=-1;
//			uploadButton.setText(getString(R.string.choose_folder_explorer));
			findNodes();
			findDisabledNodes();
			
			adapter.setNodes(nodes);
			((FileExplorerActivityLollipop) context).changeTitle();

			int lastVisiblePosition = 0;
			if(!lastPositionStack.empty()){
				lastVisiblePosition = lastPositionStack.pop();
				log("Pop of the stack "+lastVisiblePosition+" position");
			}
			log("Scroll to "+lastVisiblePosition+" position");

			if(lastVisiblePosition>=0){
				mLayoutManager.scrollToPositionWithOffset(lastVisiblePosition, 0);
			}
			adapter.setParentHandle(parentHandle);

			separator.setVisibility(View.GONE);
			optionsBar.setVisibility(View.GONE);

			if (adapter.getItemCount() != 0){
				emptyImageView.setVisibility(View.GONE);
				emptyTextView.setVisibility(View.GONE);
				listView.setVisibility(View.VISIBLE);
			}
			else{
				emptyImageView.setVisibility(View.VISIBLE);
				emptyTextView.setVisibility(View.VISIBLE);
				listView.setVisibility(View.GONE);

				if(context.getResources().getConfiguration().orientation == Configuration.ORIENTATION_LANDSCAPE){
					emptyImageView.setImageResource(R.drawable.incoming_empty_landscape);
				}else{
					emptyImageView.setImageResource(R.drawable.incoming_shares_empty);
				}
<<<<<<< HEAD
				String textToShow = getString(R.string.context_empty_incoming);
=======
				String textToShow = String.format(context.getString(R.string.context_empty_incoming));
>>>>>>> 53f949f4
				try{
					textToShow = textToShow.replace("[A]", "<font color=\'#000000\'>");
					textToShow = textToShow.replace("[/A]", "</font>");
					textToShow = textToShow.replace("[B]", "<font color=\'#7a7a7a\'>");
					textToShow = textToShow.replace("[/B]", "</font>");
				}
				catch (Exception e){}
				Spanned result = null;
				if (android.os.Build.VERSION.SDK_INT >= android.os.Build.VERSION_CODES.N) {
					result = Html.fromHtml(textToShow,Html.FROM_HTML_MODE_LEGACY);
				} else {
					result = Html.fromHtml(textToShow);
				}
				emptyTextViewFirst.setText(result);

			}
			((FileExplorerActivityLollipop) context).supportInvalidateOptionsMenu();
			return 3;
		}
		else if (((FileExplorerActivityLollipop)context).deepBrowserTree>0){
			parentHandle = adapter.getParentHandle();

			MegaNode parentNode = megaApi.getParentNode(megaApi.getNodeByHandle(parentHandle));				

			if (parentNode != null){
				
				parentHandle = parentNode.getHandle();
				nodes = megaApi.getChildren(parentNode);

				if (modeCloud == FileExplorerActivityLollipop.COPY){
					if (((FileExplorerActivityLollipop)context).deepBrowserTree > 0){
						MegaNode parent = ((FileExplorerActivityLollipop)context).parentMoveCopy();
						if(parent != null){
							if(parent.getHandle() == parentHandle) {
								activateButton(false);
							}else{
								activateButton(true);
							}
						}else{
							activateButton(true);

						}
					}
				}

				adapter.setNodes(nodes);
				int lastVisiblePosition = 0;
				if(!lastPositionStack.empty()){
					lastVisiblePosition = lastPositionStack.pop();
					log("Pop of the stack "+lastVisiblePosition+" position");
				}
				log("Scroll to "+lastVisiblePosition+" position");

				if(lastVisiblePosition>=0){
					mLayoutManager.scrollToPositionWithOffset(lastVisiblePosition, 0);
				}
				adapter.setParentHandle(parentHandle);

				((FileExplorerActivityLollipop) context).changeTitle();

				if (adapter.getItemCount() != 0){
					emptyImageView.setVisibility(View.GONE);
					emptyTextView.setVisibility(View.GONE);
					listView.setVisibility(View.VISIBLE);
				}
				else{
//					emptyImageView.setImageResource(R.drawable.ic_empty_folder);
//					emptyTextViewFirst.setText(R.string.file_browser_empty_folder);
					if(context.getResources().getConfiguration().orientation == Configuration.ORIENTATION_LANDSCAPE){
						emptyImageView.setImageResource(R.drawable.ic_zero_landscape_empty_folder);
					}else{
						emptyImageView.setImageResource(R.drawable.ic_zero_portrait_empty_folder);
					}
					String textToShow = String.format(context.getString(R.string.file_browser_empty_folder_new));
					try{
						textToShow = textToShow.replace("[A]", "<font color=\'#000000\'>");
						textToShow = textToShow.replace("[/A]", "</font>");
						textToShow = textToShow.replace("[B]", "<font color=\'#7a7a7a\'>");
						textToShow = textToShow.replace("[/B]", "</font>");
					}
					catch (Exception e){}
					Spanned result = null;
					if (android.os.Build.VERSION.SDK_INT >= android.os.Build.VERSION_CODES.N) {
						result = Html.fromHtml(textToShow,Html.FROM_HTML_MODE_LEGACY);
					} else {
						result = Html.fromHtml(textToShow);
					}
					emptyTextViewFirst.setText(result);
					emptyImageView.setVisibility(View.VISIBLE);
					emptyTextView.setVisibility(View.VISIBLE);
					listView.setVisibility(View.GONE);
				}
				((FileExplorerActivityLollipop) context).supportInvalidateOptionsMenu();
				return 2;
			}

			if(selectFile){
				separator.setVisibility(View.GONE);
				optionsBar.setVisibility(View.GONE);
			}
			else{
				separator.setVisibility(View.VISIBLE);
				optionsBar.setVisibility(View.VISIBLE);
			}

			return 2;
		}
		else{
			listView.setVisibility(View.VISIBLE);
			emptyImageView.setVisibility(View.GONE);
			emptyTextView.setVisibility(View.GONE);
			separator.setVisibility(View.GONE);
			optionsBar.setVisibility(View.GONE);
			((FileExplorerActivityLollipop)context).deepBrowserTree=0;
			((FileExplorerActivityLollipop) context).supportInvalidateOptionsMenu();
			return 0;
		}
	}
	
	/*
	 * Disable nodes from the list
	 */
	public void setDisableNodes(ArrayList<Long> disabledNodes) {
		adapter.setDisableNodes(disabledNodes);
	}
	
	private static void log(String log) {
		Util.log("IncomingSharesExplorerFragmentLollipop", log);
	}
	
	public long getParentHandle(){
		return adapter.getParentHandle();
	}
	
	public void setParentHandle(long parentHandle){
		this.parentHandle = parentHandle;
		if (adapter != null){
			adapter.setParentHandle(parentHandle);
		}
	}
	
	public void setNodes(ArrayList<MegaNode> nodes){
		this.nodes = nodes;
		if (adapter != null){
			adapter.setNodes(nodes);
			if (adapter.getItemCount() == 0){
				listView.setVisibility(View.GONE);
				emptyImageView.setVisibility(View.VISIBLE);
				emptyTextView.setVisibility(View.VISIBLE);

				if (megaApi.getRootNode().getHandle()==parentHandle) {
					if(context.getResources().getConfiguration().orientation == Configuration.ORIENTATION_LANDSCAPE){
						emptyImageView.setImageResource(R.drawable.incoming_empty_landscape);
					}else{
						emptyImageView.setImageResource(R.drawable.incoming_shares_empty);
					}
<<<<<<< HEAD
					String textToShow = getString(R.string.context_empty_incoming);
=======
					String textToShow = String.format(context.getString(R.string.context_empty_incoming));
>>>>>>> 53f949f4
					try{
						textToShow = textToShow.replace("[A]", "<font color=\'#000000\'>");
						textToShow = textToShow.replace("[/A]", "</font>");
						textToShow = textToShow.replace("[B]", "<font color=\'#7a7a7a\'>");
						textToShow = textToShow.replace("[/B]", "</font>");
					}
					catch (Exception e){}
					Spanned result = null;
					if (android.os.Build.VERSION.SDK_INT >= android.os.Build.VERSION_CODES.N) {
						result = Html.fromHtml(textToShow,Html.FROM_HTML_MODE_LEGACY);
					} else {
						result = Html.fromHtml(textToShow);
					}
					emptyTextViewFirst.setText(result);
				} else {
//					emptyImageView.setImageResource(R.drawable.ic_empty_folder);
//					emptyTextViewFirst.setText(R.string.file_browser_empty_folder);

					if(context.getResources().getConfiguration().orientation == Configuration.ORIENTATION_LANDSCAPE){
						emptyImageView.setImageResource(R.drawable.ic_zero_landscape_empty_folder);
					}else{
						emptyImageView.setImageResource(R.drawable.ic_zero_portrait_empty_folder);
					}
					String textToShow = String.format(context.getString(R.string.file_browser_empty_folder_new));
					try{
						textToShow = textToShow.replace("[A]", "<font color=\'#000000\'>");
						textToShow = textToShow.replace("[/A]", "</font>");
						textToShow = textToShow.replace("[B]", "<font color=\'#7a7a7a\'>");
						textToShow = textToShow.replace("[/B]", "</font>");
					}
					catch (Exception e){}
					Spanned result = null;
					if (android.os.Build.VERSION.SDK_INT >= android.os.Build.VERSION_CODES.N) {
						result = Html.fromHtml(textToShow,Html.FROM_HTML_MODE_LEGACY);
					} else {
						result = Html.fromHtml(textToShow);
					}
					emptyTextViewFirst.setText(result);

				}
			}
			else{
				listView.setVisibility(View.VISIBLE);
				emptyImageView.setVisibility(View.GONE);
				emptyTextView.setVisibility(View.GONE);
			}
		}
	}
	
	public RecyclerView getListView(){
		return listView;
	}

	public void activateButton(boolean show){
		optionButton.setEnabled(show);
		if(show){
			optionButton.setTextColor(ContextCompat.getColor(context, R.color.accentColor));
		}else{
			optionButton.setTextColor(ContextCompat.getColor(context, R.color.invite_button_deactivated));
		}
	}
}<|MERGE_RESOLUTION|>--- conflicted
+++ resolved
@@ -246,11 +246,7 @@
 				}else{
 					emptyImageView.setImageResource(R.drawable.incoming_shares_empty);
 				}
-<<<<<<< HEAD
-				String textToShow = getString(R.string.context_empty_incoming);
-=======
 				String textToShow = String.format(context.getString(R.string.context_empty_incoming));
->>>>>>> 53f949f4
 				try{
 					textToShow = textToShow.replace("[A]", "<font color=\'#000000\'>");
 					textToShow = textToShow.replace("[/A]", "</font>");
@@ -591,11 +587,7 @@
 				}else{
 					emptyImageView.setImageResource(R.drawable.incoming_shares_empty);
 				}
-<<<<<<< HEAD
-				String textToShow = getString(R.string.context_empty_incoming);
-=======
 				String textToShow = String.format(context.getString(R.string.context_empty_incoming));
->>>>>>> 53f949f4
 				try{
 					textToShow = textToShow.replace("[A]", "<font color=\'#000000\'>");
 					textToShow = textToShow.replace("[/A]", "</font>");
@@ -752,11 +744,7 @@
 					}else{
 						emptyImageView.setImageResource(R.drawable.incoming_shares_empty);
 					}
-<<<<<<< HEAD
-					String textToShow = getString(R.string.context_empty_incoming);
-=======
 					String textToShow = String.format(context.getString(R.string.context_empty_incoming));
->>>>>>> 53f949f4
 					try{
 						textToShow = textToShow.replace("[A]", "<font color=\'#000000\'>");
 						textToShow = textToShow.replace("[/A]", "</font>");
