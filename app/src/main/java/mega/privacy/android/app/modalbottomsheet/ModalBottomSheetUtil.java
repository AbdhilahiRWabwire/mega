package mega.privacy.android.app.modalbottomsheet;

import android.app.ActivityManager;
import android.content.Context;
import android.content.Intent;
import android.graphics.Bitmap;
import android.net.Uri;
import android.os.Build;
import com.google.android.material.bottomsheet.BottomSheetDialogFragment;
import androidx.core.content.FileProvider;

import android.widget.ImageView;
import android.widget.RelativeLayout;
import android.widget.Toast;

import java.io.File;

import mega.privacy.android.app.MegaApplication;
import mega.privacy.android.app.MimeTypeList;
import mega.privacy.android.app.R;
import mega.privacy.android.app.utils.Util;
import nz.mega.sdk.MegaApiAndroid;
import nz.mega.sdk.MegaNode;

import static mega.privacy.android.app.utils.Constants.*;
import static mega.privacy.android.app.utils.FileUtil.*;
import static mega.privacy.android.app.utils.LogUtil.*;
import static mega.privacy.android.app.utils.MegaApiUtils.*;
<<<<<<< HEAD
import static mega.privacy.android.app.utils.StringResourcesUtils.getString;

public class ModalBottomSheetUtil {

    public static void openWith(Context context, MegaNode node) {
=======
import static mega.privacy.android.app.utils.ThumbnailUtils.getThumbnailFromCache;
import static mega.privacy.android.app.utils.ThumbnailUtils.getThumbnailFromFolder;
import static mega.privacy.android.app.utils.ThumbnailUtilsLollipop.getRoundedBitmap;
import static mega.privacy.android.app.utils.Util.dp2px;

public class ModalBottomSheetUtil {

    public static final int THUMB_ROUND_DP = 4;
    public static final int THUMB_SIZE_DP = 36;
    public static final int THUMB_MARGIN_DP = 18;
    public static final int ICON_SIZE_DP = 48;
    public static final int ICON_MARGIN_DP = 12;

    public static void openWith(MegaNode node) {
>>>>>>> 8b5ea5a5
        if (node == null) {
            logWarning("Node is null");
            return;
        }

        MegaApplication app = MegaApplication.getInstance();
        MegaApiAndroid megaApi = app.getMegaApi();
        String mimeType = MimeTypeList.typeForName(node.getName()).getType();
        Intent mediaIntent = new Intent(Intent.ACTION_VIEW);

        String localPath = getLocalFile(app, node.getName(), node.getSize());
        if (localPath != null) {
            File mediaFile = new File(localPath);
            if (Build.VERSION.SDK_INT >= Build.VERSION_CODES.N) {
                mediaIntent.setDataAndType(FileProvider.getUriForFile(app, AUTHORITY_STRING_FILE_PROVIDER, mediaFile), MimeTypeList.typeForName(node.getName()).getType());
            } else {
                mediaIntent.setDataAndType(Uri.fromFile(mediaFile), MimeTypeList.typeForName(node.getName()).getType());
            }
            mediaIntent.addFlags(Intent.FLAG_GRANT_READ_URI_PERMISSION);
        } else {
            if (megaApi.httpServerIsRunning() == 0) {
                megaApi.httpServerStart();
            }

            ActivityManager.MemoryInfo mi = new ActivityManager.MemoryInfo();
            ActivityManager activityManager = (ActivityManager) app.getSystemService(Context.ACTIVITY_SERVICE);
            if (activityManager == null) {
                megaApi.httpServerSetMaxBufferSize(MAX_BUFFER_16MB);
            } else {
                activityManager.getMemoryInfo(mi);
                if (mi.totalMem > BUFFER_COMP) {
                    megaApi.httpServerSetMaxBufferSize(MAX_BUFFER_32MB);
                } else {
                    megaApi.httpServerSetMaxBufferSize(MAX_BUFFER_16MB);
                }
            }

            String url = megaApi.httpServerGetLocalLink(node);
            if (url == null) {
                Toast.makeText(app, app.getResources().getString(R.string.error_open_file_with), Toast.LENGTH_LONG).show();
            } else {
                mediaIntent.setDataAndType(Uri.parse(url), mimeType);
            }
        }

        if (isIntentAvailable(app, mediaIntent)) {
            mediaIntent.addFlags(Intent.FLAG_ACTIVITY_NEW_TASK);
            app.startActivity(mediaIntent);
        } else {
            Util.showSnackbar(context, getString(R.string.intent_not_available_file));
        }
    }

    public static boolean isBottomSheetDialogShown(BottomSheetDialogFragment bottomSheetDialogFragment) {
        return bottomSheetDialogFragment != null && bottomSheetDialogFragment.isAdded();
    }

    /**
     * Gets a node thumbnail if available and sets it in the UI.
     *
     * @param node      MegaNode from which the thumbnail has to be set.
     * @param nodeThumb ImageView in which the thumbnail has to be set.
     */
    public static void setNodeThumbnail(Context context, MegaNode node, ImageView nodeThumb) {
        Bitmap thumb = null;

        if (node.hasThumbnail()) {
            thumb = getThumbnailFromCache(node);

            if (thumb == null) {
                thumb = getThumbnailFromFolder(node, context);
            }
        }

        setThumbnail(context, thumb, nodeThumb, node.getName());
    }

    /**
     * Sets a thumbnail in the UI if available or the default file icon if not.
     *
     * @param thumb     Bitmap thumbnail if available, null otherwise.
     * @param nodeThumb ImageView in which the thumbnail has to be set.
     * @param fileName  Name of the file.
     * @return True if thumbnail is available, false otherwise.
     */
    public static boolean setThumbnail(Context context, Bitmap thumb, ImageView nodeThumb, String fileName) {
        RelativeLayout.LayoutParams params = (RelativeLayout.LayoutParams) nodeThumb.getLayoutParams();

        if (thumb != null) {
            params.height = params.width = dp2px(THUMB_SIZE_DP);
            int margin = dp2px(THUMB_MARGIN_DP);
            params.setMargins(margin, margin, margin, margin);
            nodeThumb.setImageBitmap(getRoundedBitmap(context, thumb, dp2px(THUMB_ROUND_DP)));
        } else {
            params.height = params.width = dp2px(ICON_SIZE_DP);
            int margin = dp2px(ICON_MARGIN_DP);
            params.setMargins(margin, margin, margin, margin);
            nodeThumb.setImageResource(MimeTypeList.typeForName(fileName).getIconResourceId());
        }

        nodeThumb.setLayoutParams(params);

        return  thumb != null;
    }
}<|MERGE_RESOLUTION|>--- conflicted
+++ resolved
@@ -26,13 +26,8 @@
 import static mega.privacy.android.app.utils.FileUtil.*;
 import static mega.privacy.android.app.utils.LogUtil.*;
 import static mega.privacy.android.app.utils.MegaApiUtils.*;
-<<<<<<< HEAD
 import static mega.privacy.android.app.utils.StringResourcesUtils.getString;
 
-public class ModalBottomSheetUtil {
-
-    public static void openWith(Context context, MegaNode node) {
-=======
 import static mega.privacy.android.app.utils.ThumbnailUtils.getThumbnailFromCache;
 import static mega.privacy.android.app.utils.ThumbnailUtils.getThumbnailFromFolder;
 import static mega.privacy.android.app.utils.ThumbnailUtilsLollipop.getRoundedBitmap;
@@ -46,8 +41,7 @@
     public static final int ICON_SIZE_DP = 48;
     public static final int ICON_MARGIN_DP = 12;
 
-    public static void openWith(MegaNode node) {
->>>>>>> 8b5ea5a5
+    public static void openWith(Context context, MegaNode node) {
         if (node == null) {
             logWarning("Node is null");
             return;
@@ -87,7 +81,7 @@
 
             String url = megaApi.httpServerGetLocalLink(node);
             if (url == null) {
-                Toast.makeText(app, app.getResources().getString(R.string.error_open_file_with), Toast.LENGTH_LONG).show();
+                Util.showSnackbar(context, getString(R.string.error_open_file_with));
             } else {
                 mediaIntent.setDataAndType(Uri.parse(url), mimeType);
             }
