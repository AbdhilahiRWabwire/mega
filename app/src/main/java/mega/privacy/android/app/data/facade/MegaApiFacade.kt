--- conflicted
+++ resolved
@@ -218,7 +218,8 @@
 
     override fun retryPendingConnections() = megaApi.retryPendingConnections()
 
-<<<<<<< HEAD
+    override suspend fun getTransfers(type: Int): List<MegaTransfer> = megaApi.getTransfers(type)
+
     override fun startDownload(
         node: MegaNode,
         localPath: String,
@@ -228,9 +229,6 @@
         cancelToken: MegaCancelToken?,
         listener: MegaTransferListenerInterface?,
     ) = megaApi.startDownload(node, localPath, fileName, appData, startFirst, cancelToken, listener)
-=======
-    override suspend fun getTransfers(type: Int): List<MegaTransfer> = megaApi.getTransfers(type)
->>>>>>> 71148e39
 
     companion object {
         private const val ANDROID_SUPPORT_ISSUE = 10
