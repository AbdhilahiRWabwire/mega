package mega.privacy.android.app.data.facade

import kotlinx.coroutines.CoroutineScope
import kotlinx.coroutines.channels.awaitClose
import kotlinx.coroutines.flow.Flow
import kotlinx.coroutines.flow.SharingStarted
import kotlinx.coroutines.flow.callbackFlow
import kotlinx.coroutines.flow.shareIn
import mega.privacy.android.app.data.gateway.api.MegaApiGateway
import mega.privacy.android.app.data.model.GlobalUpdate
import mega.privacy.android.app.di.ApplicationScope
import mega.privacy.android.app.di.MegaApi
import nz.mega.sdk.MegaApiAndroid
import nz.mega.sdk.MegaApiJava
import nz.mega.sdk.MegaContactRequest
import nz.mega.sdk.MegaEvent
import nz.mega.sdk.MegaGlobalListenerInterface
import nz.mega.sdk.MegaLoggerInterface
import nz.mega.sdk.MegaNode
import nz.mega.sdk.MegaRequestListenerInterface
import nz.mega.sdk.MegaTransfer
import nz.mega.sdk.MegaTransferListenerInterface
import nz.mega.sdk.MegaUser
import nz.mega.sdk.MegaUserAlert
import javax.inject.Inject
import javax.inject.Singleton

/**
 * Mega api facade
 *
 * Implements [MegaApiGateway] and provides a facade over [MegaApiAndroid]
 *
 * @property megaApi
 */
@Singleton
class MegaApiFacade @Inject constructor(
    @MegaApi private val megaApi: MegaApiAndroid,
    @ApplicationScope private val sharingScope: CoroutineScope,
) : MegaApiGateway {
    override fun multiFactorAuthAvailable(): Boolean {
        return megaApi.multiFactorAuthAvailable()
    }

    override fun multiFactorAuthEnabled(email: String?, listener: MegaRequestListenerInterface?) {
        megaApi.multiFactorAuthCheck(email, listener)
    }

    override fun cancelAccount(listener: MegaRequestListenerInterface?) {
        megaApi.cancelAccount(listener)
    }

    override fun createSupportTicket(
        ticketContent: String,
        listener: MegaRequestListenerInterface,
    ) {
        megaApi.createSupportTicket(ticketContent, ANDROID_SUPPORT_ISSUE, listener)
    }

    override fun startUploadForSupport(
        path: String,
        listener: MegaTransferListenerInterface,
    ) {
        megaApi.startUploadForSupport(path, false, listener)
    }

    override val accountEmail: String?
        get() = megaApi.myEmail
    override val isBusinessAccount: Boolean
        get() = megaApi.isBusinessAccount
    override val isMasterBusinessAccount: Boolean
        get() = megaApi.isMasterBusinessAccount

    override suspend fun areTransfersPaused(): Boolean =
        megaApi.areTransfersPaused(MegaTransfer.TYPE_DOWNLOAD) ||
                megaApi.areTransfersPaused(MegaTransfer.TYPE_UPLOAD)

    override suspend fun getRootNode(): MegaNode? = megaApi.rootNode

    override suspend fun getRubbishBinNode(): MegaNode? = megaApi.rubbishNode

    override suspend fun getSdkVersion(): String = megaApi.version

    override val globalUpdates: Flow<GlobalUpdate>
        get() = callbackFlow {
            val listener = object : MegaGlobalListenerInterface {
                override fun onUsersUpdate(
                    api: MegaApiJava?,
                    users: java.util.ArrayList<MegaUser>?,
                ) {
                    trySend(GlobalUpdate.OnUsersUpdate(users))
                }

                override fun onUserAlertsUpdate(
                    api: MegaApiJava?,
                    userAlerts: java.util.ArrayList<MegaUserAlert>?,
                ) {
                    trySend(GlobalUpdate.OnUserAlertsUpdate(userAlerts))
                }

                override fun onNodesUpdate(
                    api: MegaApiJava?,
                    nodeList: java.util.ArrayList<MegaNode>?,
                ) {
                    trySend(GlobalUpdate.OnNodesUpdate(nodeList))
                }

                override fun onReloadNeeded(api: MegaApiJava?) {
                    trySend(GlobalUpdate.OnReloadNeeded)
                }

                override fun onAccountUpdate(api: MegaApiJava?) {
                    trySend(GlobalUpdate.OnAccountUpdate)
                }

                override fun onContactRequestsUpdate(
                    api: MegaApiJava?,
                    requests: java.util.ArrayList<MegaContactRequest>?,
                ) {
                    trySend(GlobalUpdate.OnContactRequestsUpdate(requests))
                }

                override fun onEvent(api: MegaApiJava?, event: MegaEvent?) {
                    trySend(GlobalUpdate.OnEvent(event))
                }
            }

            megaApi.addGlobalListener(listener)

            awaitClose { megaApi.removeGlobalListener(listener) }
        }.shareIn(
            sharingScope,
            SharingStarted.WhileSubscribed()
        )

    override fun getFavourites(
        node: MegaNode?,
        count: Int,
        listener: MegaRequestListenerInterface?,
    ) {
        megaApi.getFavourites(node, count, listener)
    }

    override suspend fun getMegaNodeByHandle(nodeHandle: Long): MegaNode? =
        megaApi.getNodeByHandle(nodeHandle)

    override fun hasVersion(node: MegaNode): Boolean = megaApi.hasVersions(node)

    override suspend fun getChildrenByNode(parentNode: MegaNode, order: Int?): ArrayList<MegaNode> =
        if (order == null)
            megaApi.getChildren(parentNode)
        else
            megaApi.getChildren(parentNode, order)

    override fun getNumChildFolders(node: MegaNode): Int = megaApi.getNumChildFolders(node)

    override fun getNumChildFiles(node: MegaNode): Int = megaApi.getNumChildFiles(node)

    override fun setAutoAcceptContactsFromLink(
        disableAutoAccept: Boolean,
        listener: MegaRequestListenerInterface,
    ) = megaApi.setContactLinksOption(disableAutoAccept, listener)

    override fun isAutoAcceptContactsFromLinkEnabled(listener: MegaRequestListenerInterface) =
        megaApi.getContactLinksOption(listener)

    override fun getFolderInfo(node: MegaNode?, listener: MegaRequestListenerInterface) =
        megaApi.getFolderInfo(node, listener)

    override fun setNodeFavourite(node: MegaNode?, favourite: Boolean) {
        megaApi.setNodeFavourite(node, favourite)
    }

    override fun addLogger(logger: MegaLoggerInterface) = MegaApiAndroid.addLoggerObject(logger)

    override fun removeLogger(logger: MegaLoggerInterface) =
        MegaApiAndroid.removeLoggerObject(logger)

    override fun setLogLevel(logLevel: Int) = MegaApiAndroid.setLogLevel(logLevel)

    override fun setUseHttpsOnly(enabled: Boolean) = megaApi.useHttpsOnly(enabled)

    override suspend fun getLoggedInUser(): MegaUser? = megaApi.myUser

    override fun getThumbnail(
        node: MegaNode,
        thumbnailFilePath: String,
        listener: MegaRequestListenerInterface,
    ) = megaApi.getThumbnail(node, thumbnailFilePath, listener)

    override fun handleToBase64(handle: Long): String = MegaApiAndroid.handleToBase64(handle)

<<<<<<< HEAD
    override suspend fun getNumUnreadUserAlerts(): Int = megaApi.numUnreadUserAlerts
=======
    override fun cancelTransfer(transfer: MegaTransfer) {
        megaApi.cancelTransfer(transfer)
    }

    companion object {
        private const val ANDROID_SUPPORT_ISSUE = 10
    }
>>>>>>> 1ee0e746
}<|MERGE_RESOLUTION|>--- conflicted
+++ resolved
@@ -189,15 +189,13 @@
 
     override fun handleToBase64(handle: Long): String = MegaApiAndroid.handleToBase64(handle)
 
-<<<<<<< HEAD
-    override suspend fun getNumUnreadUserAlerts(): Int = megaApi.numUnreadUserAlerts
-=======
     override fun cancelTransfer(transfer: MegaTransfer) {
         megaApi.cancelTransfer(transfer)
     }
 
+    override suspend fun getNumUnreadUserAlerts(): Int = megaApi.numUnreadUserAlerts
+
     companion object {
         private const val ANDROID_SUPPORT_ISSUE = 10
     }
->>>>>>> 1ee0e746
 }