--- conflicted
+++ resolved
@@ -158,7 +158,8 @@
         listener: MegaRequestListenerInterface
     ) = megaApi.getThumbnail(node, thumbnailFilePath, listener)
 
-<<<<<<< HEAD
+    override fun handleToBase64(handle: Long): String = MegaApiAndroid.handleToBase64(handle)
+
     override fun registerPushNotifications(
         deviceType: Int,
         newToken: String,
@@ -170,7 +171,4 @@
 
     override fun fetchNodes(listener: MegaRequestListenerInterface) =
         megaApi.fetchNodes(listener)
-=======
-    override fun handleToBase64(handle: Long): String = MegaApiAndroid.handleToBase64(handle)
->>>>>>> ea14432b
 }