--- conflicted
+++ resolved
@@ -189,17 +189,15 @@
 
     override fun handleToBase64(handle: Long): String = MegaApiAndroid.handleToBase64(handle)
 
-<<<<<<< HEAD
-    override suspend fun getInboxNode(): MegaNode? = megaApi.inboxNode
-
-    override suspend fun hasChildren(node: MegaNode): Boolean = megaApi.hasChildren(node)
-=======
     override fun cancelTransfer(transfer: MegaTransfer) {
         megaApi.cancelTransfer(transfer)
     }
 
+    override suspend fun getInboxNode(): MegaNode? = megaApi.inboxNode
+
+    override suspend fun hasChildren(node: MegaNode): Boolean = megaApi.hasChildren(node)
+
     companion object {
         private const val ANDROID_SUPPORT_ISSUE = 10
     }
->>>>>>> 1ee0e746
 }