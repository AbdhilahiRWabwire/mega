package mega.privacy.android.app.utils;

import android.content.Context;

import java.text.DateFormat;
import java.text.SimpleDateFormat;
import java.util.Calendar;
import java.util.Comparator;
import java.util.Date;
import java.util.Locale;
import java.util.TimeZone;

import mega.privacy.android.app.R;
import nz.mega.sdk.MegaChatMessage;

import static mega.privacy.android.app.utils.LogUtil.*;
import static mega.privacy.android.app.utils.Util.*;

public class TimeUtils implements Comparator<Calendar> {

    public static final int TIME = 0;
    public static final int DATE = TIME + 1;

    public static final int DATE_LONG_FORMAT = 0;
    public static final int DATE_SHORT_FORMAT = 1;
    public static final int DATE_SHORT_SHORT_FORMAT = 2;
    public static final int DATE_MM_DD_YYYY_FORMAT = 3;

    int type;

    public TimeUtils(int type){
        this.type = type;
    }

    public long calculateDifferenceDays(Calendar c1, Calendar c2){

        long diff = Math.abs(c1.getTimeInMillis() - c2.getTimeInMillis());
        long days = diff / (24 * 60 * 60 * 1000);
        return days;
    }

    @Override
    public int compare(Calendar c1, Calendar c2) {
        if(type==TIME){
            if (c1.get(Calendar.HOUR) != c2.get(Calendar.HOUR)){
                return c1.get(Calendar.HOUR) - c2.get(Calendar.HOUR);
            }
            else{
                long milliseconds1 = c1.getTimeInMillis();
                long milliseconds2 = c2.getTimeInMillis();

                long diff = milliseconds2 - milliseconds1;
//                long diffSeconds = diff / 1000;
                long diffMinutes = Math.abs(diff / (60 * 1000));

                if(diffMinutes<3){
                    return 0;
                }
                else{
                    return 1;
                }

                //            return c1.get(Calendar.MINUTE) - c2.get(Calendar.MINUTE);
            }
        }
        else if(type==DATE){
            if (c1.get(Calendar.YEAR) != c2.get(Calendar.YEAR))
                return c1.get(Calendar.YEAR) - c2.get(Calendar.YEAR);
            if (c1.get(Calendar.MONTH) != c2.get(Calendar.MONTH))
                return c1.get(Calendar.MONTH) - c2.get(Calendar.MONTH);
            return c1.get(Calendar.DAY_OF_MONTH) - c2.get(Calendar.DAY_OF_MONTH);
        }
        return -1;
    }

    public static String formatTime(MegaChatMessage lastMessage){
        java.text.DateFormat df = SimpleDateFormat.getTimeInstance(SimpleDateFormat.SHORT, Locale.getDefault());
        Calendar cal = calculateDateFromTimestamp(lastMessage.getTimestamp());
        TimeZone tz = cal.getTimeZone();
        df.setTimeZone(tz);
        Date date = cal.getTime();
        String formattedDate = df.format(date);
        return formattedDate;
    }

    public static String formatDateAndTime(Context context, MegaChatMessage lastMessage, int format){

        java.text.DateFormat df;
        if(format == DATE_LONG_FORMAT){
            df = SimpleDateFormat.getDateTimeInstance(SimpleDateFormat.LONG, SimpleDateFormat.SHORT, Locale.getDefault());
        }
        else{
            df = SimpleDateFormat.getDateInstance(SimpleDateFormat.LONG, Locale.getDefault());
        }

        Calendar cal = calculateDateFromTimestamp(lastMessage.getTimestamp());

        //Compare to yesterday
        Calendar calToday = Calendar.getInstance();
        Calendar calYesterday = Calendar.getInstance();
        calYesterday.add(Calendar.DATE, -1);
        TimeUtils tc = new TimeUtils(TimeUtils.DATE);
        if(tc.compare(cal, calToday)==0) {
            String time = formatTime(lastMessage);
            String formattedDate = context.getString(R.string.label_today) + " " + time;
            return formattedDate;
        }
        else if(tc.compare(cal, calYesterday)==0){
            String time = formatTime(lastMessage);
            String formattedDate = context.getString(R.string.label_yesterday) + " " + time;
            return formattedDate;
        }
        else{
            if(tc.calculateDifferenceDays(cal, calToday)<7){
                Date date = cal.getTime();
                String dayWeek = new SimpleDateFormat("EEEE").format(date);
                String time = formatTime(lastMessage);
                String formattedDate = dayWeek + " " + time;
                return formattedDate;
            }
            else{
                TimeZone tz = cal.getTimeZone();
                df.setTimeZone(tz);
                Date date = cal.getTime();
                String formattedDate = df.format(date);
                return formattedDate;
            }
        }
    }

    public static String formatDate(Context context, long timestamp, int format){

        java.text.DateFormat df;

        switch (format) {
            case DATE_LONG_FORMAT:
                df = SimpleDateFormat.getDateTimeInstance(SimpleDateFormat.LONG, SimpleDateFormat.SHORT, Locale.getDefault());
                break;
            case DATE_SHORT_FORMAT:
                df = new SimpleDateFormat("EEE d MMM");
                break;
            case DATE_SHORT_SHORT_FORMAT:
                df = new SimpleDateFormat("d MMM");
                break;
            case DATE_MM_DD_YYYY_FORMAT:
                df = new SimpleDateFormat("MMM d, YYYY");
                break;
            default:
                df = SimpleDateFormat.getDateTimeInstance(SimpleDateFormat.LONG, SimpleDateFormat.SHORT, Locale.getDefault());
                break;
        }

        Calendar cal = calculateDateFromTimestamp(timestamp);

        //Compare to yesterday
        Calendar calToday = Calendar.getInstance();
        Calendar calYesterday = Calendar.getInstance();
        calYesterday.add(Calendar.DATE, -1);
        TimeUtils tc = new TimeUtils(TimeUtils.DATE);

        if (tc.compare(cal, calToday) == 0) {
            return context.getString(R.string.label_today);
        } else if (tc.compare(cal, calYesterday) == 0) {
            return context.getString(R.string.label_yesterday);
        } else if (tc.calculateDifferenceDays(cal, calToday) < 7) {
            Date date = cal.getTime();
            String dayWeek = new SimpleDateFormat("EEEE").format(date);
            return dayWeek;
        } else {
            TimeZone tz = cal.getTimeZone();
            df.setTimeZone(tz);
            Date date = cal.getTime();
            String formattedDate = df.format(date);
            return formattedDate;
        }
    }

    public static String formatShortDateTime(long timestamp){

        java.text.DateFormat df;

        df = SimpleDateFormat.getDateTimeInstance(SimpleDateFormat.SHORT, SimpleDateFormat.SHORT, Locale.getDefault());

        Calendar cal = calculateDateFromTimestamp(timestamp);
        Date date = cal.getTime();
        String formattedDate = df.format(date);
        return formattedDate;
    }

    public static String formatLongDateTime(long timestamp){

        java.text.DateFormat df = new SimpleDateFormat("d MMM yyyy HH:mm", Locale.getDefault());

        Calendar cal = calculateDateFromTimestamp(timestamp);
        Date date = cal.getTime();
        String formattedDate = df.format(date);
        return formattedDate;
    }

    public static String formatTime(long ts){
        java.text.DateFormat df = SimpleDateFormat.getTimeInstance(SimpleDateFormat.SHORT, Locale.getDefault());
        Calendar cal = calculateDateFromTimestamp(ts);
        TimeZone tz = cal.getTimeZone();
        df.setTimeZone(tz);
        Date date = cal.getTime();
        String formattedDate = df.format(date);
        return formattedDate;
    }

    public static String lastGreenDate (Context context, int minutesAgo){
//        minutesAgo = 1442;
        Calendar calGreen = Calendar.getInstance();
        calGreen.add(Calendar.MINUTE, -minutesAgo);

        Calendar calToday = Calendar.getInstance();
        Calendar calYesterday = Calendar.getInstance();
        calYesterday.add(Calendar.DATE, -1);
        TimeUtils tc = new TimeUtils(TimeUtils.DATE);
        long ts = calGreen.getTimeInMillis();
        logDebug("Ts last green: " + ts);
        if(minutesAgo>=65535){
            String formattedDate = context.getString(R.string.last_seen_long_time_ago);
            return formattedDate;
        }
        else if(tc.compare(calGreen, calToday)==0) {

            TimeZone tz = calGreen.getTimeZone();

            java.text.DateFormat df = new SimpleDateFormat("HH:mm", Locale.getDefault());
            df.setTimeZone(tz);

            String time = df.format(calGreen.getTime());

            String formattedDate =  context.getString(R.string.last_seen_today, time);

            return formattedDate;
        }
        //Impossible to fit yesterday
//        else if(tc.compare(calGreen, calYesterday)==0){
//            TimeZone tz = calGreen.getTimeZone();
//
//            java.text.DateFormat df = new SimpleDateFormat("HH:mm", Locale.getDefault());
//            df.setTimeZone(tz);
//
//            String time = df.format(calGreen.getTime());
//
//            String formattedDate = "Last seen yesterday at" + " " + time;
//
//            return formattedDate;
//        }
        else{
            TimeZone tz = calGreen.getTimeZone();

            java.text.DateFormat df = new SimpleDateFormat("HH:mm", Locale.getDefault());
            df.setTimeZone(tz);

            String time =df.format(calGreen.getTime());

            df = new SimpleDateFormat("dd MMM", Locale.getDefault());
            String day =df.format(calGreen.getTime());

            String formattedDate =  context.getString(R.string.last_seen_general, day, time);
            return formattedDate;
        }
    }

    public static String formatDateAndTime(Context context, long ts, int format){

        java.text.DateFormat df;
        if(format == DATE_LONG_FORMAT){
            df = SimpleDateFormat.getDateTimeInstance(SimpleDateFormat.LONG, SimpleDateFormat.SHORT, Locale.getDefault());
        }
        else{
            df = SimpleDateFormat.getDateInstance(SimpleDateFormat.LONG, Locale.getDefault());
        }

        Calendar cal = calculateDateFromTimestamp(ts);

        //Compare to yesterday
        Calendar calToday = Calendar.getInstance();
        Calendar calYesterday = Calendar.getInstance();
        calYesterday.add(Calendar.DATE, -1);
        TimeUtils tc = new TimeUtils(TimeUtils.DATE);
        if(tc.compare(cal, calToday)==0) {
            String time = formatTime(ts);
            String formattedDate = context.getString(R.string.label_today) + " " + time;
            return formattedDate;
        }
        else if(tc.compare(cal, calYesterday)==0){
            String time = formatTime(ts);
            String formattedDate = context.getString(R.string.label_yesterday) + " " + time;
            return formattedDate;
        }
        else{
            if(tc.calculateDifferenceDays(cal, calToday)<7){
                Date date = cal.getTime();
                String dayWeek = new SimpleDateFormat("EEEE").format(date);
                String time = formatTime(ts);
                String formattedDate = dayWeek + " " + time;
                return formattedDate;
            }
            else{
                TimeZone tz = cal.getTimeZone();
                df.setTimeZone(tz);
                Date date = cal.getTime();
                String formattedDate = df.format(date);
                return formattedDate;
            }
        }
    }

<<<<<<< HEAD
    public static String getDateString(long date){
        DateFormat datf = DateFormat.getDateTimeInstance();
        String dateString = "";

        dateString = datf.format(new Date(date*1000));

        return dateString;
    }
=======
    public static String formatBucketDate(Context context, long ts) {
        Calendar cal = Util.calculateDateFromTimestamp(ts);
        Calendar calToday = Calendar.getInstance();
        Calendar calYesterday = Calendar.getInstance();
        calYesterday.add(Calendar.DATE, -1);
        TimeUtils tc = new TimeUtils(TimeUtils.DATE);

        if (tc.compare(cal, calToday) == 0) {
            return context.getString(R.string.label_today);
        } else if (tc.compare(cal, calYesterday) == 0) {
            return context.getString(R.string.label_yesterday);
        } else {
            Date date = cal.getTime();
            return new SimpleDateFormat("EEEE, d MMM yyyy").format(date);
        }
    }

    public static String getVideoDuration(int duration) {
        if (duration > 0) {
            int hours = duration / 3600;
            int minutes = (duration % 3600) / 60;
            int seconds = duration % 60;

            if (hours > 0) {
                return String.format("%d:%d:%02d", hours, minutes, seconds);
            } else {
                return String.format("%d:%02d", minutes, seconds);
            }
        }

        return null;
    }

>>>>>>> b8e9bb4b
}<|MERGE_RESOLUTION|>--- conflicted
+++ resolved
@@ -309,7 +309,6 @@
         }
     }
 
-<<<<<<< HEAD
     public static String getDateString(long date){
         DateFormat datf = DateFormat.getDateTimeInstance();
         String dateString = "";
@@ -318,7 +317,7 @@
 
         return dateString;
     }
-=======
+
     public static String formatBucketDate(Context context, long ts) {
         Calendar cal = Util.calculateDateFromTimestamp(ts);
         Calendar calToday = Calendar.getInstance();
@@ -351,6 +350,4 @@
 
         return null;
     }
-
->>>>>>> b8e9bb4b
 }