--- conflicted
+++ resolved
@@ -129,27 +129,16 @@
 
     @Override
     public int getCount() {
-<<<<<<< HEAD
-        if(Util.isChatEnabled() && !tabRemoved){
-=======
-        if(isChatEnabled()){
->>>>>>> 094d50ad
+        if(isChatEnabled() && !tabRemoved){
             return PAGE_COUNT;
-        }
-        else{
+        } else{
             return PAGE_COUNT-1;
         }
     }
-<<<<<<< HEAD
 
     @Override
     public int getItemPosition(Object object) {
         return POSITION_NONE;
     }
 
-    private static void log(String log) {
-        Util.log("FileExplorerPagerAdapter", log);
-    }
-=======
->>>>>>> 094d50ad
 }