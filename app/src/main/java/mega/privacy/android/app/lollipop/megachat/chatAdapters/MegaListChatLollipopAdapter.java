package mega.privacy.android.app.lollipop.megachat.chatAdapters;

import android.app.Activity;
import android.content.Context;
import android.content.Intent;
import android.graphics.Bitmap;
import android.graphics.BitmapFactory;
import android.graphics.Color;
import androidx.core.content.ContextCompat;
import androidx.recyclerview.widget.RecyclerView;
import androidx.recyclerview.widget.RecyclerView.ViewHolder;
import android.text.Html;
import android.text.InputFilter;
import android.text.Spannable;
import android.text.SpannableString;
import android.text.Spanned;
import android.text.TextUtils;
import android.text.style.ForegroundColorSpan;
import android.util.DisplayMetrics;
import android.util.SparseBooleanArray;
import android.view.Display;
import android.view.LayoutInflater;
import android.view.View;
import android.view.View.OnClickListener;
import android.view.ViewGroup;
import android.view.animation.Animation;
import android.view.animation.AnimationUtils;
import android.widget.ImageButton;
import android.widget.ImageView;
import android.widget.LinearLayout;
import android.widget.RelativeLayout;
import android.widget.TextView;

import java.io.File;
import java.util.ArrayList;
import java.util.List;

import mega.privacy.android.app.DatabaseHandler;
import mega.privacy.android.app.MegaApplication;
import mega.privacy.android.app.R;
import mega.privacy.android.app.components.RoundedImageView;
import mega.privacy.android.app.components.SimpleSpanBuilder;
import mega.privacy.android.app.components.scrollBar.SectionTitleProvider;
import mega.privacy.android.app.components.textFormatter.TextFormatterViewCompat;
import mega.privacy.android.app.components.twemoji.EmojiTextView;
import mega.privacy.android.app.lollipop.FileExplorerActivityLollipop;
import mega.privacy.android.app.lollipop.ManagerActivityLollipop;
import mega.privacy.android.app.lollipop.adapters.RotatableAdapter;
import mega.privacy.android.app.lollipop.controllers.ChatController;
import mega.privacy.android.app.lollipop.listeners.ChatNonContactNameListener;
import mega.privacy.android.app.lollipop.listeners.ChatUserAvatarListener;
import mega.privacy.android.app.lollipop.megachat.ArchivedChatsActivity;
import mega.privacy.android.app.lollipop.megachat.ChatExplorerActivity;
import mega.privacy.android.app.lollipop.megachat.ChatExplorerFragment;
import mega.privacy.android.app.lollipop.megachat.ChatItemPreferences;
import mega.privacy.android.app.lollipop.megachat.RecentChatsFragmentLollipop;
import nz.mega.sdk.MegaApiAndroid;
import nz.mega.sdk.MegaChatApiAndroid;
import nz.mega.sdk.MegaChatCall;
import nz.mega.sdk.MegaChatContainsMeta;
import nz.mega.sdk.MegaChatListItem;
import nz.mega.sdk.MegaChatMessage;
import nz.mega.sdk.MegaChatRoom;
import nz.mega.sdk.MegaNode;

import static mega.privacy.android.app.utils.CacheFolderManager.*;
import static mega.privacy.android.app.utils.ChatUtil.*;
import static mega.privacy.android.app.utils.CallUtil.*;
import static mega.privacy.android.app.utils.Constants.*;
import static mega.privacy.android.app.utils.FileUtil.*;
import static mega.privacy.android.app.utils.LogUtil.*;
import static mega.privacy.android.app.utils.TimeUtils.*;
import static mega.privacy.android.app.utils.Util.*;
import static mega.privacy.android.app.utils.ContactUtil.*;
import static mega.privacy.android.app.utils.AvatarUtil.*;
import static mega.privacy.android.app.utils.TextUtil.*;
import static nz.mega.sdk.MegaChatCall.CALL_STATUS_DESTROYED;
import static nz.mega.sdk.MegaChatCall.CALL_STATUS_IN_PROGRESS;
import static nz.mega.sdk.MegaChatCall.CALL_STATUS_JOINING;
import static nz.mega.sdk.MegaChatCall.CALL_STATUS_RECONNECTING;
import static nz.mega.sdk.MegaChatCall.CALL_STATUS_REQUEST_SENT;
import static nz.mega.sdk.MegaChatCall.CALL_STATUS_RING_IN;
import static nz.mega.sdk.MegaChatCall.CALL_STATUS_USER_NO_PRESENT;

public class MegaListChatLollipopAdapter extends RecyclerView.Adapter<MegaListChatLollipopAdapter.ViewHolderChatList> implements OnClickListener, View.OnLongClickListener, SectionTitleProvider, RotatableAdapter {

	public static final int ITEM_VIEW_TYPE_NORMAL_SELECTED = 0;
	public static final int ITEM_VIEW_TYPE_NORMAL_UNSELECTED = 1;
	public static final int ITEM_VIEW_TYPE_ARCHIVED_CHATS = 2;

	public static final int ADAPTER_RECENT_CHATS = 0;
	public static final int ADAPTER_ARCHIVED_CHATS = 1;
	public static final int MAX_WIDTH_TITLE_PORT = 190;
	public static final int MAX_WIDTH_CONTENT_PORT = 200;
	public static final int MAX_WIDTH_TITLE_LAND = 400;
	public static final int MAX_WIDTH_CONTENT_LAND = 410;

	Context context;
	int positionClicked;
	ArrayList<MegaChatListItem> chats;
	RecyclerView listFragment;
	MegaApiAndroid megaApi;
	MegaChatApiAndroid megaChatApi;
	boolean multipleSelect = false;
	private SparseBooleanArray selectedItems;
	Object fragment;

	DisplayMetrics outMetrics;
	ChatController cC;

	DatabaseHandler dbH = null;

	int adapterType;

	public MegaListChatLollipopAdapter(Context _context, Object _fragment, ArrayList<MegaChatListItem> _chats, RecyclerView _listView, int type) {
		logDebug("New adapter");
		this.context = _context;
		this.chats = _chats;
		this.positionClicked = -1;
		this.fragment = _fragment;
		this.adapterType = type;
		
		if (megaApi == null){
			megaApi = ((MegaApplication) ((Activity)context).getApplication()).getMegaApi();
		}

		if (megaChatApi == null){
			megaChatApi = ((MegaApplication) ((Activity)context).getApplication()).getMegaChatApi();
		}

		listFragment = _listView;

		cC = new ChatController(context);
		
		if(context instanceof ChatExplorerActivity || context instanceof FileExplorerActivityLollipop){
			selectedItems = new SparseBooleanArray();
			multipleSelect = true;
		}
	}

	/*public view holder class*/
    public static class ViewHolderChatList extends ViewHolder {
		public ViewHolderChatList(View arg0) {
			super(arg0);
		}

		RelativeLayout itemLayout;
	}

	public static class ViewHolderNormalChatList extends ViewHolderChatList{
		public ViewHolderNormalChatList(View arg0) {
			super(arg0);
		}
		RoundedImageView imageView;
		EmojiTextView textViewContactName;
		EmojiTextView textViewContent;
		LinearLayout voiceClipOrLocationLayout;
		TextView voiceClipOrLocationText;
		ImageView voiceClipOrLocationIc;
		TextView textViewDate;
		ImageView iconMyVideoOn;
		ImageView iconMyAudioOff;

		String textFastScroller = "";
		ImageButton imageButtonThreeDots;
		RelativeLayout circlePendingMessages;

		TextView numberPendingMessages;
		ImageView muteIcon;
		ImageView contactStateIcon;
		ImageView privateChatIcon;
		ImageView callInProgressIcon;
		String contactMail;
		String fullName = "";

		public int currentPosition;
		public long userHandle;
		public boolean nameRequestedAction = false;

		public String getContactMail (){
			return contactMail;
		}

		public void setImageView(Bitmap bitmap){
			imageView.setImageBitmap(bitmap);
		}
	}

	public static class ViewHolderArchivedChatList extends ViewHolderChatList {
		public ViewHolderArchivedChatList(View arg0) {
			super(arg0);
		}

		TextView textViewArchived;
	}

    ViewHolderChatList holder;

	@Override
	public void onBindViewHolder(ViewHolderChatList holder, int position) {
		final int itemType = getItemViewType(position);
		logDebug("position: " + position + ", itemType: " + itemType);

		holder.itemView.setVisibility(View.VISIBLE);

		if(itemType == ITEM_VIEW_TYPE_NORMAL_SELECTED || itemType == ITEM_VIEW_TYPE_NORMAL_UNSELECTED) {
			((ViewHolderNormalChatList)holder).imageView.setImageBitmap(null);
			MegaChatListItem chat = (MegaChatListItem) getItem(position);

			setTitle(position, holder);

			((ViewHolderNormalChatList)holder).userHandle = -1;

			if(!chat.isGroup()){
				logDebug("Chat one to one");
				long contactHandle = chat.getPeerHandle();
				String userHandleEncoded = MegaApiAndroid.userHandleToBase64(contactHandle);

				((ViewHolderNormalChatList)holder).contactMail = megaChatApi.getContactEmail(contactHandle);

				if (itemType == ITEM_VIEW_TYPE_NORMAL_SELECTED) {
					holder.itemLayout.setBackgroundColor(context.getResources().getColor(R.color.new_multiselect_color));
					((ViewHolderNormalChatList) holder).imageView.setImageResource(R.drawable.ic_select_avatar);
				} else {
					holder.itemLayout.setBackgroundColor(Color.WHITE);
					setUserAvatar(holder, userHandleEncoded);
				}

				((ViewHolderNormalChatList)holder).imageButtonThreeDots.setVisibility(View.VISIBLE);
				((ViewHolderNormalChatList)holder).privateChatIcon.setVisibility(View.VISIBLE);
				((ViewHolderNormalChatList)holder).contactStateIcon.setVisibility(View.VISIBLE);

				if (outMetrics == null) {
					Display display = ((Activity)context).getWindowManager().getDefaultDisplay();
					outMetrics = new DisplayMetrics ();
					display.getMetrics(outMetrics);
				}

				((ViewHolderNormalChatList)holder).contactStateIcon.setMaxWidth(scaleWidthPx(6,outMetrics));
				((ViewHolderNormalChatList)holder).contactStateIcon.setMaxHeight(scaleHeightPx(6,outMetrics));

				setStatus(position, holder);
			}
			else{
				logDebug("Group chat");
				((ViewHolderNormalChatList)holder).contactStateIcon.setVisibility(View.GONE);

				if(chat.isPublic()){
					((ViewHolderNormalChatList)holder).privateChatIcon.setVisibility(View.GONE);
				}
				else{
					((ViewHolderNormalChatList)holder).privateChatIcon.setVisibility(View.VISIBLE);
				}

				if (itemType == ITEM_VIEW_TYPE_NORMAL_SELECTED) {
					holder.itemLayout.setBackgroundColor(context.getResources().getColor(R.color.new_multiselect_color));
					((ViewHolderNormalChatList) holder).imageView.setImageResource(R.drawable.ic_select_avatar);
				} else {
					holder.itemLayout.setBackgroundColor(Color.WHITE);
					createGroupChatAvatar(holder, getTitleChat(chat));
				}
			}

			setPendingMessages(position, holder);

			setTs(position, holder);

			setLastMessage(position, holder);

			checkMuteIcon(position, ((ViewHolderNormalChatList)holder), chat);

			if(context instanceof ChatExplorerActivity || context instanceof FileExplorerActivityLollipop){

				((ViewHolderNormalChatList)holder).imageButtonThreeDots.setVisibility(View.GONE);
				if(chat.getOwnPrivilege()==MegaChatRoom.PRIV_RM||chat.getOwnPrivilege()==MegaChatRoom.PRIV_RO){
					((ViewHolderNormalChatList)holder).imageView.setAlpha(.4f);

					holder.itemLayout.setOnClickListener(null);
					holder.itemLayout.setOnLongClickListener(null);

					((ViewHolderNormalChatList)holder).circlePendingMessages.setAlpha(.4f);

					((ViewHolderNormalChatList)holder).textViewContent.setTextColor(context.getResources().getColor(R.color.text_secondary));
					((ViewHolderNormalChatList)holder).textViewDate.setTextColor(context.getResources().getColor(R.color.text_secondary));
					((ViewHolderNormalChatList)holder).textViewContactName.setTextColor(ContextCompat.getColor(context, R.color.text_secondary));
				}
				else{
					((ViewHolderNormalChatList)holder).imageView.setAlpha(1.0f);

					((ViewHolderNormalChatList)holder).imageButtonThreeDots.setTag(holder);

					holder.itemLayout.setOnClickListener(this);
					holder.itemLayout.setOnLongClickListener(null);

					((ViewHolderNormalChatList)holder).circlePendingMessages.setAlpha(1.0f);

					((ViewHolderNormalChatList)holder).textViewContent.setTextColor(ContextCompat.getColor(context, R.color.file_list_second_row));
					((ViewHolderNormalChatList)holder).textViewDate.setTextColor(ContextCompat.getColor(context, R.color.file_list_second_row));
					((ViewHolderNormalChatList)holder).textViewContactName.setTextColor(ContextCompat.getColor(context, R.color.file_list_first_row));
				}
			}
			else{
				((ViewHolderNormalChatList)holder).imageButtonThreeDots.setVisibility(View.VISIBLE);

				((ViewHolderNormalChatList)holder).imageButtonThreeDots.setTag(holder);

				holder.itemLayout.setOnClickListener(this);
				holder.itemLayout.setOnLongClickListener(this);
			}
<<<<<<< HEAD

=======
>>>>>>> e862c470
			updateLastCallMessage(position, holder, chat);
		}
		else if(itemType == ITEM_VIEW_TYPE_ARCHIVED_CHATS) {
			if (context instanceof ManagerActivityLollipop && ((ManagerActivityLollipop) context).isSearchOpen()) {
				holder.itemView.setVisibility(View.GONE);
				return;
			}

			((ViewHolderArchivedChatList)holder).textViewArchived.setOnClickListener(this);
			((ViewHolderArchivedChatList)holder).textViewArchived.setTag(holder);

			holder.itemLayout.setOnClickListener(null);
			holder.itemLayout.setOnLongClickListener(null);

			ArrayList<MegaChatListItem> archivedChats = megaChatApi.getArchivedChatListItems();
			if(archivedChats!=null){
				((ViewHolderArchivedChatList)holder).textViewArchived.setText(context.getString(R.string.archived_chats_show_option, archivedChats.size()));
			}
			else{
				((ViewHolderArchivedChatList)holder).textViewArchived.setText(context.getString(R.string.archived_chats_title_section));
			}
		}
	}

	/**
	 * Method to get the holder.
	 *
	 * @param position Position in the adapter.
	 * @return The ViewHolderNormalChatList in this position.
	 */
	private ViewHolderNormalChatList getHolder(int position) {
		return (ViewHolderNormalChatList) listFragment.findViewHolderForAdapterPosition(position);
	}

	private void checkMuteIcon(int position, ViewHolderNormalChatList holder, final MegaChatListItem chat) {
		if (holder == null) {
			holder = getHolder(position);
		}

		if (holder == null)
			return;

		if (!(context instanceof ManagerActivityLollipop)) {
			holder.muteIcon.setVisibility(View.GONE);
			return;
		}

		holder.muteIcon.setVisibility(isEnableChatNotifications(chat.getChatId()) ? View.GONE : View.VISIBLE);
	}

	/**
	 * Method for updating the UI when the Dnd changes.
	 *
	 * @param position The position in adapter.
	 */
	public void updateMuteIcon(int position) {
		MegaChatListItem chat = getChatAt(position);
		if (chat == null)
			return;

		ViewHolderNormalChatList holder = getHolder(position);
		if (holder != null) {
			checkMuteIcon(position, holder, chat);
		} else {
			notifyItemChanged(position);
		}
	}

	public void setUserAvatar(ViewHolderChatList holder, String userHandle){

		/*Default Avatar*/
		String name = null;
		if (((ViewHolderNormalChatList)holder).fullName != null && ((ViewHolderNormalChatList)holder).fullName.trim().length() > 0){
			name = ((ViewHolderNormalChatList)holder).fullName;
		}else if(((ViewHolderNormalChatList)holder).contactMail != null && ((ViewHolderNormalChatList)holder).contactMail.length() > 0){
			name = ((ViewHolderNormalChatList)holder).contactMail;
		}
		((ViewHolderNormalChatList)holder).imageView.setImageBitmap(getDefaultAvatar(getColorAvatar(userHandle), name, AVATAR_SIZE, true));

		/*Avatar*/
		ChatUserAvatarListener listener = new ChatUserAvatarListener(context, holder);
		File avatar = ((ViewHolderNormalChatList)holder).contactMail == null ?
                buildAvatarFile(context,userHandle + ".jpg") :
                buildAvatarFile(context,((ViewHolderNormalChatList)holder).contactMail + ".jpg");

		Bitmap bitmap = null;
		if (isFileAvailable(avatar)){
			if (avatar.length() > 0){
				BitmapFactory.Options bOpts = new BitmapFactory.Options();
				bOpts.inPurgeable = true;
				bOpts.inInputShareable = true;
				bitmap = BitmapFactory.decodeFile(avatar.getAbsolutePath(), bOpts);
				if (bitmap == null) {
					avatar.delete();

					if(megaApi==null){
						logWarning("megaApi is Null in Offline mode");
						return;
					}

                    megaApi.getUserAvatar(((ViewHolderNormalChatList)holder).contactMail,buildAvatarFile(context,((ViewHolderNormalChatList)holder).contactMail + ".jpg").getAbsolutePath(),listener);
                }else{
					((ViewHolderNormalChatList)holder).imageView.setImageBitmap(bitmap);
				}
			}else{

				if(megaApi==null){
					logWarning("megaApi is Null in Offline mode");
					return;
				}
                megaApi.getUserAvatar(((ViewHolderNormalChatList)holder).contactMail,buildAvatarFile(context,((ViewHolderNormalChatList)holder).contactMail + ".jpg").getAbsolutePath(),listener);
			}
		}else{

			if(megaApi==null){
				logWarning("megaApi is Null in Offline mode");
				return;
			}
            megaApi.getUserAvatar(((ViewHolderNormalChatList)holder).contactMail,buildAvatarFile(context,((ViewHolderNormalChatList)holder).contactMail + ".jpg").getAbsolutePath(),listener);
		}
	}

	public String formatStringDuration(int duration) {

		if (duration > 0) {
			int hours = duration /
					3600;
			int minutes = (duration % 3600) / 60;
			int seconds = duration % 60;

			String timeString;
			if (hours > 0) {
				timeString = " %d " + context.getResources().getString(R.string.initial_hour) + " %d " + context.getResources().getString(R.string.initial_minute);
				timeString = String.format(timeString, hours, minutes);
			} else if(minutes>0){
				timeString = " %d " + context.getResources().getString(R.string.initial_minute) + " %02d " + context.getResources().getString(R.string.initial_second);
				timeString = String.format(timeString, minutes, seconds);
			}
			else{
				timeString = " %02d " + context.getResources().getString(R.string.initial_second);
				timeString = String.format(timeString, seconds);
			}
			return timeString;
		}
		return "0";
	}

	@Override
	public ViewHolderChatList onCreateViewHolder(ViewGroup parent, int viewType) {
		logDebug("onCreateViewHolder");

		Display display = ((Activity)context).getWindowManager().getDefaultDisplay();
		DisplayMetrics outMetrics = new DisplayMetrics ();
	    display.getMetrics(outMetrics);

		dbH = DatabaseHandler.getDbHandler(context);
		View v = null;

		if(viewType == ITEM_VIEW_TYPE_NORMAL_SELECTED || viewType == ITEM_VIEW_TYPE_NORMAL_UNSELECTED) {
			v = LayoutInflater.from(parent.getContext()).inflate(R.layout.item_recent_chat_list, parent, false);
			holder = new ViewHolderNormalChatList(v);
			holder.itemLayout = v.findViewById(R.id.recent_chat_list_item_layout);
			((ViewHolderNormalChatList) holder).muteIcon = v.findViewById(R.id.recent_chat_list_mute_icon);

			((ViewHolderNormalChatList) holder).imageView = v.findViewById(R.id.recent_chat_list_thumbnail);
			((ViewHolderNormalChatList) holder).textViewContactName = v.findViewById(R.id.recent_chat_list_name);
			((ViewHolderNormalChatList) holder).textViewContent = v.findViewById(R.id.recent_chat_list_content);
			TextFormatterViewCompat.applyFormatting(((ViewHolderNormalChatList) holder).textViewContent);

			if(isScreenInPortrait(context)){
				((ViewHolderNormalChatList) holder).textViewContactName.setMaxWidthEmojis(px2dp(MAX_WIDTH_TITLE_PORT, outMetrics));
				((ViewHolderNormalChatList) holder).textViewContent.setMaxWidthEmojis(px2dp(MAX_WIDTH_CONTENT_PORT, outMetrics));
			}else{
				((ViewHolderNormalChatList) holder).textViewContactName.setMaxWidthEmojis(px2dp(MAX_WIDTH_TITLE_LAND, outMetrics));
				((ViewHolderNormalChatList) holder).textViewContent.setMaxWidthEmojis(px2dp(MAX_WIDTH_CONTENT_LAND, outMetrics));
			}
			((ViewHolderNormalChatList) holder).textViewContent.setNeccessaryShortCode(false);

			((ViewHolderNormalChatList) holder).voiceClipOrLocationLayout = v.findViewById(R.id.last_message_voice_clip_or_location);
			((ViewHolderNormalChatList) holder).voiceClipOrLocationLayout.setVisibility(View.GONE);
			((ViewHolderNormalChatList) holder).voiceClipOrLocationText = v.findViewById(R.id.last_message_voice_clip_or_location_text);
			((ViewHolderNormalChatList) holder).voiceClipOrLocationIc = v.findViewById(R.id.last_message_voice_clip_or_location_ic);

			((ViewHolderNormalChatList)holder).textViewDate = v.findViewById(R.id.recent_chat_list_date);
			((ViewHolderNormalChatList)holder).iconMyAudioOff = v.findViewById(R.id.recent_chat_list_micro_off);

			((ViewHolderNormalChatList)holder).iconMyAudioOff.setVisibility(View.GONE);

			((ViewHolderNormalChatList)holder).iconMyVideoOn = v.findViewById(R.id.recent_chat_list_video_on);
			((ViewHolderNormalChatList)holder).iconMyVideoOn.setVisibility(View.GONE);


			((ViewHolderNormalChatList)holder).imageButtonThreeDots = v.findViewById(R.id.recent_chat_list_three_dots);

			if((context instanceof ManagerActivityLollipop) || (context instanceof ArchivedChatsActivity)){
				((ViewHolderNormalChatList)holder).imageButtonThreeDots.setVisibility(View.VISIBLE);
				((ViewHolderNormalChatList)holder).imageButtonThreeDots.setOnClickListener(this);
			}else{
				((ViewHolderNormalChatList)holder).imageButtonThreeDots.setVisibility(View.GONE);
				((ViewHolderNormalChatList)holder).imageButtonThreeDots.setOnClickListener(null);
			}

			((ViewHolderNormalChatList)holder).circlePendingMessages = (RelativeLayout) v.findViewById(R.id.recent_chat_list_unread_circle);
			((ViewHolderNormalChatList)holder).numberPendingMessages = (TextView) v.findViewById(R.id.recent_chat_list_unread_number);

			((ViewHolderNormalChatList)holder).contactStateIcon = (ImageView) v.findViewById(R.id.recent_chat_list_contact_state);
			((ViewHolderNormalChatList)holder).privateChatIcon = (ImageView) v.findViewById(R.id.recent_chat_list_private_icon);

			((ViewHolderNormalChatList)holder).callInProgressIcon = (ImageView) v.findViewById(R.id.recent_chat_list_call_in_progress);
			((ViewHolderNormalChatList)holder).callInProgressIcon.setVisibility(View.GONE);

		}else if(viewType == ITEM_VIEW_TYPE_ARCHIVED_CHATS){
			v = LayoutInflater.from(parent.getContext()).inflate(R.layout.item_archived_chat_option_list, parent, false);
			holder = new ViewHolderArchivedChatList(v);
			holder.itemLayout = (RelativeLayout) v.findViewById(R.id.item_archived_chat_option_list_layout);

			((ViewHolderArchivedChatList)holder).textViewArchived = (TextView) v.findViewById(R.id.archived_chat_option_text);
		}

		v.setTag(holder);

		return holder;
	}

	public void setUnreadCount(int unreadMessages, ViewHolderChatList holder){
		logDebug("unreadMessages: " + unreadMessages);

		Bitmap image=null;
		String numberString = "";

		int heightPendingMessageIcon = (int) context.getResources().getDimension(R.dimen.width_image_pending_message_one_digit);

		if(unreadMessages<0){
			unreadMessages = Math.abs(unreadMessages);
			logDebug("Unread number: " + unreadMessages);
			numberString = "+"+unreadMessages;
		}
		else{
			numberString = unreadMessages+"";
		}

//		numberString="20";
		int size = numberString.length();

		((ViewHolderNormalChatList)holder).circlePendingMessages.setVisibility(View.VISIBLE);
		switch(size){
			case 0:{
				logWarning("0 digits - error!");
				((ViewHolderNormalChatList)holder).circlePendingMessages.setVisibility(View.GONE);
				break;
			}
			case 1:{
				((ViewHolderNormalChatList)holder).circlePendingMessages.setBackground(context.getResources().getDrawable(R.drawable.ic_unread_1));
				break;
			}
			case 2:{
				((ViewHolderNormalChatList)holder).circlePendingMessages.setBackground(context.getResources().getDrawable(R.drawable.ic_unread_2));
				break;
			}
			case 3:{
				((ViewHolderNormalChatList)holder).circlePendingMessages.setBackground(context.getResources().getDrawable(R.drawable.ic_unread_3));
				break;
			}
			default:{
				((ViewHolderNormalChatList)holder).circlePendingMessages.setBackground(context.getResources().getDrawable(R.drawable.ic_unread_4));
				break;
			}
		}
		((ViewHolderNormalChatList)holder).numberPendingMessages.setText(numberString);
	}

	public void createGroupChatAvatar(ViewHolderChatList holder, String chatTitle){
		((ViewHolderNormalChatList)holder).imageView.setImageBitmap(getDefaultAvatar(getSpecificAvatarColor(AVATAR_GROUP_CHAT_COLOR), chatTitle, AVATAR_SIZE, true));
	}

	@Override
	public int getItemCount() {

		if(context instanceof ManagerActivityLollipop){
			ArrayList<MegaChatListItem> archivedChats = megaChatApi.getArchivedChatListItems();

			if(archivedChats!=null && archivedChats.size()>0){
				return chats.size()+1;
			}
			else{
				return chats.size();
			}
		}
		else{
			return chats.size();
		}
	}

	@Override
	public int getItemViewType(int position) {
		if (position >= chats.size()) {
			return ITEM_VIEW_TYPE_ARCHIVED_CHATS;
		} else if (multipleSelect && isItemChecked(position)) {
			return ITEM_VIEW_TYPE_NORMAL_SELECTED;
		} else {
			return ITEM_VIEW_TYPE_NORMAL_UNSELECTED;
		}
	}

	public boolean isMultipleSelect() {
		logDebug("isMultipleSelect");
		return multipleSelect;
	}

	public void setMultipleSelect(boolean multipleSelect) {
		logDebug("setMultipleSelect");
		if (!this.multipleSelect && multipleSelect) {
			selectedItems = new SparseBooleanArray();
		}
		if (this.multipleSelect != multipleSelect) {
			this.multipleSelect = multipleSelect;
		}
	}

	public void toggleAllSelection(int pos) {
		logDebug("position: " + pos);
		final int positionToflip = pos;

		if (selectedItems.get(pos, false)) {
			logDebug("Delete pos: " + pos);
			selectedItems.delete(pos);
		}
		else {
			logDebug("PUT pos: " + pos);
			selectedItems.put(pos, true);
		}

		if (!(listFragment.findViewHolderForLayoutPosition(pos) instanceof ViewHolderNormalChatList)) {
			return;
		}

		ViewHolderNormalChatList view = (ViewHolderNormalChatList) listFragment.findViewHolderForLayoutPosition(pos);
		if(view!=null){
			logDebug("Start animation: " + pos);
			Animation flipAnimation = AnimationUtils.loadAnimation(context, R.anim.multiselect_flip);
			flipAnimation.setAnimationListener(new Animation.AnimationListener() {
				@Override
				public void onAnimationStart(Animation animation) {

				}

				@Override
				public void onAnimationEnd(Animation animation) {
					if (selectedItems.size() <= 0){
						if(context instanceof ManagerActivityLollipop || context instanceof ArchivedChatsActivity){
							((RecentChatsFragmentLollipop) fragment).hideMultipleSelect();
						}
					}
					notifyItemChanged(positionToflip);
				}

				@Override
				public void onAnimationRepeat(Animation animation) {

				}
			});
			view.imageView.startAnimation(flipAnimation);
		}
		else{
			logWarning("NULL view pos: " + positionToflip);
			notifyItemChanged(pos);
		}
	}

	public void toggleSelection(int pos) {
		logDebug("position: " + pos);

		if (selectedItems.get(pos, false)) {
			logDebug("Delete pos: " + pos);
			selectedItems.delete(pos);
		}
		else {
			logDebug("PUT pos: " + pos);
			selectedItems.put(pos, true);
		}
		notifyItemChanged(pos);

		if (!(listFragment.findViewHolderForLayoutPosition(pos) instanceof ViewHolderNormalChatList)) {
			return;
		}

		ViewHolderNormalChatList view = (ViewHolderNormalChatList) listFragment.findViewHolderForLayoutPosition(pos);
		if(view!=null){
			logDebug("Start animation: " + pos);
			Animation flipAnimation = AnimationUtils.loadAnimation(context, R.anim.multiselect_flip);
			flipAnimation.setAnimationListener(new Animation.AnimationListener() {
				@Override
				public void onAnimationStart(Animation animation) {

				}

				@Override
				public void onAnimationEnd(Animation animation) {
					if (selectedItems.size() <= 0){
						if(context instanceof ManagerActivityLollipop || context instanceof ArchivedChatsActivity){
							((RecentChatsFragmentLollipop) fragment).hideMultipleSelect();
						}
					}
				}

				@Override
				public void onAnimationRepeat(Animation animation) {

				}
			});
			view.imageView.startAnimation(flipAnimation);
		}
		else {
			if (selectedItems.size() <= 0){
				if(context instanceof ManagerActivityLollipop || context instanceof ArchivedChatsActivity){
					((RecentChatsFragmentLollipop) fragment).hideMultipleSelect();
				}
			}
		}
	}

	public void selectAll(){
		for (int i= 0; i<this.getItemCount();i++){
			if(!isItemChecked(i)){
				toggleSelection(i);
			}
		}
	}

	public void clearSelections() {
		logDebug("clearSelections");
		for (int i= 0; i<this.getItemCount();i++){
			if(isItemChecked(i)){
				toggleAllSelection(i);
			}
		}
	}

	private boolean isItemChecked(int position) {
        return selectedItems.get(position);
    }

	public int getSelectedItemCount() {
		return selectedItems.size();
	}

	public List<Integer> getSelectedItems() {
		if (selectedItems != null) {
			logDebug("get SelectedItems");
			List<Integer> items = new ArrayList<Integer>(selectedItems.size());
			for (int i = 0; i < selectedItems.size(); i++) {
				items.add(selectedItems.keyAt(i));
			}
			return items;
		} else {
			return null;
		}
	}

	@Override
	public int getFolderCount() {
		return 0;
	}

	@Override
	public int getPlaceholderCount() {
		return 0;
	}

	@Override
	public int getUnhandledItem() {
		return -1;
	}

	/*
	 * Get request at specified position
	 */
	public MegaChatListItem getChatAt(int position) {
		try {
			if (chats != null) {
				return chats.get(position);
			}
		} catch (IndexOutOfBoundsException e) {
		}
		return null;
	}

	/*
	 * Get list of all selected chats
	 */
	public ArrayList<MegaChatListItem> getSelectedChats() {
		ArrayList<MegaChatListItem> chats = new ArrayList<MegaChatListItem>();

		for (int i = 0; i < selectedItems.size(); i++) {
			if (selectedItems.valueAt(i) == true) {
				MegaChatListItem r = getChatAt(selectedItems.keyAt(i));
				if (r != null){
					chats.add(r);
				}
			}
		}
		return chats;
	}

    public Object getItem(int position) {
        return chats.get(position);
    }

    @Override
    public long getItemId(int position) {
        return position;
    }

    public int getPositionClicked (){
    	return positionClicked;
    }

    public void setPositionClicked(int p){
		logDebug("position: " + p);
    	positionClicked = p;
		notifyDataSetChanged();
    }

	@Override
	public void onClick(View v) {
		ViewHolderChatList holder = (ViewHolderChatList) v.getTag();

		switch (v.getId()){
			case R.id.recent_chat_list_three_dots:{
				int currentPosition = holder.getAdapterPosition();
				logDebug("Current position: " + currentPosition);
				MegaChatListItem c = (MegaChatListItem) getItem(currentPosition);
				if(context instanceof ManagerActivityLollipop) {

					if (multipleSelect) {
						((RecentChatsFragmentLollipop) fragment).itemClick(currentPosition);
					} else {
						((ManagerActivityLollipop) context).showChatPanel(c);
					}
				}
				else if(context instanceof ArchivedChatsActivity) {
					if (multipleSelect) {
						((RecentChatsFragmentLollipop) fragment).itemClick(currentPosition);
					} else {
						((ArchivedChatsActivity) context).showChatPanel(c);
					}
				}

				break;
			}
			case R.id.recent_chat_list_item_layout:{
				logDebug("Click layout!");
				int currentPosition = holder.getAdapterPosition();
				logDebug("Current position: " + currentPosition);
				MegaChatListItem c = (MegaChatListItem) getItem(currentPosition);

				if(context instanceof ManagerActivityLollipop){
					((RecentChatsFragmentLollipop) fragment).itemClick(currentPosition);
				}
				else if(context instanceof ChatExplorerActivity || context instanceof FileExplorerActivityLollipop){
					((ChatExplorerFragment) fragment).itemClick(currentPosition);
				}
				else if(context instanceof ArchivedChatsActivity){
					((RecentChatsFragmentLollipop) fragment).itemClick(currentPosition);
				}

				break;
			}
			case R.id.archived_chat_option_text:{
				logDebug("Show archived chats");

				Intent archivedChatsIntent = new Intent(context, ArchivedChatsActivity.class);
				context.startActivity(archivedChatsIntent);
				break;
			}
		}
	}

	@Override
	public boolean onLongClick(View view) {
		logDebug("OnLongCLick");
		ViewHolderChatList holder = (ViewHolderChatList) view.getTag();
		int currentPosition = holder.getAdapterPosition();

		if(context instanceof ManagerActivityLollipop || context instanceof ArchivedChatsActivity) {
			((RecentChatsFragmentLollipop) fragment).activateActionMode();
			((RecentChatsFragmentLollipop) fragment).itemClick(currentPosition);
		}

		return true;
	}


	public void updateNonContactName(int pos, long userHandle){
		logDebug("updateNonContactName: " + pos + "_" + userHandle);
		ViewHolderNormalChatList view = (ViewHolderNormalChatList) listFragment.findViewHolderForLayoutPosition(pos);

		if(view!=null){
			if(view.userHandle == userHandle){
				notifyItemChanged(pos);
			}
		}
	}

	public void setStatus(int position, ViewHolderChatList holder){
		logDebug("position: "+position);

		if(holder!=null){
			MegaChatListItem chat = chats.get(position);
			setContactStatus(getUserStatus(chat.getPeerHandle()), ((ViewHolderNormalChatList)holder).contactStateIcon);
		}
		else{
			logWarning("Holder is NULL: " + position);
			notifyItemChanged(position);
		}
	}


	public void updateContactStatus(int position, long userHandle, int state) {
		holder = (ViewHolderChatList) listFragment.findViewHolderForAdapterPosition(position);
		if (holder != null) {
			setContactStatus(megaChatApi.getUserOnlineStatus(userHandle), ((ViewHolderNormalChatList) holder).contactStateIcon);
		} else {
			logWarning("Holder is NULL");
			notifyItemChanged(position);
		}
	}

	public void setTitle(int position, ViewHolderChatList holder) {
		logDebug("position: " + position);
		if (holder == null) {
			holder = (ViewHolderChatList) listFragment.findViewHolderForAdapterPosition(position);
		}

		if(holder!=null){

			MegaChatListItem chat = chats.get(position);
			String title = getTitleChat(chat);

			if(title!=null){
				logDebug("ChatRoom id: "+chat.getChatId());
				logDebug("chat timestamp: "+chat.getLastTimestamp());
				String date = formatDateAndTime(context,chat.getLastTimestamp(), DATE_LONG_FORMAT);
				logDebug("date timestamp: "+date);
				int maxAllowed = getMaxAllowed(title);
				((ViewHolderNormalChatList)holder).textViewContactName.setFilters(new InputFilter[] {new InputFilter.LengthFilter(maxAllowed)});
				title = converterShortCodes(title);
				((ViewHolderNormalChatList)holder).textViewContactName.setText(title);

				if(!chat.isGroup()){
					((ViewHolderNormalChatList)holder).fullName = title;
				}
				else{
					createGroupChatAvatar(holder,title);
				}
			}
		}
		else{
			logWarning("Holder is NULL: " + position);
			notifyItemChanged(position);
		}
	}

	public void setTs(int position, ViewHolderChatList holder) {
		logDebug("position: " + position);

		if (holder == null) {
			holder = (ViewHolderChatList) listFragment.findViewHolderForAdapterPosition(position);
		}

		if(holder!=null){
			MegaChatListItem chat = chats.get(position);

			int messageType = chat.getLastMessageType();

			if(messageType==MegaChatMessage.TYPE_INVALID) {
				((ViewHolderNormalChatList)holder).textViewDate.setVisibility(View.GONE);
			}
			else{
				logDebug("ChatRoom ID: " + chat.getChatId());
				logDebug("Chat timestamp: " + chat.getLastTimestamp());
				String date = formatDateAndTime(context,chat.getLastTimestamp(), DATE_LONG_FORMAT);
				String dateFS = formatDate(context,chat.getLastTimestamp(), DATE_SHORT_SHORT_FORMAT);
				logDebug("Date timestamp: " + date);
				((ViewHolderNormalChatList)holder).textViewDate.setText(date);
				((ViewHolderNormalChatList)holder).textFastScroller = dateFS;
				((ViewHolderNormalChatList)holder).textViewDate.setVisibility(View.VISIBLE);
			}
		}
		else{
			logWarning("Holder is NULL: " + position);
			notifyItemChanged(position);
		}
	}

	public void setPendingMessages(int position, ViewHolderChatList holder){
		logDebug("position: " + position);
		if(holder == null){
			holder = (ViewHolderChatList) listFragment.findViewHolderForAdapterPosition(position);
		}

		if(holder!=null){
			MegaChatListItem chat = chats.get(position);
			int unreadMessages = chat.getUnreadCount();
			logDebug("Unread messages: " + unreadMessages);
			if(chat.getUnreadCount()!=0){
				setUnreadCount(unreadMessages, holder);
			}
			else{
				((ViewHolderNormalChatList)holder).circlePendingMessages.setVisibility(View.GONE);
			}
		}
		else{
			logWarning("Holder is NULL: " + position);
			notifyItemChanged(position);
		}
	}

<<<<<<< HEAD
	/**
	 * Method for displaying the appropriate string when there is a call in a chat-
	 *
	 * @param position Int with the position of the chat.
	 * @param holder   The ViewHolderChatList.
	 * @param chat     The chat.
	 */
=======
>>>>>>> e862c470
	private void updateLastCallMessage(int position, ViewHolderChatList holder, MegaChatListItem chat) {
		if (holder == null) {
			holder = (ViewHolderChatList) listFragment.findViewHolderForAdapterPosition(position);
		}
		if (holder == null) {
			logWarning("Holder is NULL: " + position);
			notifyItemChanged(position);
			return;
		}
<<<<<<< HEAD
		if (chat.isCallInProgress() && megaChatApi != null && megaChatApi.getNumCalls() != 0) {
			MegaChatCall call = megaChatApi.getChatCall(chat.getChatId());
			if (call != null && isStatusConnected(context, chat.getChatId())) {
				int callStatus = call.getStatus();
				((ViewHolderNormalChatList) holder).voiceClipOrLocationLayout.setVisibility(View.GONE);
				((ViewHolderNormalChatList) holder).textViewContent.setTextColor(ContextCompat.getColor(context, R.color.accentColor));
				((ViewHolderNormalChatList) holder).textViewContent.setVisibility(View.VISIBLE);

				switch (callStatus) {
					case CALL_STATUS_USER_NO_PRESENT:
					case CALL_STATUS_DESTROYED:
					case CALL_STATUS_RING_IN:
						((ViewHolderNormalChatList) holder).iconMyAudioOff.setVisibility(View.GONE);
						((ViewHolderNormalChatList) holder).iconMyVideoOn.setVisibility(View.GONE);
						if (callStatus == CALL_STATUS_RING_IN) {
							((ViewHolderNormalChatList) holder).callInProgressIcon.setVisibility(View.GONE);
							((ViewHolderNormalChatList) holder).textViewContent.setText(context.getString(R.string.notification_subtitle_incoming));
						} else {
							((ViewHolderNormalChatList) holder).callInProgressIcon.setVisibility(View.VISIBLE);
							((ViewHolderNormalChatList) holder).textViewContent.setText(context.getString(R.string.ongoing_call_messages));
						}
						break;

					case CALL_STATUS_REQUEST_SENT:
					case CALL_STATUS_IN_PROGRESS:
					case CALL_STATUS_JOINING:
					case CALL_STATUS_RECONNECTING:
						((ViewHolderNormalChatList) holder).callInProgressIcon.setVisibility(View.GONE);
						((ViewHolderNormalChatList) holder).textViewContent.setText(context.getString(callStatus == CALL_STATUS_REQUEST_SENT ?
								R.string.outgoing_call_starting :
								R.string.call_started_messages));
						((ViewHolderNormalChatList) holder).iconMyAudioOff.setVisibility(call.hasLocalAudio() ? View.GONE : View.VISIBLE);
						((ViewHolderNormalChatList) holder).iconMyVideoOn.setVisibility(call.hasLocalVideo() ? View.VISIBLE : View.GONE);
						break;
				}

				return;
			}
		}
=======

		if (chat.isCallInProgress() && megaChatApi != null && megaChatApi.getNumCalls() != 0) {
			MegaChatCall call = megaChatApi.getChatCall(chat.getChatId());
			if (call != null && isStatusConnected(context, chat.getChatId())) {
				if (call.getStatus() == MegaChatCall.CALL_STATUS_USER_NO_PRESENT || call.getStatus() == MegaChatCall.CALL_STATUS_DESTROYED ||
						call.getStatus() == MegaChatCall.CALL_STATUS_RING_IN) {
					((ViewHolderNormalChatList) holder).voiceClipOrLocationLayout.setVisibility(View.GONE);
					((ViewHolderNormalChatList) holder).textViewContent.setTextColor(ContextCompat.getColor(context, R.color.accentColor));
					((ViewHolderNormalChatList) holder).textViewContent.setVisibility(View.VISIBLE);
					((ViewHolderNormalChatList) holder).iconMyAudioOff.setVisibility(View.GONE);
					((ViewHolderNormalChatList) holder).iconMyVideoOn.setVisibility(View.GONE);

					if (call.getStatus() != MegaChatCall.CALL_STATUS_RING_IN) {
						if (chat.isGroup()) {
							((ViewHolderNormalChatList) holder).callInProgressIcon.setVisibility(View.VISIBLE);
							((ViewHolderNormalChatList) holder).textViewContent.setText(context.getString(R.string.ongoing_call_messages));
						} else {
							((ViewHolderNormalChatList) holder).callInProgressIcon.setVisibility(View.GONE);
							((ViewHolderNormalChatList) holder).textViewContent.setText(context.getString(R.string.title_notification_call_in_progress));
						}
					} else {
						((ViewHolderNormalChatList) holder).callInProgressIcon.setVisibility(View.GONE);
						((ViewHolderNormalChatList) holder).textViewContent.setText(context.getString(R.string.outgoing_call_starting));
					}

				} else if (call.getStatus() == MegaChatCall.CALL_STATUS_IN_PROGRESS || call.getStatus() == MegaChatCall.CALL_STATUS_REQUEST_SENT ||
						call.getStatus() == MegaChatCall.CALL_STATUS_JOINING || call.getStatus() == MegaChatCall.CALL_STATUS_RECONNECTING) {

					((ViewHolderNormalChatList) holder).callInProgressIcon.setVisibility(View.GONE);
					((ViewHolderNormalChatList) holder).voiceClipOrLocationLayout.setVisibility(View.GONE);
					((ViewHolderNormalChatList) holder).textViewContent.setText(context.getString(call.isOnHold() ||
							isSessionOnHold(chat.getChatId()) ? R.string.call_on_hold : R.string.call_started_messages));
					((ViewHolderNormalChatList) holder).textViewContent.setTextColor(ContextCompat.getColor(context, R.color.accentColor));
					((ViewHolderNormalChatList) holder).textViewContent.setVisibility(View.VISIBLE);

					((ViewHolderNormalChatList) holder).iconMyAudioOff.setVisibility(call.hasLocalAudio() ? View.GONE : View.VISIBLE);
					((ViewHolderNormalChatList) holder).iconMyVideoOn.setVisibility(call.hasLocalVideo() ? View.VISIBLE : View.GONE);
				}
				return;
			}
		}

>>>>>>> e862c470
		((ViewHolderNormalChatList) holder).textViewContent.setTextColor(ContextCompat.getColor(context, R.color.file_list_second_row));
		((ViewHolderNormalChatList) holder).callInProgressIcon.setVisibility(View.GONE);
		((ViewHolderNormalChatList) holder).iconMyAudioOff.setVisibility(View.GONE);
		((ViewHolderNormalChatList) holder).iconMyVideoOn.setVisibility(View.GONE);
	}

	public void setLastMessage(int position, ViewHolderChatList holder){
		logDebug("position: " + position);
		if(holder == null){
			holder = (ViewHolderChatList) listFragment.findViewHolderForAdapterPosition(position);
		}

		if(holder!=null){
			MegaChatListItem chat = chats.get(position);
			int messageType = chat.getLastMessageType();
			MegaChatMessage lastMessage = megaChatApi.getMessage(chat.getChatId(), chat.getLastMessageId());
			logDebug("MessageType: " + messageType);
			String lastMessageString = converterShortCodes(chat.getLastMessage());

            ((ViewHolderNormalChatList)holder).voiceClipOrLocationLayout.setVisibility(View.GONE);

			if(messageType==MegaChatMessage.TYPE_INVALID){
				logDebug("Message Type -> INVALID");
				((ViewHolderNormalChatList)holder).textViewContent.setText(context.getString(R.string.no_conversation_history));
				((ViewHolderNormalChatList)holder).textViewContent.setTextColor(ContextCompat.getColor(context, R.color.file_list_second_row));
				((ViewHolderNormalChatList)holder).textViewDate.setVisibility(View.GONE);
			}
			else if(messageType==255){
				logDebug("Message Type -> LOADING");
				((ViewHolderNormalChatList)holder).textViewContent.setText(context.getString(R.string.general_loading));
				((ViewHolderNormalChatList)holder).textViewContent.setTextColor(ContextCompat.getColor(context, R.color.file_list_second_row));
				((ViewHolderNormalChatList)holder).textViewDate.setVisibility(View.GONE);
			}
			else if(messageType==MegaChatMessage.TYPE_ALTER_PARTICIPANTS){
				logDebug("Message Type -> TYPE_ALTER_PARTICIPANTS");
				int privilege = chat.getLastMessagePriv();
				logDebug("Privilege: " + privilege);
				String textToShow = "";

				if(chat.getLastMessageHandle()==megaChatApi.getMyUserHandle()){
					logDebug("I have changed the permissions");

					MegaChatRoom chatRoom = megaChatApi.getChatRoom(chat.getChatId());
					String fullNameAction = cC.getParticipantFullName(chat.getLastMessageSender());
					if (isTextEmpty(fullNameAction)) {
						if(!((ViewHolderNormalChatList)holder).nameRequestedAction){
							logDebug("Call for nonContactHandle: "+ chat.getLastMessageSender());
							fullNameAction = context.getString(R.string.unknown_name_label);
							((ViewHolderNormalChatList)holder).nameRequestedAction=true;
							((ViewHolderNormalChatList)holder).userHandle = chat.getLastMessageSender();

							ChatNonContactNameListener listener = new ChatNonContactNameListener(context, holder, this, chat.getLastMessageSender(), chat.isPreview());

							megaChatApi.getUserFirstname(chat.getLastMessageSender(), chatRoom.getAuthorizationToken(), listener);
							megaChatApi.getUserLastname(chat.getLastMessageSender(), chatRoom.getAuthorizationToken(), listener);
							megaChatApi.getUserEmail(chat.getLastMessageSender(), listener);
						}
						else{
							logDebug("Name already asked and no name received: handle " + chat.getLastMessageSender());
						}

					}

					if(privilege!=MegaChatRoom.PRIV_RM){
						logDebug("I was added");
						String myFullName = megaChatApi.getMyFullname();
						if(myFullName==null){
							myFullName = "";
						}
						if(myFullName.trim().length()<=0){
							myFullName = megaChatApi.getMyEmail();
						}

						if(chat.getLastMessageSender() == chat.getLastMessageHandle()){
							textToShow = String.format(context.getString(R.string.message_joined_public_chat_autoinvitation), toCDATA(myFullName));
						}
						else{
							textToShow = String.format(context.getString(R.string.message_add_participant), toCDATA(myFullName), toCDATA(fullNameAction));
						}

						try{
							textToShow = textToShow.replace("[A]", "");
							textToShow = textToShow.replace("[/A]", "");
							textToShow = textToShow.replace("[B]", "");
							textToShow = textToShow.replace("[/B]", "");
							textToShow = textToShow.replace("[C]", "");
							textToShow = textToShow.replace("[/C]", "");
						}
						catch (Exception e){}
					}
					else{
						logDebug("I was removed or left");
						if(chat.getLastMessageSender()==chat.getLastMessageHandle()){
							logDebug("I left the chat");
							String myFullName = megaChatApi.getMyFullname();
							if(myFullName==null){
								myFullName = "";
							}
							if(myFullName.trim().length()<=0){
								myFullName = megaChatApi.getMyEmail();
							}
							textToShow = String.format(context.getString(R.string.message_participant_left_group_chat), toCDATA(myFullName));
							try{
								textToShow = textToShow.replace("[A]", "");
								textToShow = textToShow.replace("[/A]", "");
								textToShow = textToShow.replace("[B]", "");
								textToShow = textToShow.replace("[/B]", "");
							}
							catch (Exception e){}
						}
						else{
							String myFullName = megaChatApi.getMyFullname();
							if(myFullName==null){
								myFullName = "";
							}
							if(myFullName.trim().length()<=0){
								myFullName = megaChatApi.getMyEmail();
							}
							textToShow = String.format(context.getString(R.string.message_remove_participant), toCDATA(myFullName), toCDATA(fullNameAction));
							try{
								textToShow = textToShow.replace("[A]", "");
								textToShow = textToShow.replace("[/A]", "");
								textToShow = textToShow.replace("[B]", "");
								textToShow = textToShow.replace("[/B]", "");
								textToShow = textToShow.replace("[C]", "");
								textToShow = textToShow.replace("[/C]", "");
							}
							catch (Exception e){}
						}
					}

					Spanned result = null;
					if (android.os.Build.VERSION.SDK_INT >= android.os.Build.VERSION_CODES.N) {
						result = Html.fromHtml(textToShow,Html.FROM_HTML_MODE_LEGACY);
					} else {
						result = Html.fromHtml(textToShow);
					}

					((ViewHolderNormalChatList)holder).textViewContent.setText(result);
				}
				else{

					MegaChatRoom chatRoom = megaChatApi.getChatRoom(chat.getChatId());
					String fullNameTitle = cC.getParticipantFullName(chat.getLastMessageSender());

					if(isTextEmpty(fullNameTitle)){
						if(!(((ViewHolderNormalChatList)holder).nameRequestedAction)){
							logDebug("Call for nonContactHandle: " + chat.getLastMessageHandle());
							fullNameTitle = context.getString(R.string.unknown_name_label);
							((ViewHolderNormalChatList)holder).nameRequestedAction=true;
							((ViewHolderNormalChatList)holder).userHandle = chat.getLastMessageHandle();

							ChatNonContactNameListener listener = new ChatNonContactNameListener(context, holder, this, chat.getLastMessageHandle(), chat.isPreview());

							megaChatApi.getUserFirstname(chat.getLastMessageHandle(), chatRoom.getAuthorizationToken(), listener);
							megaChatApi.getUserLastname(chat.getLastMessageHandle(), chatRoom.getAuthorizationToken(), listener);
							megaChatApi.getUserEmail(chat.getLastMessageHandle(), listener);
						}
						else{
							logDebug("Name already asked and no name received: handle " + chat.getLastMessageSender());
						}
					}

					if(privilege!=MegaChatRoom.PRIV_RM){
						logDebug("Participant was added");
						if(chat.getLastMessageSender()==megaChatApi.getMyUserHandle()){
							logDebug("By me");
							String myFullName = megaChatApi.getMyFullname();
							if(myFullName==null){
								myFullName = "";
							}
							if(myFullName.trim().length()<=0){
								myFullName = megaChatApi.getMyEmail();
							}

							if(chat.getLastMessageSender() == chat.getLastMessageHandle()){
								textToShow = String.format(context.getString(R.string.message_joined_public_chat_autoinvitation), toCDATA(fullNameTitle));
							}
							else{
								textToShow = String.format(context.getString(R.string.message_add_participant), toCDATA(fullNameTitle), toCDATA(myFullName));
							}
							try{
								textToShow = textToShow.replace("[A]", "");
								textToShow = textToShow.replace("[/A]", "");
								textToShow = textToShow.replace("[B]", "");
								textToShow = textToShow.replace("[/B]", "");
								textToShow = textToShow.replace("[C]", "");
								textToShow = textToShow.replace("[/C]", "");
							}
							catch (Exception e){}
						}
						else{
							logDebug("By other");
							String fullNameAction = cC.getParticipantFullName(chat.getLastMessageSender());
							if(isTextEmpty(fullNameAction)){
                                if(!(((ViewHolderNormalChatList)holder).nameRequestedAction)){
                                    logDebug("Call for nonContactHandle: " + chat.getLastMessageSender());
                                    fullNameAction = context.getString(R.string.unknown_name_label);
                                    ((ViewHolderNormalChatList)holder).nameRequestedAction=true;
                                    ((ViewHolderNormalChatList)holder).userHandle = chat.getLastMessageSender();

                                    ChatNonContactNameListener listener = new ChatNonContactNameListener(context, holder, this, chat.getLastMessageSender(), chat.isPreview());
                                    megaChatApi.getUserFirstname(chat.getLastMessageSender(), chatRoom.getAuthorizationToken(), listener);
                                    megaChatApi.getUserLastname(chat.getLastMessageSender(), chatRoom.getAuthorizationToken(), listener);
                                    megaChatApi.getUserEmail(chat.getLastMessageSender(), listener);
                                }
                                else{
                                    logDebug("Name already asked and no name received: handle " + chat.getLastMessageSender());
                                }
							}

							if(chat.getLastMessageSender() == chat.getLastMessageHandle()){
								textToShow = String.format(context.getString(R.string.message_joined_public_chat_autoinvitation), toCDATA(fullNameTitle));
							}
							else{
								textToShow = String.format(context.getString(R.string.message_add_participant), toCDATA(fullNameTitle), toCDATA(fullNameAction));
							}

							try{
								textToShow = textToShow.replace("[A]", "");
								textToShow = textToShow.replace("[/A]", "");
								textToShow = textToShow.replace("[B]", "");
								textToShow = textToShow.replace("[/B]", "");
								textToShow = textToShow.replace("[C]", "");
								textToShow = textToShow.replace("[/C]", "");
							}
							catch (Exception e){}

						}
					}//END participant was added
					else{
						logDebug("Participant was removed or left");
						if(chat.getLastMessageSender()==megaChatApi.getMyUserHandle()){
							String myFullName = megaChatApi.getMyFullname();
							if(myFullName==null){
								myFullName = "";
							}
							if(myFullName.trim().length()<=0){
								myFullName = megaChatApi.getMyEmail();
							}
							textToShow = String.format(context.getString(R.string.message_remove_participant), toCDATA(fullNameTitle), toCDATA(myFullName));
							try{
								textToShow = textToShow.replace("[A]", "");
								textToShow = textToShow.replace("[/A]", "");
								textToShow = textToShow.replace("[B]", "");
								textToShow = textToShow.replace("[/B]", "");
								textToShow = textToShow.replace("[C]", "");
								textToShow = textToShow.replace("[/C]", "");
							}
							catch (Exception e){}
						}
						else{

							if(chat.getLastMessageSender()==chat.getLastMessageHandle()){
								logDebug("The participant left the chat");

								textToShow = String.format(context.getString(R.string.message_participant_left_group_chat), toCDATA(fullNameTitle));
								try{
									textToShow = textToShow.replace("[A]", "");
									textToShow = textToShow.replace("[/A]", "");
									textToShow = textToShow.replace("[B]", "");
									textToShow = textToShow.replace("[/B]", "");
								}
								catch (Exception e){}

							}
							else{
								logDebug("The participant was removed");
								String fullNameAction = cC.getParticipantFullName(chat.getLastMessageSender());
								if(isTextEmpty(fullNameAction)){
                                    if(!(((ViewHolderNormalChatList)holder).nameRequestedAction)){
                                        logDebug("Call for nonContactHandle: " + chat.getLastMessageSender());
                                        fullNameAction = context.getString(R.string.unknown_name_label);
                                        ((ViewHolderNormalChatList)holder).nameRequestedAction=true;
                                        ((ViewHolderNormalChatList)holder).userHandle = chat.getLastMessageSender();

                                        ChatNonContactNameListener listener = new ChatNonContactNameListener(context, holder, this, chat.getLastMessageSender(), chat.isPreview());
                                        megaChatApi.getUserFirstname(chat.getLastMessageSender(), chatRoom.getAuthorizationToken(), listener);
                                        megaChatApi.getUserLastname(chat.getLastMessageSender(), chatRoom.getAuthorizationToken(), listener);
                                        megaChatApi.getUserEmail(chat.getLastMessageSender(), listener);
                                    }
                                    else{
                                        logDebug("Name already asked and no name received: handle" + chat.getLastMessageSender());
                                    }
								}

								textToShow = String.format(context.getString(R.string.message_remove_participant), toCDATA(fullNameTitle), toCDATA(fullNameAction));
								try{
									textToShow = textToShow.replace("[A]", "");
									textToShow = textToShow.replace("[/A]", "");
									textToShow = textToShow.replace("[B]", "");
									textToShow = textToShow.replace("[/B]", "");
									textToShow = textToShow.replace("[C]", "");
									textToShow = textToShow.replace("[/C]", "");
								}
								catch (Exception e){}
							}
//                        textToShow = String.format(context.getString(R.string.message_remove_participant), message.getHandleOfAction()+"");
						}
					} //END participant removed

					Spanned result = null;
					if (android.os.Build.VERSION.SDK_INT >= android.os.Build.VERSION_CODES.N) {
						result = Html.fromHtml(textToShow,Html.FROM_HTML_MODE_LEGACY);
					} else {
						result = Html.fromHtml(textToShow);
					}

					((ViewHolderNormalChatList)holder).textViewContent.setText(result);
				}
				((ViewHolderNormalChatList)holder).textViewContent.setTextColor(ContextCompat.getColor(context, R.color.file_list_second_row));
			}
			else if(messageType==MegaChatMessage.TYPE_PRIV_CHANGE){
				logDebug("PRIVILEGE CHANGE message");

				int privilege = chat.getLastMessagePriv();
				logDebug("Privilege of the user: " + privilege);

				String privilegeString = "";
				if(privilege==MegaChatRoom.PRIV_MODERATOR){
					privilegeString = context.getString(R.string.administrator_permission_label_participants_panel);
				}
				else if(privilege==MegaChatRoom.PRIV_STANDARD){
					privilegeString = context.getString(R.string.standard_permission_label_participants_panel);
				}
				else if(privilege==MegaChatRoom.PRIV_RO){
					privilegeString = context.getString(R.string.observer_permission_label_participants_panel);
				}
				else {
					logDebug("Change to other");
					privilegeString = "Unknow";
				}

				String textToShow = "";

				if(chat.getLastMessageHandle()==megaChatApi.getMyUserHandle()){
					logDebug("A moderator change my privilege");

					if(chat.getLastMessageSender()==megaChatApi.getMyUserHandle()){
						logDebug("I changed my Own permission");
						String myFullName = megaChatApi.getMyFullname();
						if(myFullName==null){
							myFullName = "";
						}
						if(myFullName.trim().length()<=0){
							myFullName = megaChatApi.getMyEmail();
						}
						textToShow = String.format(context.getString(R.string.message_permissions_changed), toCDATA(myFullName), toCDATA(privilegeString), toCDATA(myFullName));
						try{
							textToShow = textToShow.replace("[A]", "");
							textToShow = textToShow.replace("[/A]", "");
							textToShow = textToShow.replace("[B]", "");
							textToShow = textToShow.replace("[/B]", "");
							textToShow = textToShow.replace("[C]", "");
							textToShow = textToShow.replace("[/C]", "");
							textToShow = textToShow.replace("[D]", "");
							textToShow = textToShow.replace("[/D]", "");
							textToShow = textToShow.replace("[E]", "");
							textToShow = textToShow.replace("[/E]", "");
						}
						catch (Exception e){}
					}
					else{
						logDebug("I was change by someone");
						MegaChatRoom chatRoom = megaChatApi.getChatRoom(chat.getChatId());
						String fullNameAction = cC.getParticipantFullName(chat.getLastMessageSender());

						if(isTextEmpty(fullNameAction)){
                            if(!(((ViewHolderNormalChatList)holder).nameRequestedAction)){
                                logDebug("Call for nonContactHandle: " + chat.getLastMessageSender());
                                fullNameAction = context.getString(R.string.unknown_name_label);
                                ((ViewHolderNormalChatList)holder).nameRequestedAction=true;
                                ((ViewHolderNormalChatList)holder).userHandle = chat.getLastMessageSender();

                                ChatNonContactNameListener listener = new ChatNonContactNameListener(context, holder, this, chat.getLastMessageSender(), chat.isPreview());
                                megaChatApi.getUserFirstname(chat.getLastMessageSender(), chatRoom.getAuthorizationToken(), listener);
                                megaChatApi.getUserLastname(chat.getLastMessageSender(), chatRoom.getAuthorizationToken(), listener);
                                megaChatApi.getUserEmail(chat.getLastMessageSender(), listener);
                            }
                            else{
                                logDebug("Name already asked and no name received: handle" + chat.getLastMessageSender());
                            }
						}
						String myFullName = megaChatApi.getMyFullname();
						if(myFullName==null){
							myFullName = "";
						}
						if(myFullName.trim().length()<=0){
							myFullName = megaChatApi.getMyEmail();
						}

						textToShow = String.format(context.getString(R.string.message_permissions_changed), toCDATA(myFullName), toCDATA(privilegeString), toCDATA(fullNameAction));
						try{
							textToShow = textToShow.replace("[A]", "");
							textToShow = textToShow.replace("[/A]", "");
							textToShow = textToShow.replace("[B]", "");
							textToShow = textToShow.replace("[/B]", "");
							textToShow = textToShow.replace("[C]", "");
							textToShow = textToShow.replace("[/C]", "");
							textToShow = textToShow.replace("[D]", "");
							textToShow = textToShow.replace("[/D]", "");
							textToShow = textToShow.replace("[E]", "");
							textToShow = textToShow.replace("[/E]", "");
						}
						catch (Exception e){}
					}
				}
				else{
					logDebug("Participant privilege change!");

					MegaChatRoom chatRoom = megaChatApi.getChatRoom(chat.getChatId());
					String fullNameTitle = cC.getParticipantFullName(chat.getLastMessageSender());

					if(isTextEmpty(fullNameTitle)){
						if(!(((ViewHolderNormalChatList)holder).nameRequestedAction)){
							logDebug("Call for nonContactHandle: " + chat.getLastMessageHandle());
							fullNameTitle = context.getString(R.string.unknown_name_label);
							((ViewHolderNormalChatList)holder).nameRequestedAction=true;
							((ViewHolderNormalChatList)holder).userHandle = chat.getLastMessageHandle();

							ChatNonContactNameListener listener = new ChatNonContactNameListener(context, holder, this, chat.getLastMessageHandle(), chat.isPreview());

							megaChatApi.getUserFirstname(chat.getLastMessageHandle(), chatRoom.getAuthorizationToken(), listener);
							megaChatApi.getUserLastname(chat.getLastMessageHandle(), chatRoom.getAuthorizationToken(), listener);
							megaChatApi.getUserEmail(chat.getLastMessageHandle(), listener);
						}
						else{
							logDebug("Name already asked and no name received: handle " + chat.getLastMessageHandle());
						}
					}

					if(chat.getLastMessageSender()==megaChatApi.getMyUserHandle()){
						logDebug("The privilege was change by me");
						String myFullName = megaChatApi.getMyFullname();
						if(myFullName==null){
							myFullName = "";
						}
						if(myFullName.trim().length()<=0){
							myFullName = megaChatApi.getMyEmail();
						}
						textToShow = String.format(context.getString(R.string.message_permissions_changed), toCDATA(fullNameTitle), toCDATA(privilegeString), toCDATA(myFullName));
						try{
							textToShow = textToShow.replace("[A]", "");
							textToShow = textToShow.replace("[/A]", "");
							textToShow = textToShow.replace("[B]", "");
							textToShow = textToShow.replace("[/B]", "");
							textToShow = textToShow.replace("[C]", "");
							textToShow = textToShow.replace("[/C]", "");
							textToShow = textToShow.replace("[D]", "");
							textToShow = textToShow.replace("[/D]", "");
							textToShow = textToShow.replace("[E]", "");
							textToShow = textToShow.replace("[/E]", "");
						}
						catch (Exception e){}

					}
					else{
						logDebug("By other");
						String fullNameAction = cC.getParticipantFullName(chat.getLastMessageSender());
						if(isTextEmpty(fullNameAction)){
                            if(!(((ViewHolderNormalChatList)holder).nameRequestedAction)){
                                logDebug("Call for nonContactHandle: " + chat.getLastMessageSender());
                                fullNameAction = context.getString(R.string.unknown_name_label);
                                ((ViewHolderNormalChatList)holder).nameRequestedAction=true;
                                ((ViewHolderNormalChatList)holder).userHandle = chat.getLastMessageSender();

                                ChatNonContactNameListener listener = new ChatNonContactNameListener(context, holder, this, chat.getLastMessageSender(), chat.isPreview());

                                megaChatApi.getUserFirstname(chat.getLastMessageSender(), chatRoom.getAuthorizationToken(), listener);
                                megaChatApi.getUserLastname(chat.getLastMessageSender(), chatRoom.getAuthorizationToken(), listener);
                                megaChatApi.getUserEmail(chat.getLastMessageSender(), listener);
                            }
                            else{
                                logDebug("Name already asked and no name received: handle " + chat.getLastMessageSender());
                            }
						}

						textToShow = String.format(context.getString(R.string.message_permissions_changed), toCDATA(fullNameTitle), toCDATA(privilegeString), toCDATA(fullNameAction));
						try{
							textToShow = textToShow.replace("[A]", "");
							textToShow = textToShow.replace("[/A]", "");
							textToShow = textToShow.replace("[B]", "");
							textToShow = textToShow.replace("[/B]", "");
							textToShow = textToShow.replace("[C]", "");
							textToShow = textToShow.replace("[/C]", "");
							textToShow = textToShow.replace("[D]", "");
							textToShow = textToShow.replace("[/D]", "");
							textToShow = textToShow.replace("[E]", "");
							textToShow = textToShow.replace("[/E]", "");
						}
						catch (Exception e){}
					}
				}

				Spanned result = null;
				if (android.os.Build.VERSION.SDK_INT >= android.os.Build.VERSION_CODES.N) {
					result = Html.fromHtml(textToShow,Html.FROM_HTML_MODE_LEGACY);
				} else {
					result = Html.fromHtml(textToShow);
				}

				((ViewHolderNormalChatList)holder).textViewContent.setText(result);

				((ViewHolderNormalChatList)holder).textViewContent.setTextColor(ContextCompat.getColor(context, R.color.file_list_second_row));
			}
			else if(messageType==MegaChatMessage.TYPE_TRUNCATE){
				logDebug("Message type TRUNCATE");

				String textToShow = null;
				if(chat.getLastMessageSender() == megaChatApi.getMyUserHandle()){
					String myFullName = megaChatApi.getMyFullname();
					if(myFullName==null){
						myFullName = "";
					}
					if(myFullName.trim().length()<=0){
						myFullName = megaChatApi.getMyEmail();
					}
					textToShow = String.format(context.getString(R.string.history_cleared_by),toCDATA(myFullName));
				}
				else{
					MegaChatRoom chatRoom = megaChatApi.getChatRoom(chat.getChatId());
					String fullNameAction = cC.getParticipantFullName(chat.getLastMessageSender());
					if(isTextEmpty(fullNameAction)){
                        if(!(((ViewHolderNormalChatList)holder).nameRequestedAction)){
                            logDebug("Call for nonContactHandle: " + chat.getLastMessageSender());
                            fullNameAction = context.getString(R.string.unknown_name_label);
                            ((ViewHolderNormalChatList)holder).nameRequestedAction=true;
                            ((ViewHolderNormalChatList)holder).userHandle = chat.getLastMessageSender();

                            ChatNonContactNameListener listener = new ChatNonContactNameListener(context, holder, this, chat.getLastMessageSender(), chat.isPreview());

                            megaChatApi.getUserFirstname(chat.getLastMessageSender(), chatRoom.getAuthorizationToken(), listener);
                            megaChatApi.getUserLastname(chat.getLastMessageSender(), chatRoom.getAuthorizationToken(), listener);
                            megaChatApi.getUserEmail(chat.getLastMessageSender(), listener);
                        }
                        else{
                            logDebug("Name already asked and no name received: handle " + chat.getLastMessageSender());
                        }
					}

					textToShow = String.format(context.getString(R.string.history_cleared_by), toCDATA(fullNameAction));
				}

				try{
					textToShow = textToShow.replace("[A]", "");
					textToShow = textToShow.replace("[/A]", "");
					textToShow = textToShow.replace("[B]", "");
					textToShow = textToShow.replace("[/B]", "");
				}
				catch (Exception e){}

				Spanned result = null;
				if (android.os.Build.VERSION.SDK_INT >= android.os.Build.VERSION_CODES.N) {
					result = Html.fromHtml(textToShow,Html.FROM_HTML_MODE_LEGACY);
				} else {
					result = Html.fromHtml(textToShow);
				}

				((ViewHolderNormalChatList)holder).textViewContent.setText(result);

				((ViewHolderNormalChatList)holder).textViewContent.setTextColor(ContextCompat.getColor(context, R.color.file_list_second_row));
			}
			else if(messageType==MegaChatMessage.TYPE_PUBLIC_HANDLE_CREATE) {
				logDebug("Message type TYPE_PUBLIC_HANDLE_CREATE");
				String fullNameAction = getFullNameAction(chat);

				String textToShow = String.format(context.getString(R.string.message_created_chat_link), toCDATA(fullNameAction));

				try{
					textToShow = textToShow.replace("[A]", "");
					textToShow = textToShow.replace("[/A]", "");
					textToShow = textToShow.replace("[B]", "");
					textToShow = textToShow.replace("[/B]", "");
				}
				catch (Exception e){}

				Spanned result = null;
				if (android.os.Build.VERSION.SDK_INT >= android.os.Build.VERSION_CODES.N) {
					result = Html.fromHtml(textToShow,Html.FROM_HTML_MODE_LEGACY);
				} else {
					result = Html.fromHtml(textToShow);
				}

				((ViewHolderNormalChatList)holder).textViewContent.setText(result);

				((ViewHolderNormalChatList)holder).textViewContent.setTextColor(ContextCompat.getColor(context, R.color.file_list_second_row));
			}
			else if(messageType==MegaChatMessage.TYPE_PUBLIC_HANDLE_DELETE) {
				logDebug("Message type TYPE_PUBLIC_HANDLE_DELETE");
				String fullNameAction = getFullNameAction(chat);

				String textToShow = String.format(context.getString(R.string.message_deleted_chat_link), toCDATA(fullNameAction));

				try{
					textToShow = textToShow.replace("[A]", "");
					textToShow = textToShow.replace("[/A]", "");
					textToShow = textToShow.replace("[B]", "");
					textToShow = textToShow.replace("[/B]", "");
				}
				catch (Exception e){}

				Spanned result = null;
				if (android.os.Build.VERSION.SDK_INT >= android.os.Build.VERSION_CODES.N) {
					result = Html.fromHtml(textToShow,Html.FROM_HTML_MODE_LEGACY);
				} else {
					result = Html.fromHtml(textToShow);
				}

				((ViewHolderNormalChatList)holder).textViewContent.setText(result);

				((ViewHolderNormalChatList)holder).textViewContent.setTextColor(ContextCompat.getColor(context, R.color.file_list_second_row));
			}
			else if(messageType==MegaChatMessage.TYPE_SET_PRIVATE_MODE) {
				logDebug("Message type TYPE_SET_PRIVATE_MODE");

				String fullNameAction = getFullNameAction(chat);

				String textToShow = String.format(context.getString(R.string.message_set_chat_private), toCDATA(fullNameAction));

				try{
					textToShow = textToShow.replace("[A]", "");
					textToShow = textToShow.replace("[/A]", "");
					textToShow = textToShow.replace("[B]", "");
					textToShow = textToShow.replace("[/B]", "");
				}
				catch (Exception e){}

				Spanned result = null;
				if (android.os.Build.VERSION.SDK_INT >= android.os.Build.VERSION_CODES.N) {
					result = Html.fromHtml(textToShow,Html.FROM_HTML_MODE_LEGACY);
				}
				else {
					result = Html.fromHtml(textToShow);
				}

				((ViewHolderNormalChatList)holder).textViewContent.setText(result);

				((ViewHolderNormalChatList)holder).textViewContent.setTextColor(ContextCompat.getColor(context, R.color.file_list_second_row));
			}
			else if(messageType==MegaChatMessage.TYPE_CHAT_TITLE) {
				logDebug("Message type TYPE_CHAT_TITLE");

				String messageContent = chat.getLastMessage();
				String fullNameAction = getFullNameAction(chat);

				String textToShow = String.format(context.getString(R.string.change_title_messages), toCDATA(fullNameAction), converterShortCodes(messageContent));

				try {
					textToShow = textToShow.replace("[A]", "");
					textToShow = textToShow.replace("[/A]", "");
					textToShow = textToShow.replace("[B]", "");
					textToShow = textToShow.replace("[/B]", "");
					textToShow = textToShow.replace("[C]", "");
					textToShow = textToShow.replace("[/C]", "");
				} catch (Exception e) {
				}

				Spanned result = null;
				if (android.os.Build.VERSION.SDK_INT >= android.os.Build.VERSION_CODES.N) {
					result = Html.fromHtml(textToShow, Html.FROM_HTML_MODE_LEGACY);
				} else {
					result = Html.fromHtml(textToShow);
				}

				((ViewHolderNormalChatList)holder).textViewContent.setText(result);

				((ViewHolderNormalChatList)holder).textViewContent.setTextColor(ContextCompat.getColor(context, R.color.file_list_second_row));

			}else if(messageType==MegaChatMessage.TYPE_CALL_STARTED){
				logDebug("Message type TYPE_CALL_STARTED");
				updateLastCallMessage(position, holder, chat);
			}else if(messageType==MegaChatMessage.TYPE_CALL_ENDED){
				logDebug("Message type TYPE_CALL_ENDED");

				String messageContent = chat.getLastMessage();

				char separator = 0x01;
				String separatorString = separator + "";

				String [] sp = messageContent.split(separatorString);

				String textToShow = "";

				if(sp.length>=2){

					String durationString = sp[0];
					String termCodeString = sp[1];

					int duration = Integer.parseInt(durationString);
					int termCode = Integer.parseInt(termCodeString);

					switch(termCode){
						case MegaChatMessage.END_CALL_REASON_ENDED:{

							if(chat.isGroup()){
								textToShow = context.getString(R.string.group_call_ended_no_duration_message);
							}else {
								int hours = duration / 3600;
								int minutes = (duration % 3600) / 60;
								int seconds = duration % 60;
								textToShow = context.getString(R.string.call_ended_message);
								if (hours != 0) {
									String textHours = context.getResources().getQuantityString(R.plurals.plural_call_ended_messages_hours, hours, hours);
									textToShow = textToShow + textHours;
									if ((minutes != 0) || (seconds != 0)) {
										textToShow = textToShow + ", ";
									}
								}
								if (minutes != 0) {
									String textMinutes = context.getResources().getQuantityString(R.plurals.plural_call_ended_messages_minutes, minutes, minutes);
									textToShow = textToShow + textMinutes;
									if (seconds != 0) {
										textToShow = textToShow + ", ";
									}
								}
								if (seconds != 0) {
									String textSeconds = context.getResources().getQuantityString(R.plurals.plural_call_ended_messages_seconds, seconds, seconds);
									textToShow = textToShow + textSeconds;
								}
							}

							try{
								textToShow = textToShow.replace("[A]", "");
								textToShow = textToShow.replace("[/A]", "");
								textToShow = textToShow.replace("[B]", "");
								textToShow = textToShow.replace("[/B]", "");
								textToShow = textToShow.replace("[C]", "");
								textToShow = textToShow.replace("[/C]", "");
							}catch (Exception e){
							}

							break;
						}
						case MegaChatMessage.END_CALL_REASON_REJECTED:{

							textToShow = String.format(context.getString(R.string.call_rejected_messages));
							try {
								textToShow = textToShow.replace("[A]", "");
								textToShow = textToShow.replace("[/A]", "");
							} catch (Exception e) {
							}

							break;
						}
						case MegaChatMessage.END_CALL_REASON_NO_ANSWER:{

							long lastMsgSender = chat.getLastMessageSender();
							if(lastMsgSender==megaChatApi.getMyUserHandle()){
								textToShow = String.format(context.getString(R.string.call_not_answered_messages));
							}
							else{
								textToShow = String.format(context.getString(R.string.call_missed_messages));
							}

							try {
								textToShow = textToShow.replace("[A]", "");
								textToShow = textToShow.replace("[/A]", "");
							} catch (Exception e) {
							}

							break;
						}
						case MegaChatMessage.END_CALL_REASON_FAILED:{

							textToShow = String.format(context.getString(R.string.call_failed_messages));
							try {
								textToShow = textToShow.replace("[A]", "");
								textToShow = textToShow.replace("[/A]", "");
							} catch (Exception e) {
							}

							break;
						}
						case MegaChatMessage.END_CALL_REASON_CANCELLED:{

							long lastMsgSender = chat.getLastMessageSender();
							if(lastMsgSender==megaChatApi.getMyUserHandle()){
								textToShow = String.format(context.getString(R.string.call_cancelled_messages));
							}
							else{
								textToShow = String.format(context.getString(R.string.call_missed_messages));
							}

							try {
								textToShow = textToShow.replace("[A]", "");
								textToShow = textToShow.replace("[/A]", "");
							} catch (Exception e) {
							}

							break;
						}
					}
				}

				Spanned result = null;
				if (android.os.Build.VERSION.SDK_INT >= android.os.Build.VERSION_CODES.N) {
					result = Html.fromHtml(textToShow, Html.FROM_HTML_MODE_LEGACY);
				} else {
					result = Html.fromHtml(textToShow);
				}

				((ViewHolderNormalChatList)holder).textViewContent.setText(result);

				((ViewHolderNormalChatList)holder).textViewContent.setTextColor(ContextCompat.getColor(context, R.color.file_list_second_row));
			}
			else if(messageType==MegaChatMessage.TYPE_CONTAINS_META){
				logDebug("Message type TYPE_CONTAINS_META");

				long messageId = chat.getLastMessageId();
				MegaChatMessage message = megaChatApi.getMessage(chat.getChatId(), messageId);
				if(message==null) return;

				MegaChatContainsMeta meta = message.getContainsMeta();
				if(meta != null && meta.getType() == MegaChatContainsMeta.CONTAINS_META_GEOLOCATION) {
					logDebug("Message type TYPE_CONTAINS_META:CONTAINS_META_GEOLOCATION");
					long lastMsgSender = chat.getLastMessageSender();
					((ViewHolderNormalChatList)holder).voiceClipOrLocationLayout.setVisibility(View.VISIBLE);
					((ViewHolderNormalChatList)holder).voiceClipOrLocationText.setText(R.string.title_geolocation_message);
					((ViewHolderNormalChatList)holder).textViewContent.setTextColor(ContextCompat.getColor(context, R.color.file_list_first_row));
					((ViewHolderNormalChatList)holder).textViewContent.setText("");
					if(lastMsgSender==megaChatApi.getMyUserHandle()){

						logDebug("The last message is mine: " + lastMsgSender);
						((ViewHolderNormalChatList)holder).textViewContent.setText(context.getString(R.string.word_me)+" ");
						setVoiceClipOrLocationLayout(((ViewHolderNormalChatList)holder).voiceClipOrLocationIc, ((ViewHolderNormalChatList)holder).voiceClipOrLocationText, R.drawable.ic_location_small, true);
					}
					else{
						logDebug("The last message NOT mine" + lastMsgSender);

						if(chat.isGroup()){
							MegaChatRoom chatRoom = megaChatApi.getChatRoom(chat.getChatId());

							((ViewHolderNormalChatList)holder).currentPosition = position;
							((ViewHolderNormalChatList)holder).userHandle = lastMsgSender;

							String fullNameAction = converterShortCodes(cC.getParticipantFullName(lastMsgSender));

							if(isTextEmpty(fullNameAction)){
                                if(!(((ViewHolderNormalChatList)holder).nameRequestedAction)){
                                    logDebug("Call for nonContactName: " + lastMsgSender);
                                    fullNameAction = context.getString(R.string.unknown_name_label);
                                    ((ViewHolderNormalChatList)holder).nameRequestedAction=true;
                                    ((ViewHolderNormalChatList)holder).userHandle = lastMsgSender;
                                    ChatNonContactNameListener listener = new ChatNonContactNameListener(context, holder, this, lastMsgSender, chatRoom.isPreview());
                                    megaChatApi.getUserFirstname(lastMsgSender, chatRoom.getAuthorizationToken(), listener);
                                    megaChatApi.getUserLastname(lastMsgSender, chatRoom.getAuthorizationToken(), listener);
                                    megaChatApi.getUserEmail(lastMsgSender, listener);
                                }
                                else{
                                    logWarning("Name already asked and no name received: " + lastMsgSender);
                                }
							}

							((ViewHolderNormalChatList)holder).textViewContent.setText(fullNameAction+": ");
							if(chat.getUnreadCount()==0){
								logDebug("Message READ");
								setVoiceClipOrLocationLayout(((ViewHolderNormalChatList)holder).voiceClipOrLocationIc, ((ViewHolderNormalChatList)holder).voiceClipOrLocationText, R.drawable.ic_location_small, true);
							}
							else{
								logDebug("Message NOt read");
								setVoiceClipOrLocationLayout(((ViewHolderNormalChatList)holder).voiceClipOrLocationIc, ((ViewHolderNormalChatList)holder).voiceClipOrLocationText, R.drawable.ic_location_small, false);
							}
						}
						else{
							if(chat.getUnreadCount()==0){
								logDebug("Message READ");
								setVoiceClipOrLocationLayout(((ViewHolderNormalChatList)holder).voiceClipOrLocationIc, ((ViewHolderNormalChatList)holder).voiceClipOrLocationText, R.drawable.ic_location_small, true);
							}
							else{
								logDebug("Message NOt read");
								setVoiceClipOrLocationLayout(((ViewHolderNormalChatList)holder).voiceClipOrLocationIc, ((ViewHolderNormalChatList)holder).voiceClipOrLocationText, R.drawable.ic_location_small, false);
							}
						}
					}
				}
				else if (meta != null && meta.getType() == MegaChatContainsMeta.CONTAINS_META_RICH_PREVIEW) {
					logDebug("Rich link message");
					if(lastMessageString==null){
						logWarning("Message Type-> " + messageType + " last content is NULL");
						lastMessageString = context.getString(R.string.error_message_unrecognizable);
					}
					else{
						logDebug("Message Type-> " + messageType + " last content: " + lastMessageString + "length: " + lastMessageString.length());
					}

					long lastMsgSender = chat.getLastMessageSender();
					if(lastMsgSender==megaChatApi.getMyUserHandle()){

						logDebug("The last message is mine: " + lastMsgSender);
						Spannable me = new SpannableString(context.getString(R.string.word_me)+" ");
						me.setSpan(new ForegroundColorSpan(ContextCompat.getColor(context, R.color.file_list_first_row)), 0, me.length(), Spannable.SPAN_EXCLUSIVE_EXCLUSIVE);

						if(lastMessageString!=null) {
							Spannable myMessage = new SpannableString(lastMessageString);
							myMessage.setSpan(new ForegroundColorSpan(ContextCompat.getColor(context, R.color.file_list_second_row)), 0, myMessage.length(), Spannable.SPAN_EXCLUSIVE_EXCLUSIVE);
							CharSequence indexedText = TextUtils.concat(me, myMessage);
							((ViewHolderNormalChatList)holder).textViewContent.setTextColor(ContextCompat.getColor(context, R.color.file_list_second_row));
							((ViewHolderNormalChatList)holder).textViewContent.setText(indexedText);
						}
					}
					else{
						logDebug("The last message NOT mine: " + lastMsgSender);

						if(chat.isGroup()){
							MegaChatRoom chatRoom = megaChatApi.getChatRoom(chat.getChatId());

							((ViewHolderNormalChatList)holder).currentPosition = position;
							((ViewHolderNormalChatList)holder).userHandle = lastMsgSender;

							String fullNameAction = converterShortCodes(cC.getParticipantFullName(lastMsgSender));

							if(isTextEmpty(fullNameAction)){
                                if(!(((ViewHolderNormalChatList)holder).nameRequestedAction)){
                                    logDebug("Call for nonContactName: " + lastMsgSender);
                                    fullNameAction = context.getString(R.string.unknown_name_label);
                                    ((ViewHolderNormalChatList)holder).nameRequestedAction=true;
                                    ((ViewHolderNormalChatList)holder).userHandle = lastMsgSender;
                                    ChatNonContactNameListener listener = new ChatNonContactNameListener(context, holder, this, lastMsgSender, chatRoom.isPreview());
                                    megaChatApi.getUserFirstname(lastMsgSender, chatRoom.getAuthorizationToken(), listener);
                                    megaChatApi.getUserLastname(lastMsgSender, chatRoom.getAuthorizationToken(), listener);
                                    megaChatApi.getUserEmail(lastMsgSender, listener);
                                }
                                else{
                                    logWarning("Name already asked and no name received: " + lastMsgSender);
                                }
							}

							Spannable name = new SpannableString(fullNameAction+": ");
							name.setSpan(new ForegroundColorSpan(ContextCompat.getColor(context, R.color.black)), 0, name.length(), Spannable.SPAN_EXCLUSIVE_EXCLUSIVE);

							if(chat.getUnreadCount()==0){
								logDebug("Message READ");
								Spannable myMessage = new SpannableString(lastMessageString);
								myMessage.setSpan(new ForegroundColorSpan(ContextCompat.getColor(context, R.color.file_list_second_row)), 0, myMessage.length(), Spannable.SPAN_EXCLUSIVE_EXCLUSIVE);
								CharSequence indexedText = TextUtils.concat(name, myMessage);
								((ViewHolderNormalChatList)holder).textViewContent.setText(indexedText);
							}
							else{
								logDebug("Message NOt read");
								Spannable myMessage = new SpannableString(lastMessageString);
								myMessage.setSpan(new ForegroundColorSpan(ContextCompat.getColor(context, R.color.accentColor)), 0, myMessage.length(), Spannable.SPAN_EXCLUSIVE_EXCLUSIVE);
								CharSequence indexedText = TextUtils.concat(name, myMessage);
								((ViewHolderNormalChatList)holder).textViewContent.setText(indexedText);
							}
						}
						else{
							if(chat.getUnreadCount()==0){
								logDebug("Message READ");
								((ViewHolderNormalChatList)holder).textViewContent.setTextColor(ContextCompat.getColor(context, R.color.file_list_second_row));
							}
							else{
								logDebug("Message NOT read");
								((ViewHolderNormalChatList)holder).textViewContent.setTextColor(ContextCompat.getColor(context, R.color.accentColor));
							}

							((ViewHolderNormalChatList)holder).textViewContent.setText(lastMessageString);
						}
					}
				}
				else if (meta != null && meta.getType() == MegaChatContainsMeta.CONTAINS_META_INVALID) {
					logWarning("Invalid meta message");
					long lastMsgSender = chat.getLastMessageSender();
					if(lastMsgSender==megaChatApi.getMyUserHandle()){

						logDebug("The last message is mine: " + lastMsgSender);
						Spannable me = new SpannableString(context.getString(R.string.word_me)+" ");
						me.setSpan(new ForegroundColorSpan(ContextCompat.getColor(context, R.color.file_list_first_row)), 0, me.length(), Spannable.SPAN_EXCLUSIVE_EXCLUSIVE);

						Spannable myMessage = new SpannableString(context.getString(R.string.error_meta_message_invalid));
						myMessage.setSpan(new ForegroundColorSpan(ContextCompat.getColor(context, R.color.file_list_second_row)), 0, myMessage.length(), Spannable.SPAN_EXCLUSIVE_EXCLUSIVE);
						CharSequence indexedText = TextUtils.concat(me, myMessage);
						((ViewHolderNormalChatList)holder).textViewContent.setTextColor(ContextCompat.getColor(context, R.color.file_list_second_row));
						((ViewHolderNormalChatList)holder).textViewContent.setText(indexedText);
					}
					else{
						logDebug("The last message NOT mine: " + lastMsgSender);

						if(chat.isGroup()){
							MegaChatRoom chatRoom = megaChatApi.getChatRoom(chat.getChatId());

							((ViewHolderNormalChatList)holder).currentPosition = position;
							((ViewHolderNormalChatList)holder).userHandle = lastMsgSender;

							String fullNameAction = converterShortCodes(cC.getParticipantFullName(lastMsgSender));

							if(isTextEmpty(fullNameAction)){
                                if(!(((ViewHolderNormalChatList)holder).nameRequestedAction)){
                                    logDebug("Call for nonContactName: " + lastMsgSender);
                                    fullNameAction = context.getString(R.string.unknown_name_label);
                                    ((ViewHolderNormalChatList)holder).nameRequestedAction=true;
                                    ((ViewHolderNormalChatList)holder).userHandle = lastMsgSender;
                                    ChatNonContactNameListener listener = new ChatNonContactNameListener(context, holder, this, lastMsgSender, chatRoom.isPreview());
                                    megaChatApi.getUserFirstname(lastMsgSender, chatRoom.getAuthorizationToken(), listener);
                                    megaChatApi.getUserLastname(lastMsgSender, chatRoom.getAuthorizationToken(), listener);
                                    megaChatApi.getUserEmail(lastMsgSender, listener);
                                }
                                else{
                                    logWarning("Name already asked and no name received: " + lastMsgSender);
                                }
							}

							Spannable name = new SpannableString(fullNameAction+": ");
							name.setSpan(new ForegroundColorSpan(ContextCompat.getColor(context, R.color.black)), 0, name.length(), Spannable.SPAN_EXCLUSIVE_EXCLUSIVE);

							if(chat.getUnreadCount()==0){
								logDebug("Message READ");
								Spannable myMessage = new SpannableString(context.getString(R.string.error_meta_message_invalid));
								myMessage.setSpan(new ForegroundColorSpan(ContextCompat.getColor(context, R.color.file_list_second_row)), 0, myMessage.length(), Spannable.SPAN_EXCLUSIVE_EXCLUSIVE);
								CharSequence indexedText = TextUtils.concat(name, myMessage);
								((ViewHolderNormalChatList)holder).textViewContent.setText(indexedText);
							}
							else{
								logDebug("Message NOT read");
								Spannable myMessage = new SpannableString(context.getString(R.string.error_meta_message_invalid));
								myMessage.setSpan(new ForegroundColorSpan(ContextCompat.getColor(context, R.color.accentColor)), 0, myMessage.length(), Spannable.SPAN_EXCLUSIVE_EXCLUSIVE);
								CharSequence indexedText = TextUtils.concat(name, myMessage);
								((ViewHolderNormalChatList)holder).textViewContent.setText(indexedText);
							}
						}
						else{
							if(chat.getUnreadCount()==0){
								logDebug("Message READ");
								((ViewHolderNormalChatList)holder).textViewContent.setTextColor(ContextCompat.getColor(context, R.color.file_list_second_row));
							}
							else{
								logDebug("Message NOT read");
								((ViewHolderNormalChatList)holder).textViewContent.setTextColor(ContextCompat.getColor(context, R.color.accentColor));
							}

							((ViewHolderNormalChatList)holder).textViewContent.setText(context.getString(R.string.error_meta_message_invalid));
						}
					}
				}
			} else if (messageType == MegaChatMessage.TYPE_CONTACT_ATTACHMENT && lastMessage != null && lastMessage.getUsersCount() > 1) {
				long contactsCount = lastMessage.getUsersCount();
				String contactAttachmentMessage = converterShortCodes(context.getString(R.string.contacts_sent, String.valueOf(contactsCount)));
				Spannable myMessage = new SpannableString(contactAttachmentMessage);

				if (chat.getLastMessageSender() == megaChatApi.getMyUserHandle()) {
					Spannable me = new SpannableString(context.getString(R.string.word_me) + " ");
					me.setSpan(new ForegroundColorSpan(ContextCompat.getColor(context, R.color.file_list_first_row)), 0, me.length(), Spannable.SPAN_EXCLUSIVE_EXCLUSIVE);

					myMessage.setSpan(new ForegroundColorSpan(ContextCompat.getColor(context, R.color.file_list_second_row)), 0, myMessage.length(), Spannable.SPAN_EXCLUSIVE_EXCLUSIVE);
					CharSequence indexedText = TextUtils.concat(me, myMessage);
					((ViewHolderNormalChatList) holder).textViewContent.setTextColor(ContextCompat.getColor(context, R.color.file_list_second_row));
					((ViewHolderNormalChatList) holder).textViewContent.setText(indexedText);
				} else if (chat.isGroup()) {
					MegaChatRoom chatRoom = megaChatApi.getChatRoom(chat.getChatId());
					long lastMsgSender = chat.getLastMessageSender();

					((ViewHolderNormalChatList) holder).currentPosition = position;
					((ViewHolderNormalChatList) holder).userHandle = lastMsgSender;

					String fullNameAction = converterShortCodes(cC.getParticipantFullName(lastMsgSender));

					if (isTextEmpty(fullNameAction) && !(((ViewHolderNormalChatList) holder).nameRequestedAction)) {
						fullNameAction = context.getString(R.string.unknown_name_label);
						((ViewHolderNormalChatList) holder).nameRequestedAction = true;
						((ViewHolderNormalChatList) holder).userHandle = lastMsgSender;

						ChatNonContactNameListener listener = new ChatNonContactNameListener(context, holder, this, lastMsgSender, chat.isPreview());

						megaChatApi.getUserFirstname(lastMsgSender, chatRoom.getAuthorizationToken(), listener);
						megaChatApi.getUserLastname(lastMsgSender, chatRoom.getAuthorizationToken(), listener);
						megaChatApi.getUserEmail(lastMsgSender, listener);
					}

					Spannable name = new SpannableString(fullNameAction + ": ");
					name.setSpan(new ForegroundColorSpan(ContextCompat.getColor(context, R.color.black)), 0, name.length(), Spannable.SPAN_EXCLUSIVE_EXCLUSIVE);

					if (chat.getUnreadCount() == 0) {
						myMessage.setSpan(new ForegroundColorSpan(ContextCompat.getColor(context, R.color.file_list_second_row)), 0, myMessage.length(), Spannable.SPAN_EXCLUSIVE_EXCLUSIVE);
					} else {
						myMessage.setSpan(new ForegroundColorSpan(ContextCompat.getColor(context, R.color.accentColor)), 0, myMessage.length(), Spannable.SPAN_EXCLUSIVE_EXCLUSIVE);
					}

					((ViewHolderNormalChatList) holder).textViewContent.setText(TextUtils.concat(name, myMessage));
				} else {
					if (chat.getUnreadCount() == 0) {
						((ViewHolderNormalChatList) holder).textViewContent.setTextColor(ContextCompat.getColor(context, R.color.file_list_second_row));
					} else {
						((ViewHolderNormalChatList) holder).textViewContent.setTextColor(ContextCompat.getColor(context, R.color.accentColor));
					}

					((ViewHolderNormalChatList) holder).textViewContent.setText(contactAttachmentMessage);
				}
			}
			else{
				//OTHER TYPE OF MESSAGE
				if(lastMessageString==null){
					logWarning("Message Type-> " + messageType + " last content is NULL ");
					lastMessageString = context.getString(R.string.error_message_unrecognizable);
				}
				else if(messageType==MegaChatMessage.TYPE_VOICE_CLIP){
					lastMessageString = "";
					((ViewHolderNormalChatList)holder).voiceClipOrLocationLayout.setVisibility(View.VISIBLE);
					long idLastMessage = chat.getLastMessageId();
					long idChat = chat.getChatId();
					MegaChatMessage m = megaChatApi.getMessage(idChat, idLastMessage);
					if (m == null || m.getMegaNodeList() == null || m.getMegaNodeList().size() < 1 || !isVoiceClip(m.getMegaNodeList().get(0).getName())) {
						((ViewHolderNormalChatList) holder).voiceClipOrLocationText.setText("--:--");
					} else {
						long duration = getVoiceClipDuration(m.getMegaNodeList().get(0));
						((ViewHolderNormalChatList) holder).voiceClipOrLocationText.setText(milliSecondsToTimer(duration));
					}

				}

				long lastMsgSender = chat.getLastMessageSender();

				if(lastMsgSender==megaChatApi.getMyUserHandle()){

					logDebug("The last message is mine: " + lastMsgSender);
					Spannable me = new SpannableString(context.getString(R.string.word_me)+" ");
					me.setSpan(new ForegroundColorSpan(ContextCompat.getColor(context, R.color.file_list_first_row)), 0, me.length(), Spannable.SPAN_EXCLUSIVE_EXCLUSIVE);

					if(lastMessageString!=null) {
						Spannable myMessage = new SpannableString(lastMessageString);
						myMessage.setSpan(new ForegroundColorSpan(ContextCompat.getColor(context, R.color.file_list_second_row)), 0, myMessage.length(), Spannable.SPAN_EXCLUSIVE_EXCLUSIVE);
						CharSequence indexedText = TextUtils.concat(me, myMessage);
						((ViewHolderNormalChatList)holder).textViewContent.setText(indexedText);

						((ViewHolderNormalChatList)holder).textViewContent.setTextColor(ContextCompat.getColor(context, R.color.file_list_second_row));
						setVoiceClipOrLocationLayout(((ViewHolderNormalChatList)holder).voiceClipOrLocationIc, ((ViewHolderNormalChatList)holder).voiceClipOrLocationText, R.drawable.ic_mic_on_small, true);
					}
				}
				else{
					logDebug("The last message NOT mine: " + lastMsgSender);

					if(chat.isGroup()){
						MegaChatRoom chatRoom = megaChatApi.getChatRoom(chat.getChatId());

						((ViewHolderNormalChatList)holder).currentPosition = position;
						((ViewHolderNormalChatList)holder).userHandle = lastMsgSender;

						String fullNameAction = converterShortCodes(cC.getParticipantFullName(lastMsgSender));

						if(isTextEmpty(fullNameAction)){
                            if(!(((ViewHolderNormalChatList)holder).nameRequestedAction)){
                                logDebug("Call for nonContactHandle: " + lastMsgSender);
                                fullNameAction = context.getString(R.string.unknown_name_label);
                                ((ViewHolderNormalChatList)holder).nameRequestedAction=true;
                                ((ViewHolderNormalChatList)holder).userHandle = lastMsgSender;

                                ChatNonContactNameListener listener = new ChatNonContactNameListener(context, holder, this, lastMsgSender, chat.isPreview());

                                megaChatApi.getUserFirstname(lastMsgSender, chatRoom.getAuthorizationToken(), listener);
                                megaChatApi.getUserLastname(lastMsgSender, chatRoom.getAuthorizationToken(), listener);
                                megaChatApi.getUserEmail(lastMsgSender, listener);
                            }
                            else{
                                logWarning("Name already asked and no name received: handle " + lastMsgSender);
                            }
						}

						Spannable name = new SpannableString(fullNameAction + ": ");
						name.setSpan(new ForegroundColorSpan(ContextCompat.getColor(context, R.color.black)), 0, name.length(), Spannable.SPAN_EXCLUSIVE_EXCLUSIVE);
						Spannable contactMessage = new SpannableString(lastMessageString);

						boolean isRead;
						if(chat.getUnreadCount()==0){
							logDebug("Message READ");
							contactMessage.setSpan(new ForegroundColorSpan(ContextCompat.getColor(context, R.color.file_list_second_row)), 0, contactMessage.length(), Spannable.SPAN_EXCLUSIVE_EXCLUSIVE);
							((ViewHolderNormalChatList)holder).textViewContent.setTextColor(ContextCompat.getColor(context, R.color.file_list_second_row));
							isRead = true;
						}
						else{
							logDebug("Message NOT read");
							contactMessage.setSpan(new ForegroundColorSpan(ContextCompat.getColor(context, R.color.accentColor)), 0, contactMessage.length(), Spannable.SPAN_EXCLUSIVE_EXCLUSIVE);
							((ViewHolderNormalChatList)holder).textViewContent.setTextColor(ContextCompat.getColor(context, R.color.accentColor));
							isRead = false;
						}
						CharSequence indexedText = TextUtils.concat(name, contactMessage);
						((ViewHolderNormalChatList)holder).textViewContent.setText(indexedText);
						setVoiceClipOrLocationLayout(((ViewHolderNormalChatList)holder).voiceClipOrLocationIc, ((ViewHolderNormalChatList)holder).voiceClipOrLocationText, R.drawable.ic_mic_on_small, isRead);

					}
					else{
						if(chat.getUnreadCount()==0){
							logDebug("Message READ");
							((ViewHolderNormalChatList)holder).textViewContent.setTextColor(ContextCompat.getColor(context, R.color.file_list_second_row));
							setVoiceClipOrLocationLayout(((ViewHolderNormalChatList)holder).voiceClipOrLocationIc, ((ViewHolderNormalChatList)holder).voiceClipOrLocationText, R.drawable.ic_mic_on_small, true);
						}
						else{
							logDebug("Message NOT read");
							((ViewHolderNormalChatList)holder).textViewContent.setTextColor(ContextCompat.getColor(context, R.color.accentColor));
							setVoiceClipOrLocationLayout(((ViewHolderNormalChatList)holder).voiceClipOrLocationIc, ((ViewHolderNormalChatList)holder).voiceClipOrLocationText, R.drawable.ic_mic_on_small, false);
						}

						((ViewHolderNormalChatList) holder).textViewContent.setText(lastMessageString);
					}
				}
			}
		}
		else{
			logWarning("Holder is NULL: " + position);
			notifyItemChanged(position);
		}
	}

	private void setVoiceClipOrLocationLayout(ImageView image, TextView text, int resource, boolean isRead) {
		if (isRead) {
			image.setImageDrawable(mutateIconSecondary(context, resource, R.color.ic_mic_read_message));
			text.setTextColor(ContextCompat.getColor(context, R.color.ic_mic_read_message));
		}
		else {
			image.setImageDrawable(mutateIconSecondary(context, resource, R.color.ic_mic_unread_message));
			text.setTextColor(ContextCompat.getColor(context, R.color.ic_mic_unread_message));
		}
	}

	public String getFullNameAction(MegaChatListItem chat){
		String fullNameAction = "";
		if(chat.getLastMessageSender() == megaChatApi.getMyUserHandle()){
			fullNameAction = megaChatApi.getMyFullname();
			if(fullNameAction==null){
				fullNameAction = "";
			}
			if(fullNameAction.trim().length()<=0){
				fullNameAction = megaChatApi.getMyEmail();
			}
		}
		else{
			MegaChatRoom chatRoom = megaChatApi.getChatRoom(chat.getChatId());
			fullNameAction = cC.getParticipantFullName(chat.getLastMessageSender());
			if(isTextEmpty(fullNameAction)){
                if(!(((ViewHolderNormalChatList)holder).nameRequestedAction)){
                    logDebug("Call for nonContactHandle: " + chat.getLastMessageSender());
                    fullNameAction = context.getString(R.string.unknown_name_label);
                    ((ViewHolderNormalChatList)holder).nameRequestedAction=true;
                    ((ViewHolderNormalChatList)holder).userHandle = chat.getLastMessageSender();
                    ChatNonContactNameListener listener = new ChatNonContactNameListener(context, holder, this, chat.getLastMessageSender(), chat.isPreview());
                    megaChatApi.getUserFirstname(chat.getLastMessageSender(), chatRoom.getAuthorizationToken(), listener);
                    megaChatApi.getUserLastname(chat.getLastMessageSender(), chatRoom.getAuthorizationToken(), listener);
                    megaChatApi.getUserEmail(chat.getLastMessageSender(), listener);
                }
                else{
                    logWarning("Name already asked and no name received: " + chat.getLastMessageSender());
                }
			}
		}
		return fullNameAction;
	}

	public void setChats (ArrayList<MegaChatListItem> updatedChats){
		logDebug("Number of updated chats: "+ updatedChats.size());
		this.chats = updatedChats;

		positionClicked = -1;

		if(listFragment!=null){
            listFragment.invalidate();
        }

		notifyDataSetChanged();
	}
	
	public String getDescription(ArrayList<MegaNode> nodes){
		int numFolders = 0;
		int numFiles = 0;
		
		for (int i=0;i<nodes.size();i++){
			MegaNode c = nodes.get(i);
			if (c.isFolder()){
				numFolders++;
			}
			else{
				numFiles++;
			}
		}
		
		String info = "";
		if (numFolders > 0){
			info = numFolders +  " " + context.getResources().getQuantityString(R.plurals.general_num_folders, numFolders);
			if (numFiles > 0){
				info = info + ", " + numFiles + " " + context.getResources().getQuantityString(R.plurals.general_num_files, numFiles);
			}
		}
		else {
			if (numFiles == 0){
				info = numFiles +  " " + context.getResources().getQuantityString(R.plurals.general_num_folders, numFolders);
			}
			else{
				info = numFiles +  " " + context.getResources().getQuantityString(R.plurals.general_num_files, numFiles);
			}
		}
		
		return info;
	}

	public void updateMultiselectionPosition(int oldPosition){
		logDebug("oldPosition: " + oldPosition);

		List<Integer> selected = getSelectedItems();
		boolean movedSelected = false;

		if(isItemChecked(oldPosition)){
			movedSelected=true;
		}

		selectedItems.clear();

		if(movedSelected){
			selectedItems.put(0, true);
		}

		for(int i=0;i<selected.size();i++){
			int pos = selected.get(i);
			if(pos!=oldPosition){
				if(pos<oldPosition){
					selectedItems.put(pos+1, true);
				}
				else{
					selectedItems.put(pos, true);
				}
			}

//			notifyItemChanged(pos);
//			notifyItemChanged(pos+1);
		}
	}

	@Override
	public String getSectionTitle(int position) {
		if(holder instanceof ViewHolderNormalChatList){
			if(((ViewHolderNormalChatList)holder).textFastScroller.isEmpty()){
				return null;
			}else{
				return ((ViewHolderNormalChatList)holder).textFastScroller;
			}
		}
		else{
			return null;
		}
	}

	public void modifyChat(ArrayList<MegaChatListItem> chats, int position){
		this.chats = chats;
		notifyItemChanged(position);
	}

	public void removeChat(ArrayList<MegaChatListItem> chats, int position){
		this.chats = chats;
		notifyItemRemoved(position);
	}
}<|MERGE_RESOLUTION|>--- conflicted
+++ resolved
@@ -307,10 +307,7 @@
 				holder.itemLayout.setOnClickListener(this);
 				holder.itemLayout.setOnLongClickListener(this);
 			}
-<<<<<<< HEAD
-
-=======
->>>>>>> e862c470
+
 			updateLastCallMessage(position, holder, chat);
 		}
 		else if(itemType == ITEM_VIEW_TYPE_ARCHIVED_CHATS) {
@@ -1029,7 +1026,6 @@
 		}
 	}
 
-<<<<<<< HEAD
 	/**
 	 * Method for displaying the appropriate string when there is a call in a chat-
 	 *
@@ -1037,8 +1033,6 @@
 	 * @param holder   The ViewHolderChatList.
 	 * @param chat     The chat.
 	 */
-=======
->>>>>>> e862c470
 	private void updateLastCallMessage(int position, ViewHolderChatList holder, MegaChatListItem chat) {
 		if (holder == null) {
 			holder = (ViewHolderChatList) listFragment.findViewHolderForAdapterPosition(position);
@@ -1048,7 +1042,7 @@
 			notifyItemChanged(position);
 			return;
 		}
-<<<<<<< HEAD
+
 		if (chat.isCallInProgress() && megaChatApi != null && megaChatApi.getNumCalls() != 0) {
 			MegaChatCall call = megaChatApi.getChatCall(chat.getChatId());
 			if (call != null && isStatusConnected(context, chat.getChatId())) {
@@ -1088,50 +1082,7 @@
 				return;
 			}
 		}
-=======
-
-		if (chat.isCallInProgress() && megaChatApi != null && megaChatApi.getNumCalls() != 0) {
-			MegaChatCall call = megaChatApi.getChatCall(chat.getChatId());
-			if (call != null && isStatusConnected(context, chat.getChatId())) {
-				if (call.getStatus() == MegaChatCall.CALL_STATUS_USER_NO_PRESENT || call.getStatus() == MegaChatCall.CALL_STATUS_DESTROYED ||
-						call.getStatus() == MegaChatCall.CALL_STATUS_RING_IN) {
-					((ViewHolderNormalChatList) holder).voiceClipOrLocationLayout.setVisibility(View.GONE);
-					((ViewHolderNormalChatList) holder).textViewContent.setTextColor(ContextCompat.getColor(context, R.color.accentColor));
-					((ViewHolderNormalChatList) holder).textViewContent.setVisibility(View.VISIBLE);
-					((ViewHolderNormalChatList) holder).iconMyAudioOff.setVisibility(View.GONE);
-					((ViewHolderNormalChatList) holder).iconMyVideoOn.setVisibility(View.GONE);
-
-					if (call.getStatus() != MegaChatCall.CALL_STATUS_RING_IN) {
-						if (chat.isGroup()) {
-							((ViewHolderNormalChatList) holder).callInProgressIcon.setVisibility(View.VISIBLE);
-							((ViewHolderNormalChatList) holder).textViewContent.setText(context.getString(R.string.ongoing_call_messages));
-						} else {
-							((ViewHolderNormalChatList) holder).callInProgressIcon.setVisibility(View.GONE);
-							((ViewHolderNormalChatList) holder).textViewContent.setText(context.getString(R.string.title_notification_call_in_progress));
-						}
-					} else {
-						((ViewHolderNormalChatList) holder).callInProgressIcon.setVisibility(View.GONE);
-						((ViewHolderNormalChatList) holder).textViewContent.setText(context.getString(R.string.outgoing_call_starting));
-					}
-
-				} else if (call.getStatus() == MegaChatCall.CALL_STATUS_IN_PROGRESS || call.getStatus() == MegaChatCall.CALL_STATUS_REQUEST_SENT ||
-						call.getStatus() == MegaChatCall.CALL_STATUS_JOINING || call.getStatus() == MegaChatCall.CALL_STATUS_RECONNECTING) {
-
-					((ViewHolderNormalChatList) holder).callInProgressIcon.setVisibility(View.GONE);
-					((ViewHolderNormalChatList) holder).voiceClipOrLocationLayout.setVisibility(View.GONE);
-					((ViewHolderNormalChatList) holder).textViewContent.setText(context.getString(call.isOnHold() ||
-							isSessionOnHold(chat.getChatId()) ? R.string.call_on_hold : R.string.call_started_messages));
-					((ViewHolderNormalChatList) holder).textViewContent.setTextColor(ContextCompat.getColor(context, R.color.accentColor));
-					((ViewHolderNormalChatList) holder).textViewContent.setVisibility(View.VISIBLE);
-
-					((ViewHolderNormalChatList) holder).iconMyAudioOff.setVisibility(call.hasLocalAudio() ? View.GONE : View.VISIBLE);
-					((ViewHolderNormalChatList) holder).iconMyVideoOn.setVisibility(call.hasLocalVideo() ? View.VISIBLE : View.GONE);
-				}
-				return;
-			}
-		}
-
->>>>>>> e862c470
+
 		((ViewHolderNormalChatList) holder).textViewContent.setTextColor(ContextCompat.getColor(context, R.color.file_list_second_row));
 		((ViewHolderNormalChatList) holder).callInProgressIcon.setVisibility(View.GONE);
 		((ViewHolderNormalChatList) holder).iconMyAudioOff.setVisibility(View.GONE);
