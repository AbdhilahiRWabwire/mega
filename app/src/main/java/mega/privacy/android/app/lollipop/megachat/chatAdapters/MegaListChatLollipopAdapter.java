package mega.privacy.android.app.lollipop.megachat.chatAdapters;

import android.app.Activity;
import android.content.Context;
import android.content.Intent;
import android.content.res.Configuration;
import android.graphics.Bitmap;
import android.graphics.BitmapFactory;
import android.graphics.Canvas;
import android.graphics.Color;
import android.graphics.Paint;
import android.support.v4.content.ContextCompat;
import android.support.v7.widget.RecyclerView;
import android.support.v7.widget.RecyclerView.ViewHolder;
import android.text.Html;
import android.text.Spannable;
import android.text.SpannableString;
import android.text.Spanned;
import android.text.TextUtils;
import android.text.style.ForegroundColorSpan;
import android.util.DisplayMetrics;
import android.util.SparseBooleanArray;
import android.view.Display;
import android.view.LayoutInflater;
import android.view.View;
import android.view.View.OnClickListener;
import android.view.ViewGroup;
import android.view.animation.Animation;
import android.view.animation.AnimationUtils;
import android.widget.ImageButton;
import android.widget.ImageView;
import android.widget.RelativeLayout;
import android.widget.TextView;

import java.io.File;
import java.util.ArrayList;
import java.util.List;
import java.util.Locale;

import mega.privacy.android.app.DatabaseHandler;
import mega.privacy.android.app.MegaApplication;
import mega.privacy.android.app.R;
import mega.privacy.android.app.components.RoundedImageView;
import mega.privacy.android.app.components.scrollBar.SectionTitleProvider;
import mega.privacy.android.app.components.twemoji.EmojiTextView;
import mega.privacy.android.app.lollipop.FileExplorerActivityLollipop;
import mega.privacy.android.app.lollipop.ManagerActivityLollipop;
import mega.privacy.android.app.lollipop.controllers.ChatController;
import mega.privacy.android.app.lollipop.listeners.ChatNonContactNameListener;
import mega.privacy.android.app.lollipop.listeners.ChatUserAvatarListener;
import mega.privacy.android.app.lollipop.megachat.ArchivedChatsActivity;
import mega.privacy.android.app.lollipop.megachat.ChatExplorerActivity;
import mega.privacy.android.app.lollipop.megachat.ChatExplorerFragment;
import mega.privacy.android.app.lollipop.megachat.ChatItemPreferences;
import mega.privacy.android.app.lollipop.megachat.RecentChatsFragmentLollipop;
import mega.privacy.android.app.utils.Constants;
import mega.privacy.android.app.utils.TimeUtils;
import mega.privacy.android.app.utils.Util;
import nz.mega.sdk.MegaApiAndroid;
import nz.mega.sdk.MegaChatApi;
import nz.mega.sdk.MegaChatApiAndroid;
import nz.mega.sdk.MegaChatContainsMeta;
import nz.mega.sdk.MegaChatCall;
import nz.mega.sdk.MegaChatListItem;
import nz.mega.sdk.MegaChatMessage;
import nz.mega.sdk.MegaChatRoom;
import nz.mega.sdk.MegaNode;

import static mega.privacy.android.app.utils.Util.toCDATA;


public class MegaListChatLollipopAdapter extends RecyclerView.Adapter<MegaListChatLollipopAdapter.ViewHolderChatList> implements OnClickListener, View.OnLongClickListener, SectionTitleProvider {

	public static final int ITEM_VIEW_TYPE_NORMAL = 0;
	public static final int ITEM_VIEW_TYPE_ARCHIVED_CHATS = 1;

	public static final int ADAPTER_RECENT_CHATS = 0;
	public static final int ADAPTER_ARCHIVED_CHATS = 1;

	Context context;
	int positionClicked;
	ArrayList<MegaChatListItem> chats;
	RecyclerView listFragment;
	MegaApiAndroid megaApi;
	MegaChatApiAndroid megaChatApi;
	boolean multipleSelect = false;
	private SparseBooleanArray selectedItems;
	Object fragment;

	DisplayMetrics outMetrics;
	ChatController cC;

	DatabaseHandler dbH = null;
	ChatItemPreferences chatPrefs = null;

	int adapterType;

	public MegaListChatLollipopAdapter(Context _context, Object _fragment, ArrayList<MegaChatListItem> _chats, RecyclerView _listView, int type) {
		log("new adapter");
		this.context = _context;
		this.chats = _chats;
		this.positionClicked = -1;
		this.fragment = _fragment;
		this.adapterType = type;
		
		if (megaApi == null){
			megaApi = ((MegaApplication) ((Activity)context).getApplication()).getMegaApi();
		}

		if (megaChatApi == null){
			megaChatApi = ((MegaApplication) ((Activity)context).getApplication()).getMegaChatApi();
		}

		listFragment = _listView;

		cC = new ChatController(context);
		
		if(context instanceof ChatExplorerActivity || context instanceof FileExplorerActivityLollipop){
			selectedItems = new SparseBooleanArray();
			multipleSelect = true;
		}
	}

	/*public view holder class*/
    public static class ViewHolderChatList extends ViewHolder {
		public ViewHolderChatList(View arg0) {
			super(arg0);
		}

		RelativeLayout itemLayout;
	}

	public static class ViewHolderNormalChatList extends ViewHolderChatList{
		public ViewHolderNormalChatList(View arg0) {
			super(arg0);
		}
		RoundedImageView imageView;
		TextView contactInitialLetter;
		EmojiTextView textViewContactName;
		EmojiTextView textViewContent;
		TextView textViewDate;
		ImageView iconMyVideoOn;
		ImageView iconMyAudioOff;

		String textFastScroller = "";
		ImageButton imageButtonThreeDots;
		RelativeLayout circlePendingMessages;

		TextView numberPendingMessages;
		RelativeLayout layoutPendingMessages;
		ImageView muteIcon;
		ImageView contactStateIcon;
		ImageView privateChatIcon;
		ImageView callInProgressIcon;
		String contactMail;
		String fullName = "";

		public int currentPosition;
		public long userHandle;
		public boolean nameRequestedAction = false;

		public String getContactMail (){
			return contactMail;
		}

		public void setImageView(Bitmap bitmap){
			imageView.setImageBitmap(bitmap);
			contactInitialLetter.setVisibility(View.GONE);
		}
	}

	public static class ViewHolderArchivedChatList extends ViewHolderChatList {
		public ViewHolderArchivedChatList(View arg0) {
			super(arg0);
		}

		TextView textViewArchived;
	}

    ViewHolderChatList holder;

	@Override
	public void onBindViewHolder(ViewHolderChatList holder, int position) {
		log("onBindViewHolder- position:"+position);
		final int itemType = getItemViewType(position);
		log("itemType: "+itemType);

		if(itemType == ITEM_VIEW_TYPE_NORMAL) {
			((ViewHolderNormalChatList)holder).imageView.setImageBitmap(null);
			((ViewHolderNormalChatList)holder).contactInitialLetter.setText("");

			MegaChatListItem chat = (MegaChatListItem) getItem(position);

			setTitle(position, holder);

			((ViewHolderNormalChatList)holder).userHandle = -1;

			if(!chat.isGroup()){
				log("Chat one to one");
				long contactHandle = chat.getPeerHandle();
				String userHandleEncoded = MegaApiAndroid.userHandleToBase64(contactHandle);

				((ViewHolderNormalChatList)holder).contactMail = megaChatApi.getContactEmail(contactHandle);
				if (!multipleSelect) {
					//Multiselect OFF
					((ViewHolderNormalChatList)holder).imageButtonThreeDots.setVisibility(View.VISIBLE);

					holder.itemLayout.setBackgroundColor(Color.WHITE);
					setUserAvatar(holder, userHandleEncoded);
				} else {
					log("Multiselect ON");

					if(this.isItemChecked(position)){
//					holder.imageButtonThreeDots.setVisibility(View.GONE);
						((ViewHolderNormalChatList)holder).imageButtonThreeDots.setVisibility(View.VISIBLE);
						holder.itemLayout.setBackgroundColor(context.getResources().getColor(R.color.new_multiselect_color));
						((ViewHolderNormalChatList)holder).imageView.setImageResource(R.drawable.ic_select_avatar);
						((ViewHolderNormalChatList)holder).contactInitialLetter.setVisibility(View.GONE);
					}
					else{
						log("NOT selected");
						((ViewHolderNormalChatList)holder).imageButtonThreeDots.setVisibility(View.VISIBLE);
						holder.itemLayout.setBackgroundColor(Color.WHITE);
						setUserAvatar(holder, userHandleEncoded);
					}
				}
				((ViewHolderNormalChatList)holder).privateChatIcon.setVisibility(View.VISIBLE);
				((ViewHolderNormalChatList)holder).contactStateIcon.setVisibility(View.VISIBLE);

				((ViewHolderNormalChatList)holder).contactStateIcon.setMaxWidth(Util.scaleWidthPx(6,outMetrics));
				((ViewHolderNormalChatList)holder).contactStateIcon.setMaxHeight(Util.scaleHeightPx(6,outMetrics));

				setStatus(position, holder);
			}
			else{
				log("Group chat");
				((ViewHolderNormalChatList)holder).contactStateIcon.setVisibility(View.GONE);

				if(chat.isPublic()){
					((ViewHolderNormalChatList)holder).privateChatIcon.setVisibility(View.GONE);
				}
				else{
					((ViewHolderNormalChatList)holder).privateChatIcon.setVisibility(View.VISIBLE);
				}

				if (!multipleSelect) {
					//Multiselect OFF
					holder.itemLayout.setBackgroundColor(Color.WHITE);

					if (chat.getTitle().length() > 0){
						String chatTitle = chat.getTitle().trim();

						String firstLetter = "";
						if(!chatTitle.isEmpty()){
							firstLetter = chatTitle.charAt(0) + "";
							firstLetter = firstLetter.toUpperCase(Locale.getDefault());
						}

						((ViewHolderNormalChatList)holder).contactInitialLetter.setText(firstLetter);
					}

					createGroupChatAvatar(holder);
				} else {
					log("Multiselect ON");

					if(this.isItemChecked(position)){
//					holder.imageButtonThreeDots.setVisibility(View.GONE);
						holder.itemLayout.setBackgroundColor(context.getResources().getColor(R.color.new_multiselect_color));
						((ViewHolderNormalChatList)holder).imageView.setImageResource(R.drawable.ic_select_avatar);

						((ViewHolderNormalChatList)holder).contactInitialLetter.setVisibility(View.GONE);
					}
					else{
						log("NOT selected");
						holder.itemLayout.setBackgroundColor(Color.WHITE);

						if (chat.getTitle().length() > 0){
							String chatTitle = chat.getTitle().trim();
							String firstLetter = chatTitle.charAt(0) + "";
							firstLetter = firstLetter.toUpperCase(Locale.getDefault());
							((ViewHolderNormalChatList)holder).contactInitialLetter.setText(firstLetter);
						}

						createGroupChatAvatar(holder);
					}
				}
			}

			setPendingMessages(position, holder);

			setTs(position, holder);

			setLastMessage(position, holder);

			chatPrefs = dbH.findChatPreferencesByHandle(String.valueOf(chat.getChatId()));
			if(chatPrefs!=null) {
				log("Chat prefs exists!!!");
				boolean notificationsEnabled = true;
				if (chatPrefs.getNotificationsEnabled() != null) {
					notificationsEnabled = Boolean.parseBoolean(chatPrefs.getNotificationsEnabled());
				}

				if (!notificationsEnabled) {
					log("Chat is MUTE");
					((ViewHolderNormalChatList)holder).muteIcon.setVisibility(View.VISIBLE);
				}
				else{
					log("Chat with notifications enabled!!");
					((ViewHolderNormalChatList)holder).muteIcon.setVisibility(View.GONE);
				}
			}
			else{
				log("Chat prefs is NULL");
				((ViewHolderNormalChatList)holder).muteIcon.setVisibility(View.GONE);
			}

			if(context instanceof ChatExplorerActivity || context instanceof FileExplorerActivityLollipop){

				((ViewHolderNormalChatList)holder).imageButtonThreeDots.setVisibility(View.GONE);
				if(chat.getOwnPrivilege()==MegaChatRoom.PRIV_RM||chat.getOwnPrivilege()==MegaChatRoom.PRIV_RO){
					((ViewHolderNormalChatList)holder).imageView.setAlpha(.4f);

					holder.itemLayout.setOnClickListener(null);
					holder.itemLayout.setOnLongClickListener(null);

					((ViewHolderNormalChatList)holder).layoutPendingMessages.setAlpha(.4f);

					((ViewHolderNormalChatList)holder).textViewContent.setTextColor(context.getResources().getColor(R.color.text_secondary));
					((ViewHolderNormalChatList)holder).textViewDate.setTextColor(context.getResources().getColor(R.color.text_secondary));
					((ViewHolderNormalChatList)holder).textViewContactName.setTextColor(ContextCompat.getColor(context, R.color.text_secondary));
				}
				else{
					((ViewHolderNormalChatList)holder).imageView.setAlpha(1.0f);

					((ViewHolderNormalChatList)holder).imageButtonThreeDots.setTag(holder);

					holder.itemLayout.setOnClickListener(this);
					holder.itemLayout.setOnLongClickListener(null);

					((ViewHolderNormalChatList)holder).layoutPendingMessages.setAlpha(1.0f);

					((ViewHolderNormalChatList)holder).textViewContent.setTextColor(ContextCompat.getColor(context, R.color.file_list_second_row));
					((ViewHolderNormalChatList)holder).textViewDate.setTextColor(ContextCompat.getColor(context, R.color.file_list_second_row));
					((ViewHolderNormalChatList)holder).textViewContactName.setTextColor(ContextCompat.getColor(context, R.color.file_list_first_row));
				}
			}
			else{
				((ViewHolderNormalChatList)holder).imageButtonThreeDots.setVisibility(View.VISIBLE);

				((ViewHolderNormalChatList)holder).imageButtonThreeDots.setTag(holder);

				holder.itemLayout.setOnClickListener(this);
				holder.itemLayout.setOnLongClickListener(this);
			}

			if(Util.isChatEnabled() && chat.isCallInProgress()){
				if((megaChatApi != null) && (megaChatApi.getNumCalls() != 0)){

					MegaChatCall call = megaChatApi.getChatCall(chat.getChatId());
					if(call!=null){
						log("call status: "+call.getStatus());
						if((chat.isGroup()) && ((call.getStatus() == MegaChatCall.CALL_STATUS_USER_NO_PRESENT))){
							((ViewHolderNormalChatList)holder).callInProgressIcon.setVisibility(View.VISIBLE);
							((ViewHolderNormalChatList)holder).textViewContent.setText(context.getString(R.string.ongoing_call_messages));
							((ViewHolderNormalChatList)holder).textViewContent.setTextColor(ContextCompat.getColor(context, R.color.accentColor));
							((ViewHolderNormalChatList)holder).textViewContent.setVisibility(View.VISIBLE);
							((ViewHolderNormalChatList)holder).iconMyAudioOff.setVisibility(View.GONE);
							((ViewHolderNormalChatList)holder).iconMyVideoOn.setVisibility(View.GONE);

						}else{
							((ViewHolderNormalChatList)holder).callInProgressIcon.setVisibility(View.GONE);
							if(call.getStatus() == MegaChatCall.CALL_STATUS_IN_PROGRESS){
								((ViewHolderNormalChatList)holder).textViewContent.setText(context.getString(R.string.call_started_messages));
								((ViewHolderNormalChatList)holder).textViewContent.setTextColor(ContextCompat.getColor(context, R.color.accentColor));
								((ViewHolderNormalChatList)holder).textViewContent.setVisibility(View.VISIBLE);
								if(call.hasLocalAudio()){
									((ViewHolderNormalChatList)holder).iconMyAudioOff.setVisibility(View.GONE);
								}else{
									((ViewHolderNormalChatList)holder).iconMyAudioOff.setVisibility(View.VISIBLE);
								}

								if(call.hasLocalVideo()){
									((ViewHolderNormalChatList)holder).iconMyVideoOn.setVisibility(View.VISIBLE);
								}else{
									((ViewHolderNormalChatList)holder).iconMyVideoOn.setVisibility(View.GONE);
								}
							}
						}
					}else{
						((ViewHolderNormalChatList)holder).callInProgressIcon.setVisibility(View.GONE);
						((ViewHolderNormalChatList)holder).iconMyAudioOff.setVisibility(View.GONE);
						((ViewHolderNormalChatList)holder).iconMyVideoOn.setVisibility(View.GONE);
					}
				}else{
					((ViewHolderNormalChatList)holder).callInProgressIcon.setVisibility(View.GONE);
					((ViewHolderNormalChatList)holder).iconMyAudioOff.setVisibility(View.GONE);
					((ViewHolderNormalChatList)holder).iconMyVideoOn.setVisibility(View.GONE);
				}
			}else{
				((ViewHolderNormalChatList)holder).callInProgressIcon.setVisibility(View.GONE);
				((ViewHolderNormalChatList)holder).iconMyAudioOff.setVisibility(View.GONE);
				((ViewHolderNormalChatList)holder).iconMyVideoOn.setVisibility(View.GONE);
			}

		}
		else if(itemType == ITEM_VIEW_TYPE_ARCHIVED_CHATS) {
			((ViewHolderArchivedChatList)holder).textViewArchived.setOnClickListener(this);
			((ViewHolderArchivedChatList)holder).textViewArchived.setTag(holder);

			holder.itemLayout.setOnClickListener(null);
			holder.itemLayout.setOnLongClickListener(null);

			ArrayList<MegaChatListItem> archivedChats = megaChatApi.getArchivedChatListItems();
			if(archivedChats!=null){
				((ViewHolderArchivedChatList)holder).textViewArchived.setText(context.getString(R.string.archived_chats_show_option, archivedChats.size()));
			}
			else{
				((ViewHolderArchivedChatList)holder).textViewArchived.setText(context.getString(R.string.archived_chats_title_section));
			}
		}
	}

	public void setUserAvatar(ViewHolderChatList holder, String userHandle){
		log("setUserAvatar ");
		createDefaultAvatar(holder, userHandle);

		ChatUserAvatarListener listener = new ChatUserAvatarListener(context, holder);
		File avatar = null;

		if(((ViewHolderNormalChatList)holder).contactMail == null){
			if (context.getExternalCacheDir() != null) {
				avatar = new File(context.getExternalCacheDir().getAbsolutePath(), userHandle + ".jpg");
			}else {
				avatar = new File(context.getCacheDir().getAbsolutePath(), userHandle + ".jpg");
			}
		}else{
			if (context.getExternalCacheDir() != null){
				avatar = new File(context.getExternalCacheDir().getAbsolutePath(), ((ViewHolderNormalChatList)holder).contactMail + ".jpg");
			}else{
				avatar = new File(context.getCacheDir().getAbsolutePath(), ((ViewHolderNormalChatList)holder).contactMail + ".jpg");
			}
		}

		Bitmap bitmap = null;
		if (avatar.exists()){
			if (avatar.length() > 0){
				BitmapFactory.Options bOpts = new BitmapFactory.Options();
				bOpts.inPurgeable = true;
				bOpts.inInputShareable = true;
				bitmap = BitmapFactory.decodeFile(avatar.getAbsolutePath(), bOpts);
				if (bitmap == null) {
					avatar.delete();

					if(megaApi==null){
						log("setUserAvatar: megaApi is Null in Offline mode");
						return;
					}

					if (context.getExternalCacheDir() != null){
						megaApi.getUserAvatar(((ViewHolderNormalChatList)holder).contactMail, context.getExternalCacheDir().getAbsolutePath() + "/" + ((ViewHolderNormalChatList)holder).contactMail + ".jpg", listener);
					}
					else{
						megaApi.getUserAvatar(((ViewHolderNormalChatList)holder).contactMail, context.getCacheDir().getAbsolutePath() + "/" + ((ViewHolderNormalChatList)holder).contactMail + ".jpg", listener);
					}
				}else{
					((ViewHolderNormalChatList)holder).contactInitialLetter.setVisibility(View.GONE);
					((ViewHolderNormalChatList)holder).imageView.setImageBitmap(bitmap);
				}
			}else{

				if(megaApi==null){
					log("setUserAvatar: megaApi is Null in Offline mode");
					return;
				}

				if (context.getExternalCacheDir() != null){
					megaApi.getUserAvatar(((ViewHolderNormalChatList)holder).contactMail, context.getExternalCacheDir().getAbsolutePath() + "/" + ((ViewHolderNormalChatList)holder).contactMail + ".jpg", listener);
				}else{
					megaApi.getUserAvatar(((ViewHolderNormalChatList)holder).contactMail, context.getCacheDir().getAbsolutePath() + "/" + ((ViewHolderNormalChatList)holder).contactMail + ".jpg", listener);
				}
			}
		}else{

			if(megaApi==null){
				log("setUserAvatar: megaApi is Null in Offline mode");
				return;
			}

			if (context.getExternalCacheDir() != null){
				megaApi.getUserAvatar(((ViewHolderNormalChatList)holder).contactMail, context.getExternalCacheDir().getAbsolutePath() + "/" + ((ViewHolderNormalChatList)holder).contactMail + ".jpg", listener);
			}
			else{
				megaApi.getUserAvatar(((ViewHolderNormalChatList)holder).contactMail, context.getCacheDir().getAbsolutePath() + "/" + ((ViewHolderNormalChatList)holder).contactMail + ".jpg", listener);
			}
		}
	}

	public String formatStringDuration(int duration) {

		if (duration > 0) {
			int hours = duration / 3600;
			int minutes = (duration % 3600) / 60;
			int seconds = duration % 60;

			String timeString;
			if (hours > 0) {
				timeString = " %d " + context.getResources().getString(R.string.initial_hour) + " %d " + context.getResources().getString(R.string.initial_minute);
				timeString = String.format(timeString, hours, minutes);
			} else if(minutes>0){
				timeString = " %d " + context.getResources().getString(R.string.initial_minute) + " %02d " + context.getResources().getString(R.string.initial_second);
				timeString = String.format(timeString, minutes, seconds);
			}
			else{
				timeString = " %02d " + context.getResources().getString(R.string.initial_second);
				timeString = String.format(timeString, seconds);
			}

			log("The duration is: " + hours + " " + minutes + " " + seconds);

			return timeString;
		}
		return "0";
	}

	@Override
	public ViewHolderChatList onCreateViewHolder(ViewGroup parent, int viewType) {
		log("onCreateViewHolder");

		Display display = ((Activity)context).getWindowManager().getDefaultDisplay();
		DisplayMetrics outMetrics = new DisplayMetrics ();
	    display.getMetrics(outMetrics);

		dbH = DatabaseHandler.getDbHandler(context);
		View v = null;

		if(viewType == ITEM_VIEW_TYPE_NORMAL) {
			v = LayoutInflater.from(parent.getContext()).inflate(R.layout.item_recent_chat_list, parent, false);
			holder = new ViewHolderNormalChatList(v);
			holder.itemLayout = (RelativeLayout) v.findViewById(R.id.recent_chat_list_item_layout);
			((ViewHolderNormalChatList)holder).muteIcon = (ImageView) v.findViewById(R.id.recent_chat_list_mute_icon);

			((ViewHolderNormalChatList)holder).imageView = (RoundedImageView) v.findViewById(R.id.recent_chat_list_thumbnail);
			((ViewHolderNormalChatList)holder).contactInitialLetter = (TextView) v.findViewById(R.id.recent_chat_list_initial_letter);
			((ViewHolderNormalChatList)holder).textViewContactName = (EmojiTextView) v.findViewById(R.id.recent_chat_list_name);
			if(context.getResources().getConfiguration().orientation == Configuration.ORIENTATION_LANDSCAPE){
				((ViewHolderNormalChatList)holder).textViewContactName.setEmojiSize(Util.scaleWidthPx(10, outMetrics));
			}else{
				((ViewHolderNormalChatList)holder).textViewContactName.setEmojiSize(Util.scaleWidthPx(20, outMetrics));
			}

			if(context.getResources().getConfiguration().orientation == Configuration.ORIENTATION_LANDSCAPE){
				log("Landscape");
				((ViewHolderNormalChatList)holder).textViewContactName.setMaxWidth(Util.scaleWidthPx(260, outMetrics));
			}else{
				log("Portrait");
				((ViewHolderNormalChatList)holder).textViewContactName.setMaxWidth(Util.scaleWidthPx(190, outMetrics));
			}

			((ViewHolderNormalChatList)holder).textViewContent = (EmojiTextView) v.findViewById(R.id.recent_chat_list_content);
			if(context.getResources().getConfiguration().orientation == Configuration.ORIENTATION_LANDSCAPE){
				((ViewHolderNormalChatList)holder).textViewContent.setEmojiSize(Util.scaleWidthPx(10, outMetrics));
				((ViewHolderNormalChatList)holder).textViewContent.setMaxWidth(Util.scaleWidthPx(260, outMetrics));
			}else{
				((ViewHolderNormalChatList)holder).textViewContent.setEmojiSize(Util.scaleWidthPx(15, outMetrics));
				((ViewHolderNormalChatList)holder).textViewContent.setMaxWidth(Util.scaleWidthPx(190, outMetrics));
			}

			((ViewHolderNormalChatList)holder).textViewDate = (TextView) v.findViewById(R.id.recent_chat_list_date);
			((ViewHolderNormalChatList)holder).iconMyAudioOff = (ImageView) v.findViewById(R.id.recent_chat_list_micro_off);
			((ViewHolderNormalChatList)holder).iconMyAudioOff.setVisibility(View.GONE);

			((ViewHolderNormalChatList)holder).iconMyVideoOn = (ImageView) v.findViewById(R.id.recent_chat_list_video_on);
			((ViewHolderNormalChatList)holder).iconMyVideoOn.setVisibility(View.GONE);


			((ViewHolderNormalChatList)holder).imageButtonThreeDots = (ImageButton) v.findViewById(R.id.recent_chat_list_three_dots);

			if((context instanceof ManagerActivityLollipop) || (context instanceof ArchivedChatsActivity)){
				((ViewHolderNormalChatList)holder).imageButtonThreeDots.setVisibility(View.VISIBLE);
				((ViewHolderNormalChatList)holder).imageButtonThreeDots.setOnClickListener(this);
			}else{
				((ViewHolderNormalChatList)holder).imageButtonThreeDots.setVisibility(View.GONE);
				((ViewHolderNormalChatList)holder).imageButtonThreeDots.setOnClickListener(null);
			}

			((ViewHolderNormalChatList)holder).layoutPendingMessages = (RelativeLayout) v.findViewById(R.id.recent_chat_list_unread_layout);
			((ViewHolderNormalChatList)holder).circlePendingMessages = (RelativeLayout) v.findViewById(R.id.recent_chat_list_unread_circle);
			((ViewHolderNormalChatList)holder).numberPendingMessages = (TextView) v.findViewById(R.id.recent_chat_list_unread_number);

			((ViewHolderNormalChatList)holder).contactStateIcon = (ImageView) v.findViewById(R.id.recent_chat_list_contact_state);
			((ViewHolderNormalChatList)holder).privateChatIcon = (ImageView) v.findViewById(R.id.recent_chat_list_private_icon);

			((ViewHolderNormalChatList)holder).callInProgressIcon = (ImageView) v.findViewById(R.id.recent_chat_list_call_in_progress);
			((ViewHolderNormalChatList)holder).callInProgressIcon.setVisibility(View.GONE);

		}else if(viewType == ITEM_VIEW_TYPE_ARCHIVED_CHATS){
			v = LayoutInflater.from(parent.getContext()).inflate(R.layout.item_archived_chat_option_list, parent, false);
			holder = new ViewHolderArchivedChatList(v);
			holder.itemLayout = (RelativeLayout) v.findViewById(R.id.item_archived_chat_option_list_layout);

			((ViewHolderArchivedChatList)holder).textViewArchived = (TextView) v.findViewById(R.id.archived_chat_option_text);
		}

		v.setTag(holder);

		return holder;
	}

	public void setUnreadCount(int unreadMessages, ViewHolderChatList holder){
		log("setPendingMessages: "+unreadMessages);

		Bitmap image=null;
		String numberString = "";

		int heightPendingMessageIcon = (int) context.getResources().getDimension(R.dimen.width_image_pending_message_one_digit);

		if(unreadMessages<0){
			unreadMessages = Math.abs(unreadMessages);
			log("unread number: "+unreadMessages);
			numberString = "+"+unreadMessages;
		}
		else{
			numberString = unreadMessages+"";
		}

//		numberString="20";
		int size = numberString.length();

		switch(size){
			case 0:{
				log("0 digits - error!");
				((ViewHolderNormalChatList)holder).layoutPendingMessages.setVisibility(View.GONE);
				break;
			}
			case 1:{
				((ViewHolderNormalChatList)holder).circlePendingMessages.setBackground(context.getResources().getDrawable(R.drawable.ic_unread_1));
				((ViewHolderNormalChatList)holder).layoutPendingMessages.setVisibility(View.VISIBLE);
				break;
			}
			case 2:{
				((ViewHolderNormalChatList)holder).circlePendingMessages.setBackground(context.getResources().getDrawable(R.drawable.ic_unread_2));
				((ViewHolderNormalChatList)holder).layoutPendingMessages.setVisibility(View.VISIBLE);
				break;
			}
			case 3:{
				((ViewHolderNormalChatList)holder).circlePendingMessages.setBackground(context.getResources().getDrawable(R.drawable.ic_unread_3));
				((ViewHolderNormalChatList)holder).layoutPendingMessages.setVisibility(View.VISIBLE);
				break;
			}
			default:{
				((ViewHolderNormalChatList)holder).circlePendingMessages.setBackground(context.getResources().getDrawable(R.drawable.ic_unread_4));
				((ViewHolderNormalChatList)holder).layoutPendingMessages.setVisibility(View.VISIBLE);
				break;
			}
		}

		((ViewHolderNormalChatList)holder).numberPendingMessages.setText(numberString);

	}

	public void createGroupChatAvatar(ViewHolderChatList holder){
		log("createGroupChatAvatar()");

		Bitmap defaultAvatar = Bitmap.createBitmap(Constants.DEFAULT_AVATAR_WIDTH_HEIGHT,Constants.DEFAULT_AVATAR_WIDTH_HEIGHT, Bitmap.Config.ARGB_8888);
		Canvas c = new Canvas(defaultAvatar);
		Paint p = new Paint();
		p.setAntiAlias(true);
		p.setColor(ContextCompat.getColor(context,R.color.divider_upgrade_account));

		int radius;
		if (defaultAvatar.getWidth() < defaultAvatar.getHeight())
			radius = defaultAvatar.getWidth()/2;
		else
			radius = defaultAvatar.getHeight()/2;

		c.drawCircle(defaultAvatar.getWidth()/2, defaultAvatar.getHeight()/2, radius, p);
		((ViewHolderNormalChatList)holder).imageView.setImageBitmap(defaultAvatar);

		Display display = ((Activity)context).getWindowManager().getDefaultDisplay();
		outMetrics = new DisplayMetrics ();
		display.getMetrics(outMetrics);
		float density  = context.getResources().getDisplayMetrics().density;

		String firstLetter = ((ViewHolderNormalChatList)holder).contactInitialLetter.getText().toString();

		if(firstLetter.trim().isEmpty()){
			((ViewHolderNormalChatList)holder).contactInitialLetter.setVisibility(View.INVISIBLE);
		}
		else{
			log("Group chat initial letter is: "+firstLetter);
			if(firstLetter.equals("(")){
				((ViewHolderNormalChatList)holder).contactInitialLetter.setVisibility(View.INVISIBLE);
			}
			else{
				((ViewHolderNormalChatList)holder).contactInitialLetter.setText(firstLetter);
				((ViewHolderNormalChatList)holder).contactInitialLetter.setTextColor(Color.WHITE);
				((ViewHolderNormalChatList)holder).contactInitialLetter.setVisibility(View.VISIBLE);
				((ViewHolderNormalChatList)holder).contactInitialLetter.setTextSize(24);
			}
		}
	}

	public void createDefaultAvatar(ViewHolderChatList holder, String userHandle){
		log("createDefaultAvatar()");

		Bitmap defaultAvatar = Bitmap.createBitmap(Constants.DEFAULT_AVATAR_WIDTH_HEIGHT,Constants.DEFAULT_AVATAR_WIDTH_HEIGHT, Bitmap.Config.ARGB_8888);
		Canvas c = new Canvas(defaultAvatar);
		Paint p = new Paint();
		p.setAntiAlias(true);

		String color = megaApi.getUserAvatarColor(userHandle);
		if(color!=null){
			log("The color to set the avatar is "+color);
			p.setColor(Color.parseColor(color));
		}
		else{
			log("Default color to the avatar");
			p.setColor(ContextCompat.getColor(context, R.color.lollipop_primary_color));
		}

		int radius;
        if (defaultAvatar.getWidth() < defaultAvatar.getHeight())
        	radius = defaultAvatar.getWidth()/2;
        else
        	radius = defaultAvatar.getHeight()/2;

		c.drawCircle(defaultAvatar.getWidth()/2, defaultAvatar.getHeight()/2, radius, p);
		((ViewHolderNormalChatList)holder).imageView.setImageBitmap(defaultAvatar);

		Display display = ((Activity)context).getWindowManager().getDefaultDisplay();
		outMetrics = new DisplayMetrics ();
	    display.getMetrics(outMetrics);

		boolean setInitialByMail = false;

		if (((ViewHolderNormalChatList)holder).fullName != null){
			if (((ViewHolderNormalChatList)holder).fullName.trim().length() > 0){
				String firstLetter = ((ViewHolderNormalChatList)holder).fullName.charAt(0) + "";
				firstLetter = firstLetter.toUpperCase(Locale.getDefault());
				((ViewHolderNormalChatList)holder).contactInitialLetter.setText(firstLetter);
				((ViewHolderNormalChatList)holder).contactInitialLetter.setTextColor(Color.WHITE);
				((ViewHolderNormalChatList)holder).contactInitialLetter.setVisibility(View.VISIBLE);
			}else{
				setInitialByMail=true;
			}
		}
		else{
			setInitialByMail=true;
		}
		if(setInitialByMail){
			if (((ViewHolderNormalChatList)holder).contactMail != null){
				if (((ViewHolderNormalChatList)holder).contactMail.length() > 0){
					log("email TEXT: " + ((ViewHolderNormalChatList)holder).contactMail);
					log("email TEXT AT 0: " + ((ViewHolderNormalChatList)holder).contactMail.charAt(0));
					String firstLetter = ((ViewHolderNormalChatList)holder).contactMail.charAt(0) + "";
					firstLetter = firstLetter.toUpperCase(Locale.getDefault());
					((ViewHolderNormalChatList)holder).contactInitialLetter.setText(firstLetter);
					((ViewHolderNormalChatList)holder).contactInitialLetter.setTextColor(Color.WHITE);
					((ViewHolderNormalChatList)holder).contactInitialLetter.setVisibility(View.VISIBLE);
				}
			}
		}
		((ViewHolderNormalChatList)holder).contactInitialLetter.setTextSize(24);
	}

	@Override
	public int getItemCount() {

		if(context instanceof ManagerActivityLollipop){
			ArrayList<MegaChatListItem> archivedChats = megaChatApi.getArchivedChatListItems();

			if(archivedChats!=null && archivedChats.size()>0){
				return chats.size()+1;
			}
			else{
				return chats.size();
			}
		}
		else{
			return chats.size();
		}
	}

	@Override
	public int getItemViewType(int position) {

		if(position>=chats.size()){
			return ITEM_VIEW_TYPE_ARCHIVED_CHATS;
		}
		else{
			return ITEM_VIEW_TYPE_NORMAL;
		}
	}

	public boolean isMultipleSelect() {
		log("isMultipleSelect");
		return multipleSelect;
	}

	public void setMultipleSelect(boolean multipleSelect) {
		log("setMultipleSelect");
		if (!this.multipleSelect && multipleSelect) {
			selectedItems = new SparseBooleanArray();
		}
		if (this.multipleSelect != multipleSelect) {
			this.multipleSelect = multipleSelect;
		}
	}

	public void toggleAllSelection(int pos) {
		log("toggleSelection");
		final int positionToflip = pos;

		if (selectedItems.get(pos, false)) {
			log("delete pos: "+pos);
			selectedItems.delete(pos);
		}
		else {
			log("PUT pos: "+pos);
			selectedItems.put(pos, true);
		}

		if (!(listFragment.findViewHolderForLayoutPosition(pos) instanceof ViewHolderNormalChatList)) {
			return;
		}

		ViewHolderNormalChatList view = (ViewHolderNormalChatList) listFragment.findViewHolderForLayoutPosition(pos);
		if(view!=null){
			log("Start animation: "+pos);
			Animation flipAnimation = AnimationUtils.loadAnimation(context, R.anim.multiselect_flip);
			flipAnimation.setAnimationListener(new Animation.AnimationListener() {
				@Override
				public void onAnimationStart(Animation animation) {

				}

				@Override
				public void onAnimationEnd(Animation animation) {
					if (selectedItems.size() <= 0){
						if(context instanceof ManagerActivityLollipop || context instanceof ArchivedChatsActivity){
							((RecentChatsFragmentLollipop) fragment).hideMultipleSelect();
						}
					}
					notifyItemChanged(positionToflip);
				}

				@Override
				public void onAnimationRepeat(Animation animation) {

				}
			});
			view.imageView.startAnimation(flipAnimation);
		}
		else{
			log("NULL view pos: "+positionToflip);
			notifyItemChanged(pos);
		}
	}

	public void toggleSelection(int pos) {
		log("toggleSelection");

		if (selectedItems.get(pos, false)) {
			log("delete pos: "+pos);
			selectedItems.delete(pos);
		}
		else {
			log("PUT pos: "+pos);
			selectedItems.put(pos, true);
		}
		notifyItemChanged(pos);

		if (!(listFragment.findViewHolderForLayoutPosition(pos) instanceof ViewHolderNormalChatList)) {
			return;
		}

		ViewHolderNormalChatList view = (ViewHolderNormalChatList) listFragment.findViewHolderForLayoutPosition(pos);
		if(view!=null){
			log("Start animation: "+pos);
			Animation flipAnimation = AnimationUtils.loadAnimation(context, R.anim.multiselect_flip);
			flipAnimation.setAnimationListener(new Animation.AnimationListener() {
				@Override
				public void onAnimationStart(Animation animation) {

				}

				@Override
				public void onAnimationEnd(Animation animation) {
					if (selectedItems.size() <= 0){
						if(context instanceof ManagerActivityLollipop || context instanceof ArchivedChatsActivity){
							((RecentChatsFragmentLollipop) fragment).hideMultipleSelect();
						}
					}
				}

				@Override
				public void onAnimationRepeat(Animation animation) {

				}
			});
			view.imageView.startAnimation(flipAnimation);
		}
		else {
			if (selectedItems.size() <= 0){
				if(context instanceof ManagerActivityLollipop || context instanceof ArchivedChatsActivity){
					((RecentChatsFragmentLollipop) fragment).hideMultipleSelect();
				}
			}
		}
	}

	public void selectAll(){
		for (int i= 0; i<this.getItemCount();i++){
			if(!isItemChecked(i)){
				toggleSelection(i);
			}
		}
	}

	public void clearSelections() {
		log("clearSelections");
		for (int i= 0; i<this.getItemCount();i++){
			if(isItemChecked(i)){
				toggleAllSelection(i);
			}
		}
	}

	private boolean isItemChecked(int position) {
        return selectedItems.get(position);
    }

	public int getSelectedItemCount() {
		return selectedItems.size();
	}

	public List<Integer> getSelectedItems() {
		List<Integer> items = new ArrayList<Integer>(selectedItems.size());
		for (int i = 0; i < selectedItems.size(); i++) {
			items.add(selectedItems.keyAt(i));
		}
		return items;
	}

	/*
	 * Get request at specified position
	 */
	public MegaChatListItem getChatAt(int position) {
		try {
			if (chats != null) {
				return chats.get(position);
			}
		} catch (IndexOutOfBoundsException e) {
		}
		return null;
	}

	/*
	 * Get list of all selected chats
	 */
	public ArrayList<MegaChatListItem> getSelectedChats() {
		ArrayList<MegaChatListItem> chats = new ArrayList<MegaChatListItem>();

		for (int i = 0; i < selectedItems.size(); i++) {
			if (selectedItems.valueAt(i) == true) {
				MegaChatListItem r = getChatAt(selectedItems.keyAt(i));
				if (r != null){
					chats.add(r);
				}
			}
		}
		return chats;
	}

    public Object getItem(int position) {
        return chats.get(position);
    }

    @Override
    public long getItemId(int position) {
        return position;
    }

    public int getPositionClicked (){
    	return positionClicked;
    }

    public void setPositionClicked(int p){
		log("setPositionClicked: "+p);
    	positionClicked = p;
		notifyDataSetChanged();
    }

	@Override
	public void onClick(View v) {
		ViewHolderChatList holder = (ViewHolderChatList) v.getTag();

		switch (v.getId()){
			case R.id.recent_chat_list_three_dots:{
				int currentPosition = holder.getAdapterPosition();
				log("onClick -> Current position: "+currentPosition);
				MegaChatListItem c = (MegaChatListItem) getItem(currentPosition);
				log("click three dots!: "+c.getTitle());
				if(context instanceof ManagerActivityLollipop) {

					if (multipleSelect) {
						((RecentChatsFragmentLollipop) fragment).itemClick(currentPosition);
					} else {
						((ManagerActivityLollipop) context).showChatPanel(c);
					}
				}
				else if(context instanceof ArchivedChatsActivity) {
					if (multipleSelect) {
						((RecentChatsFragmentLollipop) fragment).itemClick(currentPosition);
					} else {
						((ArchivedChatsActivity) context).showChatPanel(c);
					}
				}

				break;
			}
			case R.id.recent_chat_list_item_layout:{
				log("click layout!");
				int currentPosition = holder.getAdapterPosition();
				log("onClick -> Current position: "+currentPosition);
				MegaChatListItem c = (MegaChatListItem) getItem(currentPosition);

				if(context instanceof ManagerActivityLollipop){
					((RecentChatsFragmentLollipop) fragment).itemClick(currentPosition);
				}
				else if(context instanceof ChatExplorerActivity || context instanceof FileExplorerActivityLollipop){
					((ChatExplorerFragment) fragment).itemClick(currentPosition);
				}
				else if(context instanceof ArchivedChatsActivity){
					((RecentChatsFragmentLollipop) fragment).itemClick(currentPosition);
				}

				break;
			}
			case R.id.archived_chat_option_text:{
				log("Show archived chats");

				Intent archivedChatsIntent = new Intent(context, ArchivedChatsActivity.class);
				context.startActivity(archivedChatsIntent);
				break;
			}
		}
	}

	@Override
	public boolean onLongClick(View view) {
		log("OnLongCLick");
		ViewHolderChatList holder = (ViewHolderChatList) view.getTag();
		int currentPosition = holder.getAdapterPosition();

		if(context instanceof ManagerActivityLollipop || context instanceof ArchivedChatsActivity) {
			((RecentChatsFragmentLollipop) fragment).activateActionMode();
			((RecentChatsFragmentLollipop) fragment).itemClick(currentPosition);
		}

		return true;
	}


	public void updateNonContactName(int pos, long userHandle){
		log("updateNonContactName: "+pos+"_"+userHandle);
		ViewHolderNormalChatList view = (ViewHolderNormalChatList) listFragment.findViewHolderForLayoutPosition(pos);

		if(view!=null){
			if(view.userHandle == userHandle){
				notifyItemChanged(pos);
			}
		}
	}

	public void setStatus(int position, ViewHolderChatList holder){
		log("setStatus: "+position);

		if(holder!=null){
			MegaChatListItem chat = chats.get(position);
			long userHandle = chat.getPeerHandle();
			int state = megaChatApi.getUserOnlineStatus(userHandle);

			if(chat!=null){

				if(state == MegaChatApi.STATUS_ONLINE){
					log("This user is connected");
					((ViewHolderNormalChatList)holder).contactStateIcon.setVisibility(View.VISIBLE);
					((ViewHolderNormalChatList)holder).contactStateIcon.setImageDrawable(ContextCompat.getDrawable(context, R.drawable.circle_status_contact_online));
				}
				else if(state == MegaChatApi.STATUS_AWAY){
					log("This user is away");
					((ViewHolderNormalChatList)holder).contactStateIcon.setVisibility(View.VISIBLE);
					((ViewHolderNormalChatList)holder).contactStateIcon.setImageDrawable(ContextCompat.getDrawable(context, R.drawable.circle_status_contact_away));
				}
				else if(state == MegaChatApi.STATUS_BUSY){
					log("This user is busy");
					((ViewHolderNormalChatList)holder).contactStateIcon.setVisibility(View.VISIBLE);
					((ViewHolderNormalChatList)holder).contactStateIcon.setImageDrawable(ContextCompat.getDrawable(context, R.drawable.circle_status_contact_busy));
				}
				else if(state == MegaChatApi.STATUS_OFFLINE){
					log("This user is offline");
					((ViewHolderNormalChatList)holder).contactStateIcon.setVisibility(View.VISIBLE);
					((ViewHolderNormalChatList)holder).contactStateIcon.setImageDrawable(ContextCompat.getDrawable(context, R.drawable.circle_status_contact_offline));
				}
				else if(state == MegaChatApi.STATUS_INVALID){
					log("INVALID status: "+state);
					((ViewHolderNormalChatList)holder).contactStateIcon.setVisibility(View.GONE);
				}
				else{
					log("This user status is: "+state);
					((ViewHolderNormalChatList)holder).contactStateIcon.setVisibility(View.GONE);
				}
			}
			else{
				log("Chat is NULL");
			}
		}
		else{
			log("Holder is NULL: "+position);
			notifyItemChanged(position);
		}
	}


	public void updateContactStatus(int position, long userHandle, int state){
		log("updateContactStatus: "+position);

		holder = (ViewHolderChatList) listFragment.findViewHolderForAdapterPosition(position);

		if(holder!=null){

			if(state == MegaChatApi.STATUS_ONLINE){
				log("This user is connected");
				((ViewHolderNormalChatList)holder).contactStateIcon.setImageDrawable(ContextCompat.getDrawable(context, R.drawable.circle_status_contact_online));
				((ViewHolderNormalChatList)holder).contactStateIcon.setVisibility(View.VISIBLE);
			}
			else if(state == MegaChatApi.STATUS_AWAY){
				log("This user is away");
				((ViewHolderNormalChatList)holder).contactStateIcon.setImageDrawable(ContextCompat.getDrawable(context, R.drawable.circle_status_contact_away));
				((ViewHolderNormalChatList)holder).contactStateIcon.setVisibility(View.VISIBLE);
			}
			else if(state == MegaChatApi.STATUS_BUSY){
				log("This user is busy");
				((ViewHolderNormalChatList)holder).contactStateIcon.setImageDrawable(ContextCompat.getDrawable(context, R.drawable.circle_status_contact_busy));
				((ViewHolderNormalChatList)holder).contactStateIcon.setVisibility(View.VISIBLE);
			}
			else if(state == MegaChatApi.STATUS_OFFLINE){
				log("This user is offline");
				((ViewHolderNormalChatList)holder).contactStateIcon.setImageDrawable(ContextCompat.getDrawable(context, R.drawable.circle_status_contact_offline));
				((ViewHolderNormalChatList)holder).contactStateIcon.setVisibility(View.VISIBLE);
			}
			else{
				log("This user status is: "+state);
				((ViewHolderNormalChatList)holder).contactStateIcon.setVisibility(View.GONE);
			}
		}
		else{
			log("Holder is NULL");
			notifyItemChanged(position);
		}
	}

	public void setTitle(int position, ViewHolderChatList holder) {
		log("setTitle");
		if (holder == null) {
			holder = (ViewHolderChatList) listFragment.findViewHolderForAdapterPosition(position);
		}

		if(holder!=null){

			MegaChatListItem chat = chats.get(position);
			String title = chat.getTitle();

			if(title!=null){
				log("ChatRoom title: "+title);
				log("chat timestamp: "+chat.getLastTimestamp());
				String date = TimeUtils.formatDateAndTime(context,chat.getLastTimestamp(), TimeUtils.DATE_LONG_FORMAT);
				log("date timestamp: "+date);
				((ViewHolderNormalChatList)holder).textViewContactName.setText(title);

				if(!chat.isGroup()){
					((ViewHolderNormalChatList)holder).fullName = title;
				}
				else{
					if (title.length() > 0){
						String chatTitle = title.trim();

						String firstLetter = "";
						if(!chatTitle.isEmpty()){
							firstLetter = chatTitle.charAt(0) + "";
							firstLetter = firstLetter.toUpperCase(Locale.getDefault());
						}

						((ViewHolderNormalChatList)holder).contactInitialLetter.setText(firstLetter);
					}

					createGroupChatAvatar(holder);
				}
			}
		}
		else{
			log("Holder is NULL: "+position);
			notifyItemChanged(position);
		}
	}

	public void setTs(int position, ViewHolderChatList holder) {
		log("setTs");

		if (holder == null) {
			holder = (ViewHolderChatList) listFragment.findViewHolderForAdapterPosition(position);
		}

		if(holder!=null){
			MegaChatListItem chat = chats.get(position);

			int messageType = chat.getLastMessageType();

			if(messageType==MegaChatMessage.TYPE_INVALID) {
				((ViewHolderNormalChatList)holder).textViewDate.setVisibility(View.GONE);
			}
			else{
				log("ChatRoom title: "+chat.getTitle());
				log("chat timestamp: "+chat.getLastTimestamp());
				String date = TimeUtils.formatDateAndTime(context,chat.getLastTimestamp(), TimeUtils.DATE_LONG_FORMAT);
				String dateFS = TimeUtils.formatDate(context,chat.getLastTimestamp(), TimeUtils.DATE_SHORT_SHORT_FORMAT);
				log("date timestamp: "+date);
				((ViewHolderNormalChatList)holder).textViewDate.setText(date);
				((ViewHolderNormalChatList)holder).textFastScroller = dateFS;
				((ViewHolderNormalChatList)holder).textViewDate.setVisibility(View.VISIBLE);
			}
		}
		else{
			log("Holder is NULL: "+position);
			notifyItemChanged(position);
		}
	}

	public void setPendingMessages(int position, ViewHolderChatList holder){
		log("setPendingMessages");
		if(holder == null){
			holder = (ViewHolderChatList) listFragment.findViewHolderForAdapterPosition(position);
		}

		if(holder!=null){
			MegaChatListItem chat = chats.get(position);
			int unreadMessages = chat.getUnreadCount();
			log("Unread messages: "+unreadMessages);
			if(chat.getUnreadCount()!=0){
				setUnreadCount(unreadMessages, holder);
			}
			else{
				((ViewHolderNormalChatList)holder).layoutPendingMessages.setVisibility(View.INVISIBLE);
			}
		}
		else{
			log("Holder is NULL: "+position);
			notifyItemChanged(position);
		}
	}

	public void showMuteIcon(int position){
		log("showMuteIcon");
		holder = (ViewHolderChatList) listFragment.findViewHolderForAdapterPosition(position);

		if(holder!=null){
			MegaChatListItem chatToShow = chats.get(position);

			chatPrefs = dbH.findChatPreferencesByHandle(String.valueOf(chatToShow.getChatId()));
			if(chatPrefs!=null) {
				log("Chat prefs exists!!!");
				boolean notificationsEnabled = true;
				if (chatPrefs.getNotificationsEnabled() != null) {
					notificationsEnabled = Boolean.parseBoolean(chatPrefs.getNotificationsEnabled());
				}

				if (!notificationsEnabled) {
					log("Chat is MUTE");
					((ViewHolderNormalChatList)holder).muteIcon.setVisibility(View.VISIBLE);
				}
				else{
					log("Chat with notifications enabled!!");
					((ViewHolderNormalChatList)holder).muteIcon.setVisibility(View.GONE);
				}
			}
			else{
				log("Chat prefs is NULL");
				((ViewHolderNormalChatList)holder).muteIcon.setVisibility(View.GONE);
			}
			notifyItemChanged(position);
		}
		else{
			log("Holder is NULL: "+position);
			notifyItemChanged(position);
		}
	}

	public void setLastMessage(int position, ViewHolderChatList holder){
		log("setLastMessage");
		if(holder == null){
			holder = (ViewHolderChatList) listFragment.findViewHolderForAdapterPosition(position);
		}

		if(holder!=null){
			MegaChatListItem chat = chats.get(position);

			int messageType = chat.getLastMessageType();
			log("MessageType: "+messageType);
			String lastMessageString = chat.getLastMessage();

			if(messageType==MegaChatMessage.TYPE_INVALID){
				log("Message Type -> INVALID");
				((ViewHolderNormalChatList)holder).textViewContent.setText(context.getString(R.string.no_conversation_history));
				((ViewHolderNormalChatList)holder).textViewContent.setTextColor(ContextCompat.getColor(context, R.color.file_list_second_row));
				((ViewHolderNormalChatList)holder).textViewDate.setVisibility(View.GONE);
			}
			else if(messageType==255){
				log("Message Type -> LOADING");
				((ViewHolderNormalChatList)holder).textViewContent.setText(context.getString(R.string.general_loading));
				((ViewHolderNormalChatList)holder).textViewContent.setTextColor(ContextCompat.getColor(context, R.color.file_list_second_row));
				((ViewHolderNormalChatList)holder).textViewDate.setVisibility(View.GONE);
			}
			else if(messageType==MegaChatMessage.TYPE_ALTER_PARTICIPANTS){
				log("Message Type -> TYPE_ALTER_PARTICIPANTS");
				int privilege = chat.getLastMessagePriv();
				log("Privilege: "+privilege);
				String textToShow = "";

				if(chat.getLastMessageHandle()==megaChatApi.getMyUserHandle()){
					log("I have changed the permissions");

					MegaChatRoom chatRoom = megaChatApi.getChatRoom(chat.getChatId());

					String fullNameAction = chatRoom.getPeerFullnameByHandle(chat.getLastMessageSender());
					if(fullNameAction==null){
						fullNameAction = "";
					}

					if(fullNameAction.trim().length()<=0){
						fullNameAction = cC.getFullName(chat.getLastMessageSender(), chat.getChatId());
					}

					if(fullNameAction.trim().length()<=0){

//					megaChatApi.getUserFirstname();
						if(fullNameAction.isEmpty()){
							if(!(((ViewHolderNormalChatList)holder).nameRequestedAction)){
								log("3-Call for nonContactName: "+ chat.getLastMessageSender());
								fullNameAction = "Unknown name";
								((ViewHolderNormalChatList)holder).nameRequestedAction=true;
								((ViewHolderNormalChatList)holder).userHandle = chat.getLastMessageSender();
<<<<<<< HEAD
								ChatNonContactNameListener listener = new ChatNonContactNameListener(context, holder, this, chat.getLastMessageSender());
=======
								ChatNonContactNameListener listener = new ChatNonContactNameListener(context, holder, this, chat.getLastMessageSender(), chat.isPreview());
>>>>>>> 7b6c61ef
								megaChatApi.getUserFirstname(chat.getLastMessageSender(), chatRoom.getAuthorizationToken(), listener);
								megaChatApi.getUserLastname(chat.getLastMessageSender(), chatRoom.getAuthorizationToken(), listener);
								megaChatApi.getUserEmail(chat.getLastMessageSender(), listener);
							}
							else{
								log("4-Name already asked and no name received: "+ chat.getLastMessageSender());
							}
						}
					}

					if(privilege!=MegaChatRoom.PRIV_RM){
						log("I was added");
						String myFullName = megaChatApi.getMyFullname();
						if(myFullName==null){
							myFullName = "";
						}
						if(myFullName.trim().length()<=0){
							myFullName = megaChatApi.getMyEmail();
						}

						if(chat.getLastMessageSender() == chat.getLastMessageHandle()){
							textToShow = String.format(context.getString(R.string.message_joined_public_chat_autoinvitation), toCDATA(myFullName));
						}
						else{
							textToShow = String.format(context.getString(R.string.message_add_participant), toCDATA(myFullName), toCDATA(fullNameAction));
						}

						try{
							textToShow = textToShow.replace("[A]", "");
							textToShow = textToShow.replace("[/A]", "");
							textToShow = textToShow.replace("[B]", "");
							textToShow = textToShow.replace("[/B]", "");
							textToShow = textToShow.replace("[C]", "");
							textToShow = textToShow.replace("[/C]", "");
						}
						catch (Exception e){}
					}
					else{
						log("I was removed or left");
						if(chat.getLastMessageSender()==chat.getLastMessageHandle()){
							log("I left the chat");
							String myFullName = megaChatApi.getMyFullname();
							if(myFullName==null){
								myFullName = "";
							}
							if(myFullName.trim().length()<=0){
								myFullName = megaChatApi.getMyEmail();
							}
							textToShow = String.format(context.getString(R.string.message_participant_left_group_chat), toCDATA(myFullName));
							try{
								textToShow = textToShow.replace("[A]", "");
								textToShow = textToShow.replace("[/A]", "");
								textToShow = textToShow.replace("[B]", "");
								textToShow = textToShow.replace("[/B]", "");
							}
							catch (Exception e){}
						}
						else{
							String myFullName = megaChatApi.getMyFullname();
							if(myFullName==null){
								myFullName = "";
							}
							if(myFullName.trim().length()<=0){
								myFullName = megaChatApi.getMyEmail();
							}
							textToShow = String.format(context.getString(R.string.message_remove_participant), toCDATA(myFullName), toCDATA(fullNameAction));
							try{
								textToShow = textToShow.replace("[A]", "");
								textToShow = textToShow.replace("[/A]", "");
								textToShow = textToShow.replace("[B]", "");
								textToShow = textToShow.replace("[/B]", "");
								textToShow = textToShow.replace("[C]", "");
								textToShow = textToShow.replace("[/C]", "");
							}
							catch (Exception e){}
						}
					}

					Spanned result = null;
					if (android.os.Build.VERSION.SDK_INT >= android.os.Build.VERSION_CODES.N) {
						result = Html.fromHtml(textToShow,Html.FROM_HTML_MODE_LEGACY);
					} else {
						result = Html.fromHtml(textToShow);
					}

					((ViewHolderNormalChatList)holder).textViewContent.setText(result);
				}
				else{

					MegaChatRoom chatRoom = megaChatApi.getChatRoom(chat.getChatId());
					String fullNameTitle = chatRoom.getPeerFullnameByHandle(chat.getLastMessageHandle());
					if(fullNameTitle==null){
						fullNameTitle = "";
					}

					if(fullNameTitle.trim().length()<=0){
						fullNameTitle = cC.getFullName(chat.getLastMessageHandle(), chat.getChatId());
					}

					if(fullNameTitle.trim().length()<=0){
						if(!(((ViewHolderNormalChatList)holder).nameRequestedAction)){
							log("3-Call for nonContactName: "+ chat.getLastMessageHandle());
							fullNameTitle = "Unknown name";
							((ViewHolderNormalChatList)holder).nameRequestedAction=true;
							((ViewHolderNormalChatList)holder).userHandle = chat.getLastMessageHandle();
<<<<<<< HEAD
							ChatNonContactNameListener listener = new ChatNonContactNameListener(context, holder, this, chat.getLastMessageHandle());
=======
							ChatNonContactNameListener listener = new ChatNonContactNameListener(context, holder, this, chat.getLastMessageHandle(), chat.isPreview());
>>>>>>> 7b6c61ef
							megaChatApi.getUserFirstname(chat.getLastMessageHandle(), chatRoom.getAuthorizationToken(), listener);
							megaChatApi.getUserLastname(chat.getLastMessageHandle(), chatRoom.getAuthorizationToken(), listener);
							megaChatApi.getUserEmail(chat.getLastMessageHandle(), listener);
						}
						else{
							log("4-Name already asked and no name received: "+ chat.getLastMessageSender());
						}
					}

					if(privilege!=MegaChatRoom.PRIV_RM){
						log("Participant was added");
						if(chat.getLastMessageSender()==megaChatApi.getMyUserHandle()){
							log("By me");
							String myFullName = megaChatApi.getMyFullname();
							if(myFullName==null){
								myFullName = "";
							}
							if(myFullName.trim().length()<=0){
								myFullName = megaChatApi.getMyEmail();
							}

							if(chat.getLastMessageSender() == chat.getLastMessageHandle()){
								textToShow = String.format(context.getString(R.string.message_joined_public_chat_autoinvitation), toCDATA(fullNameTitle));
							}
							else{
								textToShow = String.format(context.getString(R.string.message_add_participant), toCDATA(fullNameTitle), toCDATA(myFullName));
							}
							try{
								textToShow = textToShow.replace("[A]", "");
								textToShow = textToShow.replace("[/A]", "");
								textToShow = textToShow.replace("[B]", "");
								textToShow = textToShow.replace("[/B]", "");
								textToShow = textToShow.replace("[C]", "");
								textToShow = textToShow.replace("[/C]", "");
							}
							catch (Exception e){}
						}
						else{
//                        textToShow = String.format(context.getString(R.string.message_add_participant), message.getHandleOfAction()+"");
							log("By other");

							String fullNameAction = chatRoom.getPeerFullnameByHandle(chat.getLastMessageSender());
							if(fullNameAction==null){
								fullNameAction = "";
							}

							if(fullNameAction.trim().length()<=0){
								fullNameAction = cC.getFullName(chat.getLastMessageSender(), chat.getChatId());
							}

							if(fullNameAction.trim().length()<=0){

//					megaChatApi.getUserFirstname();
								if(fullNameAction.isEmpty()){
									if(!(((ViewHolderNormalChatList)holder).nameRequestedAction)){
										log("3-Call for nonContactName: "+ chat.getLastMessageSender());
										fullNameAction = "Unknown name";
										((ViewHolderNormalChatList)holder).nameRequestedAction=true;
										((ViewHolderNormalChatList)holder).userHandle = chat.getLastMessageSender();
<<<<<<< HEAD
										ChatNonContactNameListener listener = new ChatNonContactNameListener(context, holder, this, chat.getLastMessageSender());
=======
										ChatNonContactNameListener listener = new ChatNonContactNameListener(context, holder, this, chat.getLastMessageSender(), chat.isPreview());
>>>>>>> 7b6c61ef
										megaChatApi.getUserFirstname(chat.getLastMessageSender(), chatRoom.getAuthorizationToken(), listener);
										megaChatApi.getUserLastname(chat.getLastMessageSender(), chatRoom.getAuthorizationToken(), listener);
										megaChatApi.getUserEmail(chat.getLastMessageSender(), listener);
									}
									else{
										log("4-Name already asked and no name received: "+ chat.getLastMessageSender());
									}
								}
							}

							if(chat.getLastMessageSender() == chat.getLastMessageHandle()){
								textToShow = String.format(context.getString(R.string.message_joined_public_chat_autoinvitation), toCDATA(fullNameTitle));
							}
							else{
								textToShow = String.format(context.getString(R.string.message_add_participant), toCDATA(fullNameTitle), toCDATA(fullNameAction));
							}

							try{
								textToShow = textToShow.replace("[A]", "");
								textToShow = textToShow.replace("[/A]", "");
								textToShow = textToShow.replace("[B]", "");
								textToShow = textToShow.replace("[/B]", "");
								textToShow = textToShow.replace("[C]", "");
								textToShow = textToShow.replace("[/C]", "");
							}
							catch (Exception e){}

						}
					}//END participant was added
					else{
						log("Participant was removed or left");
						if(chat.getLastMessageSender()==megaChatApi.getMyUserHandle()){
							String myFullName = megaChatApi.getMyFullname();
							if(myFullName==null){
								myFullName = "";
							}
							if(myFullName.trim().length()<=0){
								myFullName = megaChatApi.getMyEmail();
							}
							textToShow = String.format(context.getString(R.string.message_remove_participant), toCDATA(fullNameTitle), toCDATA(myFullName));
							try{
								textToShow = textToShow.replace("[A]", "");
								textToShow = textToShow.replace("[/A]", "");
								textToShow = textToShow.replace("[B]", "");
								textToShow = textToShow.replace("[/B]", "");
								textToShow = textToShow.replace("[C]", "");
								textToShow = textToShow.replace("[/C]", "");
							}
							catch (Exception e){}
						}
						else{

							if(chat.getLastMessageSender()==chat.getLastMessageHandle()){
								log("The participant left the chat");

								textToShow = String.format(context.getString(R.string.message_participant_left_group_chat), toCDATA(fullNameTitle));
								try{
									textToShow = textToShow.replace("[A]", "");
									textToShow = textToShow.replace("[/A]", "");
									textToShow = textToShow.replace("[B]", "");
									textToShow = textToShow.replace("[/B]", "");
								}
								catch (Exception e){}

							}
							else{
								log("The participant was removed");
								String fullNameAction = chatRoom.getPeerFullnameByHandle(chat.getLastMessageSender());
								if(fullNameAction==null){
									fullNameAction = "";
								}

								if(fullNameAction.trim().length()<=0){
									fullNameAction = cC.getFullName(chat.getLastMessageSender(), chat.getChatId());
								}

								if(fullNameAction.trim().length()<=0){

//					megaChatApi.getUserFirstname();
									if(fullNameAction.isEmpty()){
										if(!(((ViewHolderNormalChatList)holder).nameRequestedAction)){
											log("3-Call for nonContactName: "+ chat.getLastMessageSender());
											fullNameAction = "Unknown name";
											((ViewHolderNormalChatList)holder).nameRequestedAction=true;
											((ViewHolderNormalChatList)holder).userHandle = chat.getLastMessageSender();
<<<<<<< HEAD
											ChatNonContactNameListener listener = new ChatNonContactNameListener(context, holder, this, chat.getLastMessageSender());
=======
											ChatNonContactNameListener listener = new ChatNonContactNameListener(context, holder, this, chat.getLastMessageSender(), chat.isPreview());
>>>>>>> 7b6c61ef
											megaChatApi.getUserFirstname(chat.getLastMessageSender(), chatRoom.getAuthorizationToken(), listener);
											megaChatApi.getUserLastname(chat.getLastMessageSender(), chatRoom.getAuthorizationToken(), listener);
											megaChatApi.getUserEmail(chat.getLastMessageSender(), listener);
										}
										else{
											log("4-Name already asked and no name received: "+ chat.getLastMessageSender());
										}
									}
								}

								textToShow = String.format(context.getString(R.string.message_remove_participant), toCDATA(fullNameTitle), toCDATA(fullNameAction));
								try{
									textToShow = textToShow.replace("[A]", "");
									textToShow = textToShow.replace("[/A]", "");
									textToShow = textToShow.replace("[B]", "");
									textToShow = textToShow.replace("[/B]", "");
									textToShow = textToShow.replace("[C]", "");
									textToShow = textToShow.replace("[/C]", "");
								}
								catch (Exception e){}
							}
//                        textToShow = String.format(context.getString(R.string.message_remove_participant), message.getHandleOfAction()+"");
						}
					} //END participant removed

					Spanned result = null;
					if (android.os.Build.VERSION.SDK_INT >= android.os.Build.VERSION_CODES.N) {
						result = Html.fromHtml(textToShow,Html.FROM_HTML_MODE_LEGACY);
					} else {
						result = Html.fromHtml(textToShow);
					}

					((ViewHolderNormalChatList)holder).textViewContent.setText(result);
				}
				((ViewHolderNormalChatList)holder).textViewContent.setTextColor(ContextCompat.getColor(context, R.color.file_list_second_row));
			}
			else if(messageType==MegaChatMessage.TYPE_PRIV_CHANGE){
				log("PRIVILEGE CHANGE message");

				int privilege = chat.getLastMessagePriv();
				log("Privilege of the user: "+privilege);

				String privilegeString = "";
				if(privilege==MegaChatRoom.PRIV_MODERATOR){
					privilegeString = context.getString(R.string.administrator_permission_label_participants_panel);
				}
				else if(privilege==MegaChatRoom.PRIV_STANDARD){
					privilegeString = context.getString(R.string.standard_permission_label_participants_panel);
				}
				else if(privilege==MegaChatRoom.PRIV_RO){
					privilegeString = context.getString(R.string.observer_permission_label_participants_panel);
				}
				else {
					log("Change to other");
					privilegeString = "Unknow";
				}

				String textToShow = "";

				if(chat.getLastMessageHandle()==megaChatApi.getMyUserHandle()){
					log("a moderator change my privilege");

					if(chat.getLastMessageSender()==megaChatApi.getMyUserHandle()){
						log("I changed my Own permission");
						String myFullName = megaChatApi.getMyFullname();
						if(myFullName==null){
							myFullName = "";
						}
						if(myFullName.trim().length()<=0){
							myFullName = megaChatApi.getMyEmail();
						}
						textToShow = String.format(context.getString(R.string.message_permissions_changed), toCDATA(myFullName), toCDATA(privilegeString), toCDATA(myFullName));
						try{
							textToShow = textToShow.replace("[A]", "");
							textToShow = textToShow.replace("[/A]", "");
							textToShow = textToShow.replace("[B]", "");
							textToShow = textToShow.replace("[/B]", "");
							textToShow = textToShow.replace("[C]", "");
							textToShow = textToShow.replace("[/C]", "");
							textToShow = textToShow.replace("[D]", "");
							textToShow = textToShow.replace("[/D]", "");
							textToShow = textToShow.replace("[E]", "");
							textToShow = textToShow.replace("[/E]", "");
						}
						catch (Exception e){}
					}
					else{
						log("I was change by someone");
						MegaChatRoom chatRoom = megaChatApi.getChatRoom(chat.getChatId());

						String fullNameAction = chatRoom.getPeerFullnameByHandle(chat.getLastMessageSender());
						if(fullNameAction==null){
							fullNameAction = "";
						}

						if(fullNameAction.trim().length()<=0){
							fullNameAction = cC.getFullName(chat.getLastMessageSender(), chat.getChatId());
						}

						if(fullNameAction.trim().length()<=0){

//					megaChatApi.getUserFirstname();
							if(fullNameAction.isEmpty()){
								if(!(((ViewHolderNormalChatList)holder).nameRequestedAction)){
									log("3-Call for nonContactName: "+ chat.getLastMessageSender());
									fullNameAction = "Unknown name";
									((ViewHolderNormalChatList)holder).nameRequestedAction=true;
									((ViewHolderNormalChatList)holder).userHandle = chat.getLastMessageSender();
<<<<<<< HEAD
									ChatNonContactNameListener listener = new ChatNonContactNameListener(context, holder, this, chat.getLastMessageSender());
=======
									ChatNonContactNameListener listener = new ChatNonContactNameListener(context, holder, this, chat.getLastMessageSender(), chat.isPreview());
>>>>>>> 7b6c61ef
									megaChatApi.getUserFirstname(chat.getLastMessageSender(), chatRoom.getAuthorizationToken(), listener);
									megaChatApi.getUserLastname(chat.getLastMessageSender(), chatRoom.getAuthorizationToken(), listener);
									megaChatApi.getUserEmail(chat.getLastMessageSender(), listener);
								}
								else{
									log("4-Name already asked and no name received: "+ chat.getLastMessageSender());
								}
							}
						}
						String myFullName = megaChatApi.getMyFullname();
						if(myFullName==null){
							myFullName = "";
						}
						if(myFullName.trim().length()<=0){
							myFullName = megaChatApi.getMyEmail();
						}

						textToShow = String.format(context.getString(R.string.message_permissions_changed), toCDATA(myFullName), toCDATA(privilegeString), toCDATA(fullNameAction));
						try{
							textToShow = textToShow.replace("[A]", "");
							textToShow = textToShow.replace("[/A]", "");
							textToShow = textToShow.replace("[B]", "");
							textToShow = textToShow.replace("[/B]", "");
							textToShow = textToShow.replace("[C]", "");
							textToShow = textToShow.replace("[/C]", "");
							textToShow = textToShow.replace("[D]", "");
							textToShow = textToShow.replace("[/D]", "");
							textToShow = textToShow.replace("[E]", "");
							textToShow = textToShow.replace("[/E]", "");
						}
						catch (Exception e){}
					}
				}
				else{
					log("Participant privilege change!");

					MegaChatRoom chatRoom = megaChatApi.getChatRoom(chat.getChatId());
					String fullNameTitle = chatRoom.getPeerFullnameByHandle(chat.getLastMessageHandle());
					if(fullNameTitle==null){
						fullNameTitle = "";
					}

					if(fullNameTitle.trim().length()<=0){
						fullNameTitle = cC.getFullName(chat.getLastMessageHandle(), chat.getChatId());
					}

					if(fullNameTitle.trim().length()<=0){
						if(!(((ViewHolderNormalChatList)holder).nameRequestedAction)){
							log("3-Call for nonContactName: "+ chat.getLastMessageHandle());
							fullNameTitle = "Unknown name";
							((ViewHolderNormalChatList)holder).nameRequestedAction=true;
							((ViewHolderNormalChatList)holder).userHandle = chat.getLastMessageHandle();
<<<<<<< HEAD
							ChatNonContactNameListener listener = new ChatNonContactNameListener(context, holder, this, chat.getLastMessageHandle());
=======
							ChatNonContactNameListener listener = new ChatNonContactNameListener(context, holder, this, chat.getLastMessageHandle(), chat.isPreview());
>>>>>>> 7b6c61ef
							megaChatApi.getUserFirstname(chat.getLastMessageHandle(), chatRoom.getAuthorizationToken(), listener);
							megaChatApi.getUserLastname(chat.getLastMessageHandle(), chatRoom.getAuthorizationToken(), listener);
							megaChatApi.getUserEmail(chat.getLastMessageHandle(), listener);
						}
						else{
							log("4-Name already asked and no name received: "+ chat.getLastMessageHandle());
						}
					}

					if(chat.getLastMessageSender()==megaChatApi.getMyUserHandle()){
						log("The privilege was change by me");
						String myFullName = megaChatApi.getMyFullname();
						if(myFullName==null){
							myFullName = "";
						}
						if(myFullName.trim().length()<=0){
							myFullName = megaChatApi.getMyEmail();
						}
						textToShow = String.format(context.getString(R.string.message_permissions_changed), toCDATA(fullNameTitle), toCDATA(privilegeString), toCDATA(myFullName));
						try{
							textToShow = textToShow.replace("[A]", "");
							textToShow = textToShow.replace("[/A]", "");
							textToShow = textToShow.replace("[B]", "");
							textToShow = textToShow.replace("[/B]", "");
							textToShow = textToShow.replace("[C]", "");
							textToShow = textToShow.replace("[/C]", "");
							textToShow = textToShow.replace("[D]", "");
							textToShow = textToShow.replace("[/D]", "");
							textToShow = textToShow.replace("[E]", "");
							textToShow = textToShow.replace("[/E]", "");
						}
						catch (Exception e){}

					}
					else{
						log("By other");
						String fullNameAction = chatRoom.getPeerFullnameByHandle(chat.getLastMessageSender());
						if(fullNameAction==null){
							fullNameAction = "";
						}

						if(fullNameAction.trim().length()<=0){
							fullNameAction = cC.getFullName(chat.getLastMessageSender(), chat.getChatId());
						}

						if(fullNameAction.trim().length()<=0){

//					megaChatApi.getUserFirstname();
							if(fullNameAction.isEmpty()){
								if(!(((ViewHolderNormalChatList)holder).nameRequestedAction)){
									log("3-Call for nonContactName: "+ chat.getLastMessageSender());
									fullNameAction = "Unknown name";
									((ViewHolderNormalChatList)holder).nameRequestedAction=true;
									((ViewHolderNormalChatList)holder).userHandle = chat.getLastMessageSender();
<<<<<<< HEAD
									ChatNonContactNameListener listener = new ChatNonContactNameListener(context, holder, this, chat.getLastMessageSender());
=======
									ChatNonContactNameListener listener = new ChatNonContactNameListener(context, holder, this, chat.getLastMessageSender(), chat.isPreview());
>>>>>>> 7b6c61ef
									megaChatApi.getUserFirstname(chat.getLastMessageSender(), chatRoom.getAuthorizationToken(), listener);
									megaChatApi.getUserLastname(chat.getLastMessageSender(), chatRoom.getAuthorizationToken(), listener);
									megaChatApi.getUserEmail(chat.getLastMessageSender(), listener);
								}
								else{
									log("4-Name already asked and no name received: "+ chat.getLastMessageSender());
								}
							}
						}

						textToShow = String.format(context.getString(R.string.message_permissions_changed), toCDATA(fullNameTitle), toCDATA(privilegeString), toCDATA(fullNameAction));
						try{
							textToShow = textToShow.replace("[A]", "");
							textToShow = textToShow.replace("[/A]", "");
							textToShow = textToShow.replace("[B]", "");
							textToShow = textToShow.replace("[/B]", "");
							textToShow = textToShow.replace("[C]", "");
							textToShow = textToShow.replace("[/C]", "");
							textToShow = textToShow.replace("[D]", "");
							textToShow = textToShow.replace("[/D]", "");
							textToShow = textToShow.replace("[E]", "");
							textToShow = textToShow.replace("[/E]", "");
						}
						catch (Exception e){}
					}
				}

				Spanned result = null;
				if (android.os.Build.VERSION.SDK_INT >= android.os.Build.VERSION_CODES.N) {
					result = Html.fromHtml(textToShow,Html.FROM_HTML_MODE_LEGACY);
				} else {
					result = Html.fromHtml(textToShow);
				}

				((ViewHolderNormalChatList)holder).textViewContent.setText(result);

				((ViewHolderNormalChatList)holder).textViewContent.setTextColor(ContextCompat.getColor(context, R.color.file_list_second_row));
			}
			else if(messageType==MegaChatMessage.TYPE_TRUNCATE){
				log("Message type TRUNCATE");

				String textToShow = null;
				if(chat.getLastMessageSender() == megaChatApi.getMyUserHandle()){
					String myFullName = megaChatApi.getMyFullname();
					if(myFullName==null){
						myFullName = "";
					}
					if(myFullName.trim().length()<=0){
						myFullName = megaChatApi.getMyEmail();
					}
					textToShow = String.format(context.getString(R.string.history_cleared_by),toCDATA(myFullName));
				}
				else{
					MegaChatRoom chatRoom = megaChatApi.getChatRoom(chat.getChatId());

					String fullNameAction = chatRoom.getPeerFullnameByHandle(chat.getLastMessageSender());
					if(fullNameAction==null){
						fullNameAction = "";
					}

					if(fullNameAction.trim().length()<=0){
						fullNameAction = cC.getFullName(chat.getLastMessageSender(), chat.getChatId());
					}

					if(fullNameAction.trim().length()<=0){

//					megaChatApi.getUserFirstname();
						if(fullNameAction.isEmpty()){
							if(!(((ViewHolderNormalChatList)holder).nameRequestedAction)){
								log("3-Call for nonContactName: "+ chat.getLastMessageSender());
								fullNameAction = "Unknown name";
								((ViewHolderNormalChatList)holder).nameRequestedAction=true;
								((ViewHolderNormalChatList)holder).userHandle = chat.getLastMessageSender();
<<<<<<< HEAD
								ChatNonContactNameListener listener = new ChatNonContactNameListener(context, holder, this, chat.getLastMessageSender());
=======
								ChatNonContactNameListener listener = new ChatNonContactNameListener(context, holder, this, chat.getLastMessageSender(), chat.isPreview());
>>>>>>> 7b6c61ef
								megaChatApi.getUserFirstname(chat.getLastMessageSender(), chatRoom.getAuthorizationToken(), listener);
								megaChatApi.getUserLastname(chat.getLastMessageSender(), chatRoom.getAuthorizationToken(), listener);
								megaChatApi.getUserEmail(chat.getLastMessageSender(), listener);
							}
							else{
								log("4-Name already asked and no name received: "+ chat.getLastMessageSender());
							}
						}
					}

					textToShow = String.format(context.getString(R.string.history_cleared_by), toCDATA(fullNameAction));
				}

				try{
					textToShow = textToShow.replace("[A]", "");
					textToShow = textToShow.replace("[/A]", "");
					textToShow = textToShow.replace("[B]", "");
					textToShow = textToShow.replace("[/B]", "");
				}
				catch (Exception e){}

				Spanned result = null;
				if (android.os.Build.VERSION.SDK_INT >= android.os.Build.VERSION_CODES.N) {
					result = Html.fromHtml(textToShow,Html.FROM_HTML_MODE_LEGACY);
				} else {
					result = Html.fromHtml(textToShow);
				}

				((ViewHolderNormalChatList)holder).textViewContent.setText(result);

				((ViewHolderNormalChatList)holder).textViewContent.setTextColor(ContextCompat.getColor(context, R.color.file_list_second_row));
			}
			else if(messageType==MegaChatMessage.TYPE_PUBLIC_HANDLE_CREATE) {
				log("Message type TYPE_PUBLIC_HANDLE_CREATE");
				String fullNameAction = getFullNameAction(chat);

				String textToShow = String.format(context.getString(R.string.message_created_chat_link), toCDATA(fullNameAction));

				try{
					textToShow = textToShow.replace("[A]", "");
					textToShow = textToShow.replace("[/A]", "");
					textToShow = textToShow.replace("[B]", "");
					textToShow = textToShow.replace("[/B]", "");
				}
				catch (Exception e){}

				Spanned result = null;
				if (android.os.Build.VERSION.SDK_INT >= android.os.Build.VERSION_CODES.N) {
					result = Html.fromHtml(textToShow,Html.FROM_HTML_MODE_LEGACY);
				} else {
					result = Html.fromHtml(textToShow);
				}

				((ViewHolderNormalChatList)holder).textViewContent.setText(result);

				((ViewHolderNormalChatList)holder).textViewContent.setTextColor(ContextCompat.getColor(context, R.color.file_list_second_row));
			}
			else if(messageType==MegaChatMessage.TYPE_PUBLIC_HANDLE_DELETE) {
				log("Message type TYPE_PUBLIC_HANDLE_DELETE");
				String fullNameAction = getFullNameAction(chat);

				String textToShow = String.format(context.getString(R.string.message_deleted_chat_link), toCDATA(fullNameAction));

				try{
					textToShow = textToShow.replace("[A]", "");
					textToShow = textToShow.replace("[/A]", "");
					textToShow = textToShow.replace("[B]", "");
					textToShow = textToShow.replace("[/B]", "");
				}
				catch (Exception e){}

				Spanned result = null;
				if (android.os.Build.VERSION.SDK_INT >= android.os.Build.VERSION_CODES.N) {
					result = Html.fromHtml(textToShow,Html.FROM_HTML_MODE_LEGACY);
				} else {
					result = Html.fromHtml(textToShow);
				}

				((ViewHolderNormalChatList)holder).textViewContent.setText(result);

				((ViewHolderNormalChatList)holder).textViewContent.setTextColor(ContextCompat.getColor(context, R.color.file_list_second_row));
			}
			else if(messageType==MegaChatMessage.TYPE_SET_PRIVATE_MODE) {
				log("Message type TYPE_SET_PRIVATE_MODE");

<<<<<<< HEAD
//					megaChatApi.getUserFirstname();
						if(fullNameAction.isEmpty()){
							if(!(((ViewHolderNormalChatList)holder).nameRequestedAction)){
								log("3-Call for nonContactName: "+ chat.getLastMessageSender());
								fullNameAction = "Unknown name";
								((ViewHolderNormalChatList)holder).nameRequestedAction=true;
								((ViewHolderNormalChatList)holder).userHandle = chat.getLastMessageSender();
								ChatNonContactNameListener listener = new ChatNonContactNameListener(context, holder, this, chat.getLastMessageSender());
								megaChatApi.getUserFirstname(chat.getLastMessageSender(), chatRoom.getAuthorizationToken(), listener);
								megaChatApi.getUserLastname(chat.getLastMessageSender(), chatRoom.getAuthorizationToken(), listener);
								megaChatApi.getUserEmail(chat.getLastMessageSender(), listener);
							}
							else{
								log("4-Name already asked and no name received: "+ chat.getLastMessageSender());
							}
						}
					}
=======
				String fullNameAction = getFullNameAction(chat);

				String textToShow = String.format(context.getString(R.string.message_set_chat_private), toCDATA(fullNameAction));
>>>>>>> 7b6c61ef

				try{
					textToShow = textToShow.replace("[A]", "");
					textToShow = textToShow.replace("[/A]", "");
					textToShow = textToShow.replace("[B]", "");
					textToShow = textToShow.replace("[/B]", "");
				}
				catch (Exception e){}

				Spanned result = null;
				if (android.os.Build.VERSION.SDK_INT >= android.os.Build.VERSION_CODES.N) {
					result = Html.fromHtml(textToShow,Html.FROM_HTML_MODE_LEGACY);
				}
				else {
					result = Html.fromHtml(textToShow);
				}

				((ViewHolderNormalChatList)holder).textViewContent.setText(result);

				((ViewHolderNormalChatList)holder).textViewContent.setTextColor(ContextCompat.getColor(context, R.color.file_list_second_row));
			}
			else if(messageType==MegaChatMessage.TYPE_CHAT_TITLE) {

				String messageContent = chat.getLastMessage();
				String fullNameAction = getFullNameAction(chat);

				String textToShow = String.format(context.getString(R.string.change_title_messages), toCDATA(fullNameAction), messageContent);

				try {
					textToShow = textToShow.replace("[A]", "");
					textToShow = textToShow.replace("[/A]", "");
					textToShow = textToShow.replace("[B]", "");
					textToShow = textToShow.replace("[/B]", "");
					textToShow = textToShow.replace("[C]", "");
					textToShow = textToShow.replace("[/C]", "");
				} catch (Exception e) {
				}

				Spanned result = null;
				if (android.os.Build.VERSION.SDK_INT >= android.os.Build.VERSION_CODES.N) {
					result = Html.fromHtml(textToShow, Html.FROM_HTML_MODE_LEGACY);
				} else {
					result = Html.fromHtml(textToShow);
				}

				((ViewHolderNormalChatList)holder).textViewContent.setText(result);

				((ViewHolderNormalChatList)holder).textViewContent.setTextColor(ContextCompat.getColor(context, R.color.file_list_second_row));

			}else if(messageType==MegaChatMessage.TYPE_CALL_STARTED){
				String textToShow = context.getResources().getString(R.string.call_started_messages);
				Spanned result = null;
				if (android.os.Build.VERSION.SDK_INT >= android.os.Build.VERSION_CODES.N) {
					result = Html.fromHtml(textToShow, Html.FROM_HTML_MODE_LEGACY);
				} else {
					result = Html.fromHtml(textToShow);
				}

				((ViewHolderNormalChatList)holder).textViewContent.setText(result);
				((ViewHolderNormalChatList)holder).textViewContent.setTextColor(ContextCompat.getColor(context, R.color.file_list_second_row));

			}else if(messageType==MegaChatMessage.TYPE_CALL_ENDED){
				String messageContent = chat.getLastMessage();

				char separator = 0x01;
				String separatorString = separator + "";

				String [] sp = messageContent.split(separatorString);

				String textToShow = "";

				if(sp.length>=2){

					String durationString = sp[0];
					String termCodeString = sp[1];

					int duration = Integer.parseInt(durationString);
					int termCode = Integer.parseInt(termCodeString);

					switch(termCode){
						case MegaChatMessage.END_CALL_REASON_ENDED:{

							int hours = duration / 3600;
							int minutes = (duration % 3600) / 60;
							int seconds = duration % 60;

							textToShow = context.getString(R.string.call_ended_message);

                            if(hours != 0){
                                String textHours = context.getResources().getQuantityString(R.plurals.plural_call_ended_messages_hours, hours, hours);
                                textToShow = textToShow + textHours;
                                if((minutes != 0)||(seconds != 0)){
                                    textToShow = textToShow+", ";
                                }
                            }

                            if(minutes != 0){
                                String textMinutes = context.getResources().getQuantityString(R.plurals.plural_call_ended_messages_minutes, minutes, minutes);
                                textToShow = textToShow + textMinutes;
                                if(seconds != 0){
                                    textToShow = textToShow+", ";
                                }
                            }

                            if(seconds != 0){
                                String textSeconds = context.getResources().getQuantityString(R.plurals.plural_call_ended_messages_seconds, seconds, seconds);
                                textToShow = textToShow + textSeconds;
                            }

							try{
								textToShow = textToShow.replace("[A]", "");
								textToShow = textToShow.replace("[/A]", "");
								textToShow = textToShow.replace("[B]", "");
								textToShow = textToShow.replace("[/B]", "");
								textToShow = textToShow.replace("[C]", "");
								textToShow = textToShow.replace("[/C]", "");
							}catch (Exception e){
							}

							break;
						}
						case MegaChatMessage.END_CALL_REASON_REJECTED:{

							textToShow = String.format(context.getString(R.string.call_rejected_messages));
							try {
								textToShow = textToShow.replace("[A]", "");
								textToShow = textToShow.replace("[/A]", "");
							} catch (Exception e) {
							}

							break;
						}
						case MegaChatMessage.END_CALL_REASON_NO_ANSWER:{

							long lastMsgSender = chat.getLastMessageSender();
							if(lastMsgSender==megaChatApi.getMyUserHandle()){
								textToShow = String.format(context.getString(R.string.call_not_answered_messages));
							}
							else{
								textToShow = String.format(context.getString(R.string.call_missed_messages));
							}

							try {
								textToShow = textToShow.replace("[A]", "");
								textToShow = textToShow.replace("[/A]", "");
							} catch (Exception e) {
							}

							break;
						}
						case MegaChatMessage.END_CALL_REASON_FAILED:{

							textToShow = String.format(context.getString(R.string.call_failed_messages));
							try {
								textToShow = textToShow.replace("[A]", "");
								textToShow = textToShow.replace("[/A]", "");
							} catch (Exception e) {
							}

							break;
						}
						case MegaChatMessage.END_CALL_REASON_CANCELLED:{

							long lastMsgSender = chat.getLastMessageSender();
							if(lastMsgSender==megaChatApi.getMyUserHandle()){
								textToShow = String.format(context.getString(R.string.call_cancelled_messages));
							}
							else{
								textToShow = String.format(context.getString(R.string.call_missed_messages));
							}

							try {
								textToShow = textToShow.replace("[A]", "");
								textToShow = textToShow.replace("[/A]", "");
							} catch (Exception e) {
							}

							break;
						}
					}
				}

				Spanned result = null;
				if (android.os.Build.VERSION.SDK_INT >= android.os.Build.VERSION_CODES.N) {
					result = Html.fromHtml(textToShow, Html.FROM_HTML_MODE_LEGACY);
				} else {
					result = Html.fromHtml(textToShow);
				}

				((ViewHolderNormalChatList)holder).textViewContent.setText(result);

				((ViewHolderNormalChatList)holder).textViewContent.setTextColor(ContextCompat.getColor(context, R.color.file_list_second_row));
			}
			else if(messageType==MegaChatMessage.TYPE_CONTAINS_META){

				long messageId = chat.getLastMessageId();
				MegaChatMessage message = megaChatApi.getMessage(chat.getChatId(), messageId);
				if(message!=null){
					MegaChatContainsMeta meta = message.getContainsMeta();
					if(meta != null && meta.getType() == MegaChatContainsMeta.CONTAINS_META_GEOLOCATION) {
						log("Geolocation message");
						long lastMsgSender = chat.getLastMessageSender();
						if(lastMsgSender==megaChatApi.getMyUserHandle()){

							log("getLastMessageSender: the last message is mine: "+lastMsgSender);
							Spannable me = new SpannableString(context.getString(R.string.word_me)+" ");
							me.setSpan(new ForegroundColorSpan(ContextCompat.getColor(context, R.color.file_list_first_row)), 0, me.length(), Spannable.SPAN_EXCLUSIVE_EXCLUSIVE);

							Spannable myMessage = new SpannableString(context.getString(R.string.title_geolocation_message));
							myMessage.setSpan(new ForegroundColorSpan(ContextCompat.getColor(context, R.color.file_list_second_row)), 0, myMessage.length(), Spannable.SPAN_EXCLUSIVE_EXCLUSIVE);
							CharSequence indexedText = TextUtils.concat(me, myMessage);
							((ViewHolderNormalChatList)holder).textViewContent.setTextColor(ContextCompat.getColor(context, R.color.file_list_second_row));
							((ViewHolderNormalChatList)holder).textViewContent.setText(indexedText);
						}
						else{
							log("getLastMessageSender: The last message NOT mine"+lastMsgSender);

							if(chat.isGroup()){
								MegaChatRoom chatRoom = megaChatApi.getChatRoom(chat.getChatId());

								((ViewHolderNormalChatList)holder).currentPosition = position;
								((ViewHolderNormalChatList)holder).userHandle = lastMsgSender;

								String fullNameAction = "";
								if(chatRoom!=null){
									fullNameAction = chatRoom.getPeerFirstnameByHandle(lastMsgSender);
									if(fullNameAction==null){
										fullNameAction = "";
									}

									if(fullNameAction.trim().length()<=0){
										fullNameAction = cC.getFirstName(lastMsgSender, chatRoom);
									}
								}
								else{
									log("ERROR: the chatroom is NULL: "+chat.getChatId());
								}

								if(fullNameAction.trim().length()<=0){

//					megaChatApi.getUserFirstname();
									if(fullNameAction.isEmpty()){
										if(!(((ViewHolderNormalChatList)holder).nameRequestedAction)){
											log("3-Call for nonContactName: "+ lastMsgSender);
											fullNameAction = "Unknown name";
											((ViewHolderNormalChatList)holder).nameRequestedAction=true;
											((ViewHolderNormalChatList)holder).userHandle = lastMsgSender;
											ChatNonContactNameListener listener = new ChatNonContactNameListener(context, holder, this, lastMsgSender);
											megaChatApi.getUserFirstname(lastMsgSender, chatRoom.getAuthorizationToken(), listener);
											megaChatApi.getUserLastname(lastMsgSender, chatRoom.getAuthorizationToken(), listener);
											megaChatApi.getUserEmail(lastMsgSender, listener);
										}
										else{
											log("4-Name already asked and no name received: "+ lastMsgSender);
										}
									}
								}

								Spannable name = new SpannableString(fullNameAction+": ");
								name.setSpan(new ForegroundColorSpan(ContextCompat.getColor(context, R.color.black)), 0, name.length(), Spannable.SPAN_EXCLUSIVE_EXCLUSIVE);

								if(chat.getUnreadCount()==0){
									log("Message READ");

									Spannable myMessage = new SpannableString(context.getString(R.string.title_geolocation_message));
									myMessage.setSpan(new ForegroundColorSpan(ContextCompat.getColor(context, R.color.file_list_second_row)), 0, myMessage.length(), Spannable.SPAN_EXCLUSIVE_EXCLUSIVE);
									CharSequence indexedText = TextUtils.concat(name, myMessage);
									((ViewHolderNormalChatList)holder).textViewContent.setText(indexedText);
								}
								else{
									log("Message NOt read");
									Spannable myMessage = new SpannableString(context.getString(R.string.title_geolocation_message));
									myMessage.setSpan(new ForegroundColorSpan(ContextCompat.getColor(context, R.color.accentColor)), 0, myMessage.length(), Spannable.SPAN_EXCLUSIVE_EXCLUSIVE);
									CharSequence indexedText = TextUtils.concat(name, myMessage);
									((ViewHolderNormalChatList)holder).textViewContent.setText(indexedText);
								}
							}
							else{
								if(chat.getUnreadCount()==0){
									log("Message READ");
									((ViewHolderNormalChatList)holder).textViewContent.setTextColor(ContextCompat.getColor(context, R.color.file_list_second_row));
								}
								else{
									log("Message NOt read");
									((ViewHolderNormalChatList)holder).textViewContent.setTextColor(ContextCompat.getColor(context, R.color.accentColor));
								}

								((ViewHolderNormalChatList)holder).textViewContent.setText(context.getString(R.string.title_geolocation_message));
							}
						}
					}
					else if (meta != null && meta.getType() == MegaChatContainsMeta.CONTAINS_META_RICH_PREVIEW) {
						log("Rich link message");
						if(lastMessageString==null){
							log("Message Type-> "+messageType+" last content is NULL ");
							lastMessageString = context.getString(R.string.error_message_unrecognizable);
						}
						else{
							log("Message Type-> "+messageType+" last content: "+lastMessageString + "length: "+lastMessageString.length());
						}

						long lastMsgSender = chat.getLastMessageSender();
						if(lastMsgSender==megaChatApi.getMyUserHandle()){

							log("getLastMessageSender: the last message is mine: "+lastMsgSender);
							Spannable me = new SpannableString(context.getString(R.string.word_me)+" ");
							me.setSpan(new ForegroundColorSpan(ContextCompat.getColor(context, R.color.file_list_first_row)), 0, me.length(), Spannable.SPAN_EXCLUSIVE_EXCLUSIVE);

							if(lastMessageString!=null) {
								Spannable myMessage = new SpannableString(lastMessageString);
								myMessage.setSpan(new ForegroundColorSpan(ContextCompat.getColor(context, R.color.file_list_second_row)), 0, myMessage.length(), Spannable.SPAN_EXCLUSIVE_EXCLUSIVE);
								CharSequence indexedText = TextUtils.concat(me, myMessage);
								((ViewHolderNormalChatList)holder).textViewContent.setTextColor(ContextCompat.getColor(context, R.color.file_list_second_row));
								((ViewHolderNormalChatList)holder).textViewContent.setText(indexedText);
							}
						}
						else{
							log("getLastMessageSender: The last message NOT mine"+lastMsgSender);

							if(chat.isGroup()){
								MegaChatRoom chatRoom = megaChatApi.getChatRoom(chat.getChatId());

								((ViewHolderNormalChatList)holder).currentPosition = position;
								((ViewHolderNormalChatList)holder).userHandle = lastMsgSender;

								String fullNameAction = "";
								if(chatRoom!=null){
									fullNameAction = chatRoom.getPeerFirstnameByHandle(lastMsgSender);
									if(fullNameAction==null){
										fullNameAction = "";
									}

									if(fullNameAction.trim().length()<=0){
										fullNameAction = cC.getFirstName(lastMsgSender, chatRoom);
									}
								}
								else{
									log("ERROR: the chatroom is NULL: "+chat.getChatId());
								}

								if(fullNameAction.trim().length()<=0){

//					megaChatApi.getUserFirstname();
									if(fullNameAction.isEmpty()){
										if(!(((ViewHolderNormalChatList)holder).nameRequestedAction)){
											log("3-Call for nonContactName: "+ lastMsgSender);
											fullNameAction = "Unknown name";
											((ViewHolderNormalChatList)holder).nameRequestedAction=true;
											((ViewHolderNormalChatList)holder).userHandle = lastMsgSender;
											ChatNonContactNameListener listener = new ChatNonContactNameListener(context, holder, this, lastMsgSender);
											megaChatApi.getUserFirstname(lastMsgSender, chatRoom.getAuthorizationToken(), listener);
											megaChatApi.getUserLastname(lastMsgSender, chatRoom.getAuthorizationToken(), listener);
											megaChatApi.getUserEmail(lastMsgSender, listener);
										}
										else{
											log("4-Name already asked and no name received: "+ lastMsgSender);
										}
									}
								}

								Spannable name = new SpannableString(fullNameAction+": ");
								name.setSpan(new ForegroundColorSpan(ContextCompat.getColor(context, R.color.black)), 0, name.length(), Spannable.SPAN_EXCLUSIVE_EXCLUSIVE);

								if(chat.getUnreadCount()==0){
									log("Message READ");

									Spannable myMessage = new SpannableString(lastMessageString);
									myMessage.setSpan(new ForegroundColorSpan(ContextCompat.getColor(context, R.color.file_list_second_row)), 0, myMessage.length(), Spannable.SPAN_EXCLUSIVE_EXCLUSIVE);
									CharSequence indexedText = TextUtils.concat(name, myMessage);
									((ViewHolderNormalChatList)holder).textViewContent.setText(indexedText);
								}
								else{
									log("Message NOt read");
									Spannable myMessage = new SpannableString(lastMessageString);
									myMessage.setSpan(new ForegroundColorSpan(ContextCompat.getColor(context, R.color.accentColor)), 0, myMessage.length(), Spannable.SPAN_EXCLUSIVE_EXCLUSIVE);
									CharSequence indexedText = TextUtils.concat(name, myMessage);
									((ViewHolderNormalChatList)holder).textViewContent.setText(indexedText);
								}
							}
							else{
								if(chat.getUnreadCount()==0){
									log("Message READ");
									((ViewHolderNormalChatList)holder).textViewContent.setTextColor(ContextCompat.getColor(context, R.color.file_list_second_row));
								}
								else{
									log("Message NOt read");
									((ViewHolderNormalChatList)holder).textViewContent.setTextColor(ContextCompat.getColor(context, R.color.accentColor));
								}

								((ViewHolderNormalChatList)holder).textViewContent.setText(lastMessageString);
							}
						}
					}
					else if (meta != null && meta.getType() == MegaChatContainsMeta.CONTAINS_META_INVALID) {
						log("Invalid meta message");
						long lastMsgSender = chat.getLastMessageSender();
						if(lastMsgSender==megaChatApi.getMyUserHandle()){

							log("getLastMessageSender: the last message is mine: "+lastMsgSender);
							Spannable me = new SpannableString(context.getString(R.string.word_me)+" ");
							me.setSpan(new ForegroundColorSpan(ContextCompat.getColor(context, R.color.file_list_first_row)), 0, me.length(), Spannable.SPAN_EXCLUSIVE_EXCLUSIVE);

							Spannable myMessage = new SpannableString(context.getString(R.string.error_meta_message_invalid));
							myMessage.setSpan(new ForegroundColorSpan(ContextCompat.getColor(context, R.color.file_list_second_row)), 0, myMessage.length(), Spannable.SPAN_EXCLUSIVE_EXCLUSIVE);
							CharSequence indexedText = TextUtils.concat(me, myMessage);
							((ViewHolderNormalChatList)holder).textViewContent.setTextColor(ContextCompat.getColor(context, R.color.file_list_second_row));
							((ViewHolderNormalChatList)holder).textViewContent.setText(indexedText);
						}
						else{
							log("getLastMessageSender: The last message NOT mine"+lastMsgSender);

							if(chat.isGroup()){
								MegaChatRoom chatRoom = megaChatApi.getChatRoom(chat.getChatId());

								((ViewHolderNormalChatList)holder).currentPosition = position;
								((ViewHolderNormalChatList)holder).userHandle = lastMsgSender;

								String fullNameAction = "";
								if(chatRoom!=null){
									fullNameAction = chatRoom.getPeerFirstnameByHandle(lastMsgSender);
									if(fullNameAction==null){
										fullNameAction = "";
									}

									if(fullNameAction.trim().length()<=0){
										fullNameAction = cC.getFirstName(lastMsgSender, chatRoom);
									}
								}
								else{
									log("ERROR: the chatroom is NULL: "+chat.getChatId());
								}

								if(fullNameAction.trim().length()<=0){

//					megaChatApi.getUserFirstname();
									if(fullNameAction.isEmpty()){
										if(!(((ViewHolderNormalChatList)holder).nameRequestedAction)){
											log("3-Call for nonContactName: "+ lastMsgSender);
											fullNameAction = "Unknown name";
											((ViewHolderNormalChatList)holder).nameRequestedAction=true;
											((ViewHolderNormalChatList)holder).userHandle = lastMsgSender;
											ChatNonContactNameListener listener = new ChatNonContactNameListener(context, holder, this, lastMsgSender);
											megaChatApi.getUserFirstname(lastMsgSender, chatRoom.getAuthorizationToken(), listener);
											megaChatApi.getUserLastname(lastMsgSender, chatRoom.getAuthorizationToken(), listener);
											megaChatApi.getUserEmail(lastMsgSender, listener);
										}
										else{
											log("4-Name already asked and no name received: "+ lastMsgSender);
										}
									}
								}

								Spannable name = new SpannableString(fullNameAction+": ");
								name.setSpan(new ForegroundColorSpan(ContextCompat.getColor(context, R.color.black)), 0, name.length(), Spannable.SPAN_EXCLUSIVE_EXCLUSIVE);

								if(chat.getUnreadCount()==0){
									log("Message READ");
									Spannable myMessage = new SpannableString(context.getString(R.string.error_meta_message_invalid));
									myMessage.setSpan(new ForegroundColorSpan(ContextCompat.getColor(context, R.color.file_list_second_row)), 0, myMessage.length(), Spannable.SPAN_EXCLUSIVE_EXCLUSIVE);
									CharSequence indexedText = TextUtils.concat(name, myMessage);
									((ViewHolderNormalChatList)holder).textViewContent.setText(indexedText);
								}
								else{
									log("Message NOt read");
									Spannable myMessage = new SpannableString(context.getString(R.string.error_meta_message_invalid));
									myMessage.setSpan(new ForegroundColorSpan(ContextCompat.getColor(context, R.color.accentColor)), 0, myMessage.length(), Spannable.SPAN_EXCLUSIVE_EXCLUSIVE);
									CharSequence indexedText = TextUtils.concat(name, myMessage);
									((ViewHolderNormalChatList)holder).textViewContent.setText(indexedText);
								}
							}
							else{
								if(chat.getUnreadCount()==0){
									log("Message READ");
									((ViewHolderNormalChatList)holder).textViewContent.setTextColor(ContextCompat.getColor(context, R.color.file_list_second_row));
								}
								else{
									log("Message NOt read");
									((ViewHolderNormalChatList)holder).textViewContent.setTextColor(ContextCompat.getColor(context, R.color.accentColor));
								}

								((ViewHolderNormalChatList)holder).textViewContent.setText(context.getString(R.string.error_meta_message_invalid));
							}
						}
					}
				}
			}
			else{
				//OTHER TYPE OF MESSAGE
				if(lastMessageString==null){
					log("Message Type-> "+messageType+" last content is NULL ");
					lastMessageString = context.getString(R.string.error_message_unrecognizable);
				}
				else{
					log("Message Type-> "+messageType+" last content: "+lastMessageString + "length: "+lastMessageString.length());
				}

				long lastMsgSender = chat.getLastMessageSender();
				if(lastMsgSender==megaChatApi.getMyUserHandle()){

					log("getLastMessageSender: the last message is mine: "+lastMsgSender);
					Spannable me = new SpannableString(context.getString(R.string.word_me)+" ");
					me.setSpan(new ForegroundColorSpan(ContextCompat.getColor(context, R.color.file_list_first_row)), 0, me.length(), Spannable.SPAN_EXCLUSIVE_EXCLUSIVE);

					if(lastMessageString!=null) {
						Spannable myMessage = new SpannableString(lastMessageString);
						myMessage.setSpan(new ForegroundColorSpan(ContextCompat.getColor(context, R.color.file_list_second_row)), 0, myMessage.length(), Spannable.SPAN_EXCLUSIVE_EXCLUSIVE);
						CharSequence indexedText = TextUtils.concat(me, myMessage);
						((ViewHolderNormalChatList)holder).textViewContent.setTextColor(ContextCompat.getColor(context, R.color.file_list_second_row));
						((ViewHolderNormalChatList)holder).textViewContent.setText(indexedText);
					}
				}
				else{
					log("getLastMessageSender: The last message NOT mine"+lastMsgSender);

					if(chat.isGroup()){
						MegaChatRoom chatRoom = megaChatApi.getChatRoom(chat.getChatId());

						((ViewHolderNormalChatList)holder).currentPosition = position;
						((ViewHolderNormalChatList)holder).userHandle = lastMsgSender;

						String fullNameAction = "";
						if(chatRoom!=null){
							fullNameAction = chatRoom.getPeerFirstnameByHandle(lastMsgSender);
							if(fullNameAction==null){
								fullNameAction = "";
							}

							if(fullNameAction.trim().length()<=0){
								fullNameAction = cC.getFirstName(lastMsgSender, chatRoom);
							}
						}
						else{
							log("ERROR: the chatroom is NULL: "+chat.getChatId());
						}

						if(fullNameAction.trim().length()<=0){

//					megaChatApi.getUserFirstname();
							if(fullNameAction.isEmpty()){
								if(!(((ViewHolderNormalChatList)holder).nameRequestedAction)){
									log("3-Call for nonContactName: "+ lastMsgSender);
									fullNameAction = "Unknown name";
									((ViewHolderNormalChatList)holder).nameRequestedAction=true;
									((ViewHolderNormalChatList)holder).userHandle = lastMsgSender;
<<<<<<< HEAD
									ChatNonContactNameListener listener = new ChatNonContactNameListener(context, holder, this, lastMsgSender);
=======
									ChatNonContactNameListener listener = new ChatNonContactNameListener(context, holder, this, lastMsgSender, chat.isPreview());
>>>>>>> 7b6c61ef
									megaChatApi.getUserFirstname(lastMsgSender, chatRoom.getAuthorizationToken(), listener);
									megaChatApi.getUserLastname(lastMsgSender, chatRoom.getAuthorizationToken(), listener);
									megaChatApi.getUserEmail(lastMsgSender, listener);
								}
								else{
									log("4-Name already asked and no name received: "+ lastMsgSender);
								}
							}
						}

						Spannable name = new SpannableString(fullNameAction+": ");
						name.setSpan(new ForegroundColorSpan(ContextCompat.getColor(context, R.color.black)), 0, name.length(), Spannable.SPAN_EXCLUSIVE_EXCLUSIVE);

						if(chat.getUnreadCount()==0){
							log("Message READ");

							Spannable myMessage = new SpannableString(lastMessageString);
							myMessage.setSpan(new ForegroundColorSpan(ContextCompat.getColor(context, R.color.file_list_second_row)), 0, myMessage.length(), Spannable.SPAN_EXCLUSIVE_EXCLUSIVE);
							CharSequence indexedText = TextUtils.concat(name, myMessage);
							((ViewHolderNormalChatList)holder).textViewContent.setText(indexedText);
						}
						else{
							log("Message NOt read");
							Spannable myMessage = new SpannableString(lastMessageString);
							myMessage.setSpan(new ForegroundColorSpan(ContextCompat.getColor(context, R.color.accentColor)), 0, myMessage.length(), Spannable.SPAN_EXCLUSIVE_EXCLUSIVE);
							CharSequence indexedText = TextUtils.concat(name, myMessage);
							((ViewHolderNormalChatList)holder).textViewContent.setText(indexedText);
						}
					}
					else{
						if(chat.getUnreadCount()==0){
							log("Message READ");
							((ViewHolderNormalChatList)holder).textViewContent.setTextColor(ContextCompat.getColor(context, R.color.file_list_second_row));
						}
						else{
							log("Message NOt read");
							((ViewHolderNormalChatList)holder).textViewContent.setTextColor(ContextCompat.getColor(context, R.color.accentColor));
						}

						((ViewHolderNormalChatList)holder).textViewContent.setText(lastMessageString);
					}
				}
			}
		}
		else{
			log("Holder is NULL: "+position);
			notifyItemChanged(position);
		}
	}

<<<<<<< HEAD
=======
	public String getFullNameAction(MegaChatListItem chat){
		String fullNameAction = "";
		if(chat.getLastMessageSender() == megaChatApi.getMyUserHandle()){
			fullNameAction = megaChatApi.getMyFullname();
			if(fullNameAction==null){
				fullNameAction = "";
			}
			if(fullNameAction.trim().length()<=0){
				fullNameAction = megaChatApi.getMyEmail();
			}
		}
		else{
			MegaChatRoom chatRoom = megaChatApi.getChatRoom(chat.getChatId());

			fullNameAction = chatRoom.getPeerFullnameByHandle(chat.getLastMessageSender());
			if(fullNameAction==null){
				fullNameAction = "";
			}

			if(fullNameAction.trim().length()<=0){
				fullNameAction = cC.getFullName(chat.getLastMessageSender(), chat.getChatId());
			}

			if(fullNameAction.trim().length()<=0){

//					megaChatApi.getUserFirstname();
				if(fullNameAction.isEmpty()){
					if(!(((ViewHolderNormalChatList)holder).nameRequestedAction)){
						log("3-Call for nonContactName: "+ chat.getLastMessageSender());
						fullNameAction = "Unknown name";
						((ViewHolderNormalChatList)holder).nameRequestedAction=true;
						((ViewHolderNormalChatList)holder).userHandle = chat.getLastMessageSender();
						ChatNonContactNameListener listener = new ChatNonContactNameListener(context, holder, this, chat.getLastMessageSender(), chat.isPreview());
						megaChatApi.getUserFirstname(chat.getLastMessageSender(), chatRoom.getAuthorizationToken(), listener);
						megaChatApi.getUserLastname(chat.getLastMessageSender(), chatRoom.getAuthorizationToken(), listener);
						megaChatApi.getUserEmail(chat.getLastMessageSender(), listener);
					}
					else{
						log("4-Name already asked and no name received: "+ chat.getLastMessageSender());
					}
				}
			}
		}
		return fullNameAction;
	}
	
>>>>>>> 7b6c61ef
	public void setChats (ArrayList<MegaChatListItem> updatedChats){
		log("setChats: "+ updatedChats.size());
		this.chats = updatedChats;

		positionClicked = -1;

		if(listFragment!=null){
            listFragment.invalidate();
        }

		notifyDataSetChanged();
	}
	
	public String getDescription(ArrayList<MegaNode> nodes){
		int numFolders = 0;
		int numFiles = 0;
		
		for (int i=0;i<nodes.size();i++){
			MegaNode c = nodes.get(i);
			if (c.isFolder()){
				numFolders++;
			}
			else{
				numFiles++;
			}
		}
		
		String info = "";
		if (numFolders > 0){
			info = numFolders +  " " + context.getResources().getQuantityString(R.plurals.general_num_folders, numFolders);
			if (numFiles > 0){
				info = info + ", " + numFiles + " " + context.getResources().getQuantityString(R.plurals.general_num_files, numFiles);
			}
		}
		else {
			if (numFiles == 0){
				info = numFiles +  " " + context.getResources().getQuantityString(R.plurals.general_num_folders, numFolders);
			}
			else{
				info = numFiles +  " " + context.getResources().getQuantityString(R.plurals.general_num_files, numFiles);
			}
		}
		
		return info;
	}

	public void updateMultiselectionPosition(int oldPosition){
		log("updateMultiselectionPosition");

		List<Integer> selected = getSelectedItems();
		boolean movedSelected = false;

		if(isItemChecked(oldPosition)){
			movedSelected=true;
		}

		selectedItems.clear();

		if(movedSelected){
			selectedItems.put(0, true);
		}

		for(int i=0;i<selected.size();i++){
			int pos = selected.get(i);
			if(pos!=oldPosition){
				if(pos<oldPosition){
					selectedItems.put(pos+1, true);
				}
				else{
					selectedItems.put(pos, true);
				}
			}

//			notifyItemChanged(pos);
//			notifyItemChanged(pos+1);
		}
	}

	@Override
	public String getSectionTitle(int position) {
		if(holder instanceof ViewHolderNormalChatList){
			if(((ViewHolderNormalChatList)holder).textFastScroller.isEmpty()){
				return null;
			}else{
				return ((ViewHolderNormalChatList)holder).textFastScroller;
			}
		}
		else{
			return null;
		}
	}

	public void modifyChat(ArrayList<MegaChatListItem> chats, int position){
		this.chats = chats;
		notifyItemChanged(position);
	}

	public void removeChat(ArrayList<MegaChatListItem> chats, int position){
		this.chats = chats;
		notifyItemRemoved(position);
	}
	
	private static void log(String log) {
		Util.log("MegaListChatLollipopAdapter", log);
	}
}<|MERGE_RESOLUTION|>--- conflicted
+++ resolved
@@ -1350,11 +1350,9 @@
 								fullNameAction = "Unknown name";
 								((ViewHolderNormalChatList)holder).nameRequestedAction=true;
 								((ViewHolderNormalChatList)holder).userHandle = chat.getLastMessageSender();
-<<<<<<< HEAD
-								ChatNonContactNameListener listener = new ChatNonContactNameListener(context, holder, this, chat.getLastMessageSender());
-=======
+
 								ChatNonContactNameListener listener = new ChatNonContactNameListener(context, holder, this, chat.getLastMessageSender(), chat.isPreview());
->>>>>>> 7b6c61ef
+
 								megaChatApi.getUserFirstname(chat.getLastMessageSender(), chatRoom.getAuthorizationToken(), listener);
 								megaChatApi.getUserLastname(chat.getLastMessageSender(), chatRoom.getAuthorizationToken(), listener);
 								megaChatApi.getUserEmail(chat.getLastMessageSender(), listener);
@@ -1460,11 +1458,9 @@
 							fullNameTitle = "Unknown name";
 							((ViewHolderNormalChatList)holder).nameRequestedAction=true;
 							((ViewHolderNormalChatList)holder).userHandle = chat.getLastMessageHandle();
-<<<<<<< HEAD
-							ChatNonContactNameListener listener = new ChatNonContactNameListener(context, holder, this, chat.getLastMessageHandle());
-=======
+
 							ChatNonContactNameListener listener = new ChatNonContactNameListener(context, holder, this, chat.getLastMessageHandle(), chat.isPreview());
->>>>>>> 7b6c61ef
+
 							megaChatApi.getUserFirstname(chat.getLastMessageHandle(), chatRoom.getAuthorizationToken(), listener);
 							megaChatApi.getUserLastname(chat.getLastMessageHandle(), chatRoom.getAuthorizationToken(), listener);
 							megaChatApi.getUserEmail(chat.getLastMessageHandle(), listener);
@@ -1524,11 +1520,8 @@
 										fullNameAction = "Unknown name";
 										((ViewHolderNormalChatList)holder).nameRequestedAction=true;
 										((ViewHolderNormalChatList)holder).userHandle = chat.getLastMessageSender();
-<<<<<<< HEAD
-										ChatNonContactNameListener listener = new ChatNonContactNameListener(context, holder, this, chat.getLastMessageSender());
-=======
+
 										ChatNonContactNameListener listener = new ChatNonContactNameListener(context, holder, this, chat.getLastMessageSender(), chat.isPreview());
->>>>>>> 7b6c61ef
 										megaChatApi.getUserFirstname(chat.getLastMessageSender(), chatRoom.getAuthorizationToken(), listener);
 										megaChatApi.getUserLastname(chat.getLastMessageSender(), chatRoom.getAuthorizationToken(), listener);
 										megaChatApi.getUserEmail(chat.getLastMessageSender(), listener);
@@ -1614,11 +1607,8 @@
 											fullNameAction = "Unknown name";
 											((ViewHolderNormalChatList)holder).nameRequestedAction=true;
 											((ViewHolderNormalChatList)holder).userHandle = chat.getLastMessageSender();
-<<<<<<< HEAD
-											ChatNonContactNameListener listener = new ChatNonContactNameListener(context, holder, this, chat.getLastMessageSender());
-=======
+
 											ChatNonContactNameListener listener = new ChatNonContactNameListener(context, holder, this, chat.getLastMessageSender(), chat.isPreview());
->>>>>>> 7b6c61ef
 											megaChatApi.getUserFirstname(chat.getLastMessageSender(), chatRoom.getAuthorizationToken(), listener);
 											megaChatApi.getUserLastname(chat.getLastMessageSender(), chatRoom.getAuthorizationToken(), listener);
 											megaChatApi.getUserEmail(chat.getLastMessageSender(), listener);
@@ -1727,11 +1717,8 @@
 									fullNameAction = "Unknown name";
 									((ViewHolderNormalChatList)holder).nameRequestedAction=true;
 									((ViewHolderNormalChatList)holder).userHandle = chat.getLastMessageSender();
-<<<<<<< HEAD
-									ChatNonContactNameListener listener = new ChatNonContactNameListener(context, holder, this, chat.getLastMessageSender());
-=======
+
 									ChatNonContactNameListener listener = new ChatNonContactNameListener(context, holder, this, chat.getLastMessageSender(), chat.isPreview());
->>>>>>> 7b6c61ef
 									megaChatApi.getUserFirstname(chat.getLastMessageSender(), chatRoom.getAuthorizationToken(), listener);
 									megaChatApi.getUserLastname(chat.getLastMessageSender(), chatRoom.getAuthorizationToken(), listener);
 									megaChatApi.getUserEmail(chat.getLastMessageSender(), listener);
@@ -1784,11 +1771,9 @@
 							fullNameTitle = "Unknown name";
 							((ViewHolderNormalChatList)holder).nameRequestedAction=true;
 							((ViewHolderNormalChatList)holder).userHandle = chat.getLastMessageHandle();
-<<<<<<< HEAD
-							ChatNonContactNameListener listener = new ChatNonContactNameListener(context, holder, this, chat.getLastMessageHandle());
-=======
+
 							ChatNonContactNameListener listener = new ChatNonContactNameListener(context, holder, this, chat.getLastMessageHandle(), chat.isPreview());
->>>>>>> 7b6c61ef
+
 							megaChatApi.getUserFirstname(chat.getLastMessageHandle(), chatRoom.getAuthorizationToken(), listener);
 							megaChatApi.getUserLastname(chat.getLastMessageHandle(), chatRoom.getAuthorizationToken(), listener);
 							megaChatApi.getUserEmail(chat.getLastMessageHandle(), listener);
@@ -1843,11 +1828,9 @@
 									fullNameAction = "Unknown name";
 									((ViewHolderNormalChatList)holder).nameRequestedAction=true;
 									((ViewHolderNormalChatList)holder).userHandle = chat.getLastMessageSender();
-<<<<<<< HEAD
-									ChatNonContactNameListener listener = new ChatNonContactNameListener(context, holder, this, chat.getLastMessageSender());
-=======
+
 									ChatNonContactNameListener listener = new ChatNonContactNameListener(context, holder, this, chat.getLastMessageSender(), chat.isPreview());
->>>>>>> 7b6c61ef
+
 									megaChatApi.getUserFirstname(chat.getLastMessageSender(), chatRoom.getAuthorizationToken(), listener);
 									megaChatApi.getUserLastname(chat.getLastMessageSender(), chatRoom.getAuthorizationToken(), listener);
 									megaChatApi.getUserEmail(chat.getLastMessageSender(), listener);
@@ -1921,11 +1904,9 @@
 								fullNameAction = "Unknown name";
 								((ViewHolderNormalChatList)holder).nameRequestedAction=true;
 								((ViewHolderNormalChatList)holder).userHandle = chat.getLastMessageSender();
-<<<<<<< HEAD
-								ChatNonContactNameListener listener = new ChatNonContactNameListener(context, holder, this, chat.getLastMessageSender());
-=======
+
 								ChatNonContactNameListener listener = new ChatNonContactNameListener(context, holder, this, chat.getLastMessageSender(), chat.isPreview());
->>>>>>> 7b6c61ef
+
 								megaChatApi.getUserFirstname(chat.getLastMessageSender(), chatRoom.getAuthorizationToken(), listener);
 								megaChatApi.getUserLastname(chat.getLastMessageSender(), chatRoom.getAuthorizationToken(), listener);
 								megaChatApi.getUserEmail(chat.getLastMessageSender(), listener);
@@ -2011,29 +1992,9 @@
 			else if(messageType==MegaChatMessage.TYPE_SET_PRIVATE_MODE) {
 				log("Message type TYPE_SET_PRIVATE_MODE");
 
-<<<<<<< HEAD
-//					megaChatApi.getUserFirstname();
-						if(fullNameAction.isEmpty()){
-							if(!(((ViewHolderNormalChatList)holder).nameRequestedAction)){
-								log("3-Call for nonContactName: "+ chat.getLastMessageSender());
-								fullNameAction = "Unknown name";
-								((ViewHolderNormalChatList)holder).nameRequestedAction=true;
-								((ViewHolderNormalChatList)holder).userHandle = chat.getLastMessageSender();
-								ChatNonContactNameListener listener = new ChatNonContactNameListener(context, holder, this, chat.getLastMessageSender());
-								megaChatApi.getUserFirstname(chat.getLastMessageSender(), chatRoom.getAuthorizationToken(), listener);
-								megaChatApi.getUserLastname(chat.getLastMessageSender(), chatRoom.getAuthorizationToken(), listener);
-								megaChatApi.getUserEmail(chat.getLastMessageSender(), listener);
-							}
-							else{
-								log("4-Name already asked and no name received: "+ chat.getLastMessageSender());
-							}
-						}
-					}
-=======
 				String fullNameAction = getFullNameAction(chat);
 
 				String textToShow = String.format(context.getString(R.string.message_set_chat_private), toCDATA(fullNameAction));
->>>>>>> 7b6c61ef
 
 				try{
 					textToShow = textToShow.replace("[A]", "");
@@ -2281,7 +2242,7 @@
 											fullNameAction = "Unknown name";
 											((ViewHolderNormalChatList)holder).nameRequestedAction=true;
 											((ViewHolderNormalChatList)holder).userHandle = lastMsgSender;
-											ChatNonContactNameListener listener = new ChatNonContactNameListener(context, holder, this, lastMsgSender);
+											ChatNonContactNameListener listener = new ChatNonContactNameListener(context, holder, this, lastMsgSender, chatRoom.isPreview());
 											megaChatApi.getUserFirstname(lastMsgSender, chatRoom.getAuthorizationToken(), listener);
 											megaChatApi.getUserLastname(lastMsgSender, chatRoom.getAuthorizationToken(), listener);
 											megaChatApi.getUserEmail(lastMsgSender, listener);
@@ -2383,7 +2344,7 @@
 											fullNameAction = "Unknown name";
 											((ViewHolderNormalChatList)holder).nameRequestedAction=true;
 											((ViewHolderNormalChatList)holder).userHandle = lastMsgSender;
-											ChatNonContactNameListener listener = new ChatNonContactNameListener(context, holder, this, lastMsgSender);
+											ChatNonContactNameListener listener = new ChatNonContactNameListener(context, holder, this, lastMsgSender, chatRoom.isPreview());
 											megaChatApi.getUserFirstname(lastMsgSender, chatRoom.getAuthorizationToken(), listener);
 											megaChatApi.getUserLastname(lastMsgSender, chatRoom.getAuthorizationToken(), listener);
 											megaChatApi.getUserEmail(lastMsgSender, listener);
@@ -2475,7 +2436,7 @@
 											fullNameAction = "Unknown name";
 											((ViewHolderNormalChatList)holder).nameRequestedAction=true;
 											((ViewHolderNormalChatList)holder).userHandle = lastMsgSender;
-											ChatNonContactNameListener listener = new ChatNonContactNameListener(context, holder, this, lastMsgSender);
+											ChatNonContactNameListener listener = new ChatNonContactNameListener(context, holder, this, lastMsgSender, chatRoom.isPreview());
 											megaChatApi.getUserFirstname(lastMsgSender, chatRoom.getAuthorizationToken(), listener);
 											megaChatApi.getUserLastname(lastMsgSender, chatRoom.getAuthorizationToken(), listener);
 											megaChatApi.getUserEmail(lastMsgSender, listener);
@@ -2578,11 +2539,9 @@
 									fullNameAction = "Unknown name";
 									((ViewHolderNormalChatList)holder).nameRequestedAction=true;
 									((ViewHolderNormalChatList)holder).userHandle = lastMsgSender;
-<<<<<<< HEAD
-									ChatNonContactNameListener listener = new ChatNonContactNameListener(context, holder, this, lastMsgSender);
-=======
+
 									ChatNonContactNameListener listener = new ChatNonContactNameListener(context, holder, this, lastMsgSender, chat.isPreview());
->>>>>>> 7b6c61ef
+
 									megaChatApi.getUserFirstname(lastMsgSender, chatRoom.getAuthorizationToken(), listener);
 									megaChatApi.getUserLastname(lastMsgSender, chatRoom.getAuthorizationToken(), listener);
 									megaChatApi.getUserEmail(lastMsgSender, listener);
@@ -2633,8 +2592,6 @@
 		}
 	}
 
-<<<<<<< HEAD
-=======
 	public String getFullNameAction(MegaChatListItem chat){
 		String fullNameAction = "";
 		if(chat.getLastMessageSender() == megaChatApi.getMyUserHandle()){
@@ -2680,8 +2637,7 @@
 		}
 		return fullNameAction;
 	}
-	
->>>>>>> 7b6c61ef
+
 	public void setChats (ArrayList<MegaChatListItem> updatedChats){
 		log("setChats: "+ updatedChats.size());
 		this.chats = updatedChats;
