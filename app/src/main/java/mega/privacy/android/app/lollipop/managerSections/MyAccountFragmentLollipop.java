--- conflicted
+++ resolved
@@ -69,14 +69,10 @@
 import static mega.privacy.android.app.utils.Constants.*;
 import static mega.privacy.android.app.utils.DBUtil.*;
 import static mega.privacy.android.app.utils.FileUtils.*;
-<<<<<<< HEAD
-import static mega.privacy.android.app.utils.OfflineUtils.existsOffline;
-import static mega.privacy.android.app.utils.Util.existOngoingTransfers;
-=======
 import static mega.privacy.android.app.utils.LogUtil.*;
 import static mega.privacy.android.app.utils.MegaApiUtils.*;
+import static mega.privacy.android.app.utils.OfflineUtils.*;
 import static mega.privacy.android.app.utils.Util.*;
->>>>>>> 9a1abd10
 
 public class MyAccountFragmentLollipop extends Fragment implements OnClickListener {
 	
@@ -563,14 +559,9 @@
 		switch (v.getId()) {
 
 			case R.id.logout_button:{
-<<<<<<< HEAD
-				log("Logout button");
+				logDebug("Logout button");
 				((ManagerActivityLollipop) context).setPasswordReminderFromMyAccount(true);
 				megaApi.shouldShowPasswordReminderDialog(true, (ManagerActivityLollipop) context);
-=======
-				logDebug("Logout button");
-				checkPendingTransfer(megaApi, getContext(), this);
->>>>>>> 9a1abd10
 				break;
 			}
 			case R.id.my_account_relative_layout_avatar:{
@@ -959,7 +950,6 @@
 		}
 	}
 
-<<<<<<< HEAD
     /**
      * Check if there is offline files and transfers.
      * If yes, show the corresponding warning text at the end of My Account section.
@@ -992,19 +982,5 @@
 		if (!oldText.equals(newText)) {
 			logoutWarning.setText(newText);
 		}
-=======
-	@Override
-	public void onAbortConfirm() {
-		logDebug("onAbortConfirm");
-		megaApi.cancelTransfers(MegaTransfer.TYPE_DOWNLOAD);
-		megaApi.cancelTransfers(MegaTransfer.TYPE_UPLOAD);
-		((ManagerActivityLollipop)getContext()).setPasswordReminderFromMyAccount(true);
-		megaApi.shouldShowPasswordReminderDialog(true, (ManagerActivityLollipop)context);
-	}
-
-	@Override
-	public void onAbortCancel() {
-		logDebug("onAbortCancel");
->>>>>>> 9a1abd10
 	}
 }