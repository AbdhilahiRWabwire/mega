--- conflicted
+++ resolved
@@ -85,14 +85,9 @@
 import nz.mega.sdk.MegaRequestListenerInterface;
 import nz.mega.sdk.MegaShare;
 
-<<<<<<< HEAD
-import static mega.privacy.android.app.MegaPreferences.*;
-import static mega.privacy.android.app.lollipop.managerSections.SettingsFragmentLollipop.*;
-=======
 import static mega.privacy.android.app.constants.SettingsConstants.DEFAULT_CONVENTION_QUEUE_SIZE;
 import static mega.privacy.android.app.lollipop.ManagerActivityLollipop.BUSINESS_CU_FRAGMENT_CU;
 import static mega.privacy.android.app.MegaPreferences.*;
->>>>>>> c55097b0
 import static mega.privacy.android.app.utils.Constants.*;
 import static mega.privacy.android.app.utils.FileUtils.*;
 import static mega.privacy.android.app.utils.JobUtil.*;
@@ -135,8 +130,6 @@
 	MegaPhotoSyncListAdapterLollipop adapterList;
 	MegaPhotoSyncGridTitleAdapterLollipop adapterGrid;
 	private MegaApiAndroid megaApi;
-	
-	private int orderBy = MegaApiJava.ORDER_MODIFICATION_DESC;
 
 	private int orderBy = MegaApiJava.ORDER_MODIFICATION_DESC;
 
@@ -994,12 +987,7 @@
 			}
 
 			if (adapterList == null) {
-<<<<<<< HEAD
-				adapterList = new MegaPhotoSyncListAdapterLollipop(context, nodesArray, photosyncHandle, listView, emptyImageView, emptyTextView, aB, nodes, this, CAMERA_UPLOAD_ADAPTER);
-			    adapterList.setOrder(orderBy);
-=======
 				adapterList = new MegaPhotoSyncListAdapterLollipop(context, nodesArray, photosyncHandle, listView,this, CAMERA_UPLOAD_ADAPTER);
->>>>>>> c55097b0
 			} else {
 				if (context != adapterList.getContext()) {
 					logDebug("Attached activity changed");
@@ -2095,12 +2083,6 @@
 	    if (adapterGrid != null) {
 	        adapterGrid.setOrder(orderBy);
         }
-<<<<<<< HEAD
-	    if(adapterList != null) {
-	        adapterList.setOrder(orderBy);
-        }
-=======
->>>>>>> c55097b0
     }
 
 	public void setNodes(ArrayList<MegaNode> nodes){
