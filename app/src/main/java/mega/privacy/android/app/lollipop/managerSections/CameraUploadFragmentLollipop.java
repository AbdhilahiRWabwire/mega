package mega.privacy.android.app.lollipop.managerSections;

import android.annotation.SuppressLint;
import android.app.Activity;
import android.app.ActivityManager;
import android.app.AlertDialog;
import android.app.ProgressDialog;
import android.content.Context;
import android.content.DialogInterface;
import android.content.Intent;
import android.content.pm.PackageManager;
import android.content.res.Configuration;
import android.content.res.Resources;
import android.net.Uri;
import android.os.Build;
import android.os.Bundle;
import android.os.Environment;
import android.os.Handler;
import android.support.v4.app.ActivityCompat;
import android.support.v4.app.Fragment;
import android.support.v4.content.ContextCompat;
import android.support.v4.content.FileProvider;
import android.support.v7.app.ActionBar;
import android.support.v7.app.AppCompatActivity;
import android.support.v7.view.ActionMode;
import android.support.v7.widget.DefaultItemAnimator;
import android.support.v7.widget.GridLayoutManager;
import android.support.v7.widget.RecyclerView;
import android.support.v7.widget.SwitchCompat;
import android.text.Html;
import android.text.Spanned;
import android.util.DisplayMetrics;
import android.view.Display;
import android.view.LayoutInflater;
import android.view.Menu;
import android.view.MenuInflater;
import android.view.MenuItem;
import android.view.MotionEvent;
import android.view.View;
import android.view.View.OnClickListener;
import android.view.ViewGroup;
import android.view.Window;
import android.view.WindowManager;
import android.widget.ArrayAdapter;
import android.widget.ImageView;
import android.widget.LinearLayout;
import android.widget.ListAdapter;
import android.widget.RelativeLayout;
import android.widget.ScrollView;
import android.widget.TextView;
import android.widget.Toast;

import java.io.File;
import java.text.SimpleDateFormat;
import java.util.ArrayList;
import java.util.Calendar;
import java.util.Date;
import java.util.List;
import java.util.Locale;

import mega.privacy.android.app.CameraSyncService;
import mega.privacy.android.app.DatabaseHandler;
import mega.privacy.android.app.MegaApplication;
import mega.privacy.android.app.MegaPreferences;
import mega.privacy.android.app.MimeTypeList;
import mega.privacy.android.app.R;
import mega.privacy.android.app.components.DividerItemDecorationV2;
import mega.privacy.android.app.components.ListenScrollChangesHelper;
import mega.privacy.android.app.components.MegaLinearLayoutManager;
import mega.privacy.android.app.components.scrollBar.FastScroller;
import mega.privacy.android.app.jobservices.SyncRecord;
import mega.privacy.android.app.lollipop.AudioVideoPlayerLollipop;
import mega.privacy.android.app.lollipop.FullScreenImageViewerLollipop;
import mega.privacy.android.app.lollipop.ManagerActivityLollipop;
import mega.privacy.android.app.lollipop.MegaMonthPicLollipop;
import mega.privacy.android.app.lollipop.adapters.MegaPhotoSyncGridTitleAdapterLollipop;
import mega.privacy.android.app.lollipop.adapters.MegaPhotoSyncListAdapterLollipop;
import mega.privacy.android.app.lollipop.controllers.NodeController;
import mega.privacy.android.app.utils.Constants;
import mega.privacy.android.app.utils.MegaApiUtils;
import mega.privacy.android.app.utils.Util;
import nz.mega.sdk.MegaApiAndroid;
import nz.mega.sdk.MegaApiJava;
import nz.mega.sdk.MegaError;
import nz.mega.sdk.MegaNode;
import nz.mega.sdk.MegaRequest;
import nz.mega.sdk.MegaRequestListenerInterface;
import nz.mega.sdk.MegaShare;

import static mega.privacy.android.app.MegaPreferences.MEDIUM;
import static mega.privacy.android.app.MegaPreferences.ORIGINAL;
import static mega.privacy.android.app.lollipop.managerSections.SettingsFragmentLollipop.DEFAULT_CONVENTION_QUEUE_SIZE;
import static mega.privacy.android.app.utils.JobUtil.cancelAllJobs;
import static mega.privacy.android.app.utils.JobUtil.startJob;
import static mega.privacy.android.app.utils.Util.isDeviceSupportCompression;


public class CameraUploadFragmentLollipop extends Fragment implements OnClickListener, RecyclerView.OnItemTouchListener, MegaRequestListenerInterface{

	public static ImageView imageDrag;

	public static int GRID_WIDTH = 154;

	public static int GRID_LARGE = 3;
	public static int GRID_SMALL = 7;
	
	public static int TYPE_CAMERA= 0;
	public static int TYPE_MEDIA = 1;

	private Context context;
	private ActionBar aB;
	private RecyclerView listView;
	RecyclerView.LayoutManager mLayoutManager;
	FastScroller fastScroller;

	long[] arrayHandles = null;

	ImageView emptyImageView;
	LinearLayout emptyTextView;
	TextView emptyTextViewFirst;

//	private RelativeLayout contentTextLayout;
//	Button turnOnOff;
	private RelativeLayout transfersOverViewLayout;

	private SwitchCompat switchCellularConnection;
	private SwitchCompat switchUploadVideos;

	private DatabaseHandler dbH;
	private MegaPreferences prefs;

	MegaPhotoSyncListAdapterLollipop adapterList;
	MegaPhotoSyncGridTitleAdapterLollipop adapterGrid;
	private MegaApiAndroid megaApi;

//	long parentHandle = -1;
//	private boolean firstTimeCam = false;

	private int type = 0;

	private ArrayList<MegaNode> nodes;
	private ArrayList<MegaNode> searchNodes;

	private ArrayList<PhotoSyncHolder> nodesArray = new ArrayList<CameraUploadFragmentLollipop.PhotoSyncHolder>();
	private ArrayList<PhotoSyncGridHolder> nodesArrayGrid = new ArrayList<CameraUploadFragmentLollipop.PhotoSyncGridHolder>();
	private ArrayList<MegaMonthPicLollipop> monthPics = new ArrayList<MegaMonthPicLollipop>();
	private long[] searchByDate;

	private ActionMode actionMode;

	String defaultPath;
	String downloadLocationDefaultPath;

	private ProgressDialog statusDialog;
	private long photosyncHandle = -1;

	ScrollView scrollView;

	Handler handler;

	public class PhotoSyncHolder{
		public boolean isNode;
		public long handle;
		public String monthYear;
		public String nodeDate;

		public long getHandle(){
			return handle;
		}
	}
	
	public class PhotoSyncGridHolder{
		public boolean isNode;
		public String monthYear;
		public long handle1;
		public long handle2;
		public long handle3;
	}

	private ImageView initialImageView;
	private TextView bOK;
	private TextView bSkip;	
	private RelativeLayout fragmentContainer;
	
	float scaleH, scaleW;
	float density;
	DisplayMetrics outMetrics;
	Display display;

	public void updateScrollPosition(int position) {
		log("updateScrollPosition");
		if (mLayoutManager != null) {
                mLayoutManager.scrollToPosition(position);
            }
	}

	public ImageView getImageDrag(int position) {
		log("getImageDrag");
		if (mLayoutManager != null) {
			if (((ManagerActivityLollipop) context).isListCameraUploads) {
				View v = mLayoutManager.findViewByPosition(position);
				if (v != null) {
					return (ImageView) v.findViewById(R.id.photo_sync_list_thumbnail);
				}
			}
			else {
				View v = mLayoutManager.findViewByPosition(position);
				if (v != null) {
					return (ImageView) v.findViewById(R.id.cell_photosync_grid_title_thumbnail);
				}
			}
		}

		return null;
	}

	public void activateActionMode(){
		log("activateActionMode");
		if (!adapterList.isMultipleSelect()){
			adapterList.setMultipleSelect(true);
			actionMode = ((AppCompatActivity)context).startSupportActionMode(new ActionBarCallBack());
		}
	}

	private class ActionBarCallBack implements ActionMode.Callback {

		@Override
		public boolean onActionItemClicked(ActionMode mode, MenuItem item) {

			List<PhotoSyncHolder> documentsList = null;
			List<MegaNode> documentsGrid = null;

			if(adapterList!=null){
				documentsList = adapterList.getSelectedDocuments();
			}
			else if(adapterGrid != null){
				documentsGrid = adapterGrid.getSelectedDocuments();
			}

			switch(item.getItemId()){
				case R.id.cab_menu_download:{
					ArrayList<Long> handleList = new ArrayList<Long>();

					if(adapterList!=null){
						for (int i=0;i<documentsList.size();i++){
							handleList.add(documentsList.get(i).handle);
						}
					}
					else if(adapterGrid != null){
						for (int i=0;i<documentsGrid.size();i++){
							handleList.add(documentsGrid.get(i).getHandle());
						}
					}

					clearSelections();
					NodeController nC = new NodeController(context);
					nC.prepareForDownload(handleList, false);
					break;
				}
				case R.id.cab_menu_copy:{
					ArrayList<Long> handleList = new ArrayList<Long>();

					if(adapterList!=null){
						for (int i=0;i<documentsList.size();i++){
							handleList.add(documentsList.get(i).handle);
						}
					}
					else if(adapterGrid != null){
						for (int i=0;i<documentsGrid.size();i++){
							handleList.add(documentsGrid.get(i).getHandle());
						}
					}
					clearSelections();
					NodeController nC = new NodeController(context);
					nC.chooseLocationToCopyNodes(handleList);
					break;
				}
				case R.id.cab_menu_move:{
					ArrayList<Long> handleList = new ArrayList<Long>();

					if(adapterList!=null){
						for (int i=0;i<documentsList.size();i++){
							handleList.add(documentsList.get(i).handle);
						}
					}
					else if(adapterGrid != null){
						for (int i=0;i<documentsGrid.size();i++){
							handleList.add(documentsGrid.get(i).getHandle());
						}
					}

					clearSelections();
					NodeController nC = new NodeController(context);
					nC.chooseLocationToMoveNodes(handleList);
					break;
				}
				case R.id.cab_menu_share_link:{
					log("Public link option");
					clearSelections();
					if(adapterList!=null){
						if (documentsList.size()==1){
							//MegaNode n = megaApi.getNodeByHandle(documentsList.get(0).handle);
							//NodeController nC = new NodeController(context);
							//nC.exportLink(n);
							if(documentsList.get(0)==null){
								log("The selected node is NULL");
								break;
							}
							((ManagerActivityLollipop) context).showGetLinkActivity(documentsList.get(0).handle);
						}
					}
					else if(adapterGrid != null){
						if (documentsGrid.size()==1){

							if(documentsGrid.get(0)==null){
								log("The selected node is NULL");
								break;
							}
							((ManagerActivityLollipop) context).showGetLinkActivity(documentsGrid.get(0).getHandle());

							//MegaNode n = megaApi.getNodeByHandle(documentsGrid.get(0).getHandle());
							//NodeController nC = new NodeController(context);
							//nC.exportLink(n);
						}
					}

					break;
				}

				case R.id.cab_menu_share_link_remove:{

					log("Remove public link option");

					clearSelections();
					if(adapterList!=null){
						if (documentsList.size()==1){
							MegaNode n = megaApi.getNodeByHandle(documentsList.get(0).handle);
							//NodeController nC = new NodeController(context);
							//nC.removeLink(n);

							if(documentsList.get(0)==null){
								log("The selected node is NULL");
								break;
							}
							((ManagerActivityLollipop) context).showConfirmationRemovePublicLink(n);
						}
					}
					else if(adapterGrid != null){
						if (documentsGrid.size()==1){
							MegaNode n = megaApi.getNodeByHandle(documentsGrid.get(0).getHandle());
							//NodeController nC = new NodeController(context);
							//nC.removeLink(n);

							if(documentsGrid.get(0)==null){
								log("The selected node is NULL");
								break;
							}
							((ManagerActivityLollipop) context).showConfirmationRemovePublicLink(n);

						}
					}

					break;
				}
				case R.id.cab_menu_trash:{
					ArrayList<Long> handleList = new ArrayList<Long>();

					if(adapterList!=null){
						for (int i=0;i<documentsList.size();i++){
							handleList.add(documentsList.get(i).handle);
						}
					}
					else if(adapterGrid != null){
						for (int i=0;i<documentsGrid.size();i++){
							handleList.add(documentsGrid.get(i).getHandle());
						}
					}
					clearSelections();
					((ManagerActivityLollipop) context).askConfirmationMoveToRubbish(handleList);
					break;
				}
				case R.id.cab_menu_select_all:{
					selectAll();

					break;
				}
				case R.id.cab_menu_unselect_all:{
					clearSelections();
					break;
				}
			}
			return false;
		}

		@Override
		public boolean onCreateActionMode(ActionMode mode, Menu menu) {
			MenuInflater inflater = mode.getMenuInflater();
			inflater.inflate(R.menu.file_browser_action, menu);
			((ManagerActivityLollipop)context).changeStatusBarColor(Constants.COLOR_STATUS_BAR_ACCENT);
			if (type == TYPE_CAMERA) {
				((ManagerActivityLollipop) context).showHideBottomNavigationView(true);
			}
			checkScroll();
			return true;
		}

		@Override
		public void onDestroyActionMode(ActionMode mode) {
			log("onDestroyActionMode");
			clearSelections();
			if (type == TYPE_CAMERA) {
				((ManagerActivityLollipop) context).showHideBottomNavigationView(false);
			}
			if(((ManagerActivityLollipop)context).isListCameraUploads()){
				if(adapterList!=null){
					adapterList.setMultipleSelect(false);
				}
			}
			else{
				if(adapterGrid!=null){
					adapterGrid.setMultipleSelect(false);
				}
			}
			if (Build.VERSION.SDK_INT >= Build.VERSION_CODES.LOLLIPOP) {
				final Window window = ((ManagerActivityLollipop) context).getWindow();
				window.addFlags(WindowManager.LayoutParams.FLAG_DRAWS_SYSTEM_BAR_BACKGROUNDS);
				window.clearFlags(WindowManager.LayoutParams.FLAG_TRANSLUCENT_STATUS);
				handler.postDelayed(new Runnable() {
					@Override
					public void run() {
						window.setStatusBarColor(0);
					}
				}, 350);
			}
			checkScroll();
			((ManagerActivityLollipop) context).setDrawerLockMode(false);
		}

		@Override
		public boolean onPrepareActionMode(ActionMode mode, Menu menu) {
			log("onPrepareActionMode");
			boolean showDownload = false;
			boolean showRename = false;
			boolean showCopy = false;
			boolean showMove = false;
			boolean showLink = false;
			boolean showTrash = false;
			boolean showRemoveLink = false;

			if(adapterList!=null){
				log("LIST onPrepareActionMode");

				List<PhotoSyncHolder> selected = adapterList.getSelectedDocuments();

				// Link
				if ((selected.size() == 1) && (megaApi.checkAccess(megaApi.getNodeByHandle(selected.get(0).handle), MegaShare.ACCESS_OWNER).getErrorCode() == MegaError.API_OK)) {

					if(megaApi.getNodeByHandle(selected.get(0).handle).isExported()){
						//Node has public link
						showRemoveLink=true;
						showLink=false;

					}
					else{
						showRemoveLink=false;
						showLink=true;
					}

				}

				if (selected.size() > 0) {
					showDownload = true;
					showTrash = true;
					showMove = true;
					showCopy = true;

					for(int i=0; i<selected.size();i++)	{
						if(megaApi.checkMove(megaApi.getNodeByHandle(selected.get(i).handle), megaApi.getRubbishNode()).getErrorCode() != MegaError.API_OK)	{
							showTrash = false;
							showMove = false;
							break;
						}
					}

					if(selected.size() >= nodes.size()){
						menu.findItem(R.id.cab_menu_select_all).setVisible(false);
						menu.findItem(R.id.cab_menu_unselect_all).setVisible(true);
					}
					else{
						menu.findItem(R.id.cab_menu_select_all).setVisible(true);
						menu.findItem(R.id.cab_menu_unselect_all).setVisible(true);
					}
				}
				else{
					menu.findItem(R.id.cab_menu_select_all).setVisible(true);
					menu.findItem(R.id.cab_menu_unselect_all).setVisible(false);

				}

				if(showCopy){
					menu.findItem(R.id.cab_menu_copy).setShowAsAction(MenuItem.SHOW_AS_ACTION_ALWAYS);
				}

				if(showDownload){
					menu.findItem(R.id.cab_menu_download).setShowAsAction(MenuItem.SHOW_AS_ACTION_ALWAYS);
				}
				if(showLink){
					menu.findItem(R.id.cab_menu_share_link_remove).setShowAsAction(MenuItem.SHOW_AS_ACTION_NEVER);
					menu.findItem(R.id.cab_menu_share_link).setShowAsAction(MenuItem.SHOW_AS_ACTION_ALWAYS);
				}
				if(showRemoveLink){
					menu.findItem(R.id.cab_menu_share_link).setShowAsAction(MenuItem.SHOW_AS_ACTION_NEVER);
					menu.findItem(R.id.cab_menu_share_link_remove).setShowAsAction(MenuItem.SHOW_AS_ACTION_ALWAYS);
				}
				if(showMove){
					if(selected.size()==1){
						menu.findItem(R.id.cab_menu_move).setShowAsAction(MenuItem.SHOW_AS_ACTION_NEVER);
					}else{
						menu.findItem(R.id.cab_menu_move).setShowAsAction(MenuItem.SHOW_AS_ACTION_ALWAYS);
					}
				}
				menu.findItem(R.id.cab_menu_download).setVisible(showDownload);
				menu.findItem(R.id.cab_menu_rename).setVisible(showRename);
				menu.findItem(R.id.cab_menu_copy).setVisible(showCopy);
				menu.findItem(R.id.cab_menu_move).setVisible(showMove);
				menu.findItem(R.id.cab_menu_share_link).setVisible(showLink);
				menu.findItem(R.id.cab_menu_share_link_remove).setVisible(showRemoveLink);

				menu.findItem(R.id.cab_menu_trash).setVisible(showTrash);
				menu.findItem(R.id.cab_menu_leave_multiple_share).setVisible(false);

			}
			else if(adapterGrid!=null){
				log("GRID onPrepareActionMode");
				List<MegaNode> selected = adapterGrid.getSelectedDocuments();

				// Link
				if ((selected.size() == 1) && (megaApi.checkAccess(megaApi.getNodeByHandle(selected.get(0).getHandle()), MegaShare.ACCESS_OWNER).getErrorCode() == MegaError.API_OK)) {
					if(megaApi.getNodeByHandle(selected.get(0).getHandle()).isExported()){
						//Node has public link
						showRemoveLink=true;
						showLink=false;

					}
					else{
						showRemoveLink=false;
						showLink=true;
					}
				}

				if (selected.size() > 0) {
					showDownload = true;
					showTrash = true;
					showMove = true;
					showCopy = true;
					for(int i=0; i<selected.size();i++)	{
						if(megaApi.checkMove(megaApi.getNodeByHandle(selected.get(i).getHandle()), megaApi.getRubbishNode()).getErrorCode() != MegaError.API_OK)	{
							showTrash = false;
							showMove = false;
							break;
						}
					}

					if(selected.size() == nodes.size()){
						menu.findItem(R.id.cab_menu_select_all).setVisible(false);
						menu.findItem(R.id.cab_menu_unselect_all).setVisible(true);
					}
					else{
						menu.findItem(R.id.cab_menu_select_all).setVisible(true);
						menu.findItem(R.id.cab_menu_unselect_all).setVisible(true);
					}
				}
				else{
					menu.findItem(R.id.cab_menu_select_all).setVisible(true);
					menu.findItem(R.id.cab_menu_unselect_all).setVisible(false);
				}

				if(showCopy){
					menu.findItem(R.id.cab_menu_copy).setShowAsAction(MenuItem.SHOW_AS_ACTION_ALWAYS);
				}

				if(showDownload){
					menu.findItem(R.id.cab_menu_download).setShowAsAction(MenuItem.SHOW_AS_ACTION_ALWAYS);
				}

				if(showLink){
					menu.findItem(R.id.cab_menu_share_link_remove).setShowAsAction(MenuItem.SHOW_AS_ACTION_NEVER);
					menu.findItem(R.id.cab_menu_share_link).setShowAsAction(MenuItem.SHOW_AS_ACTION_ALWAYS);
				}
				if(showRemoveLink){
					menu.findItem(R.id.cab_menu_share_link).setShowAsAction(MenuItem.SHOW_AS_ACTION_NEVER);
					menu.findItem(R.id.cab_menu_share_link_remove).setShowAsAction(MenuItem.SHOW_AS_ACTION_ALWAYS);
				}

				if(showMove){
					if(selected.size()==1){
						menu.findItem(R.id.cab_menu_move).setShowAsAction(MenuItem.SHOW_AS_ACTION_NEVER);
					}else{
						menu.findItem(R.id.cab_menu_move).setShowAsAction(MenuItem.SHOW_AS_ACTION_ALWAYS);
					}
				}


			}
			else{
				log("NULL adapters");
			}

			menu.findItem(R.id.cab_menu_download).setVisible(showDownload);
			menu.findItem(R.id.cab_menu_rename).setVisible(showRename);
			menu.findItem(R.id.cab_menu_copy).setVisible(showCopy);
			menu.findItem(R.id.cab_menu_move).setVisible(showMove);

			menu.findItem(R.id.cab_menu_share_link).setVisible(showLink);
			menu.findItem(R.id.cab_menu_share_link_remove).setVisible(showRemoveLink);

			menu.findItem(R.id.cab_menu_trash).setVisible(showTrash);
			menu.findItem(R.id.cab_menu_leave_multiple_share).setVisible(false);

			return false;
		}

	}

	//int TYPE_CAMERA= 0;
	//int TYPE_MEDIA = 1;
	public static CameraUploadFragmentLollipop newInstance(int type) {
		log("newInstance type: "+type);
		CameraUploadFragmentLollipop myFragment = new CameraUploadFragmentLollipop();

	    Bundle args = new Bundle();
	    args.putInt("type", type);
	    myFragment.setArguments(args);

	    return myFragment;
	}	
	
	@Override
	public void onCreate (Bundle savedInstanceState){
		log("onCreate");
		if (megaApi == null){
			megaApi = ((MegaApplication) ((Activity)context).getApplication()).getMegaApi();
		}

		handler = new Handler();
		
		dbH = DatabaseHandler.getDbHandler(context);
		prefs = dbH.getPreferences();
		
		super.onCreate(savedInstanceState);
		Bundle args = getArguments();
		if (args != null) {
			type= getArguments().getInt("type", TYPE_MEDIA);
		}
		else{
			type=TYPE_CAMERA;
		}

		if (prefs != null) {
			log("prefs != null");
			if (prefs.getStorageAskAlways() != null) {
				if (!Boolean.parseBoolean(prefs.getStorageAskAlways())) {
					log("askMe==false");
					if (type == TYPE_CAMERA) {
						if (prefs.getCamSyncEnabled() != null) {
							if (prefs.getCamSyncEnabled().compareTo("") != 0) {
								if (Boolean.parseBoolean(prefs.getCamSyncEnabled())){
									if (prefs.getCamSyncLocalPath() != null) {
										if (prefs.getCamSyncLocalPath().compareTo("") != 0) {
											defaultPath = prefs.getCamSyncLocalPath();
										}
									}
								}
							}
						}
					}
					else {
						if (prefs.getSecondaryMediaFolderEnabled() != null) {
							if (prefs.getSecondaryMediaFolderEnabled().compareTo("") != 0) {
								if (Boolean.parseBoolean(prefs.getSecondaryMediaFolderEnabled())) {
									if (prefs.getLocalPathSecondaryFolder() != null) {
										if (prefs.getLocalPathSecondaryFolder().compareTo("") != 0) {
											defaultPath = prefs.getLocalPathSecondaryFolder();
										}
									}
								}
							}
						}
					}
					if (prefs.getStorageDownloadLocation() != null){
						if (prefs.getStorageDownloadLocation().compareTo("") != 0){
							downloadLocationDefaultPath = prefs.getStorageDownloadLocation();
						}
					}
				}
			}
		}

		log("After recovering bundle type: "+type);
	}

	public void checkScroll () {
		boolean isMultipleSelect = false;
		if ((((ManagerActivityLollipop) context).isListCameraUploads && adapterList != null && adapterList.isMultipleSelect()) || (adapterGrid != null && adapterGrid.isMultipleSelect())) {
			isMultipleSelect = true;
		}
		if (listView != null) {
			if (listView.canScrollVertically(-1) || isMultipleSelect) {
				((ManagerActivityLollipop) context).changeActionBarElevation(true);
			}
			else {
				((ManagerActivityLollipop) context).changeActionBarElevation(false);
			}
		}
	}
	
	@Override
	public View onCreateView(LayoutInflater inflater, ViewGroup container, Bundle savedInstanceState) {
		log("onCreateView");

		if(!isAdded()){
			return null;
		}
		
		if (megaApi == null){
			megaApi = ((MegaApplication) ((Activity)context).getApplication()).getMegaApi();
		}
		
		if (aB == null){
			aB = ((AppCompatActivity)context).getSupportActionBar();
		}
		
		if (megaApi.getRootNode() == null){
			return null;
		}
		
		prefs = dbH.getPreferences();
		log("Value of isList: "+((ManagerActivityLollipop)context).isListCameraUploads());
		display = ((Activity)context).getWindowManager().getDefaultDisplay();
		outMetrics = new DisplayMetrics ();
	    display.getMetrics(outMetrics);
	    density  = getResources().getDisplayMetrics().density;
		
	    scaleW = Util.getScaleW(outMetrics, density);
	    scaleH = Util.getScaleH(outMetrics, density);

		((ManagerActivityLollipop) context).supportInvalidateOptionsMenu();

		if (type == TYPE_CAMERA) {
			if (((ManagerActivityLollipop) context).getFirstLogin()) {
				((ManagerActivityLollipop) context).showHideBottomNavigationView(true);
				setInitialPreferences();
				View v = inflater.inflate(R.layout.activity_cam_sync_initial, container, false);
				scrollView = (ScrollView) v.findViewById(R.id.cam_sync_scroll_view);
				new ListenScrollChangesHelper().addViewToListen(scrollView, new ListenScrollChangesHelper.OnScrollChangeListenerCompat() {
					@Override
					public void onScrollChange(View v, int scrollX, int scrollY, int oldScrollX, int oldScrollY) {
						if (scrollView.canScrollVertically(-1)){
							((ManagerActivityLollipop) context).changeActionBarElevation(true);
						}
						else {
							((ManagerActivityLollipop) context).changeActionBarElevation(false);
						}
					}
				});

				initialImageView = (ImageView) v.findViewById(R.id.cam_sync_image_view);

				bOK = (TextView) v.findViewById(R.id.cam_sync_button_ok);
				bSkip = (TextView) v.findViewById(R.id.cam_sync_button_skip);
				switchCellularConnection = (SwitchCompat) v.findViewById(R.id.cellular_connection_switch);
				switchUploadVideos = (SwitchCompat) v.findViewById(R.id.upload_videos_switch);

				bSkip.setText(getString(R.string.cam_sync_skip));
				bOK.setText(getString(R.string.cam_sync_ok));
				if (Build.VERSION.SDK_INT >= Build.VERSION_CODES.LOLLIPOP) {
					bSkip.setBackground(ContextCompat.getDrawable(context, R.drawable.white_rounded_corners_button));
					bOK.setBackground(ContextCompat.getDrawable(context, R.drawable.ripple_upgrade));
				} else {
					bSkip.setBackgroundResource(R.drawable.black_button_border);
				}

				bOK.setOnClickListener(this);
				bSkip.setOnClickListener(this);

				return v;
			}
		}

		if (((ManagerActivityLollipop) context).isListCameraUploads()) {
			View v = inflater.inflate(R.layout.fragment_filebrowserlist, container, false);

			listView = (RecyclerView) v.findViewById(R.id.file_list_view_browser);
			fastScroller = (FastScroller) v.findViewById(R.id.fastscroll);

			mLayoutManager = new MegaLinearLayoutManager(context);
			listView.setLayoutManager(mLayoutManager);

			listView.addOnItemTouchListener(this);
			listView.setItemAnimator(new DefaultItemAnimator());
			listView.addItemDecoration(new DividerItemDecorationV2(context, outMetrics));

			listView.setPadding(0, 0, 0, Util.scaleHeightPx(85, outMetrics));
			listView.setClipToPadding(false);
			listView.setHasFixedSize(true);
			listView.addOnScrollListener(new RecyclerView.OnScrollListener() {
				@Override
				public void onScrolled(RecyclerView recyclerView, int dx, int dy) {
					super.onScrolled(recyclerView, dx, dy);
					checkScroll();
				}
			});

			final RelativeLayout relativeLayoutTurnOnOff = (RelativeLayout) v.findViewById(R.id.relative_layout_file_list_browser_camera_upload_on_off);
			final TextView turnOnOff = (TextView) v.findViewById(R.id.file_list_browser_camera_upload_on_off);
			relativeLayoutTurnOnOff.setVisibility(View.VISIBLE);
			if (type == TYPE_CAMERA) {
				turnOnOff.setText(getString(R.string.settings_camera_upload_turn_on).toUpperCase(Locale.getDefault()));
			} else {
				turnOnOff.setText(getString(R.string.settings_set_up_automatic_uploads).toUpperCase(Locale.getDefault()));
			}

			transfersOverViewLayout = (RelativeLayout) v.findViewById(R.id.transfers_overview_item_layout);
			transfersOverViewLayout.setVisibility(View.GONE);

			boolean camEnabled = false;
			prefs = dbH.getPreferences();
			if (prefs != null) {
				if (prefs.getCamSyncEnabled() != null) {
					if (Boolean.parseBoolean(prefs.getCamSyncEnabled())) {
						log("Hide option Turn on Camera Uploads");
						relativeLayoutTurnOnOff.setVisibility(View.GONE);
						camEnabled = true;
					} else {
						log("SHOW option Turn on Camera Uploads");
						relativeLayoutTurnOnOff.setVisibility(View.VISIBLE);
						camEnabled = false;
					}
				}
			}
			relativeLayoutTurnOnOff.setOnClickListener(this);

//			contentTextLayout = (RelativeLayout) v.findViewById(R.id.content_text_layout);
//			contentTextLayout.setVisibility(View.GONE);

			emptyImageView = (ImageView) v.findViewById(R.id.file_list_empty_image);
			emptyTextView = (LinearLayout) v.findViewById(R.id.file_list_empty_text);
			emptyTextViewFirst = (TextView) v.findViewById(R.id.file_list_empty_text_first);

			if (context.getResources().getConfiguration().orientation == Configuration.ORIENTATION_LANDSCAPE) {
				emptyImageView.setImageResource(R.drawable.uploads_empty_landscape);
			} else {
				emptyImageView.setImageResource(R.drawable.ic_empty_camera_uploads);
			}
			String textToShow = String.format(context.getString(R.string.context_empty_camera_uploads));

			try{
				textToShow = textToShow.replace("[A]", "<font color=\'#000000\'>");
				textToShow = textToShow.replace("[/A]", "</font>");
				textToShow = textToShow.replace("[B]", "<font color=\'#7a7a7a\'>");
				textToShow = textToShow.replace("[/B]", "</font>");
			}
			catch (Exception e){}
			Spanned result = null;
			if (android.os.Build.VERSION.SDK_INT >= android.os.Build.VERSION_CODES.N) {
				result = Html.fromHtml(textToShow,Html.FROM_HTML_MODE_LEGACY);
			} else {
				result = Html.fromHtml(textToShow);
			}
			emptyTextViewFirst.setText(result);

			emptyImageView.setVisibility(View.VISIBLE);
			emptyTextView.setVisibility(View.VISIBLE);
			listView.setVisibility(View.GONE);

			if (megaApi.getRootNode() == null) {
				return v;
			}

			if (type == TYPE_CAMERA) {
				if (prefs == null) {
					photosyncHandle = -1;
				} else {
					//The "PhotoSync" folder exists?
					if (prefs.getCamSyncHandle() == null) {
						photosyncHandle = -1;
					} else {
						photosyncHandle = Long.parseLong(prefs.getCamSyncHandle());
						if (megaApi.getNodeByHandle(photosyncHandle) == null) {
							photosyncHandle = -1;
						}
					}
				}

				if (photosyncHandle == -1) {
					ArrayList<MegaNode> nl = megaApi.getChildren(megaApi.getRootNode());
					for (int i = 0; i < nl.size(); i++) {
						if ((CameraSyncService.CAMERA_UPLOADS.compareTo(nl.get(i).getName()) == 0) && (nl.get(i).isFolder())) {
							photosyncHandle = nl.get(i).getHandle();
							dbH.setCamSyncHandle(photosyncHandle);
							listView.setVisibility(View.VISIBLE);
							emptyImageView.setVisibility(View.GONE);
							emptyTextView.setVisibility(View.GONE);
							break;
						}
					}
				}
			} else {
				photosyncHandle = Long.parseLong(prefs.getMegaHandleSecondaryFolder());
				if (megaApi.getNodeByHandle(photosyncHandle) == null) {
					photosyncHandle = -1;
				}
			}


			listView.setVisibility(View.VISIBLE);
			emptyImageView.setVisibility(View.GONE);
			emptyTextView.setVisibility(View.GONE);

			if (nodesArray != null) {
				nodesArray.clear();
			}

			if(!((ManagerActivityLollipop)context).getIsSearchEnabled()) {
				nodes = megaApi.getChildren(megaApi.getNodeByHandle(photosyncHandle), MegaApiJava.ORDER_MODIFICATION_DESC);
			}
			else{
				searchNodes = megaApi.getChildren(megaApi.getNodeByHandle(photosyncHandle), MegaApiJava.ORDER_MODIFICATION_DESC);
				searchByDate = ((ManagerActivityLollipop)context).getTypeOfSearch();
				nodes = searchDate(searchByDate,searchNodes);
			}

			if (megaApi.getNodeByHandle(photosyncHandle) != null) {

				int month = 0;
				int year = 0;
				for (int i = 0; i < nodes.size(); i++) {
					if (nodes.get(i).isFolder()) {
						continue;
					}

					if (!MimeTypeList.typeForName(nodes.get(i).getName()).isImage() && (!MimeTypeList.typeForName(nodes.get(i).getName()).isVideo())) {
						continue;
					}

					PhotoSyncHolder psh = new PhotoSyncHolder();
					Date d = new Date(nodes.get(i).getModificationTime() * 1000);
					if ((month == d.getMonth()) && (year == d.getYear())) {
						psh.isNode = true;
						psh.handle = nodes.get(i).getHandle();
						month = d.getMonth();
						year = d.getYear();
						psh.nodeDate = getImageDateString(month, year);
						nodesArray.add(psh);
					} else {
						month = d.getMonth();
						year = d.getYear();
						psh.isNode = false;
						psh.monthYear = getImageDateString(month, year);
						nodesArray.add(psh);
						psh = new PhotoSyncHolder();
						psh.isNode = true;
						psh.handle = nodes.get(i).getHandle();
						nodesArray.add(psh);
						log("MONTH: " + d.getMonth() + "YEAR: " + d.getYear());
					}
				}

				if (nodesArray.size() == 0) {
					emptyImageView.setVisibility(View.VISIBLE);
					emptyTextView.setVisibility(View.VISIBLE);
					listView.setVisibility(View.GONE);
				} else {
					emptyImageView.setVisibility(View.GONE);
					emptyTextView.setVisibility(View.GONE);
					listView.setVisibility(View.VISIBLE);
				}

			}else{
				emptyImageView.setVisibility(View.VISIBLE);
				emptyTextView.setVisibility(View.VISIBLE);
				listView.setVisibility(View.GONE);
			}

			if (adapterList == null) {
				adapterList = new MegaPhotoSyncListAdapterLollipop(context, nodesArray, photosyncHandle, listView, emptyImageView, emptyTextView, aB, nodes, this, Constants.CAMERA_UPLOAD_ADAPTER);
			} else {
				adapterList.setNodes(nodesArray, nodes);
			}

			adapterList.setMultipleSelect(false);

			listView.setAdapter(adapterList);
			fastScroller.setRecyclerView(listView);
			visibilityFastScroller();

			return v;
		} else {
			View v = inflater.inflate(R.layout.fragment_filebrowsergrid_camerauploads, container, false);

			listView = (RecyclerView) v.findViewById(R.id.file_grid_view_browser);
			fastScroller = (FastScroller) v.findViewById(R.id.fastscroll);

			listView.setDrawingCacheEnabled(true);
			listView.setDrawingCacheQuality(View.DRAWING_CACHE_QUALITY_HIGH);
			listView.addOnScrollListener(new RecyclerView.OnScrollListener() {
				@Override
				public void onScrolled(RecyclerView recyclerView, int dx, int dy) {
					super.onScrolled(recyclerView, dx, dy);
					checkScroll();
				}
			});

			final RelativeLayout relativeLayoutTurnOnOff = (RelativeLayout) v.findViewById(R.id.relative_layout_file_grid_browser_camera_upload_on_off);
			final TextView turnOnOff = (TextView) v.findViewById(R.id.file_grid_browser_camera_upload_on_off);
			relativeLayoutTurnOnOff.setVisibility(View.VISIBLE);
			if (type == TYPE_CAMERA) {
				turnOnOff.setText(getString(R.string.settings_camera_upload_turn_on).toUpperCase(Locale.getDefault()));
			} else {
				turnOnOff.setText(getString(R.string.settings_set_up_automatic_uploads).toUpperCase(Locale.getDefault()));
			}

//			turnOnOff.setGravity(Gravity.CENTER);

			boolean camEnabled = false;
			prefs = dbH.getPreferences();
			if (prefs != null) {
				if (prefs.getCamSyncEnabled() != null) {
					if (Boolean.parseBoolean(prefs.getCamSyncEnabled())) {
						relativeLayoutTurnOnOff.setVisibility(View.GONE);
						camEnabled = true;
					} else {
						camEnabled = false;
						relativeLayoutTurnOnOff.setVisibility(View.VISIBLE);
					}
				}
			}
			relativeLayoutTurnOnOff.setOnClickListener(this);

//			contentTextLayout = (RelativeLayout) v.findViewById(R.id.content_grid_text_layout);
//			contentTextLayout.setVisibility(View.GONE);

			fragmentContainer = (RelativeLayout) v.findViewById(R.id.fragment_container_file_browser_grid);
			fragmentContainer.setBackgroundColor(ContextCompat.getColor(context, R.color.white));

//			RelativeLayout.LayoutParams p = (RelativeLayout.LayoutParams) listView.getLayoutParams();
//			p.addRule(RelativeLayout.ABOVE, R.id.file_grid_browser_camera_upload_on_off);
//			listView.setLayoutParams(p);

			emptyImageView = (ImageView) v.findViewById(R.id.file_grid_empty_image);
			emptyTextView = (LinearLayout) v.findViewById(R.id.file_grid_empty_text);
			emptyTextViewFirst = (TextView) v.findViewById(R.id.file_grid_empty_text_first);

			if (context.getResources().getConfiguration().orientation == Configuration.ORIENTATION_LANDSCAPE) {
				emptyImageView.setImageResource(R.drawable.uploads_empty_landscape);
			} else {
				emptyImageView.setImageResource(R.drawable.ic_empty_camera_uploads);
			}

			String textToShow = String.format(context.getString(R.string.context_empty_camera_uploads));

			try{
				textToShow = textToShow.replace("[A]", "<font color=\'#000000\'>");
				textToShow = textToShow.replace("[/A]", "</font>");
				textToShow = textToShow.replace("[B]", "<font color=\'#7a7a7a\'>");
				textToShow = textToShow.replace("[/B]", "</font>");
			}
			catch (Exception e){}
			Spanned result = null;
			if (android.os.Build.VERSION.SDK_INT >= android.os.Build.VERSION_CODES.N) {
				result = Html.fromHtml(textToShow,Html.FROM_HTML_MODE_LEGACY);
			} else {
				result = Html.fromHtml(textToShow);
			}
			emptyTextViewFirst.setText(result);

			emptyImageView.setVisibility(View.VISIBLE);
			emptyTextView.setVisibility(View.VISIBLE);
			listView.setVisibility(View.GONE);

			if (megaApi.getRootNode() == null) {
				return v;
			}

			if (type == TYPE_CAMERA) {
				if (prefs == null) {
					photosyncHandle = -1;
				} else {
					//The "PhotoSync" folder exists?
					if (prefs.getCamSyncHandle() == null) {
						photosyncHandle = -1;
					} else {
						photosyncHandle = Long.parseLong(prefs.getCamSyncHandle());
						if (megaApi.getNodeByHandle(photosyncHandle) == null) {
							photosyncHandle = -1;
						}
					}
				}

				if (photosyncHandle == -1) {
					ArrayList<MegaNode> nl = megaApi.getChildren(megaApi.getRootNode());
					for (int i = 0; i < nl.size(); i++) {
						if ((CameraSyncService.CAMERA_UPLOADS.compareTo(nl.get(i).getName()) == 0) && (nl.get(i).isFolder())) {
							photosyncHandle = nl.get(i).getHandle();
							dbH.setCamSyncHandle(photosyncHandle);
							listView.setVisibility(View.VISIBLE);
							emptyImageView.setVisibility(View.GONE);
							emptyTextView.setVisibility(View.GONE);
							break;
						}
					}
				}
			} else {
				photosyncHandle = Long.parseLong(prefs.getMegaHandleSecondaryFolder());
				if (megaApi.getNodeByHandle(photosyncHandle) == null) {
					photosyncHandle = -1;
				}
			}

			listView.setVisibility(View.VISIBLE);
			emptyImageView.setVisibility(View.GONE);
			emptyTextView.setVisibility(View.GONE);

			int totalWidth = outMetrics.widthPixels;

			int gridWidth = 0;
			int realGridWidth = 0;
			int numberOfCells = 0;
			int padding = 0;
			if (((ManagerActivityLollipop) context).isSmallGridCameraUploads) {
				realGridWidth = totalWidth / GRID_SMALL;
				padding = MegaPhotoSyncGridTitleAdapterLollipop.PADDING_GRID_SMALL;
				gridWidth = realGridWidth - (padding * 2);
				numberOfCells = GRID_SMALL;
			} else {
				realGridWidth = totalWidth / GRID_LARGE;
				padding = MegaPhotoSyncGridTitleAdapterLollipop.PADDING_GRID_LARGE;
				gridWidth = realGridWidth - (padding * 2);
				numberOfCells = GRID_LARGE;
			}

//		    int numberOfCells = totalWidth / GRID_WIDTH;
//		    if(getResources().getConfiguration().orientation == Configuration.ORIENTATION_LANDSCAPE){
//		    	if (numberOfCells < 4){
//					numberOfCells = 4;
//				}	
//		    }
//		    else if(getResources().getConfiguration().orientation == Configuration.ORIENTATION_PORTRAIT){
//		    	if (numberOfCells < 3){
//					numberOfCells = 3;
//				}	
//		    }


			if (monthPics != null) {
				monthPics.clear();
			}


			List<MegaPhotoSyncGridTitleAdapterLollipop.ItemInformation> itemInformationList = new ArrayList<>();
			int countTitles = 0;

			if(!((ManagerActivityLollipop)context).getIsSearchEnabled()) {
				nodes = megaApi.getChildren(megaApi.getNodeByHandle(photosyncHandle), MegaApiJava.ORDER_MODIFICATION_DESC);
			}
			else{
				searchNodes = megaApi.getChildren(megaApi.getNodeByHandle(photosyncHandle), MegaApiJava.ORDER_MODIFICATION_DESC);
				searchByDate = ((ManagerActivityLollipop)context).getTypeOfSearch();
				nodes = searchDate(searchByDate,searchNodes);
			}
			if (megaApi.getNodeByHandle(photosyncHandle) != null) {

//				MegaChildren children = megaApi.getFileFolderChildren(megaApi.getNodeByHandle(photosyncHandle), MegaApiJava.ORDER_MODIFICATION_DESC);
//				nodes = children.getFileList();
				itemInformationList = new ArrayList<>(this.nodes.size());
				int month = 0;
				int year = 0;
				MegaMonthPicLollipop monthPic = new MegaMonthPicLollipop();
				boolean thereAreImages = false;
				for (int i = 0; i < nodes.size(); i++) {
					MegaNode n = nodes.get(i);
					if (n.isFolder()) {
						continue;
					}

					if (!MimeTypeList.typeForName(n.getName()).isImage() && (!MimeTypeList.typeForName(n.getName()).isVideo())) {
						continue;
					}
					thereAreImages = true;

					Date d = new Date(n.getModificationTime() * 1000);
					if ((month == 0) && (year == 0)) {
						month = d.getMonth();
						year = d.getYear();
						monthPic.monthYearString = getImageDateString(month, year);
						itemInformationList.add(new MegaPhotoSyncGridTitleAdapterLollipop.ItemInformation(MegaPhotoSyncGridTitleAdapterLollipop.TYPE_ITEM_TITLE, monthPic.monthYearString, monthPic));
						countTitles++;
						monthPic.nodeHandles.add(n.getHandle());
						monthPic.setPosition(n, i);
						if (!Util.isVideoFile(n.getName())) {
							itemInformationList.add(new MegaPhotoSyncGridTitleAdapterLollipop.ItemInformation(MegaPhotoSyncGridTitleAdapterLollipop.TYPE_ITEM_IMAGE, n, monthPic));
						} else {
							itemInformationList.add(new MegaPhotoSyncGridTitleAdapterLollipop.ItemInformation(MegaPhotoSyncGridTitleAdapterLollipop.TYPE_ITEM_VIDEO, n, monthPic));
						}

					} else if ((month == d.getMonth()) && (year == d.getYear())) {

						monthPic.nodeHandles.add(n.getHandle());
						monthPic.setPosition(n, i);
//						month = d.getMonth();
//						year = d.getYear();
						monthPic.monthYearString = getImageDateString(month, year);

						if (!Util.isVideoFile(n.getName())) {
							itemInformationList.add(new MegaPhotoSyncGridTitleAdapterLollipop.ItemInformation(MegaPhotoSyncGridTitleAdapterLollipop.TYPE_ITEM_IMAGE, n, monthPic));
						} else {
							itemInformationList.add(new MegaPhotoSyncGridTitleAdapterLollipop.ItemInformation(MegaPhotoSyncGridTitleAdapterLollipop.TYPE_ITEM_VIDEO, n, monthPic));
						}
					} else {
						month = d.getMonth();
						year = d.getYear();
						monthPics.add(monthPic);
						monthPic = new MegaMonthPicLollipop();
						monthPic.monthYearString = getImageDateString(month, year);
						itemInformationList.add(new MegaPhotoSyncGridTitleAdapterLollipop.ItemInformation(MegaPhotoSyncGridTitleAdapterLollipop.TYPE_ITEM_TITLE, monthPic.monthYearString, monthPic));
						countTitles++;
						monthPic.nodeHandles.add(n.getHandle());
						monthPic.setPosition(n, i);
						if (!Util.isVideoFile(n.getName())) {
							itemInformationList.add(new MegaPhotoSyncGridTitleAdapterLollipop.ItemInformation(MegaPhotoSyncGridTitleAdapterLollipop.TYPE_ITEM_IMAGE, n, monthPic));
						} else {
							itemInformationList.add(new MegaPhotoSyncGridTitleAdapterLollipop.ItemInformation(MegaPhotoSyncGridTitleAdapterLollipop.TYPE_ITEM_VIDEO, n, monthPic));
						}
//						monthPics.add(monthPic);
//						monthPic = new MegaMonthPicLollipop();
//						i--;
					}
				}
				if (nodes.size() > 0) {
					monthPics.add(monthPic);
				}

				if (!thereAreImages) {
					monthPics.clear();
					emptyImageView.setVisibility(View.VISIBLE);
					emptyTextView.setVisibility(View.VISIBLE);
					listView.setVisibility(View.GONE);
				} else {

					emptyImageView.setVisibility(View.GONE);
					emptyTextView.setVisibility(View.GONE);
					listView.setVisibility(View.VISIBLE);
				}
			} else {
				emptyImageView.setVisibility(View.VISIBLE);
				emptyTextView.setVisibility(View.VISIBLE);
				listView.setVisibility(View.GONE);
			}

//			if(getResources().getConfiguration().orientation == Configuration.ORIENTATION_PORTRAIT && numberOfCells == GRID_SMALL){
//				log("the device is portrait and the grid is small");
//				listView.setItemViewCacheSize(numberOfCells * 20);
//			}

			if (adapterGrid == null) {
				log("ADAPTERGRID.MONTHPICS(NEW) = " + monthPics.size());
				adapterGrid = new MegaPhotoSyncGridTitleAdapterLollipop(context, monthPics, photosyncHandle, listView, emptyImageView, emptyTextView, aB, nodes, numberOfCells, gridWidth, this, Constants.CAMERA_UPLOAD_ADAPTER, itemInformationList.size(), countTitles, itemInformationList, defaultPath);
				adapterGrid.setHasStableIds(true);
			} else {
				log("ADAPTERGRID.MONTHPICS = " + monthPics.size());
				adapterGrid.setNumberOfCells(numberOfCells, gridWidth);
				adapterGrid.setNodes(monthPics, nodes, itemInformationList.size(), countTitles, itemInformationList);
			}

//			mLayoutManager = new StaggeredGridLayoutManager(numberOfCells, StaggeredGridLayoutManager.HORIZONTAL | StaggeredGridLayoutManager.VERTICAL);
//			listView.setLayoutManager(mLayoutManager);

			mLayoutManager = new GridLayoutManager(context, numberOfCells);
			((GridLayoutManager) mLayoutManager).setSpanSizeLookup(new GridLayoutManager.SpanSizeLookup() {
				@Override
				public int getSpanSize(int position) {
					return adapterGrid.getSpanSizeOfPosition(position);
				}
			});


			listView.setLayoutManager(mLayoutManager);

			listView.setAdapter(adapterGrid);
			fastScroller.setRecyclerView(listView);
			visibilityFastScroller();
			return v;
		}
	}
	
	public void selectAll(){
		if (((ManagerActivityLollipop)context).isListCameraUploads()){
			if (adapterList != null){
				if(adapterList.isMultipleSelect()){
					adapterList.selectAll();
				}
				else{
					adapterList.setMultipleSelect(true);
					adapterList.selectAll();
					
					actionMode = ((AppCompatActivity)context).startSupportActionMode(new ActionBarCallBack());
				}
				
				updateActionModeTitle();

			}
		}
		else{
			if (adapterGrid != null){
				if(adapterGrid.isMultipleSelect()){
					adapterGrid.selectAll();
				}
				else{
					adapterGrid.setMultipleSelect(true);
					adapterGrid.selectAll();
				}
			}
		}
	}
	
	public void setInitialPreferences(){
		log("setInitialPreferences");
//		DatabaseHandler dbH = new DatabaseHandler(getApplicationContext());
		DatabaseHandler dbH = DatabaseHandler.getDbHandler(context);
		dbH.setFirstTime(false);
//		dbH.setCamSyncEnabled(false);
		dbH.setStorageAskAlways(false);
		File defaultDownloadLocation = null;
		if (Environment.getExternalStorageDirectory() != null){
			defaultDownloadLocation = new File(Environment.getExternalStorageDirectory().getAbsolutePath() + "/" + Util.downloadDIR + "/");
		}
		else{
			defaultDownloadLocation = context.getFilesDir();
		}
		
		defaultDownloadLocation.mkdirs();
		
		dbH.setStorageDownloadLocation(defaultDownloadLocation.getAbsolutePath());
		dbH.setPinLockEnabled(false);
		dbH.setPinLockCode("");

		ArrayList<MegaNode> nodeLinks = megaApi.getPublicLinks();
		if(nodeLinks==null){
			log("No public links:showCopyright set true");
			dbH.setShowCopyright(true);
		}
		else{
			if(nodeLinks.size()==0){
				log("No public links:showCopyright set true");
				dbH.setShowCopyright(true);
			}
			else{
				log("ALready public links:showCopyright set false");
				dbH.setShowCopyright(false);
			}
		}
	}
	
	public String getImageDateString(int month, int year){
		String ret = "";
		year = year + 1900;
	
		switch(month){
			case 0:{
				ret = context.getString(R.string.january) + " " + year;
				break;
			}
			case 1:{
				ret = context.getString(R.string.february) + " " + year;
				break;
			}
			case 2:{
				ret = context.getString(R.string.march) + " " + year;
				break;
			}
			case 3:{
				ret = context.getString(R.string.april) + " " + year;
				break;
			}
			case 4:{
				ret = context.getString(R.string.may) + " " + year;
				break;
			}
			case 5:{
				ret = context.getString(R.string.june) + " " + year;
				break;
			}
			case 6:{
				ret = context.getString(R.string.july) + " " + year;
				break;
			}
			case 7:{
				ret = context.getString(R.string.august) + " " + year;
				break;
			}
			case 8:{
				ret = context.getString(R.string.september) + " " + year;
				break;
			}
			case 9:{
				ret = context.getString(R.string.october) + " " + year;
				break;
			}
			case 10:{
				ret = context.getString(R.string.november) + " " + year;
				break;
			}
			case 11:{
				ret = context.getString(R.string.december) + " " + year;
				break;
			}
		}
		return ret;
	}
		
	@Override
    public void onAttach(Activity activity) {
        super.onAttach(activity);
        context = activity;
        aB = ((AppCompatActivity)activity).getSupportActionBar();
    }

	@Override
	public void onAttach(Context context) {
		log("onAttach2");

		super.onAttach(context);
		this.context = context;
		aB = ((AppCompatActivity)context).getSupportActionBar();
	}
	
	@SuppressLint("NewApi")
<<<<<<< HEAD
	public void cameraOnOffFirstTime(){
		((ManagerActivityLollipop) context).setFirstTimeCam(false);
=======
	private void cameraOnOffFirstTime(){
		((ManagerActivityLollipop) context).setFirstLogin(false);
>>>>>>> b0005a46
//		firstTimeCam = false;
		DatabaseHandler dbH = DatabaseHandler.getDbHandler(context);
		dbH.setCamSyncEnabled(true);
		File localFile = Environment.getExternalStoragePublicDirectory(Environment.DIRECTORY_DCIM);
		String localPath = localFile.getAbsolutePath();
		dbH.setCamSyncLocalPath(localPath);
		dbH.setCameraFolderExternalSDCard(false);
		if (switchCellularConnection.isChecked()){
			dbH.setCamSyncWifi(false);
		}
		else{
			dbH.setCamSyncWifi(true);
		}
		if(switchUploadVideos.isChecked()){
			dbH.setCamSyncFileUpload(MegaPreferences.PHOTOS_AND_VIDEOS);
		}
		else{
			dbH.setCamSyncFileUpload(MegaPreferences.ONLY_PHOTOS);
		}
  
		if(isDeviceSupportCompression()){
            //video quality
            dbH.setCameraUploadVideoQuality(MEDIUM);
            dbH.setConversionOnCharging(true);
            dbH.setChargingOnSize(DEFAULT_CONVENTION_QUEUE_SIZE);
        }else{
            dbH.setCameraUploadVideoQuality(ORIGINAL);
            dbH.setConversionOnCharging(false);
            dbH.setChargingOnSize(DEFAULT_CONVENTION_QUEUE_SIZE);
        }
        
        handler.postDelayed(new Runnable() {
            
            @Override
            public void run() {
                log("Now I start the service");
                if (Util.isDeviceSupportParallelUpload()) {
                    startJob(context);
                } else {
                    context.startService(new Intent(context,CameraSyncService.class));
                }
            }
        },5 * 1000);
		
		((ManagerActivityLollipop)context).refreshCameraUpload();
	}
	
	@SuppressLint("NewApi")
	public void cameraOnOff(){
		final DatabaseHandler dbH = DatabaseHandler.getDbHandler(context);
		MegaPreferences prefs = dbH.getPreferences();
		boolean isEnabled = false;
		if (prefs != null){
			if (prefs.getCamSyncEnabled() != null){
				if (Boolean.parseBoolean(prefs.getCamSyncEnabled())){
					isEnabled = true;
				}
			}
		}

		if (isEnabled){
			dbH.setCamSyncTimeStamp(0);
			dbH.setCamVideoSyncTimeStamp(0);
			dbH.setSecSyncTimeStamp(0);
			dbH.setSecVideoSyncTimeStamp(0);
			dbH.setCamSyncEnabled(false);
			dbH.deleteAllSyncRecords(SyncRecord.TYPE_ANY);
			Util.purgeDirectory(new File(context.getCacheDir().toString() + File.separator));

			if (Util.isDeviceSupportParallelUpload()) {
                cancelAllJobs(context);
            } else {
                Intent stopIntent = null;
                stopIntent = new Intent(context, CameraSyncService.class);
                stopIntent.setAction(CameraSyncService.ACTION_STOP);
                context.startService(stopIntent);
            }
			
			((ManagerActivityLollipop)context).refreshCameraUpload();
		}
		else{					
			
			prefs = dbH.getPreferences();
			if (prefs != null){
				if (prefs.getCamSyncLocalPath() != null){
					if (prefs.getCamSyncLocalPath().compareTo("") != 0){
						
						if (prefs.getCamSyncFileUpload() != null){
							if (prefs.getCamSyncFileUpload().compareTo("") != 0){
								if (prefs.getCamSyncWifi() != null){
									if (prefs.getCamSyncWifi().compareTo("") != 0){
										dbH.setCamSyncTimeStamp(0);
										dbH.setCamVideoSyncTimeStamp(0);
										dbH.setSecSyncTimeStamp(0);
										dbH.setSecVideoSyncTimeStamp(0);
										dbH.setCamSyncEnabled(true);
                                        dbH.deleteAllSyncRecords(SyncRecord.TYPE_ANY);
                                        Util.purgeDirectory(new File(context.getCacheDir().toString() + File.separator));
                                        
                                        //video quality
                                        if(isDeviceSupportCompression()){
                                            dbH.setCameraUploadVideoQuality(MEDIUM);
                                            dbH.setConversionOnCharging(true);
                                            dbH.setChargingOnSize(DEFAULT_CONVENTION_QUEUE_SIZE);
                                        }else{
                                            dbH.setCameraUploadVideoQuality(ORIGINAL);
                                            dbH.setConversionOnCharging(false);
                                            dbH.setChargingOnSize(DEFAULT_CONVENTION_QUEUE_SIZE);
                                        }

                                        Handler handler = new Handler();
                                        handler.postDelayed(new Runnable() {

                                            @Override
                                            public void run() {
                                                log("Now I start the service");
                                                if (Util.isDeviceSupportParallelUpload()) {
                                                    startJob(context);
                                                } else {
                                                    context.startService(new Intent(context,CameraSyncService.class));
                                                }
                                            }
                                        },10 * 1000);
                                        
                                        ((ManagerActivityLollipop)context).refreshCameraUpload();
										
										return;		
									}
								}								
							}
						}
					}
				}
			}
			
			AlertDialog wifiDialog;
			
			final ListAdapter adapter = new ArrayAdapter<String>(context, R.layout.select_dialog_singlechoice, android.R.id.text1, new String[] {getResources().getString(R.string.cam_sync_wifi), getResources().getString(R.string.cam_sync_data)});
			AlertDialog.Builder builder = new AlertDialog.Builder(context, R.style.AppCompatAlertDialogStyle);
								
			
			builder.setTitle(getString(R.string.section_photo_sync));
			builder.setSingleChoiceItems(adapter,  0,  new DialogInterface.OnClickListener() {
				
				@Override
				public void onClick(DialogInterface dialog, int which) {
					log("onClick AlertDialog");
					dbH.setCamSyncTimeStamp(0);
					dbH.setCamVideoSyncTimeStamp(0);
					dbH.setSecSyncTimeStamp(0);
					dbH.setSecVideoSyncTimeStamp(0);
					dbH.setCamSyncEnabled(true);
                    dbH.deleteAllSyncRecords(SyncRecord.TYPE_ANY);
					dbH.setCamSyncFileUpload(MegaPreferences.PHOTOS_AND_VIDEOS);
                    Util.purgeDirectory(new File(context.getCacheDir().toString() + File.separator));
					File localFile = Environment.getExternalStoragePublicDirectory(Environment.DIRECTORY_DCIM);
					String localPath = localFile.getAbsolutePath();
					dbH.setCamSyncLocalPath(localPath);
					dbH.setCameraFolderExternalSDCard(false);

                    Handler handler = new Handler();
                    handler.postDelayed(new Runnable() {

                        @Override
                        public void run() {
                            log("Now I start the service");
                            if (Util.isDeviceSupportParallelUpload()) {
                                startJob(context);
                            } else {
                                context.startService(new Intent(context,CameraSyncService.class));
                            }
                        }
                    },10 * 1000);
				
					((ManagerActivityLollipop)context).refreshCameraUpload();
					switch (which){
					case 0:{
						dbH.setCamSyncWifi(true);
						break;
					}
					case 1:{
						dbH.setCamSyncWifi(false);
						break;
					}
				}
					dialog.dismiss();
				}
			});
			
			builder.setPositiveButton(context.getString(R.string.general_cancel), new DialogInterface.OnClickListener() {
				
				@Override
				public void onClick(DialogInterface dialog, int which) {
					dialog.dismiss();
				}
			});

			wifiDialog = builder.create();
			wifiDialog.show();
		}
	}
	
	@Override
<<<<<<< HEAD
    public void onRequestPermissionsResult(int requestCode,String[] permissions,int[] grantResults) {
        super.onRequestPermissionsResult(requestCode,permissions,grantResults);
        switch (requestCode) {
            case Constants.REQUEST_CAMERA_ON_OFF:{
                if (grantResults.length > 0 && grantResults[0] == PackageManager.PERMISSION_GRANTED){
                    cameraOnOff();
                }
        
                break;
            }
    
            case Constants.REQUEST_CAMERA_ON_OFF_FIRST_TIME:{
                if (grantResults.length > 0 && grantResults[0] == PackageManager.PERMISSION_GRANTED){
                    cameraOnOffFirstTime();
                }
        
                break;
            }
=======
    public void onRequestPermissionsResult(int requestCode, String[] permissions, int[] grantResults) {
        super.onRequestPermissionsResult(requestCode, permissions, grantResults);
	        switch(requestCode){
//		        case ManagerActivityLollipop.REQUEST_CAMERA:{
//		        	if (grantResults.length > 0 && grantResults[0] == PackageManager.PERMISSION_GRANTED){
//		        		boolean hasStoragePermission = (ContextCompat.checkSelfPermission(context, Manifest.permission.WRITE_EXTERNAL_STORAGE) == PackageManager.PERMISSION_GRANTED);
//		        		if (hasStoragePermission){
//		        			if (firstTimeCam){ 
//		        				this.cameraOnOffFirstTime();
//		        			}
//		        			else{		        			
//		        				this.cameraOnOff();
//		        			}
//		        		}
//		        		else{
//		        			ActivityCompat.requestPermissions((ManagerActivityLollipop)context,
//					                new String[]{Manifest.permission.WRITE_EXTERNAL_STORAGE},
//					                ManagerActivityLollipop.REQUEST_WRITE_STORAGE);
//		        		}
//		        	}
//		        	break;
//	        	}	
		        case Constants.REQUEST_WRITE_STORAGE:{
		        	if (grantResults.length > 0 && grantResults[0] == PackageManager.PERMISSION_GRANTED){
//		        		boolean hasCameraPermission = (ContextCompat.checkSelfPermission(context, Manifest.permission.CAMERA) == PackageManager.PERMISSION_GRANTED);
//		        		if (hasCameraPermission){
		        			if (((ManagerActivityLollipop) context).getFirstLogin()){
		        				this.cameraOnOffFirstTime();
		        			}
		        			else{		        			
		        				this.cameraOnOff();
		        			}
//		        		}
//		        		else{
//		        			ActivityCompat.requestPermissions((ManagerActivityLollipop)context,
//					                new String[]{Manifest.permission.CAMERA},
//					                ManagerActivityLollipop.REQUEST_CAMERA);
//		        		}
		        	}
		        	break;
	        	}
	        }
>>>>>>> b0005a46
        }
    }
	
	@SuppressLint("NewApi")
	@Override
<<<<<<< HEAD
    public void onClick(View v) {
        ((MegaApplication)((Activity)context).getApplication()).sendSignalPresenceActivity();
        String[] permissions = {android.Manifest.permission.WRITE_EXTERNAL_STORAGE};
        
        switch (v.getId()) {
            case R.id.relative_layout_file_grid_browser_camera_upload_on_off:
            case R.id.relative_layout_file_list_browser_camera_upload_on_off: {
                if (type == TYPE_CAMERA) {
                    if (Build.VERSION.SDK_INT >= Build.VERSION_CODES.LOLLIPOP) {
                        
                        if (Util.hasPermissions(context,permissions)) {
                            cameraOnOff();
                        } else {
                            requestCameraUploadPermission(permissions, Constants.REQUEST_CAMERA_ON_OFF);
                        }
                    } else {
                        cameraOnOff();
                    }
                } else {
                    ((ManagerActivityLollipop)context).moveToSettingsSection();
                }
                break;
            }
            case R.id.cam_sync_button_ok: {
                if (Build.VERSION.SDK_INT >= Build.VERSION_CODES.LOLLIPOP) {
                    
                    if (Util.hasPermissions(context,permissions)) {
                        cameraOnOffFirstTime();
                    }else{
                        requestCameraUploadPermission(permissions, Constants.REQUEST_CAMERA_ON_OFF_FIRST_TIME);
                    }
                } else {
                    cameraOnOffFirstTime();
                }
                ((ManagerActivityLollipop) context).showHideBottomNavigationView(false);
                break;
            }
            case R.id.cam_sync_button_skip: {
                ((ManagerActivityLollipop)context).setFirstTimeCam(false);
                dbH.setCamSyncEnabled(false);
                ((ManagerActivityLollipop)context).setInitialCloudDrive();
                break;
            }
        }
    }
    
    private void requestCameraUploadPermission(String[] permissions, int requestCode){
        ActivityCompat.requestPermissions((ManagerActivityLollipop)context,
                permissions,
                requestCode);
    }
=======
	public void onClick(View v) {

		switch(v.getId()){
			case R.id.relative_layout_file_grid_browser_camera_upload_on_off:
			case R.id.relative_layout_file_list_browser_camera_upload_on_off:{
				if(type==TYPE_CAMERA){
					if (Build.VERSION.SDK_INT >= Build.VERSION_CODES.M) {
						boolean hasStoragePermission = (ContextCompat.checkSelfPermission(context, Manifest.permission.WRITE_EXTERNAL_STORAGE) == PackageManager.PERMISSION_GRANTED);
						if (!hasStoragePermission) {
							ActivityCompat.requestPermissions((ManagerActivityLollipop)context,
									new String[]{Manifest.permission.WRITE_EXTERNAL_STORAGE},
									Constants.REQUEST_WRITE_STORAGE);
						}

						boolean hasCameraPermission = (ContextCompat.checkSelfPermission(context, Manifest.permission.CAMERA) == PackageManager.PERMISSION_GRANTED);
						if (!hasCameraPermission){
							ActivityCompat.requestPermissions((ManagerActivityLollipop)context,
									new String[]{Manifest.permission.CAMERA},
									Constants.REQUEST_CAMERA);
						}

						if (hasStoragePermission){
							cameraOnOff();
						}
					}
					else{
						cameraOnOff();
					}
				}
				else{
					((ManagerActivityLollipop)context).moveToSettingsSection();
				}
				break;
			}

			case R.id.cam_sync_button_ok:{
				if (Build.VERSION.SDK_INT >= Build.VERSION_CODES.M) {
					boolean hasStoragePermission = (ContextCompat.checkSelfPermission(context, Manifest.permission.WRITE_EXTERNAL_STORAGE) == PackageManager.PERMISSION_GRANTED);
					if (!hasStoragePermission) {
						ActivityCompat.requestPermissions((ManagerActivityLollipop)context,
				                new String[]{Manifest.permission.WRITE_EXTERNAL_STORAGE},
								Constants.REQUEST_WRITE_STORAGE);
					}
					
					boolean hasCameraPermission = (ContextCompat.checkSelfPermission(context, Manifest.permission.CAMERA) == PackageManager.PERMISSION_GRANTED);
	        		if (!hasCameraPermission){
	        			ActivityCompat.requestPermissions((ManagerActivityLollipop)context,
				                new String[]{Manifest.permission.CAMERA},
								Constants.REQUEST_CAMERA);
	        		}

					if (hasStoragePermission){
						cameraOnOffFirstTime();
					}
				}
				else{
					cameraOnOffFirstTime();					
				}
                ((ManagerActivityLollipop) context).showHideBottomNavigationView(false);
				break;
			}
			case R.id.cam_sync_button_skip:{
				((ManagerActivityLollipop) context).setFirstLogin(false);
				dbH.setCamSyncEnabled(false);
				((ManagerActivityLollipop)context).setInitialCloudDrive();
				break;
			}
		}
	}
>>>>>>> b0005a46
	
	public void itemClick(int position, ImageView imageView, int[] screenPosition) {
		
		PhotoSyncHolder psHPosition = nodesArray.get(position);

		if (((ManagerActivityLollipop)context).isListCameraUploads()){
			log("isList");
			if (adapterList.isMultipleSelect()){
				adapterList.toggleSelection(position);
				List<PhotoSyncHolder> documents = adapterList.getSelectedDocuments();
				if (documents.size() > 0){
					updateActionModeTitle();
				}
				else{
					clearSelections();
				}
			}
			else{
				if (psHPosition.isNode){
					MegaNode psHMegaNode = megaApi.getNodeByHandle(psHPosition.handle);
					if (psHMegaNode != null){
						int positionInNodes = 0;
						for (int i=0;i<nodes.size();i++){
							if(nodes.get(i).getHandle() == psHMegaNode.getHandle()){
								positionInNodes = i;
							}
						}
						if (MimeTypeList.typeForName(psHMegaNode.getName()).isImage()){
							Intent intent = new Intent(context, FullScreenImageViewerLollipop.class);
							intent.putExtra("position", positionInNodes);
							if(((ManagerActivityLollipop)context).isFirstNavigationLevel() == true){
								intent.putExtra("adapterType", Constants.PHOTO_SYNC_ADAPTER);
								arrayHandles = null;

							}else{
								intent.putExtra("adapterType", Constants.SEARCH_BY_ADAPTER);
								arrayHandles = new long[nodes.size()];
								for(int i = 0; i < nodes.size(); i++) {
									arrayHandles[i] = nodes.get(i).getHandle();
								}
								intent.putExtra("handlesNodesSearch",arrayHandles);

							}

							intent.putExtra("isFolderLink", false);
							if (megaApi.getParentNode(psHMegaNode).getType() == MegaNode.TYPE_ROOT){
								intent.putExtra("parentNodeHandle", -1L);
							}
							else{
								intent.putExtra("parentNodeHandle", megaApi.getParentNode(psHMegaNode).getHandle());
							}

							intent.putExtra("orderGetChildren", ((ManagerActivityLollipop)context).orderCamera);
							intent.putExtra("screenPosition", screenPosition);
							startActivity(intent);
							((ManagerActivityLollipop) context).overridePendingTransition(0,0);
							imageDrag = imageView;
						}
						else if (MimeTypeList.typeForName(psHMegaNode.getName()).isVideoReproducible()){

							String mimeType = MimeTypeList.typeForName(psHMegaNode.getName()).getType();
							log("FILENAME: " + psHMegaNode.getName());

							Intent mediaIntent;
							boolean internalIntent;
							if (MimeTypeList.typeForName(psHMegaNode.getName()).isVideoNotSupported()){
								mediaIntent = new Intent(Intent.ACTION_VIEW);
								internalIntent = false;
							}
							else {
								mediaIntent = new Intent(context, AudioVideoPlayerLollipop.class);
								internalIntent = true;
							}
							mediaIntent.putExtra("position", positionInNodes);
							if (megaApi.getParentNode(psHMegaNode).getType() == MegaNode.TYPE_ROOT){
								mediaIntent.putExtra("parentNodeHandle", -1L);
							}
							else{
								mediaIntent.putExtra("parentNodeHandle", megaApi.getParentNode(psHMegaNode).getHandle());
							}
							mediaIntent.putExtra("orderGetChildren", ((ManagerActivityLollipop)context).orderCamera);
							mediaIntent.putExtra("adapterType", Constants.FILE_BROWSER_ADAPTER);
							mediaIntent.putExtra("HANDLE", psHMegaNode.getHandle());
							mediaIntent.putExtra("FILENAME", psHMegaNode.getName());
							mediaIntent.putExtra("screenPosition", screenPosition);
							if(((ManagerActivityLollipop)context).isFirstNavigationLevel() == true){
								mediaIntent.putExtra("adapterType", Constants.PHOTO_SYNC_ADAPTER);
								arrayHandles = null;

							}else{
								mediaIntent.putExtra("adapterType", Constants.SEARCH_BY_ADAPTER);
								arrayHandles = new long[nodes.size()];
								for(int i = 0; i < nodes.size(); i++) {
									arrayHandles[i] = nodes.get(i).getHandle();
								}
								mediaIntent.putExtra("handlesNodesSearch",arrayHandles);

							}
							String localPath = findLocalPath(psHMegaNode.getName(), psHMegaNode.getSize(), psHMegaNode);
							if (localPath != null  && (megaApi.getFingerprint(psHMegaNode) != null && megaApi.getFingerprint(psHMegaNode).equals(megaApi.getFingerprint(localPath)))){
								File mediaFile = new File(localPath);

								if (Build.VERSION.SDK_INT >= Build.VERSION_CODES.N && localPath.contains(Environment.getExternalStorageDirectory().getPath())) {
									mediaIntent.setDataAndType(FileProvider.getUriForFile(context, "mega.privacy.android.app.providers.fileprovider", mediaFile), MimeTypeList.typeForName(psHMegaNode.getName()).getType());
								}
								else{
									mediaIntent.setDataAndType(Uri.fromFile(mediaFile), MimeTypeList.typeForName(psHMegaNode.getName()).getType());
								}
								mediaIntent.addFlags(Intent.FLAG_GRANT_READ_URI_PERMISSION);
							}
							else {
								if (megaApi.httpServerIsRunning() == 0) {
									megaApi.httpServerStart();
								}

								ActivityManager.MemoryInfo mi = new ActivityManager.MemoryInfo();
								ActivityManager activityManager = (ActivityManager) context.getSystemService(Context.ACTIVITY_SERVICE);
								activityManager.getMemoryInfo(mi);

								if(mi.totalMem>Constants.BUFFER_COMP){
									log("Total mem: "+mi.totalMem+" allocate 32 MB");
									megaApi.httpServerSetMaxBufferSize(Constants.MAX_BUFFER_32MB);
								}
								else{
									log("Total mem: "+mi.totalMem+" allocate 16 MB");
									megaApi.httpServerSetMaxBufferSize(Constants.MAX_BUFFER_16MB);
								}

								String url = megaApi.httpServerGetLocalLink(psHMegaNode);
								mediaIntent.setDataAndType(Uri.parse(url), mimeType);
							}
							if (internalIntent) {
								context.startActivity(mediaIntent);
							}
							else {
								if (MegaApiUtils.isIntentAvailable(context, mediaIntent)) {
									context.startActivity(mediaIntent);
								} else {
									((ManagerActivityLollipop) context).showSnackbar(context.getString(R.string.intent_not_available));
									adapterList.notifyDataSetChanged();
									ArrayList<Long> handleList = new ArrayList<Long>();
									handleList.add(psHMegaNode.getHandle());
									NodeController nC = new NodeController(context);
									nC.prepareForDownload(handleList, true);
								}
							}
							((ManagerActivityLollipop) context).overridePendingTransition(0,0);
							imageDrag = imageView;
						}
						else{
							adapterList.notifyDataSetChanged();
							ArrayList<Long> handleList = new ArrayList<Long>();
							handleList.add(psHMegaNode.getHandle());
							NodeController nC = new NodeController(context);
							nC.prepareForDownload(handleList, true);
						}
					}
				}
			}
		}
		else{
			log("isGrid");
		}
	}

	public String findLocalPath (String fileName, long fileSize, MegaNode file) {
		log("findLocalPath");
		String localPath = null;

		localPath = getPath(fileName, fileSize, defaultPath, file);
		if (localPath != null) {
			return localPath;
		}

		if (localPath == null){
			boolean isOnMegaDownloads = false;
			localPath = Util.getLocalFile(context, fileName, fileSize, downloadLocationDefaultPath);
			File f = new File(downloadLocationDefaultPath, file.getName());
			if(f.exists() && (f.length() == file.getSize())){
				isOnMegaDownloads = true;
			}
			if (localPath != null && (isOnMegaDownloads || (megaApi.getFingerprint(file) != null && megaApi.getFingerprint(file).equals(megaApi.getFingerprint(localPath))))){
				return localPath;
			}
		}

		return null;
	}

	public String getPath (String fileName, long fileSize, String destDir, MegaNode file) {
		log("getPath");
		String path = null;
		if (destDir != null) {
			File dir = new File(destDir);
			File[] listFiles = dir.listFiles();

			if (listFiles != null) {
				for (int i = 0; i < listFiles.length; i++) {
					log("listFiles[]: " + listFiles[i].getAbsolutePath());
					if (listFiles[i].isDirectory()) {
						path = getPath(fileName, fileSize, listFiles[i].getAbsolutePath(), file);
						if (path != null) {
							log("path number X: " + path);
							return path;
						}
					} else {
						boolean isOnMegaDownloads = false;
						path = Util.getLocalFile(context, fileName, fileSize, downloadLocationDefaultPath);
						File f = new File(downloadLocationDefaultPath, file.getName());
						if (f.exists() && (f.length() == file.getSize())) {
							isOnMegaDownloads = true;
						}
						if (path != null && (isOnMegaDownloads || (megaApi.getFingerprint(file) != null && megaApi.getFingerprint(file).equals(megaApi.getFingerprint(path))))) {
							log("path number X: " + path);
							return path;
						}
					}
				}
			}
		}

		return null;
	}

	private void clearSelections() {
		log("clearSelections");
		if (((ManagerActivityLollipop)context).isListCameraUploads()){
			if (adapterList != null){
				if(adapterList.isMultipleSelect()){
					adapterList.clearSelections();
					hideMultipleSelect();
				}
				hideMultipleSelect();
				updateActionModeTitle();
			}
		}
		else{
			if (adapterGrid != null){
				if(adapterGrid.isMultipleSelect()){
					adapterGrid.clearSelections();
				}
				hideMultipleSelect();
				updateActionModeTitle();
			}
		}
	}
	
	private void updateActionModeTitle() {

		log("updateActionModeTitle");
		if (actionMode == null || getActivity() == null) {
			return;
		}

		int files = 0;
		int folders = 0;

		if(adapterList!=null){
			List<PhotoSyncHolder> documents = adapterList.getSelectedDocuments();

			for (PhotoSyncHolder document : documents) {
				MegaNode n = megaApi.getNodeByHandle(document.handle);
				if (n != null){
					if (n.isFile()) {
						files++;
					} else if (n.isFolder()) {
						folders++;
					}
				}
			}

		}else if(adapterGrid!=null){
			List<MegaNode> documents = adapterGrid.getSelectedDocuments();

			for (MegaNode document : documents) {
				MegaNode n = megaApi.getNodeByHandle(document.getHandle());
				if (n != null){
					if (n.isFile()) {
						files++;
					} else if (n.isFolder()) {
						folders++;
					}
				}
			}
		}

		Resources res = getActivity().getResources();

		String title;
		int sum=files+folders;

		if (files == 0 && folders == 0) {
			title = Integer.toString(sum);
		} else if (files == 0) {
			title = Integer.toString(folders);
		} else if (folders == 0) {
			title = Integer.toString(files);
		} else {
			title = Integer.toString(sum);
		}
		actionMode.setTitle(title);
		try {
			actionMode.invalidate();
		} catch (NullPointerException e) {
			e.printStackTrace();
			log("oninvalidate error");
		}
		// actionMode.
	}

	/*
	 * Disable selection
	 */
	public void hideMultipleSelect() {
		log("hideMultipleSelect");
		if (((ManagerActivityLollipop)context).isListCameraUploads()){
			if (adapterList != null){
				adapterList.setMultipleSelect(false);

			}
		}
		else{
			if (adapterGrid != null){
				adapterGrid.setMultipleSelect(false);

			}
		}

		if (actionMode != null) {
			actionMode.finish();
		}
	}

	public int onBackPressed(){
		log("onBackPressed");

		if(((ManagerActivityLollipop)context).getFirstLogin()){
			((ManagerActivityLollipop) context).setFirstLogin(false);
			dbH.setCamSyncEnabled(false);
			((ManagerActivityLollipop) context).refreshMenu();
		}


		if(((ManagerActivityLollipop)context).isFirstNavigationLevel() == true){
			return 0;
		}else{
			long cameraUploadHandle = getPhotoSyncHandle();
			MegaNode nps = megaApi.getNodeByHandle(cameraUploadHandle);
			if (nps != null) {
				ArrayList<MegaNode> nodes = megaApi.getChildren(nps, MegaApiJava.ORDER_MODIFICATION_DESC);
				setNodes(nodes);

				((ManagerActivityLollipop)context).invalidateOptionsMenu();
				((ManagerActivityLollipop)context).setIsSearchEnabled(false);
				((ManagerActivityLollipop)context).setToolbarTitle();
				return 1;
			}
			return 0;
		}
	}

	public long getPhotoSyncHandle(){

		if (type == TYPE_CAMERA){
			DatabaseHandler dbH = DatabaseHandler.getDbHandler(context);
			MegaPreferences prefs = dbH.getPreferences();
			if (prefs == null){
				photosyncHandle = -1;
			}
			else{
				//The "PhotoSync" folder exists?
				if (prefs.getCamSyncHandle() == null){
					photosyncHandle = -1;
				}
				else{
					photosyncHandle = Long.parseLong(prefs.getCamSyncHandle());
					if (megaApi.getNodeByHandle(photosyncHandle) == null){
						photosyncHandle = -1;
					}
				}
			}
			
			if (photosyncHandle == -1){
				ArrayList<MegaNode> nl = megaApi.getChildren(megaApi.getRootNode());
				for (int i=0;i<nl.size();i++){
					if ((CameraSyncService.CAMERA_UPLOADS.compareTo(nl.get(i).getName()) == 0) && (nl.get(i).isFolder())){
						photosyncHandle = nl.get(i).getHandle();
						dbH.setCamSyncHandle(photosyncHandle);
						if (listView != null){
							listView.setVisibility(View.VISIBLE);
							emptyImageView.setVisibility(View.GONE);
							emptyTextView.setVisibility(View.GONE);
						}
						break;
					}
				}
			}
			
			if (((ManagerActivityLollipop)context).isListCameraUploads()){
				if (adapterList != null){
					adapterList.setPhotoSyncHandle(photosyncHandle);
				}
			}
			else{
				if (adapterGrid != null){
					adapterGrid.setPhotoSyncHandle(photosyncHandle);
				}
			}
			
			return photosyncHandle;
		}
		else if (type == TYPE_MEDIA){
			
			if (prefs == null){
				photosyncHandle = -1;
			}
			else{
				//The "PhotoSync" folder exists?
				if (prefs.getCamSyncHandle() == null){
					photosyncHandle = -1;
				}
				else{
					photosyncHandle = Long.parseLong(prefs.getMegaHandleSecondaryFolder());
					if (megaApi.getNodeByHandle(photosyncHandle) == null){
						photosyncHandle = -1;
					}
				}
			}
		
			if (((ManagerActivityLollipop)context).isListCameraUploads()){
				if (adapterList != null){
					adapterList.setPhotoSyncHandle(photosyncHandle);
				}
			}
			else{
				if (adapterGrid != null){
					adapterGrid.setPhotoSyncHandle(photosyncHandle);
				}
			}
		}
		
		return photosyncHandle;
	}

	public void setNodes(ArrayList<MegaNode> nodes){
		this.nodes = nodes;

		if (((ManagerActivityLollipop)context).isListCameraUploads()){
			this.nodesArray.clear();
			int month = 0;
			int year = 0;
			for (int i=0;i<nodes.size();i++){
				PhotoSyncHolder psh = new PhotoSyncHolder();
				Date d = new Date(nodes.get(i).getModificationTime()*1000);
				if ((month == d.getMonth()) && (year == d.getYear())){
					psh.isNode = true;
					psh.handle = nodes.get(i).getHandle();
					nodesArray.add(psh);
				}
				else{
					month = d.getMonth();
					year = d.getYear();
					psh.isNode = false;
					psh.monthYear = getImageDateString(month, year);
					nodesArray.add(psh);
					psh = new PhotoSyncHolder();
					psh.isNode = true;
					psh.handle = nodes.get(i).getHandle();
					nodesArray.add(psh);
					log("MONTH: " + d.getMonth() + "YEAR: " + d.getYear());
				}
			}
			if (adapterList != null){
				adapterList.setNodes(nodesArray, nodes);

				visibilityFastScroller();

				if (adapterList.getItemCount() == 0){
					if (listView != null){
						listView.setVisibility(View.GONE);
						emptyImageView.setVisibility(View.VISIBLE);
						emptyTextView.setVisibility(View.VISIBLE);
					}
				}
				else{
					if (listView != null){
						listView.setVisibility(View.VISIBLE);
						emptyImageView.setVisibility(View.GONE);
						emptyTextView.setVisibility(View.GONE);
					}					

				}			
			}	
		}
		else{
			
			if (outMetrics == null){
				outMetrics = new DisplayMetrics ();
			}

			if (listView == null){
				return;
			}

			listView.setVisibility(View.VISIBLE);
			emptyImageView.setVisibility(View.GONE);
			emptyTextView.setVisibility(View.GONE);
 
		    int totalWidth = outMetrics.widthPixels;
		    		    
		    int gridWidth = 0;
		    int numberOfCells = 0;
		    if (((ManagerActivityLollipop)context).isSmallGridCameraUploads){
				gridWidth = totalWidth / GRID_SMALL;
				numberOfCells = GRID_SMALL;
		    }else{
				gridWidth = totalWidth / GRID_LARGE;
				numberOfCells = GRID_LARGE;
		    }
		    
			if (monthPics != null){
				monthPics.clear();
			}
			
			int month = 0;
			int year = 0;
			MegaMonthPicLollipop monthPic = new MegaMonthPicLollipop();
			boolean thereAreImages = false;
//			for (int i=0;i<nodes.size();i++){
//				if (nodes.get(i).isFolder()){
//					continue;
//				}
//
//				if (!MimeTypeList.typeForName(nodes.get(i).getName()).isImage() && (!MimeTypeList.typeForName(nodes.get(i).getName()).isVideo())){
//					continue;
//				}
//
//				Date d = new Date(nodes.get(i).getModificationTime()*1000);
//				if ((month == 0) && (year == 0)){
//					month = d.getMonth();
//					year = d.getYear();
//					monthPic.monthYearString = getImageDateString(month, year);
//					monthPics.add(monthPic);
//					monthPic = new MegaMonthPicLollipop();
//					i--;
//				}
//				else if ((month == d.getMonth()) && (year == d.getYear())){
//					thereAreImages = true;
//					if (monthPic.nodeHandles.size() == numberOfCells){
//						monthPics.add(monthPic);
//						monthPic = new MegaMonthPicLollipop();
//						monthPic.nodeHandles.add(nodes.get(i).getHandle());
//					}
//					else{
//						monthPic.nodeHandles.add(nodes.get(i).getHandle());
//					}
//				}
//				else{
//					month = d.getMonth();
//					year = d.getYear();
//					monthPics.add(monthPic);
//					monthPic = new MegaMonthPicLollipop();
//					monthPic.monthYearString = getImageDateString(month, year);
//					monthPics.add(monthPic);
//					monthPic = new MegaMonthPicLollipop();
//					i--;
//				}
//			}
			List<MegaPhotoSyncGridTitleAdapterLollipop.ItemInformation> itemInformationList = new ArrayList<>(nodes.size());
			int countTitles = 0;
			for (int i=0;i<nodes.size();i++){
				MegaNode n = nodes.get(i);
				if (n.isFolder()){
					continue;
				}

				if (!MimeTypeList.typeForName(n.getName()).isImage() && (!MimeTypeList.typeForName(n.getName()).isVideo())){
					continue;
				}

				thereAreImages = true;

				Date d = new Date(n.getModificationTime()*1000);
				if ((month == 0) && (year == 0)){
					month = d.getMonth();
					year = d.getYear();
					monthPic.monthYearString = getImageDateString(month, year);
					itemInformationList.add(new MegaPhotoSyncGridTitleAdapterLollipop.ItemInformation(MegaPhotoSyncGridTitleAdapterLollipop.TYPE_ITEM_TITLE, monthPic.monthYearString, monthPic));
					countTitles++;
					monthPic.nodeHandles.add(n.getHandle());
					monthPic.setPosition(n, i);
					if(!Util.isVideoFile(n.getName())){
						itemInformationList.add(new MegaPhotoSyncGridTitleAdapterLollipop.ItemInformation(MegaPhotoSyncGridTitleAdapterLollipop.TYPE_ITEM_IMAGE, n, monthPic));
					}
					else{
						itemInformationList.add(new MegaPhotoSyncGridTitleAdapterLollipop.ItemInformation(MegaPhotoSyncGridTitleAdapterLollipop.TYPE_ITEM_VIDEO, n, monthPic));
					}
//						monthPics.add(monthPic);
//						monthPic = new MegaMonthPicLollipop();
//						i--;
				}
				else if ((month == d.getMonth()) && (year == d.getYear())){
//						if (monthPic.nodeHandles.size() == numberOfCells){
//							monthPics.add(monthPic);
//							monthPic = new MegaMonthPicLollipop();
//							monthPic.nodeHandles.add(nodes.get(i).getHandle());
//						}
//						else{
					monthPic.nodeHandles.add(n.getHandle());
					monthPic.setPosition(n, i);
					if(!Util.isVideoFile(n.getName())){
						itemInformationList.add(new MegaPhotoSyncGridTitleAdapterLollipop.ItemInformation(MegaPhotoSyncGridTitleAdapterLollipop.TYPE_ITEM_IMAGE, n, monthPic));
					}
					else{
						itemInformationList.add(new MegaPhotoSyncGridTitleAdapterLollipop.ItemInformation(MegaPhotoSyncGridTitleAdapterLollipop.TYPE_ITEM_VIDEO, n, monthPic));
					}
//						}
				}
				else{
					month = d.getMonth();
					year = d.getYear();
					monthPics.add(monthPic);
					monthPic = new MegaMonthPicLollipop();
					monthPic.monthYearString = getImageDateString(month, year);
					itemInformationList.add(new MegaPhotoSyncGridTitleAdapterLollipop.ItemInformation(MegaPhotoSyncGridTitleAdapterLollipop.TYPE_ITEM_TITLE, monthPic.monthYearString, monthPic));
					countTitles++;
					monthPic.nodeHandles.add(n.getHandle());
					monthPic.setPosition(n, i);
					if(!Util.isVideoFile(n.getName())){
						itemInformationList.add(new MegaPhotoSyncGridTitleAdapterLollipop.ItemInformation(MegaPhotoSyncGridTitleAdapterLollipop.TYPE_ITEM_IMAGE, n, monthPic));
					}
					else{
						itemInformationList.add(new MegaPhotoSyncGridTitleAdapterLollipop.ItemInformation(MegaPhotoSyncGridTitleAdapterLollipop.TYPE_ITEM_VIDEO, n, monthPic));
					}
//						monthPics.add(monthPic);
//						monthPic = new MegaMonthPicLollipop();
//						i--;
				}
			}
			if (nodes.size() > 0){
				monthPics.add(monthPic);
			}
			visibilityFastScroller();

			if (!thereAreImages){
				monthPics.clear();
				emptyImageView.setVisibility(View.VISIBLE);
				emptyTextView.setVisibility(View.VISIBLE);
				listView.setVisibility(View.GONE);
			}
			else{
				emptyImageView.setVisibility(View.GONE);
				emptyTextView.setVisibility(View.GONE);
				listView.setVisibility(View.VISIBLE);
			}
			
			if (adapterGrid != null){
				log("ADAPTERGRID.MONTHPICS = " + monthPics.size());
				adapterGrid.setNumberOfCells(numberOfCells, gridWidth);
				adapterGrid.setNodes(monthPics, nodes, itemInformationList.size(), countTitles, itemInformationList);
			}
		}
	}
	
	public void notifyDataSetChanged(){
		if (((ManagerActivityLollipop)context).isListCameraUploads()){
			if (adapterList != null){
				adapterList.notifyDataSetChanged();
			}
		}
		else{
			if (adapterGrid != null){
				adapterGrid.notifyDataSetChanged();
			}
		}
	}

//	public void setFirstLogin(boolean firstTimeCam){
//		this.firstTimeCam = firstTimeCam;
//	}
//
//	public boolean getFirstLogin(){
//		return firstTimeCam;
//	}

	public boolean showSelectMenuItem(){
		if (((ManagerActivityLollipop)context).isListCameraUploads()){
			if (adapterList != null){
				return adapterList.isMultipleSelect();
			}
		}
		else{
			if (adapterGrid != null){
				return adapterGrid.isMultipleSelect();
			}
		}
		
		return false;
	}
	
	private static void log(String log) {
		Util.log("CameraUploadFragmentLollipop", log);
	}

	public int getItemCountList(){
		if(adapterList != null){
			return adapterList.getItemCount();
		}
		return 0;
	}

	public int getItemCountGrid(){
		if(adapterGrid != null){
			return adapterGrid.getItemCount();
		}
		return 0;
	}

	public RecyclerView getRecyclerView(){
		return listView;
	}

	@Override
	public void onRequestStart(MegaApiJava api, MegaRequest request) {
		if (request.getType() == MegaRequest.TYPE_CREATE_FOLDER){
			log("create folder start");
		}		
	}

	@Override
	public void onRequestUpdate(MegaApiJava api, MegaRequest request) {

	}

	@Override
	public void onRequestFinish(MegaApiJava api, MegaRequest request,
			MegaError e) {
		if (request.getType() == MegaRequest.TYPE_CREATE_FOLDER){
			log("create folder finished");
			try { 
				statusDialog.dismiss();	
			} 
			catch (Exception ex) {}
			
			if (e.getErrorCode() == MegaError.API_OK){
				Toast.makeText(context, context.getString(R.string.camera_uploads_created), Toast.LENGTH_LONG).show();
				emptyImageView.setVisibility(View.VISIBLE);
				emptyImageView.setOnClickListener(this);
				emptyTextView.setVisibility(View.VISIBLE);
				listView.setVisibility(View.GONE);
			}
		}
	}

	@Override
	public void onRequestTemporaryError(MegaApiJava api, MegaRequest request,
			MegaError e) {

	}

	public boolean getIsLargeGrid() {
		boolean isSmall = ((ManagerActivityLollipop)context).isSmallGridCameraUploads;
		boolean isLarge = !isSmall;
		return isLarge;
		//		return ((ManagerActivityLollipop)context).isLargeGridCameraUploads;

	}
	
	@Override
	public void onDestroy(){
		if(megaApi != null)
		{	
			megaApi.removeRequestListener(this);
		}
		if (handler != null) {
			handler.removeCallbacksAndMessages(null);
		}
		
		super.onDestroy();
	}

	@Override
	public boolean onInterceptTouchEvent(RecyclerView rV, MotionEvent e) {
		log("onInterceptTouchEvent");
		return false;
	}

	@Override
	public void onRequestDisallowInterceptTouchEvent(boolean arg0) {

	}

	@Override
	public void onTouchEvent(RecyclerView arg0, MotionEvent arg1) {

	}

	public void visibilityFastScroller(){
		if(nodes == null){
			fastScroller.setVisibility(View.GONE);
		}else{
			if(((ManagerActivityLollipop)context).isSmallGridCameraUploads){
				if (nodes.size() < Constants.MIN_ITEMS_SCROLLBAR_GRID) {
					fastScroller.setVisibility(View.GONE);
				} else {
					fastScroller.setVisibility(View.VISIBLE);
				}
			}else {
				if (nodes.size() < Constants.MIN_ITEMS_SCROLLBAR) {
					fastScroller.setVisibility(View.GONE);
				} else {
					fastScroller.setVisibility(View.VISIBLE);
				}
			}
		}
	}

	public ArrayList<MegaNode> searchDate(long[] searchByDate, ArrayList<MegaNode> nodes ){

		((ManagerActivityLollipop)context).setIsSearchEnabled(true);
		((ManagerActivityLollipop)context).setToolbarTitle();

		ArrayList<MegaNode> nodesResult = new ArrayList<>();
		Calendar cal = Calendar.getInstance();
		Calendar calTo = Calendar.getInstance();

		if(searchByDate[0] == 1){
			log("option day");

			cal.setTimeInMillis(searchByDate[1]);
			int selectedYear = cal.get(Calendar.YEAR);
			int selectedMonth = (cal.get(Calendar.MONTH));
			int selectedDay = cal.get(Calendar.DAY_OF_MONTH);

			//Title
			SimpleDateFormat titleFormat = new SimpleDateFormat("d MMM");
			Calendar calTitle = Calendar.getInstance();
			calTitle.set(selectedYear, selectedMonth, selectedDay);
			Date date = calTitle.getTime();
			String formattedDate = titleFormat.format(date);
			aB.setTitle(formattedDate);

			int nodeDay, nodeMonth, nodeYear;
			for (MegaNode node : nodes){
				Date d = new Date(node.getModificationTime()*1000);
				Calendar calNode = Calendar.getInstance();
				calNode.setTime(d);
				nodeDay = calNode.get(Calendar.DAY_OF_MONTH);
				nodeMonth = calNode.get(Calendar.MONTH);
				nodeYear = calNode.get(Calendar.YEAR);

				if((selectedYear == nodeYear) && (selectedMonth == nodeMonth) && (selectedDay == nodeDay)){
					nodesResult.add(node);
				}
			}

		}else if(searchByDate[0] == 2){

			if(searchByDate[2] == 1){
				log("option last month");
				int selectedDay = cal.get(Calendar.DAY_OF_MONTH);
				int selectedMonth = cal.get(Calendar.MONTH);
				int selectedYear = cal.get(Calendar.YEAR);

				if(selectedMonth == 0){
					selectedMonth = 11;
					selectedYear = selectedYear - 1;
				}else{
					selectedMonth = selectedMonth - 1;
				}

				//Title
				SimpleDateFormat titleFormat = new SimpleDateFormat("MMMM");
				Calendar calTitle = Calendar.getInstance();
				calTitle.set(selectedYear, selectedMonth, selectedDay);
				Date date = calTitle.getTime();
				String formattedDate = titleFormat.format(date);
				aB.setTitle(formattedDate);

				int nodeMonth, nodeYear;

				for (MegaNode node : nodes){
					Date d = new Date(node.getModificationTime()*1000);
					Calendar calNode = Calendar.getInstance();
					calNode.setTime(d);
					nodeMonth = calNode.get(Calendar.MONTH);
					nodeYear = calNode.get(Calendar.YEAR);

					if((selectedYear == nodeYear) && (selectedMonth == nodeMonth)){
						nodesResult.add(node);
					}
				}



			}else if(searchByDate[2] == 2){
				log("option last year");
				int selectedYear = (cal.get(Calendar.YEAR) - 1);

				//Title
				String formattedDate = String.valueOf(selectedYear);
				aB.setTitle(formattedDate);

				int nodeYear;
				for (MegaNode node : nodes){
					Date d = new Date(node.getModificationTime()*1000);
					Calendar calNode = Calendar.getInstance();
					calNode.setTime(d);
					nodeYear = calNode.get(Calendar.YEAR);

					if(selectedYear == nodeYear){
						nodesResult.add(node);
					}
				}
			}

		}else if(searchByDate[0] == 3){
			log("option period");

			cal.setTimeInMillis(searchByDate[3]);
			int selectedYearFrom = cal.get(Calendar.YEAR);
			int selectedMonthFrom = cal.get(Calendar.MONTH);
			int selectedDayFrom = cal.get(Calendar.DAY_OF_MONTH);

			calTo.setTimeInMillis(searchByDate[4]);
			int selectedYearTo = calTo.get(Calendar.YEAR);
			int selectedMonthTo = calTo.get(Calendar.MONTH);
			int selectedDayTo = calTo.get(Calendar.DAY_OF_MONTH);

			//Title
			SimpleDateFormat titleFormat = new SimpleDateFormat("d MMM");
			Calendar calTitleFrom = Calendar.getInstance();
			Calendar calTitleTo = Calendar.getInstance();

			calTitleFrom.set(selectedYearFrom, selectedMonthFrom, selectedDayFrom);
			calTitleTo.set(selectedYearTo, selectedMonthTo, selectedDayTo);
			Date dateFrom = calTitleFrom.getTime();
			Date dateTo = calTitleTo.getTime();

			String formattedDateFrom = titleFormat.format(dateFrom);
			String formattedDateTo = titleFormat.format(dateTo);

			String formattedDate = formattedDateFrom +" - "+ formattedDateTo;
			aB.setTitle(formattedDate);

			int nodeDay, nodeMonth, nodeYear;

			for (MegaNode node : nodes){
				int period = 0;
				Date d = new Date(node.getModificationTime()*1000);
				Calendar calNode = Calendar.getInstance();
				calNode.setTime(d);
				nodeDay = calNode.get(Calendar.DAY_OF_MONTH);
				nodeMonth = calNode.get(Calendar.MONTH);
				nodeYear = calNode.get(Calendar.YEAR);

				//Period From
				if(selectedYearFrom < nodeYear){
					period ++;
				}else if(selectedYearFrom == nodeYear){
					if(selectedMonthFrom < nodeMonth){
						period ++;
					}else if(selectedMonthFrom == nodeMonth){

						if(selectedDayFrom <= nodeDay){
							period ++;
						}
					}
				}

				//Period To
				if(selectedYearTo > nodeYear){
					period ++;
				}else if(selectedYearTo == nodeYear){
					if(selectedMonthTo > nodeMonth){
						period ++;
					}else if(selectedMonthTo == nodeMonth){

						if(selectedDayTo >= nodeDay){
							period ++;
						}
					}
				}

				if(period == 2){
					nodesResult.add(node);
				}
			}
		}
		return nodesResult;
		//setNodes(nodesResult);
	}

	public MegaPhotoSyncListAdapterLollipop getAdapterList() {
		return adapterList;
	}

	public MegaPhotoSyncGridTitleAdapterLollipop getAdapterGrid() {
		return adapterGrid;
	}

	public ArrayList<MegaMonthPicLollipop> getMonthPics() {
		return monthPics;
	}

	public ArrayList<PhotoSyncHolder> getNodesArray() {
		return nodesArray;
	}
}<|MERGE_RESOLUTION|>--- conflicted
+++ resolved
@@ -1435,13 +1435,8 @@
 	}
 	
 	@SuppressLint("NewApi")
-<<<<<<< HEAD
 	public void cameraOnOffFirstTime(){
 		((ManagerActivityLollipop) context).setFirstTimeCam(false);
-=======
-	private void cameraOnOffFirstTime(){
-		((ManagerActivityLollipop) context).setFirstLogin(false);
->>>>>>> b0005a46
 //		firstTimeCam = false;
 		DatabaseHandler dbH = DatabaseHandler.getDbHandler(context);
 		dbH.setCamSyncEnabled(true);
@@ -1645,7 +1640,6 @@
 	}
 	
 	@Override
-<<<<<<< HEAD
     public void onRequestPermissionsResult(int requestCode,String[] permissions,int[] grantResults) {
         super.onRequestPermissionsResult(requestCode,permissions,grantResults);
         switch (requestCode) {
@@ -1664,56 +1658,11 @@
         
                 break;
             }
-=======
-    public void onRequestPermissionsResult(int requestCode, String[] permissions, int[] grantResults) {
-        super.onRequestPermissionsResult(requestCode, permissions, grantResults);
-	        switch(requestCode){
-//		        case ManagerActivityLollipop.REQUEST_CAMERA:{
-//		        	if (grantResults.length > 0 && grantResults[0] == PackageManager.PERMISSION_GRANTED){
-//		        		boolean hasStoragePermission = (ContextCompat.checkSelfPermission(context, Manifest.permission.WRITE_EXTERNAL_STORAGE) == PackageManager.PERMISSION_GRANTED);
-//		        		if (hasStoragePermission){
-//		        			if (firstTimeCam){ 
-//		        				this.cameraOnOffFirstTime();
-//		        			}
-//		        			else{		        			
-//		        				this.cameraOnOff();
-//		        			}
-//		        		}
-//		        		else{
-//		        			ActivityCompat.requestPermissions((ManagerActivityLollipop)context,
-//					                new String[]{Manifest.permission.WRITE_EXTERNAL_STORAGE},
-//					                ManagerActivityLollipop.REQUEST_WRITE_STORAGE);
-//		        		}
-//		        	}
-//		        	break;
-//	        	}	
-		        case Constants.REQUEST_WRITE_STORAGE:{
-		        	if (grantResults.length > 0 && grantResults[0] == PackageManager.PERMISSION_GRANTED){
-//		        		boolean hasCameraPermission = (ContextCompat.checkSelfPermission(context, Manifest.permission.CAMERA) == PackageManager.PERMISSION_GRANTED);
-//		        		if (hasCameraPermission){
-		        			if (((ManagerActivityLollipop) context).getFirstLogin()){
-		        				this.cameraOnOffFirstTime();
-		        			}
-		        			else{		        			
-		        				this.cameraOnOff();
-		        			}
-//		        		}
-//		        		else{
-//		        			ActivityCompat.requestPermissions((ManagerActivityLollipop)context,
-//					                new String[]{Manifest.permission.CAMERA},
-//					                ManagerActivityLollipop.REQUEST_CAMERA);
-//		        		}
-		        	}
-		        	break;
-	        	}
-	        }
->>>>>>> b0005a46
         }
     }
 	
 	@SuppressLint("NewApi")
 	@Override
-<<<<<<< HEAD
     public void onClick(View v) {
         ((MegaApplication)((Activity)context).getApplication()).sendSignalPresenceActivity();
         String[] permissions = {android.Manifest.permission.WRITE_EXTERNAL_STORAGE};
@@ -1752,7 +1701,7 @@
                 break;
             }
             case R.id.cam_sync_button_skip: {
-                ((ManagerActivityLollipop)context).setFirstTimeCam(false);
+                ((ManagerActivityLollipop)context).setFirstLogin(false);
                 dbH.setCamSyncEnabled(false);
                 ((ManagerActivityLollipop)context).setInitialCloudDrive();
                 break;
@@ -1765,77 +1714,6 @@
                 permissions,
                 requestCode);
     }
-=======
-	public void onClick(View v) {
-
-		switch(v.getId()){
-			case R.id.relative_layout_file_grid_browser_camera_upload_on_off:
-			case R.id.relative_layout_file_list_browser_camera_upload_on_off:{
-				if(type==TYPE_CAMERA){
-					if (Build.VERSION.SDK_INT >= Build.VERSION_CODES.M) {
-						boolean hasStoragePermission = (ContextCompat.checkSelfPermission(context, Manifest.permission.WRITE_EXTERNAL_STORAGE) == PackageManager.PERMISSION_GRANTED);
-						if (!hasStoragePermission) {
-							ActivityCompat.requestPermissions((ManagerActivityLollipop)context,
-									new String[]{Manifest.permission.WRITE_EXTERNAL_STORAGE},
-									Constants.REQUEST_WRITE_STORAGE);
-						}
-
-						boolean hasCameraPermission = (ContextCompat.checkSelfPermission(context, Manifest.permission.CAMERA) == PackageManager.PERMISSION_GRANTED);
-						if (!hasCameraPermission){
-							ActivityCompat.requestPermissions((ManagerActivityLollipop)context,
-									new String[]{Manifest.permission.CAMERA},
-									Constants.REQUEST_CAMERA);
-						}
-
-						if (hasStoragePermission){
-							cameraOnOff();
-						}
-					}
-					else{
-						cameraOnOff();
-					}
-				}
-				else{
-					((ManagerActivityLollipop)context).moveToSettingsSection();
-				}
-				break;
-			}
-
-			case R.id.cam_sync_button_ok:{
-				if (Build.VERSION.SDK_INT >= Build.VERSION_CODES.M) {
-					boolean hasStoragePermission = (ContextCompat.checkSelfPermission(context, Manifest.permission.WRITE_EXTERNAL_STORAGE) == PackageManager.PERMISSION_GRANTED);
-					if (!hasStoragePermission) {
-						ActivityCompat.requestPermissions((ManagerActivityLollipop)context,
-				                new String[]{Manifest.permission.WRITE_EXTERNAL_STORAGE},
-								Constants.REQUEST_WRITE_STORAGE);
-					}
-					
-					boolean hasCameraPermission = (ContextCompat.checkSelfPermission(context, Manifest.permission.CAMERA) == PackageManager.PERMISSION_GRANTED);
-	        		if (!hasCameraPermission){
-	        			ActivityCompat.requestPermissions((ManagerActivityLollipop)context,
-				                new String[]{Manifest.permission.CAMERA},
-								Constants.REQUEST_CAMERA);
-	        		}
-
-					if (hasStoragePermission){
-						cameraOnOffFirstTime();
-					}
-				}
-				else{
-					cameraOnOffFirstTime();					
-				}
-                ((ManagerActivityLollipop) context).showHideBottomNavigationView(false);
-				break;
-			}
-			case R.id.cam_sync_button_skip:{
-				((ManagerActivityLollipop) context).setFirstLogin(false);
-				dbH.setCamSyncEnabled(false);
-				((ManagerActivityLollipop)context).setInitialCloudDrive();
-				break;
-			}
-		}
-	}
->>>>>>> b0005a46
 	
 	public void itemClick(int position, ImageView imageView, int[] screenPosition) {
 		
