package mega.privacy.android.app.providers;

import android.Manifest;
import android.annotation.SuppressLint;
import android.app.Activity;
import android.app.ProgressDialog;
import android.app.SearchManager;
import android.content.ClipData;
import android.content.ClipboardManager;
import android.content.Context;
import android.content.Intent;
import android.content.pm.PackageManager;
import android.content.res.Configuration;
import android.net.Uri;
import android.os.Build;
import android.os.Bundle;
import android.os.CountDownTimer;
import android.os.StatFs;
import android.support.design.widget.TabLayout;
import android.support.design.widget.TextInputLayout;
import android.support.v4.app.ActivityCompat;
import android.support.v4.content.ContextCompat;
import android.support.v4.content.FileProvider;
import android.support.v4.view.MenuItemCompat;
import android.support.v4.view.ViewPager;
import android.support.v7.app.ActionBar;
import android.support.v7.widget.AppCompatEditText;
import android.support.v7.widget.SearchView;
import android.support.v7.widget.Toolbar;
import android.text.Editable;
import android.text.TextWatcher;
import android.util.DisplayMetrics;
import android.view.Display;
import android.view.Gravity;
import android.view.KeyEvent;
import android.view.Menu;
import android.view.MenuInflater;
import android.view.MenuItem;
import android.view.View;
import android.view.View.OnClickListener;
import android.view.Window;
import android.view.WindowManager;
import android.view.inputmethod.EditorInfo;
import android.view.inputmethod.InputMethodManager;
import android.widget.Button;
import android.widget.LinearLayout;
import android.widget.ProgressBar;
import android.widget.RelativeLayout;
import android.widget.ScrollView;
import android.widget.TextView;
import android.widget.Toast;

import java.io.File;
import java.util.ArrayList;
import java.util.HashMap;
import java.util.List;
import java.util.Locale;
import java.util.Map;

import mega.privacy.android.app.BaseActivity;
import mega.privacy.android.app.DatabaseHandler;
import mega.privacy.android.app.DownloadService;
import mega.privacy.android.app.MegaApplication;
import mega.privacy.android.app.R;
import mega.privacy.android.app.UserCredentials;
import mega.privacy.android.app.components.EditTextPIN;
import mega.privacy.android.app.lollipop.providers.CloudDriveProviderFragmentLollipop;
import mega.privacy.android.app.lollipop.providers.IncomingSharesProviderFragmentLollipop;
import mega.privacy.android.app.lollipop.providers.ProviderPageAdapter;
import nz.mega.sdk.MegaApiAndroid;
import nz.mega.sdk.MegaApiJava;
import nz.mega.sdk.MegaChatApi;
import nz.mega.sdk.MegaChatApiAndroid;
import nz.mega.sdk.MegaChatApiJava;
import nz.mega.sdk.MegaChatError;
import nz.mega.sdk.MegaChatRequest;
import nz.mega.sdk.MegaChatRequestListenerInterface;
import nz.mega.sdk.MegaContactRequest;
import nz.mega.sdk.MegaError;
import nz.mega.sdk.MegaEvent;
import nz.mega.sdk.MegaGlobalListenerInterface;
import nz.mega.sdk.MegaNode;
import nz.mega.sdk.MegaRequest;
import nz.mega.sdk.MegaRequestListenerInterface;
import nz.mega.sdk.MegaTransfer;
import nz.mega.sdk.MegaTransferListenerInterface;
import nz.mega.sdk.MegaUser;
import nz.mega.sdk.MegaUserAlert;

import static mega.privacy.android.app.utils.Constants.*;
import static mega.privacy.android.app.utils.FileUtils.*;
import static mega.privacy.android.app.utils.JobUtil.*;
import static mega.privacy.android.app.utils.LogUtil.*;
import static mega.privacy.android.app.utils.Util.*;
import static nz.mega.sdk.MegaApiJava.*;


@SuppressLint("NewApi") 
public class FileProviderActivity extends PinFileProviderActivity implements OnClickListener, MegaRequestListenerInterface, MegaGlobalListenerInterface, MegaTransferListenerInterface, MegaChatRequestListenerInterface, View.OnFocusChangeListener, View.OnLongClickListener {

	public static final int INVALID_TAB = -1;
	public static final int CLOUD_TAB = 0;
	public static final int INCOMING_TAB = 1;

	private String lastEmail;
	private String lastPassword;

	private MenuItem searchMenuItem;

	private CountDownTimer timer;

	private Toolbar tB;
	private ActionBar aB;

	private ScrollView scrollView;
	private LinearLayout loginLogin;
	private LinearLayout loginCreateAccount;
	private LinearLayout loginLoggingIn;
	private TextView queryingSignupLinkText;
	private TextView confirmingAccountText;
	private ProgressBar loginProgressBar;
	private ProgressBar loginFetchNodesProgressBar;
	private TextView loggingInText;
	private TextView fetchingNodesText;
	private TextView prepareNodesText;
	private TextView serversBusyText;
	private TextView loginTitle;
	private TextView generatingKeysText;
	private DisplayMetrics outMetrics;
	private AppCompatEditText et_user;
	private TextInputLayout et_password_layout;
	private AppCompatEditText et_password;
	private TextView bRegisterLol;
	private Button bLoginLol;

	private MegaApiAndroid megaApi;
	private MegaChatApiAndroid megaChatApi;

	private boolean folderSelected = false;

	private int tabShown = INVALID_TAB;

	private CloudDriveProviderFragmentLollipop cDriveProviderLol;
	private IncomingSharesProviderFragmentLollipop iSharesProviderLol;

	private ProgressDialog statusDialog;

	private Button cancelButton;
	private Button attachButton;

	private TabLayout tabLayoutProvider;
	private LinearLayout providerSectionLayout;
	private ProviderPageAdapter mTabsAdapterProvider;
	private ViewPager viewPagerProvider;

	private ArrayList<MegaNode> nodes;
	private int incomingDeepBrowserTree = -1;
	private long gParentHandle = INVALID_HANDLE;
	private long incParentHandle = INVALID_HANDLE;


	private List<MegaNode> selectedNodes;
	private int totalTransfers;
	private int progressTransfersFinish;
	private ClipData clipDataTransfers;
	private ArrayList<Uri> contentUris = new ArrayList<>();

	private LinearLayout loginVerificationLayout;
	private InputMethodManager imm;
	private EditTextPIN firstPin;
	private EditTextPIN secondPin;
	private EditTextPIN thirdPin;
	private EditTextPIN fourthPin;
	private EditTextPIN fifthPin;
	private EditTextPIN sixthPin;
	private StringBuilder sb = new StringBuilder();
	private String pin = null;
	private TextView pinError;
	private RelativeLayout lostYourDeviceButton;
	private ProgressBar verify2faProgressBar;

	private boolean isFirstTime = true;
	private boolean isErrorShown;
	private boolean is2FAEnabled;
	private boolean pinLongClick;

	private FileProviderActivity fileProviderActivity;

	private String gSession = null;
	
	@Override
	public boolean onKeyDown(int keyCode, KeyEvent event) {
		if (keyCode == KeyEvent.KEYCODE_MENU) {
			// do nothing
			return true;
		}
		return super.onKeyDown(keyCode, event);
	}

	@Override
	protected void onCreate(Bundle savedInstanceState) {
		logDebug("onCreate first");
		requestWindowFeature(Window.FEATURE_NO_TITLE);

		super.onCreate(savedInstanceState);

		fileProviderActivity = this;

		Display display = getWindowManager().getDefaultDisplay();
		outMetrics = new DisplayMetrics();
		display.getMetrics(outMetrics);

		DatabaseHandler dbH = DatabaseHandler.getDbHandler(getApplicationContext());
		is2FAEnabled = false;

		if (savedInstanceState != null) {
			folderSelected = savedInstanceState.getBoolean("folderSelected", false);
			incParentHandle = savedInstanceState.getLong("incParentHandle", INVALID_HANDLE);
			gParentHandle = savedInstanceState.getLong("parentHandle", INVALID_HANDLE);
			incomingDeepBrowserTree = savedInstanceState.getInt("deepBrowserTree", -1);
			tabShown = savedInstanceState.getInt("tabShown", CLOUD_TAB);
		}

		megaApi = MegaApplication.getInstance().getMegaApi();
		megaChatApi = MegaApplication.getInstance().getMegaChatApi();

		megaApi.addGlobalListener(this);
		megaApi.addTransferListener(this);

		checkLogin();
		UserCredentials credentials = dbH.getCredentials();
		if (credentials == null) {
			loginLogin.setVisibility(View.VISIBLE);
			if (scrollView != null) {
				scrollView.setBackgroundColor(ContextCompat.getColor(this, R.color.white));
			}
			loginCreateAccount.setVisibility(View.INVISIBLE);
			loginLoggingIn.setVisibility(View.GONE);
			generatingKeysText.setVisibility(View.GONE);
			loggingInText.setVisibility(View.GONE);
			fetchingNodesText.setVisibility(View.GONE);
			prepareNodesText.setVisibility(View.GONE);
			if (serversBusyText != null) {
				serversBusyText.setVisibility(View.GONE);
			}
			loginProgressBar.setVisibility(View.GONE);
			queryingSignupLinkText.setVisibility(View.GONE);
			confirmingAccountText.setVisibility(View.GONE);
		} else {
			logDebug("dbH.getCredentials() NOT null");

			if (megaApi.getRootNode() == null) {
				changeStatusBarColor(this, this.getWindow(), R.color.transparent_black);

				logDebug("megaApi.getRootNode() == null");

				lastEmail = credentials.getEmail();
				String gSession = credentials.getSession();

				if (!MegaApplication.isLoggingIn()) {
					MegaApplication.setLoggingIn(true);
					loginLogin.setVisibility(View.GONE);
					loginCreateAccount.setVisibility(View.GONE);
					queryingSignupLinkText.setVisibility(View.GONE);
					confirmingAccountText.setVisibility(View.GONE);
					loginLoggingIn.setVisibility(View.VISIBLE);
					if (scrollView != null) {
						scrollView.setBackgroundColor(ContextCompat.getColor(this, R.color.white));
					}
					loginProgressBar.setVisibility(View.VISIBLE);
					loginFetchNodesProgressBar.setVisibility(View.GONE);
					loggingInText.setVisibility(View.VISIBLE);
					fetchingNodesText.setVisibility(View.GONE);
					prepareNodesText.setVisibility(View.GONE);
					if (serversBusyText != null) {
						serversBusyText.setVisibility(View.GONE);

					}

					int ret = megaChatApi.getInitState();

					if (ret == MegaChatApi.INIT_NOT_DONE || ret == MegaChatApi.INIT_ERROR) {
						ret = megaChatApi.init(gSession);
						logDebug("Result of init ---> " + ret);
						if (ret == MegaChatApi.INIT_NO_CACHE) {
							logDebug("Condition ret == MegaChatApi.INIT_NO_CACHE");
						} else if (ret == MegaChatApi.INIT_ERROR) {
							logWarning("Condition ret == MegaChatApi.INIT_ERROR");
							megaChatApi.logout(this);
						} else {
							logDebug("Chat correctly initialized");
						}
					}

					megaApi.fastLogin(gSession, this);
				}

			} else {

				setContentView(R.layout.activity_file_provider);

				logDebug("megaApi.getRootNode() NOT null");

				//Set toolbar
				tB = findViewById(R.id.toolbar_provider);
				setSupportActionBar(tB);
				aB = getSupportActionBar();
				aB.setDisplayHomeAsUpEnabled(true);
				aB.setDisplayShowHomeEnabled(true);

				cancelButton = findViewById(R.id.cancel_button);
				cancelButton.setOnClickListener(this);
				cancelButton.setText(getString(R.string.general_cancel));
				//Left and Right margin
				LinearLayout.LayoutParams cancelButtonParams = (LinearLayout.LayoutParams) cancelButton.getLayoutParams();
				cancelButtonParams.setMargins(scaleWidthPx(10, outMetrics), 0, 0, 0);
				cancelButton.setLayoutParams(cancelButtonParams);

				attachButton = findViewById(R.id.attach_button);
				attachButton.setOnClickListener(this);
				attachButton.setText(getString(R.string.general_attach));
				activateButton(false);

				//TABS section
				providerSectionLayout = findViewById(R.id.tabhost_provider);
				tabLayoutProvider = findViewById(R.id.sliding_tabs_provider);
				viewPagerProvider = findViewById(R.id.provider_tabs_pager);

				//Create tabs
				providerSectionLayout.setVisibility(View.VISIBLE);

				if (mTabsAdapterProvider == null) {

					logDebug("mTabsAdapterProvider == null");
					logDebug("tabShown: " + tabShown);
					logDebug("parentHandle INCOMING: " + incParentHandle);
					logDebug("parentHandle CLOUD: " + gParentHandle);
					viewPagerProvider.setCurrentItem(tabShown);
					if (tabShown == INVALID_TAB) {
						tabShown = CLOUD_TAB;
					}
					mTabsAdapterProvider = new ProviderPageAdapter(getSupportFragmentManager(), this);
					viewPagerProvider.setAdapter(mTabsAdapterProvider);
					tabLayoutProvider.setupWithViewPager(viewPagerProvider);
					viewPagerProvider.setCurrentItem(tabShown);
				} else {

					logDebug("mTabsAdapterProvider NOT null");
					logDebug("tabShown: " + tabShown);
					logDebug("parentHandle INCOMING: " + incParentHandle);
					logDebug("parentHandle CLOUD: " + gParentHandle);
					viewPagerProvider.setCurrentItem(tabShown);
					if (tabShown == INVALID_TAB) {
						tabShown = CLOUD_TAB;
					}
				}

				viewPagerProvider.addOnPageChangeListener(new ViewPager.OnPageChangeListener() {
					public void onPageScrollStateChanged(int state) {
					}

					public void onPageScrolled(int position, float positionOffset, int positionOffsetPixels) {
					}

					public void onPageSelected(int position) {
						logDebug("onTabChanged TabId :" + position);
						if (position == CLOUD_TAB) {
							tabShown = CLOUD_TAB;
							cDriveProviderLol = (CloudDriveProviderFragmentLollipop) getSupportFragmentManager().findFragmentByTag(getFragmentTag(R.id.provider_tabs_pager, CLOUD_TAB));

							if (cDriveProviderLol != null) {
								if (cDriveProviderLol.getParentHandle() == INVALID_HANDLE || cDriveProviderLol.getParentHandle() == megaApi.getRootNode().getHandle()) {
									aB.setTitle(getString(R.string.section_cloud_drive));
								} else {
									aB.setTitle(megaApi.getNodeByHandle(cDriveProviderLol.getParentHandle()).getName());
								}
							}
						} else if (position == INCOMING_TAB) {
							tabShown = INCOMING_TAB;
							iSharesProviderLol = (IncomingSharesProviderFragmentLollipop) getSupportFragmentManager().findFragmentByTag(getFragmentTag(R.id.provider_tabs_pager, INCOMING_TAB));

							if (iSharesProviderLol != null) {
								if (iSharesProviderLol.getDeepBrowserTree() == 0) {
									aB.setTitle(getString(R.string.title_incoming_shares_explorer));
								} else {
									aB.setTitle(megaApi.getNodeByHandle(iSharesProviderLol.getParentHandle()).getName());

								}
							}
						}
					}
				});

				getWindow().setFlags(WindowManager.LayoutParams.FLAG_WATCH_OUTSIDE_TOUCH, WindowManager.LayoutParams.FLAG_WATCH_OUTSIDE_TOUCH);
				getWindow().setFlags(WindowManager.LayoutParams.FLAG_NOT_TOUCH_MODAL, WindowManager.LayoutParams.FLAG_NOT_TOUCH_MODAL);

				changeStatusBarColor(this, this.getWindow(), R.color.lollipop_dark_primary_color);
			}
		}
	}

	@Override
	public boolean onOptionsItemSelected(MenuItem item) {
		logDebug("onOptionsItemSelectedLollipop");

		int id = item.getItemId();
		switch (id) {
			case android.R.id.home: {
				this.onBackPressed();
			}
		}
		return super.onOptionsItemSelected(item);
	}

	@SuppressLint("NewApi")
	public void checkLogin() {

		setContentView(R.layout.fragment_login);

		scrollView = findViewById(R.id.scroll_view_login);

		loginTitle = findViewById(R.id.login_text_view);

		loginTitle.setText(R.string.login_to_mega);

		et_user = findViewById(R.id.login_email_text);

		et_password_layout = findViewById(R.id.login_password_text_layout);
		et_password = findViewById(R.id.login_password_text);

		et_password.setOnEditorActionListener((v, actionId, event) -> {
			if (actionId == EditorInfo.IME_ACTION_DONE) {
				submitForm();
				return true;
			}
			return false;
		});

		et_password.setOnFocusChangeListener((v, hasFocus) -> setPasswordToggle(et_password_layout, hasFocus));


		bLoginLol = findViewById(R.id.button_login_login);
		bLoginLol.setText(getString(R.string.login_text).toUpperCase(Locale.getDefault()));

		bLoginLol.setOnClickListener(this);

		loginCreateAccount = findViewById(R.id.login_create_account_layout);
		loginCreateAccount.setVisibility(View.INVISIBLE);

		bRegisterLol = findViewById(R.id.button_create_account_login);

		bRegisterLol.setText(getString(R.string.create_account).toUpperCase(Locale.getDefault()));

		bRegisterLol.setOnClickListener(this);

		loginLogin = findViewById(R.id.login_login_layout);
		loginLoggingIn = findViewById(R.id.login_logging_in_layout);
		loginProgressBar = findViewById(R.id.login_progress_bar);
		loginFetchNodesProgressBar = findViewById(R.id.login_fetching_nodes_bar);
		generatingKeysText = findViewById(R.id.login_generating_keys_text);
		queryingSignupLinkText = findViewById(R.id.login_query_signup_link_text);
		confirmingAccountText = findViewById(R.id.login_confirm_account_text);
		loggingInText = findViewById(R.id.login_logging_in_text);
		fetchingNodesText = findViewById(R.id.login_fetch_nodes_text);
		prepareNodesText = findViewById(R.id.login_prepare_nodes_text);
		serversBusyText = findViewById(R.id.login_servers_busy_text);

		tB = findViewById(R.id.toolbar);

		changeStatusBarColor(this, this.getWindow(), R.color.dark_primary_color);

		loginVerificationLayout = findViewById(R.id.login_2fa);
		loginVerificationLayout.setVisibility(View.GONE);
		lostYourDeviceButton = findViewById(R.id.lost_authentication_device);
		lostYourDeviceButton.setOnClickListener(this);
		pinError = findViewById(R.id.pin_2fa_error_login);
		pinError.setVisibility(View.GONE);
		verify2faProgressBar = findViewById(R.id.progressbar_verify_2fa);

		imm = (InputMethodManager) getSystemService(INPUT_METHOD_SERVICE);

		firstPin = findViewById(R.id.pin_first_login);
		firstPin.setOnLongClickListener(this);
		firstPin.setOnFocusChangeListener(this);
		imm.showSoftInput(firstPin, InputMethodManager.SHOW_FORCED);
		firstPin.addTextChangedListener(new TextWatcher() {
			@Override
			public void beforeTextChanged(CharSequence s, int start, int count, int after) {

			}

			@Override
			public void onTextChanged(CharSequence s, int start, int before, int count) {

			}

			@Override
			public void afterTextChanged(Editable s) {
				if (firstPin.length() != 0) {
					secondPin.requestFocus();
					secondPin.setCursorVisible(true);

					if (isFirstTime && !pinLongClick) {
						secondPin.setText("");
						thirdPin.setText("");
						fourthPin.setText("");
						fifthPin.setText("");
						sixthPin.setText("");
					} else if (pinLongClick) {
						pasteClipboard();
					} else {
						permitVerify();
					}
				} else {
					if (isErrorShown) {
						verifyQuitError();
					}
					permitVerify();
				}
			}
		});

		secondPin = findViewById(R.id.pin_second_login);
		secondPin.setOnLongClickListener(this);
		secondPin.setOnFocusChangeListener(this);
		imm.showSoftInput(secondPin, InputMethodManager.SHOW_FORCED);
		secondPin.addTextChangedListener(new TextWatcher() {
			@Override
			public void beforeTextChanged(CharSequence s, int start, int count, int after) {

			}

			@Override
			public void onTextChanged(CharSequence s, int start, int before, int count) {

			}

			@Override
			public void afterTextChanged(Editable s) {
				if (secondPin.length() != 0) {
					thirdPin.requestFocus();
					thirdPin.setCursorVisible(true);

					if (isFirstTime && !pinLongClick) {
						thirdPin.setText("");
						fourthPin.setText("");
						fifthPin.setText("");
						sixthPin.setText("");
					} else if (pinLongClick) {
						pasteClipboard();
					} else {
						permitVerify();
					}
				} else {
					if (isErrorShown) {
						verifyQuitError();
					}
					permitVerify();
				}
			}
		});

		thirdPin = findViewById(R.id.pin_third_login);
		thirdPin.setOnLongClickListener(this);
		thirdPin.setOnFocusChangeListener(this);
		imm.showSoftInput(thirdPin, InputMethodManager.SHOW_FORCED);
		thirdPin.addTextChangedListener(new TextWatcher() {
			@Override
			public void beforeTextChanged(CharSequence s, int start, int count, int after) {

			}

			@Override
			public void onTextChanged(CharSequence s, int start, int before, int count) {

			}

			@Override
			public void afterTextChanged(Editable s) {
				if (thirdPin.length() != 0) {
					fourthPin.requestFocus();
					fourthPin.setCursorVisible(true);

					if (isFirstTime && !pinLongClick) {
						fourthPin.setText("");
						fifthPin.setText("");
						sixthPin.setText("");
					} else if (pinLongClick) {
						pasteClipboard();
					} else {
						permitVerify();
					}
				} else {
					if (isErrorShown) {
						verifyQuitError();
					}
				}
			}
		});

		fourthPin = findViewById(R.id.pin_fouth_login);
		fourthPin.setOnLongClickListener(this);
		fourthPin.setOnFocusChangeListener(this);
		imm.showSoftInput(fourthPin, InputMethodManager.SHOW_FORCED);
		fourthPin.addTextChangedListener(new TextWatcher() {
			@Override
			public void beforeTextChanged(CharSequence s, int start, int count, int after) {

			}

			@Override
			public void onTextChanged(CharSequence s, int start, int before, int count) {

			}

			@Override
			public void afterTextChanged(Editable s) {
				if (fourthPin.length() != 0) {
					fifthPin.requestFocus();
					fifthPin.setCursorVisible(true);

					if (isFirstTime && !pinLongClick) {
						fifthPin.setText("");
						sixthPin.setText("");
					} else if (pinLongClick) {
						pasteClipboard();
					} else {
						permitVerify();
					}
				} else {
					if (isErrorShown) {
						verifyQuitError();
					}
				}
			}
		});

		fifthPin = findViewById(R.id.pin_fifth_login);
		fifthPin.setOnLongClickListener(this);
		fifthPin.setOnFocusChangeListener(this);
		imm.showSoftInput(fifthPin, InputMethodManager.SHOW_FORCED);
		fifthPin.addTextChangedListener(new TextWatcher() {
			@Override
			public void beforeTextChanged(CharSequence s, int start, int count, int after) {

			}

			@Override
			public void onTextChanged(CharSequence s, int start, int before, int count) {

			}

			@Override
			public void afterTextChanged(Editable s) {
				if (fifthPin.length() != 0) {
					sixthPin.requestFocus();
					sixthPin.setCursorVisible(true);

					if (isFirstTime && !pinLongClick) {
						sixthPin.setText("");
					} else if (pinLongClick) {
						pasteClipboard();
					} else {
						permitVerify();
					}
				} else {
					if (isErrorShown) {
						verifyQuitError();
					}
				}
			}
		});

		sixthPin = findViewById(R.id.pin_sixth_login);
		sixthPin.setOnLongClickListener(this);
		sixthPin.setOnFocusChangeListener(this);
		imm.showSoftInput(sixthPin, InputMethodManager.SHOW_FORCED);
		sixthPin.addTextChangedListener(new TextWatcher() {
			@Override
			public void beforeTextChanged(CharSequence s, int start, int count, int after) {

			}

			@Override
			public void onTextChanged(CharSequence s, int start, int before, int count) {

			}

			@Override
			public void afterTextChanged(Editable s) {
				if (sixthPin.length() != 0) {
					sixthPin.setCursorVisible(true);
					hideKeyboard(fileProviderActivity, 0);

					if (pinLongClick) {
						pasteClipboard();
					} else {
						permitVerify();
					}
				} else {
					if (isErrorShown) {
						verifyQuitError();
					}
				}
			}
		});
		getWindow().setSoftInputMode(WindowManager.LayoutParams.SOFT_INPUT_STATE_HIDDEN);

		firstPin.setGravity(Gravity.CENTER_HORIZONTAL);
		android.view.ViewGroup.LayoutParams paramsb1 = firstPin.getLayoutParams();
		if (getResources().getConfiguration().orientation == Configuration.ORIENTATION_PORTRAIT) {
			paramsb1.width = scaleWidthPx(42, outMetrics);
		} else {
			paramsb1.width = scaleWidthPx(25, outMetrics);
		}
		firstPin.setLayoutParams(paramsb1);
		LinearLayout.LayoutParams textParams = (LinearLayout.LayoutParams) firstPin.getLayoutParams();
		textParams.setMargins(0, 0, scaleWidthPx(8, outMetrics), 0);
		firstPin.setLayoutParams(textParams);

		secondPin.setGravity(Gravity.CENTER_HORIZONTAL);
		android.view.ViewGroup.LayoutParams paramsb2 = secondPin.getLayoutParams();
		if (getResources().getConfiguration().orientation == Configuration.ORIENTATION_PORTRAIT) {
			paramsb2.width = scaleWidthPx(42, outMetrics);
		} else {
			paramsb2.width = scaleWidthPx(25, outMetrics);
		}
		secondPin.setLayoutParams(paramsb2);
		textParams = (LinearLayout.LayoutParams) secondPin.getLayoutParams();
		textParams.setMargins(0, 0, scaleWidthPx(8, outMetrics), 0);
		secondPin.setLayoutParams(textParams);
		secondPin.setEt(firstPin);

		thirdPin.setGravity(Gravity.CENTER_HORIZONTAL);
		android.view.ViewGroup.LayoutParams paramsb3 = thirdPin.getLayoutParams();
		if (getResources().getConfiguration().orientation == Configuration.ORIENTATION_PORTRAIT) {
			paramsb3.width = scaleWidthPx(42, outMetrics);
		} else {
			paramsb3.width = scaleWidthPx(25, outMetrics);
		}
		thirdPin.setLayoutParams(paramsb3);
		textParams = (LinearLayout.LayoutParams) thirdPin.getLayoutParams();
		textParams.setMargins(0, 0, scaleWidthPx(25, outMetrics), 0);
		thirdPin.setLayoutParams(textParams);
		thirdPin.setEt(secondPin);

		fourthPin.setGravity(Gravity.CENTER_HORIZONTAL);
		android.view.ViewGroup.LayoutParams paramsb4 = fourthPin.getLayoutParams();
		if (getResources().getConfiguration().orientation == Configuration.ORIENTATION_PORTRAIT) {
			paramsb4.width = scaleWidthPx(42, outMetrics);
		} else {
			paramsb4.width = scaleWidthPx(25, outMetrics);
		}
		fourthPin.setLayoutParams(paramsb4);
		textParams = (LinearLayout.LayoutParams) fourthPin.getLayoutParams();
		textParams.setMargins(0, 0, scaleWidthPx(8, outMetrics), 0);
		fourthPin.setLayoutParams(textParams);
		fourthPin.setEt(thirdPin);

		fifthPin.setGravity(Gravity.CENTER_HORIZONTAL);
		android.view.ViewGroup.LayoutParams paramsb5 = fifthPin.getLayoutParams();
		if (getResources().getConfiguration().orientation == Configuration.ORIENTATION_PORTRAIT) {
			paramsb5.width = scaleWidthPx(42, outMetrics);
		} else {
			paramsb5.width = scaleWidthPx(25, outMetrics);
		}
		fifthPin.setLayoutParams(paramsb5);
		textParams = (LinearLayout.LayoutParams) fifthPin.getLayoutParams();
		textParams.setMargins(0, 0, scaleWidthPx(8, outMetrics), 0);
		fifthPin.setLayoutParams(textParams);
		fifthPin.setEt(fourthPin);

		sixthPin.setGravity(Gravity.CENTER_HORIZONTAL);
		android.view.ViewGroup.LayoutParams paramsb6 = sixthPin.getLayoutParams();
		if (getResources().getConfiguration().orientation == Configuration.ORIENTATION_PORTRAIT) {
			paramsb6.width = scaleWidthPx(42, outMetrics);
		} else {
			paramsb6.width = scaleWidthPx(25, outMetrics);
		}
		sixthPin.setLayoutParams(paramsb6);
		textParams = (LinearLayout.LayoutParams) sixthPin.getLayoutParams();
		textParams.setMargins(0, 0, 0, 0);
		sixthPin.setLayoutParams(textParams);
		sixthPin.setEt(fifthPin);
	}

	void permitVerify() {
		logDebug("permitVerify");
		if (firstPin.length() == 1 && secondPin.length() == 1 && thirdPin.length() == 1 && fourthPin.length() == 1 && fifthPin.length() == 1 && sixthPin.length() == 1) {
			hideKeyboard(this, 0);
			if (sb.length() > 0) {
				sb.delete(0, sb.length());
			}
			sb.append(firstPin.getText());
			sb.append(secondPin.getText());
			sb.append(thirdPin.getText());
			sb.append(fourthPin.getText());
			sb.append(fifthPin.getText());
			sb.append(sixthPin.getText());
			pin = sb.toString();
			logDebug("PIN: " + pin);
			if (!isErrorShown && pin != null) {
				verify2faProgressBar.setVisibility(View.VISIBLE);
				logDebug("lastEmail: " + lastEmail + " lastPasswd: " + lastPassword);
				megaApi.multiFactorAuthLogin(lastEmail, lastPassword, pin, this);
			}
		}
	}

	@Override
	public void onFocusChange(View v, boolean hasFocus) {
		switch (v.getId()) {
			case R.id.pin_first_login: {
				if (hasFocus) {
					firstPin.setText("");
				}
				break;
			}
			case R.id.pin_second_login: {
				if (hasFocus) {
					secondPin.setText("");
				}
				break;
			}
			case R.id.pin_third_login: {
				if (hasFocus) {
					thirdPin.setText("");
				}
				break;
			}
			case R.id.pin_fouth_login: {
				if (hasFocus) {
					fourthPin.setText("");
				}
				break;
			}
			case R.id.pin_fifth_login: {
				if (hasFocus) {
					fifthPin.setText("");
				}
				break;
			}
			case R.id.pin_sixth_login: {
				if (hasFocus) {
					sixthPin.setText("");
				}
				break;
			}
		}
	}

	void pasteClipboard() {
		logDebug("pasteClipboard");
		pinLongClick = false;
		ClipboardManager clipboard = (ClipboardManager) getSystemService(CLIPBOARD_SERVICE);
		ClipData clipData = clipboard.getPrimaryClip();
		if (clipData != null) {
			String code = clipData.getItemAt(0).getText().toString();
			logDebug("Code: " + code);
			if (code != null && code.length() == 6) {
				boolean areDigits = true;
				for (int i = 0; i < 6; i++) {
					if (!Character.isDigit(code.charAt(i))) {
						areDigits = false;
						break;
					}
				}
				if (areDigits) {
					firstPin.setText("" + code.charAt(0));
					secondPin.setText("" + code.charAt(1));
					thirdPin.setText("" + code.charAt(2));
					fourthPin.setText("" + code.charAt(3));
					fifthPin.setText("" + code.charAt(4));
					sixthPin.setText("" + code.charAt(5));
				} else {
					firstPin.setText("");
					secondPin.setText("");
					thirdPin.setText("");
					fourthPin.setText("");
					fifthPin.setText("");
					sixthPin.setText("");
				}
			}
		}
	}

	void verifyQuitError() {
		isErrorShown = false;
		pinError.setVisibility(View.GONE);
		firstPin.setTextColor(ContextCompat.getColor(this, R.color.name_my_account));
		secondPin.setTextColor(ContextCompat.getColor(this, R.color.name_my_account));
		thirdPin.setTextColor(ContextCompat.getColor(this, R.color.name_my_account));
		fourthPin.setTextColor(ContextCompat.getColor(this, R.color.name_my_account));
		fifthPin.setTextColor(ContextCompat.getColor(this, R.color.name_my_account));
		sixthPin.setTextColor(ContextCompat.getColor(this, R.color.name_my_account));
	}

	@Override
	public boolean onLongClick(View v) {
		switch (v.getId()) {
			case R.id.pin_first_login:
			case R.id.pin_second_login:
			case R.id.pin_third_login:
			case R.id.pin_fouth_login:
			case R.id.pin_fifth_login:
			case R.id.pin_sixth_login: {
				pinLongClick = true;
				v.requestFocus();
			}
		}
		return false;
	}

	@Override
	public boolean onCreateOptionsMenu(Menu menu) {
		logDebug("onCreateOptionsMenuLollipop");

		// Inflate the menu items for use in the action bar
		MenuInflater inflater = getMenuInflater();
		inflater.inflate(R.menu.activity_fileprovider, menu);
		getSupportActionBar().setDisplayShowCustomEnabled(true);

		final SearchManager searchManager = (SearchManager) getSystemService(Context.SEARCH_SERVICE);
		searchMenuItem = menu.findItem(R.id.action_search);
		final SearchView searchView = (SearchView) MenuItemCompat.getActionView(searchMenuItem);

		if (searchView != null) {
			searchView.setSearchableInfo(searchManager.getSearchableInfo(getComponentName()));
			searchView.setIconifiedByDefault(true);
		}
		searchMenuItem.setVisible(false);
		return super.onCreateOptionsMenu(menu);
	}

	public void changeTitle(String title) {
		if (aB != null) {
			aB.setTitle(title);
		}
	}

	private String getFragmentTag(int viewPagerId, int fragmentPosition) {
		return "android:switcher:" + viewPagerId + ":" + fragmentPosition;
	}

	public void downloadAndAttachAfterClick(long size, long[] hashes) {
		ProgressDialog temp = null;
		try {
			temp = new ProgressDialog(this);
			temp.setMessage(getString(R.string.context_preparing_provider));
			temp.show();
		} catch (Exception e) {
			return;
		}
		statusDialog = temp;

		progressTransfersFinish = 0;
		clipDataTransfers = null;

		downloadAndAttach(size, hashes);
	}

	public void downloadAndAttach(long size, long[] hashes) {

		logDebug("downloadAndAttach");

		if (Build.VERSION.SDK_INT >= Build.VERSION_CODES.M) {
			boolean hasStoragePermission = (ContextCompat.checkSelfPermission(this, Manifest.permission.WRITE_EXTERNAL_STORAGE) == PackageManager.PERMISSION_GRANTED);
			if (!hasStoragePermission) {
				ActivityCompat.requestPermissions(this,
						new String[]{Manifest.permission.WRITE_EXTERNAL_STORAGE},
						REQUEST_WRITE_STORAGE);
			}
		}

		File destination = null;

		destination = getCacheDir();
		String pathToDownload = destination.getPath();

		double availableFreeSpace = Double.MAX_VALUE;
		try {
			StatFs stat = new StatFs(destination.getPath());
			availableFreeSpace = (double) stat.getAvailableBlocks() * (double) stat.getBlockSize();
		} catch (Exception ex) {
		}
		Map<MegaNode, String> dlFiles = new HashMap<MegaNode, String>();
		if (hashes != null && hashes.length > 0) {
			for (long hash : hashes) {
				MegaNode tempNode = megaApi.getNodeByHandle(hash);
<<<<<<< HEAD
				String localPath = getLocalFile(this, tempNode.getName(), tempNode.getSize());
				if(localPath != null){
=======
				String localPath = getLocalFile(this, tempNode.getName(), tempNode.getSize(), pathToDownload);
				if (localPath != null) {
>>>>>>> d034af0b
					try {
						logDebug("COPY_FILE");
						File fileToShare = new File(pathToDownload, tempNode.getName());
						copyFile(new File(localPath), fileToShare);

						if (fileToShare.exists()) {
							Uri contentUri = FileProvider.getUriForFile(this, "mega.privacy.android.app.providers.fileprovider", fileToShare);
							grantUriPermission("*", contentUri, Intent.FLAG_GRANT_READ_URI_PERMISSION);
							logDebug("CONTENT URI: " + contentUri);
							if (totalTransfers == 0) {
								Intent result = new Intent();
								result.setFlags(Intent.FLAG_GRANT_READ_URI_PERMISSION);
								result.setData(contentUri);
								result.setAction(Intent.ACTION_GET_CONTENT);

								if (getParent() == null) {
									setResult(Activity.RESULT_OK, result);
								} else {
									getParent().setResult(Activity.RESULT_OK, result);
								}
								finish();
							} else {
								contentUris.add(contentUri);
								progressTransfersFinish++;
								//Send it
								if (progressTransfersFinish == totalTransfers) {
									Intent result = new Intent();
									result.setFlags(Intent.FLAG_GRANT_READ_URI_PERMISSION);
									if (clipDataTransfers == null) {
										clipDataTransfers = ClipData.newUri(getContentResolver(), "", contentUris.get(0));
									} else {
										clipDataTransfers.addItem(new ClipData.Item(contentUris.get(0)));
									}
									if (contentUris.size() >= 0) {
										for (int i = 1; i < contentUris.size(); i++) {
											clipDataTransfers.addItem(new ClipData.Item(contentUris.get(i)));
										}
									}
									result.setClipData(clipDataTransfers);
									result.setAction(Intent.ACTION_GET_CONTENT);

									if (getParent() == null) {
										setResult(Activity.RESULT_OK, result);
									} else {
										getParent().setResult(Activity.RESULT_OK, result);
									}
									totalTransfers = 0;
									finish();
								}
							}
						}

					} catch (Exception e) {
						finish();
					}
				}
				if (tempNode != null) {
					dlFiles.put(tempNode, pathToDownload);
				}
			}
		}
		if (dlFiles.size() > 0) {
			for (MegaNode document : dlFiles.keySet()) {

				String path = dlFiles.get(document);

				if (availableFreeSpace < document.getSize()) {
					showErrorAlertDialog(getString(R.string.error_not_enough_free_space) + " (" + new String(document.getName()) + ")", false, this);
					continue;
				}

				Intent service = new Intent(this, DownloadService.class);
				service.putExtra(DownloadService.EXTRA_HASH, document.getHandle());
				service.putExtra(DownloadService.EXTRA_SIZE, document.getSize());
				service.putExtra(DownloadService.EXTRA_PATH, path);
				service.putExtra(DownloadService.EXTRA_OPEN_FILE, false);
				startService(service);
			}
		}
	}


	@Override
	protected void onSaveInstanceState(Bundle bundle) {
		bundle.putBoolean("folderSelected", folderSelected);
		bundle.putInt("tabShown", tabShown);
		bundle.putInt("deepBrowserTree", incomingDeepBrowserTree);
		bundle.putLong("parentHandle", gParentHandle);
		bundle.putLong("incParentHandle", incParentHandle);
		bundle.putBoolean("is2FAEnabled", is2FAEnabled);
		bundle.putString("lastEmail", lastEmail);
		bundle.putString("lastPassword", lastPassword);
		super.onSaveInstanceState(bundle);
	}

	@Override
	protected void onResume() {
		super.onResume();

	}

	@Override
	public void onBackPressed() {
		logDebug("tabShown: " + tabShown);

		if (tabShown == CLOUD_TAB) {
			cDriveProviderLol = (CloudDriveProviderFragmentLollipop) getSupportFragmentManager().findFragmentByTag(getFragmentTag(R.id.provider_tabs_pager, CLOUD_TAB));

			if (cDriveProviderLol != null) {
				if (cDriveProviderLol.onBackPressed() == 0) {
					super.onBackPressed();
					return;
				}
			}
		} else if (tabShown == INCOMING_TAB) {
			iSharesProviderLol = (IncomingSharesProviderFragmentLollipop) getSupportFragmentManager().findFragmentByTag(getFragmentTag(R.id.provider_tabs_pager, INCOMING_TAB));

			if (iSharesProviderLol != null) {
				if (iSharesProviderLol.onBackPressed() == 0) {
					super.onBackPressed();
					return;
				}
			}
		} else {
			super.onBackPressed();
		}
	}

	@Override
	public void onClick(View v) {
		switch (v.getId()) {
			case R.id.button_login_login: {
				onLoginClick(v);
				break;
			}
			case R.id.cancel_button: {
				finish();
				break;
			}
			case R.id.attach_button: {
				ProgressDialog temp = null;
				try {
					temp = new ProgressDialog(this);
					temp.setMessage(getString(R.string.context_preparing_provider));
					temp.show();
				} catch (Exception e) {
					return;
				}
				statusDialog = temp;

				progressTransfersFinish = 0;
				clipDataTransfers = null;
				long[] hashes = new long[selectedNodes.size()];
				ArrayList<Long> totalHashes = new ArrayList<>();

				for (int i = 0; i < selectedNodes.size(); i++) {
					hashes[i] = selectedNodes.get(i).getHandle();
					getTotalTransfers(selectedNodes.get(i), totalHashes);
				}

				hashes = new long[totalTransfers];
				for (int i = 0; i < totalHashes.size(); i++) {
					hashes[i] = totalHashes.get(i);
				}
				downloadAndAttach(selectedNodes.size(), hashes);
				break;
			}
		}
	}

	public void getTotalTransfers(MegaNode n, ArrayList<Long> totalHashes) {
		int total = 0;
		if (n.isFile()) {
			totalTransfers++;
			totalHashes.add(n.getHandle());
		} else {
			ArrayList<MegaNode> nodes = megaApi.getChildren(n);
			for (int i = 0; i < nodes.size(); i++) {
				getTotalTransfers(nodes.get(i), totalHashes);
			}
			totalTransfers += total;
		}

	}

	public void onLoginClick(View v) {
		submitForm();
	}

	/*
	 * Validate email
	 */
	private String getEmailError() {
		String value = et_user.getText().toString();
		if (value.length() == 0) {
			return getString(R.string.error_enter_email);
		}
		if (!EMAIL_ADDRESS.matcher(value).matches()) {
			return getString(R.string.error_invalid_email);
		}
		return null;
	}

	/*
	 * Validate password
	 */
	private String getPasswordError() {
		String value = et_password.getText().toString();
		if (value.length() == 0) {
			return getString(R.string.error_enter_password);
		}
		return null;
	}

	private boolean validateForm() {
		String emailError = getEmailError();
		String passwordError = getPasswordError();

		et_user.setError(emailError);
		et_password.setError(passwordError);

		if (emailError != null) {
			et_user.requestFocus();
			return false;
		} else if (passwordError != null) {
			et_password.requestFocus();
			return false;
		}
		return true;
	}

	private void submitForm() {
		if (!validateForm()) {
			return;
		}

		InputMethodManager imm = (InputMethodManager) getSystemService(INPUT_METHOD_SERVICE);
		imm.hideSoftInputFromWindow(et_user.getWindowToken(), 0);

		if (!isOnline(this)) {
			loginLoggingIn.setVisibility(View.GONE);
			loginLogin.setVisibility(View.VISIBLE);
			if (scrollView != null) {
				scrollView.setBackgroundColor(ContextCompat.getColor(this, R.color.background_create_account));
			}
			loginCreateAccount.setVisibility(View.INVISIBLE);
			queryingSignupLinkText.setVisibility(View.GONE);
			confirmingAccountText.setVisibility(View.GONE);
			generatingKeysText.setVisibility(View.GONE);
			loggingInText.setVisibility(View.GONE);
			fetchingNodesText.setVisibility(View.GONE);
			prepareNodesText.setVisibility(View.GONE);
			if (serversBusyText != null) {
				serversBusyText.setVisibility(View.GONE);
			}

			showErrorAlertDialog(getString(R.string.error_server_connection_problem), false, this);
			return;
		}

		loginLogin.setVisibility(View.GONE);
		loginCreateAccount.setVisibility(View.GONE);
		loginLoggingIn.setVisibility(View.VISIBLE);
		if (scrollView != null) {
			scrollView.setBackgroundColor(ContextCompat.getColor(this, R.color.white));
		}
		generatingKeysText.setVisibility(View.VISIBLE);
		loginProgressBar.setVisibility(View.VISIBLE);
		loginFetchNodesProgressBar.setVisibility(View.GONE);
		queryingSignupLinkText.setVisibility(View.GONE);
		confirmingAccountText.setVisibility(View.GONE);

		lastEmail = et_user.getText().toString().toLowerCase(Locale.ENGLISH).trim();
		lastPassword = et_password.getText().toString();

		logDebug("Generating keys");

		onKeysGenerated(lastEmail, lastPassword);
	}

	@Override
	public void onRequestStart(MegaChatApiJava api, MegaChatRequest request) {

	}

	@Override
	public void onRequestUpdate(MegaChatApiJava api, MegaChatRequest request) {

	}

	@Override
	public void onRequestFinish(MegaChatApiJava api, MegaChatRequest request, MegaChatError e) {
		if (request.getType() == MegaChatRequest.TYPE_CONNECT) {
			MegaApplication.setLoggingIn(false);

			if (e.getErrorCode() == MegaChatError.ERROR_OK) {
				logDebug("Connected to chat!");
			} else {
				logError("ERROR WHEN CONNECTING " + e.getErrorString());
			}
		}
	}

	@Override
	public void onRequestTemporaryError(MegaChatApiJava api, MegaChatRequest request, MegaChatError e) {

	}

	private void onKeysGenerated(String email, String password) {
		logDebug("Key generation finished");

		this.lastEmail = email;
		this.lastPassword = password;

		onKeysGeneratedLogin();
	}

	private void onKeysGeneratedLogin() {

		if (!isOnline(this)) {
			loginLoggingIn.setVisibility(View.GONE);
			loginLogin.setVisibility(View.VISIBLE);
			if (scrollView != null) {
				scrollView.setBackgroundColor(ContextCompat.getColor(this, R.color.background_create_account));
			}
			loginCreateAccount.setVisibility(View.INVISIBLE);
			queryingSignupLinkText.setVisibility(View.GONE);
			confirmingAccountText.setVisibility(View.GONE);
			generatingKeysText.setVisibility(View.GONE);
			loggingInText.setVisibility(View.GONE);
			fetchingNodesText.setVisibility(View.GONE);
			prepareNodesText.setVisibility(View.GONE);
			if (serversBusyText != null) {
				serversBusyText.setVisibility(View.GONE);
			}

			showErrorAlertDialog(getString(R.string.error_server_connection_problem), false, this);
			return;
		}

		if (!MegaApplication.isLoggingIn()) {
			MegaApplication.setLoggingIn(true);
			loggingInText.setVisibility(View.VISIBLE);
			fetchingNodesText.setVisibility(View.GONE);
			prepareNodesText.setVisibility(View.GONE);
			if (serversBusyText != null) {
				serversBusyText.setVisibility(View.GONE);
			}
			logDebug("fastLogin with publicKey and privateKey");
			if (megaChatApi == null) {
				megaChatApi = ((MegaApplication) getApplication()).getMegaChatApi();
			}
			int ret = megaChatApi.init(null);
			logDebug("Result of init ---> " + ret);
			if (ret == MegaChatApi.INIT_WAITING_NEW_SESSION) {
				logDebug("Start fastLogin: condition ret == MegaChatApi.INIT_WAITING_NEW_SESSION");
				megaApi.login(lastEmail, lastPassword, this);
			} else {
				logError("ERROR INIT CHAT: " + ret);
				megaChatApi.logout(this);
			}
		}
	}

	public void showAB(Toolbar tB) {
		setSupportActionBar(tB);
		aB = getSupportActionBar();

		aB.show();
		aB.setHomeButtonEnabled(true);
		aB.setDisplayShowHomeEnabled(true);
		aB.setDisplayHomeAsUpEnabled(true);

		changeStatusBarColor(this, this.getWindow(), R.color.lollipop_dark_primary_color);
	}

	public void hideAB() {
		if (aB != null) {
			aB.hide();
		}

		changeStatusBarColor(this, this.getWindow(), R.color.dark_primary_color);
	}

	public void setParentHandle(long parentHandle) {
		this.gParentHandle = parentHandle;
	}

	public long getParentHandle() {
		return gParentHandle;
	}

	public long getIncParentHandle() {
		return incParentHandle;
	}

	public void setIncParentHandle(long incParentHandle) {
		this.incParentHandle = incParentHandle;
	}

	@Override
	public void onRequestStart(MegaApiJava api, MegaRequest request) {
		logDebug("onRequestStart");
	}

	@Override
	public void onRequestFinish(MegaApiJava api, MegaRequest request,
								MegaError e) {
		logDebug("onRequestFinish: " + request.getFile());

		logDebug("Timer cancel");
		try {
			if (timer != null) {
				timer.cancel();
				if (serversBusyText != null) {
					serversBusyText.setVisibility(View.GONE);
				}
			}
		} catch (Exception ex) {
			logError("TIMER EXCEPTION", ex);
		}

		if (request.getType() == MegaRequest.TYPE_LOGIN) {
			logDebug("REQUEST LOGIN");

			try {
				statusDialog.dismiss();
			} catch (Exception ex) {
			}

			if (e.getErrorCode() != MegaError.API_OK) {

				MegaApplication.setLoggingIn(false);

				String errorMessage;
				if (e.getErrorCode() == MegaError.API_ENOENT) {

					errorMessage = getString(R.string.error_incorrect_email_or_password);
				} else if (e.getErrorCode() == MegaError.API_ENOENT) {

					errorMessage = getString(R.string.error_server_connection_problem);
				} else if (e.getErrorCode() == MegaError.API_ESID) {

					errorMessage = getString(R.string.error_server_expired_session);
				} else if (e.getErrorCode() == MegaError.API_EMFAREQUIRED) {
					is2FAEnabled = true;
					showAB(tB);
					loginLogin.setVisibility(View.GONE);
					scrollView.setBackgroundColor(ContextCompat.getColor(this, R.color.white));
					loginCreateAccount.setVisibility(View.GONE);
					loginLoggingIn.setVisibility(View.GONE);
					generatingKeysText.setVisibility(View.GONE);
					loginProgressBar.setVisibility(View.GONE);
					loginFetchNodesProgressBar.setVisibility(View.GONE);
					queryingSignupLinkText.setVisibility(View.GONE);
					confirmingAccountText.setVisibility(View.GONE);
					fetchingNodesText.setVisibility(View.GONE);
					prepareNodesText.setVisibility(View.GONE);
					serversBusyText.setVisibility(View.GONE);
					loginVerificationLayout.setVisibility(View.VISIBLE);
					firstPin.requestFocus();
					firstPin.setCursorVisible(true);
					errorMessage = "";
				} else {

					errorMessage = e.getErrorString();
				}

				if (!is2FAEnabled) {
					loginLoggingIn.setVisibility(View.GONE);
					loginLogin.setVisibility(View.VISIBLE);
					if (scrollView != null) {
						scrollView.setBackgroundColor(ContextCompat.getColor(this, R.color.background_create_account));
					}
					loginCreateAccount.setVisibility(View.INVISIBLE);
					queryingSignupLinkText.setVisibility(View.GONE);
					confirmingAccountText.setVisibility(View.GONE);
					generatingKeysText.setVisibility(View.GONE);
					loggingInText.setVisibility(View.GONE);
					fetchingNodesText.setVisibility(View.GONE);
					prepareNodesText.setVisibility(View.GONE);
					if (serversBusyText != null) {
						serversBusyText.setVisibility(View.GONE);
					}

					showErrorAlertDialog(errorMessage, false, this);
				}

				DatabaseHandler dbH = DatabaseHandler.getDbHandler(getApplicationContext());
				if (dbH.getPreferences() != null) {
					dbH.clearPreferences();
					dbH.setFirstTime(false);
					stopRunningCameraUploadService(this);
				}
			} else {
				if (is2FAEnabled) {
					is2FAEnabled = false;
					loginVerificationLayout.setVisibility(View.GONE);
					hideAB();
				}
				loginLoggingIn.setVisibility(View.VISIBLE);
				if (scrollView != null) {
					scrollView.setBackgroundColor(ContextCompat.getColor(this, R.color.white));
				}
				generatingKeysText.setVisibility(View.VISIBLE);
				loginProgressBar.setVisibility(View.VISIBLE);
				loginFetchNodesProgressBar.setVisibility(View.GONE);
				queryingSignupLinkText.setVisibility(View.GONE);
				confirmingAccountText.setVisibility(View.GONE);
				loggingInText.setVisibility(View.VISIBLE);
				fetchingNodesText.setVisibility(View.VISIBLE);
				prepareNodesText.setVisibility(View.GONE);
				if (serversBusyText != null) {
					serversBusyText.setVisibility(View.GONE);
				}

				gSession = megaApi.dumpSession();

				logDebug("Logged in");

				megaApi.fetchNodes(this);
			}
		} else if (request.getType() == MegaRequest.TYPE_FETCH_NODES) {

			if (e.getErrorCode() != MegaError.API_OK) {

				loginLoggingIn.setVisibility(View.GONE);
				loginLogin.setVisibility(View.VISIBLE);
				if (scrollView != null) {
					scrollView.setBackgroundColor(ContextCompat.getColor(this, R.color.background_create_account));
				}
				loginCreateAccount.setVisibility(View.INVISIBLE);
				generatingKeysText.setVisibility(View.GONE);
				loggingInText.setVisibility(View.GONE);
				fetchingNodesText.setVisibility(View.GONE);
				prepareNodesText.setVisibility(View.GONE);
				if (serversBusyText != null) {
					serversBusyText.setVisibility(View.GONE);
				}
				queryingSignupLinkText.setVisibility(View.GONE);
				confirmingAccountText.setVisibility(View.GONE);

				String errorMessage;
				if (e.getErrorCode() == MegaError.API_ESID) {
					errorMessage = getString(R.string.error_server_expired_session);
				} else if (e.getErrorCode() == MegaError.API_ETOOMANY) {
					errorMessage = getString(R.string.too_many_attempts_login);
				} else if (e.getErrorCode() == MegaError.API_EINCOMPLETE) {
					errorMessage = getString(R.string.account_not_validated_login);
				} else if (e.getErrorCode() == MegaError.API_EBLOCKED) {
					errorMessage = getString(R.string.error_account_suspended);
				} else {
					errorMessage = e.getErrorString();
				}
				showSnackbar(errorMessage);
			} else {

				UserCredentials credentials = new UserCredentials(lastEmail, gSession, "", "", megaApi.getMyUserHandle());
				DatabaseHandler dbH = DatabaseHandler.getDbHandler(getApplicationContext());
				dbH.saveCredentials(credentials);

				setContentView(R.layout.activity_file_provider);
				tabShown = CLOUD_TAB;

				logDebug("Chat --> connect");
				if ((megaChatApi.getInitState() != MegaChatApi.INIT_ERROR)) {
					logDebug("Connection goes!!!");
					megaChatApi.connect(this);
				} else {
					logDebug("Not launch connect: " + megaChatApi.getInitState());
				}

				MegaApplication.setLoggingIn(false);
				afterFetchNodes();

				changeStatusBarColor(this, this.getWindow(), R.color.lollipop_dark_primary_color);
			}
		}
	}


	public void showSnackbar(String s) {
		if (scrollView != null) {
			BaseActivity.showSimpleSnackbar(this, outMetrics, scrollView, s);
		}
	}

	public void afterFetchNodes() {
		logDebug("afterFetchNodes");
		//Set toolbar
		tB = findViewById(R.id.toolbar_provider);

		RelativeLayout.LayoutParams params = (RelativeLayout.LayoutParams) tB.getLayoutParams();
		params.setMargins(0, 0, 0, 0);

		showAB(tB);

		cancelButton = findViewById(R.id.cancel_button);
		cancelButton.setOnClickListener(this);

		attachButton = findViewById(R.id.attach_button);
		attachButton.setOnClickListener(this);
		activateButton(false);

		//TABS section
		providerSectionLayout = findViewById(R.id.tabhost_provider);
		tabLayoutProvider = findViewById(R.id.sliding_tabs_provider);
		viewPagerProvider = findViewById(R.id.provider_tabs_pager);

		//Create tabs
		providerSectionLayout.setVisibility(View.VISIBLE);

		if (mTabsAdapterProvider == null) {
			mTabsAdapterProvider = new ProviderPageAdapter(getSupportFragmentManager(), this);
			viewPagerProvider.setAdapter(mTabsAdapterProvider);
			tabLayoutProvider.setupWithViewPager(viewPagerProvider);
		}

		viewPagerProvider.addOnPageChangeListener(new ViewPager.OnPageChangeListener() {
			public void onPageScrollStateChanged(int state) {
			}

			public void onPageScrolled(int position, float positionOffset, int positionOffsetPixels) {
			}

			public void onPageSelected(int position) {
				logDebug("onTabChanged TabId: " + position);
				if (position == CLOUD_TAB) {
					tabShown = CLOUD_TAB;
					cDriveProviderLol = (CloudDriveProviderFragmentLollipop) getSupportFragmentManager().findFragmentByTag(getFragmentTag(R.id.provider_tabs_pager, CLOUD_TAB));

					if (cDriveProviderLol != null) {
						if (cDriveProviderLol.getParentHandle() == INVALID_HANDLE || cDriveProviderLol.getParentHandle() == megaApi.getRootNode().getHandle()) {
							aB.setTitle(getString(R.string.section_cloud_drive));
						} else {
							aB.setTitle(megaApi.getNodeByHandle(cDriveProviderLol.getParentHandle()).getName());
						}
					}
				} else if (position == INCOMING_TAB) {
					tabShown = INCOMING_TAB;
					iSharesProviderLol = (IncomingSharesProviderFragmentLollipop) getSupportFragmentManager().findFragmentByTag(getFragmentTag(R.id.provider_tabs_pager, INCOMING_TAB));

					if (iSharesProviderLol != null) {
						if (iSharesProviderLol.getDeepBrowserTree() == 0) {
							aB.setTitle(getString(R.string.title_incoming_shares_explorer));
						} else {
							aB.setTitle(iSharesProviderLol.name);
						}
					}
				}
			}
		});

	}

	@Override
	public void onRequestTemporaryError(MegaApiJava api, MegaRequest request,
										MegaError e) {
		logWarning("onRequestTemporaryError: " + request.getRequestString());

		logDebug("Start timer");
		try {
			timer = new CountDownTimer(10000, 2000) {

				public void onTick(long millisUntilFinished) {
					logDebug("TemporaryError one more");
				}

				public void onFinish() {
					logDebug("The timer finished, message shown");
					if (serversBusyText != null) {
						serversBusyText.setVisibility(View.VISIBLE);
					}
				}
			}.start();
		} catch (Exception exception) {
			logError("EXCEPTION when starting count", exception);
		}
	}

	@Override
	public void onRequestUpdate(MegaApiJava api, MegaRequest request) {
		logDebug("onRequestUpdate");

		logDebug("Cancel timer");
		try {
			if (timer != null) {
				timer.cancel();
				if (serversBusyText != null) {
					serversBusyText.setVisibility(View.GONE);
				}
			}
		} catch (Exception e) {
			logError("TIMER EXCEPTION", e);
		}
	}

	@Override
	public void onUsersUpdate(MegaApiJava api, ArrayList<MegaUser> users) {
		logDebug("onUsersUpdate");
	}

	@Override
	public void onUserAlertsUpdate(MegaApiJava api, ArrayList<MegaUserAlert> userAlerts) {
		logDebug("onUserAlertsUpdate");
	}

	@Override
	public void onNodesUpdate(MegaApiJava api, ArrayList<MegaNode> updatedNodes) {
		logDebug("onNodesUpdate");
		if (cDriveProviderLol != null) {
			if (megaApi.getNodeByHandle(cDriveProviderLol.getParentHandle()) != null) {
				nodes = megaApi.getChildren(megaApi.getNodeByHandle(cDriveProviderLol.getParentHandle()));
				cDriveProviderLol.setNodes(nodes);
				cDriveProviderLol.getListView().invalidate();
			}
		}
	}

	@Override
	public void onReloadNeeded(MegaApiJava api) {
		// TODO Auto-generated method stub

	}

	@Override
	public void onDestroy() {
		if (megaApi != null) {
			megaApi.removeRequestListener(this);
			megaApi.removeTransferListener(this);
			megaApi.removeGlobalListener(this);
		}

		super.onDestroy();
	}

	@Override
	public void onTransferStart(MegaApiJava api, MegaTransfer transfer) {
		// TODO Auto-generated method stub

	}

	@Override
	public void onTransferFinish(MegaApiJava api, MegaTransfer transfer,
								 MegaError e) {
		logDebug("onTransferFinish: " + transfer.getPath());
		if (transfer.isStreamingTransfer()) {
			return;
		}

		try {
			//Get the URI of the file
			File fileToShare = new File(transfer.getPath());
			//		File newFile = new File(fileToShare, "default_image.jpg");
			Uri contentUri = FileProvider.getUriForFile(this, "mega.privacy.android.app.providers.fileprovider", fileToShare);
			grantUriPermission("*", contentUri, Intent.FLAG_GRANT_READ_URI_PERMISSION);

			if (totalTransfers == 0) {
				logDebug("CONTENT URI: " + contentUri);
				//Send it
				Intent result = new Intent();
				result.setFlags(Intent.FLAG_GRANT_READ_URI_PERMISSION);
				result.setData(contentUri);
				result.setAction(Intent.ACTION_GET_CONTENT);


				if (getParent() == null) {
					setResult(Activity.RESULT_OK, result);
				} else {
					Toast.makeText(this, "ENTROOO parent no null", Toast.LENGTH_LONG).show();
					getParent().setResult(Activity.RESULT_OK, result);
				}

				finish();
			} else {
				contentUris.add(contentUri);
				progressTransfersFinish++;
				if (progressTransfersFinish == totalTransfers) {
					Intent result = new Intent();
					result.setFlags(Intent.FLAG_GRANT_READ_URI_PERMISSION);
					if (clipDataTransfers == null) {
						clipDataTransfers = ClipData.newUri(getContentResolver(), "", contentUris.get(0));
					} else {
						clipDataTransfers.addItem(new ClipData.Item(contentUris.get(0)));
					}
					if (contentUris.size() >= 0) {
						for (int i = 1; i < contentUris.size(); i++) {
							clipDataTransfers.addItem(new ClipData.Item(contentUris.get(i)));
						}
					}
					result.setClipData(clipDataTransfers);
					result.setAction(Intent.ACTION_GET_CONTENT);

					if (getParent() == null) {
						setResult(Activity.RESULT_OK, result);
					} else {
						Toast.makeText(this, "ENTROOO parent no null", Toast.LENGTH_LONG).show();
						getParent().setResult(Activity.RESULT_OK, result);
					}
					totalTransfers = 0;
					finish();
				}
			}
		} catch (Exception exception) {
			finish();
		}
	}

	@Override
	public void onTransferUpdate(MegaApiJava api, MegaTransfer transfer) {
		// TODO Auto-generated method stub

	}

	@Override
	public void onTransferTemporaryError(MegaApiJava api,
										 MegaTransfer transfer, MegaError e) {

		//Answer to the Intent GET_CONTENT with null

	}

	@Override
	public boolean onTransferData(MegaApiJava api, MegaTransfer transfer,
								  byte[] buffer) {
		// TODO Auto-generated method stub
		return false;
	}

	@Override
	public void onAccountUpdate(MegaApiJava api) {
		// TODO Auto-generated method stub

	}

	@Override
	public void onContactRequestsUpdate(MegaApiJava api,
										ArrayList<MegaContactRequest> requests) {
		// TODO Auto-generated method stub

	}

	@Override
	public void onEvent(MegaApiJava api, MegaEvent event) {

	}

	public void activateButton(Boolean show) {
		attachButton.setEnabled(show);
		if (show) {
			attachButton.setTextColor(ContextCompat.getColor(this, R.color.accentColor));
		} else {
			attachButton.setTextColor(ContextCompat.getColor(this, R.color.invite_button_deactivated));
		}
	}

	public void attachFiles(List<MegaNode> nodes) {
		this.selectedNodes = nodes;

	}

	public int getIncomingDeepBrowserTree() {
		return incomingDeepBrowserTree;
	}

	public void setIncomingDeepBrowserTree(int incomingDeepBrowserTree) {
		this.incomingDeepBrowserTree = incomingDeepBrowserTree;
	}

	public int getTabShown() {
		return tabShown;
	}
}<|MERGE_RESOLUTION|>--- conflicted
+++ resolved
@@ -987,13 +987,8 @@
 		if (hashes != null && hashes.length > 0) {
 			for (long hash : hashes) {
 				MegaNode tempNode = megaApi.getNodeByHandle(hash);
-<<<<<<< HEAD
 				String localPath = getLocalFile(this, tempNode.getName(), tempNode.getSize());
 				if(localPath != null){
-=======
-				String localPath = getLocalFile(this, tempNode.getName(), tempNode.getSize(), pathToDownload);
-				if (localPath != null) {
->>>>>>> d034af0b
 					try {
 						logDebug("COPY_FILE");
 						File fileToShare = new File(pathToDownload, tempNode.getName());
