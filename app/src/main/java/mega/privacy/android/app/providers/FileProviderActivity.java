package mega.privacy.android.app.providers;

import android.Manifest;
import android.annotation.SuppressLint;
import android.app.Activity;
import android.app.ProgressDialog;
import android.app.SearchManager;
import android.content.ClipData;
import android.content.ClipboardManager;
import android.content.Context;
import android.content.Intent;
import android.content.pm.PackageManager;
import android.content.res.Configuration;
import android.net.Uri;
import android.os.Build;
import android.os.Bundle;
import android.os.CountDownTimer;
import android.os.StatFs;
import android.support.design.widget.TabLayout;
import android.support.design.widget.TextInputLayout;
import android.support.v4.app.ActivityCompat;
import android.support.v4.content.ContextCompat;
import android.support.v4.content.FileProvider;
import android.support.v4.view.MenuItemCompat;
import android.support.v4.view.ViewPager;
import android.support.v7.app.ActionBar;
import android.support.v7.widget.AppCompatEditText;
import android.support.v7.widget.SearchView;
import android.support.v7.widget.Toolbar;
import android.text.Editable;
import android.text.TextWatcher;
import android.util.DisplayMetrics;
import android.view.Display;
import android.view.Gravity;
import android.view.KeyEvent;
import android.view.Menu;
import android.view.MenuInflater;
import android.view.MenuItem;
import android.view.View;
import android.view.View.OnClickListener;
import android.view.Window;
import android.view.WindowManager;
import android.view.inputmethod.EditorInfo;
import android.view.inputmethod.InputMethodManager;
import android.widget.Button;
<<<<<<< HEAD
import android.widget.ImageView;
=======
>>>>>>> c55097b0
import android.widget.LinearLayout;
import android.widget.ProgressBar;
import android.widget.RelativeLayout;
import android.widget.ScrollView;
import android.widget.TextView;
import android.widget.Toast;

import java.io.File;
import java.util.ArrayList;
import java.util.HashMap;
import java.util.List;
import java.util.Locale;
import java.util.Map;

import mega.privacy.android.app.BaseActivity;
import mega.privacy.android.app.DatabaseHandler;
import mega.privacy.android.app.DownloadService;
import mega.privacy.android.app.MegaApplication;
import mega.privacy.android.app.R;
import mega.privacy.android.app.UserCredentials;
import mega.privacy.android.app.components.EditTextPIN;
import mega.privacy.android.app.lollipop.providers.CloudDriveProviderFragmentLollipop;
import mega.privacy.android.app.lollipop.providers.IncomingSharesProviderFragmentLollipop;
import mega.privacy.android.app.lollipop.providers.ProviderPageAdapter;
import nz.mega.sdk.MegaApiAndroid;
import nz.mega.sdk.MegaApiJava;
import nz.mega.sdk.MegaChatApi;
import nz.mega.sdk.MegaChatApiAndroid;
import nz.mega.sdk.MegaChatApiJava;
import nz.mega.sdk.MegaChatError;
import nz.mega.sdk.MegaChatRequest;
import nz.mega.sdk.MegaChatRequestListenerInterface;
import nz.mega.sdk.MegaContactRequest;
import nz.mega.sdk.MegaError;
import nz.mega.sdk.MegaEvent;
import nz.mega.sdk.MegaGlobalListenerInterface;
import nz.mega.sdk.MegaNode;
import nz.mega.sdk.MegaRequest;
import nz.mega.sdk.MegaRequestListenerInterface;
import nz.mega.sdk.MegaTransfer;
import nz.mega.sdk.MegaTransferListenerInterface;
import nz.mega.sdk.MegaUser;
import nz.mega.sdk.MegaUserAlert;

import static mega.privacy.android.app.utils.Constants.*;
import static mega.privacy.android.app.utils.FileUtils.*;
import static mega.privacy.android.app.utils.JobUtil.*;
import static mega.privacy.android.app.utils.LogUtil.*;
import static mega.privacy.android.app.utils.Util.*;
import static nz.mega.sdk.MegaApiJava.*;


@SuppressLint("NewApi") 
public class FileProviderActivity extends PinFileProviderActivity implements OnClickListener, MegaRequestListenerInterface, MegaGlobalListenerInterface, MegaTransferListenerInterface, MegaChatRequestListenerInterface, View.OnFocusChangeListener, View.OnLongClickListener {

	public static final int INVALID_TAB = -1;
	public static final int CLOUD_TAB = 0;
	public static final int INCOMING_TAB = 1;

	private String lastEmail;
	private String lastPassword;

	private MenuItem searchMenuItem;

<<<<<<< HEAD
	CountDownTimer timer;
	
	Toolbar tB;
    ActionBar aB;
	
	ScrollView scrollView;
	TextView newToMega;
	LinearLayout loginLogin;
	LinearLayout loginCreateAccount;
	LinearLayout loginLoggingIn;
	TextView queryingSignupLinkText;
	TextView confirmingAccountText;
	ProgressBar loginProgressBar;
	ProgressBar loginFetchNodesProgressBar;
	TextView loggingInText;
	TextView fetchingNodesText;
	TextView prepareNodesText;
	TextView serversBusyText;
	TextView loginTitle;
	TextView generatingKeysText;
	float scaleH, scaleW;
	float density;
	DisplayMetrics outMetrics;
    float scaleText;
	Display display;
	AppCompatEditText et_user;
	AppCompatEditText et_password;
	TextView bRegisterLol;
	Button bLoginLol;

	RelativeLayout relativeLayout;
	
	public static int CLOUD_TAB = 0;
	public static int INCOMING_TAB = 1;
	
	String SD_CACHE_PATH = "/Android/data/mega.privacy.android.app/cache/files";
=======
	private CountDownTimer timer;

	private Toolbar tB;
	private ActionBar aB;

	private ScrollView scrollView;
	private LinearLayout loginLogin;
	private LinearLayout loginCreateAccount;
	private LinearLayout loginLoggingIn;
	private TextView queryingSignupLinkText;
	private TextView confirmingAccountText;
	private ProgressBar loginProgressBar;
	private ProgressBar loginFetchNodesProgressBar;
	private TextView loggingInText;
	private TextView fetchingNodesText;
	private TextView prepareNodesText;
	private TextView serversBusyText;
	private TextView loginTitle;
	private TextView generatingKeysText;
	private DisplayMetrics outMetrics;
	private AppCompatEditText et_user;
	private TextInputLayout et_password_layout;
	private AppCompatEditText et_password;
	private TextView bRegisterLol;
	private Button bLoginLol;
>>>>>>> c55097b0

	private MegaApiAndroid megaApi;
	private MegaChatApiAndroid megaChatApi;

	private boolean folderSelected = false;

	private int tabShown = INVALID_TAB;

	private CloudDriveProviderFragmentLollipop cDriveProviderLol;
	private IncomingSharesProviderFragmentLollipop iSharesProviderLol;

	private ProgressDialog statusDialog;

	private Button cancelButton;
	private Button attachButton;

	private TabLayout tabLayoutProvider;
	private LinearLayout providerSectionLayout;
	private ProviderPageAdapter mTabsAdapterProvider;
	private ViewPager viewPagerProvider;

	private ArrayList<MegaNode> nodes;
	private int incomingDeepBrowserTree = -1;
	private long gParentHandle = INVALID_HANDLE;
	private long incParentHandle = INVALID_HANDLE;


	private List<MegaNode> selectedNodes;
	private int totalTransfers;
	private int progressTransfersFinish;
	private ClipData clipDataTransfers;
	private ArrayList<Uri> contentUris = new ArrayList<>();

	private LinearLayout loginVerificationLayout;
	private InputMethodManager imm;
	private EditTextPIN firstPin;
	private EditTextPIN secondPin;
	private EditTextPIN thirdPin;
	private EditTextPIN fourthPin;
	private EditTextPIN fifthPin;
	private EditTextPIN sixthPin;
	private StringBuilder sb = new StringBuilder();
	private String pin = null;
	private TextView pinError;
	private RelativeLayout lostYourDeviceButton;
	private ProgressBar verify2faProgressBar;

	private boolean isFirstTime = true;
	private boolean isErrorShown;
	private boolean is2FAEnabled;
	private boolean pinLongClick;

<<<<<<< HEAD
	private ImageView toggleButton;
	private boolean passwdVisibility;

	FileProviderActivity fileProviderActivity;
=======
	private FileProviderActivity fileProviderActivity;

	private String gSession = null;
>>>>>>> c55097b0
	
	@Override
	public boolean onKeyDown(int keyCode, KeyEvent event) {
		if (keyCode == KeyEvent.KEYCODE_MENU) {
			// do nothing
			return true;
		}
		return super.onKeyDown(keyCode, event);
	}

	@Override
	protected void onCreate(Bundle savedInstanceState) {
		logDebug("onCreate first");
		requestWindowFeature(Window.FEATURE_NO_TITLE);

		super.onCreate(savedInstanceState);

		fileProviderActivity = this;

		Display display = getWindowManager().getDefaultDisplay();
		outMetrics = new DisplayMetrics();
		display.getMetrics(outMetrics);

		DatabaseHandler dbH = DatabaseHandler.getDbHandler(getApplicationContext());
		is2FAEnabled = false;

		if (savedInstanceState != null) {
			folderSelected = savedInstanceState.getBoolean("folderSelected", false);
			incParentHandle = savedInstanceState.getLong("incParentHandle", INVALID_HANDLE);
			gParentHandle = savedInstanceState.getLong("parentHandle", INVALID_HANDLE);
			incomingDeepBrowserTree = savedInstanceState.getInt("deepBrowserTree", -1);
			tabShown = savedInstanceState.getInt("tabShown", CLOUD_TAB);
		}

		megaApi = MegaApplication.getInstance().getMegaApi();
		megaChatApi = MegaApplication.getInstance().getMegaChatApi();

		megaApi.addGlobalListener(this);
		megaApi.addTransferListener(this);

		checkLogin();
		UserCredentials credentials = dbH.getCredentials();
		if (credentials == null) {
			loginLogin.setVisibility(View.VISIBLE);
			if (scrollView != null) {
				scrollView.setBackgroundColor(ContextCompat.getColor(this, R.color.white));
			}
			loginCreateAccount.setVisibility(View.INVISIBLE);
			loginLoggingIn.setVisibility(View.GONE);
			generatingKeysText.setVisibility(View.GONE);
			loggingInText.setVisibility(View.GONE);
			fetchingNodesText.setVisibility(View.GONE);
			prepareNodesText.setVisibility(View.GONE);
			if (serversBusyText != null) {
				serversBusyText.setVisibility(View.GONE);
			}
			loginProgressBar.setVisibility(View.GONE);
			queryingSignupLinkText.setVisibility(View.GONE);
			confirmingAccountText.setVisibility(View.GONE);
		} else {
			logDebug("dbH.getCredentials() NOT null");

<<<<<<< HEAD
			if (megaApi.getRootNode() == null){
=======
			if (megaApi.getRootNode() == null) {
>>>>>>> c55097b0
				changeStatusBarColor(this, this.getWindow(), R.color.transparent_black);

				logDebug("megaApi.getRootNode() == null");

				lastEmail = credentials.getEmail();
				String gSession = credentials.getSession();

				if (!MegaApplication.isLoggingIn()) {
					MegaApplication.setLoggingIn(true);
					loginLogin.setVisibility(View.GONE);
					loginCreateAccount.setVisibility(View.GONE);
					queryingSignupLinkText.setVisibility(View.GONE);
					confirmingAccountText.setVisibility(View.GONE);
					loginLoggingIn.setVisibility(View.VISIBLE);
					if (scrollView != null) {
						scrollView.setBackgroundColor(ContextCompat.getColor(this, R.color.white));
					}
					loginProgressBar.setVisibility(View.VISIBLE);
					loginFetchNodesProgressBar.setVisibility(View.GONE);
					loggingInText.setVisibility(View.VISIBLE);
					fetchingNodesText.setVisibility(View.GONE);
					prepareNodesText.setVisibility(View.GONE);
					if (serversBusyText != null) {
						serversBusyText.setVisibility(View.GONE);

					}

					int ret = megaChatApi.getInitState();

					if (ret == MegaChatApi.INIT_NOT_DONE || ret == MegaChatApi.INIT_ERROR) {
						ret = megaChatApi.init(gSession);
						logDebug("Result of init ---> " + ret);
						if (ret == MegaChatApi.INIT_NO_CACHE) {
							logDebug("Condition ret == MegaChatApi.INIT_NO_CACHE");
						} else if (ret == MegaChatApi.INIT_ERROR) {
							logWarning("Condition ret == MegaChatApi.INIT_ERROR");
							megaChatApi.logout(this);
						} else {
							logDebug("Chat correctly initialized");
						}
					}

					megaApi.fastLogin(gSession, this);
				}

			} else {

				setContentView(R.layout.activity_file_provider);

				logDebug("megaApi.getRootNode() NOT null");

				//Set toolbar
				tB = findViewById(R.id.toolbar_provider);
				setSupportActionBar(tB);
				aB = getSupportActionBar();
				aB.setDisplayHomeAsUpEnabled(true);
				aB.setDisplayShowHomeEnabled(true);

				cancelButton = findViewById(R.id.cancel_button);
				cancelButton.setOnClickListener(this);
				cancelButton.setText(getString(R.string.general_cancel));
				//Left and Right margin
				LinearLayout.LayoutParams cancelButtonParams = (LinearLayout.LayoutParams) cancelButton.getLayoutParams();
				cancelButtonParams.setMargins(scaleWidthPx(10, outMetrics), 0, 0, 0);
				cancelButton.setLayoutParams(cancelButtonParams);

				attachButton = findViewById(R.id.attach_button);
				attachButton.setOnClickListener(this);
				attachButton.setText(getString(R.string.general_attach));
				activateButton(false);

				//TABS section
				providerSectionLayout = findViewById(R.id.tabhost_provider);
				tabLayoutProvider = findViewById(R.id.sliding_tabs_provider);
				viewPagerProvider = findViewById(R.id.provider_tabs_pager);

				//Create tabs
				providerSectionLayout.setVisibility(View.VISIBLE);

				if (mTabsAdapterProvider == null) {

					logDebug("mTabsAdapterProvider == null");
					logDebug("tabShown: " + tabShown);
					logDebug("parentHandle INCOMING: " + incParentHandle);
					logDebug("parentHandle CLOUD: " + gParentHandle);
					viewPagerProvider.setCurrentItem(tabShown);
					if (tabShown == INVALID_TAB) {
						tabShown = CLOUD_TAB;
					}
					mTabsAdapterProvider = new ProviderPageAdapter(getSupportFragmentManager(), this);
					viewPagerProvider.setAdapter(mTabsAdapterProvider);
					tabLayoutProvider.setupWithViewPager(viewPagerProvider);
					viewPagerProvider.setCurrentItem(tabShown);
				} else {

					logDebug("mTabsAdapterProvider NOT null");
					logDebug("tabShown: " + tabShown);
					logDebug("parentHandle INCOMING: " + incParentHandle);
					logDebug("parentHandle CLOUD: " + gParentHandle);
					viewPagerProvider.setCurrentItem(tabShown);
					if (tabShown == INVALID_TAB) {
						tabShown = CLOUD_TAB;
					}
				}

				viewPagerProvider.addOnPageChangeListener(new ViewPager.OnPageChangeListener() {
					public void onPageScrollStateChanged(int state) {
					}

					public void onPageScrolled(int position, float positionOffset, int positionOffsetPixels) {
					}

					public void onPageSelected(int position) {
						logDebug("onTabChanged TabId :" + position);
						if (position == CLOUD_TAB) {
							tabShown = CLOUD_TAB;
							cDriveProviderLol = (CloudDriveProviderFragmentLollipop) getSupportFragmentManager().findFragmentByTag(getFragmentTag(R.id.provider_tabs_pager, CLOUD_TAB));

							if (cDriveProviderLol != null) {
								if (cDriveProviderLol.getParentHandle() == INVALID_HANDLE || cDriveProviderLol.getParentHandle() == megaApi.getRootNode().getHandle()) {
									aB.setTitle(getString(R.string.section_cloud_drive));
								} else {
									aB.setTitle(megaApi.getNodeByHandle(cDriveProviderLol.getParentHandle()).getName());
								}
							}
						} else if (position == INCOMING_TAB) {
							tabShown = INCOMING_TAB;
							iSharesProviderLol = (IncomingSharesProviderFragmentLollipop) getSupportFragmentManager().findFragmentByTag(getFragmentTag(R.id.provider_tabs_pager, INCOMING_TAB));

							if (iSharesProviderLol != null) {
								if (iSharesProviderLol.getDeepBrowserTree() == 0) {
									aB.setTitle(getString(R.string.title_incoming_shares_explorer));
								} else {
									aB.setTitle(megaApi.getNodeByHandle(iSharesProviderLol.getParentHandle()).getName());

								}
							}
						}
					}
				});

				getWindow().setFlags(WindowManager.LayoutParams.FLAG_WATCH_OUTSIDE_TOUCH, WindowManager.LayoutParams.FLAG_WATCH_OUTSIDE_TOUCH);
				getWindow().setFlags(WindowManager.LayoutParams.FLAG_NOT_TOUCH_MODAL, WindowManager.LayoutParams.FLAG_NOT_TOUCH_MODAL);

				changeStatusBarColor(this, this.getWindow(), R.color.lollipop_dark_primary_color);
			}
		}
	}

	@Override
	public boolean onOptionsItemSelected(MenuItem item) {
		logDebug("onOptionsItemSelectedLollipop");

		int id = item.getItemId();
		switch (id) {
			case android.R.id.home: {
				this.onBackPressed();
			}
		}
		return super.onOptionsItemSelected(item);
	}

	@SuppressLint("NewApi")
	public void checkLogin() {

		setContentView(R.layout.fragment_login);

		scrollView = findViewById(R.id.scroll_view_login);

<<<<<<< HEAD
		loginTitle.setText(R.string.login_to_mega);
		
		et_user = findViewById(R.id.login_email_text);
=======
		loginTitle = findViewById(R.id.login_text_view);
>>>>>>> c55097b0

		loginTitle.setText(R.string.login_to_mega);

<<<<<<< HEAD
		et_password = findViewById(R.id.login_password_text);
=======
		et_user = findViewById(R.id.login_email_text);
>>>>>>> c55097b0

		et_password_layout = findViewById(R.id.login_password_text_layout);
		et_password = findViewById(R.id.login_password_text);

		et_password.setOnEditorActionListener((v, actionId, event) -> {
			if (actionId == EditorInfo.IME_ACTION_DONE) {
				submitForm();
				return true;
			}
			return false;
		});

		et_password.setOnFocusChangeListener((v, hasFocus) -> setPasswordToggle(et_password_layout, hasFocus));


		bLoginLol = findViewById(R.id.button_login_login);
		bLoginLol.setText(getString(R.string.login_text).toUpperCase(Locale.getDefault()));

		bLoginLol.setOnClickListener(this);

		loginCreateAccount = findViewById(R.id.login_create_account_layout);
		loginCreateAccount.setVisibility(View.INVISIBLE);
<<<<<<< HEAD
		
	    newToMega = (TextView) findViewById(R.id.text_newToMega);
		//Margins (left, top, right, bottom)
//		LinearLayout.LayoutParams textnewToMega = (LinearLayout.LayoutParams)newToMega.getLayoutParams();
//		textnewToMega.setMargins(scaleHeightPx(30, outMetrics), scaleHeightPx(20, outMetrics), 0, scaleHeightPx(30, outMetrics));
//		newToMega.setLayoutParams(textnewToMega);
//		newToMega.setTextSize(TypedValue.COMPLEX_UNIT_SP, (22*scaleText));
		
	    bRegisterLol = (TextView) findViewById(R.id.button_create_account_login);
	    
	    bRegisterLol.setText(getString(R.string.create_account).toUpperCase(Locale.getDefault()));

	    bRegisterLol.setOnClickListener(this);
		
		loginLogin = (LinearLayout) findViewById(R.id.login_login_layout);
		loginLoggingIn = (LinearLayout) findViewById(R.id.login_logging_in_layout);
		loginProgressBar = (ProgressBar) findViewById(R.id.login_progress_bar);
		loginFetchNodesProgressBar = (ProgressBar) findViewById(R.id.login_fetching_nodes_bar);
		generatingKeysText = (TextView) findViewById(R.id.login_generating_keys_text);
		queryingSignupLinkText = (TextView) findViewById(R.id.login_query_signup_link_text);
		confirmingAccountText = (TextView) findViewById(R.id.login_confirm_account_text);
		loggingInText = (TextView) findViewById(R.id.login_logging_in_text);
		fetchingNodesText = (TextView) findViewById(R.id.login_fetch_nodes_text);
		prepareNodesText = (TextView) findViewById(R.id.login_prepare_nodes_text);
		serversBusyText = (TextView) findViewById(R.id.login_servers_busy_text);

		tB  =(Toolbar) findViewById(R.id.toolbar);

		changeStatusBarColor(this, this.getWindow(), R.color.dark_primary_color);

		loginVerificationLayout = (LinearLayout) findViewById(R.id.login_2fa);
=======

		bRegisterLol = findViewById(R.id.button_create_account_login);

		bRegisterLol.setText(getString(R.string.create_account).toUpperCase(Locale.getDefault()));

		bRegisterLol.setOnClickListener(this);

		loginLogin = findViewById(R.id.login_login_layout);
		loginLoggingIn = findViewById(R.id.login_logging_in_layout);
		loginProgressBar = findViewById(R.id.login_progress_bar);
		loginFetchNodesProgressBar = findViewById(R.id.login_fetching_nodes_bar);
		generatingKeysText = findViewById(R.id.login_generating_keys_text);
		queryingSignupLinkText = findViewById(R.id.login_query_signup_link_text);
		confirmingAccountText = findViewById(R.id.login_confirm_account_text);
		loggingInText = findViewById(R.id.login_logging_in_text);
		fetchingNodesText = findViewById(R.id.login_fetch_nodes_text);
		prepareNodesText = findViewById(R.id.login_prepare_nodes_text);
		serversBusyText = findViewById(R.id.login_servers_busy_text);

		tB = findViewById(R.id.toolbar);

		changeStatusBarColor(this, this.getWindow(), R.color.dark_primary_color);

		loginVerificationLayout = findViewById(R.id.login_2fa);
>>>>>>> c55097b0
		loginVerificationLayout.setVisibility(View.GONE);
		lostYourDeviceButton = findViewById(R.id.lost_authentication_device);
		lostYourDeviceButton.setOnClickListener(this);
		pinError = findViewById(R.id.pin_2fa_error_login);
		pinError.setVisibility(View.GONE);
		verify2faProgressBar = findViewById(R.id.progressbar_verify_2fa);

		imm = (InputMethodManager) getSystemService(INPUT_METHOD_SERVICE);

		firstPin = findViewById(R.id.pin_first_login);
		firstPin.setOnLongClickListener(this);
		firstPin.setOnFocusChangeListener(this);
		imm.showSoftInput(firstPin, InputMethodManager.SHOW_FORCED);
		firstPin.addTextChangedListener(new TextWatcher() {
			@Override
			public void beforeTextChanged(CharSequence s, int start, int count, int after) {

			}

			@Override
			public void onTextChanged(CharSequence s, int start, int before, int count) {

			}

			@Override
			public void afterTextChanged(Editable s) {
				if (firstPin.length() != 0) {
					secondPin.requestFocus();
					secondPin.setCursorVisible(true);

					if (isFirstTime && !pinLongClick) {
						secondPin.setText("");
						thirdPin.setText("");
						fourthPin.setText("");
						fifthPin.setText("");
						sixthPin.setText("");
					} else if (pinLongClick) {
						pasteClipboard();
					} else {
						permitVerify();
					}
				} else {
					if (isErrorShown) {
						verifyQuitError();
					}
					permitVerify();
				}
			}
		});

		secondPin = findViewById(R.id.pin_second_login);
		secondPin.setOnLongClickListener(this);
		secondPin.setOnFocusChangeListener(this);
		imm.showSoftInput(secondPin, InputMethodManager.SHOW_FORCED);
		secondPin.addTextChangedListener(new TextWatcher() {
			@Override
			public void beforeTextChanged(CharSequence s, int start, int count, int after) {

			}

			@Override
			public void onTextChanged(CharSequence s, int start, int before, int count) {

			}

			@Override
			public void afterTextChanged(Editable s) {
				if (secondPin.length() != 0) {
					thirdPin.requestFocus();
					thirdPin.setCursorVisible(true);

					if (isFirstTime && !pinLongClick) {
						thirdPin.setText("");
						fourthPin.setText("");
						fifthPin.setText("");
						sixthPin.setText("");
					} else if (pinLongClick) {
						pasteClipboard();
					} else {
						permitVerify();
					}
				} else {
					if (isErrorShown) {
						verifyQuitError();
					}
					permitVerify();
				}
			}
		});

		thirdPin = findViewById(R.id.pin_third_login);
		thirdPin.setOnLongClickListener(this);
		thirdPin.setOnFocusChangeListener(this);
		imm.showSoftInput(thirdPin, InputMethodManager.SHOW_FORCED);
		thirdPin.addTextChangedListener(new TextWatcher() {
			@Override
			public void beforeTextChanged(CharSequence s, int start, int count, int after) {

			}

			@Override
			public void onTextChanged(CharSequence s, int start, int before, int count) {

			}

			@Override
			public void afterTextChanged(Editable s) {
				if (thirdPin.length() != 0) {
					fourthPin.requestFocus();
					fourthPin.setCursorVisible(true);

					if (isFirstTime && !pinLongClick) {
						fourthPin.setText("");
						fifthPin.setText("");
						sixthPin.setText("");
					} else if (pinLongClick) {
						pasteClipboard();
					} else {
						permitVerify();
					}
				} else {
					if (isErrorShown) {
						verifyQuitError();
					}
				}
			}
		});

		fourthPin = findViewById(R.id.pin_fouth_login);
		fourthPin.setOnLongClickListener(this);
		fourthPin.setOnFocusChangeListener(this);
		imm.showSoftInput(fourthPin, InputMethodManager.SHOW_FORCED);
		fourthPin.addTextChangedListener(new TextWatcher() {
			@Override
			public void beforeTextChanged(CharSequence s, int start, int count, int after) {

			}

			@Override
			public void onTextChanged(CharSequence s, int start, int before, int count) {

			}

			@Override
			public void afterTextChanged(Editable s) {
				if (fourthPin.length() != 0) {
					fifthPin.requestFocus();
					fifthPin.setCursorVisible(true);

					if (isFirstTime && !pinLongClick) {
						fifthPin.setText("");
						sixthPin.setText("");
					} else if (pinLongClick) {
						pasteClipboard();
					} else {
						permitVerify();
					}
				} else {
					if (isErrorShown) {
						verifyQuitError();
					}
				}
			}
		});

		fifthPin = findViewById(R.id.pin_fifth_login);
		fifthPin.setOnLongClickListener(this);
		fifthPin.setOnFocusChangeListener(this);
		imm.showSoftInput(fifthPin, InputMethodManager.SHOW_FORCED);
		fifthPin.addTextChangedListener(new TextWatcher() {
			@Override
			public void beforeTextChanged(CharSequence s, int start, int count, int after) {

			}

			@Override
			public void onTextChanged(CharSequence s, int start, int before, int count) {

			}

			@Override
			public void afterTextChanged(Editable s) {
				if (fifthPin.length() != 0) {
					sixthPin.requestFocus();
					sixthPin.setCursorVisible(true);

					if (isFirstTime && !pinLongClick) {
						sixthPin.setText("");
					} else if (pinLongClick) {
						pasteClipboard();
					} else {
						permitVerify();
					}
				} else {
					if (isErrorShown) {
						verifyQuitError();
					}
				}
			}
		});

		sixthPin = findViewById(R.id.pin_sixth_login);
		sixthPin.setOnLongClickListener(this);
		sixthPin.setOnFocusChangeListener(this);
		imm.showSoftInput(sixthPin, InputMethodManager.SHOW_FORCED);
		sixthPin.addTextChangedListener(new TextWatcher() {
			@Override
			public void beforeTextChanged(CharSequence s, int start, int count, int after) {

			}

			@Override
			public void onTextChanged(CharSequence s, int start, int before, int count) {

			}

			@Override
			public void afterTextChanged(Editable s) {
				if (sixthPin.length() != 0) {
					sixthPin.setCursorVisible(true);
					hideKeyboard(fileProviderActivity, 0);

					if (pinLongClick) {
						pasteClipboard();
					} else {
						permitVerify();
					}
				} else {
					if (isErrorShown) {
						verifyQuitError();
					}
				}
			}
		});
		getWindow().setSoftInputMode(WindowManager.LayoutParams.SOFT_INPUT_STATE_HIDDEN);

		firstPin.setGravity(Gravity.CENTER_HORIZONTAL);
		android.view.ViewGroup.LayoutParams paramsb1 = firstPin.getLayoutParams();
		if (getResources().getConfiguration().orientation == Configuration.ORIENTATION_PORTRAIT) {
			paramsb1.width = scaleWidthPx(42, outMetrics);
		} else {
			paramsb1.width = scaleWidthPx(25, outMetrics);
		}
		firstPin.setLayoutParams(paramsb1);
		LinearLayout.LayoutParams textParams = (LinearLayout.LayoutParams) firstPin.getLayoutParams();
		textParams.setMargins(0, 0, scaleWidthPx(8, outMetrics), 0);
		firstPin.setLayoutParams(textParams);

		secondPin.setGravity(Gravity.CENTER_HORIZONTAL);
		android.view.ViewGroup.LayoutParams paramsb2 = secondPin.getLayoutParams();
		if (getResources().getConfiguration().orientation == Configuration.ORIENTATION_PORTRAIT) {
			paramsb2.width = scaleWidthPx(42, outMetrics);
		} else {
			paramsb2.width = scaleWidthPx(25, outMetrics);
		}
		secondPin.setLayoutParams(paramsb2);
		textParams = (LinearLayout.LayoutParams) secondPin.getLayoutParams();
		textParams.setMargins(0, 0, scaleWidthPx(8, outMetrics), 0);
		secondPin.setLayoutParams(textParams);
		secondPin.setEt(firstPin);

		thirdPin.setGravity(Gravity.CENTER_HORIZONTAL);
		android.view.ViewGroup.LayoutParams paramsb3 = thirdPin.getLayoutParams();
		if (getResources().getConfiguration().orientation == Configuration.ORIENTATION_PORTRAIT) {
			paramsb3.width = scaleWidthPx(42, outMetrics);
		} else {
			paramsb3.width = scaleWidthPx(25, outMetrics);
		}
		thirdPin.setLayoutParams(paramsb3);
		textParams = (LinearLayout.LayoutParams) thirdPin.getLayoutParams();
		textParams.setMargins(0, 0, scaleWidthPx(25, outMetrics), 0);
		thirdPin.setLayoutParams(textParams);
		thirdPin.setEt(secondPin);

		fourthPin.setGravity(Gravity.CENTER_HORIZONTAL);
		android.view.ViewGroup.LayoutParams paramsb4 = fourthPin.getLayoutParams();
		if (getResources().getConfiguration().orientation == Configuration.ORIENTATION_PORTRAIT) {
			paramsb4.width = scaleWidthPx(42, outMetrics);
		} else {
			paramsb4.width = scaleWidthPx(25, outMetrics);
		}
		fourthPin.setLayoutParams(paramsb4);
		textParams = (LinearLayout.LayoutParams) fourthPin.getLayoutParams();
		textParams.setMargins(0, 0, scaleWidthPx(8, outMetrics), 0);
		fourthPin.setLayoutParams(textParams);
		fourthPin.setEt(thirdPin);

		fifthPin.setGravity(Gravity.CENTER_HORIZONTAL);
		android.view.ViewGroup.LayoutParams paramsb5 = fifthPin.getLayoutParams();
		if (getResources().getConfiguration().orientation == Configuration.ORIENTATION_PORTRAIT) {
			paramsb5.width = scaleWidthPx(42, outMetrics);
		} else {
			paramsb5.width = scaleWidthPx(25, outMetrics);
		}
		fifthPin.setLayoutParams(paramsb5);
		textParams = (LinearLayout.LayoutParams) fifthPin.getLayoutParams();
		textParams.setMargins(0, 0, scaleWidthPx(8, outMetrics), 0);
		fifthPin.setLayoutParams(textParams);
		fifthPin.setEt(fourthPin);

		sixthPin.setGravity(Gravity.CENTER_HORIZONTAL);
		android.view.ViewGroup.LayoutParams paramsb6 = sixthPin.getLayoutParams();
		if (getResources().getConfiguration().orientation == Configuration.ORIENTATION_PORTRAIT) {
			paramsb6.width = scaleWidthPx(42, outMetrics);
		} else {
			paramsb6.width = scaleWidthPx(25, outMetrics);
		}
		sixthPin.setLayoutParams(paramsb6);
		textParams = (LinearLayout.LayoutParams) sixthPin.getLayoutParams();
		textParams.setMargins(0, 0, 0, 0);
		sixthPin.setLayoutParams(textParams);
		sixthPin.setEt(fifthPin);
	}

	void permitVerify() {
		logDebug("permitVerify");
		if (firstPin.length() == 1 && secondPin.length() == 1 && thirdPin.length() == 1 && fourthPin.length() == 1 && fifthPin.length() == 1 && sixthPin.length() == 1) {
			hideKeyboard(this, 0);
			if (sb.length() > 0) {
				sb.delete(0, sb.length());
			}
			sb.append(firstPin.getText());
			sb.append(secondPin.getText());
			sb.append(thirdPin.getText());
			sb.append(fourthPin.getText());
			sb.append(fifthPin.getText());
			sb.append(sixthPin.getText());
			pin = sb.toString();
			logDebug("PIN: " + pin);
			if (!isErrorShown && pin != null) {
				verify2faProgressBar.setVisibility(View.VISIBLE);
				logDebug("lastEmail: " + lastEmail + " lastPasswd: " + lastPassword);
				megaApi.multiFactorAuthLogin(lastEmail, lastPassword, pin, this);
			}
		}
	}

	@Override
	public void onFocusChange(View v, boolean hasFocus) {
		switch (v.getId()) {
			case R.id.pin_first_login: {
				if (hasFocus) {
					firstPin.setText("");
				}
				break;
			}
			case R.id.pin_second_login: {
				if (hasFocus) {
					secondPin.setText("");
				}
				break;
			}
			case R.id.pin_third_login: {
				if (hasFocus) {
					thirdPin.setText("");
				}
				break;
			}
			case R.id.pin_fouth_login: {
				if (hasFocus) {
					fourthPin.setText("");
				}
				break;
			}
			case R.id.pin_fifth_login: {
				if (hasFocus) {
					fifthPin.setText("");
				}
				break;
			}
			case R.id.pin_sixth_login: {
				if (hasFocus) {
					sixthPin.setText("");
				}
				break;
			}
		}
	}

	void pasteClipboard() {
		logDebug("pasteClipboard");
		pinLongClick = false;
		ClipboardManager clipboard = (ClipboardManager) getSystemService(CLIPBOARD_SERVICE);
		ClipData clipData = clipboard.getPrimaryClip();
		if (clipData != null) {
			String code = clipData.getItemAt(0).getText().toString();
			logDebug("Code: " + code);
			if (code != null && code.length() == 6) {
				boolean areDigits = true;
				for (int i = 0; i < 6; i++) {
					if (!Character.isDigit(code.charAt(i))) {
						areDigits = false;
						break;
					}
				}
				if (areDigits) {
					firstPin.setText("" + code.charAt(0));
					secondPin.setText("" + code.charAt(1));
					thirdPin.setText("" + code.charAt(2));
					fourthPin.setText("" + code.charAt(3));
					fifthPin.setText("" + code.charAt(4));
					sixthPin.setText("" + code.charAt(5));
				} else {
					firstPin.setText("");
					secondPin.setText("");
					thirdPin.setText("");
					fourthPin.setText("");
					fifthPin.setText("");
					sixthPin.setText("");
				}
			}
		}
	}

	void verifyQuitError() {
		isErrorShown = false;
		pinError.setVisibility(View.GONE);
		firstPin.setTextColor(ContextCompat.getColor(this, R.color.name_my_account));
		secondPin.setTextColor(ContextCompat.getColor(this, R.color.name_my_account));
		thirdPin.setTextColor(ContextCompat.getColor(this, R.color.name_my_account));
		fourthPin.setTextColor(ContextCompat.getColor(this, R.color.name_my_account));
		fifthPin.setTextColor(ContextCompat.getColor(this, R.color.name_my_account));
		sixthPin.setTextColor(ContextCompat.getColor(this, R.color.name_my_account));
	}

	@Override
	public boolean onLongClick(View v) {
		switch (v.getId()) {
			case R.id.pin_first_login:
			case R.id.pin_second_login:
			case R.id.pin_third_login:
			case R.id.pin_fouth_login:
			case R.id.pin_fifth_login:
			case R.id.pin_sixth_login: {
				pinLongClick = true;
				v.requestFocus();
			}
		}
		return false;
	}

	@Override
	public boolean onCreateOptionsMenu(Menu menu) {
		logDebug("onCreateOptionsMenuLollipop");

		// Inflate the menu items for use in the action bar
		MenuInflater inflater = getMenuInflater();
		inflater.inflate(R.menu.activity_fileprovider, menu);
		getSupportActionBar().setDisplayShowCustomEnabled(true);

		final SearchManager searchManager = (SearchManager) getSystemService(Context.SEARCH_SERVICE);
		searchMenuItem = menu.findItem(R.id.action_search);
		final SearchView searchView = (SearchView) MenuItemCompat.getActionView(searchMenuItem);

		if (searchView != null) {
			searchView.setSearchableInfo(searchManager.getSearchableInfo(getComponentName()));
			searchView.setIconifiedByDefault(true);
		}
		searchMenuItem.setVisible(false);
		return super.onCreateOptionsMenu(menu);
	}

	public void changeTitle(String title) {
		if (aB != null) {
			aB.setTitle(title);
		}
	}

	private String getFragmentTag(int viewPagerId, int fragmentPosition) {
		return "android:switcher:" + viewPagerId + ":" + fragmentPosition;
	}

	public void downloadAndAttachAfterClick(long size, long[] hashes) {
		ProgressDialog temp = null;
		try {
			temp = new ProgressDialog(this);
			temp.setMessage(getString(R.string.context_preparing_provider));
			temp.show();
		} catch (Exception e) {
			return;
		}
		statusDialog = temp;

		progressTransfersFinish = 0;
		clipDataTransfers = null;

		downloadAndAttach(size, hashes);
	}

	public void downloadAndAttach(long size, long[] hashes) {

		logDebug("downloadAndAttach");

		if (Build.VERSION.SDK_INT >= Build.VERSION_CODES.M) {
			boolean hasStoragePermission = (ContextCompat.checkSelfPermission(this, Manifest.permission.WRITE_EXTERNAL_STORAGE) == PackageManager.PERMISSION_GRANTED);
			if (!hasStoragePermission) {
				ActivityCompat.requestPermissions(this,
						new String[]{Manifest.permission.WRITE_EXTERNAL_STORAGE},
						REQUEST_WRITE_STORAGE);
			}
		}

		File destination = null;

		destination = getCacheDir();
		String pathToDownload = destination.getPath();

		double availableFreeSpace = Double.MAX_VALUE;
		try {
			StatFs stat = new StatFs(destination.getPath());
			availableFreeSpace = (double) stat.getAvailableBlocks() * (double) stat.getBlockSize();
		} catch (Exception ex) {
		}
		Map<MegaNode, String> dlFiles = new HashMap<MegaNode, String>();
		if (hashes != null && hashes.length > 0) {
			for (long hash : hashes) {
				MegaNode tempNode = megaApi.getNodeByHandle(hash);
				String localPath = getLocalFile(this, tempNode.getName(), tempNode.getSize(), pathToDownload);
				if (localPath != null) {
					try {
						logDebug("COPY_FILE");
						File fileToShare = new File(pathToDownload, tempNode.getName());
						copyFile(new File(localPath), fileToShare);

						if (fileToShare.exists()) {
							Uri contentUri = FileProvider.getUriForFile(this, "mega.privacy.android.app.providers.fileprovider", fileToShare);
							grantUriPermission("*", contentUri, Intent.FLAG_GRANT_READ_URI_PERMISSION);
							logDebug("CONTENT URI: " + contentUri);
							if (totalTransfers == 0) {
								Intent result = new Intent();
								result.setFlags(Intent.FLAG_GRANT_READ_URI_PERMISSION);
								result.setData(contentUri);
								result.setAction(Intent.ACTION_GET_CONTENT);

								if (getParent() == null) {
									setResult(Activity.RESULT_OK, result);
								} else {
									getParent().setResult(Activity.RESULT_OK, result);
								}
								finish();
							} else {
								contentUris.add(contentUri);
								progressTransfersFinish++;
								//Send it
								if (progressTransfersFinish == totalTransfers) {
									Intent result = new Intent();
									result.setFlags(Intent.FLAG_GRANT_READ_URI_PERMISSION);
									if (clipDataTransfers == null) {
										clipDataTransfers = ClipData.newUri(getContentResolver(), "", contentUris.get(0));
									} else {
										clipDataTransfers.addItem(new ClipData.Item(contentUris.get(0)));
									}
									if (contentUris.size() >= 0) {
										for (int i = 1; i < contentUris.size(); i++) {
											clipDataTransfers.addItem(new ClipData.Item(contentUris.get(i)));
										}
									}
									result.setClipData(clipDataTransfers);
									result.setAction(Intent.ACTION_GET_CONTENT);

									if (getParent() == null) {
										setResult(Activity.RESULT_OK, result);
									} else {
										getParent().setResult(Activity.RESULT_OK, result);
									}
									totalTransfers = 0;
									finish();
								}
							}
						}

					} catch (Exception e) {
						finish();
					}
				}
				if (tempNode != null) {
					dlFiles.put(tempNode, pathToDownload);
				}
			}
		}
		if (dlFiles.size() > 0) {
			for (MegaNode document : dlFiles.keySet()) {

				String path = dlFiles.get(document);

				if (availableFreeSpace < document.getSize()) {
					showErrorAlertDialog(getString(R.string.error_not_enough_free_space) + " (" + new String(document.getName()) + ")", false, this);
					continue;
				}

				Intent service = new Intent(this, DownloadService.class);
				service.putExtra(DownloadService.EXTRA_HASH, document.getHandle());
				service.putExtra(DownloadService.EXTRA_SIZE, document.getSize());
				service.putExtra(DownloadService.EXTRA_PATH, path);
				service.putExtra(DownloadService.EXTRA_OPEN_FILE, false);
				startService(service);
			}
		}
	}


	@Override
	protected void onSaveInstanceState(Bundle bundle) {
		bundle.putBoolean("folderSelected", folderSelected);
		bundle.putInt("tabShown", tabShown);
		bundle.putInt("deepBrowserTree", incomingDeepBrowserTree);
		bundle.putLong("parentHandle", gParentHandle);
		bundle.putLong("incParentHandle", incParentHandle);
		bundle.putBoolean("is2FAEnabled", is2FAEnabled);
		bundle.putString("lastEmail", lastEmail);
		bundle.putString("lastPassword", lastPassword);
		super.onSaveInstanceState(bundle);
	}

	@Override
	protected void onResume() {
		super.onResume();

	}

	@Override
	public void onBackPressed() {
		logDebug("tabShown: " + tabShown);

		if (tabShown == CLOUD_TAB) {
			cDriveProviderLol = (CloudDriveProviderFragmentLollipop) getSupportFragmentManager().findFragmentByTag(getFragmentTag(R.id.provider_tabs_pager, CLOUD_TAB));

			if (cDriveProviderLol != null) {
				if (cDriveProviderLol.onBackPressed() == 0) {
					super.onBackPressed();
					return;
				}
			}
		} else if (tabShown == INCOMING_TAB) {
			iSharesProviderLol = (IncomingSharesProviderFragmentLollipop) getSupportFragmentManager().findFragmentByTag(getFragmentTag(R.id.provider_tabs_pager, INCOMING_TAB));

			if (iSharesProviderLol != null) {
				if (iSharesProviderLol.onBackPressed() == 0) {
					super.onBackPressed();
					return;
				}
			}
		} else {
			super.onBackPressed();
		}
	}

	@Override
	public void onClick(View v) {
		switch (v.getId()) {
			case R.id.button_login_login: {
				onLoginClick(v);
				break;
			}
			case R.id.cancel_button: {
				finish();
				break;
			}
			case R.id.attach_button: {
				ProgressDialog temp = null;
				try {
					temp = new ProgressDialog(this);
					temp.setMessage(getString(R.string.context_preparing_provider));
					temp.show();
				} catch (Exception e) {
					return;
				}
				statusDialog = temp;

				progressTransfersFinish = 0;
				clipDataTransfers = null;
				long[] hashes = new long[selectedNodes.size()];
				ArrayList<Long> totalHashes = new ArrayList<>();

				for (int i = 0; i < selectedNodes.size(); i++) {
					hashes[i] = selectedNodes.get(i).getHandle();
					getTotalTransfers(selectedNodes.get(i), totalHashes);
				}

				hashes = new long[totalTransfers];
				for (int i = 0; i < totalHashes.size(); i++) {
					hashes[i] = totalHashes.get(i);
				}
				downloadAndAttach(selectedNodes.size(), hashes);
				break;
			}
		}
	}

	public void getTotalTransfers(MegaNode n, ArrayList<Long> totalHashes) {
		int total = 0;
		if (n.isFile()) {
			totalTransfers++;
			totalHashes.add(n.getHandle());
		} else {
			ArrayList<MegaNode> nodes = megaApi.getChildren(n);
			for (int i = 0; i < nodes.size(); i++) {
				getTotalTransfers(nodes.get(i), totalHashes);
			}
			totalTransfers += total;
		}

	}

	public void onLoginClick(View v) {
		submitForm();
	}

	/*
	 * Validate email
	 */
	private String getEmailError() {
		String value = et_user.getText().toString();
		if (value.length() == 0) {
			return getString(R.string.error_enter_email);
		}
		if (!EMAIL_ADDRESS.matcher(value).matches()) {
			return getString(R.string.error_invalid_email);
		}
		return null;
	}

	/*
	 * Validate password
	 */
	private String getPasswordError() {
		String value = et_password.getText().toString();
		if (value.length() == 0) {
			return getString(R.string.error_enter_password);
		}
		return null;
	}

	private boolean validateForm() {
		String emailError = getEmailError();
		String passwordError = getPasswordError();

		et_user.setError(emailError);
		et_password.setError(passwordError);

		if (emailError != null) {
			et_user.requestFocus();
			return false;
		} else if (passwordError != null) {
			et_password.requestFocus();
			return false;
		}
		return true;
	}

	private void submitForm() {
		if (!validateForm()) {
			return;
		}

		InputMethodManager imm = (InputMethodManager) getSystemService(INPUT_METHOD_SERVICE);
		imm.hideSoftInputFromWindow(et_user.getWindowToken(), 0);

		if (!isOnline(this)) {
			loginLoggingIn.setVisibility(View.GONE);
			loginLogin.setVisibility(View.VISIBLE);
			if (scrollView != null) {
				scrollView.setBackgroundColor(ContextCompat.getColor(this, R.color.background_create_account));
			}
			loginCreateAccount.setVisibility(View.INVISIBLE);
			queryingSignupLinkText.setVisibility(View.GONE);
			confirmingAccountText.setVisibility(View.GONE);
			generatingKeysText.setVisibility(View.GONE);
			loggingInText.setVisibility(View.GONE);
			fetchingNodesText.setVisibility(View.GONE);
			prepareNodesText.setVisibility(View.GONE);
			if (serversBusyText != null) {
				serversBusyText.setVisibility(View.GONE);
			}

			showErrorAlertDialog(getString(R.string.error_server_connection_problem), false, this);
			return;
		}

		loginLogin.setVisibility(View.GONE);
		loginCreateAccount.setVisibility(View.GONE);
		loginLoggingIn.setVisibility(View.VISIBLE);
		if (scrollView != null) {
			scrollView.setBackgroundColor(ContextCompat.getColor(this, R.color.white));
		}
		generatingKeysText.setVisibility(View.VISIBLE);
		loginProgressBar.setVisibility(View.VISIBLE);
		loginFetchNodesProgressBar.setVisibility(View.GONE);
		queryingSignupLinkText.setVisibility(View.GONE);
		confirmingAccountText.setVisibility(View.GONE);

		lastEmail = et_user.getText().toString().toLowerCase(Locale.ENGLISH).trim();
		lastPassword = et_password.getText().toString();

		logDebug("Generating keys");

		onKeysGenerated(lastEmail, lastPassword);
	}

	@Override
	public void onRequestStart(MegaChatApiJava api, MegaChatRequest request) {

	}

	@Override
	public void onRequestUpdate(MegaChatApiJava api, MegaChatRequest request) {

	}

	@Override
	public void onRequestFinish(MegaChatApiJava api, MegaChatRequest request, MegaChatError e) {
		if (request.getType() == MegaChatRequest.TYPE_CONNECT) {
			MegaApplication.setLoggingIn(false);

			if (e.getErrorCode() == MegaChatError.ERROR_OK) {
				logDebug("Connected to chat!");
			} else {
				logError("ERROR WHEN CONNECTING " + e.getErrorString());
			}
		}
	}

	@Override
	public void onRequestTemporaryError(MegaChatApiJava api, MegaChatRequest request, MegaChatError e) {

	}

	private void onKeysGenerated(String email, String password) {
		logDebug("Key generation finished");

		this.lastEmail = email;
		this.lastPassword = password;

		onKeysGeneratedLogin();
	}

	private void onKeysGeneratedLogin() {

		if (!isOnline(this)) {
			loginLoggingIn.setVisibility(View.GONE);
			loginLogin.setVisibility(View.VISIBLE);
			if (scrollView != null) {
				scrollView.setBackgroundColor(ContextCompat.getColor(this, R.color.background_create_account));
			}
			loginCreateAccount.setVisibility(View.INVISIBLE);
			queryingSignupLinkText.setVisibility(View.GONE);
			confirmingAccountText.setVisibility(View.GONE);
			generatingKeysText.setVisibility(View.GONE);
			loggingInText.setVisibility(View.GONE);
			fetchingNodesText.setVisibility(View.GONE);
			prepareNodesText.setVisibility(View.GONE);
			if (serversBusyText != null) {
				serversBusyText.setVisibility(View.GONE);
			}

			showErrorAlertDialog(getString(R.string.error_server_connection_problem), false, this);
			return;
		}

		if (!MegaApplication.isLoggingIn()) {
			MegaApplication.setLoggingIn(true);
			loggingInText.setVisibility(View.VISIBLE);
			fetchingNodesText.setVisibility(View.GONE);
			prepareNodesText.setVisibility(View.GONE);
			if (serversBusyText != null) {
				serversBusyText.setVisibility(View.GONE);
			}
			logDebug("fastLogin with publicKey and privateKey");
			if (megaChatApi == null) {
				megaChatApi = ((MegaApplication) getApplication()).getMegaChatApi();
			}
			int ret = megaChatApi.init(null);
			logDebug("Result of init ---> " + ret);
			if (ret == MegaChatApi.INIT_WAITING_NEW_SESSION) {
				logDebug("Start fastLogin: condition ret == MegaChatApi.INIT_WAITING_NEW_SESSION");
				megaApi.login(lastEmail, lastPassword, this);
			} else {
				logError("ERROR INIT CHAT: " + ret);
				megaChatApi.logout(this);
			}
		}
	}

	public void showAB(Toolbar tB) {
		setSupportActionBar(tB);
		aB = getSupportActionBar();

		aB.show();
		aB.setHomeButtonEnabled(true);
		aB.setDisplayShowHomeEnabled(true);
		aB.setDisplayHomeAsUpEnabled(true);

		changeStatusBarColor(this, this.getWindow(), R.color.lollipop_dark_primary_color);
	}

	public void hideAB() {
		if (aB != null) {
			aB.hide();
		}

		changeStatusBarColor(this, this.getWindow(), R.color.dark_primary_color);
	}

	public void setParentHandle(long parentHandle) {
		this.gParentHandle = parentHandle;
	}

	public long getParentHandle() {
		return gParentHandle;
	}

	public long getIncParentHandle() {
		return incParentHandle;
	}

	public void setIncParentHandle(long incParentHandle) {
		this.incParentHandle = incParentHandle;
	}

	@Override
	public void onRequestStart(MegaApiJava api, MegaRequest request) {
		logDebug("onRequestStart");
	}

	@Override
	public void onRequestFinish(MegaApiJava api, MegaRequest request,
								MegaError e) {
		logDebug("onRequestFinish: " + request.getFile());

		logDebug("Timer cancel");
		try {
			if (timer != null) {
				timer.cancel();
				if (serversBusyText != null) {
					serversBusyText.setVisibility(View.GONE);
				}
			}
		} catch (Exception ex) {
			logError("TIMER EXCEPTION", ex);
		}

		if (request.getType() == MegaRequest.TYPE_LOGIN) {
			logDebug("REQUEST LOGIN");

			try {
				statusDialog.dismiss();
			} catch (Exception ex) {
			}

			if (e.getErrorCode() != MegaError.API_OK) {

				MegaApplication.setLoggingIn(false);

				String errorMessage;
				if (e.getErrorCode() == MegaError.API_ENOENT) {

					errorMessage = getString(R.string.error_incorrect_email_or_password);
				} else if (e.getErrorCode() == MegaError.API_ENOENT) {

					errorMessage = getString(R.string.error_server_connection_problem);
				} else if (e.getErrorCode() == MegaError.API_ESID) {

					errorMessage = getString(R.string.error_server_expired_session);
				} else if (e.getErrorCode() == MegaError.API_EMFAREQUIRED) {
					is2FAEnabled = true;
					showAB(tB);
					loginLogin.setVisibility(View.GONE);
					scrollView.setBackgroundColor(ContextCompat.getColor(this, R.color.white));
					loginCreateAccount.setVisibility(View.GONE);
					loginLoggingIn.setVisibility(View.GONE);
					generatingKeysText.setVisibility(View.GONE);
					loginProgressBar.setVisibility(View.GONE);
					loginFetchNodesProgressBar.setVisibility(View.GONE);
					queryingSignupLinkText.setVisibility(View.GONE);
					confirmingAccountText.setVisibility(View.GONE);
					fetchingNodesText.setVisibility(View.GONE);
					prepareNodesText.setVisibility(View.GONE);
					serversBusyText.setVisibility(View.GONE);
					loginVerificationLayout.setVisibility(View.VISIBLE);
					firstPin.requestFocus();
					firstPin.setCursorVisible(true);
					errorMessage = "";
				} else {

					errorMessage = e.getErrorString();
				}

				if (!is2FAEnabled) {
					loginLoggingIn.setVisibility(View.GONE);
					loginLogin.setVisibility(View.VISIBLE);
					if (scrollView != null) {
						scrollView.setBackgroundColor(ContextCompat.getColor(this, R.color.background_create_account));
					}
					loginCreateAccount.setVisibility(View.INVISIBLE);
					queryingSignupLinkText.setVisibility(View.GONE);
					confirmingAccountText.setVisibility(View.GONE);
					generatingKeysText.setVisibility(View.GONE);
					loggingInText.setVisibility(View.GONE);
					fetchingNodesText.setVisibility(View.GONE);
					prepareNodesText.setVisibility(View.GONE);
					if (serversBusyText != null) {
						serversBusyText.setVisibility(View.GONE);
					}

					showErrorAlertDialog(errorMessage, false, this);
				}

				DatabaseHandler dbH = DatabaseHandler.getDbHandler(getApplicationContext());
				if (dbH.getPreferences() != null) {
					dbH.clearPreferences();
					dbH.setFirstTime(false);
					stopRunningCameraUploadService(this);
				}
			} else {
				if (is2FAEnabled) {
					is2FAEnabled = false;
					loginVerificationLayout.setVisibility(View.GONE);
					hideAB();
				}
				loginLoggingIn.setVisibility(View.VISIBLE);
				if (scrollView != null) {
					scrollView.setBackgroundColor(ContextCompat.getColor(this, R.color.white));
				}
				generatingKeysText.setVisibility(View.VISIBLE);
				loginProgressBar.setVisibility(View.VISIBLE);
				loginFetchNodesProgressBar.setVisibility(View.GONE);
				queryingSignupLinkText.setVisibility(View.GONE);
				confirmingAccountText.setVisibility(View.GONE);
				loggingInText.setVisibility(View.VISIBLE);
				fetchingNodesText.setVisibility(View.VISIBLE);
				prepareNodesText.setVisibility(View.GONE);
				if (serversBusyText != null) {
					serversBusyText.setVisibility(View.GONE);
				}

				gSession = megaApi.dumpSession();

				logDebug("Logged in");

				megaApi.fetchNodes(this);
			}
		} else if (request.getType() == MegaRequest.TYPE_FETCH_NODES) {

			if (e.getErrorCode() != MegaError.API_OK) {

				loginLoggingIn.setVisibility(View.GONE);
				loginLogin.setVisibility(View.VISIBLE);
				if (scrollView != null) {
					scrollView.setBackgroundColor(ContextCompat.getColor(this, R.color.background_create_account));
				}
				loginCreateAccount.setVisibility(View.INVISIBLE);
				generatingKeysText.setVisibility(View.GONE);
				loggingInText.setVisibility(View.GONE);
				fetchingNodesText.setVisibility(View.GONE);
				prepareNodesText.setVisibility(View.GONE);
				if (serversBusyText != null) {
					serversBusyText.setVisibility(View.GONE);
				}
				queryingSignupLinkText.setVisibility(View.GONE);
				confirmingAccountText.setVisibility(View.GONE);

				String errorMessage;
				if (e.getErrorCode() == MegaError.API_ESID) {
					errorMessage = getString(R.string.error_server_expired_session);
				} else if (e.getErrorCode() == MegaError.API_ETOOMANY) {
					errorMessage = getString(R.string.too_many_attempts_login);
				} else if (e.getErrorCode() == MegaError.API_EINCOMPLETE) {
					errorMessage = getString(R.string.account_not_validated_login);
				} else if (e.getErrorCode() == MegaError.API_EBLOCKED) {
					errorMessage = getString(R.string.error_account_suspended);
				} else {
					errorMessage = e.getErrorString();
				}
				showSnackbar(errorMessage);
			} else {

				UserCredentials credentials = new UserCredentials(lastEmail, gSession, "", "", megaApi.getMyUserHandle());
				DatabaseHandler dbH = DatabaseHandler.getDbHandler(getApplicationContext());
				dbH.saveCredentials(credentials);

				setContentView(R.layout.activity_file_provider);
				tabShown = CLOUD_TAB;

				logDebug("Chat --> connect");
				if ((megaChatApi.getInitState() != MegaChatApi.INIT_ERROR)) {
					logDebug("Connection goes!!!");
					megaChatApi.connect(this);
				} else {
					logDebug("Not launch connect: " + megaChatApi.getInitState());
				}

				MegaApplication.setLoggingIn(false);
				afterFetchNodes();

<<<<<<< HEAD
                        changeStatusBarColor(this, this.getWindow(), R.color.lollipop_dark_primary_color);
					}
					else{
						logWarning("Chat NOT enabled - readyToManager");
						MegaApplication.setLoggingIn(false);
						afterFetchNodes();
					}
				}
				else{
					logWarning("chatSettings NULL - readyToManager");
					MegaApplication.setLoggingIn(false);
					afterFetchNodes();
				}
=======
				changeStatusBarColor(this, this.getWindow(), R.color.lollipop_dark_primary_color);
>>>>>>> c55097b0
			}
		}
	}


	public void showSnackbar(String s) {
		if (scrollView != null) {
			BaseActivity.showSimpleSnackbar(this, outMetrics, scrollView, s);
		}
	}

	public void afterFetchNodes() {
		logDebug("afterFetchNodes");
		//Set toolbar
		tB = findViewById(R.id.toolbar_provider);

		RelativeLayout.LayoutParams params = (RelativeLayout.LayoutParams) tB.getLayoutParams();
		params.setMargins(0, 0, 0, 0);

		showAB(tB);

		cancelButton = findViewById(R.id.cancel_button);
		cancelButton.setOnClickListener(this);

		attachButton = findViewById(R.id.attach_button);
		attachButton.setOnClickListener(this);
		activateButton(false);

		//TABS section
		providerSectionLayout = findViewById(R.id.tabhost_provider);
		tabLayoutProvider = findViewById(R.id.sliding_tabs_provider);
		viewPagerProvider = findViewById(R.id.provider_tabs_pager);

		//Create tabs
		providerSectionLayout.setVisibility(View.VISIBLE);

		if (mTabsAdapterProvider == null) {
			mTabsAdapterProvider = new ProviderPageAdapter(getSupportFragmentManager(), this);
			viewPagerProvider.setAdapter(mTabsAdapterProvider);
			tabLayoutProvider.setupWithViewPager(viewPagerProvider);
		}

		viewPagerProvider.addOnPageChangeListener(new ViewPager.OnPageChangeListener() {
			public void onPageScrollStateChanged(int state) {
			}

			public void onPageScrolled(int position, float positionOffset, int positionOffsetPixels) {
			}

			public void onPageSelected(int position) {
				logDebug("onTabChanged TabId: " + position);
				if (position == CLOUD_TAB) {
					tabShown = CLOUD_TAB;
					cDriveProviderLol = (CloudDriveProviderFragmentLollipop) getSupportFragmentManager().findFragmentByTag(getFragmentTag(R.id.provider_tabs_pager, CLOUD_TAB));

					if (cDriveProviderLol != null) {
						if (cDriveProviderLol.getParentHandle() == INVALID_HANDLE || cDriveProviderLol.getParentHandle() == megaApi.getRootNode().getHandle()) {
							aB.setTitle(getString(R.string.section_cloud_drive));
						} else {
							aB.setTitle(megaApi.getNodeByHandle(cDriveProviderLol.getParentHandle()).getName());
						}
					}
				} else if (position == INCOMING_TAB) {
					tabShown = INCOMING_TAB;
					iSharesProviderLol = (IncomingSharesProviderFragmentLollipop) getSupportFragmentManager().findFragmentByTag(getFragmentTag(R.id.provider_tabs_pager, INCOMING_TAB));

					if (iSharesProviderLol != null) {
						if (iSharesProviderLol.getDeepBrowserTree() == 0) {
							aB.setTitle(getString(R.string.title_incoming_shares_explorer));
						} else {
							aB.setTitle(iSharesProviderLol.name);
						}
					}
				}
			}
		});

	}

	@Override
	public void onRequestTemporaryError(MegaApiJava api, MegaRequest request,
										MegaError e) {
		logWarning("onRequestTemporaryError: " + request.getRequestString());

		logDebug("Start timer");
		try {
			timer = new CountDownTimer(10000, 2000) {

				public void onTick(long millisUntilFinished) {
					logDebug("TemporaryError one more");
				}

				public void onFinish() {
					logDebug("The timer finished, message shown");
					if (serversBusyText != null) {
						serversBusyText.setVisibility(View.VISIBLE);
					}
				}
			}.start();
		} catch (Exception exception) {
			logError("EXCEPTION when starting count", exception);
		}
	}

	@Override
	public void onRequestUpdate(MegaApiJava api, MegaRequest request) {
		logDebug("onRequestUpdate");

		logDebug("Cancel timer");
		try {
			if (timer != null) {
				timer.cancel();
				if (serversBusyText != null) {
					serversBusyText.setVisibility(View.GONE);
				}
			}
		} catch (Exception e) {
			logError("TIMER EXCEPTION", e);
		}
	}

	@Override
	public void onUsersUpdate(MegaApiJava api, ArrayList<MegaUser> users) {
		logDebug("onUsersUpdate");
	}

	@Override
	public void onUserAlertsUpdate(MegaApiJava api, ArrayList<MegaUserAlert> userAlerts) {
		logDebug("onUserAlertsUpdate");
	}

	@Override
	public void onNodesUpdate(MegaApiJava api, ArrayList<MegaNode> updatedNodes) {
		logDebug("onNodesUpdate");
		if (cDriveProviderLol != null) {
			if (megaApi.getNodeByHandle(cDriveProviderLol.getParentHandle()) != null) {
				nodes = megaApi.getChildren(megaApi.getNodeByHandle(cDriveProviderLol.getParentHandle()));
				cDriveProviderLol.setNodes(nodes);
				cDriveProviderLol.getListView().invalidate();
			}
		}
	}

	@Override
	public void onReloadNeeded(MegaApiJava api) {
		// TODO Auto-generated method stub

	}

	@Override
	public void onDestroy() {
		if (megaApi != null) {
			megaApi.removeRequestListener(this);
			megaApi.removeTransferListener(this);
			megaApi.removeGlobalListener(this);
		}

		super.onDestroy();
	}

	@Override
	public void onTransferStart(MegaApiJava api, MegaTransfer transfer) {
		// TODO Auto-generated method stub

	}

	@Override
	public void onTransferFinish(MegaApiJava api, MegaTransfer transfer,
								 MegaError e) {
		logDebug("onTransferFinish: " + transfer.getPath());
		if (transfer.isStreamingTransfer()) {
			return;
		}

		try {
			//Get the URI of the file
			File fileToShare = new File(transfer.getPath());
			//		File newFile = new File(fileToShare, "default_image.jpg");
			Uri contentUri = FileProvider.getUriForFile(this, "mega.privacy.android.app.providers.fileprovider", fileToShare);
			grantUriPermission("*", contentUri, Intent.FLAG_GRANT_READ_URI_PERMISSION);

			if (totalTransfers == 0) {
				logDebug("CONTENT URI: " + contentUri);
				//Send it
				Intent result = new Intent();
				result.setFlags(Intent.FLAG_GRANT_READ_URI_PERMISSION);
				result.setData(contentUri);
				result.setAction(Intent.ACTION_GET_CONTENT);


				if (getParent() == null) {
					setResult(Activity.RESULT_OK, result);
				} else {
					Toast.makeText(this, "ENTROOO parent no null", Toast.LENGTH_LONG).show();
					getParent().setResult(Activity.RESULT_OK, result);
				}

				finish();
			} else {
				contentUris.add(contentUri);
				progressTransfersFinish++;
				if (progressTransfersFinish == totalTransfers) {
					Intent result = new Intent();
					result.setFlags(Intent.FLAG_GRANT_READ_URI_PERMISSION);
					if (clipDataTransfers == null) {
						clipDataTransfers = ClipData.newUri(getContentResolver(), "", contentUris.get(0));
					} else {
						clipDataTransfers.addItem(new ClipData.Item(contentUris.get(0)));
					}
					if (contentUris.size() >= 0) {
						for (int i = 1; i < contentUris.size(); i++) {
							clipDataTransfers.addItem(new ClipData.Item(contentUris.get(i)));
						}
					}
					result.setClipData(clipDataTransfers);
					result.setAction(Intent.ACTION_GET_CONTENT);

					if (getParent() == null) {
						setResult(Activity.RESULT_OK, result);
					} else {
						Toast.makeText(this, "ENTROOO parent no null", Toast.LENGTH_LONG).show();
						getParent().setResult(Activity.RESULT_OK, result);
					}
					totalTransfers = 0;
					finish();
				}
			}
		} catch (Exception exception) {
			finish();
		}
	}

	@Override
	public void onTransferUpdate(MegaApiJava api, MegaTransfer transfer) {
		// TODO Auto-generated method stub

	}

	@Override
	public void onTransferTemporaryError(MegaApiJava api,
										 MegaTransfer transfer, MegaError e) {

		//Answer to the Intent GET_CONTENT with null

	}

	@Override
	public boolean onTransferData(MegaApiJava api, MegaTransfer transfer,
								  byte[] buffer) {
		// TODO Auto-generated method stub
		return false;
	}

	@Override
	public void onAccountUpdate(MegaApiJava api) {
		// TODO Auto-generated method stub

	}

	@Override
	public void onContactRequestsUpdate(MegaApiJava api,
										ArrayList<MegaContactRequest> requests) {
		// TODO Auto-generated method stub

	}

	@Override
	public void onEvent(MegaApiJava api, MegaEvent event) {

	}

	public void activateButton(Boolean show) {
		attachButton.setEnabled(show);
		if (show) {
			attachButton.setTextColor(ContextCompat.getColor(this, R.color.accentColor));
		} else {
			attachButton.setTextColor(ContextCompat.getColor(this, R.color.invite_button_deactivated));
		}
	}

	public void attachFiles(List<MegaNode> nodes) {
		this.selectedNodes = nodes;

	}

	public int getIncomingDeepBrowserTree() {
		return incomingDeepBrowserTree;
	}

	public void setIncomingDeepBrowserTree(int incomingDeepBrowserTree) {
		this.incomingDeepBrowserTree = incomingDeepBrowserTree;
	}

	public int getTabShown() {
		return tabShown;
	}
}<|MERGE_RESOLUTION|>--- conflicted
+++ resolved
@@ -43,10 +43,6 @@
 import android.view.inputmethod.EditorInfo;
 import android.view.inputmethod.InputMethodManager;
 import android.widget.Button;
-<<<<<<< HEAD
-import android.widget.ImageView;
-=======
->>>>>>> c55097b0
 import android.widget.LinearLayout;
 import android.widget.ProgressBar;
 import android.widget.RelativeLayout;
@@ -111,44 +107,6 @@
 
 	private MenuItem searchMenuItem;
 
-<<<<<<< HEAD
-	CountDownTimer timer;
-	
-	Toolbar tB;
-    ActionBar aB;
-	
-	ScrollView scrollView;
-	TextView newToMega;
-	LinearLayout loginLogin;
-	LinearLayout loginCreateAccount;
-	LinearLayout loginLoggingIn;
-	TextView queryingSignupLinkText;
-	TextView confirmingAccountText;
-	ProgressBar loginProgressBar;
-	ProgressBar loginFetchNodesProgressBar;
-	TextView loggingInText;
-	TextView fetchingNodesText;
-	TextView prepareNodesText;
-	TextView serversBusyText;
-	TextView loginTitle;
-	TextView generatingKeysText;
-	float scaleH, scaleW;
-	float density;
-	DisplayMetrics outMetrics;
-    float scaleText;
-	Display display;
-	AppCompatEditText et_user;
-	AppCompatEditText et_password;
-	TextView bRegisterLol;
-	Button bLoginLol;
-
-	RelativeLayout relativeLayout;
-	
-	public static int CLOUD_TAB = 0;
-	public static int INCOMING_TAB = 1;
-	
-	String SD_CACHE_PATH = "/Android/data/mega.privacy.android.app/cache/files";
-=======
 	private CountDownTimer timer;
 
 	private Toolbar tB;
@@ -174,7 +132,6 @@
 	private AppCompatEditText et_password;
 	private TextView bRegisterLol;
 	private Button bLoginLol;
->>>>>>> c55097b0
 
 	private MegaApiAndroid megaApi;
 	private MegaChatApiAndroid megaChatApi;
@@ -227,16 +184,9 @@
 	private boolean is2FAEnabled;
 	private boolean pinLongClick;
 
-<<<<<<< HEAD
-	private ImageView toggleButton;
-	private boolean passwdVisibility;
-
-	FileProviderActivity fileProviderActivity;
-=======
 	private FileProviderActivity fileProviderActivity;
 
 	private String gSession = null;
->>>>>>> c55097b0
 	
 	@Override
 	public boolean onKeyDown(int keyCode, KeyEvent event) {
@@ -299,11 +249,7 @@
 		} else {
 			logDebug("dbH.getCredentials() NOT null");
 
-<<<<<<< HEAD
-			if (megaApi.getRootNode() == null){
-=======
 			if (megaApi.getRootNode() == null) {
->>>>>>> c55097b0
 				changeStatusBarColor(this, this.getWindow(), R.color.transparent_black);
 
 				logDebug("megaApi.getRootNode() == null");
@@ -473,21 +419,11 @@
 
 		scrollView = findViewById(R.id.scroll_view_login);
 
-<<<<<<< HEAD
+		loginTitle = findViewById(R.id.login_text_view);
+
 		loginTitle.setText(R.string.login_to_mega);
-		
+
 		et_user = findViewById(R.id.login_email_text);
-=======
-		loginTitle = findViewById(R.id.login_text_view);
->>>>>>> c55097b0
-
-		loginTitle.setText(R.string.login_to_mega);
-
-<<<<<<< HEAD
-		et_password = findViewById(R.id.login_password_text);
-=======
-		et_user = findViewById(R.id.login_email_text);
->>>>>>> c55097b0
 
 		et_password_layout = findViewById(R.id.login_password_text_layout);
 		et_password = findViewById(R.id.login_password_text);
@@ -510,39 +446,6 @@
 
 		loginCreateAccount = findViewById(R.id.login_create_account_layout);
 		loginCreateAccount.setVisibility(View.INVISIBLE);
-<<<<<<< HEAD
-		
-	    newToMega = (TextView) findViewById(R.id.text_newToMega);
-		//Margins (left, top, right, bottom)
-//		LinearLayout.LayoutParams textnewToMega = (LinearLayout.LayoutParams)newToMega.getLayoutParams();
-//		textnewToMega.setMargins(scaleHeightPx(30, outMetrics), scaleHeightPx(20, outMetrics), 0, scaleHeightPx(30, outMetrics));
-//		newToMega.setLayoutParams(textnewToMega);
-//		newToMega.setTextSize(TypedValue.COMPLEX_UNIT_SP, (22*scaleText));
-		
-	    bRegisterLol = (TextView) findViewById(R.id.button_create_account_login);
-	    
-	    bRegisterLol.setText(getString(R.string.create_account).toUpperCase(Locale.getDefault()));
-
-	    bRegisterLol.setOnClickListener(this);
-		
-		loginLogin = (LinearLayout) findViewById(R.id.login_login_layout);
-		loginLoggingIn = (LinearLayout) findViewById(R.id.login_logging_in_layout);
-		loginProgressBar = (ProgressBar) findViewById(R.id.login_progress_bar);
-		loginFetchNodesProgressBar = (ProgressBar) findViewById(R.id.login_fetching_nodes_bar);
-		generatingKeysText = (TextView) findViewById(R.id.login_generating_keys_text);
-		queryingSignupLinkText = (TextView) findViewById(R.id.login_query_signup_link_text);
-		confirmingAccountText = (TextView) findViewById(R.id.login_confirm_account_text);
-		loggingInText = (TextView) findViewById(R.id.login_logging_in_text);
-		fetchingNodesText = (TextView) findViewById(R.id.login_fetch_nodes_text);
-		prepareNodesText = (TextView) findViewById(R.id.login_prepare_nodes_text);
-		serversBusyText = (TextView) findViewById(R.id.login_servers_busy_text);
-
-		tB  =(Toolbar) findViewById(R.id.toolbar);
-
-		changeStatusBarColor(this, this.getWindow(), R.color.dark_primary_color);
-
-		loginVerificationLayout = (LinearLayout) findViewById(R.id.login_2fa);
-=======
 
 		bRegisterLol = findViewById(R.id.button_create_account_login);
 
@@ -567,7 +470,6 @@
 		changeStatusBarColor(this, this.getWindow(), R.color.dark_primary_color);
 
 		loginVerificationLayout = findViewById(R.id.login_2fa);
->>>>>>> c55097b0
 		loginVerificationLayout.setVisibility(View.GONE);
 		lostYourDeviceButton = findViewById(R.id.lost_authentication_device);
 		lostYourDeviceButton.setOnClickListener(this);
@@ -1662,23 +1564,7 @@
 				MegaApplication.setLoggingIn(false);
 				afterFetchNodes();
 
-<<<<<<< HEAD
-                        changeStatusBarColor(this, this.getWindow(), R.color.lollipop_dark_primary_color);
-					}
-					else{
-						logWarning("Chat NOT enabled - readyToManager");
-						MegaApplication.setLoggingIn(false);
-						afterFetchNodes();
-					}
-				}
-				else{
-					logWarning("chatSettings NULL - readyToManager");
-					MegaApplication.setLoggingIn(false);
-					afterFetchNodes();
-				}
-=======
 				changeStatusBarColor(this, this.getWindow(), R.color.lollipop_dark_primary_color);
->>>>>>> c55097b0
 			}
 		}
 	}
