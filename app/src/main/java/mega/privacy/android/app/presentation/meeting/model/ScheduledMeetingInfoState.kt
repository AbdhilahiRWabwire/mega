package mega.privacy.android.app.presentation.meeting.model

import androidx.recyclerview.widget.DiffUtil
import mega.privacy.android.app.presentation.meeting.ScheduledMeetingInfoViewModel
import mega.privacy.android.app.utils.Constants
import mega.privacy.android.domain.entity.ChatRoomPermission
import mega.privacy.android.domain.entity.chat.ChatParticipant
import mega.privacy.android.domain.entity.chat.ScheduledMeetingItem
import mega.privacy.android.domain.entity.contacts.ContactData
import mega.privacy.android.domain.entity.contacts.ContactItem
import mega.privacy.android.domain.entity.contacts.UserStatus
import mega.privacy.android.domain.entity.user.UserVisibility

/**
 * Data class defining the state of [ScheduledMeetingInfoViewModel]
 *
 * @property buttons                                    List of available action buttons.
 * @property chatId                                     Chat id.
 * @property chatTitle                                  Chat title.
 * @property scheduledMeeting                           Current scheduled meeting item.
 * @property finish                                     True, if the activity is to be terminated.
 * @property isHost                                     If participant has host permissions.
 * @property isOpenInvite                               If open invite option is enabled.
 * @property inviteParticipantAction                    [InviteParticipantsAction] required when invite participants.
<<<<<<< HEAD
=======
 * @property isPublic                                   If chat room is public.
 * @property participantItemList                        List of [ContactItem].
>>>>>>> 2ecbe04c
 * @property seeMoreVisible                             True if see more option is visible, false otherwise.
 * @property enabledMeetingLinkOption                   True if is enabled the meeting link option, false otherwise.
 * @property enabledChatNotificationsOption             True if is enabled the chat notifications option, false otherwise.
 * @property enabledAllowNonHostAddParticipantsOption   True if is enabled the allow non-host participants option, false otherwise.
 * @property snackBar                                   String resource id for showing an snackBar.
 * @property leaveGroupDialog                           True if show leave group alert dialog, false if not.
 * @property participantItemList                        List of [ContactItem].
 * @property firstParticipant                           First participant in the chat room.
 * @property lastParticipant                            Last participant in the chat room.
 */
data class ScheduledMeetingInfoState(
    val chatId: Long = -1,
    val chatTitle: String = "",
    val scheduledMeeting: ScheduledMeetingItem? = null,
    val finish: Boolean = false,
    val isHost: Boolean = false,
    val isOpenInvite: Boolean = false,
    val inviteParticipantAction: InviteParticipantsAction? = null,
<<<<<<< HEAD
=======
    val isPublic: Boolean = false,
    val participantItemList: List<ChatParticipant> = emptyList(),
>>>>>>> 2ecbe04c
    val seeMoreVisible: Boolean = true,
    val enabledMeetingLinkOption: Boolean = true,
    val enabledChatNotificationsOption: Boolean = true,
    val enabledAllowNonHostAddParticipantsOption: Boolean = true,
    val snackBar: Int? = null,
    val leaveGroupDialog: Boolean = false,
    val buttons: List<ScheduledMeetingInfoAction> = ScheduledMeetingInfoAction.values().asList(),
    val participantItemList: List<ChatParticipant> = emptyList(),
    val firstParticipant: ChatParticipant? = ChatParticipant(
        participantId = -1,
        contact = ContactItem(handle = -1,
            email = "first@mega.nz",
            ContactData(fullName = "First", alias = null, avatarUri = null),
            defaultAvatarColor = Constants.AVATAR_PRIMARY_COLOR,
            visibility = UserVisibility.Visible,
            timestamp = -1,
            areCredentialsVerified = false,
            status = UserStatus.Online,
            lastSeen = null),
        privilege = ChatRoomPermission.Moderator
    ),
    val lastParticipant: ChatParticipant? = ChatParticipant(
        participantId = -1,
        contact = ContactItem(handle = -1,
            email = "last@mega.nz",
            ContactData(fullName = "Last", alias = null, avatarUri = null),
            defaultAvatarColor = Constants.AVATAR_PRIMARY_COLOR,
            visibility = UserVisibility.Visible,
            timestamp = -1,
            areCredentialsVerified = false,
            status = UserStatus.Online,
            lastSeen = null),
        privilege = ChatRoomPermission.Moderator
    ),

    ) {

    /**
     * Check if the meeting does not contain participants
     *
     * @return  true if its empty, false otherwise
     */
    fun isEmptyMeeting(): Boolean = firstParticipant == null

    /**
     * Check if meeting contains only 1 user and myself
     *
     * @return  true if its single, false otherwise
     */
    fun isSingleMeeting(): Boolean =
        lastParticipant == null

    /**
     * ScheduledMeetingItem DiffCallback
     */
    class DiffCallback : DiffUtil.ItemCallback<ScheduledMeetingItem>() {
        /**
         * ScheduledMeetingItems are the same
         *
         * @param oldItem [ScheduledMeetingItem]
         * @param newItem [ScheduledMeetingItem]
         * @return True if are the same, false otherwise.
         */
        override fun areItemsTheSame(
            oldItem: ScheduledMeetingItem,
            newItem: ScheduledMeetingItem,
        ): Boolean =
            oldItem.chatId == newItem.chatId

        /**
         * ScheduledMeetingItems contents are the same
         *
         * @param oldItem [ScheduledMeetingItem]
         * @param newItem [ScheduledMeetingItem]
         * @return True if the contents are the same, false otherwise.
         */
        override fun areContentsTheSame(
            oldItem: ScheduledMeetingItem,
            newItem: ScheduledMeetingItem,
        ): Boolean =
            oldItem == newItem
    }
}<|MERGE_RESOLUTION|>--- conflicted
+++ resolved
@@ -22,11 +22,8 @@
  * @property isHost                                     If participant has host permissions.
  * @property isOpenInvite                               If open invite option is enabled.
  * @property inviteParticipantAction                    [InviteParticipantsAction] required when invite participants.
-<<<<<<< HEAD
-=======
  * @property isPublic                                   If chat room is public.
  * @property participantItemList                        List of [ContactItem].
->>>>>>> 2ecbe04c
  * @property seeMoreVisible                             True if see more option is visible, false otherwise.
  * @property enabledMeetingLinkOption                   True if is enabled the meeting link option, false otherwise.
  * @property enabledChatNotificationsOption             True if is enabled the chat notifications option, false otherwise.
@@ -45,11 +42,7 @@
     val isHost: Boolean = false,
     val isOpenInvite: Boolean = false,
     val inviteParticipantAction: InviteParticipantsAction? = null,
-<<<<<<< HEAD
-=======
     val isPublic: Boolean = false,
-    val participantItemList: List<ChatParticipant> = emptyList(),
->>>>>>> 2ecbe04c
     val seeMoreVisible: Boolean = true,
     val enabledMeetingLinkOption: Boolean = true,
     val enabledChatNotificationsOption: Boolean = true,
