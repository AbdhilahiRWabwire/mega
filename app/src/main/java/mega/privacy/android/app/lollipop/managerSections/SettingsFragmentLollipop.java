--- conflicted
+++ resolved
@@ -112,7 +112,7 @@
 	private final int COMPRESSION_QUEUE_SIZE_MIN = 100;
 	private final int COMPRESSION_QUEUE_SIZE_MAX = 1000;
 	public static final int DEFAULT_CONVENTION_QUEUE_SIZE = 200;
-	
+
 	public static String CATEGORY_PIN_LOCK = "settings_pin_lock";
 	public static String CATEGORY_CHAT_ENABLED = "settings_chat";
 	public static String CATEGORY_CHAT_NOTIFICATIONS = "settings_notifications_chat";
@@ -197,7 +197,7 @@
 	public final static int CAMERA_UPLOAD_FILE_UPLOAD_PHOTOS_AND_VIDEOS = 1003;
 	public final static int VIDEO_QUALITY_ORIGINAL = 0;
     public final static int VIDEO_QUALITY_MEDIUM = 1;
-	
+
 	public final static int STORAGE_DOWNLOAD_LOCATION_INTERNAL_SD_CARD = 1001;
 	public final static int STORAGE_DOWNLOAD_LOCATION_EXTERNAL_SD_CARD = 1002;
 
@@ -324,7 +324,7 @@
 
 	boolean setAutoaccept = false;
     AlertDialog newFolderDialog;
-	
+
 	@Override
     public void onCreate(Bundle savedInstanceState) {
 		log("onCreate");
@@ -379,7 +379,7 @@
 
 		twoFASwitch = (SwitchPreferenceCompat) findPreference(KEY_2FA);
 		twoFASwitch.setOnPreferenceClickListener(this);
-		
+
 		autoPlaySwitch = (SwitchPreferenceCompat) findPreference(KEY_AUTO_PLAY_SWITCH);
         autoPlaySwitch.setOnPreferenceClickListener(this);
         boolean autoPlayEnabled = prefs.isAutoPlayEnabled();
@@ -426,16 +426,16 @@
 
 		cameraUploadWhat = (ListPreference) findPreference(KEY_CAMERA_UPLOAD_WHAT_TO);
 		cameraUploadWhat.setOnPreferenceChangeListener(this);
-		
+
 		videoQuality = (ListPreference)findPreference(KEY_CAMERA_UPLOAD_VIDEO_QUALITY);
 		videoQuality.setOnPreferenceChangeListener(this);
-        
+
         cameraUploadCharging = (SwitchPreferenceCompat)findPreference(KEY_CAMERA_UPLOAD_CHARGING);
         cameraUploadCharging.setOnPreferenceClickListener(this);
-		
+
         cameraUploadVideoQueueSize = findPreference(KEY_CAMERA_UPLOAD_VIDEO_QUEUE_SIZE);
         cameraUploadVideoQueueSize.setOnPreferenceClickListener(this);
-		
+
 		keepFileNames = (TwoLineCheckPreference) findPreference(KEY_KEEP_FILE_NAMES);
 		keepFileNames.setOnPreferenceClickListener(this);
 
@@ -645,7 +645,7 @@
 					wifi = getString(R.string.cam_sync_data);
 					cameraUploadHow.setValueIndex(0);
 				}
-				
+
                 if(isDeviceSupportCompression() && !getString(R.string.settings_camera_upload_only_photos).equals(fileUpload)){
                     //video quality
                     String uploadQuality = prefs.getUploadVideoQuality();
@@ -664,7 +664,7 @@
                         }
                     }
                     videoQuality.setSummary(videoQuality.getEntry());
-    
+
                     //require me to charge
                     if(quality == VIDEO_QUALITY_MEDIUM){
                         enableChargingSettings();
@@ -677,25 +677,25 @@
                             charging = Boolean.parseBoolean(prefs.getConversionOnCharging());
                         }
                         cameraUploadCharging.setChecked(charging);
-                        
+
                         //show charge when size over $MB
                         if(charging){
                             enableVideoCompressionSizeSettings();
                         }else{
                             disableVideoCompressionSizeSettings();
                         }
-                        
+
                     }else{
                         disableChargingSettings();
                     }
-                    
+
                 }else{
 				    disableVideoQualitySettings();
                     dbH.setCameraUploadVideoQuality(ORIGINAL);
                     dbH.setConversionOnCharging(false);
                     dbH.setChargingOnSize(DEFAULT_CONVENTION_QUEUE_SIZE);
                 }
-                
+
 				// keep file name
 				if (prefs.getKeepFileNames() == null){
 					dbH.setKeepFileNames(false);
@@ -1170,7 +1170,7 @@
 		}
 		megaApi.getContactLinksOption((ManagerActivityLollipop) context);
 		megaApi.getFileVersionsOption((ManagerActivityLollipop)context);
-        
+
         String sizeInDB = prefs.getChargingOnSize();
         String size;
         if(sizeInDB == null){
@@ -1181,7 +1181,7 @@
         }
         String chargingHelper = getResources().getString(R.string.settings_camera_upload_charging_helper_label).replace("$size",size + getResources().getString(R.string.hint_MB));
         cameraUploadCharging.setSummary(chargingHelper);
-		
+
 	}
 
 	public void setVersionsInfo(){
@@ -1440,7 +1440,7 @@
 			dbH.setSecVideoSyncTimeStamp(0);
 			dbH.saveShouldClearCamsyncRecords(true);
             Util.purgeDirectory(new File(context.getCacheDir().toString() + File.separator));
-            
+
             if (Util.isDeviceSupportParallelUpload()) {
                 cancelAllJobs(context);
             }else{
@@ -1449,9 +1449,9 @@
                 photosVideosIntent.setAction(CameraSyncService.ACTION_LIST_PHOTOS_VIDEOS_NEW_FOLDER);
                 context.startService(photosVideosIntent);
             }
-            
+
             handler.postDelayed(new Runnable() {
-                
+
                 @Override
                 public void run() {
                     log("Now I start the service");
@@ -1463,7 +1463,7 @@
                 }
             }, 10 * 1000);
 		}else if(preference.getKey().compareTo(KEY_CAMERA_UPLOAD_VIDEO_QUALITY) == 0){
-            
+
             log( "video quality selected");
             switch(Integer.parseInt((String)newValue)){
                 case VIDEO_QUALITY_ORIGINAL:{
@@ -1485,10 +1485,10 @@
                 default:
                     break;
             }
-            
+
             videoQuality.setSummary(videoQuality.getEntry());
             restartCameraUpload();
-            
+
         } else if (preference.getKey().compareTo(KEY_PIN_LOCK_CODE) == 0){
 			pinLockCodeTxt = (String) newValue;
 			dbH.setPinLockCode(pinLockCodeTxt);
@@ -2208,163 +2208,12 @@
 				Intent intent = new Intent(context, TwoFactorAuthenticationActivity.class);
 				startActivity(intent);
 			}
-<<<<<<< HEAD
-=======
 		}else if(preference.getKey().compareTo(KEY_AUTO_PLAY_SWITCH) == 0 ){
-		    boolean isChecked = autoPlaySwitch.isChecked();
-		    log("is auto play checked " + isChecked);
+            boolean isChecked = autoPlaySwitch.isChecked();
+            log("is auto play checked " + isChecked);
             dbH.setAutoPlayEnabled(String.valueOf(isChecked));
-        
+
         }
-		
-		return true;
-	}
-
-	/**
-	 * Refresh the Camera Uploads service settings depending on the service status.
-	 */
-	private void refreshCameraUploadsSettings() {
-		log("refreshCameraUploadsSettings");
-
-		if (cameraUpload){
-			log("Camera ON");
-			if (!((ManagerActivityLollipop) context).checkPermission(Manifest.permission.WRITE_EXTERNAL_STORAGE)) {
-				log("No storage permission");
-				ActivityCompat.requestPermissions((ManagerActivityLollipop)context,
-						new String[]{Manifest.permission.WRITE_EXTERNAL_STORAGE},
-						Constants.REQUEST_WRITE_STORAGE);
-			}
-
-			if (!((ManagerActivityLollipop) context).checkPermission(Manifest.permission.CAMERA)){
-				log("No camera permission");
-				ActivityCompat.requestPermissions((ManagerActivityLollipop)context,
-						new String[]{Manifest.permission.CAMERA},
-						Constants.REQUEST_CAMERA);
-			}
-
-			if (camSyncLocalPath!=null){
-
-				if (!isExternalSDCard){
-					File checkFile = new File(camSyncLocalPath);
-					if(!checkFile.exists()){
-						//Local path does not exist, then Camera folder by default
-						log("local path not exist, default camera folder");
-						File cameraDownloadLocation = null;
-						if (Environment.getExternalStorageDirectory() != null){
-							cameraDownloadLocation = Environment.getExternalStoragePublicDirectory(Environment.DIRECTORY_DCIM);
-						}
-
-						cameraDownloadLocation.mkdirs();
-
-						dbH.setCamSyncLocalPath(cameraDownloadLocation.getAbsolutePath());
-
-						camSyncLocalPath = cameraDownloadLocation.getAbsolutePath();
-						localCameraUploadFolder.setSummary(camSyncLocalPath);
-						localCameraUploadFolderSDCard.setSummary(camSyncLocalPath);
-					}
-				}
-				else{
-					Uri uri = Uri.parse(prefs.getUriExternalSDCard());
-
-					DocumentFile pickedDir = DocumentFile.fromTreeUri(context, uri);
-					String pickedDirName = pickedDir.getName();
-					if(pickedDirName!=null){
-						camSyncLocalPath = pickedDir.getName();
-						localCameraUploadFolder.setSummary(pickedDir.getName());
-						localCameraUploadFolderSDCard.setSummary(pickedDir.getName());
-					}
-					else{
-						log("pickedDirNAme NULL");
-					}
-				}
-			}
-			else{
-				log("local parh is NULL");
-				//Local path not valid = null, then Camera folder by default
-				File cameraDownloadLocation = null;
-				if (Environment.getExternalStorageDirectory() != null){
-					cameraDownloadLocation = Environment.getExternalStoragePublicDirectory(Environment.DIRECTORY_DCIM);
-				}
-
-				cameraDownloadLocation.mkdirs();
-
-				dbH.setCamSyncLocalPath(cameraDownloadLocation.getAbsolutePath());
-				dbH.setCameraFolderExternalSDCard(false);
-				isExternalSDCard = false;
-
-				camSyncLocalPath = cameraDownloadLocation.getAbsolutePath();
-			}
-
-			if(camSyncHandle!=null){
-				if(camSyncHandle==-1){
-					camSyncMegaPath = CameraSyncService.CAMERA_UPLOADS;
-				}
-			}
-			else{
-				camSyncMegaPath = CameraSyncService.CAMERA_UPLOADS;
-			}
-
-			megaCameraFolder.setSummary(camSyncMegaPath);
-
-			dbH.setCamSyncFileUpload(MegaPreferences.ONLY_PHOTOS);
-			fileUpload = getString(R.string.settings_camera_upload_only_photos);
-			cameraUploadWhat.setValueIndex(0);
-
-			dbH.setCamSyncWifi(true);
-			wifi = getString(R.string.cam_sync_wifi);
-			cameraUploadHow.setValueIndex(1);
-
-			dbH.setCamSyncCharging(true);
-			charging = true;
-			cameraUploadCharging.setChecked(charging);
-
-			dbH.setCamSyncEnabled(true);
-
-			handler.postDelayed(new Runnable() {
-
-				@Override
-				public void run() {
-					log("Now I start the service");
-					if (Build.VERSION.SDK_INT < Build.VERSION_CODES.O) {
-						context.startService(new Intent(context, CameraSyncService.class));
-					}
-				}
-			}, 5 * 1000);
-
-			cameraUploadOn.setTitle(getString(R.string.settings_camera_upload_off));
-			cameraUploadHow.setSummary(wifi);
-			localCameraUploadFolder.setSummary(camSyncLocalPath);
-			localCameraUploadFolderSDCard.setSummary(camSyncLocalPath);
-
-			cameraUploadWhat.setSummary(fileUpload);
-			cameraUploadCategory.addPreference(cameraUploadHow);
-			cameraUploadCategory.addPreference(cameraUploadWhat);
-			cameraUploadCategory.addPreference(cameraUploadCharging);
-			cameraUploadCategory.addPreference(keepFileNames);
-			cameraUploadCategory.addPreference(megaCameraFolder);
-			cameraUploadCategory.addPreference(secondaryMediaFolderOn);
-			cameraUploadCategory.removePreference(localSecondaryFolder);
-			cameraUploadCategory.removePreference(megaSecondaryFolder);
-
-			File[] fs = context.getExternalFilesDirs(null);
-			if (fs.length == 1){
-				cameraUploadCategory.addPreference(localCameraUploadFolder);
-				cameraUploadCategory.removePreference(localCameraUploadFolderSDCard);
-			}
-			else{
-				if (fs.length > 1){
-					if (fs[1] == null){
-						cameraUploadCategory.addPreference(localCameraUploadFolder);
-						cameraUploadCategory.removePreference(localCameraUploadFolderSDCard);
-					}
-					else{
-						cameraUploadCategory.removePreference(localCameraUploadFolder);
-						cameraUploadCategory.addPreference(localCameraUploadFolderSDCard);
-					}
-				}
-			}
->>>>>>> 33fd0aa3
-		}
 		else{
 			log("Camera OFF");
 			secondaryUpload = false;
@@ -2408,11 +2257,11 @@
             log("Camera ON");
             if (Build.VERSION.SDK_INT >= Build.VERSION_CODES.LOLLIPOP) {
                 log("Lollipop version");
-                
+
                 String[] PERMISSIONS = {
                         android.Manifest.permission.WRITE_EXTERNAL_STORAGE
                 };
-                
+
                 if(!Util.hasPermissions(context, PERMISSIONS)){
                     ActivityCompat.requestPermissions((ManagerActivityLollipop)context, PERMISSIONS, Constants.REQUEST_CAMERA_UPLOAD);
                 }else{
@@ -2426,7 +2275,7 @@
             disableCameraUpload();
         }
     }
-	
+
 	@Override
 	public void onActivityResult(int requestCode, int resultCode, Intent intent) {
 		log("onActivityResult");
@@ -2523,7 +2372,7 @@
                 Toast.makeText(context, getString(R.string.error_invalid_folder_selected), Toast.LENGTH_LONG).show();
                 return;
             }
-            
+
 			prefs.setCamSyncLocalPath(cameraPath);
 			camSyncLocalPath = cameraPath;
 			dbH.setCamSyncLocalPath(cameraPath);
@@ -2567,7 +2416,7 @@
                 Toast.makeText(context, getString(R.string.error_invalid_folder_selected), Toast.LENGTH_LONG).show();
                 return;
             }
-			
+
 			dbH.setSecondaryFolderPath(secondaryPath);
 			localSecondaryFolder.setSummary(secondaryPath);
 			dbH.setSecSyncTimeStamp(0);
@@ -2604,7 +2453,7 @@
                 Toast.makeText(context, getString(R.string.error_invalid_folder_selected), Toast.LENGTH_LONG).show();
                 return;
             }
-            
+
 			if(handle!=-1){
 				dbH.setSecondaryFolderHandle(handle);
 				prefs.setMegaHandleSecondaryFolder(String.valueOf(handle));
@@ -2654,7 +2503,7 @@
                 Toast.makeText(context, getString(R.string.error_invalid_folder_selected), Toast.LENGTH_LONG).show();
                 return;
             }
-            
+
 			if(handle!=-1){
 				dbH.setCamSyncHandle(handle);
 				prefs.setCamSyncHandle(String.valueOf(handle));
@@ -3067,11 +2916,11 @@
 	public boolean getAutoacceptSetting () {
 		return autoAccept;
 	}
-	
+
 	public void enableCameraUpload(){
         cameraUpload = true;
         if (camSyncLocalPath!=null){
-            
+
             if (!isExternalSDCard){
                 File checkFile = new File(camSyncLocalPath);
                 if(!checkFile.exists()){
@@ -3081,11 +2930,11 @@
                     if (Environment.getExternalStorageDirectory() != null){
                         cameraDownloadLocation = Environment.getExternalStoragePublicDirectory(Environment.DIRECTORY_DCIM);
                     }
-                    
+
                     cameraDownloadLocation.mkdirs();
-                    
+
                     dbH.setCamSyncLocalPath(cameraDownloadLocation.getAbsolutePath());
-                    
+
                     camSyncLocalPath = cameraDownloadLocation.getAbsolutePath();
                     localCameraUploadFolder.setSummary(camSyncLocalPath);
                     localCameraUploadFolderSDCard.setSummary(camSyncLocalPath);
@@ -3093,7 +2942,7 @@
             }
             else{
                 Uri uri = Uri.parse(prefs.getUriExternalSDCard());
-                
+
                 DocumentFile pickedDir = DocumentFile.fromTreeUri(context, uri);
                 String pickedDirName = pickedDir.getName();
                 if(pickedDirName!=null){
@@ -3113,16 +2962,16 @@
             if (Environment.getExternalStorageDirectory() != null){
                 cameraDownloadLocation = Environment.getExternalStoragePublicDirectory(Environment.DIRECTORY_DCIM);
             }
-            
+
             cameraDownloadLocation.mkdirs();
-            
+
             dbH.setCamSyncLocalPath(cameraDownloadLocation.getAbsolutePath());
             dbH.setCameraFolderExternalSDCard(false);
             isExternalSDCard = false;
-            
+
             camSyncLocalPath = cameraDownloadLocation.getAbsolutePath();
         }
-        
+
         if(camSyncHandle!=null){
             if(camSyncHandle==-1){
                 camSyncMegaPath = CameraSyncService.CAMERA_UPLOADS;
@@ -3131,13 +2980,13 @@
         else{
             camSyncMegaPath = CameraSyncService.CAMERA_UPLOADS;
         }
-        
+
         megaCameraFolder.setSummary(camSyncMegaPath);
-        
+
         dbH.setCamSyncFileUpload(MegaPreferences.PHOTOS_AND_VIDEOS);
         fileUpload = getString(R.string.settings_camera_upload_photos_and_videos);
         cameraUploadWhat.setValueIndex(2);
-        
+
         if(isDeviceSupportCompression()){
             enableVideoQualitySettings();
             dbH.setCameraUploadVideoQuality(MEDIUM);
@@ -3149,31 +2998,31 @@
             dbH.setConversionOnCharging(false);
             dbH.setChargingOnSize(DEFAULT_CONVENTION_QUEUE_SIZE);
         }
-        
+
         dbH.setCamSyncWifi(true);
         wifi = getString(R.string.cam_sync_wifi);
         cameraUploadHow.setValueIndex(1);
-        
+
         charging = true;
         cameraUploadCharging.setChecked(charging);
-        
+
         dbH.setCamSyncEnabled(true);
-        
+
         handler.postDelayed(new Runnable() {
-            
+
             @Override
             public void run() {
                 log("enableCameraUpload, Now I start the service");
                 JobUtil.startCameraUploadService(context);
             }
         }, 1 * 1000);
-        
+
         cameraUploadOn.setTitle(getString(R.string.settings_camera_upload_off));
         cameraUploadOn.setSummary(R.string.settings_camera_upload_status_helper_label);
         cameraUploadHow.setSummary(wifi);
         localCameraUploadFolder.setSummary(camSyncLocalPath);
         localCameraUploadFolderSDCard.setSummary(camSyncLocalPath);
-        
+
         cameraUploadWhat.setSummary(fileUpload);
         cameraUploadCategory.addPreference(cameraUploadHow);
         cameraUploadCategory.addPreference(cameraUploadWhat);
@@ -3182,7 +3031,7 @@
         cameraUploadCategory.addPreference(secondaryMediaFolderOn);
         cameraUploadCategory.removePreference(localSecondaryFolder);
         cameraUploadCategory.removePreference(megaSecondaryFolder);
-        
+
         if (Build.VERSION.SDK_INT >= Build.VERSION_CODES.LOLLIPOP) {
             File[] fs = context.getExternalFilesDirs(null);
             if (fs.length == 1){
@@ -3207,7 +3056,7 @@
             cameraUploadCategory.removePreference(localCameraUploadFolderSDCard);
         }
     }
-    
+
     public void disableCameraUpload(){
         log("Camera OFF");
         cameraUpload = false;
@@ -3217,7 +3066,7 @@
         dbH.setSecVideoSyncTimeStamp(0);
         dbH.saveShouldClearCamsyncRecords(true);
         handler.postDelayed(new Runnable() {
-        
+
             @Override
             public void run() {
                 if(dbH.shouldClearCamsyncRecords()){
@@ -3226,7 +3075,7 @@
                 }
             }
         },10 * 1000);
-        
+
         dbH.setCamSyncEnabled(false);
         dbH.setSecondaryUploadEnabled(false);
         Util.purgeDirectory(new File(context.getCacheDir().toString() + File.separator));
@@ -3239,7 +3088,7 @@
             stopIntent.setAction(CameraSyncService.ACTION_STOP);
             context.startService(stopIntent);
         }
-    
+
         cameraUploadOn.setTitle(getString(R.string.settings_camera_upload_on));
         cameraUploadOn.setSummary("");
         secondaryMediaFolderOn.setTitle(getString(R.string.settings_secondary_upload_on));
@@ -3254,18 +3103,18 @@
         cameraUploadCategory.removePreference(localSecondaryFolder);
         cameraUploadCategory.removePreference(megaSecondaryFolder);
     }
-    
+
     public void showResetCompressionQueueSizeDialog(){
         log("showResetCompressionQueueSizeDialog");
         Display display = getActivity().getWindowManager().getDefaultDisplay();
         DisplayMetrics outMetrics = new DisplayMetrics ();
         display.getMetrics(outMetrics);
-        
+
         LinearLayout layout = new LinearLayout(context);
         layout.setOrientation(LinearLayout.VERTICAL);
         LinearLayout.LayoutParams params = new LinearLayout.LayoutParams(LinearLayout.LayoutParams.MATCH_PARENT, LinearLayout.LayoutParams.WRAP_CONTENT);
         params.setMargins(Util.scaleWidthPx(20, outMetrics), Util.scaleWidthPx(20, outMetrics), Util.scaleWidthPx(17, outMetrics), 0);
-        
+
         final EditText input = new EditText(context);
         input.setInputType(InputType.TYPE_CLASS_NUMBER);
         layout.addView(input, params);
@@ -3280,13 +3129,13 @@
                 if (actionId == EditorInfo.IME_ACTION_DONE) {
                     String value = v.getText().toString().trim();
                     setCompressionQueueSize(value, input);
-                    
+
                     return true;
                 }
                 return false;
             }
         });
-        
+
         input.setImeActionLabel(getString(R.string.general_create),EditorInfo.IME_ACTION_DONE);
         input.setOnFocusChangeListener(new View.OnFocusChangeListener() {
             @Override
@@ -3296,20 +3145,20 @@
                 }
             }
         });
-        
+
         final TextView text = new TextView(context);
         text.setText(getString(R.string.settings_compression_queue_subtitle));
         float density = getResources().getDisplayMetrics().density;
         float scaleW = Util.getScaleW(outMetrics, density);
         text.setTextSize(TypedValue.COMPLEX_UNIT_SP, (11*scaleW));
         layout.addView(text);
-        
+
         LinearLayout.LayoutParams params_text_error = (LinearLayout.LayoutParams) text.getLayoutParams();
         params_text_error.height = ViewGroup.LayoutParams.WRAP_CONTENT;
         params_text_error.width = ViewGroup.LayoutParams.WRAP_CONTENT;
         params_text_error.setMargins(Util.scaleWidthPx(25, outMetrics), 0,Util.scaleWidthPx(25, outMetrics),0);
         text.setLayoutParams(params_text_error);
-        
+
         AlertDialog.Builder builder = new AlertDialog.Builder(context);
         builder.setTitle(getString(R.string.settings_video_compression_queue_size_popup_title));
         builder.setPositiveButton(getString(R.string.cam_sync_ok),
@@ -3320,7 +3169,7 @@
         builder.setView(layout);
         newFolderDialog = builder.create();
         newFolderDialog.show();
-        
+
         newFolderDialog.getButton(AlertDialog.BUTTON_POSITIVE).setOnClickListener(new View.OnClickListener() {
             @Override
             public void onClick(View v) {
@@ -3329,13 +3178,13 @@
             }
         });
     }
-    
+
     private void setCompressionQueueSize(String value, EditText input){
         if (value.length() == 0) {
             newFolderDialog.dismiss();
             return;
         }
-    
+
         try{
             int size = Integer.parseInt(value);
             if(isQueueSizeValid(size)){
@@ -3353,24 +3202,24 @@
             resetSizeInput(input);
         }
     }
-    
+
     private boolean isQueueSizeValid(int size){
 	    if(size >= COMPRESSION_QUEUE_SIZE_MIN && size <= COMPRESSION_QUEUE_SIZE_MAX){
 	        return true;
         }
         return false;
     }
-    
+
     private void resetSizeInput(EditText input){
         input.setText("");
         input.requestFocus();
     }
-    
+
     private void disableVideoQualitySettings(){
         cameraUploadCategory.removePreference(videoQuality);
         disableChargingSettings();
     }
-    
+
     private void disableChargingSettings(){
         if(isDeviceSupportCompression()) {
             charging = false;
@@ -3380,16 +3229,16 @@
             disableVideoCompressionSizeSettings();
         }
     }
-    
+
     private void disableVideoCompressionSizeSettings(){
         cameraUploadCategory.removePreference(cameraUploadVideoQueueSize);
     }
-    
+
     private void disableVideoCompressionSizeSettingsAndRestartUpload(){
         disableVideoCompressionSizeSettings();
         restartCameraUpload();
     }
-    
+
     private void enableVideoQualitySettings(){
 	    if(isDeviceSupportCompression()){
             cameraUploadCategory.addPreference(videoQuality);
@@ -3399,7 +3248,7 @@
             enableChargingSettings();
         }
     }
-    
+
     private void enableChargingSettings(){
         if(isDeviceSupportCompression()) {
             charging = true;
@@ -3409,11 +3258,11 @@
             enableVideoCompressionSizeSettings();
         }
     }
-    
+
     private void enableVideoCompressionSizeSettings(){
         if(isDeviceSupportCompression()){
             cameraUploadCategory.addPreference(cameraUploadVideoQueueSize);
-            
+
             //convention queue size
             String sizeInDB = prefs.getChargingOnSize();
             int size;
@@ -3426,12 +3275,12 @@
             cameraUploadVideoQueueSize.setSummary(size + getResources().getString(R.string.hint_MB));
         }
     }
-    
+
     private void enableVideoCompressionSizeSettingsAndRestartUpload(){
         enableVideoCompressionSizeSettings();
         restartCameraUpload();
     }
-    
+
     private void restartCameraUpload(){
         if (Util.isDeviceSupportParallelUpload()) {
             cancelAllJobs(context);
@@ -3441,9 +3290,9 @@
             photosVideosIntent.setAction(CameraSyncService.ACTION_LIST_PHOTOS_VIDEOS_NEW_FOLDER);
             context.startService(photosVideosIntent);
         }
-    
+
         handler.postDelayed(new Runnable() {
-        
+
             @Override
             public void run() {
                 log("Now I start the service");
@@ -3455,7 +3304,7 @@
             }
         }, 10 * 1000);
     }
-    
+
     private boolean isNewSettingValid(String primaryPath, String secondaryPath, String primaryHandle, String secondaryHandle){
 	    if(!secondaryUpload || primaryPath == null || primaryHandle == null || secondaryPath == null || secondaryHandle == null){
 	        return true;
