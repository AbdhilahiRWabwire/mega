package mega.privacy.android.app.lollipop.managerSections;

import android.Manifest;
import android.annotation.SuppressLint;
import android.app.Activity;
import android.app.Dialog;
import android.content.BroadcastReceiver;
import android.content.Context;
import android.content.DialogInterface;
import android.content.DialogInterface.OnClickListener;
import android.content.Intent;
import android.content.IntentFilter;
import android.content.pm.PackageManager;
import android.net.Uri;
import android.os.Build;
import android.os.Bundle;
import android.os.Environment;
import android.os.Handler;
import android.support.annotation.Nullable;
import android.support.v4.app.ActivityCompat;
import android.support.v4.content.ContextCompat;
import android.support.v4.content.LocalBroadcastManager;
import android.support.v4.provider.DocumentFile;
import android.support.v7.app.AlertDialog;
import android.support.v7.preference.ListPreference;
import android.support.v7.preference.Preference;
import android.support.v7.preference.PreferenceCategory;
import android.support.v7.preference.PreferenceFragmentCompat;
import android.support.v7.preference.PreferenceScreen;
import android.support.v7.preference.SwitchPreferenceCompat;
import android.support.v7.widget.RecyclerView;
<<<<<<< HEAD
import android.text.InputType;
import android.util.DisplayMetrics;
import android.util.TypedValue;
import android.view.Display;
import android.view.KeyEvent;
=======
>>>>>>> b0005a46
import android.view.LayoutInflater;
import android.view.View;
import android.view.ViewGroup;
import android.view.inputmethod.EditorInfo;
import android.widget.EditText;
import android.widget.LinearLayout;
import android.widget.ListView;
import android.widget.TextView;
import android.widget.Toast;

import java.io.File;

import mega.privacy.android.app.CameraSyncService;
import mega.privacy.android.app.DatabaseHandler;
import mega.privacy.android.app.MegaApplication;
import mega.privacy.android.app.MegaAttributes;
import mega.privacy.android.app.MegaPreferences;
import mega.privacy.android.app.R;
import mega.privacy.android.app.components.TwoLineCheckPreference;
import mega.privacy.android.app.jobservices.SyncRecord;
import mega.privacy.android.app.lollipop.ChangePasswordActivityLollipop;
import mega.privacy.android.app.lollipop.FileExplorerActivityLollipop;
import mega.privacy.android.app.lollipop.FileStorageActivityLollipop;
import mega.privacy.android.app.lollipop.ManagerActivityLollipop;
import mega.privacy.android.app.lollipop.MyAccountInfo;
import mega.privacy.android.app.lollipop.PinLockActivityLollipop;
import mega.privacy.android.app.lollipop.TwoFactorAuthenticationActivity;
import mega.privacy.android.app.lollipop.megachat.ChatPreferencesActivity;
import mega.privacy.android.app.lollipop.megachat.ChatSettings;
import mega.privacy.android.app.lollipop.tasks.ClearCacheTask;
import mega.privacy.android.app.lollipop.tasks.ClearOfflineTask;
import mega.privacy.android.app.lollipop.tasks.GetCacheSizeTask;
import mega.privacy.android.app.lollipop.tasks.GetOfflineSizeTask;
import mega.privacy.android.app.utils.Constants;
import mega.privacy.android.app.utils.DBUtil;
import mega.privacy.android.app.utils.Util;
import nz.mega.sdk.MegaAccountDetails;
import nz.mega.sdk.MegaApiAndroid;
import nz.mega.sdk.MegaChatApi;
import nz.mega.sdk.MegaChatApiAndroid;
import nz.mega.sdk.MegaChatPresenceConfig;
import nz.mega.sdk.MegaNode;
<<<<<<< HEAD

import static mega.privacy.android.app.MegaPreferences.MEDIUM;
import static mega.privacy.android.app.MegaPreferences.ORIGINAL;
import static mega.privacy.android.app.jobservices.SyncRecord.TYPE_ANY;
import static mega.privacy.android.app.utils.JobUtil.cancelAllJobs;
import static mega.privacy.android.app.utils.JobUtil.startJob;
import static mega.privacy.android.app.utils.Util.isDeviceSupportCompression;
import static mega.privacy.android.app.utils.Util.showKeyboardDelayed;

//import android.support.v4.preference.PreferenceFragment;
=======
import nz.mega.sdk.MegaTransfer;
>>>>>>> b0005a46

@SuppressLint("NewApi")
public class SettingsFragmentLollipop extends PreferenceFragmentCompat implements Preference.OnPreferenceClickListener, Preference.OnPreferenceChangeListener {

	public static final String ACTION_REFRESH_CAMERA_UPLOADS_SETTING = "ACTION_REFRESH_CAMERA_UPLOADS_SETTING";
	public static final String ACTION_REFRESH_CLEAR_OFFLINE_SETTING = "ACTION_REFRESH_CLEAR_OFFLINE_SETTING";

	Context context;
	private MegaApiAndroid megaApi;
	private MegaChatApiAndroid megaChatApi;
	Handler handler = new Handler();

	private static int REQUEST_DOWNLOAD_FOLDER = 1000;
	private static int REQUEST_CODE_TREE_LOCAL_CAMERA = 1014;
	private static int REQUEST_CAMERA_FOLDER = 2000;
	private static int REQUEST_MEGA_CAMERA_FOLDER = 3000;
	private static int REQUEST_LOCAL_SECONDARY_MEDIA_FOLDER = 4000;
	private static int REQUEST_MEGA_SECONDARY_MEDIA_FOLDER = 5000;
	
	private final int COMPRESSION_QUEUE_SIZE_MIN = 100;
	private final int COMPRESSION_QUEUE_SIZE_MAX = 1000;
	public static final int DEFAULT_CONVENTION_QUEUE_SIZE = 200;
	
	public static String CATEGORY_PIN_LOCK = "settings_pin_lock";
	public static String CATEGORY_CHAT_ENABLED = "settings_chat";
	public static String CATEGORY_CHAT_NOTIFICATIONS = "settings_notifications_chat";
	public static String CATEGORY_STORAGE = "settings_storage";
	public static String CATEGORY_CAMERA_UPLOAD = "settings_camera_upload";
	public static String CATEGORY_ADVANCED_FEATURES = "advanced_features";
	public static String CATEGORY_QR_CODE = "settings_qrcode";
	public static String CATEGORY_SECURITY = "settings_security";
	public static String CATEGORY_2FA = "settings_2fa";
	public static String CATEGORY_FILE_MANAGEMENT = "settings_file_management";

	public static String KEY_QR_CODE_AUTO_ACCEPT = "settings_qrcode_autoaccept";
	public static String KEY_2FA = "settings_2fa_activated";

	public static String KEY_PIN_LOCK_ENABLE = "settings_pin_lock_enable";
	public static String KEY_PIN_LOCK_CODE = "settings_pin_lock_code";

	public static String KEY_CHAT_ENABLE = "settings_chat_enable";

	public static String KEY_RICH_LINKS_ENABLE = "settings_rich_links_enable";

	public static String CATEGORY_AUTOAWAY_CHAT = "settings_autoaway_chat";
	public static String KEY_CHAT_AUTOAWAY = "settings_autoaway_chat_preference";
	public static String KEY_AUTOAWAY_ENABLE = "settings_autoaway_chat_switch";

	public static String CATEGORY_PERSISTENCE_CHAT = "settings_persistence_chat";
	public static String KEY_CHAT_PERSISTENCE = "settings_persistence_chat_checkpreference";

	public static String KEY_CHAT_NESTED_NOTIFICATIONS = "settings_nested_notifications_chat";

	public static String KEY_STORAGE_DOWNLOAD_LOCATION = "settings_storage_download_location";
	public static String KEY_STORAGE_DOWNLOAD_LOCATION_SD_CARD_PREFERENCE = "settings_storage_download_location_sd_card_preference";
	public static String KEY_STORAGE_ASK_ME_ALWAYS = "settings_storage_ask_me_always";
	public static String KEY_STORAGE_ADVANCED_DEVICES = "settings_storage_advanced_devices";
	public static String KEY_CAMERA_UPLOAD_ON = "settings_camera_upload_on";
	public static String KEY_CAMERA_UPLOAD_HOW_TO = "settings_camera_upload_how_to_upload";
	public static String KEY_CAMERA_UPLOAD_CHARGING = "settings_camera_upload_charging";
    public static String KEY_CAMERA_UPLOAD_VIDEO_QUEUE_SIZE = "video_compression_queue_size";
	public static String KEY_KEEP_FILE_NAMES = "settings_keep_file_names";
	public static String KEY_CAMERA_UPLOAD_WHAT_TO = "settings_camera_upload_what_to_upload";
    public static String KEY_CAMERA_UPLOAD_VIDEO_QUALITY = "settings_video_upload_quality";
	public static String KEY_CAMERA_UPLOAD_CAMERA_FOLDER = "settings_local_camera_upload_folder";
	public static String KEY_CAMERA_UPLOAD_CAMERA_FOLDER_SDCARD = "settings_local_camera_upload_folder_sdcard";
	public static String KEY_CAMERA_UPLOAD_MEGA_FOLDER = "settings_mega_camera_folder";
	
	public static String KEY_SECONDARY_MEDIA_FOLDER_ON = "settings_secondary_media_folder_on";
	public static String KEY_LOCAL_SECONDARY_MEDIA_FOLDER = "settings_local_secondary_media_folder";
	public static String KEY_MEGA_SECONDARY_MEDIA_FOLDER = "settings_mega_secondary_media_folder";
	
	public static String KEY_CACHE = "settings_advanced_features_cache";
	public static String KEY_OFFLINE = "settings_file_management_offline";
	public static String KEY_RUBBISH = "settings_file_management_rubbish";
	public static String KEY_FILE_VERSIONS = "settings_file_management_file_version";
	public static String KEY_CLEAR_VERSIONS = "settings_file_management_clear_version";
	public static String KEY_ENABLE_VERSIONS = "settings_file_versioning_switch";
	public static String KEY_ENABLE_RB_SCHEDULER = "settings_rb_scheduler_switch";
	public static String KEY_DAYS_RB_SCHEDULER = "settings_days_rb_scheduler";

	public static String KEY_ENABLE_LAST_GREEN_CHAT = "settings_last_green_chat_switch";
	
	public static String KEY_ABOUT_PRIVACY_POLICY = "settings_about_privacy_policy";
	public static String KEY_ABOUT_TOS = "settings_about_terms_of_service";
	public static String KEY_ABOUT_GDPR = "settings_about_gdpr";
	public static String KEY_ABOUT_SDK_VERSION = "settings_about_sdk_version";
	public static String KEY_ABOUT_KARERE_VERSION = "settings_about_karere_version";
	public static String KEY_ABOUT_APP_VERSION = "settings_about_app_version";
	public static String KEY_ABOUT_CODE_LINK = "settings_about_code_link";

	public static String KEY_HELP_SEND_FEEDBACK= "settings_help_send_feedfack";

	public static String KEY_RECOVERY_KEY= "settings_recovery_key";
	public static String KEY_CHANGE_PASSWORD= "settings_change_password";

	public static final String CAMERA_UPLOADS_STATUS = "CAMERA_UPLOADS_STATUS";

	public final static int CAMERA_UPLOAD_WIFI_OR_DATA_PLAN = 1001;
	public final static int CAMERA_UPLOAD_WIFI = 1002;
	
	public final static int CAMERA_UPLOAD_FILE_UPLOAD_PHOTOS = 1001;
	public final static int CAMERA_UPLOAD_FILE_UPLOAD_VIDEOS = 1002;
	public final static int CAMERA_UPLOAD_FILE_UPLOAD_PHOTOS_AND_VIDEOS = 1003;
	public final static int VIDEO_QUALITY_ORIGINAL = 0;
    public final static int VIDEO_QUALITY_MEDIUM = 1;
	
	public final static int STORAGE_DOWNLOAD_LOCATION_INTERNAL_SD_CARD = 1001;
	public final static int STORAGE_DOWNLOAD_LOCATION_EXTERNAL_SD_CARD = 1002;

	PreferenceCategory qrCodeCategory;
	SwitchPreferenceCompat qrCodeAutoAcceptSwitch;

	PreferenceCategory twoFACategory;
	SwitchPreferenceCompat twoFASwitch;

	PreferenceScreen preferenceScreen;

	PreferenceCategory pinLockCategory;
	PreferenceCategory chatEnabledCategory;
	PreferenceCategory chatNotificationsCategory;
	PreferenceCategory storageCategory;
	PreferenceCategory cameraUploadCategory;
	PreferenceCategory advancedFeaturesCategory;
	PreferenceCategory autoawayChatCategory;
	PreferenceCategory persistenceChatCategory;
	PreferenceCategory securityCategory;
	PreferenceCategory fileManagementCategory;

	SwitchPreferenceCompat pinLockEnableSwitch;
	SwitchPreferenceCompat chatEnableSwitch;
	SwitchPreferenceCompat richLinksSwitch;

	SwitchPreferenceCompat enableLastGreenChatSwitch;

	//New autoaway
	SwitchPreferenceCompat autoAwaySwitch;
	Preference chatAutoAwayPreference;
	TwoLineCheckPreference chatPersistenceCheck;

	Preference nestedNotificationsChat;
	Preference pinLockCode;
	Preference downloadLocation;
	Preference downloadLocationPreference;
	Preference cameraUploadOn;
	ListPreference cameraUploadHow;
	ListPreference cameraUploadWhat;
	ListPreference videoQuality;
    SwitchPreferenceCompat cameraUploadCharging;
	Preference cameraUploadVideoQueueSize;
	TwoLineCheckPreference keepFileNames;
	Preference localCameraUploadFolder;
	Preference localCameraUploadFolderSDCard;
	Preference megaCameraFolder;
	Preference helpSendFeedback;
	Preference cacheAdvancedOptions;
	Preference cancelAccount;

	Preference aboutPrivacy;
	Preference aboutTOS;
	Preference aboutGDPR;
	Preference aboutSDK;
	Preference aboutKarere;
	Preference aboutApp;
	Preference codeLink;
	Preference secondaryMediaFolderOn;
	Preference localSecondaryFolder;
	Preference megaSecondaryFolder;

	//File management
	Preference offlineFileManagement;
	Preference rubbishFileManagement;
	Preference fileVersionsFileManagement;
	Preference clearVersionsFileManagement;
	SwitchPreferenceCompat enableVersionsSwitch;

	SwitchPreferenceCompat enableRbSchedulerSwitch;
	Preference daysRbSchedulerPreference;

	ListPreference statusChatListPreference;
	ListPreference chatAttachmentsChatListPreference;
	
	TwoLineCheckPreference storageAskMeAlways;
	TwoLineCheckPreference storageAdvancedDevices;

	TwoLineCheckPreference useHttpsOnly;

	MegaChatPresenceConfig statusConfig;

	Preference recoveryKey;
	Preference changePass;
	
	boolean cameraUpload = false;
	boolean secondaryUpload = false;
	boolean charging = false;
	boolean pinLock = false;
	boolean chatEnabled = false;
	boolean askMe = false;
	boolean fileNames = false;
	boolean advancedDevices = false;
	boolean autoAccept = true;
	
	DatabaseHandler dbH;
	
	MegaPreferences prefs;
	ChatSettings chatSettings;
	String wifi = "";
	String camSyncLocalPath = "";
	boolean isExternalSDCard = false;
	Long camSyncHandle = null;
	MegaNode camSyncMegaNode = null;
	String camSyncMegaPath = "";
	String fileUpload = "";
	String videoQualitySummary = "";
	String downloadLocationPath = "";
	String ast = "";
	String pinLockCodeTxt = "";

	boolean useHttpsOnlyValue = false;
	
	//Secondary Folder
	String localSecondaryFolderPath = "";
	Long handleSecondaryMediaFolder = null;
	MegaNode megaNodeSecondaryMediaFolder = null;
	String megaPathSecMediaFolder = "";

	public int numberOfClicksSDK = 0;
	public int numberOfClicksKarere = 0;
	public int numberOfClicksAppVersion = 0;
	RecyclerView listView;

	boolean setAutoaccept = false;
    AlertDialog newFolderDialog;
	
	@Override
    public void onCreate(Bundle savedInstanceState) {
		log("onCreate");
		
        if (megaApi == null){
			megaApi = ((MegaApplication) ((Activity)context).getApplication()).getMegaApi();
		}

		if (megaChatApi == null){
			megaChatApi = ((MegaApplication) ((Activity)context).getApplication()).getMegaChatApi();
		}
		
		dbH = DatabaseHandler.getDbHandler(context);
		prefs = dbH.getPreferences();
		chatSettings = dbH.getChatSettings();
		
		super.onCreate(savedInstanceState);
	}

	@Override
	public void onCreatePreferences(Bundle savedInstanceState, String rootKey) {
		addPreferencesFromResource(R.xml.preferences);

		preferenceScreen = (PreferenceScreen) findPreference("general_preference_screen");

		storageCategory = (PreferenceCategory) findPreference(CATEGORY_STORAGE);
		cameraUploadCategory = (PreferenceCategory) findPreference(CATEGORY_CAMERA_UPLOAD);
		pinLockCategory = (PreferenceCategory) findPreference(CATEGORY_PIN_LOCK);
		chatEnabledCategory = (PreferenceCategory) findPreference(CATEGORY_CHAT_ENABLED);
		chatNotificationsCategory = (PreferenceCategory) findPreference(CATEGORY_CHAT_NOTIFICATIONS);
		advancedFeaturesCategory = (PreferenceCategory) findPreference(CATEGORY_ADVANCED_FEATURES);
		autoawayChatCategory = (PreferenceCategory) findPreference(CATEGORY_AUTOAWAY_CHAT);
		persistenceChatCategory = (PreferenceCategory) findPreference(CATEGORY_PERSISTENCE_CHAT);
		qrCodeCategory = (PreferenceCategory) findPreference(CATEGORY_QR_CODE);
		securityCategory = (PreferenceCategory) findPreference(CATEGORY_SECURITY);
		twoFACategory = (PreferenceCategory) findPreference(CATEGORY_2FA);
		fileManagementCategory = (PreferenceCategory) findPreference(CATEGORY_FILE_MANAGEMENT);
		pinLockEnableSwitch = (SwitchPreferenceCompat) findPreference(KEY_PIN_LOCK_ENABLE);
		pinLockEnableSwitch.setOnPreferenceClickListener(this);

		chatEnableSwitch = (SwitchPreferenceCompat) findPreference(KEY_CHAT_ENABLE);
		chatEnableSwitch.setOnPreferenceClickListener(this);

		richLinksSwitch = (SwitchPreferenceCompat) findPreference(KEY_RICH_LINKS_ENABLE);
		richLinksSwitch.setOnPreferenceClickListener(this);

		autoAwaySwitch = (SwitchPreferenceCompat) findPreference(KEY_AUTOAWAY_ENABLE);
		autoAwaySwitch.setOnPreferenceClickListener(this);

		qrCodeAutoAcceptSwitch = (SwitchPreferenceCompat) findPreference(KEY_QR_CODE_AUTO_ACCEPT);
		qrCodeAutoAcceptSwitch.setOnPreferenceClickListener(this);

		twoFASwitch = (SwitchPreferenceCompat) findPreference(KEY_2FA);
		twoFASwitch.setOnPreferenceClickListener(this);

		chatAttachmentsChatListPreference = (ListPreference) findPreference("settings_chat_send_originals");
		chatAttachmentsChatListPreference.setOnPreferenceChangeListener(this);

		statusChatListPreference = (ListPreference) findPreference("settings_chat_list_status");
		statusChatListPreference.setOnPreferenceChangeListener(this);

		chatAutoAwayPreference = findPreference(KEY_CHAT_AUTOAWAY);
		chatAutoAwayPreference.setOnPreferenceClickListener(this);

		chatPersistenceCheck = (TwoLineCheckPreference) findPreference(KEY_CHAT_PERSISTENCE);
		chatPersistenceCheck.setOnPreferenceClickListener(this);

		nestedNotificationsChat = findPreference(KEY_CHAT_NESTED_NOTIFICATIONS);
		nestedNotificationsChat.setOnPreferenceClickListener(this);

		pinLockCode = findPreference(KEY_PIN_LOCK_CODE);
		pinLockCode.setOnPreferenceClickListener(this);

		downloadLocation = findPreference(KEY_STORAGE_DOWNLOAD_LOCATION);
		downloadLocation.setOnPreferenceClickListener(this);

		downloadLocationPreference = findPreference(KEY_STORAGE_DOWNLOAD_LOCATION_SD_CARD_PREFERENCE);
		downloadLocationPreference.setOnPreferenceClickListener(this);

		storageAskMeAlways = (TwoLineCheckPreference) findPreference(KEY_STORAGE_ASK_ME_ALWAYS);
		storageAskMeAlways.setOnPreferenceClickListener(this);

		useHttpsOnly = (TwoLineCheckPreference) findPreference("settings_use_https_only");
		useHttpsOnly.setOnPreferenceClickListener(this);

		storageAdvancedDevices = (TwoLineCheckPreference) findPreference(KEY_STORAGE_ADVANCED_DEVICES);
		storageAdvancedDevices.setOnPreferenceClickListener(this);

		cameraUploadOn = findPreference(KEY_CAMERA_UPLOAD_ON);
		cameraUploadOn.setOnPreferenceClickListener(this);

		cameraUploadHow = (ListPreference) findPreference(KEY_CAMERA_UPLOAD_HOW_TO);
		cameraUploadHow.setOnPreferenceChangeListener(this);

		cameraUploadWhat = (ListPreference) findPreference(KEY_CAMERA_UPLOAD_WHAT_TO);
		cameraUploadWhat.setOnPreferenceChangeListener(this);
<<<<<<< HEAD
		
		videoQuality = (ListPreference)findPreference(KEY_CAMERA_UPLOAD_VIDEO_QUALITY);
		videoQuality.setOnPreferenceChangeListener(this);
        
        cameraUploadCharging = (SwitchPreferenceCompat)findPreference(KEY_CAMERA_UPLOAD_CHARGING);
        cameraUploadCharging.setOnPreferenceClickListener(this);
		
        cameraUploadVideoQueueSize = findPreference(KEY_CAMERA_UPLOAD_VIDEO_QUEUE_SIZE);
        cameraUploadVideoQueueSize.setOnPreferenceClickListener(this);
		
=======

		cameraUploadCharging = (TwoLineCheckPreference) findPreference(KEY_CAMERA_UPLOAD_CHARGING);
		cameraUploadCharging.setOnPreferenceClickListener(this);

>>>>>>> b0005a46
		keepFileNames = (TwoLineCheckPreference) findPreference(KEY_KEEP_FILE_NAMES);
		keepFileNames.setOnPreferenceClickListener(this);

		localCameraUploadFolder = findPreference(KEY_CAMERA_UPLOAD_CAMERA_FOLDER);
		localCameraUploadFolder.setOnPreferenceClickListener(this);

		localCameraUploadFolderSDCard = findPreference(KEY_CAMERA_UPLOAD_CAMERA_FOLDER_SDCARD);
		localCameraUploadFolderSDCard.setOnPreferenceClickListener(this);

		megaCameraFolder = findPreference(KEY_CAMERA_UPLOAD_MEGA_FOLDER);
		megaCameraFolder.setOnPreferenceClickListener(this);

		secondaryMediaFolderOn = findPreference(KEY_SECONDARY_MEDIA_FOLDER_ON);
		secondaryMediaFolderOn.setOnPreferenceClickListener(this);

		localSecondaryFolder= findPreference(KEY_LOCAL_SECONDARY_MEDIA_FOLDER);
		localSecondaryFolder.setOnPreferenceClickListener(this);

		megaSecondaryFolder= findPreference(KEY_MEGA_SECONDARY_MEDIA_FOLDER);
		megaSecondaryFolder.setOnPreferenceClickListener(this);

		storageCategory.removePreference(storageAdvancedDevices);
		File[] fs = context.getExternalFilesDirs(null);
		if (fs.length == 1){
			log("fs.length == 1");
			storageCategory.removePreference(downloadLocationPreference);
		}
		else{
			if (fs.length > 1){
				log("fs.length > 1");
				if (fs[1] == null){
					log("storageCategory.removePreference");
					storageCategory.removePreference(downloadLocationPreference);
				}
				else{
					log("storageCategory.removePreference");
					storageCategory.removePreference(downloadLocation);
				}
			}
		}


		cacheAdvancedOptions = findPreference(KEY_CACHE);
		cacheAdvancedOptions.setOnPreferenceClickListener(this);
		offlineFileManagement = findPreference(KEY_OFFLINE);
		offlineFileManagement.setOnPreferenceClickListener(this);
		rubbishFileManagement = findPreference(KEY_RUBBISH);
		rubbishFileManagement.setOnPreferenceClickListener(this);

		fileVersionsFileManagement = findPreference(KEY_FILE_VERSIONS);
		clearVersionsFileManagement = findPreference(KEY_CLEAR_VERSIONS);
		clearVersionsFileManagement.setOnPreferenceClickListener(this);

		enableVersionsSwitch = (SwitchPreferenceCompat) findPreference(KEY_ENABLE_VERSIONS);

		updateEnabledFileVersions();
		enableRbSchedulerSwitch = (SwitchPreferenceCompat) findPreference(KEY_ENABLE_RB_SCHEDULER);
		enableLastGreenChatSwitch = (SwitchPreferenceCompat) findPreference(KEY_ENABLE_LAST_GREEN_CHAT);
		daysRbSchedulerPreference = (Preference) findPreference(KEY_DAYS_RB_SCHEDULER);

		if(megaApi.serverSideRubbishBinAutopurgeEnabled()){
			log("RubbishBinAutopurgeEnabled --> request userAttribute info");
			megaApi.getRubbishBinAutopurgePeriod((ManagerActivityLollipop)context);
			fileManagementCategory.addPreference(enableRbSchedulerSwitch);
			fileManagementCategory.addPreference(daysRbSchedulerPreference);
			daysRbSchedulerPreference.setOnPreferenceClickListener(this);
		}
		else{
			fileManagementCategory.removePreference(enableRbSchedulerSwitch);
			fileManagementCategory.removePreference(daysRbSchedulerPreference);
		}

		recoveryKey = findPreference(KEY_RECOVERY_KEY);
		recoveryKey.setOnPreferenceClickListener(this);
		changePass = findPreference(KEY_CHANGE_PASSWORD);
		changePass.setOnPreferenceClickListener(this);

		helpSendFeedback = findPreference(KEY_HELP_SEND_FEEDBACK);
		helpSendFeedback.setOnPreferenceClickListener(this);

		cancelAccount = findPreference("settings_advanced_features_cancel_account");
		cancelAccount.setOnPreferenceClickListener(this);

		aboutPrivacy = findPreference(KEY_ABOUT_PRIVACY_POLICY);
		aboutPrivacy.setOnPreferenceClickListener(this);

		aboutTOS = findPreference(KEY_ABOUT_TOS);
		aboutTOS.setOnPreferenceClickListener(this);

		aboutGDPR = findPreference(KEY_ABOUT_GDPR);
		aboutGDPR.setOnPreferenceClickListener(this);

		aboutApp = findPreference(KEY_ABOUT_APP_VERSION);
		aboutApp.setOnPreferenceClickListener(this);
		aboutSDK = findPreference(KEY_ABOUT_SDK_VERSION);
		aboutSDK.setOnPreferenceClickListener(this);
		aboutKarere = findPreference(KEY_ABOUT_KARERE_VERSION);
		aboutKarere.setOnPreferenceClickListener(this);

		codeLink = findPreference(KEY_ABOUT_CODE_LINK);
		codeLink.setOnPreferenceClickListener(this);

		if (prefs == null){
			log("pref is NULL");
			dbH.setStorageAskAlways(false);

			File defaultDownloadLocation = null;
			if (Environment.getExternalStorageDirectory() != null){
				defaultDownloadLocation = new File(Environment.getExternalStorageDirectory().getAbsolutePath() + "/" + Util.downloadDIR + "/");
			}
			else{
				defaultDownloadLocation = context.getFilesDir();
			}

			defaultDownloadLocation.mkdirs();

			dbH.setStorageDownloadLocation(defaultDownloadLocation.getAbsolutePath());

			dbH.setFirstTime(false);
			dbH.setCamSyncEnabled(false);
			dbH.setSecondaryUploadEnabled(false);
			dbH.setPinLockEnabled(false);
			dbH.setPinLockCode("");
			dbH.setStorageAdvancedDevices(false);
			cameraUpload = false;
			charging = true;
			fileNames = false;
			pinLock = false;
			askMe = true;
		}
		else{
			if (prefs.getCamSyncEnabled() == null){
				dbH.setCamSyncEnabled(false);
				cameraUpload = false;
				charging = true;
				fileNames = false;
			}
			else{
				cameraUpload = Boolean.parseBoolean(prefs.getCamSyncEnabled());

				if (prefs.getCameraFolderExternalSDCard() != null){
					isExternalSDCard = Boolean.parseBoolean(prefs.getCameraFolderExternalSDCard());
				}
				String tempHandle = prefs.getCamSyncHandle();
				if(tempHandle!=null){
					camSyncHandle = Long.valueOf(tempHandle);
					if(camSyncHandle!=-1){
						camSyncMegaNode = megaApi.getNodeByHandle(camSyncHandle);
						if(camSyncMegaNode!=null){
							camSyncMegaPath = camSyncMegaNode.getName();
						}
						else
						{
							//The node for the Camera Sync no longer exists...
							dbH.setCamSyncHandle(-1);
							camSyncHandle = (long) -1;
							//Meanwhile is not created, set just the name
							camSyncMegaPath = CameraSyncService.CAMERA_UPLOADS;
						}
					}
					else{
						//Meanwhile is not created, set just the name
						camSyncMegaPath = CameraSyncService.CAMERA_UPLOADS;
					}
				}
				else{
					dbH.setCamSyncHandle(-1);
					camSyncHandle = (long) -1;
					//Meanwhile is not created, set just the name
					camSyncMegaPath = CameraSyncService.CAMERA_UPLOADS;
				}

				if (prefs.getCamSyncFileUpload() == null){
					dbH.setCamSyncFileUpload(MegaPreferences.PHOTOS_AND_VIDEOS);
					fileUpload = getString(R.string.settings_camera_upload_photos_and_videos);
				}
				else{
					switch(Integer.parseInt(prefs.getCamSyncFileUpload())){
						case MegaPreferences.ONLY_PHOTOS:{
							fileUpload = getString(R.string.settings_camera_upload_only_photos);
							cameraUploadWhat.setValueIndex(0);
							break;
						}
						case MegaPreferences.ONLY_VIDEOS:{
							fileUpload = getString(R.string.settings_camera_upload_only_videos);
							cameraUploadWhat.setValueIndex(1);
							break;
						}
						case MegaPreferences.PHOTOS_AND_VIDEOS:{
							fileUpload = getString(R.string.settings_camera_upload_photos_and_videos);
							cameraUploadWhat.setValueIndex(2);
							break;
						}
						default:{
							fileUpload = getString(R.string.settings_camera_upload_only_photos);
							cameraUploadWhat.setValueIndex(0);
							break;
						}
					}
				}

				if (Boolean.parseBoolean(prefs.getCamSyncWifi())){
					wifi = getString(R.string.cam_sync_wifi);
					cameraUploadHow.setValueIndex(1);
				}
				else{
					wifi = getString(R.string.cam_sync_data);
					cameraUploadHow.setValueIndex(0);
<<<<<<< HEAD
				}
				
                if(isDeviceSupportCompression() && !getString(R.string.settings_camera_upload_only_photos).equals(fileUpload)){
                    //video quality
                    String uploadQuality = prefs.getUploadVideoQuality();
                    int quality;
                    if(uploadQuality == null){
                        dbH.setCameraUploadVideoQuality(MEDIUM);
                        quality = VIDEO_QUALITY_MEDIUM;
                        videoQuality.setValueIndex(VIDEO_QUALITY_MEDIUM);
                    }else{
                        if(Integer.parseInt(uploadQuality) == ORIGINAL){
                            videoQuality.setValueIndex(VIDEO_QUALITY_ORIGINAL);
                            quality = VIDEO_QUALITY_ORIGINAL;
                        }else{
                            quality = VIDEO_QUALITY_MEDIUM;
                            videoQuality.setValueIndex(VIDEO_QUALITY_MEDIUM);
                        }
                    }
                    videoQuality.setSummary(videoQuality.getEntry());
    
                    //require me to charge
                    if(quality == VIDEO_QUALITY_MEDIUM){
                        enableChargingSettings();
                        //convention on charging
                        if (prefs.getConversionOnCharging() == null){
                            dbH.setConversionOnCharging(true);
                            charging = true;
                        }
                        else{
                            charging = Boolean.parseBoolean(prefs.getConversionOnCharging());
                        }
                        cameraUploadCharging.setChecked(charging);
                        
                        //show charge when size over $MB
                        if(charging){
                            enableVideoCompressionSizeSettings();
                        }else{
                            disableVideoCompressionSizeSettings();
                        }
                        
                    }else{
                        disableChargingSettings();
                    }
                    
                }else{
				    disableVideoQualitySettings();
                    dbH.setCameraUploadVideoQuality(ORIGINAL);
                    dbH.setConversionOnCharging(false);
                    dbH.setChargingOnSize(DEFAULT_CONVENTION_QUEUE_SIZE);
                }
                
				// keep file name
=======
				}

				if (prefs.getCamSyncCharging() == null){
					log("Charging NULLL");
					dbH.setCamSyncCharging(true);
					charging = true;
				}
				else{
					charging = Boolean.parseBoolean(prefs.getCamSyncCharging());
					log("Charging: "+charging);
				}

>>>>>>> b0005a46
				if (prefs.getKeepFileNames() == null){
					dbH.setKeepFileNames(false);
					fileNames = false;
				}
				else{
					fileNames = Boolean.parseBoolean(prefs.getKeepFileNames());
				}

				camSyncLocalPath = prefs.getCamSyncLocalPath();
				if (camSyncLocalPath == null){
					File cameraDownloadLocation = null;
					if (Environment.getExternalStorageDirectory() != null){
						cameraDownloadLocation = Environment.getExternalStoragePublicDirectory(Environment.DIRECTORY_DCIM);
					}

					cameraDownloadLocation.mkdirs();

					dbH.setCamSyncLocalPath(cameraDownloadLocation.getAbsolutePath());
					dbH.setCameraFolderExternalSDCard(false);
					isExternalSDCard = false;
					camSyncLocalPath = cameraDownloadLocation.getAbsolutePath();
				}
				else{
					if (camSyncLocalPath.compareTo("") == 0){
						File cameraDownloadLocation = null;
						if (Environment.getExternalStorageDirectory() != null){
							cameraDownloadLocation = Environment.getExternalStoragePublicDirectory(Environment.DIRECTORY_DCIM);
						}

						cameraDownloadLocation.mkdirs();

						dbH.setCamSyncLocalPath(cameraDownloadLocation.getAbsolutePath());
						dbH.setCameraFolderExternalSDCard(false);
						isExternalSDCard = false;
						camSyncLocalPath = cameraDownloadLocation.getAbsolutePath();
					}
					else{
						File camFolder = new File(camSyncLocalPath);
						if (!isExternalSDCard){
							if(!camFolder.exists()){
								File cameraDownloadLocation = null;
								if (Environment.getExternalStorageDirectory() != null){
									cameraDownloadLocation = Environment.getExternalStoragePublicDirectory(Environment.DIRECTORY_DCIM);
								}

								cameraDownloadLocation.mkdirs();

								dbH.setCamSyncLocalPath(cameraDownloadLocation.getAbsolutePath());
								camSyncLocalPath = cameraDownloadLocation.getAbsolutePath();
							}
						}
						else{
							Uri uri = Uri.parse(prefs.getUriExternalSDCard());

							DocumentFile pickedDir = DocumentFile.fromTreeUri(context, uri);
							String pickedDirName = pickedDir.getName();
							if(pickedDirName!=null){
								camSyncLocalPath = pickedDir.getName();
								localCameraUploadFolder.setSummary(pickedDir.getName());
								localCameraUploadFolderSDCard.setSummary(pickedDir.getName());
							}
							else{
								log("pickedDirNAme NULL");
							}
						}
					}
				}

				//Check if the secondary sync is enabled
				if (prefs.getSecondaryMediaFolderEnabled() == null){
					dbH.setSecondaryUploadEnabled(false);
					secondaryUpload = false;
				}
				else{
					secondaryUpload = Boolean.parseBoolean(prefs.getSecondaryMediaFolderEnabled());
					log("onCreate, secondary is: "+secondaryUpload);

					if(secondaryUpload){
						secondaryUpload=true;
					}
					else{
						secondaryUpload=false;
					}
				}
			}

			if (prefs.getPinLockEnabled() == null){
				dbH.setPinLockEnabled(false);
				dbH.setPinLockCode("");
				pinLock = false;
				pinLockEnableSwitch.setChecked(pinLock);
			}
			else{
				pinLock = Boolean.parseBoolean(prefs.getPinLockEnabled());
				pinLockEnableSwitch.setChecked(pinLock);
				pinLockCodeTxt = prefs.getPinLockCode();
				if (pinLockCodeTxt == null){
					pinLockCodeTxt = "";
					dbH.setPinLockCode(pinLockCodeTxt);
				}
			}

			if (prefs.getStorageAskAlways() == null){
				dbH.setStorageAskAlways(false);

				File defaultDownloadLocation = null;
				if (Environment.getExternalStorageDirectory() != null){
					defaultDownloadLocation = new File(Environment.getExternalStorageDirectory().getAbsolutePath() + "/" + Util.downloadDIR + "/");
				}
				else{
					defaultDownloadLocation = context.getFilesDir();
				}

				defaultDownloadLocation.mkdirs();

				dbH.setStorageDownloadLocation(defaultDownloadLocation.getAbsolutePath());

				askMe = false;
				downloadLocationPath = defaultDownloadLocation.getAbsolutePath();

				if (downloadLocation != null){
					downloadLocation.setSummary(downloadLocationPath);
				}
				if (downloadLocationPreference != null){
					downloadLocationPreference.setSummary(downloadLocationPath);
				}
			}
			else{
				askMe = Boolean.parseBoolean(prefs.getStorageAskAlways());
				if (prefs.getStorageDownloadLocation() == null){
					File defaultDownloadLocation = null;
					if (Environment.getExternalStorageDirectory() != null){
						defaultDownloadLocation = new File(Environment.getExternalStorageDirectory().getAbsolutePath() + "/" + Util.downloadDIR + "/");
					}
					else{
						defaultDownloadLocation = context.getFilesDir();
					}

					defaultDownloadLocation.mkdirs();

					dbH.setStorageDownloadLocation(defaultDownloadLocation.getAbsolutePath());

					downloadLocationPath = defaultDownloadLocation.getAbsolutePath();

					if (downloadLocation != null){
						downloadLocation.setSummary(downloadLocationPath);
					}
					if (downloadLocationPreference != null){
						downloadLocationPreference.setSummary(downloadLocationPath);
					}
				}
				else{
					downloadLocationPath = prefs.getStorageDownloadLocation();

					if (downloadLocationPath.compareTo("") == 0){
						File defaultDownloadLocation = null;
						if (Environment.getExternalStorageDirectory() != null){
							defaultDownloadLocation = new File(Environment.getExternalStorageDirectory().getAbsolutePath() + "/" + Util.downloadDIR + "/");
						}
						else{
							defaultDownloadLocation = context.getFilesDir();
						}

						defaultDownloadLocation.mkdirs();

						dbH.setStorageDownloadLocation(defaultDownloadLocation.getAbsolutePath());

						downloadLocationPath = defaultDownloadLocation.getAbsolutePath();

						if (downloadLocation != null){
							downloadLocation.setSummary(downloadLocationPath);
						}
						if (downloadLocationPreference != null){
							downloadLocationPreference.setSummary(downloadLocationPath);
						}
					}
				}
			}

			if (prefs.getStorageAdvancedDevices() == null){
				dbH.setStorageAdvancedDevices(false);
			}
			else{
				if(askMe){
					advancedDevices = Boolean.parseBoolean(prefs.getStorageAdvancedDevices());
				}
				else{
					advancedDevices = false;
					dbH.setStorageAdvancedDevices(false);
				}
			}
		}

		if(chatSettings==null){
			dbH.setEnabledChat(true+"");
			dbH.setNotificationEnabledChat(true+"");
			dbH.setVibrationEnabledChat(true+"");
			chatEnabled=true;
			chatEnableSwitch.setChecked(chatEnabled);


		}
		else{
			if (chatSettings.getEnabled() == null){
				dbH.setEnabledChat(true+"");
				chatEnabled = true;
				chatEnableSwitch.setChecked(chatEnabled);
			}
			else{
				chatEnabled = Boolean.parseBoolean(chatSettings.getEnabled());
				chatEnableSwitch.setChecked(chatEnabled);
			}
		}

		if(chatEnabled){
			//Get chat status
			statusConfig = megaChatApi.getPresenceConfig();
			if(statusConfig!=null){

				log("SETTINGS chatStatus pending: "+statusConfig.isPending());
				log("---------------status: "+statusConfig.getOnlineStatus());

				statusChatListPreference.setValue(statusConfig.getOnlineStatus()+"");
				if(statusConfig.getOnlineStatus()==MegaChatApi.STATUS_INVALID){
					statusChatListPreference.setSummary(getString(R.string.recovering_info));
				}
				else{
					statusChatListPreference.setSummary(statusChatListPreference.getEntry());
				}

				showPresenceChatConfig();

				if(megaChatApi.isSignalActivityRequired()){
					megaChatApi.signalPresenceActivity();
				}
			}
			else{
				waitPresenceConfig();
			}

			boolean sendOriginalAttachment = DBUtil.isSendOriginalAttachments(context);
			if(sendOriginalAttachment){
				chatAttachmentsChatListPreference.setValue(1+"");
			}
			else{
				chatAttachmentsChatListPreference.setValue(0+"");
			}
			chatAttachmentsChatListPreference.setSummary(chatAttachmentsChatListPreference.getEntry());

			boolean richLinks = MegaApplication.isEnabledRichLinks();
			richLinksSwitch.setChecked(richLinks);
		}
		else{
			preferenceScreen.removePreference(chatNotificationsCategory);
			preferenceScreen.removePreference(autoawayChatCategory);
			preferenceScreen.removePreference(persistenceChatCategory);
			chatEnabledCategory.removePreference(richLinksSwitch);
			chatEnabledCategory.removePreference(enableLastGreenChatSwitch);
			chatEnabledCategory.removePreference(statusChatListPreference);
			chatEnabledCategory.removePreference(chatAttachmentsChatListPreference);
		}

		cacheAdvancedOptions.setSummary(getString(R.string.settings_advanced_features_calculating));
		offlineFileManagement.setSummary(getString(R.string.settings_advanced_features_calculating));
		if(((MegaApplication) ((Activity)context).getApplication()).getMyAccountInfo()==null){
			fileVersionsFileManagement.setSummary(getString(R.string.settings_advanced_features_calculating));
			rubbishFileManagement.setSummary(getString(R.string.settings_advanced_features_calculating));
			fileManagementCategory.removePreference(clearVersionsFileManagement);
		}
		else{
			rubbishFileManagement.setSummary(getString(R.string.settings_advanced_features_size, ((MegaApplication) ((Activity)context).getApplication()).getMyAccountInfo().getFormattedUsedRubbish()));
			if(((MegaApplication) ((Activity)context).getApplication()).getMyAccountInfo().getNumVersions() == -1){
				fileVersionsFileManagement.setSummary(getString(R.string.settings_advanced_features_calculating));
				fileManagementCategory.removePreference(clearVersionsFileManagement);
			}
			else{
				setVersionsInfo();
			}
		}

		taskGetSizeCache();
		taskGetSizeOffline();

		if (cameraUpload){
			cameraUploadOn.setTitle(getString(R.string.settings_camera_upload_off));
			cameraUploadHow.setSummary(wifi);
			localCameraUploadFolder.setSummary(camSyncLocalPath);
			localCameraUploadFolderSDCard.setSummary(camSyncLocalPath);
			megaCameraFolder.setSummary(camSyncMegaPath);
			localSecondaryFolder.setSummary(localSecondaryFolderPath);
			megaSecondaryFolder.setSummary(megaPathSecMediaFolder);
			cameraUploadWhat.setSummary(fileUpload);
			downloadLocation.setSummary(downloadLocationPath);
			downloadLocationPreference.setSummary(downloadLocationPath);
			cameraUploadCharging.setChecked(charging);
			keepFileNames.setChecked(fileNames);
			cameraUploadCategory.addPreference(cameraUploadHow);
			cameraUploadCategory.addPreference(cameraUploadWhat);
            if(!charging){
                disableVideoCompressionSizeSettings();
            }
			cameraUploadCategory.addPreference(keepFileNames);

			fs = context.getExternalFilesDirs(null);
			if (fs.length == 1){
				cameraUploadCategory.addPreference(localCameraUploadFolder);
				cameraUploadCategory.removePreference(localCameraUploadFolderSDCard);
			}
			else{
				if (fs.length > 1){
					if (fs[1] == null){
						cameraUploadCategory.addPreference(localCameraUploadFolder);
						cameraUploadCategory.removePreference(localCameraUploadFolderSDCard);
					}
					else{
						cameraUploadCategory.removePreference(localCameraUploadFolder);
						cameraUploadCategory.addPreference(localCameraUploadFolderSDCard);
					}
				}
			}

			if(secondaryUpload){
				//Check if the node exists in MEGA
				String secHandle = prefs.getMegaHandleSecondaryFolder();
				if(secHandle!=null){
					if (secHandle.compareTo("") != 0){
						log("handleSecondaryMediaFolder NOT empty");
						handleSecondaryMediaFolder = Long.valueOf(secHandle);
						if(handleSecondaryMediaFolder!=null && handleSecondaryMediaFolder!=-1){
							megaNodeSecondaryMediaFolder = megaApi.getNodeByHandle(handleSecondaryMediaFolder);
							if(megaNodeSecondaryMediaFolder!=null){
								megaPathSecMediaFolder = megaNodeSecondaryMediaFolder.getName();
							}
							else{
								megaPathSecMediaFolder = CameraSyncService.SECONDARY_UPLOADS;
							}
						}
						else{
							megaPathSecMediaFolder = CameraSyncService.SECONDARY_UPLOADS;
						}
					}
					else{
						log("handleSecondaryMediaFolder empty string");
						megaPathSecMediaFolder = CameraSyncService.SECONDARY_UPLOADS;
					}

				}
				else{
					log("handleSecondaryMediaFolder Null");
					dbH.setSecondaryFolderHandle(-1);
					handleSecondaryMediaFolder = (long) -1;
					megaPathSecMediaFolder = CameraSyncService.SECONDARY_UPLOADS;
				}

				//check if the local secondary folder exists
				localSecondaryFolderPath = prefs.getLocalPathSecondaryFolder();
				if(localSecondaryFolderPath==null || localSecondaryFolderPath.equals("-1")){
					log("secondary ON: invalid localSecondaryFolderPath");
					localSecondaryFolderPath = getString(R.string.settings_empty_folder);
					Toast.makeText(context, getString(R.string.secondary_media_service_error_local_folder), Toast.LENGTH_SHORT).show();
				}
				else
				{
					File checkSecondaryFile = new File(localSecondaryFolderPath);
					if(!checkSecondaryFile.exists()){
						log("secondary ON: the local folder does not exist");
						dbH.setSecondaryFolderPath("-1");
						//If the secondary folder does not exist
						Toast.makeText(context, getString(R.string.secondary_media_service_error_local_folder), Toast.LENGTH_SHORT).show();
						localSecondaryFolderPath = getString(R.string.settings_empty_folder);

					}
				}

				megaSecondaryFolder.setSummary(megaPathSecMediaFolder);
				localSecondaryFolder.setSummary(localSecondaryFolderPath);
				secondaryMediaFolderOn.setTitle(getString(R.string.settings_secondary_upload_off));
				cameraUploadCategory.addPreference(localSecondaryFolder);
				cameraUploadCategory.addPreference(megaSecondaryFolder);

			}
			else{
				secondaryMediaFolderOn.setTitle(getString(R.string.settings_secondary_upload_on));
				cameraUploadCategory.removePreference(localSecondaryFolder);
				cameraUploadCategory.removePreference(megaSecondaryFolder);
			}
		}
		else{
			cameraUploadOn.setTitle(getString(R.string.settings_camera_upload_on));
			cameraUploadHow.setSummary("");
			localCameraUploadFolder.setSummary("");
			localCameraUploadFolderSDCard.setSummary("");
			megaCameraFolder.setSummary("");
			localSecondaryFolder.setSummary("");
			megaSecondaryFolder.setSummary("");
			cameraUploadWhat.setSummary("");
			cameraUploadCategory.removePreference(localCameraUploadFolder);
			cameraUploadCategory.removePreference(localCameraUploadFolderSDCard);
            disableVideoQualitySettings();
			cameraUploadCategory.removePreference(keepFileNames);
			cameraUploadCategory.removePreference(megaCameraFolder);
			cameraUploadCategory.removePreference(cameraUploadHow);
			cameraUploadCategory.removePreference(cameraUploadWhat);

			//Remove Secondary Folder
			cameraUploadCategory.removePreference(secondaryMediaFolderOn);
			cameraUploadCategory.removePreference(localSecondaryFolder);
			cameraUploadCategory.removePreference(megaSecondaryFolder);
		}

		if (pinLock){
//			pinLockEnableSwitch.setTitle(getString(R.string.settings_pin_lock_off));
			ast = "";
			if (pinLockCodeTxt.compareTo("") == 0){
				ast = getString(R.string.settings_pin_lock_code_not_set);
			}
			else{
				for (int i=0;i<pinLockCodeTxt.length();i++){
					ast = ast + "*";
				}
			}
			pinLockCode.setSummary(ast);
			pinLockCategory.addPreference(pinLockCode);
		}
		else{
//			pinLockEnableSwitch.setTitle(getString(R.string.settings_pin_lock_on));
			pinLockCategory.removePreference(pinLockCode);
		}

		storageAskMeAlways.setChecked(askMe);

		if (storageAskMeAlways.isChecked()){
			if (downloadLocation != null){
				downloadLocation.setEnabled(false);
				downloadLocation.setSummary("");
			}
			if (downloadLocationPreference != null){
				downloadLocationPreference.setEnabled(false);
				downloadLocationPreference.setSummary("");
			}
			storageAdvancedDevices.setChecked(advancedDevices);
		}
		else{
			if (downloadLocation != null){
				downloadLocation.setEnabled(true);
				downloadLocation.setSummary(downloadLocationPath);
			}
			if (downloadLocationPreference != null){
				downloadLocationPreference.setEnabled(true);
				downloadLocationPreference.setSummary(downloadLocationPath);
			}
			storageAdvancedDevices.setEnabled(false);
			storageAdvancedDevices.setChecked(false);
		}

		useHttpsOnlyValue = Boolean.parseBoolean(dbH.getUseHttpsOnly());
		log("Value of useHttpsOnly: "+useHttpsOnlyValue);

		useHttpsOnly.setChecked(useHttpsOnlyValue);

		setAutoaccept = false;
		autoAccept = true;
		if (megaApi.multiFactorAuthAvailable()) {
			preferenceScreen.addPreference(twoFACategory);
			megaApi.multiFactorAuthCheck(megaApi.getMyEmail(), (ManagerActivityLollipop) context);
		}
		else {
			preferenceScreen.removePreference(twoFACategory);
		}
		megaApi.getContactLinksOption((ManagerActivityLollipop) context);
		megaApi.getFileVersionsOption((ManagerActivityLollipop)context);
	}

	public void setVersionsInfo(){
		log("setVersionsInfo");

		MyAccountInfo myAccountInfo = ((MegaApplication) ((Activity)context).getApplication()).getMyAccountInfo();

		if(myAccountInfo!=null){
			int numVersions = myAccountInfo.getNumVersions();
			log("Num versions: " + numVersions);
			String previousVersions = myAccountInfo.getFormattedPreviousVersionsSize();
			String text = getString(R.string.settings_file_management_file_versions_subtitle, numVersions, previousVersions);
			log("Previous versions: " + previousVersions);
			fileVersionsFileManagement.setSummary(text);
			if(numVersions>0){
				fileManagementCategory.addPreference(clearVersionsFileManagement);
			}
			else{
				fileManagementCategory.removePreference(clearVersionsFileManagement);
			}
		}
	}

	public void resetVersionsInfo(){
		log("resetVersionsInfo");

		String text = getString(R.string.settings_file_management_file_versions_subtitle, 0, "0 B");
		fileVersionsFileManagement.setSummary(text);
		fileManagementCategory.removePreference(clearVersionsFileManagement);
	}

	public void setRubbishInfo(){
		log("setRubbishInfo");
		rubbishFileManagement.setSummary(getString(R.string.settings_advanced_features_size, ((MegaApplication) ((Activity)context).getApplication()).getMyAccountInfo().getFormattedUsedRubbish()));
	}

	@Override
	public void onViewCreated(View view, @Nullable Bundle savedInstanceState) {
		super.onViewCreated(view, savedInstanceState);
		log("onViewCreated");
		listView = (RecyclerView) view.findViewById(R.id.list);
		if (((ManagerActivityLollipop) context).openSettingsStorage) {
//			listView = (ListView) view.findViewById(android.R.id.list);
			goToCategoryStorage();
		}
		else if (((ManagerActivityLollipop) context).openSettingsQR){
//			listView = (ListView) view.findViewById(android.R.id.list);
			goToCategoryQR();
		}
		if (listView != null) {
			listView.addOnScrollListener(new RecyclerView.OnScrollListener() {
				@Override
				public void onScrolled(RecyclerView recyclerView, int dx, int dy) {
					super.onScrolled(recyclerView, dx, dy);
					checkScroll();
				}
			});
		}
	}

	public void checkScroll () {
		if (listView != null) {
			if (listView.canScrollVertically(-1)) {
				((ManagerActivityLollipop) context).changeActionBarElevation(true);
			}
			else {
				((ManagerActivityLollipop) context).changeActionBarElevation(false);
			}
		}
	}

	public void goToCategoryStorage(){
		log("goToCategoryStorage");
		scrollToPreference(storageCategory);

//		for (int i=0; i<getPreferenceScreen().getRootAdapter().getCount(); i++){
//			if (getPreferenceScreen().getRootAdapter().getItem(i).equals(storageCategory)){
//				((ManagerActivityLollipop) context).openSettingsStorage = false;
//				if (listView != null) {
//					listView.clearFocus();
//					final int finalI = i;
//					listView.postDelayed(new Runnable() {
//						@Override
//						public void run() {
//							listView.setSelection(finalI);
//							listView.smoothScrollToPositionFromTop(finalI, 0);
//						}
//					}, 200);
//				}
//				break;
//			}
//		}
	}

	public void goToCategoryQR(){
		log("goToCategoryQR");
		scrollToPreference(qrCodeCategory);

//		for (int i=0; i<getPreferenceScreen().getRootAdapter().getCount(); i++){
//			if (getPreferenceScreen().getRootAdapter().getItem(i).equals(qrCodeCategory)){
//				((ManagerActivityLollipop) context).openSettingsQR = false;
//				if (listView != null) {
//					listView.clearFocus();
//					final int finalI = i;
//					listView.postDelayed(new Runnable() {
//						@Override
//						public void run() {
//							listView.setSelection(finalI);
//							listView.smoothScrollToPositionFromTop(finalI, 0);
//						}
//					}, 200);
//				}
//				break;
//			}
//		}
	}

	@Override
	public View onCreateView(LayoutInflater inflater, ViewGroup container, Bundle savedInstanceState) {
		View v = super.onCreateView(inflater, container, savedInstanceState);
		final ListView lv = (ListView) v.findViewById(android.R.id.list);
		if(lv != null) {
			lv.setPadding(0, 0, 0, 0);
		}

		if(Util.isOnline(context)){
			if(megaApi==null || megaApi.getRootNode()==null){
				setOnlineOptions(false);
			}
			else{
				setOnlineOptions(true);
			}
		}
		else{
			log("Offline");
			setOnlineOptions(false);
		}

		refreshAccountInfo();

		return v;
	}

	public void setOnlineOptions(boolean isOnline){
		chatEnabledCategory.setEnabled(isOnline);
		chatNotificationsCategory.setEnabled(isOnline);
		autoawayChatCategory.setEnabled(isOnline);
		persistenceChatCategory.setEnabled(isOnline);
		cameraUploadCategory.setEnabled(isOnline);
		rubbishFileManagement.setEnabled(isOnline);
		clearVersionsFileManagement.setEnabled(isOnline);
		securityCategory.setEnabled(isOnline);
		qrCodeCategory.setEnabled(isOnline);
		twoFACategory.setEnabled(isOnline);

		//Rubbish bin scheduler
		daysRbSchedulerPreference.setEnabled(isOnline);
		enableRbSchedulerSwitch.setEnabled(isOnline);

		//File versioning
		fileVersionsFileManagement.setEnabled(isOnline);
		enableVersionsSwitch.setEnabled(isOnline);

		//Use of HTTP
		useHttpsOnly.setEnabled(isOnline);

		//Cancel account
		cancelAccount.setEnabled(isOnline);

		if (isOnline) {
			clearVersionsFileManagement.setLayoutResource(R.layout.delete_versions_preferences);
			cancelAccount.setLayoutResource(R.layout.cancel_account_preferences);
		}
		else {
			clearVersionsFileManagement.setLayoutResource(R.layout.delete_versions_preferences_disabled);
			cancelAccount.setLayoutResource(R.layout.cancel_account_preferences_disabled);
		}
	}

	@Override
    public void onAttach(Activity activity) {
        super.onAttach(activity);
        this.context = activity;
    }

	@Override
	public void onAttach(Context context) {
		super.onAttach(context);
		this.context = context;
	}

	@Override
	public boolean onPreferenceChange(Preference preference, Object newValue) {
		log("onPreferenceChange");
		prefs = dbH.getPreferences();
		if (preference.getKey().compareTo(KEY_CAMERA_UPLOAD_HOW_TO) == 0){
			switch (Integer.parseInt((String)newValue)){
				case CAMERA_UPLOAD_WIFI:{
					dbH.setCamSyncWifi(true);
					wifi = getString(R.string.cam_sync_wifi);
					cameraUploadHow.setValueIndex(1);
					break;
				}
				case CAMERA_UPLOAD_WIFI_OR_DATA_PLAN:{
					dbH.setCamSyncWifi(false);
					wifi = getString(R.string.cam_sync_data);
					cameraUploadHow.setValueIndex(0);
					break;
				}
			}
			cameraUploadHow.setSummary(wifi);
			handler.postDelayed(new Runnable() {
				
				@Override
				public void run() {
					log("Now I start the service");
					if (Util.isDeviceSupportParallelUpload()) {
                        startJob(context);
                    }else{
                        context.startService(new Intent(context, CameraSyncService.class));
                    }
				}
			}, 5 * 1000);
		}
		else if (preference.getKey().compareTo(KEY_CAMERA_UPLOAD_WHAT_TO) == 0){
			switch(Integer.parseInt((String)newValue)){
				case CAMERA_UPLOAD_FILE_UPLOAD_PHOTOS:{
					dbH.setCamSyncFileUpload(MegaPreferences.ONLY_PHOTOS);
					fileUpload = getString(R.string.settings_camera_upload_only_photos);
					cameraUploadWhat.setValueIndex(0);
                    disableVideoQualitySettings();
					break;
				}
				case CAMERA_UPLOAD_FILE_UPLOAD_VIDEOS:{
					dbH.setCamSyncFileUpload(MegaPreferences.ONLY_VIDEOS);
					fileUpload = getString(R.string.settings_camera_upload_only_videos);
					cameraUploadWhat.setValueIndex(1);
					enableVideoQualitySettings();
					break;
				}
				case CAMERA_UPLOAD_FILE_UPLOAD_PHOTOS_AND_VIDEOS:{
					dbH.setCamSyncFileUpload(MegaPreferences.PHOTOS_AND_VIDEOS);
					fileUpload = getString(R.string.settings_camera_upload_photos_and_videos);
					cameraUploadWhat.setValueIndex(2);
                    enableVideoQualitySettings();
					break;
				}
			}
			cameraUploadWhat.setSummary(fileUpload);
			dbH.setCamSyncTimeStamp(0);
			dbH.setCamVideoSyncTimeStamp(0);
			dbH.setSecSyncTimeStamp(0);
			dbH.setSecVideoSyncTimeStamp(0);
			dbH.saveShouldClearCamsyncRecords(true);
            Util.purgeDirectory(new File(context.getCacheDir().toString() + File.separator));
            
            if (Util.isDeviceSupportParallelUpload()) {
                cancelAllJobs(context);
            }else{
                Intent photosVideosIntent = null;
                photosVideosIntent = new Intent(context, CameraSyncService.class);
                photosVideosIntent.setAction(CameraSyncService.ACTION_LIST_PHOTOS_VIDEOS_NEW_FOLDER);
                context.startService(photosVideosIntent);
            }
            
            handler.postDelayed(new Runnable() {
                
                @Override
                public void run() {
                    log("Now I start the service");
                    if(dbH.shouldClearCamsyncRecords()){
                        dbH.deleteAllSyncRecords(TYPE_ANY);
                        dbH.saveShouldClearCamsyncRecords(false);
                    }
                    if (Util.isDeviceSupportParallelUpload()) {
                        startJob(context);
                    }else{
                        context.startService(new Intent(context, CameraSyncService.class));
                    }
                }
            }, 10 * 1000);
		}else if(preference.getKey().compareTo(KEY_CAMERA_UPLOAD_VIDEO_QUALITY) == 0){
            
            log( "video quality selected");
            switch(Integer.parseInt((String)newValue)){
                case VIDEO_QUALITY_ORIGINAL:{
                    dbH.setCameraUploadVideoQuality(ORIGINAL);
                    prefs.setUploadVideoQuality(ORIGINAL + "");
                    videoQuality.setValueIndex(VIDEO_QUALITY_ORIGINAL);
                    disableChargingSettings();
                    dbH.updateVideoState(SyncRecord.STATUS_PENDING);
                    break;
                }
                case VIDEO_QUALITY_MEDIUM:{
                    dbH.setCameraUploadVideoQuality(MEDIUM);
                    prefs.setUploadVideoQuality(MEDIUM + "");
                    videoQuality.setValueIndex(VIDEO_QUALITY_MEDIUM);
                    enableChargingSettings();
                    dbH.updateVideoState(SyncRecord.STATUS_TO_COMPRESS);
                    break;
                }
                default:
                    break;
            }
            
            videoQuality.setSummary(videoQuality.getEntry());
            restartCameraUpload();
            
        } else if (preference.getKey().compareTo(KEY_PIN_LOCK_CODE) == 0){
			pinLockCodeTxt = (String) newValue;
			dbH.setPinLockCode(pinLockCodeTxt);
			
			ast = "";
			if (pinLockCodeTxt.compareTo("") == 0){
				ast = getString(R.string.settings_pin_lock_code_not_set);
			}
			else{
				for (int i=0;i<pinLockCodeTxt.length();i++){
					ast = ast + "*";
				}
			}
			pinLockCode.setSummary(ast);
			
			pinLockCode.setSummary(ast);
			log("Object: " + newValue);
		}
		else if (preference.getKey().compareTo("settings_chat_list_status") == 0){
			log("onPreferenceChage: change status chat");
			if (!Util.isOnline(context)){
				((ManagerActivityLollipop)context).showSnackbar(getString(R.string.error_server_connection_problem));
				return false;
			}
			statusChatListPreference.setSummary(statusChatListPreference.getEntry());
			int newStatus= Integer.parseInt((String)newValue);
			megaChatApi.setOnlineStatus(newStatus, (ManagerActivityLollipop) context);
		}
		else if (preference.getKey().compareTo("settings_chat_send_originals") == 0){
			log("onPreferenceChage: change send originals chat");
			if (!Util.isOnline(context)){
				((ManagerActivityLollipop)context).showSnackbar(getString(R.string.error_server_connection_problem));
				return false;
			}

			int newStatus= Integer.parseInt((String)newValue);
			if(newStatus==0){
				dbH.setSendOriginalAttachments(false+"");
				chatAttachmentsChatListPreference.setValue(0+"");
			}
			else if(newStatus==1){
				dbH.setSendOriginalAttachments(true+"");
				chatAttachmentsChatListPreference.setValue(1+"");
			}
			chatAttachmentsChatListPreference.setSummary(chatAttachmentsChatListPreference.getEntry());
		}
		return true;
	}
	
	public void setCacheSize(String size){
		if(isAdded()){
			cacheAdvancedOptions.setSummary(getString(R.string.settings_advanced_features_size, size));
		}
	}
	
	public void setOfflineSize(String size){
		if(isAdded()){
			offlineFileManagement.setSummary(getString(R.string.settings_advanced_features_size, size));
		}
	}


	@Override
	public boolean onPreferenceClick(Preference preference) {
		log("onPreferenceClick");

		prefs = dbH.getPreferences();
		log("KEY = " + preference.getKey());
		if (preference.getKey().compareTo(KEY_ABOUT_SDK_VERSION) == 0){
			log("KEY_ABOUT_SDK_VERSION pressed");
			numberOfClicksSDK++;
			if (numberOfClicksSDK == 5){
				MegaAttributes attrs = dbH.getAttributes();
				if (attrs.getFileLoggerSDK() != null){
					try {
						if (Boolean.parseBoolean(attrs.getFileLoggerSDK()) == false) {
							((ManagerActivityLollipop)context).showConfirmationEnableLogsSDK();
						}
						else{
							dbH.setFileLoggerSDK(false);
							Util.setFileLoggerSDK(false);
							numberOfClicksSDK = 0;
							MegaApiAndroid.setLogLevel(MegaApiAndroid.LOG_LEVEL_FATAL);
                            ((ManagerActivityLollipop)context).showSnackbar(getString(R.string.settings_disable_logs));
						}
					}
					catch(Exception e){
						((ManagerActivityLollipop)context).showConfirmationEnableLogsSDK();
					}
				}
				else{
					((ManagerActivityLollipop)context).showConfirmationEnableLogsSDK();
				}
			}
		}
		else{
			numberOfClicksSDK = 0;
		}

		if (preference.getKey().compareTo(KEY_ABOUT_KARERE_VERSION) == 0){
			log("KEY_ABOUT_KARERE_VERSION pressed");
			numberOfClicksKarere++;
			if (numberOfClicksKarere == 5){
				MegaAttributes attrs = dbH.getAttributes();
				if (attrs.getFileLoggerKarere() != null){
					try {
						if (Boolean.parseBoolean(attrs.getFileLoggerKarere()) == false) {
							((ManagerActivityLollipop)context).showConfirmationEnableLogsKarere();
						}
						else{
							dbH.setFileLoggerKarere(false);
							Util.setFileLoggerKarere(false);
							numberOfClicksKarere = 0;
							MegaChatApiAndroid.setLogLevel(MegaChatApiAndroid.LOG_LEVEL_ERROR);
							((ManagerActivityLollipop)context).showSnackbar(getString(R.string.settings_disable_logs));
						}
					}
					catch(Exception e){
						((ManagerActivityLollipop)context).showConfirmationEnableLogsKarere();
					}
				}
				else{
					((ManagerActivityLollipop)context).showConfirmationEnableLogsKarere();
				}
			}
		}
		else{
			numberOfClicksKarere = 0;
		}

		if (preference.getKey().compareTo(KEY_ABOUT_APP_VERSION) == 0){
			log("KEY_ABOUT_APP_VERSION pressed");
			numberOfClicksAppVersion++;
			if (numberOfClicksAppVersion == 5){

				if (MegaApplication.isShowInfoChatMessages() == false) {
					MegaApplication.setShowInfoChatMessages(true);
					numberOfClicksAppVersion = 0;
					((ManagerActivityLollipop)context).showSnackbar("Action to show info of chat messages is enabled");
				}
				else{
					MegaApplication.setShowInfoChatMessages(false);
					numberOfClicksAppVersion = 0;
					((ManagerActivityLollipop)context).showSnackbar("Action to show info of chat messages is disabled");
				}
			}
		}
		else{
			numberOfClicksAppVersion = 0;
		}

		if (preference.getKey().compareTo(KEY_STORAGE_DOWNLOAD_LOCATION) == 0){
			log("KEY_STORAGE_DOWNLOAD_LOCATION pressed");
			Intent intent = new Intent(context, FileStorageActivityLollipop.class);
			intent.setAction(FileStorageActivityLollipop.Mode.PICK_FOLDER.getAction());
			intent.putExtra(FileStorageActivityLollipop.EXTRA_FROM_SETTINGS, true);
			startActivityForResult(intent, REQUEST_DOWNLOAD_FOLDER);
		}
		else if (preference.getKey().compareTo(KEY_STORAGE_DOWNLOAD_LOCATION_SD_CARD_PREFERENCE) == 0){
			log("KEY_STORAGE_DOWNLOAD_LOCATION_SD_CARD_PREFERENCE pressed");
			Dialog downloadLocationDialog;
			String[] sdCardOptions = getResources().getStringArray(R.array.settings_storage_download_location_array);
	        AlertDialog.Builder b=new AlertDialog.Builder(context);

			b.setTitle(getResources().getString(R.string.settings_storage_download_location));
			b.setItems(sdCardOptions, new OnClickListener() {
				
				@Override
				public void onClick(DialogInterface dialog, int which) {
					log("onClick");
					switch(which){
						case 0:{
							log("intent to FileStorageActivityLollipop");
							Intent intent = new Intent(context, FileStorageActivityLollipop.class);
							intent.setAction(FileStorageActivityLollipop.Mode.PICK_FOLDER.getAction());
							intent.putExtra(FileStorageActivityLollipop.EXTRA_FROM_SETTINGS, true);
							startActivityForResult(intent, REQUEST_DOWNLOAD_FOLDER);
							break;
						}
						case 1:{
							log("get External Files");
							File[] fs = context.getExternalFilesDirs(null);
							if (fs.length > 1){
								log("more than one");
								if (fs[1] != null){
									log("external not NULL");
									String path = fs[1].getAbsolutePath();
									dbH.setStorageDownloadLocation(path);
									if (downloadLocation != null){
										downloadLocation.setSummary(path);
									}
									if (downloadLocationPreference != null){
										downloadLocationPreference.setSummary(path);
									}
								}
								else{
									log("external NULL -- intent to FileStorageActivityLollipop");
									Intent intent = new Intent(context, FileStorageActivityLollipop.class);
									intent.setAction(FileStorageActivityLollipop.Mode.PICK_FOLDER.getAction());
									intent.putExtra(FileStorageActivityLollipop.EXTRA_FROM_SETTINGS, true);
									startActivityForResult(intent, REQUEST_DOWNLOAD_FOLDER);
								}
							}
							break;
						}
					}
				}
			});
			b.setNegativeButton(getResources().getString(R.string.general_cancel), new OnClickListener() {
				
				@Override
				public void onClick(DialogInterface dialog, int which) {
					log("Cancel dialog");
					dialog.cancel();
				}
			});
			downloadLocationDialog = b.create();
			downloadLocationDialog.show();
			log("downloadLocationDialog shown");
		}
		else if (preference.getKey().compareTo(KEY_CACHE) == 0){
			log("Clear Cache!");

			ClearCacheTask clearCacheTask = new ClearCacheTask(context);
			clearCacheTask.execute();
		}
		else if (preference.getKey().compareTo(KEY_OFFLINE) == 0){
			log("Clear Offline!");

			ClearOfflineTask clearOfflineTask = new ClearOfflineTask(context);
			clearOfflineTask.execute();
		}
		else if(preference.getKey().compareTo(KEY_RUBBISH) == 0){
			((ManagerActivityLollipop)context).showClearRubbishBinDialog();
		}
		else if(preference.getKey().compareTo(KEY_CLEAR_VERSIONS) == 0){
			((ManagerActivityLollipop)context).showConfirmationClearAllVersions();
		}
        else if (preference.getKey().compareTo(KEY_CAMERA_UPLOAD_VIDEO_QUEUE_SIZE) == 0){
            showResetCompressionQueueSizeDialog();
        }
		else if (preference.getKey().compareTo(KEY_SECONDARY_MEDIA_FOLDER_ON) == 0){
			log("Changing the secondary uploads");

			if (!Util.isOnline(context)){
				((ManagerActivityLollipop)context).showSnackbar(getString(R.string.error_server_connection_problem));
				return false;
			}

			dbH.setSecSyncTimeStamp(0);
			dbH.setSecVideoSyncTimeStamp(0);
			dbH.deleteAllSecondarySyncRecords(TYPE_ANY);
			secondaryUpload = !secondaryUpload;
			if (secondaryUpload){
				dbH.setSecondaryUploadEnabled(true);
				secondaryMediaFolderOn.setTitle(getString(R.string.settings_secondary_upload_off));
				//Check MEGA folder
				if(handleSecondaryMediaFolder!=null){
					if(handleSecondaryMediaFolder==-1){
						megaPathSecMediaFolder = CameraSyncService.SECONDARY_UPLOADS;
					}
				}		
				else{
					megaPathSecMediaFolder = CameraSyncService.SECONDARY_UPLOADS;
				}
				
				megaSecondaryFolder.setSummary(megaPathSecMediaFolder);			
				
				prefs = dbH.getPreferences();
				localSecondaryFolderPath = prefs.getLocalPathSecondaryFolder();
				
				//Check local folder				
				if(localSecondaryFolderPath!=null){
					log("Secondary folder in database: "+localSecondaryFolderPath);
					File checkSecondaryFile = new File(localSecondaryFolderPath);
					if(!checkSecondaryFile.exists()){					
						dbH.setSecondaryFolderPath("-1");
						//If the secondary folder does not exist any more
						Toast.makeText(context, getString(R.string.secondary_media_service_error_local_folder), Toast.LENGTH_SHORT).show();
						
						if(localSecondaryFolderPath==null || localSecondaryFolderPath.equals("-1")){
							localSecondaryFolderPath = getString(R.string.settings_empty_folder);						
						}					
					}
				}
				else{
					dbH.setSecondaryFolderPath("-1");
					//If the secondary folder does not exist any more
					Toast.makeText(context, getString(R.string.secondary_media_service_error_local_folder), Toast.LENGTH_SHORT).show();
					localSecondaryFolderPath = getString(R.string.settings_empty_folder);
				}

				localSecondaryFolder.setSummary(localSecondaryFolderPath);
				
				cameraUploadCategory.addPreference(localSecondaryFolder);
				cameraUploadCategory.addPreference(megaSecondaryFolder);
				
				handler.postDelayed(new Runnable() {
					
					@Override
					public void run() {
						log("Now I start the service");
						if (Util.isDeviceSupportParallelUpload()) {
                            startJob(context);
                        }else{
                            context.startService(new Intent(context, CameraSyncService.class));
                        }
					}
				}, 5 * 1000);
				
			}
			else{				

				dbH.setSecondaryUploadEnabled(false);
				
				secondaryMediaFolderOn.setTitle(getString(R.string.settings_secondary_upload_on));
				cameraUploadCategory.removePreference(localSecondaryFolder);
				cameraUploadCategory.removePreference(megaSecondaryFolder);
			}			
		}
		else if (preference.getKey().compareTo(KEY_STORAGE_ADVANCED_DEVICES) == 0){
			log("Changing the advances devices preference");
			advancedDevices = !advancedDevices;
			if(advancedDevices){
				if(Util.getExternalCardPath()==null){
					Toast.makeText(context, getString(R.string.no_external_SD_card_detected), Toast.LENGTH_SHORT).show();
					storageAdvancedDevices.setChecked(false);
					advancedDevices = !advancedDevices;
				}
			}
			else{
				log("No advanced devices");
			}
			
			dbH.setStorageAdvancedDevices(advancedDevices);
		}
		else if (preference.getKey().compareTo(KEY_LOCAL_SECONDARY_MEDIA_FOLDER) == 0){
			log("Changing the local folder for secondary uploads");
			Intent intent = new Intent(context, FileStorageActivityLollipop.class);
			intent.setAction(FileStorageActivityLollipop.Mode.PICK_FOLDER.getAction());
			intent.putExtra(FileStorageActivityLollipop.EXTRA_FROM_SETTINGS, true);
			startActivityForResult(intent, REQUEST_LOCAL_SECONDARY_MEDIA_FOLDER);
		}
		else if (preference.getKey().compareTo(KEY_MEGA_SECONDARY_MEDIA_FOLDER) == 0){
			log("Changing the MEGA folder for secondary uploads");
			if (!Util.isOnline(context)){
				((ManagerActivityLollipop)context).showSnackbar(getString(R.string.error_server_connection_problem));
				return false;
			}
			Intent intent = new Intent(context, FileExplorerActivityLollipop.class);
			intent.setAction(FileExplorerActivityLollipop.ACTION_CHOOSE_MEGA_FOLDER_SYNC);
			startActivityForResult(intent, REQUEST_MEGA_SECONDARY_MEDIA_FOLDER);
		}
		else if (preference.getKey().compareTo(KEY_CAMERA_UPLOAD_ON) == 0){
			log("Changing camera upload");
			if(cameraUpload){
				if (!Util.isOnline(context)){
					((ManagerActivityLollipop)context).showSnackbar(getString(R.string.error_server_connection_problem));
					return false;
				}
			}

			dbH.setCamSyncTimeStamp(0);			
<<<<<<< HEAD
			cameraUpload = !cameraUpload;			
=======
			cameraUpload = !cameraUpload;
			
>>>>>>> b0005a46
			refreshCameraUploadsSettings();
		}
		else if (preference.getKey().compareTo(KEY_PIN_LOCK_ENABLE) == 0){
			log("KEY_PIN_LOCK_ENABLE");
			pinLock = !pinLock;
			if (pinLock){
				//Intent to set the PIN
				log("call to showPAnelSetPinLock");
				((ManagerActivityLollipop)getActivity()).showPanelSetPinLock();
			}
			else{
				dbH.setPinLockEnabled(false);
				dbH.setPinLockCode("");
//				pinLockEnableSwitch.setTitle(getString(R.string.settings_pin_lock_on));
				pinLockCategory.removePreference(pinLockCode);
			}
		}
		else if (preference.getKey().compareTo(KEY_CHAT_ENABLE) == 0){
			log("KEY_CHAT_ENABLE");

			if (!Util.isOnline(context)){
				((ManagerActivityLollipop)context).showSnackbar(getString(R.string.error_server_connection_problem));
				chatEnableSwitch.setChecked(chatEnabled);
				return false;
			}

			chatEnabled = !chatEnabled;
			if (chatEnabled){
				log("CONNECT CHAT!!!");
				dbH.setEnabledChat(true+"");
				((ManagerActivityLollipop)context).enableChat();
				preferenceScreen.addPreference(chatNotificationsCategory);
				preferenceScreen.addPreference(chatAutoAwayPreference);
				chatEnabledCategory.addPreference(chatAttachmentsChatListPreference);
				chatEnabledCategory.addPreference(richLinksSwitch);
				chatEnabledCategory.addPreference(enableLastGreenChatSwitch);
				chatEnabledCategory.addPreference(statusChatListPreference);
			}
			else{
				log("DISCONNECT CHAT!!!");
				dbH.setEnabledChat(false+"");
				((ManagerActivityLollipop)context).disableChat();
				hidePreferencesChat();
			}
		}
		else if (preference.getKey().compareTo(KEY_AUTOAWAY_ENABLE) == 0){
			log("KEY_AUTOAWAY_ENABLE");
			if (!Util.isOnline(context)){
				((ManagerActivityLollipop)context).showSnackbar(getString(R.string.error_server_connection_problem));
				return false;
			}
			statusConfig = megaChatApi.getPresenceConfig();
			if(statusConfig!=null){
				if(statusConfig.isAutoawayEnabled()){
					log("Change AUTOAWAY chat to false");
					megaChatApi.setPresenceAutoaway(false, 0);
					autoawayChatCategory.removePreference(chatAutoAwayPreference);
				}
				else{
					log("Change AUTOAWAY chat to true");
					megaChatApi.setPresenceAutoaway(true, 300);
					autoawayChatCategory.addPreference(chatAutoAwayPreference);
					chatAutoAwayPreference.setSummary(getString(R.string.settings_autoaway_value, 5));
				}
			}
		}
		else if (preference.getKey().compareTo(KEY_RICH_LINKS_ENABLE) == 0){

			if (!Util.isOnline(context)){
				((ManagerActivityLollipop)context).showSnackbar(getString(R.string.error_server_connection_problem));
				return false;
			}

			if(richLinksSwitch.isChecked()){
				log("Enable rich links");
				megaApi.enableRichPreviews(true, (ManagerActivityLollipop)context);
			}
			else{
				log("Disable rich links");
				megaApi.enableRichPreviews(false, (ManagerActivityLollipop)context);
			}
		}
		else if (preference.getKey().compareTo(KEY_ENABLE_VERSIONS) == 0){
			log("Change KEY_ENABLE_VERSIONS");

			if (!Util.isOnline(context)){
				((ManagerActivityLollipop)context).showSnackbar(getString(R.string.error_server_connection_problem));
				return false;
			}

			if(!enableVersionsSwitch.isChecked()){
				megaApi.setFileVersionsOption(true, (ManagerActivityLollipop)context);
			}
			else{
				megaApi.setFileVersionsOption(false, (ManagerActivityLollipop)context);
			}
		}
		else if (preference.getKey().compareTo(KEY_ENABLE_RB_SCHEDULER) == 0){
			log("Change KEY_ENABLE_RB_SCHEDULER");

			if (!Util.isOnline(context)){
				((ManagerActivityLollipop)context).showSnackbar(getString(R.string.error_server_connection_problem));
				return false;
			}

			if(!enableRbSchedulerSwitch.isChecked()){
				log("Disable RB schedule");
				//Check the account type
				MyAccountInfo myAccountInfo = ((MegaApplication) ((Activity)context).getApplication()).getMyAccountInfo();
				if(myAccountInfo!=null ){
					if(myAccountInfo.getAccountType()== MegaAccountDetails.ACCOUNT_TYPE_FREE){
						((ManagerActivityLollipop)context).showRBNotDisabledDialog();
						enableRbSchedulerSwitch.setOnPreferenceClickListener(null);
						enableRbSchedulerSwitch.setChecked(true);
						enableRbSchedulerSwitch.setOnPreferenceClickListener(this);
					}
					else{
						((ManagerActivityLollipop)context).setRBSchedulerValue("0");
					}
				}
			}
			else{
				log("ENABLE RB schedule");
				((ManagerActivityLollipop)context).showRbSchedulerValueDialog(true);
			}
		}
		else if (preference.getKey().compareTo(KEY_DAYS_RB_SCHEDULER) == 0){
			if (!Util.isOnline(context)){
				((ManagerActivityLollipop)context).showSnackbar(getString(R.string.error_server_connection_problem));
				return false;
			}

			((ManagerActivityLollipop)context).showRbSchedulerValueDialog(false);
		}
		else if (preference.getKey().compareTo(KEY_ENABLE_LAST_GREEN_CHAT) == 0){
			log("Change KEY_ENABLE_LAST_GREEN_CHAT");

			if (!Util.isOnline(context)){
				((ManagerActivityLollipop)context).showSnackbar(getString(R.string.error_server_connection_problem));
				return false;
			}

			if(!enableLastGreenChatSwitch.isChecked()){
				log("Disable last green");
				((ManagerActivityLollipop)context).enableLastGreen(false);
			}
			else{
				log("Enable last green");
				((ManagerActivityLollipop)context).enableLastGreen(true);
			}
		}
		else if(preference.getKey().compareTo(KEY_CHAT_AUTOAWAY) == 0){
			if (!Util.isOnline(context)){
				((ManagerActivityLollipop)context).showSnackbar(getString(R.string.error_server_connection_problem));
				return false;
			}
			((ManagerActivityLollipop)context).showAutoAwayValueDialog();
		}
		else if(preference.getKey().compareTo(KEY_CHAT_PERSISTENCE) == 0){
			if (!Util.isOnline(context)){
				((ManagerActivityLollipop)context).showSnackbar(getString(R.string.error_server_connection_problem));
				return false;
			}

			if(statusConfig.isPersist()){
				log("Change persistence chat to false");
				megaChatApi.setPresencePersist(false);
			}
			else{
				log("Change persistence chat to true");
				megaChatApi.setPresencePersist(true);
			}
		}
		else if(preference.getKey().compareTo(KEY_CHAT_NESTED_NOTIFICATIONS) == 0){
			//Intent to new activity Chat Settings
			Intent i = new Intent(context, ChatPreferencesActivity.class);
			startActivity(i);
		}
		else if (preference.getKey().compareTo(KEY_PIN_LOCK_CODE) == 0){
			//Intent to reset the PIN
			log("KEY_PIN_LOCK_CODE");
			resetPinLock();
		}
		else if (preference.getKey().compareTo(KEY_STORAGE_ASK_ME_ALWAYS) == 0){
			log("KEY_STORAGE_ASK_ME_ALWAYS");
			askMe = storageAskMeAlways.isChecked();
			dbH.setStorageAskAlways(askMe);
			if (storageAskMeAlways.isChecked()){
				log("storageAskMeAlways is checked!");
				if (downloadLocation != null){
					downloadLocation.setEnabled(false);
					downloadLocation.setSummary("");
				}
				if (downloadLocationPreference != null){
					downloadLocationPreference.setEnabled(false);
					downloadLocationPreference.setSummary("");
				}
				storageAdvancedDevices.setEnabled(true);
			}
			else{
				log("storageAskMeAlways NOT checked!");
				if (downloadLocation != null){
					downloadLocation.setEnabled(true);
					downloadLocation.setSummary(downloadLocationPath);
				}
				if (downloadLocationPreference != null){
					downloadLocationPreference.setEnabled(true);
					downloadLocationPreference.setSummary(downloadLocationPath);
				}
				storageAdvancedDevices.setEnabled(false);
			}
		}
		else if (preference.getKey().compareTo("settings_use_https_only") == 0){
			log("settings_use_https_only");
			useHttpsOnlyValue = useHttpsOnly.isChecked();
			dbH.setUseHttpsOnly(useHttpsOnlyValue);
			megaApi.useHttpsOnly(useHttpsOnlyValue);
		}
		else if (preference.getKey().compareTo(KEY_CAMERA_UPLOAD_CHARGING) == 0){
			log("KEY_CAMERA_UPLOAD_CHARGING");
			charging = cameraUploadCharging.isChecked();
			if(charging){
                enableVideoCompressionSizeSettingsAndRestartUpload();
            }else{
                disableVideoCompressionSizeSettingsAndRestartUpload();
            }
			dbH.setConversionOnCharging(charging);
		}
		else if(preference.getKey().compareTo(KEY_KEEP_FILE_NAMES) == 0){
			log("KEY_KEEP_FILE_NAMES");
			fileNames = keepFileNames.isChecked();
			dbH.setKeepFileNames(fileNames);
            Toast.makeText(context, getString(R.string.message_keep_device_name), Toast.LENGTH_SHORT).show();
		}
		else if (preference.getKey().compareTo(KEY_CAMERA_UPLOAD_CAMERA_FOLDER) == 0){
			log("Changing the LOCAL folder for camera uploads");
			Intent intent = new Intent(context, FileStorageActivityLollipop.class);
			intent.setAction(FileStorageActivityLollipop.Mode.PICK_FOLDER.getAction());
			intent.putExtra(FileStorageActivityLollipop.EXTRA_FROM_SETTINGS, true);
			intent.putExtra(FileStorageActivityLollipop.EXTRA_CAMERA_FOLDER,true);
			startActivityForResult(intent, REQUEST_CAMERA_FOLDER);
		}
		else if (preference.getKey().compareTo(KEY_CAMERA_UPLOAD_CAMERA_FOLDER_SDCARD) == 0){
			log("KEY_CAMERA_UPLOAD_CAMERA_FOLDER_SDCARD");
			Dialog localCameraDialog;
			String[] sdCardOptions = getResources().getStringArray(R.array.settings_storage_download_location_array);
	        AlertDialog.Builder b=new AlertDialog.Builder(context);

			b.setTitle(getResources().getString(R.string.settings_local_camera_upload_folder));
			b.setItems(sdCardOptions, new OnClickListener() {
				
				@Override
				public void onClick(DialogInterface dialog, int which) {
					switch(which){
						case 0:{
							Intent intent = new Intent(context, FileStorageActivityLollipop.class);
							intent.setAction(FileStorageActivityLollipop.Mode.PICK_FOLDER.getAction());
							intent.putExtra(FileStorageActivityLollipop.EXTRA_FROM_SETTINGS, true);
							intent.putExtra(FileStorageActivityLollipop.EXTRA_CAMERA_FOLDER, true);
							startActivityForResult(intent, REQUEST_CAMERA_FOLDER);
							break;
						}
						case 1:{
							File[] fs = context.getExternalFilesDirs(null);
							if (fs.length > 1){		
								if (fs[1] != null){
									Intent intent = new Intent(Intent.ACTION_OPEN_DOCUMENT_TREE);
									startActivityForResult(intent, REQUEST_CODE_TREE_LOCAL_CAMERA);
								}
								else{
									Intent intent = new Intent(context, FileStorageActivityLollipop.class);
									intent.setAction(FileStorageActivityLollipop.Mode.PICK_FOLDER.getAction());
									intent.putExtra(FileStorageActivityLollipop.EXTRA_FROM_SETTINGS, true);
									intent.putExtra(FileStorageActivityLollipop.EXTRA_CAMERA_FOLDER, true);
									startActivityForResult(intent, REQUEST_CAMERA_FOLDER);
								}
							}
							break;
						}
					}
				}
			});
			b.setNegativeButton(getResources().getString(R.string.general_cancel), new OnClickListener() {
				
				@Override
				public void onClick(DialogInterface dialog, int which) {
					dialog.cancel();
				}
			});
			localCameraDialog = b.create();
			localCameraDialog.show();
		}
		else if (preference.getKey().compareTo(KEY_CAMERA_UPLOAD_MEGA_FOLDER) == 0){
			log("Changing the MEGA folder for camera uploads");
			if (!Util.isOnline(context)){
				((ManagerActivityLollipop)context).showSnackbar(getString(R.string.error_server_connection_problem));
				return false;
			}
			Intent intent = new Intent(context, FileExplorerActivityLollipop.class);
			intent.setAction(FileExplorerActivityLollipop.ACTION_CHOOSE_MEGA_FOLDER_SYNC);
			startActivityForResult(intent, REQUEST_MEGA_CAMERA_FOLDER);

		}else if (preference.getKey().compareTo(KEY_HELP_SEND_FEEDBACK) == 0){
			((ManagerActivityLollipop) context).showEvaluatedAppDialog();
		}
		else if (preference.getKey().compareTo(KEY_ABOUT_PRIVACY_POLICY) == 0){
			Intent viewIntent = new Intent(Intent.ACTION_VIEW);
			viewIntent.setData(Uri.parse("https://mega.nz/privacy"));
			startActivity(viewIntent);
		}
		else if (preference.getKey().compareTo(KEY_ABOUT_TOS) == 0){
			Intent viewIntent = new Intent(Intent.ACTION_VIEW);
			viewIntent.setData(Uri.parse("https://mega.nz/terms"));
			startActivity(viewIntent);
		}
		else if (preference.getKey().compareTo(KEY_ABOUT_GDPR) == 0){
			Intent viewIntent = new Intent(Intent.ACTION_VIEW);
			viewIntent.setData(Uri.parse("https://mega.nz/gdpr"));
			startActivity(viewIntent);
		}
		else if(preference.getKey().compareTo(KEY_ABOUT_CODE_LINK) == 0){
			Intent viewIntent = new Intent(Intent.ACTION_VIEW);
			viewIntent.setData(Uri.parse("https://github.com/meganz/android"));
			startActivity(viewIntent);
		}
		else if (preference.getKey().compareTo("settings_advanced_features_cancel_account") == 0){
			log("Cancel account preference");
			((ManagerActivityLollipop)context).askConfirmationDeleteAccount();
		}
		else if (preference.getKey().compareTo(KEY_QR_CODE_AUTO_ACCEPT) == 0){
//			First query if QR auto-accept is enabled or not, then change the value
			setAutoaccept = true;
			megaApi.getContactLinksOption((ManagerActivityLollipop) context);
		}
		else if (preference.getKey().compareTo(KEY_RECOVERY_KEY) == 0){
			log("Export Recovery Key");
			((ManagerActivityLollipop)context).showMKLayout();
		}
		else if (preference.getKey().compareTo(KEY_CHANGE_PASSWORD) == 0){
			log("Change password");
			Intent intent = new Intent(context, ChangePasswordActivityLollipop.class);
			startActivity(intent);
		}
		else if (preference.getKey().compareTo(KEY_2FA) == 0){
			if (((ManagerActivityLollipop) context).is2FAEnabled()){
				log("2FA is Checked");
				twoFASwitch.setChecked(true);
				((ManagerActivityLollipop) context).showVerifyPin2FA(Constants.DISABLE_2FA);
<<<<<<< HEAD
			}
			else {
				log("2FA is NOT Checked");
				twoFASwitch.setChecked(false);
				Intent intent = new Intent(context, TwoFactorAuthenticationActivity.class);
				startActivity(intent);
=======
			}
			else {
				log("2FA is NOT Checked");
				twoFASwitch.setChecked(false);
				Intent intent = new Intent(context, TwoFactorAuthenticationActivity.class);
				startActivity(intent);
			}
		}
		
		return true;
	}

	/**
	 * Refresh the Camera Uploads service settings depending on the service status.
	 */
	private void refreshCameraUploadsSettings() {
		log("refreshCameraUploadsSettings");

		if (cameraUpload){
			log("Camera ON");

			boolean hasStoragePermission = (ContextCompat.checkSelfPermission(context, Manifest.permission.WRITE_EXTERNAL_STORAGE) == PackageManager.PERMISSION_GRANTED);
			if (!hasStoragePermission) {
				log("No storage permission");
				ActivityCompat.requestPermissions((ManagerActivityLollipop)context,
						new String[]{Manifest.permission.WRITE_EXTERNAL_STORAGE},
						Constants.REQUEST_WRITE_STORAGE);
			}

			boolean hasCameraPermission = (ContextCompat.checkSelfPermission(context, Manifest.permission.CAMERA) == PackageManager.PERMISSION_GRANTED);
			if (!hasCameraPermission){
				log("No camera permission");
				ActivityCompat.requestPermissions((ManagerActivityLollipop)context,
						new String[]{Manifest.permission.CAMERA},
						Constants.REQUEST_CAMERA);
			}

			if (camSyncLocalPath!=null){

				if (!isExternalSDCard){
					File checkFile = new File(camSyncLocalPath);
					if(!checkFile.exists()){
						//Local path does not exist, then Camera folder by default
						log("local path not exist, default camera folder");
						File cameraDownloadLocation = null;
						if (Environment.getExternalStorageDirectory() != null){
							cameraDownloadLocation = Environment.getExternalStoragePublicDirectory(Environment.DIRECTORY_DCIM);
						}

						cameraDownloadLocation.mkdirs();

						dbH.setCamSyncLocalPath(cameraDownloadLocation.getAbsolutePath());

						camSyncLocalPath = cameraDownloadLocation.getAbsolutePath();
						localCameraUploadFolder.setSummary(camSyncLocalPath);
						localCameraUploadFolderSDCard.setSummary(camSyncLocalPath);
					}
				}
				else{
					Uri uri = Uri.parse(prefs.getUriExternalSDCard());

					DocumentFile pickedDir = DocumentFile.fromTreeUri(context, uri);
					String pickedDirName = pickedDir.getName();
					if(pickedDirName!=null){
						camSyncLocalPath = pickedDir.getName();
						localCameraUploadFolder.setSummary(pickedDir.getName());
						localCameraUploadFolderSDCard.setSummary(pickedDir.getName());
					}
					else{
						log("pickedDirNAme NULL");
					}
				}
			}
			else{
				log("local parh is NULL");
				//Local path not valid = null, then Camera folder by default
				File cameraDownloadLocation = null;
				if (Environment.getExternalStorageDirectory() != null){
					cameraDownloadLocation = Environment.getExternalStoragePublicDirectory(Environment.DIRECTORY_DCIM);
				}

				cameraDownloadLocation.mkdirs();

				dbH.setCamSyncLocalPath(cameraDownloadLocation.getAbsolutePath());
				dbH.setCameraFolderExternalSDCard(false);
				isExternalSDCard = false;

				camSyncLocalPath = cameraDownloadLocation.getAbsolutePath();
			}

			if(camSyncHandle!=null){
				if(camSyncHandle==-1){
					camSyncMegaPath = CameraSyncService.CAMERA_UPLOADS;
				}
			}
			else{
				camSyncMegaPath = CameraSyncService.CAMERA_UPLOADS;
			}

			megaCameraFolder.setSummary(camSyncMegaPath);

			dbH.setCamSyncFileUpload(MegaPreferences.ONLY_PHOTOS);
			fileUpload = getString(R.string.settings_camera_upload_only_photos);
			cameraUploadWhat.setValueIndex(0);

			dbH.setCamSyncWifi(true);
			wifi = getString(R.string.cam_sync_wifi);
			cameraUploadHow.setValueIndex(1);

			dbH.setCamSyncCharging(true);
			charging = true;
			cameraUploadCharging.setChecked(charging);

			dbH.setCamSyncEnabled(true);

			handler.postDelayed(new Runnable() {

				@Override
				public void run() {
					log("Now I start the service");
					if (Build.VERSION.SDK_INT < Build.VERSION_CODES.O) {
						context.startService(new Intent(context, CameraSyncService.class));
					}
				}
			}, 5 * 1000);

			cameraUploadOn.setTitle(getString(R.string.settings_camera_upload_off));
			cameraUploadHow.setSummary(wifi);
			localCameraUploadFolder.setSummary(camSyncLocalPath);
			localCameraUploadFolderSDCard.setSummary(camSyncLocalPath);

			cameraUploadWhat.setSummary(fileUpload);
			cameraUploadCategory.addPreference(cameraUploadHow);
			cameraUploadCategory.addPreference(cameraUploadWhat);
			cameraUploadCategory.addPreference(cameraUploadCharging);
			cameraUploadCategory.addPreference(keepFileNames);
			cameraUploadCategory.addPreference(megaCameraFolder);
			cameraUploadCategory.addPreference(secondaryMediaFolderOn);
			cameraUploadCategory.removePreference(localSecondaryFolder);
			cameraUploadCategory.removePreference(megaSecondaryFolder);

			File[] fs = context.getExternalFilesDirs(null);
			if (fs.length == 1){
				cameraUploadCategory.addPreference(localCameraUploadFolder);
				cameraUploadCategory.removePreference(localCameraUploadFolderSDCard);
			}
			else{
				if (fs.length > 1){
					if (fs[1] == null){
						cameraUploadCategory.addPreference(localCameraUploadFolder);
						cameraUploadCategory.removePreference(localCameraUploadFolderSDCard);
					}
					else{
						cameraUploadCategory.removePreference(localCameraUploadFolder);
						cameraUploadCategory.addPreference(localCameraUploadFolderSDCard);
					}
				}
>>>>>>> b0005a46
			}
		}
		else{
			log("Camera OFF");
			secondaryUpload = false;
			if (Build.VERSION.SDK_INT < Build.VERSION_CODES.O) {
				Intent stopIntent = null;
				stopIntent = new Intent(context, CameraSyncService.class);
				stopIntent.setAction(CameraSyncService.ACTION_STOP);
				context.startService(stopIntent);
			}
			else {
				dbH.setCamSyncEnabled(false);
				dbH.setSecondaryUploadEnabled(false);
				if (megaApi != null) {
					megaApi.cancelTransfers(MegaTransfer.TYPE_UPLOAD);
				}
			}

			cameraUploadOn.setTitle(getString(R.string.settings_camera_upload_on));
			secondaryMediaFolderOn.setTitle(getString(R.string.settings_secondary_upload_on));
			cameraUploadCategory.removePreference(cameraUploadHow);
			cameraUploadCategory.removePreference(cameraUploadWhat);
			cameraUploadCategory.removePreference(localCameraUploadFolder);
			cameraUploadCategory.removePreference(localCameraUploadFolderSDCard);
			cameraUploadCategory.removePreference(cameraUploadCharging);
			cameraUploadCategory.removePreference(keepFileNames);
			cameraUploadCategory.removePreference(megaCameraFolder);
			cameraUploadCategory.removePreference(secondaryMediaFolderOn);
			cameraUploadCategory.removePreference(localSecondaryFolder);
			cameraUploadCategory.removePreference(megaSecondaryFolder);
		}
	}

	/**
	 * Refresh the Camera Uploads service settings depending on the service status.
	 */
	private void refreshCameraUploadsSettings() {
		log("refreshCameraUploadsSettings");
        if (cameraUpload){
            log("Camera ON");
            if (Build.VERSION.SDK_INT >= Build.VERSION_CODES.LOLLIPOP) {
                log("Lollipop version");
                
                String[] PERMISSIONS = {
                        android.Manifest.permission.WRITE_EXTERNAL_STORAGE
                };
                
                if(!Util.hasPermissions(context, PERMISSIONS)){
                    ActivityCompat.requestPermissions((ManagerActivityLollipop)context, PERMISSIONS, Constants.REQUEST_CAMERA_UPLOAD);
                }else{
                    enableCameraUpload();
                }
            }else{
                enableCameraUpload();
            }
        }
        else{
            disableCameraUpload();
        }
    }
	
	@Override
	public void onActivityResult(int requestCode, int resultCode, Intent intent) {
		log("onActivityResult");
		
		prefs = dbH.getPreferences();
		log("REQUEST CODE: " + requestCode + "___RESULT CODE: " + resultCode);
		if (requestCode == REQUEST_CODE_TREE_LOCAL_CAMERA && resultCode == Activity.RESULT_OK){
			if (intent == null){
				log("intent NULL");
				return;
			}
			
			Uri treeUri = intent.getData();
			
			if (dbH == null){
				dbH = DatabaseHandler.getDbHandler(context);
			}
			
			dbH.setUriExternalSDCard(treeUri.toString());
			dbH.setCameraFolderExternalSDCard(true);
			isExternalSDCard = true;
			
			DocumentFile pickedDir = DocumentFile.fromTreeUri(context, treeUri);

			String pickedDirName = pickedDir.getName();
			if(pickedDirName!=null){
				prefs.setCamSyncLocalPath(pickedDir.getName());
				//prefs.setCamSyncHandle();
				camSyncLocalPath = pickedDir.getName();
				dbH.setCamSyncLocalPath(pickedDir.getName());
				localCameraUploadFolder.setSummary(pickedDir.getName());
				localCameraUploadFolderSDCard.setSummary(pickedDir.getName());
			}
			else{
				log("pickedDirNAme NULL");
			}

			dbH.setCamSyncTimeStamp(0);
			dbH.setCamVideoSyncTimeStamp(0);
			dbH.setSecSyncTimeStamp(0);
			dbH.setSecVideoSyncTimeStamp(0);
            dbH.saveShouldClearCamsyncRecords(true);
            Util.purgeDirectory(new File(context.getCacheDir().toString() + File.separator));

			if (Util.isDeviceSupportParallelUpload()) {
                cancelAllJobs(context);
            }else{
                Intent photosVideosIntent = null;
                photosVideosIntent = new Intent(context, CameraSyncService.class);
                photosVideosIntent.setAction(CameraSyncService.ACTION_LIST_PHOTOS_VIDEOS_NEW_FOLDER);
                context.startService(photosVideosIntent);
            }
			
			handler.postDelayed(new Runnable() {
				
				@Override
				public void run() {
					log("Now I start the service");
                    if(dbH.shouldClearCamsyncRecords()){
                        dbH.deleteAllSyncRecords(TYPE_ANY);
                        dbH.saveShouldClearCamsyncRecords(false);
                    }
					if (Util.isDeviceSupportParallelUpload()) {
                        startJob(context);
                    }else {
                        context.startService(new Intent(context, CameraSyncService.class));
                    }
				}
			}, 10 * 1000);
		}
		else if(requestCode == Constants.SET_PIN){
			if(resultCode == Activity.RESULT_OK) {
				log("Set PIN Ok");

				afterSetPinLock();
			}
			else{
				log("Set PIN ERROR");
			}
		}
		else if (requestCode == REQUEST_DOWNLOAD_FOLDER && resultCode == Activity.RESULT_CANCELED && intent != null){
			log("REQUEST_DOWNLOAD_FOLDER - canceled");
		}
		else if (requestCode == REQUEST_DOWNLOAD_FOLDER && resultCode == Activity.RESULT_OK && intent != null) {
			String path = intent.getStringExtra(FileStorageActivityLollipop.EXTRA_PATH);
			dbH.setStorageDownloadLocation(path);
			if (downloadLocation != null){
				downloadLocation.setSummary(path);
			}
			if (downloadLocationPreference != null){
				downloadLocationPreference.setSummary(path);
			}
		}		
		else if (requestCode == REQUEST_CAMERA_FOLDER && resultCode == Activity.RESULT_OK && intent != null){
			//Local folder to sync
			String cameraPath = intent.getStringExtra(FileStorageActivityLollipop.EXTRA_PATH);
            if(!isNewSettingValid(cameraPath, prefs.getLocalPathSecondaryFolder(), prefs.getCamSyncHandle(), prefs.getMegaHandleSecondaryFolder())){
                Toast.makeText(context, getString(R.string.error_invalid_folder_selected), Toast.LENGTH_LONG).show();
                return;
            }
            
			prefs.setCamSyncLocalPath(cameraPath);
			camSyncLocalPath = cameraPath;
			dbH.setCamSyncLocalPath(cameraPath);
			dbH.setCameraFolderExternalSDCard(false);
			isExternalSDCard = false;
			localCameraUploadFolder.setSummary(cameraPath);
			localCameraUploadFolderSDCard.setSummary(cameraPath);
			dbH.setCamSyncTimeStamp(0);
			dbH.setCamVideoSyncTimeStamp(0);
            dbH.setSecSyncTimeStamp(0);
            dbH.setSecVideoSyncTimeStamp(0);
            dbH.saveShouldClearCamsyncRecords(true);
            Util.purgeDirectory(new File(context.getCacheDir().toString() + File.separator));

			if (Util.isDeviceSupportParallelUpload()) {
                cancelAllJobs(context);
            }else{
                Intent photosVideosIntent = null;
                photosVideosIntent = new Intent(context, CameraSyncService.class);
                photosVideosIntent.setAction(CameraSyncService.ACTION_LIST_PHOTOS_VIDEOS_NEW_FOLDER);
                context.startService(photosVideosIntent);
            }
			
			handler.postDelayed(new Runnable() {
				
				@Override
				public void run() {
					log("Now I start the service");
                    if(dbH.shouldClearCamsyncRecords()){
                        dbH.deleteAllSyncRecords(TYPE_ANY);
                        dbH.saveShouldClearCamsyncRecords(false);
                    }
					if (Util.isDeviceSupportParallelUpload()) {
                        startJob(context);
                    }else{
                        context.startService(new Intent(context, CameraSyncService.class));
                    }
				}
			}, 10 * 1000);
		}
		else if (requestCode == REQUEST_LOCAL_SECONDARY_MEDIA_FOLDER && resultCode == Activity.RESULT_OK && intent != null){
			//Local folder to sync
			String secondaryPath = intent.getStringExtra(FileStorageActivityLollipop.EXTRA_PATH);
            if(!isNewSettingValid(prefs.getCamSyncLocalPath(), secondaryPath, prefs.getCamSyncHandle(), prefs.getMegaHandleSecondaryFolder())){
                Toast.makeText(context, getString(R.string.error_invalid_folder_selected), Toast.LENGTH_LONG).show();
                return;
            }
			
			dbH.setSecondaryFolderPath(secondaryPath);
			localSecondaryFolder.setSummary(secondaryPath);
			dbH.setSecSyncTimeStamp(0);
			dbH.setSecVideoSyncTimeStamp(0);
			prefs.setLocalPathSecondaryFolder(secondaryPath);

			if (Util.isDeviceSupportParallelUpload()) {
                cancelAllJobs(context);
            }else{
                Intent photosVideosIntent = null;
                photosVideosIntent = new Intent(context, CameraSyncService.class);
                photosVideosIntent.setAction(CameraSyncService.ACTION_LIST_PHOTOS_VIDEOS_NEW_FOLDER);
                context.startService(photosVideosIntent);
            }

			handler.postDelayed(new Runnable() {
				
				@Override
				public void run() {
					log("Now I start the service");
					if (Util.isDeviceSupportParallelUpload()) {
                        startJob(context);
                    }else{
                        context.startService(new Intent(context, CameraSyncService.class));
                    }
				}
			}, 5 * 1000);
		}		
		else if (requestCode == REQUEST_MEGA_SECONDARY_MEDIA_FOLDER && resultCode == Activity.RESULT_OK && intent != null){
			//Mega folder to sync
			
			Long handle = intent.getLongExtra("SELECT_MEGA_FOLDER",-1);
            if(!isNewSettingValid(prefs.getCamSyncLocalPath(), prefs.getLocalPathSecondaryFolder(), prefs.getCamSyncHandle(), String.valueOf(handle))){
                Toast.makeText(context, getString(R.string.error_invalid_folder_selected), Toast.LENGTH_LONG).show();
                return;
            }
            
			if(handle!=-1){
				dbH.setSecondaryFolderHandle(handle);
				prefs.setMegaHandleSecondaryFolder(String.valueOf(handle));
				
				handleSecondaryMediaFolder = handle;
				megaNodeSecondaryMediaFolder = megaApi.getNodeByHandle(handleSecondaryMediaFolder);
				megaPathSecMediaFolder = megaNodeSecondaryMediaFolder.getName();
				
				megaSecondaryFolder.setSummary(megaPathSecMediaFolder);
				dbH.setSecSyncTimeStamp(0);
				dbH.setSecVideoSyncTimeStamp(0);

				if (Util.isDeviceSupportParallelUpload()) {
                    cancelAllJobs(context);
                }else{
                    Intent photosVideosIntent = null;
                    photosVideosIntent = new Intent(context, CameraSyncService.class);
                    photosVideosIntent.setAction(CameraSyncService.ACTION_LIST_PHOTOS_VIDEOS_NEW_FOLDER);
                    context.startService(photosVideosIntent);
                }
				
				handler.postDelayed(new Runnable() {
					
					@Override
					public void run() {
						log("Now I start the service");
						if (Util.isDeviceSupportParallelUpload()) {
                            startJob(context);
                        }else{
                            context.startService(new Intent(context, CameraSyncService.class));
                        }
					}
				}, 5 * 1000);
				
				log("Mega folder to secondary uploads change!!");
			}
			else{
				log("Error choosing the secondary uploads");
			}
			
		}
		else if (requestCode == REQUEST_MEGA_CAMERA_FOLDER && resultCode == Activity.RESULT_OK && intent != null){
			//Mega folder to sync
			
			Long handle = intent.getLongExtra("SELECT_MEGA_FOLDER",-1);
            if(!isNewSettingValid(prefs.getCamSyncLocalPath(), prefs.getLocalPathSecondaryFolder(), String.valueOf(handle), prefs.getMegaHandleSecondaryFolder())){
                Toast.makeText(context, getString(R.string.error_invalid_folder_selected), Toast.LENGTH_LONG).show();
                return;
            }
            
			if(handle!=-1){
				dbH.setCamSyncHandle(handle);
				prefs.setCamSyncHandle(String.valueOf(handle));
				camSyncHandle = handle;
				camSyncMegaNode = megaApi.getNodeByHandle(camSyncHandle);	
				camSyncMegaPath = camSyncMegaNode.getName();
				
				megaCameraFolder.setSummary(camSyncMegaPath);
				dbH.setCamSyncTimeStamp(0);
				dbH.setCamVideoSyncTimeStamp(0);
                dbH.setSecSyncTimeStamp(0);
                dbH.setSecVideoSyncTimeStamp(0);
                dbH.saveShouldClearCamsyncRecords(true);
                Util.purgeDirectory(new File(context.getCacheDir().toString() + File.separator));

				if (Util.isDeviceSupportParallelUpload()) {
                    cancelAllJobs(context);
                }else{
                    Intent photosVideosIntent = null;
                    photosVideosIntent = new Intent(context, CameraSyncService.class);
                    photosVideosIntent.setAction(CameraSyncService.ACTION_LIST_PHOTOS_VIDEOS_NEW_FOLDER);
                    context.startService(photosVideosIntent);
                }
				
				handler.postDelayed(new Runnable() {
					
					@Override
					public void run() {
						log("Now I start the service");
                        if(dbH.shouldClearCamsyncRecords()){
                            dbH.deleteAllSyncRecords(TYPE_ANY);
                            dbH.saveShouldClearCamsyncRecords(false);
                        }
						if (Util.isDeviceSupportParallelUpload()) {
                            startJob(context);
                        }else{
                            context.startService(new Intent(context, CameraSyncService.class));
                        }
					}
				}, 10 * 1000);
				
				log("Mega folder to sync the Camera CHANGED!!");
			}
			else{
				log("Error choosing the Mega folder to sync the Camera");
			}
			
		}
	}

	private BroadcastReceiver receiver = new BroadcastReceiver() {
		@Override
		public void onReceive(Context context, Intent intent) {
			if (intent != null) {
				switch (intent.getAction()) {
					case ACTION_REFRESH_CAMERA_UPLOADS_SETTING:
						cameraUpload = intent.getBooleanExtra(CAMERA_UPLOADS_STATUS, false);
						refreshCameraUploadsSettings();
						break;
					case ACTION_REFRESH_CLEAR_OFFLINE_SETTING:
						taskGetSizeOffline();
						break;
				}
			}
		}
	};
	
	@Override
	public void onResume() {
	    log("onResume");

		IntentFilter filter = new IntentFilter(Constants.BROADCAST_ACTION_INTENT_SETTINGS_UPDATED);
		filter.addAction(ACTION_REFRESH_CAMERA_UPLOADS_SETTING);
		filter.addAction(ACTION_REFRESH_CLEAR_OFFLINE_SETTING);
		LocalBroadcastManager.getInstance(context).registerReceiver(receiver, filter);

	    prefs=dbH.getPreferences();
	    
	    if (prefs.getPinLockEnabled() == null){
			dbH.setPinLockEnabled(false);
			dbH.setPinLockCode("");
			pinLock = false;
			pinLockEnableSwitch.setChecked(pinLock);
		}
		else{
			pinLock = Boolean.parseBoolean(prefs.getPinLockEnabled());
			pinLockEnableSwitch.setChecked(pinLock);
			pinLockCodeTxt = prefs.getPinLockCode();
			if (pinLockCodeTxt == null){
				pinLockCodeTxt = "";
				dbH.setPinLockCode(pinLockCodeTxt);
			}
		}	    

		taskGetSizeCache();
		taskGetSizeOffline();

		if(!Util.isOnline(context)){
			chatEnabledCategory.setEnabled(false);
			cameraUploadCategory.setEnabled(false);
		}
		super.onResume();
	}

	@Override
	public void onPause(){
		super.onPause();
		LocalBroadcastManager.getInstance(context).unregisterReceiver(receiver);
	}

	private void refreshAccountInfo(){
		log("refreshAccountInfo");

		//Check if the call is recently
		log("Check the last call to getAccountDetails");
		if(DBUtil.callToAccountDetails(context)){
			log("megaApi.getAccountDetails SEND");
			((MegaApplication) ((Activity)context).getApplication()).askForAccountDetails();
		}
	}

	public void update2FAPreference(boolean enabled) {
		log("update2FAPreference");
		twoFASwitch.setChecked(enabled);
	}

	public void update2FAVisibility(){
		log("update2FAVisbility");
		if (megaApi == null){
			if (context != null){
				if (((Activity)context).getApplication() != null){
					megaApi = ((MegaApplication) ((Activity)context).getApplication()).getMegaApi();
				}
			}
		}

		if (megaApi != null) {
			if (megaApi.multiFactorAuthAvailable()) {
				log("update2FAVisbility true");
				preferenceScreen.addPreference(twoFACategory);
				megaApi.multiFactorAuthCheck(megaApi.getMyEmail(), (ManagerActivityLollipop) context);
			} else {
				log("update2FAVisbility false");
				preferenceScreen.removePreference(twoFACategory);
			}
		}
	}

	public void afterSetPinLock(){
		log("afterSetPinLock");

		prefs=dbH.getPreferences();
		pinLockCodeTxt = prefs.getPinLockCode();
		if (pinLockCodeTxt == null){
			pinLockCodeTxt = "";
			dbH.setPinLockCode(pinLockCodeTxt);

		}
//		pinLockEnableSwitch.setTitle(getString(R.string.settings_pin_lock_off));
		ast = "";
		if (pinLockCodeTxt.compareTo("") == 0){
			ast = getString(R.string.settings_pin_lock_code_not_set);
		}
		else{
			for (int i=0;i<pinLockCodeTxt.length();i++){
				ast = ast + "*";
			}
		}
		pinLockCode.setSummary(ast);
		pinLockCategory.addPreference(pinLockCode);
		dbH.setPinLockEnabled(true);
	}

	public void taskGetSizeCache (){
		log("taskGetSizeCache");
		GetCacheSizeTask getCacheSizeTask = new GetCacheSizeTask(context);
		getCacheSizeTask.execute();
	}

	public void taskGetSizeOffline (){
		log("taskGetSizeOffline");
		GetOfflineSizeTask getOfflineSizeTask = new GetOfflineSizeTask(context);
		getOfflineSizeTask.execute();
	}

	public void intentToPinLock(){
		log("intentToPinLock");
		Intent intent = new Intent(context, PinLockActivityLollipop.class);
		intent.setAction(PinLockActivityLollipop.ACTION_SET_PIN_LOCK);
		startActivityForResult(intent, Constants.SET_PIN);
	}

	public void resetPinLock(){
		log("resetPinLock");
		Intent intent = new Intent(context, PinLockActivityLollipop.class);
		intent.setAction(PinLockActivityLollipop.ACTION_RESET_PIN_LOCK);
		startActivity(intent);
	}

	public void updatePresenceConfigChat(boolean cancelled, MegaChatPresenceConfig config){
		log("updatePresenceConfigChat: "+cancelled);

		if(!cancelled){
			statusConfig = config;
		}

		if(Util.isChatEnabled()){
			showPresenceChatConfig();
		}
	}

	public void updateEnabledRichLinks(){
		log("updateEnabledRichLinks");

		if(MegaApplication.isEnabledRichLinks()!=richLinksSwitch.isChecked()){
			richLinksSwitch.setOnPreferenceClickListener(null);
			richLinksSwitch.setChecked(MegaApplication.isEnabledRichLinks());
			richLinksSwitch.setOnPreferenceClickListener(this);
		}
	}

	public void updateEnabledFileVersions(){
		log("updateEnabledFileVersions: "+MegaApplication.isDisableFileVersions());

		enableVersionsSwitch.setOnPreferenceClickListener(null);
		if(MegaApplication.isDisableFileVersions() == 1){
			//disable = true - off versions
			if(enableVersionsSwitch.isChecked()){
				enableVersionsSwitch.setChecked(false);
			}
		}
		else if(MegaApplication.isDisableFileVersions() == 0){
			//disable = false - on versions
			if(!enableVersionsSwitch.isChecked()){
				enableVersionsSwitch.setChecked(true);
			}
		}
		else{
			enableVersionsSwitch.setChecked(false);
		}
		enableVersionsSwitch.setOnPreferenceClickListener(this);
	}

	public void updateRBScheduler(long daysCount){
		log("updateRBScheduler: "+daysCount);

		if(daysCount<1){
			enableRbSchedulerSwitch.setOnPreferenceClickListener(null);
			enableRbSchedulerSwitch.setChecked(false);
			enableRbSchedulerSwitch.setSummary(null);
			enableRbSchedulerSwitch.setOnPreferenceClickListener(this);


			//Hide preference to show days
			fileManagementCategory.removePreference(daysRbSchedulerPreference);
			daysRbSchedulerPreference.setOnPreferenceClickListener(null);
		}
		else{
			MyAccountInfo myAccountInfo = ((MegaApplication) ((Activity)context).getApplication()).getMyAccountInfo();

			enableRbSchedulerSwitch.setOnPreferenceClickListener(null);
			enableRbSchedulerSwitch.setChecked(true);
			if(myAccountInfo!=null ){

				String subtitle = getString(R.string.settings_rb_scheduler_enable_subtitle);

				if(myAccountInfo.getAccountType()== MegaAccountDetails.ACCOUNT_TYPE_FREE){
					enableRbSchedulerSwitch.setSummary(subtitle+ " "+getString(R.string.settings_rb_scheduler_enable_period_FREE));
				}
				else{
					enableRbSchedulerSwitch.setSummary(subtitle+ " "+getString(R.string.settings_rb_scheduler_enable_period_PRO));
				}
			}

			enableRbSchedulerSwitch.setOnPreferenceClickListener(this);

			//Show and set preference to show days
			fileManagementCategory.addPreference(daysRbSchedulerPreference);
			daysRbSchedulerPreference.setOnPreferenceClickListener(this);
			daysRbSchedulerPreference.setSummary(getString(R.string.settings_rb_scheduler_select_days_subtitle, daysCount));
		}
	}

	public void waitPresenceConfig(){
		log("waitPresenceConfig: ");

		preferenceScreen.removePreference(autoawayChatCategory);
		preferenceScreen.removePreference(persistenceChatCategory);

		statusChatListPreference.setValue(MegaChatApi.STATUS_OFFLINE+"");
		statusChatListPreference.setSummary(statusChatListPreference.getEntry());

		enableLastGreenChatSwitch.setEnabled(false);

	}

	public void showPresenceChatConfig(){
		log("showPresenceChatConfig: "+statusConfig.getOnlineStatus());

		statusChatListPreference.setValue(statusConfig.getOnlineStatus()+"");
		statusChatListPreference.setSummary(statusChatListPreference.getEntry());

		if(statusConfig.getOnlineStatus()!= MegaChatApi.STATUS_ONLINE){
			preferenceScreen.removePreference(autoawayChatCategory);
			if(statusConfig.getOnlineStatus()== MegaChatApi.STATUS_OFFLINE){
				preferenceScreen.removePreference(persistenceChatCategory);
			}
			else{
				preferenceScreen.addPreference(persistenceChatCategory);
				if(statusConfig.isPersist()){
					chatPersistenceCheck.setChecked(true);
				}
				else{
					chatPersistenceCheck.setChecked(false);
				}
			}
		}
		else if(statusConfig.getOnlineStatus()== MegaChatApi.STATUS_ONLINE){
			//I'm online
			preferenceScreen.addPreference(persistenceChatCategory);
			if(statusConfig.isPersist()){
				chatPersistenceCheck.setChecked(true);
			}
			else{
				chatPersistenceCheck.setChecked(false);
			}

			if(statusConfig.isPersist()){
				preferenceScreen.removePreference(autoawayChatCategory);
			}
			else{
				preferenceScreen.addPreference(autoawayChatCategory);
				if(statusConfig.isAutoawayEnabled()){
					int timeout = (int)statusConfig.getAutoawayTimeout()/60;
					autoAwaySwitch.setChecked(true);
					autoawayChatCategory.addPreference(chatAutoAwayPreference);
					chatAutoAwayPreference.setSummary(getString(R.string.settings_autoaway_value, timeout));
				}
				else{
					autoAwaySwitch.setChecked(false);
					autoawayChatCategory.removePreference(chatAutoAwayPreference);
				}
			}
		}
		else{
			hidePreferencesChat();
		}

		//Show configuration last green
		if(statusConfig.isLastGreenVisible()){
			log("Last visible ON");
			enableLastGreenChatSwitch.setEnabled(true);
			if(!enableLastGreenChatSwitch.isChecked()){
				enableLastGreenChatSwitch.setOnPreferenceClickListener(null);
				enableLastGreenChatSwitch.setChecked(true);
			}
			enableLastGreenChatSwitch.setOnPreferenceClickListener(this);
		}
		else{
			log("Last visible OFF");
			enableLastGreenChatSwitch.setEnabled(true);
			if(enableLastGreenChatSwitch.isChecked()){
				enableLastGreenChatSwitch.setOnPreferenceClickListener(null);
				enableLastGreenChatSwitch.setChecked(false);
			}
			enableLastGreenChatSwitch.setOnPreferenceClickListener(this);
		}
	}


	public void cancelSetPinLock(){
		log("cancelSetPinkLock");
		pinLock = false;
		pinLockEnableSwitch.setChecked(pinLock);

		dbH.setPinLockEnabled(false);
		dbH.setPinLockCode("");
	}

	public void hidePreferencesChat(){
		log("hidePreferencesChat");

		getPreferenceScreen().removePreference(chatNotificationsCategory);
		getPreferenceScreen().removePreference(autoawayChatCategory);
		getPreferenceScreen().removePreference(persistenceChatCategory);
		chatEnabledCategory.removePreference(chatAttachmentsChatListPreference);
		chatEnabledCategory.removePreference(richLinksSwitch);
		chatEnabledCategory.removePreference(enableLastGreenChatSwitch);
		chatEnabledCategory.removePreference(statusChatListPreference);
	}


	private static void log(String log) {
		Util.log("SettingsFragmentLollipop", log);
	}

	public void setValueOfAutoaccept (boolean autoAccept) {
		qrCodeAutoAcceptSwitch.setChecked(autoAccept);
	}

	public void setSetAutoaccept (boolean autoAccept) {
		this.setAutoaccept = autoAccept;
	}


	public boolean getSetAutoaccept () {
		return setAutoaccept;
	}

	public void setAutoacceptSetting (boolean autoAccept) {
		this.autoAccept  = autoAccept;
	}

	public boolean getAutoacceptSetting () {
		return autoAccept;
	}
	
	public void enableCameraUpload(){
        cameraUpload = true;
        if (camSyncLocalPath!=null){
            
            if (!isExternalSDCard){
                File checkFile = new File(camSyncLocalPath);
                if(!checkFile.exists()){
                    //Local path does not exist, then Camera folder by default
                    log("local path not exist, default camera folder");
                    File cameraDownloadLocation = null;
                    if (Environment.getExternalStorageDirectory() != null){
                        cameraDownloadLocation = Environment.getExternalStoragePublicDirectory(Environment.DIRECTORY_DCIM);
                    }
                    
                    cameraDownloadLocation.mkdirs();
                    
                    dbH.setCamSyncLocalPath(cameraDownloadLocation.getAbsolutePath());
                    
                    camSyncLocalPath = cameraDownloadLocation.getAbsolutePath();
                    localCameraUploadFolder.setSummary(camSyncLocalPath);
                    localCameraUploadFolderSDCard.setSummary(camSyncLocalPath);
                }
            }
            else{
                Uri uri = Uri.parse(prefs.getUriExternalSDCard());
                
                DocumentFile pickedDir = DocumentFile.fromTreeUri(context, uri);
                String pickedDirName = pickedDir.getName();
                if(pickedDirName!=null){
                    camSyncLocalPath = pickedDir.getName();
                    localCameraUploadFolder.setSummary(pickedDir.getName());
                    localCameraUploadFolderSDCard.setSummary(pickedDir.getName());
                }
                else{
                    log("pickedDirNAme NULL");
                }
            }
        }
        else{
            log("local parh is NULL");
            //Local path not valid = null, then Camera folder by default
            File cameraDownloadLocation = null;
            if (Environment.getExternalStorageDirectory() != null){
                cameraDownloadLocation = Environment.getExternalStoragePublicDirectory(Environment.DIRECTORY_DCIM);
            }
            
            cameraDownloadLocation.mkdirs();
            
            dbH.setCamSyncLocalPath(cameraDownloadLocation.getAbsolutePath());
            dbH.setCameraFolderExternalSDCard(false);
            isExternalSDCard = false;
            
            camSyncLocalPath = cameraDownloadLocation.getAbsolutePath();
        }
        
        if(camSyncHandle!=null){
            if(camSyncHandle==-1){
                camSyncMegaPath = CameraSyncService.CAMERA_UPLOADS;
            }
        }
        else{
            camSyncMegaPath = CameraSyncService.CAMERA_UPLOADS;
        }
        
        megaCameraFolder.setSummary(camSyncMegaPath);
        
        dbH.setCamSyncFileUpload(MegaPreferences.PHOTOS_AND_VIDEOS);
        fileUpload = getString(R.string.settings_camera_upload_photos_and_videos);
        cameraUploadWhat.setValueIndex(2);
        
        if(isDeviceSupportCompression()){
            enableVideoQualitySettings();
            dbH.setCameraUploadVideoQuality(MEDIUM);
            videoQuality.setValueIndex(VIDEO_QUALITY_MEDIUM);
            videoQuality.setSummary(videoQuality.getEntry());
        }else{
            disableVideoQualitySettings();
            dbH.setCameraUploadVideoQuality(ORIGINAL);
            dbH.setConversionOnCharging(false);
            dbH.setChargingOnSize(DEFAULT_CONVENTION_QUEUE_SIZE);
        }
        
        dbH.setCamSyncWifi(true);
        wifi = getString(R.string.cam_sync_wifi);
        cameraUploadHow.setValueIndex(1);
        
        charging = true;
        cameraUploadCharging.setChecked(charging);
        
        dbH.setCamSyncEnabled(true);
        
        handler.postDelayed(new Runnable() {
            
            @Override
            public void run() {
                log("Now I start the service");
                if (Util.isDeviceSupportParallelUpload()) {
                    startJob(context);
                }else{
                    context.startService(new Intent(context, CameraSyncService.class));
                }
            }
        }, 30 * 1000);
        
        cameraUploadOn.setTitle(getString(R.string.settings_camera_upload_off));
        cameraUploadHow.setSummary(wifi);
        localCameraUploadFolder.setSummary(camSyncLocalPath);
        localCameraUploadFolderSDCard.setSummary(camSyncLocalPath);
        
        cameraUploadWhat.setSummary(fileUpload);
        cameraUploadCategory.addPreference(cameraUploadHow);
        cameraUploadCategory.addPreference(cameraUploadWhat);
        cameraUploadCategory.addPreference(keepFileNames);
        cameraUploadCategory.addPreference(megaCameraFolder);
        cameraUploadCategory.addPreference(secondaryMediaFolderOn);
        cameraUploadCategory.removePreference(localSecondaryFolder);
        cameraUploadCategory.removePreference(megaSecondaryFolder);
        
        if (Build.VERSION.SDK_INT >= Build.VERSION_CODES.LOLLIPOP) {
            File[] fs = context.getExternalFilesDirs(null);
            if (fs.length == 1){
                cameraUploadCategory.addPreference(localCameraUploadFolder);
                cameraUploadCategory.removePreference(localCameraUploadFolderSDCard);
            }
            else{
                if (fs.length > 1){
                    if (fs[1] == null){
                        cameraUploadCategory.addPreference(localCameraUploadFolder);
                        cameraUploadCategory.removePreference(localCameraUploadFolderSDCard);
                    }
                    else{
                        cameraUploadCategory.removePreference(localCameraUploadFolder);
                        cameraUploadCategory.addPreference(localCameraUploadFolderSDCard);
                    }
                }
            }
        }
        else{
            cameraUploadCategory.addPreference(localCameraUploadFolder);
            cameraUploadCategory.removePreference(localCameraUploadFolderSDCard);
        }
    }
    
    public void disableCameraUpload(){
        log("Camera OFF");
        cameraUpload = false;
        dbH.setCamSyncTimeStamp(0);
        dbH.setCamVideoSyncTimeStamp(0);
        dbH.setSecSyncTimeStamp(0);
        dbH.setSecVideoSyncTimeStamp(0);
        dbH.saveShouldClearCamsyncRecords(true);
        handler.postDelayed(new Runnable() {
        
            @Override
            public void run() {
                if(dbH.shouldClearCamsyncRecords()){
                    dbH.deleteAllSyncRecords(TYPE_ANY);
                    dbH.saveShouldClearCamsyncRecords(false);
                }
            }
        },10 * 1000);
        
        dbH.setCamSyncEnabled(false);
        dbH.setSecondaryUploadEnabled(false);
        Util.purgeDirectory(new File(context.getCacheDir().toString() + File.separator));
        secondaryUpload = false;
        if (Util.isDeviceSupportParallelUpload()) {
            cancelAllJobs(context);
        }else{
            Intent stopIntent = null;
            stopIntent = new Intent(context, CameraSyncService.class);
            stopIntent.setAction(CameraSyncService.ACTION_STOP);
            context.startService(stopIntent);
        }
    
        cameraUploadOn.setTitle(getString(R.string.settings_camera_upload_on));
        secondaryMediaFolderOn.setTitle(getString(R.string.settings_secondary_upload_on));
        cameraUploadCategory.removePreference(cameraUploadHow);
        cameraUploadCategory.removePreference(cameraUploadWhat);
        cameraUploadCategory.removePreference(localCameraUploadFolder);
        cameraUploadCategory.removePreference(localCameraUploadFolderSDCard);
        disableVideoQualitySettings();
        cameraUploadCategory.removePreference(keepFileNames);
        cameraUploadCategory.removePreference(megaCameraFolder);
        cameraUploadCategory.removePreference(secondaryMediaFolderOn);
        cameraUploadCategory.removePreference(localSecondaryFolder);
        cameraUploadCategory.removePreference(megaSecondaryFolder);
    }
    
    public void showResetCompressionQueueSizeDialog(){
        log("showResetCompressionQueueSizeDialog");
        Display display = getActivity().getWindowManager().getDefaultDisplay();
        DisplayMetrics outMetrics = new DisplayMetrics ();
        display.getMetrics(outMetrics);
        
        LinearLayout layout = new LinearLayout(context);
        layout.setOrientation(LinearLayout.VERTICAL);
        LinearLayout.LayoutParams params = new LinearLayout.LayoutParams(LinearLayout.LayoutParams.MATCH_PARENT, LinearLayout.LayoutParams.WRAP_CONTENT);
        params.setMargins(Util.scaleWidthPx(20, outMetrics), Util.scaleWidthPx(20, outMetrics), Util.scaleWidthPx(17, outMetrics), 0);
        
        final EditText input = new EditText(context);
        input.setInputType(InputType.TYPE_CLASS_NUMBER);
        layout.addView(input, params);

        input.setSingleLine();
        input.setTextColor(ContextCompat.getColor(context, R.color.text_secondary));
        input.setHint(getString(R.string.hint_MB));
        input.setImeOptions(EditorInfo.IME_ACTION_DONE);
        input.setOnEditorActionListener(new TextView.OnEditorActionListener() {
            @Override
            public boolean onEditorAction(TextView v, int actionId,KeyEvent event) {
                if (actionId == EditorInfo.IME_ACTION_DONE) {
                    String value = v.getText().toString().trim();
                    setCompressionQueueSize(value, input);
                    
                    return true;
                }
                return false;
            }
        });
        
        input.setImeActionLabel(getString(R.string.general_create),EditorInfo.IME_ACTION_DONE);
        input.setOnFocusChangeListener(new View.OnFocusChangeListener() {
            @Override
            public void onFocusChange(View v, boolean hasFocus) {
                if (hasFocus) {
                    showKeyboardDelayed(v);
                }
            }
        });
        
        final TextView text = new TextView(context);
        text.setText(getString(R.string.settings_compression_queue_subtitle));
        float density = getResources().getDisplayMetrics().density;
        float scaleW = Util.getScaleW(outMetrics, density);
        text.setTextSize(TypedValue.COMPLEX_UNIT_SP, (11*scaleW));
        layout.addView(text);
        
        LinearLayout.LayoutParams params_text_error = (LinearLayout.LayoutParams) text.getLayoutParams();
        params_text_error.height = ViewGroup.LayoutParams.WRAP_CONTENT;
        params_text_error.width = ViewGroup.LayoutParams.WRAP_CONTENT;
        params_text_error.setMargins(Util.scaleWidthPx(25, outMetrics), 0,Util.scaleWidthPx(25, outMetrics),0);
        text.setLayoutParams(params_text_error);
        
        AlertDialog.Builder builder = new AlertDialog.Builder(context);
        builder.setTitle(getString(R.string.settings_video_compression_queue_size_popup_title));
        builder.setPositiveButton(getString(R.string.cam_sync_ok),
                new DialogInterface.OnClickListener() {
                    public void onClick(DialogInterface dialog, int whichButton) { }
                });
        builder.setNegativeButton(getString(android.R.string.cancel), null);
        builder.setView(layout);
        newFolderDialog = builder.create();
        newFolderDialog.show();
        
        newFolderDialog.getButton(AlertDialog.BUTTON_POSITIVE).setOnClickListener(new View.OnClickListener() {
            @Override
            public void onClick(View v) {
                String value = input.getText().toString().trim();
                setCompressionQueueSize(value, input);
            }
        });
    }
    
    private void setCompressionQueueSize(String value, EditText input){
        if (value.length() == 0) {
            newFolderDialog.dismiss();
            return;
        }
    
        try{
            int size = Integer.parseInt(value);
            if(isQueueSizeValid(size)){
                newFolderDialog.dismiss();
                cameraUploadVideoQueueSize.setSummary(size + getResources().getString(R.string.hint_MB));
                dbH.setChargingOnSize(size);
                prefs.setChargingOnSize(size + "");
                restartCameraUpload();
            }else{
                resetSizeInput(input);
            }
        } catch (Exception e){
            resetSizeInput(input);
        }
    }
    
    private boolean isQueueSizeValid(int size){
	    if(size >= COMPRESSION_QUEUE_SIZE_MIN && size <= COMPRESSION_QUEUE_SIZE_MAX){
	        return true;
        }
        return false;
    }
    
    private void resetSizeInput(EditText input){
        input.setText("");
        input.requestFocus();
    }
    
    private void disableVideoQualitySettings(){
        cameraUploadCategory.removePreference(videoQuality);
        disableChargingSettings();
    }
    
    private void disableChargingSettings(){
        if(isDeviceSupportCompression()) {
            charging = false;
            dbH.setConversionOnCharging(charging);
            cameraUploadCharging.setChecked(charging);
            cameraUploadCategory.removePreference(cameraUploadCharging);
            disableVideoCompressionSizeSettings();
        }
    }
    
    private void disableVideoCompressionSizeSettings(){
        cameraUploadCategory.removePreference(cameraUploadVideoQueueSize);
    }
    
    private void disableVideoCompressionSizeSettingsAndRestartUpload(){
        disableVideoCompressionSizeSettings();
        restartCameraUpload();
    }
    
    private void enableVideoQualitySettings(){
	    if(isDeviceSupportCompression()){
            cameraUploadCategory.addPreference(videoQuality);
            dbH.setCameraUploadVideoQuality(VIDEO_QUALITY_MEDIUM);
            videoQuality.setValueIndex(VIDEO_QUALITY_MEDIUM);
            videoQuality.setSummary(videoQuality.getEntry());
            enableChargingSettings();
        }
    }
    
    private void enableChargingSettings(){
        if(isDeviceSupportCompression()) {
            charging = true;
            dbH.setConversionOnCharging(charging);
            cameraUploadCharging.setChecked(charging);
            cameraUploadCategory.addPreference(cameraUploadCharging);
            enableVideoCompressionSizeSettings();
        }
    }
    
    private void enableVideoCompressionSizeSettings(){
        if(isDeviceSupportCompression()){
            cameraUploadCategory.addPreference(cameraUploadVideoQueueSize);
            
            //convention queue size
            String sizeInDB = prefs.getChargingOnSize();
            int size;
            if(sizeInDB == null){
                dbH.setChargingOnSize(DEFAULT_CONVENTION_QUEUE_SIZE);
                size = DEFAULT_CONVENTION_QUEUE_SIZE;
            }else{
                size = Integer.parseInt(sizeInDB);
            }
            cameraUploadVideoQueueSize.setSummary(size + getResources().getString(R.string.hint_MB));
        }
    }
    
    private void enableVideoCompressionSizeSettingsAndRestartUpload(){
        enableVideoCompressionSizeSettings();
        restartCameraUpload();
    }
    
    private void restartCameraUpload(){
        if (Util.isDeviceSupportParallelUpload()) {
            cancelAllJobs(context);
        }else{
            Intent photosVideosIntent = null;
            photosVideosIntent = new Intent(context, CameraSyncService.class);
            photosVideosIntent.setAction(CameraSyncService.ACTION_LIST_PHOTOS_VIDEOS_NEW_FOLDER);
            context.startService(photosVideosIntent);
        }
    
        handler.postDelayed(new Runnable() {
        
            @Override
            public void run() {
                log("Now I start the service");
                if (Util.isDeviceSupportParallelUpload()) {
                    startJob(context);
                }else{
                    context.startService(new Intent(context, CameraSyncService.class));
                }
            }
        }, 10 * 1000);
    }
    
    private boolean isNewSettingValid(String primaryPath, String secondaryPath, String primaryHandle, String secondaryHandle){
	    if(!secondaryUpload || primaryPath == null || primaryHandle == null || secondaryPath == null || secondaryHandle == null){
	        return true;
        }else if(primaryHandle.equals(secondaryHandle) && (primaryPath.contains(secondaryPath) || secondaryPath.contains(primaryPath))){
	        return false;
        }else{
            return true;
        }
    }
}<|MERGE_RESOLUTION|>--- conflicted
+++ resolved
@@ -29,14 +29,11 @@
 import android.support.v7.preference.PreferenceScreen;
 import android.support.v7.preference.SwitchPreferenceCompat;
 import android.support.v7.widget.RecyclerView;
-<<<<<<< HEAD
 import android.text.InputType;
 import android.util.DisplayMetrics;
 import android.util.TypedValue;
 import android.view.Display;
 import android.view.KeyEvent;
-=======
->>>>>>> b0005a46
 import android.view.LayoutInflater;
 import android.view.View;
 import android.view.ViewGroup;
@@ -79,7 +76,6 @@
 import nz.mega.sdk.MegaChatApiAndroid;
 import nz.mega.sdk.MegaChatPresenceConfig;
 import nz.mega.sdk.MegaNode;
-<<<<<<< HEAD
 
 import static mega.privacy.android.app.MegaPreferences.MEDIUM;
 import static mega.privacy.android.app.MegaPreferences.ORIGINAL;
@@ -90,9 +86,7 @@
 import static mega.privacy.android.app.utils.Util.showKeyboardDelayed;
 
 //import android.support.v4.preference.PreferenceFragment;
-=======
 import nz.mega.sdk.MegaTransfer;
->>>>>>> b0005a46
 
 @SuppressLint("NewApi")
 public class SettingsFragmentLollipop extends PreferenceFragmentCompat implements Preference.OnPreferenceClickListener, Preference.OnPreferenceChangeListener {
@@ -423,7 +417,6 @@
 
 		cameraUploadWhat = (ListPreference) findPreference(KEY_CAMERA_UPLOAD_WHAT_TO);
 		cameraUploadWhat.setOnPreferenceChangeListener(this);
-<<<<<<< HEAD
 		
 		videoQuality = (ListPreference)findPreference(KEY_CAMERA_UPLOAD_VIDEO_QUALITY);
 		videoQuality.setOnPreferenceChangeListener(this);
@@ -434,12 +427,6 @@
         cameraUploadVideoQueueSize = findPreference(KEY_CAMERA_UPLOAD_VIDEO_QUEUE_SIZE);
         cameraUploadVideoQueueSize.setOnPreferenceClickListener(this);
 		
-=======
-
-		cameraUploadCharging = (TwoLineCheckPreference) findPreference(KEY_CAMERA_UPLOAD_CHARGING);
-		cameraUploadCharging.setOnPreferenceClickListener(this);
-
->>>>>>> b0005a46
 		keepFileNames = (TwoLineCheckPreference) findPreference(KEY_KEEP_FILE_NAMES);
 		keepFileNames.setOnPreferenceClickListener(this);
 
@@ -648,7 +635,6 @@
 				else{
 					wifi = getString(R.string.cam_sync_data);
 					cameraUploadHow.setValueIndex(0);
-<<<<<<< HEAD
 				}
 				
                 if(isDeviceSupportCompression() && !getString(R.string.settings_camera_upload_only_photos).equals(fileUpload)){
@@ -702,20 +688,6 @@
                 }
                 
 				// keep file name
-=======
-				}
-
-				if (prefs.getCamSyncCharging() == null){
-					log("Charging NULLL");
-					dbH.setCamSyncCharging(true);
-					charging = true;
-				}
-				else{
-					charging = Boolean.parseBoolean(prefs.getCamSyncCharging());
-					log("Charging: "+charging);
-				}
-
->>>>>>> b0005a46
 				if (prefs.getKeepFileNames() == null){
 					dbH.setKeepFileNames(false);
 					fileNames = false;
@@ -1858,12 +1830,7 @@
 			}
 
 			dbH.setCamSyncTimeStamp(0);			
-<<<<<<< HEAD
 			cameraUpload = !cameraUpload;			
-=======
-			cameraUpload = !cameraUpload;
-			
->>>>>>> b0005a46
 			refreshCameraUploadsSettings();
 		}
 		else if (preference.getKey().compareTo(KEY_PIN_LOCK_ENABLE) == 0){
@@ -2212,172 +2179,12 @@
 				log("2FA is Checked");
 				twoFASwitch.setChecked(true);
 				((ManagerActivityLollipop) context).showVerifyPin2FA(Constants.DISABLE_2FA);
-<<<<<<< HEAD
 			}
 			else {
 				log("2FA is NOT Checked");
 				twoFASwitch.setChecked(false);
 				Intent intent = new Intent(context, TwoFactorAuthenticationActivity.class);
 				startActivity(intent);
-=======
-			}
-			else {
-				log("2FA is NOT Checked");
-				twoFASwitch.setChecked(false);
-				Intent intent = new Intent(context, TwoFactorAuthenticationActivity.class);
-				startActivity(intent);
-			}
-		}
-		
-		return true;
-	}
-
-	/**
-	 * Refresh the Camera Uploads service settings depending on the service status.
-	 */
-	private void refreshCameraUploadsSettings() {
-		log("refreshCameraUploadsSettings");
-
-		if (cameraUpload){
-			log("Camera ON");
-
-			boolean hasStoragePermission = (ContextCompat.checkSelfPermission(context, Manifest.permission.WRITE_EXTERNAL_STORAGE) == PackageManager.PERMISSION_GRANTED);
-			if (!hasStoragePermission) {
-				log("No storage permission");
-				ActivityCompat.requestPermissions((ManagerActivityLollipop)context,
-						new String[]{Manifest.permission.WRITE_EXTERNAL_STORAGE},
-						Constants.REQUEST_WRITE_STORAGE);
-			}
-
-			boolean hasCameraPermission = (ContextCompat.checkSelfPermission(context, Manifest.permission.CAMERA) == PackageManager.PERMISSION_GRANTED);
-			if (!hasCameraPermission){
-				log("No camera permission");
-				ActivityCompat.requestPermissions((ManagerActivityLollipop)context,
-						new String[]{Manifest.permission.CAMERA},
-						Constants.REQUEST_CAMERA);
-			}
-
-			if (camSyncLocalPath!=null){
-
-				if (!isExternalSDCard){
-					File checkFile = new File(camSyncLocalPath);
-					if(!checkFile.exists()){
-						//Local path does not exist, then Camera folder by default
-						log("local path not exist, default camera folder");
-						File cameraDownloadLocation = null;
-						if (Environment.getExternalStorageDirectory() != null){
-							cameraDownloadLocation = Environment.getExternalStoragePublicDirectory(Environment.DIRECTORY_DCIM);
-						}
-
-						cameraDownloadLocation.mkdirs();
-
-						dbH.setCamSyncLocalPath(cameraDownloadLocation.getAbsolutePath());
-
-						camSyncLocalPath = cameraDownloadLocation.getAbsolutePath();
-						localCameraUploadFolder.setSummary(camSyncLocalPath);
-						localCameraUploadFolderSDCard.setSummary(camSyncLocalPath);
-					}
-				}
-				else{
-					Uri uri = Uri.parse(prefs.getUriExternalSDCard());
-
-					DocumentFile pickedDir = DocumentFile.fromTreeUri(context, uri);
-					String pickedDirName = pickedDir.getName();
-					if(pickedDirName!=null){
-						camSyncLocalPath = pickedDir.getName();
-						localCameraUploadFolder.setSummary(pickedDir.getName());
-						localCameraUploadFolderSDCard.setSummary(pickedDir.getName());
-					}
-					else{
-						log("pickedDirNAme NULL");
-					}
-				}
-			}
-			else{
-				log("local parh is NULL");
-				//Local path not valid = null, then Camera folder by default
-				File cameraDownloadLocation = null;
-				if (Environment.getExternalStorageDirectory() != null){
-					cameraDownloadLocation = Environment.getExternalStoragePublicDirectory(Environment.DIRECTORY_DCIM);
-				}
-
-				cameraDownloadLocation.mkdirs();
-
-				dbH.setCamSyncLocalPath(cameraDownloadLocation.getAbsolutePath());
-				dbH.setCameraFolderExternalSDCard(false);
-				isExternalSDCard = false;
-
-				camSyncLocalPath = cameraDownloadLocation.getAbsolutePath();
-			}
-
-			if(camSyncHandle!=null){
-				if(camSyncHandle==-1){
-					camSyncMegaPath = CameraSyncService.CAMERA_UPLOADS;
-				}
-			}
-			else{
-				camSyncMegaPath = CameraSyncService.CAMERA_UPLOADS;
-			}
-
-			megaCameraFolder.setSummary(camSyncMegaPath);
-
-			dbH.setCamSyncFileUpload(MegaPreferences.ONLY_PHOTOS);
-			fileUpload = getString(R.string.settings_camera_upload_only_photos);
-			cameraUploadWhat.setValueIndex(0);
-
-			dbH.setCamSyncWifi(true);
-			wifi = getString(R.string.cam_sync_wifi);
-			cameraUploadHow.setValueIndex(1);
-
-			dbH.setCamSyncCharging(true);
-			charging = true;
-			cameraUploadCharging.setChecked(charging);
-
-			dbH.setCamSyncEnabled(true);
-
-			handler.postDelayed(new Runnable() {
-
-				@Override
-				public void run() {
-					log("Now I start the service");
-					if (Build.VERSION.SDK_INT < Build.VERSION_CODES.O) {
-						context.startService(new Intent(context, CameraSyncService.class));
-					}
-				}
-			}, 5 * 1000);
-
-			cameraUploadOn.setTitle(getString(R.string.settings_camera_upload_off));
-			cameraUploadHow.setSummary(wifi);
-			localCameraUploadFolder.setSummary(camSyncLocalPath);
-			localCameraUploadFolderSDCard.setSummary(camSyncLocalPath);
-
-			cameraUploadWhat.setSummary(fileUpload);
-			cameraUploadCategory.addPreference(cameraUploadHow);
-			cameraUploadCategory.addPreference(cameraUploadWhat);
-			cameraUploadCategory.addPreference(cameraUploadCharging);
-			cameraUploadCategory.addPreference(keepFileNames);
-			cameraUploadCategory.addPreference(megaCameraFolder);
-			cameraUploadCategory.addPreference(secondaryMediaFolderOn);
-			cameraUploadCategory.removePreference(localSecondaryFolder);
-			cameraUploadCategory.removePreference(megaSecondaryFolder);
-
-			File[] fs = context.getExternalFilesDirs(null);
-			if (fs.length == 1){
-				cameraUploadCategory.addPreference(localCameraUploadFolder);
-				cameraUploadCategory.removePreference(localCameraUploadFolderSDCard);
-			}
-			else{
-				if (fs.length > 1){
-					if (fs[1] == null){
-						cameraUploadCategory.addPreference(localCameraUploadFolder);
-						cameraUploadCategory.removePreference(localCameraUploadFolderSDCard);
-					}
-					else{
-						cameraUploadCategory.removePreference(localCameraUploadFolder);
-						cameraUploadCategory.addPreference(localCameraUploadFolderSDCard);
-					}
-				}
->>>>>>> b0005a46
 			}
 		}
 		else{
