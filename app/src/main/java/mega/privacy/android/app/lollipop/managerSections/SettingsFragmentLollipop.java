--- conflicted
+++ resolved
@@ -294,17 +294,6 @@
             goToSectionStartScreen();
         }
 
-<<<<<<< HEAD
-        if (listView != null) {
-            listView.addOnScrollListener(new RecyclerView.OnScrollListener() {
-                @Override
-                public void onScrolled(RecyclerView recyclerView, int dx, int dy) {
-                    super.onScrolled(recyclerView, dx, dy);
-                    checkScroll();
-                }
-            });
-        }
-=======
         getListView().addOnScrollListener(new RecyclerView.OnScrollListener() {
             @Override
             public void onScrolled(@NonNull RecyclerView recyclerView, int dx, int dy) {
@@ -313,7 +302,6 @@
             }
         });
 
->>>>>>> 06575933
         Display display = getActivity().getWindowManager().getDefaultDisplay();
         outMetrics = new DisplayMetrics();
         display.getMetrics(outMetrics);
