package mega.privacy.android.app.lollipop.managerSections;

import android.annotation.SuppressLint;
import android.app.Activity;
import android.app.Dialog;
import android.content.BroadcastReceiver;
import android.content.Context;
import android.content.DialogInterface;
import android.content.DialogInterface.OnClickListener;
import android.content.Intent;
import android.content.IntentFilter;
import android.net.Uri;
import android.os.Bundle;
import android.os.Environment;
import android.os.Handler;
import android.provider.Settings;
import android.support.annotation.Nullable;
import android.support.v4.app.ActivityCompat;
import android.support.v4.content.ContextCompat;
import android.support.v4.content.LocalBroadcastManager;
import android.support.v4.provider.DocumentFile;
import android.support.v7.app.AlertDialog;
import android.support.v7.preference.ListPreference;
import android.support.v7.preference.Preference;
import android.support.v7.preference.PreferenceCategory;
import android.support.v7.preference.PreferenceFragmentCompat;
import android.support.v7.preference.PreferenceScreen;
import android.support.v7.preference.SwitchPreferenceCompat;
import android.support.v7.widget.RecyclerView;
import android.text.InputType;
import android.text.TextUtils;
import android.util.DisplayMetrics;
import android.util.TypedValue;
import android.view.Display;
import android.view.KeyEvent;
import android.view.LayoutInflater;
import android.view.View;
import android.view.ViewGroup;
import android.view.inputmethod.EditorInfo;
import android.widget.EditText;
import android.widget.LinearLayout;
import android.widget.ListView;
import android.widget.TextView;
import android.widget.Toast;

import java.io.File;

import mega.privacy.android.app.DatabaseHandler;
import mega.privacy.android.app.MegaApplication;
import mega.privacy.android.app.MegaAttributes;
import mega.privacy.android.app.MegaPreferences;
import mega.privacy.android.app.R;
import mega.privacy.android.app.components.TwoLineCheckPreference;
import mega.privacy.android.app.fcm.ChatAdvancedNotificationBuilder;
import mega.privacy.android.app.jobservices.CameraUploadsService;
import mega.privacy.android.app.jobservices.SyncRecord;
import mega.privacy.android.app.lollipop.ChangePasswordActivityLollipop;
import mega.privacy.android.app.lollipop.FileExplorerActivityLollipop;
import mega.privacy.android.app.lollipop.FileStorageActivityLollipop;
import mega.privacy.android.app.lollipop.ManagerActivityLollipop;
import mega.privacy.android.app.lollipop.MyAccountInfo;
import mega.privacy.android.app.lollipop.PinLockActivityLollipop;
import mega.privacy.android.app.lollipop.TwoFactorAuthenticationActivity;
import mega.privacy.android.app.lollipop.megachat.ChatPreferencesActivity;
import mega.privacy.android.app.lollipop.megachat.ChatSettings;
import mega.privacy.android.app.lollipop.tasks.ClearCacheTask;
import mega.privacy.android.app.lollipop.tasks.ClearOfflineTask;
import mega.privacy.android.app.lollipop.tasks.GetCacheSizeTask;
import mega.privacy.android.app.lollipop.tasks.GetOfflineSizeTask;
import nz.mega.sdk.MegaAccountDetails;
import nz.mega.sdk.MegaApiAndroid;
import nz.mega.sdk.MegaChatApi;
import nz.mega.sdk.MegaChatApiAndroid;
import nz.mega.sdk.MegaChatPresenceConfig;
import nz.mega.sdk.MegaNode;

<<<<<<< HEAD
import static mega.privacy.android.app.MegaPreferences.MEDIUM;
import static mega.privacy.android.app.MegaPreferences.ORIGINAL;
import static mega.privacy.android.app.jobservices.SyncRecord.TYPE_ANY;
import static mega.privacy.android.app.utils.FileUtils.buildDefaultDownloadDir;
import static mega.privacy.android.app.utils.FileUtils.purgeDirectory;
import static mega.privacy.android.app.utils.JobUtil.rescheduleCameraUpload;
import static mega.privacy.android.app.utils.JobUtil.stopRunningCameraUploadService;
import static mega.privacy.android.app.utils.Util.showKeyboardDelayed;
=======
import static mega.privacy.android.app.utils.Constants.*;
import static mega.privacy.android.app.utils.DBUtil.*;
import static mega.privacy.android.app.utils.FileUtils.*;
import static mega.privacy.android.app.MegaPreferences.*;
import static mega.privacy.android.app.jobservices.SyncRecord.TYPE_ANY;
import static mega.privacy.android.app.utils.JobUtil.*;
import static mega.privacy.android.app.utils.LogUtil.*;
import static mega.privacy.android.app.utils.Util.*;
>>>>>>> 06a50058

@SuppressLint("NewApi")
public class SettingsFragmentLollipop extends PreferenceFragmentCompat implements Preference.OnPreferenceClickListener, Preference.OnPreferenceChangeListener {

	public static final String ACTION_REFRESH_CAMERA_UPLOADS_SETTING = "ACTION_REFRESH_CAMERA_UPLOADS_SETTING";
	public static final String ACTION_REFRESH_CLEAR_OFFLINE_SETTING = "ACTION_REFRESH_CLEAR_OFFLINE_SETTING";
	private static final int COMPRESSION_QUEUE_SIZE_MIN = 100;
	private static final int COMPRESSION_QUEUE_SIZE_MAX = 1000;

	Context context;
	private MegaApiAndroid megaApi;
	private MegaChatApiAndroid megaChatApi;
	Handler handler = new Handler();

	private static int REQUEST_DOWNLOAD_FOLDER = 1000;
	private static int REQUEST_CODE_TREE_LOCAL_CAMERA = 1014;
	private static int REQUEST_CAMERA_FOLDER = 2000;
	private static int REQUEST_MEGA_CAMERA_FOLDER = 3000;
	private static int REQUEST_LOCAL_SECONDARY_MEDIA_FOLDER = 4000;
	private static int REQUEST_MEGA_SECONDARY_MEDIA_FOLDER = 5000;
	private final String KEY_SET_QUEUE_DIALOG = "KEY_SET_QUEUE_DIALOG";
    private final String KEY_SET_QUEUE_SIZE = "KEY_SET_QUEUE_SIZE";

	public static final int DEFAULT_CONVENTION_QUEUE_SIZE = 200;

	public static String CATEGORY_PIN_LOCK = "settings_pin_lock";
	public static String CATEGORY_CHAT_ENABLED = "settings_chat";
	public static String CATEGORY_CHAT_NOTIFICATIONS = "settings_notifications_chat";
	public static String CATEGORY_STORAGE = "settings_storage";
	public static String CATEGORY_CAMERA_UPLOAD = "settings_camera_upload";
	public static String CATEGORY_ADVANCED_FEATURES = "advanced_features";
	public static String CATEGORY_QR_CODE = "settings_qrcode";
	public static String CATEGORY_SECURITY = "settings_security";
	public static String CATEGORY_2FA = "settings_2fa";
	public static String CATEGORY_FILE_MANAGEMENT = "settings_file_management";

	public static String KEY_QR_CODE_AUTO_ACCEPT = "settings_qrcode_autoaccept";
	public static String KEY_2FA = "settings_2fa_activated";

	public static String KEY_PIN_LOCK_ENABLE = "settings_pin_lock_enable";
	public static String KEY_PIN_LOCK_CODE = "settings_pin_lock_code";

	public static String KEY_CHAT_ENABLE = "settings_chat_enable";

	public static String KEY_RICH_LINKS_ENABLE = "settings_rich_links_enable";

	public static String CATEGORY_AUTOAWAY_CHAT = "settings_autoaway_chat";
	public static String KEY_CHAT_AUTOAWAY = "settings_autoaway_chat_preference";
	public static String KEY_AUTOAWAY_ENABLE = "settings_autoaway_chat_switch";

	public static String CATEGORY_PERSISTENCE_CHAT = "settings_persistence_chat";
	public static String KEY_CHAT_PERSISTENCE = "settings_persistence_chat_checkpreference";

	public static String KEY_CHAT_NESTED_NOTIFICATIONS = "settings_nested_notifications_chat";

	public static String KEY_STORAGE_DOWNLOAD_LOCATION = "settings_storage_download_location";
	public static String KEY_STORAGE_DOWNLOAD_LOCATION_SD_CARD_PREFERENCE = "settings_storage_download_location_sd_card_preference";
	public static String KEY_STORAGE_ASK_ME_ALWAYS = "settings_storage_ask_me_always";
	public static String KEY_STORAGE_ADVANCED_DEVICES = "settings_storage_advanced_devices";
	public static String KEY_CAMERA_UPLOAD_ON = "settings_camera_upload_on";
	public static String KEY_CAMERA_UPLOAD_HOW_TO = "settings_camera_upload_how_to_upload";
	public static String KEY_CAMERA_UPLOAD_CHARGING = "settings_camera_upload_charging";
	public static String KEY_CAMERA_UPLOAD_INCLUDE_GPS = "settings_camera_upload_include_gps";
    public static String KEY_CAMERA_UPLOAD_VIDEO_QUEUE_SIZE = "video_compression_queue_size";
	public static String KEY_KEEP_FILE_NAMES = "settings_keep_file_names";
	public static String KEY_CAMERA_UPLOAD_WHAT_TO = "settings_camera_upload_what_to_upload";
    public static String KEY_CAMERA_UPLOAD_VIDEO_QUALITY = "settings_video_upload_quality";
	public static String KEY_CAMERA_UPLOAD_CAMERA_FOLDER = "settings_local_camera_upload_folder";
	public static String KEY_CAMERA_UPLOAD_CAMERA_FOLDER_SDCARD = "settings_local_camera_upload_folder_sdcard";
	public static String KEY_CAMERA_UPLOAD_MEGA_FOLDER = "settings_mega_camera_folder";

	public static String KEY_SECONDARY_MEDIA_FOLDER_ON = "settings_secondary_media_folder_on";
	public static String KEY_LOCAL_SECONDARY_MEDIA_FOLDER = "settings_local_secondary_media_folder";
	public static String KEY_MEGA_SECONDARY_MEDIA_FOLDER = "settings_mega_secondary_media_folder";

	public static String KEY_CACHE = "settings_advanced_features_cache";
	public static String KEY_OFFLINE = "settings_file_management_offline";
	public static String KEY_RUBBISH = "settings_file_management_rubbish";
	public static String KEY_FILE_VERSIONS = "settings_file_management_file_version";
	public static String KEY_CLEAR_VERSIONS = "settings_file_management_clear_version";
	public static String KEY_ENABLE_VERSIONS = "settings_file_versioning_switch";
	public static String KEY_ENABLE_RB_SCHEDULER = "settings_rb_scheduler_switch";
	public static String KEY_DAYS_RB_SCHEDULER = "settings_days_rb_scheduler";

	public static String KEY_ENABLE_LAST_GREEN_CHAT = "settings_last_green_chat_switch";

	public static String KEY_ABOUT_PRIVACY_POLICY = "settings_about_privacy_policy";
	public static String KEY_ABOUT_TOS = "settings_about_terms_of_service";
	public static String KEY_ABOUT_GDPR = "settings_about_gdpr";
	public static String KEY_ABOUT_SDK_VERSION = "settings_about_sdk_version";
	public static String KEY_ABOUT_KARERE_VERSION = "settings_about_karere_version";
	public static String KEY_ABOUT_APP_VERSION = "settings_about_app_version";
	public static String KEY_ABOUT_CODE_LINK = "settings_about_code_link";

	public static String KEY_HELP_SEND_FEEDBACK= "settings_help_send_feedfack";
    public static String KEY_AUTO_PLAY_SWITCH= "auto_play_switch";

	public static String KEY_RECOVERY_KEY= "settings_recovery_key";
	public static String KEY_CHANGE_PASSWORD= "settings_change_password";

	public static final String CAMERA_UPLOADS_STATUS = "CAMERA_UPLOADS_STATUS";

	public final static int CAMERA_UPLOAD_WIFI_OR_DATA_PLAN = 1001;
	public final static int CAMERA_UPLOAD_WIFI = 1002;

	public final static int CAMERA_UPLOAD_FILE_UPLOAD_PHOTOS = 1001;
	public final static int CAMERA_UPLOAD_FILE_UPLOAD_VIDEOS = 1002;
	public final static int CAMERA_UPLOAD_FILE_UPLOAD_PHOTOS_AND_VIDEOS = 1003;
	public final static int VIDEO_QUALITY_ORIGINAL = 0;
    public final static int VIDEO_QUALITY_MEDIUM = 1;

	public final static int STORAGE_DOWNLOAD_LOCATION_INTERNAL_SD_CARD = 1001;
	public final static int STORAGE_DOWNLOAD_LOCATION_EXTERNAL_SD_CARD = 1002;

	PreferenceCategory qrCodeCategory;
	SwitchPreferenceCompat qrCodeAutoAcceptSwitch;

	PreferenceCategory twoFACategory;
	SwitchPreferenceCompat twoFASwitch;
    SwitchPreferenceCompat autoPlaySwitch;

	PreferenceScreen preferenceScreen;
	PreferenceCategory pinLockCategory;
	PreferenceCategory chatEnabledCategory;
	PreferenceCategory chatNotificationsCategory;
	PreferenceCategory storageCategory;
	PreferenceCategory cameraUploadCategory;
	PreferenceCategory advancedFeaturesCategory;
	PreferenceCategory autoawayChatCategory;
	PreferenceCategory persistenceChatCategory;
	PreferenceCategory securityCategory;
	PreferenceCategory fileManagementCategory;

	SwitchPreferenceCompat pinLockEnableSwitch;
	SwitchPreferenceCompat chatEnableSwitch;
	SwitchPreferenceCompat richLinksSwitch;

	SwitchPreferenceCompat enableLastGreenChatSwitch;

	//New autoaway
	SwitchPreferenceCompat autoAwaySwitch;
	Preference chatAutoAwayPreference;
	TwoLineCheckPreference chatPersistenceCheck;

	Preference nestedNotificationsChat;
	Preference pinLockCode;
	Preference downloadLocation;
	Preference downloadLocationPreference;
	Preference cameraUploadOn;
	ListPreference cameraUploadHow;
	ListPreference cameraUploadWhat;
	ListPreference videoQuality;
    SwitchPreferenceCompat cameraUploadCharging;
    SwitchPreferenceCompat cameraUploadIncludeGPS;
	Preference cameraUploadVideoQueueSize;
	TwoLineCheckPreference keepFileNames;
	Preference localCameraUploadFolder;
	Preference localCameraUploadFolderSDCard;
	Preference megaCameraFolder;
	Preference helpSendFeedback;
	Preference cacheAdvancedOptions;
	Preference cancelAccount;

	Preference aboutPrivacy;
	Preference aboutTOS;
	Preference aboutGDPR;
	Preference aboutSDK;
	Preference aboutKarere;
	Preference aboutApp;
	Preference codeLink;
	Preference secondaryMediaFolderOn;
	Preference localSecondaryFolder;
	Preference megaSecondaryFolder;

	//File management
	Preference offlineFileManagement;
	Preference rubbishFileManagement;
	Preference fileVersionsFileManagement;
	Preference clearVersionsFileManagement;
	SwitchPreferenceCompat enableVersionsSwitch;

	SwitchPreferenceCompat enableRbSchedulerSwitch;
	Preference daysRbSchedulerPreference;

	ListPreference statusChatListPreference;
	ListPreference chatAttachmentsChatListPreference;

	TwoLineCheckPreference storageAskMeAlways;
	TwoLineCheckPreference storageAdvancedDevices;

	TwoLineCheckPreference useHttpsOnly;

	MegaChatPresenceConfig statusConfig;

	Preference recoveryKey;
	Preference changePass;

	boolean cameraUpload = false;
	boolean secondaryUpload = false;
	boolean charging = false;
	boolean includeGPS;
	boolean pinLock = false;
	boolean chatEnabled = false;
	boolean askMe = false;
	boolean fileNames = false;
	boolean advancedDevices = false;
	boolean autoAccept = true;

	DatabaseHandler dbH;

	MegaPreferences prefs;
	ChatSettings chatSettings;
	String wifi = "";
	String camSyncLocalPath = "";
	boolean isExternalSDCard = false;
	Long camSyncHandle = null;
	MegaNode camSyncMegaNode = null;
	String camSyncMegaPath = "";
	String fileUpload = "";
	String videoQualitySummary = "";
	String downloadLocationPath = "";
	String ast = "";
	String pinLockCodeTxt = "";

	boolean useHttpsOnlyValue = false;

	//Secondary Folder
	String localSecondaryFolderPath = "";
	Long handleSecondaryMediaFolder = null;
	MegaNode megaNodeSecondaryMediaFolder = null;
	String megaPathSecMediaFolder = "";

	public int numberOfClicksSDK = 0;
	public int numberOfClicksKarere = 0;
	public int numberOfClicksAppVersion = 0;
	RecyclerView listView;

	boolean setAutoaccept = false;
    AlertDialog compressionQueueSizeDialog;
    private EditText queueSizeInput;

	@Override
    public void onCreate(Bundle savedInstanceState) {
		logDebug("onCreate");

        if (megaApi == null){
			megaApi = ((MegaApplication) ((Activity)context).getApplication()).getMegaApi();
		}

		if (megaChatApi == null){
			megaChatApi = ((MegaApplication) ((Activity)context).getApplication()).getMegaChatApi();
		}

		dbH = DatabaseHandler.getDbHandler(context);
		prefs = dbH.getPreferences();
		chatSettings = dbH.getChatSettings();

		super.onCreate(savedInstanceState);
	}

	@Override
	public void onCreatePreferences(Bundle savedInstanceState, String rootKey) {
		addPreferencesFromResource(R.xml.preferences);

		preferenceScreen = (PreferenceScreen) findPreference("general_preference_screen");

		storageCategory = (PreferenceCategory) findPreference(CATEGORY_STORAGE);
		cameraUploadCategory = (PreferenceCategory) findPreference(CATEGORY_CAMERA_UPLOAD);
		pinLockCategory = (PreferenceCategory) findPreference(CATEGORY_PIN_LOCK);
		chatEnabledCategory = (PreferenceCategory) findPreference(CATEGORY_CHAT_ENABLED);
		chatNotificationsCategory = (PreferenceCategory) findPreference(CATEGORY_CHAT_NOTIFICATIONS);
		advancedFeaturesCategory = (PreferenceCategory) findPreference(CATEGORY_ADVANCED_FEATURES);
		autoawayChatCategory = (PreferenceCategory) findPreference(CATEGORY_AUTOAWAY_CHAT);
		persistenceChatCategory = (PreferenceCategory) findPreference(CATEGORY_PERSISTENCE_CHAT);
		qrCodeCategory = (PreferenceCategory) findPreference(CATEGORY_QR_CODE);
		securityCategory = (PreferenceCategory) findPreference(CATEGORY_SECURITY);
		twoFACategory = (PreferenceCategory) findPreference(CATEGORY_2FA);
		fileManagementCategory = (PreferenceCategory) findPreference(CATEGORY_FILE_MANAGEMENT);
		pinLockEnableSwitch = (SwitchPreferenceCompat) findPreference(KEY_PIN_LOCK_ENABLE);
		pinLockEnableSwitch.setOnPreferenceClickListener(this);

		chatEnableSwitch = (SwitchPreferenceCompat) findPreference(KEY_CHAT_ENABLE);
		chatEnableSwitch.setOnPreferenceClickListener(this);

		richLinksSwitch = (SwitchPreferenceCompat) findPreference(KEY_RICH_LINKS_ENABLE);
		richLinksSwitch.setOnPreferenceClickListener(this);

		autoAwaySwitch = (SwitchPreferenceCompat) findPreference(KEY_AUTOAWAY_ENABLE);
		autoAwaySwitch.setOnPreferenceClickListener(this);

		qrCodeAutoAcceptSwitch = (SwitchPreferenceCompat) findPreference(KEY_QR_CODE_AUTO_ACCEPT);
		qrCodeAutoAcceptSwitch.setOnPreferenceClickListener(this);

		twoFASwitch = (SwitchPreferenceCompat) findPreference(KEY_2FA);
		twoFASwitch.setOnPreferenceClickListener(this);

		autoPlaySwitch = (SwitchPreferenceCompat) findPreference(KEY_AUTO_PLAY_SWITCH);
        autoPlaySwitch.setOnPreferenceClickListener(this);
        boolean autoPlayEnabled = prefs.isAutoPlayEnabled();
        autoPlaySwitch.setChecked(autoPlayEnabled);

		chatAttachmentsChatListPreference = (ListPreference) findPreference("settings_chat_send_originals");
		chatAttachmentsChatListPreference.setOnPreferenceChangeListener(this);

		statusChatListPreference = (ListPreference) findPreference("settings_chat_list_status");
		statusChatListPreference.setOnPreferenceChangeListener(this);

		chatAutoAwayPreference = findPreference(KEY_CHAT_AUTOAWAY);
		chatAutoAwayPreference.setOnPreferenceClickListener(this);

		chatPersistenceCheck = (TwoLineCheckPreference) findPreference(KEY_CHAT_PERSISTENCE);
		chatPersistenceCheck.setOnPreferenceClickListener(this);

		nestedNotificationsChat = findPreference(KEY_CHAT_NESTED_NOTIFICATIONS);
		nestedNotificationsChat.setOnPreferenceClickListener(this);

		pinLockCode = findPreference(KEY_PIN_LOCK_CODE);
		pinLockCode.setOnPreferenceClickListener(this);

		downloadLocation = findPreference(KEY_STORAGE_DOWNLOAD_LOCATION);
		downloadLocation.setOnPreferenceClickListener(this);

		downloadLocationPreference = findPreference(KEY_STORAGE_DOWNLOAD_LOCATION_SD_CARD_PREFERENCE);
		downloadLocationPreference.setOnPreferenceClickListener(this);

		storageAskMeAlways = (TwoLineCheckPreference) findPreference(KEY_STORAGE_ASK_ME_ALWAYS);
		storageAskMeAlways.setOnPreferenceClickListener(this);

		useHttpsOnly = (TwoLineCheckPreference) findPreference("settings_use_https_only");
		useHttpsOnly.setOnPreferenceClickListener(this);

		storageAdvancedDevices = (TwoLineCheckPreference) findPreference(KEY_STORAGE_ADVANCED_DEVICES);
		storageAdvancedDevices.setOnPreferenceClickListener(this);

		cameraUploadOn = findPreference(KEY_CAMERA_UPLOAD_ON);
		cameraUploadOn.setOnPreferenceClickListener(this);

		cameraUploadHow = (ListPreference) findPreference(KEY_CAMERA_UPLOAD_HOW_TO);
		cameraUploadHow.setOnPreferenceChangeListener(this);

		cameraUploadWhat = (ListPreference) findPreference(KEY_CAMERA_UPLOAD_WHAT_TO);
		cameraUploadWhat.setOnPreferenceChangeListener(this);

		videoQuality = (ListPreference)findPreference(KEY_CAMERA_UPLOAD_VIDEO_QUALITY);
		videoQuality.setOnPreferenceChangeListener(this);

        cameraUploadIncludeGPS = (SwitchPreferenceCompat)findPreference(KEY_CAMERA_UPLOAD_INCLUDE_GPS);
        cameraUploadIncludeGPS.setOnPreferenceClickListener(this);

        cameraUploadCharging = (SwitchPreferenceCompat)findPreference(KEY_CAMERA_UPLOAD_CHARGING);
        cameraUploadCharging.setOnPreferenceClickListener(this);

        cameraUploadVideoQueueSize = findPreference(KEY_CAMERA_UPLOAD_VIDEO_QUEUE_SIZE);
        cameraUploadVideoQueueSize.setOnPreferenceClickListener(this);

		keepFileNames = (TwoLineCheckPreference) findPreference(KEY_KEEP_FILE_NAMES);
		keepFileNames.setOnPreferenceClickListener(this);

		localCameraUploadFolder = findPreference(KEY_CAMERA_UPLOAD_CAMERA_FOLDER);
		localCameraUploadFolder.setOnPreferenceClickListener(this);

		localCameraUploadFolderSDCard = findPreference(KEY_CAMERA_UPLOAD_CAMERA_FOLDER_SDCARD);
		localCameraUploadFolderSDCard.setOnPreferenceClickListener(this);

		megaCameraFolder = findPreference(KEY_CAMERA_UPLOAD_MEGA_FOLDER);
		megaCameraFolder.setOnPreferenceClickListener(this);

		secondaryMediaFolderOn = findPreference(KEY_SECONDARY_MEDIA_FOLDER_ON);
		secondaryMediaFolderOn.setOnPreferenceClickListener(this);

		localSecondaryFolder= findPreference(KEY_LOCAL_SECONDARY_MEDIA_FOLDER);
		localSecondaryFolder.setOnPreferenceClickListener(this);

		megaSecondaryFolder= findPreference(KEY_MEGA_SECONDARY_MEDIA_FOLDER);
		megaSecondaryFolder.setOnPreferenceClickListener(this);

		storageCategory.removePreference(storageAdvancedDevices);
		File[] fs = context.getExternalFilesDirs(null);
		if (fs.length == 1){
			logDebug("fs.length == 1");
			storageCategory.removePreference(downloadLocationPreference);
		}
		else{
			if (fs.length > 1){
				logDebug("fs.length > 1");
				if (fs[1] == null){
					logDebug("storageCategory.removePreference");
					storageCategory.removePreference(downloadLocationPreference);
				}
				else{
					logDebug("storageCategory.removePreference");
					storageCategory.removePreference(downloadLocation);
				}
			}
		}


		cacheAdvancedOptions = findPreference(KEY_CACHE);
		cacheAdvancedOptions.setOnPreferenceClickListener(this);
		offlineFileManagement = findPreference(KEY_OFFLINE);
		offlineFileManagement.setOnPreferenceClickListener(this);
		rubbishFileManagement = findPreference(KEY_RUBBISH);
		rubbishFileManagement.setOnPreferenceClickListener(this);

		fileVersionsFileManagement = findPreference(KEY_FILE_VERSIONS);
		clearVersionsFileManagement = findPreference(KEY_CLEAR_VERSIONS);
		clearVersionsFileManagement.setOnPreferenceClickListener(this);

		enableVersionsSwitch = (SwitchPreferenceCompat) findPreference(KEY_ENABLE_VERSIONS);

		updateEnabledFileVersions();
		enableRbSchedulerSwitch = (SwitchPreferenceCompat) findPreference(KEY_ENABLE_RB_SCHEDULER);
		enableLastGreenChatSwitch = (SwitchPreferenceCompat) findPreference(KEY_ENABLE_LAST_GREEN_CHAT);
		daysRbSchedulerPreference = (Preference) findPreference(KEY_DAYS_RB_SCHEDULER);

		if(megaApi.serverSideRubbishBinAutopurgeEnabled()){
			logDebug("RubbishBinAutopurgeEnabled --> request userAttribute info");
			megaApi.getRubbishBinAutopurgePeriod((ManagerActivityLollipop)context);
			fileManagementCategory.addPreference(enableRbSchedulerSwitch);
			fileManagementCategory.addPreference(daysRbSchedulerPreference);
			daysRbSchedulerPreference.setOnPreferenceClickListener(this);
		}
		else{
			fileManagementCategory.removePreference(enableRbSchedulerSwitch);
			fileManagementCategory.removePreference(daysRbSchedulerPreference);
		}

		recoveryKey = findPreference(KEY_RECOVERY_KEY);
		recoveryKey.setOnPreferenceClickListener(this);
		changePass = findPreference(KEY_CHANGE_PASSWORD);
		changePass.setOnPreferenceClickListener(this);

		helpSendFeedback = findPreference(KEY_HELP_SEND_FEEDBACK);
		helpSendFeedback.setOnPreferenceClickListener(this);

		cancelAccount = findPreference("settings_advanced_features_cancel_account");
		cancelAccount.setOnPreferenceClickListener(this);

		aboutPrivacy = findPreference(KEY_ABOUT_PRIVACY_POLICY);
		aboutPrivacy.setOnPreferenceClickListener(this);

		aboutTOS = findPreference(KEY_ABOUT_TOS);
		aboutTOS.setOnPreferenceClickListener(this);

		aboutGDPR = findPreference(KEY_ABOUT_GDPR);
		aboutGDPR.setOnPreferenceClickListener(this);

		aboutApp = findPreference(KEY_ABOUT_APP_VERSION);
		aboutApp.setOnPreferenceClickListener(this);
		aboutSDK = findPreference(KEY_ABOUT_SDK_VERSION);
		aboutSDK.setOnPreferenceClickListener(this);
		aboutKarere = findPreference(KEY_ABOUT_KARERE_VERSION);
		aboutKarere.setOnPreferenceClickListener(this);

		codeLink = findPreference(KEY_ABOUT_CODE_LINK);
		codeLink.setOnPreferenceClickListener(this);

		if (prefs == null){
			logWarning("pref is NULL");
			dbH.setStorageAskAlways(false);

			File defaultDownloadLocation = buildDefaultDownloadDir(context);
			defaultDownloadLocation.mkdirs();

			dbH.setStorageDownloadLocation(defaultDownloadLocation.getAbsolutePath());

			dbH.setFirstTime(false);
			dbH.setCamSyncEnabled(false);
			dbH.setSecondaryUploadEnabled(false);
			dbH.setPinLockEnabled(false);
			dbH.setPinLockCode("");
			dbH.setStorageAdvancedDevices(false);
			cameraUpload = false;
			charging = true;
			fileNames = false;
			pinLock = false;
			askMe = true;
		}
		else{
			if (prefs.getCamSyncEnabled() == null){
				dbH.setCamSyncEnabled(false);
				cameraUpload = false;
				charging = true;
				fileNames = false;
			}
			else{
				cameraUpload = Boolean.parseBoolean(prefs.getCamSyncEnabled());

				if (prefs.getCameraFolderExternalSDCard() != null){
					isExternalSDCard = Boolean.parseBoolean(prefs.getCameraFolderExternalSDCard());
				}
				String tempHandle = prefs.getCamSyncHandle();
				if(tempHandle!=null){
					camSyncHandle = Long.valueOf(tempHandle);
					if(camSyncHandle!=-1){
						camSyncMegaNode = megaApi.getNodeByHandle(camSyncHandle);
						if(camSyncMegaNode!=null){
							camSyncMegaPath = camSyncMegaNode.getName();
						}
						else
						{
							//The node for the Camera Sync no longer exists...
							dbH.setCamSyncHandle(-1);
							camSyncHandle = (long) -1;
							//Meanwhile is not created, set just the name
							camSyncMegaPath = CameraUploadsService.CAMERA_UPLOADS;
						}
					}
					else{
						//Meanwhile is not created, set just the name
						camSyncMegaPath = CameraUploadsService.CAMERA_UPLOADS;
					}
				}
				else{
					dbH.setCamSyncHandle(-1);
					camSyncHandle = (long) -1;
					//Meanwhile is not created, set just the name
					camSyncMegaPath = CameraUploadsService.CAMERA_UPLOADS;
				}

				setWhatToUploadForCameraUpload();

				if (Boolean.parseBoolean(prefs.getCamSyncWifi())){
					wifi = getString(R.string.cam_sync_wifi);
					cameraUploadHow.setValueIndex(1);
				}
				else{
					wifi = getString(R.string.cam_sync_data);
					cameraUploadHow.setValueIndex(0);
				}

                if(!getString(R.string.settings_camera_upload_only_photos).equals(fileUpload)){
                    //video quality
                    String uploadQuality = prefs.getUploadVideoQuality();
                    int quality;
                    if (uploadQuality == null || uploadQuality.isEmpty()) {
                        dbH.setCameraUploadVideoQuality(MEDIUM);
                        quality = VIDEO_QUALITY_MEDIUM;
                    } else if (Integer.parseInt(uploadQuality) == ORIGINAL) {
                        quality = VIDEO_QUALITY_ORIGINAL;
                    } else {
                        quality = VIDEO_QUALITY_MEDIUM;
                    }
                    videoQuality.setValueIndex(quality);
                    videoQuality.setSummary(videoQuality.getEntry());

                    //require me to charge
                    if(quality == VIDEO_QUALITY_MEDIUM){
                        enableChargingSettings();
                        //convention on charging
                        if (prefs.getConversionOnCharging() == null){
                            dbH.setConversionOnCharging(true);
                            charging = true;
                        }
                        else{
                            charging = Boolean.parseBoolean(prefs.getConversionOnCharging());
                        }
                        cameraUploadCharging.setChecked(charging);

                        //show charge when size over $MB
                        if(charging){
                            enableVideoCompressionSizeSettings();
                        }else{
                            disableVideoCompressionSizeSettings();
                        }

                    }else{
                        disableChargingSettings();
                    }

                }else{
					hideVideoQualitySettingsSection();
                    dbH.setCameraUploadVideoQuality(ORIGINAL);
                    dbH.setConversionOnCharging(false);
                    dbH.setChargingOnSize(DEFAULT_CONVENTION_QUEUE_SIZE);
                }

                if (!getString(R.string.settings_camera_upload_only_videos).equals(fileUpload)) {
                    setupRemoveGPS();
                }

				// keep file name
				if (prefs.getKeepFileNames() == null){
					dbH.setKeepFileNames(false);
					fileNames = false;
				}
				else{
					fileNames = Boolean.parseBoolean(prefs.getKeepFileNames());
				}

				camSyncLocalPath = prefs.getCamSyncLocalPath();
				if (camSyncLocalPath == null){
					File cameraDownloadLocation = null;
					if (Environment.getExternalStorageDirectory() != null){
						cameraDownloadLocation = Environment.getExternalStoragePublicDirectory(Environment.DIRECTORY_DCIM);
					}

					cameraDownloadLocation.mkdirs();

					dbH.setCamSyncLocalPath(cameraDownloadLocation.getAbsolutePath());
					dbH.setCameraFolderExternalSDCard(false);
					isExternalSDCard = false;
					camSyncLocalPath = cameraDownloadLocation.getAbsolutePath();
				}
				else{
					if (camSyncLocalPath.compareTo("") == 0){
						File cameraDownloadLocation = null;
						if (Environment.getExternalStorageDirectory() != null){
							cameraDownloadLocation = Environment.getExternalStoragePublicDirectory(Environment.DIRECTORY_DCIM);
						}

						cameraDownloadLocation.mkdirs();

						dbH.setCamSyncLocalPath(cameraDownloadLocation.getAbsolutePath());
						dbH.setCameraFolderExternalSDCard(false);
						isExternalSDCard = false;
						camSyncLocalPath = cameraDownloadLocation.getAbsolutePath();
					}
					else{
						File camFolder = new File(camSyncLocalPath);
						if (!isExternalSDCard){
							if(!camFolder.exists()){
								File cameraDownloadLocation = null;
								if (Environment.getExternalStorageDirectory() != null){
									cameraDownloadLocation = Environment.getExternalStoragePublicDirectory(Environment.DIRECTORY_DCIM);
								}

								cameraDownloadLocation.mkdirs();

								dbH.setCamSyncLocalPath(cameraDownloadLocation.getAbsolutePath());
								camSyncLocalPath = cameraDownloadLocation.getAbsolutePath();
							}
						}
						else{
							Uri uri = Uri.parse(prefs.getUriExternalSDCard());

							DocumentFile pickedDir = DocumentFile.fromTreeUri(context, uri);
							String pickedDirName = pickedDir.getName();
							if(pickedDirName!=null){
								camSyncLocalPath = pickedDir.getName();
								localCameraUploadFolder.setSummary(pickedDir.getName());
								localCameraUploadFolderSDCard.setSummary(pickedDir.getName());
							}
							else{
								logDebug("pickedDirNAme NULL");
							}
						}
					}
				}

				//Check if the secondary sync is enabled
				if (prefs.getSecondaryMediaFolderEnabled() == null){
					dbH.setSecondaryUploadEnabled(false);
					secondaryUpload = false;
				}
				else{
					secondaryUpload = Boolean.parseBoolean(prefs.getSecondaryMediaFolderEnabled());
					logDebug("Secondary is: " + secondaryUpload);

					if(secondaryUpload){
						secondaryUpload=true;
					}
					else{
						secondaryUpload=false;
					}
				}
			}

			if (prefs.getPinLockEnabled() == null){
				dbH.setPinLockEnabled(false);
				dbH.setPinLockCode("");
				pinLock = false;
				pinLockEnableSwitch.setChecked(pinLock);
			}
			else{
				pinLock = Boolean.parseBoolean(prefs.getPinLockEnabled());
				pinLockEnableSwitch.setChecked(pinLock);
				pinLockCodeTxt = prefs.getPinLockCode();
				if (pinLockCodeTxt == null){
					pinLockCodeTxt = "";
					dbH.setPinLockCode(pinLockCodeTxt);
				}
			}

			if (prefs.getStorageAskAlways() == null){
				dbH.setStorageAskAlways(false);

				File defaultDownloadLocation = buildDefaultDownloadDir(context);
				defaultDownloadLocation.mkdirs();

				dbH.setStorageDownloadLocation(defaultDownloadLocation.getAbsolutePath());

				askMe = false;
				downloadLocationPath = defaultDownloadLocation.getAbsolutePath();

				if (downloadLocation != null){
					downloadLocation.setSummary(downloadLocationPath);
				}
				if (downloadLocationPreference != null){
					downloadLocationPreference.setSummary(downloadLocationPath);
				}
			}
			else{
				askMe = Boolean.parseBoolean(prefs.getStorageAskAlways());
				if (prefs.getStorageDownloadLocation() == null){
					File defaultDownloadLocation = buildDefaultDownloadDir(context);
					defaultDownloadLocation.mkdirs();

					dbH.setStorageDownloadLocation(defaultDownloadLocation.getAbsolutePath());

					downloadLocationPath = defaultDownloadLocation.getAbsolutePath();

					if (downloadLocation != null){
						downloadLocation.setSummary(downloadLocationPath);
					}
					if (downloadLocationPreference != null){
						downloadLocationPreference.setSummary(downloadLocationPath);
					}
				}
				else{
					downloadLocationPath = prefs.getStorageDownloadLocation();

					if (downloadLocationPath.compareTo("") == 0){
						File defaultDownloadLocation = buildDefaultDownloadDir(context);
						defaultDownloadLocation.mkdirs();

						dbH.setStorageDownloadLocation(defaultDownloadLocation.getAbsolutePath());

						downloadLocationPath = defaultDownloadLocation.getAbsolutePath();

						if (downloadLocation != null){
							downloadLocation.setSummary(downloadLocationPath);
						}
						if (downloadLocationPreference != null){
							downloadLocationPreference.setSummary(downloadLocationPath);
						}
					}
				}
			}

			if (prefs.getStorageAdvancedDevices() == null){
				dbH.setStorageAdvancedDevices(false);
			}
			else{
				if(askMe){
					advancedDevices = Boolean.parseBoolean(prefs.getStorageAdvancedDevices());
				}
				else{
					advancedDevices = false;
					dbH.setStorageAdvancedDevices(false);
				}
			}
		}

		if(chatSettings==null){
			dbH.setEnabledChat(true+"");
			dbH.setNotificationEnabledChat(true+"");
			dbH.setVibrationEnabledChat(true+"");
			chatEnabled=true;
			chatEnableSwitch.setChecked(chatEnabled);


		}
		else{
			if (chatSettings.getEnabled() == null){
				dbH.setEnabledChat(true+"");
				chatEnabled = true;
				chatEnableSwitch.setChecked(chatEnabled);
			}
			else{
				chatEnabled = Boolean.parseBoolean(chatSettings.getEnabled());
				chatEnableSwitch.setChecked(chatEnabled);
			}
		}

		if(chatEnabled){
			//Get chat status
			statusConfig = megaChatApi.getPresenceConfig();
			if(statusConfig!=null){

				logDebug("SETTINGS chatStatus pending: " + statusConfig.isPending());
				logDebug("Status: " + statusConfig.getOnlineStatus());

				statusChatListPreference.setValue(statusConfig.getOnlineStatus()+"");
				if(statusConfig.getOnlineStatus()==MegaChatApi.STATUS_INVALID){
					statusChatListPreference.setSummary(getString(R.string.recovering_info));
				}
				else{
					statusChatListPreference.setSummary(statusChatListPreference.getEntry());
				}

				showPresenceChatConfig();

				if(megaChatApi.isSignalActivityRequired()){
					megaChatApi.signalPresenceActivity();
				}
			}
			else{
				waitPresenceConfig();
			}

			boolean sendOriginalAttachment = isSendOriginalAttachments(context);
			if(sendOriginalAttachment){
				chatAttachmentsChatListPreference.setValue(1+"");
			}
			else{
				chatAttachmentsChatListPreference.setValue(0+"");
			}
			chatAttachmentsChatListPreference.setSummary(chatAttachmentsChatListPreference.getEntry());

			boolean richLinks = MegaApplication.isEnabledRichLinks();
			richLinksSwitch.setChecked(richLinks);
		}
		else{
			preferenceScreen.removePreference(chatNotificationsCategory);
			preferenceScreen.removePreference(autoawayChatCategory);
			preferenceScreen.removePreference(persistenceChatCategory);
			chatEnabledCategory.removePreference(richLinksSwitch);
			chatEnabledCategory.removePreference(enableLastGreenChatSwitch);
			chatEnabledCategory.removePreference(statusChatListPreference);
			chatEnabledCategory.removePreference(chatAttachmentsChatListPreference);
		}

		cacheAdvancedOptions.setSummary(getString(R.string.settings_advanced_features_calculating));
		offlineFileManagement.setSummary(getString(R.string.settings_advanced_features_calculating));
		if(((MegaApplication) ((Activity)context).getApplication()).getMyAccountInfo()==null){
			fileVersionsFileManagement.setSummary(getString(R.string.settings_advanced_features_calculating));
			rubbishFileManagement.setSummary(getString(R.string.settings_advanced_features_calculating));
			fileManagementCategory.removePreference(clearVersionsFileManagement);
		}
		else{
			rubbishFileManagement.setSummary(getString(R.string.settings_advanced_features_size, ((MegaApplication) ((Activity)context).getApplication()).getMyAccountInfo().getFormattedUsedRubbish()));
			if(((MegaApplication) ((Activity)context).getApplication()).getMyAccountInfo().getNumVersions() == -1){
				fileVersionsFileManagement.setSummary(getString(R.string.settings_advanced_features_calculating));
				fileManagementCategory.removePreference(clearVersionsFileManagement);
			}
			else{
				setVersionsInfo();
			}
		}

		taskGetSizeCache();
		taskGetSizeOffline();

		if (cameraUpload){
			cameraUploadOn.setTitle(getString(R.string.settings_camera_upload_off));
			cameraUploadHow.setSummary(wifi);
			localCameraUploadFolder.setSummary(camSyncLocalPath);
			localCameraUploadFolderSDCard.setSummary(camSyncLocalPath);
			megaCameraFolder.setSummary(camSyncMegaPath);
			localSecondaryFolder.setSummary(localSecondaryFolderPath);
			megaSecondaryFolder.setSummary(megaPathSecMediaFolder);
			cameraUploadWhat.setSummary(fileUpload);
			downloadLocation.setSummary(downloadLocationPath);
			downloadLocationPreference.setSummary(downloadLocationPath);
			cameraUploadCharging.setChecked(charging);
			keepFileNames.setChecked(fileNames);
			cameraUploadCategory.addPreference(cameraUploadHow);
			cameraUploadCategory.addPreference(cameraUploadWhat);
            if(!charging){
                disableVideoCompressionSizeSettings();
            }
			cameraUploadCategory.addPreference(keepFileNames);

			fs = context.getExternalFilesDirs(null);
			if (fs.length == 1){
				cameraUploadCategory.addPreference(localCameraUploadFolder);
				cameraUploadCategory.removePreference(localCameraUploadFolderSDCard);
			}
			else{
				if (fs.length > 1){
					if (fs[1] == null){
						cameraUploadCategory.addPreference(localCameraUploadFolder);
						cameraUploadCategory.removePreference(localCameraUploadFolderSDCard);
					}
					else{
						cameraUploadCategory.removePreference(localCameraUploadFolder);
						cameraUploadCategory.addPreference(localCameraUploadFolderSDCard);
					}
				}
			}

			if(secondaryUpload){
				//Check if the node exists in MEGA
				String secHandle = prefs.getMegaHandleSecondaryFolder();
				if(secHandle!=null){
					if (secHandle.compareTo("") != 0){
						logDebug("handleSecondaryMediaFolder NOT empty");
						handleSecondaryMediaFolder = Long.valueOf(secHandle);
						if(handleSecondaryMediaFolder!=null && handleSecondaryMediaFolder!=-1){
							megaNodeSecondaryMediaFolder = megaApi.getNodeByHandle(handleSecondaryMediaFolder);
							if(megaNodeSecondaryMediaFolder!=null){
								megaPathSecMediaFolder = megaNodeSecondaryMediaFolder.getName();
							}
							else{
								megaPathSecMediaFolder = CameraUploadsService.SECONDARY_UPLOADS;
							}
						}
						else{
							megaPathSecMediaFolder = CameraUploadsService.SECONDARY_UPLOADS;
						}
					}
					else{
						logWarning("handleSecondaryMediaFolder empty string");
						megaPathSecMediaFolder = CameraUploadsService.SECONDARY_UPLOADS;
					}

				}
				else{
					logWarning("handleSecondaryMediaFolder Null");
					dbH.setSecondaryFolderHandle(-1);
					handleSecondaryMediaFolder = (long) -1;
					megaPathSecMediaFolder = CameraUploadsService.SECONDARY_UPLOADS;
				}

				//check if the local secondary folder exists
				localSecondaryFolderPath = prefs.getLocalPathSecondaryFolder();
				if(localSecondaryFolderPath==null || localSecondaryFolderPath.equals("-1")){
					logWarning("Secondary ON: invalid localSecondaryFolderPath");
					localSecondaryFolderPath = getString(R.string.settings_empty_folder);
					Toast.makeText(context, getString(R.string.secondary_media_service_error_local_folder), Toast.LENGTH_SHORT).show();
				}
				else
				{
					File checkSecondaryFile = new File(localSecondaryFolderPath);
					if(!checkSecondaryFile.exists()){
						logWarning("Secondary ON: the local folder does not exist");
						dbH.setSecondaryFolderPath("-1");
						//If the secondary folder does not exist
						Toast.makeText(context, getString(R.string.secondary_media_service_error_local_folder), Toast.LENGTH_SHORT).show();
						localSecondaryFolderPath = getString(R.string.settings_empty_folder);

					}
				}

				megaSecondaryFolder.setSummary(megaPathSecMediaFolder);
				localSecondaryFolder.setSummary(localSecondaryFolderPath);
				secondaryMediaFolderOn.setTitle(getString(R.string.settings_secondary_upload_off));
				cameraUploadCategory.addPreference(localSecondaryFolder);
				cameraUploadCategory.addPreference(megaSecondaryFolder);

			}
			else{
				secondaryMediaFolderOn.setTitle(getString(R.string.settings_secondary_upload_on));
				cameraUploadCategory.removePreference(localSecondaryFolder);
				cameraUploadCategory.removePreference(megaSecondaryFolder);
			}
		}
		else{
			cameraUploadOn.setTitle(getString(R.string.settings_camera_upload_on));
            cameraUploadOn.setSummary("");
			cameraUploadHow.setSummary("");
			localCameraUploadFolder.setSummary("");
			localCameraUploadFolderSDCard.setSummary("");
			megaCameraFolder.setSummary("");
			localSecondaryFolder.setSummary("");
			megaSecondaryFolder.setSummary("");
			cameraUploadWhat.setSummary("");
			cameraUploadCategory.removePreference(localCameraUploadFolder);
			cameraUploadCategory.removePreference(localCameraUploadFolderSDCard);
			hideVideoQualitySettingsSection();
            removeRemoveGPS();
			cameraUploadCategory.removePreference(keepFileNames);
			cameraUploadCategory.removePreference(megaCameraFolder);
			cameraUploadCategory.removePreference(cameraUploadHow);
			cameraUploadCategory.removePreference(cameraUploadWhat);

			//Remove Secondary Folder
			cameraUploadCategory.removePreference(secondaryMediaFolderOn);
			cameraUploadCategory.removePreference(localSecondaryFolder);
			cameraUploadCategory.removePreference(megaSecondaryFolder);
		}

		if (pinLock){
//			pinLockEnableSwitch.setTitle(getString(R.string.settings_pin_lock_off));
			ast = "";
			if (pinLockCodeTxt.compareTo("") == 0){
				ast = getString(R.string.settings_pin_lock_code_not_set);
			}
			else{
				for (int i=0;i<pinLockCodeTxt.length();i++){
					ast = ast + "*";
				}
			}
			pinLockCode.setSummary(ast);
			pinLockCategory.addPreference(pinLockCode);
		}
		else{
//			pinLockEnableSwitch.setTitle(getString(R.string.settings_pin_lock_on));
			pinLockCategory.removePreference(pinLockCode);
		}

		storageAskMeAlways.setChecked(askMe);

		if (storageAskMeAlways.isChecked()){
			if (downloadLocation != null){
				downloadLocation.setEnabled(false);
				downloadLocation.setSummary("");
			}
			if (downloadLocationPreference != null){
				downloadLocationPreference.setEnabled(false);
				downloadLocationPreference.setSummary("");
			}
			storageAdvancedDevices.setChecked(advancedDevices);
		}
		else{
			if (downloadLocation != null){
				downloadLocation.setEnabled(true);
				downloadLocation.setSummary(downloadLocationPath);
			}
			if (downloadLocationPreference != null){
				downloadLocationPreference.setEnabled(true);
				downloadLocationPreference.setSummary(downloadLocationPath);
			}
			storageAdvancedDevices.setEnabled(false);
			storageAdvancedDevices.setChecked(false);
		}

		useHttpsOnlyValue = Boolean.parseBoolean(dbH.getUseHttpsOnly());
		logDebug("Value of useHttpsOnly: " + useHttpsOnlyValue);

		useHttpsOnly.setChecked(useHttpsOnlyValue);

		setAutoaccept = false;
		autoAccept = true;
		if (megaApi.multiFactorAuthAvailable()) {
			preferenceScreen.addPreference(twoFACategory);
			megaApi.multiFactorAuthCheck(megaApi.getMyEmail(), (ManagerActivityLollipop) context);
		}
		else {
			preferenceScreen.removePreference(twoFACategory);
		}
		megaApi.getContactLinksOption((ManagerActivityLollipop) context);
		megaApi.getFileVersionsOption((ManagerActivityLollipop)context);

        String sizeInDB = prefs.getChargingOnSize();
        String size;
        if(sizeInDB == null){
            dbH.setChargingOnSize(DEFAULT_CONVENTION_QUEUE_SIZE);
            size = String.valueOf(DEFAULT_CONVENTION_QUEUE_SIZE);
        }else{
            size = String.valueOf(Integer.parseInt(sizeInDB));
        }
        String chargingHelper = getResources().getString(R.string.settings_camera_upload_charging_helper_label, size + getResources().getString(R.string.label_file_size_mega_byte));
        cameraUploadCharging.setSummary(chargingHelper);

        if(savedInstanceState != null){
            boolean isShowingQueueDialog = savedInstanceState.getBoolean(KEY_SET_QUEUE_DIALOG, false);
            if(isShowingQueueDialog){
                showResetCompressionQueueSizeDialog();
                String input = savedInstanceState.getString(KEY_SET_QUEUE_SIZE, "");
                queueSizeInput.setText(input);
                queueSizeInput.setSelection(input.length());
            }
        }
	}

	public void setVersionsInfo(){
		logDebug("setVersionsInfo");

		MyAccountInfo myAccountInfo = ((MegaApplication) ((Activity)context).getApplication()).getMyAccountInfo();

		if(myAccountInfo!=null){
			int numVersions = myAccountInfo.getNumVersions();
			logDebug("Num versions: " + numVersions);
			String previousVersions = myAccountInfo.getFormattedPreviousVersionsSize();
			String text = getString(R.string.settings_file_management_file_versions_subtitle, numVersions, previousVersions);
			logDebug("Previous versions: " + previousVersions);
			fileVersionsFileManagement.setSummary(text);
			if(numVersions>0){
				fileManagementCategory.addPreference(clearVersionsFileManagement);
			}
			else{
				fileManagementCategory.removePreference(clearVersionsFileManagement);
			}
		}
	}

	public void resetVersionsInfo(){
		logDebug("resetVersionsInfo");

		String text = getString(R.string.settings_file_management_file_versions_subtitle, 0, "0 B");
		fileVersionsFileManagement.setSummary(text);
		fileManagementCategory.removePreference(clearVersionsFileManagement);
	}

	public void setRubbishInfo(){
		logDebug("setRubbishInfo");
		rubbishFileManagement.setSummary(getString(R.string.settings_advanced_features_size, ((MegaApplication) ((Activity)context).getApplication()).getMyAccountInfo().getFormattedUsedRubbish()));
	}

	public void resetRubbishInfo() {
		logInfo("Updating size after clean the Rubbish Bin");
		String emptyString = "0 " + getString(R.string.label_file_size_byte);
		rubbishFileManagement.setSummary(getString(R.string.settings_advanced_features_size, emptyString));
		MegaApplication.getInstance().getMyAccountInfo().setFormattedUsedRubbish(emptyString);
	}

	@Override
	public void onViewCreated(View view, @Nullable Bundle savedInstanceState) {
		super.onViewCreated(view, savedInstanceState);
		logDebug("onViewCreated");
		listView = view.findViewById(android.R.id.list);
		if (((ManagerActivityLollipop) context).openSettingsStorage) {
			goToCategoryStorage();
		} else if (((ManagerActivityLollipop) context).openSettingsQR) {
			goToCategoryQR();
		}
		if (listView != null) {
			listView.addOnScrollListener(new RecyclerView.OnScrollListener() {
				@Override
				public void onScrolled(RecyclerView recyclerView, int dx, int dy) {
					super.onScrolled(recyclerView, dx, dy);
					checkScroll();
				}
			});
		}
	}

	public void checkScroll () {
		if (listView != null) {
			if (listView.canScrollVertically(-1)) {
				((ManagerActivityLollipop) context).changeActionBarElevation(true);
			}
			else {
				((ManagerActivityLollipop) context).changeActionBarElevation(false);
			}
		}
	}

	public void goToCategoryStorage() {
		logDebug("goToCategoryStorage");
		scrollToPreference(storageCategory);
	}

	public void goToCategoryQR() {
		logDebug("goToCategoryQR");
		scrollToPreference(qrCodeCategory);
	}

	@Override
	public View onCreateView(LayoutInflater inflater, ViewGroup container, Bundle savedInstanceState) {
		View v = super.onCreateView(inflater, container, savedInstanceState);
		final ListView lv = (ListView) v.findViewById(android.R.id.list);
		if(lv != null) {
			lv.setPadding(0, 0, 0, 0);
		}

		if(isOnline(context)){
			if(megaApi==null || megaApi.getRootNode()==null){
				setOnlineOptions(false);
			}
			else{
				setOnlineOptions(true);
			}
		}
		else{
			logDebug("Offline");
			setOnlineOptions(false);
		}

		return v;
	}

	public void setOnlineOptions(boolean isOnline){
		chatEnabledCategory.setEnabled(isOnline);
		chatNotificationsCategory.setEnabled(isOnline);
		autoawayChatCategory.setEnabled(isOnline);
		persistenceChatCategory.setEnabled(isOnline);
		cameraUploadCategory.setEnabled(isOnline);
		rubbishFileManagement.setEnabled(isOnline);
		clearVersionsFileManagement.setEnabled(isOnline);
		securityCategory.setEnabled(isOnline);
		qrCodeCategory.setEnabled(isOnline);
		twoFACategory.setEnabled(isOnline);

		//Rubbish bin scheduler
		daysRbSchedulerPreference.setEnabled(isOnline);
		enableRbSchedulerSwitch.setEnabled(isOnline);

		//File versioning
		fileVersionsFileManagement.setEnabled(isOnline);
		enableVersionsSwitch.setEnabled(isOnline);

		//Use of HTTP
		useHttpsOnly.setEnabled(isOnline);

		//Cancel account
		cancelAccount.setEnabled(isOnline);

		if (isOnline) {
			clearVersionsFileManagement.setLayoutResource(R.layout.delete_versions_preferences);
			cancelAccount.setLayoutResource(R.layout.cancel_account_preferences);
		}
		else {
			clearVersionsFileManagement.setLayoutResource(R.layout.delete_versions_preferences_disabled);
			cancelAccount.setLayoutResource(R.layout.cancel_account_preferences_disabled);
		}
	}

	@Override
    public void onAttach(Activity activity) {
        super.onAttach(activity);
        this.context = activity;
    }

	@Override
	public void onAttach(Context context) {
		super.onAttach(context);
		this.context = context;
	}

	@Override
	public boolean onPreferenceChange(Preference preference, Object newValue) {
		logDebug("onPreferenceChange");
		prefs = dbH.getPreferences();
		if (preference.getKey().compareTo(KEY_CAMERA_UPLOAD_HOW_TO) == 0){
			switch (Integer.parseInt((String)newValue)){
				case CAMERA_UPLOAD_WIFI:{
					dbH.setCamSyncWifi(true);
					wifi = getString(R.string.cam_sync_wifi);
					cameraUploadHow.setValueIndex(1);
					break;
				}
				case CAMERA_UPLOAD_WIFI_OR_DATA_PLAN:{
					dbH.setCamSyncWifi(false);
					wifi = getString(R.string.cam_sync_data);
					cameraUploadHow.setValueIndex(0);
					break;
				}
			}
			cameraUploadHow.setSummary(wifi);
            rescheduleCameraUpload(context);
		}
		else if (preference.getKey().compareTo(KEY_CAMERA_UPLOAD_WHAT_TO) == 0){
			switch(Integer.parseInt((String)newValue)){
				case CAMERA_UPLOAD_FILE_UPLOAD_PHOTOS:{
					dbH.setCamSyncFileUpload(MegaPreferences.ONLY_PHOTOS);
					fileUpload = getString(R.string.settings_camera_upload_only_photos);
					cameraUploadWhat.setValueIndex(0);
					setupRemoveGPS();
					resetVideoQualitySettings();
                    disableVideoQualitySettings();
					break;
				}
				case CAMERA_UPLOAD_FILE_UPLOAD_VIDEOS:{
					dbH.setCamSyncFileUpload(MegaPreferences.ONLY_VIDEOS);
					fileUpload = getString(R.string.settings_camera_upload_only_videos);
					cameraUploadWhat.setValueIndex(1);
					resetVideoQualitySettings();
					enableVideoQualitySettings();
					removeRemoveGPS();
					break;
				}
				case CAMERA_UPLOAD_FILE_UPLOAD_PHOTOS_AND_VIDEOS:{
					dbH.setCamSyncFileUpload(MegaPreferences.PHOTOS_AND_VIDEOS);
					fileUpload = getString(R.string.settings_camera_upload_photos_and_videos);
					cameraUploadWhat.setValueIndex(2);
					setupRemoveGPS();
					resetVideoQualitySettings();
                    enableVideoQualitySettings();
					break;
				}
			}
			cameraUploadWhat.setSummary(fileUpload);
			resetCUTimeStampsAndCache();
            rescheduleCameraUpload(context);
		}else if(preference.getKey().compareTo(KEY_CAMERA_UPLOAD_VIDEO_QUALITY) == 0){

			logDebug( "Video quality selected");
            switch(Integer.parseInt((String)newValue)){
                case VIDEO_QUALITY_ORIGINAL:{
                    dbH.setCameraUploadVideoQuality(ORIGINAL);
                    prefs.setUploadVideoQuality(ORIGINAL + "");
                    videoQuality.setValueIndex(VIDEO_QUALITY_ORIGINAL);
                    disableChargingSettings();
                    dbH.updateVideoState(SyncRecord.STATUS_PENDING);
                    break;
                }
                case VIDEO_QUALITY_MEDIUM:{
                    dbH.setCameraUploadVideoQuality(MEDIUM);
                    prefs.setUploadVideoQuality(MEDIUM + "");
                    videoQuality.setValueIndex(VIDEO_QUALITY_MEDIUM);
					resetVideoQualitySettings();
                    enableChargingSettings();
                    dbH.updateVideoState(SyncRecord.STATUS_TO_COMPRESS);
                    break;
                }
                default:
                    break;
            }

            videoQuality.setSummary(videoQuality.getEntry());
            rescheduleCameraUpload(context);

        } else if (preference.getKey().compareTo(KEY_PIN_LOCK_CODE) == 0){
			pinLockCodeTxt = (String) newValue;
			dbH.setPinLockCode(pinLockCodeTxt);

			ast = "";
			if (pinLockCodeTxt.compareTo("") == 0){
				ast = getString(R.string.settings_pin_lock_code_not_set);
			}
			else{
				for (int i=0;i<pinLockCodeTxt.length();i++){
					ast = ast + "*";
				}
			}
			pinLockCode.setSummary(ast);

			pinLockCode.setSummary(ast);
			logDebug("Object: " + newValue);
		}
		else if (preference.getKey().compareTo("settings_chat_list_status") == 0){
			logDebug("Change status (CHAT)");
			if (!isOnline(context)){
				((ManagerActivityLollipop)context).showSnackbar(SNACKBAR_TYPE, getString(R.string.error_server_connection_problem), -1);
				return false;
			}
			statusChatListPreference.setSummary(statusChatListPreference.getEntry());
			int newStatus= Integer.parseInt((String)newValue);
			megaChatApi.setOnlineStatus(newStatus, (ManagerActivityLollipop) context);
		}
		else if (preference.getKey().compareTo("settings_chat_send_originals") == 0){
			logDebug("Change send originals (CHAT)");
			if (!isOnline(context)){
				((ManagerActivityLollipop)context).showSnackbar(SNACKBAR_TYPE, getString(R.string.error_server_connection_problem), -1);
				return false;
			}

			int newStatus= Integer.parseInt((String)newValue);
			if(newStatus==0){
				dbH.setSendOriginalAttachments(false+"");
				chatAttachmentsChatListPreference.setValue(0+"");
			}
			else if(newStatus==1){
				dbH.setSendOriginalAttachments(true+"");
				chatAttachmentsChatListPreference.setValue(1+"");
			}
			chatAttachmentsChatListPreference.setSummary(chatAttachmentsChatListPreference.getEntry());
		}
		return true;
	}

	public void setCacheSize(String size){
		if(isAdded()){
			cacheAdvancedOptions.setSummary(getString(R.string.settings_advanced_features_size, size));
		}
	}

	public void setOfflineSize(String size){
		if(isAdded()){
			offlineFileManagement.setSummary(getString(R.string.settings_advanced_features_size, size));
		}
	}


	@Override
	public boolean onPreferenceClick(Preference preference) {
		logDebug("onPreferenceClick");

		prefs = dbH.getPreferences();
		logDebug("KEY = " + preference.getKey());
		if (preference.getKey().compareTo(KEY_ABOUT_SDK_VERSION) == 0){
			logDebug("KEY_ABOUT_SDK_VERSION pressed");
			numberOfClicksSDK++;
			if (numberOfClicksSDK == 5){
				MegaAttributes attrs = dbH.getAttributes();
				if (attrs.getFileLoggerSDK() != null){
					try {
						if (Boolean.parseBoolean(attrs.getFileLoggerSDK()) == false) {
							((ManagerActivityLollipop)context).showConfirmationEnableLogsSDK();
						}
						else{
							dbH.setFileLoggerSDK(false);
							setFileLoggerSDK(false);
							numberOfClicksSDK = 0;
							MegaApiAndroid.setLogLevel(MegaApiAndroid.LOG_LEVEL_FATAL);
                            ((ManagerActivityLollipop)context).showSnackbar(SNACKBAR_TYPE, getString(R.string.settings_disable_logs), -1);
						}
					}
					catch(Exception e){
						((ManagerActivityLollipop)context).showConfirmationEnableLogsSDK();
					}
				}
				else{
					((ManagerActivityLollipop)context).showConfirmationEnableLogsSDK();
				}
			}
		}
		else{
			numberOfClicksSDK = 0;
		}

		if (preference.getKey().compareTo(KEY_ABOUT_KARERE_VERSION) == 0){
			logDebug("KEY_ABOUT_KARERE_VERSION pressed");
			numberOfClicksKarere++;
			if (numberOfClicksKarere == 5){
				MegaAttributes attrs = dbH.getAttributes();
				if (attrs.getFileLoggerKarere() != null){
					try {
						if (Boolean.parseBoolean(attrs.getFileLoggerKarere()) == false) {
							((ManagerActivityLollipop)context).showConfirmationEnableLogsKarere();
						}
						else{
							dbH.setFileLoggerKarere(false);
							setFileLoggerKarere(false);
							numberOfClicksKarere = 0;
							MegaChatApiAndroid.setLogLevel(MegaChatApiAndroid.LOG_LEVEL_ERROR);
							((ManagerActivityLollipop)context).showSnackbar(SNACKBAR_TYPE, getString(R.string.settings_disable_logs), -1);
						}
					}
					catch(Exception e){
						((ManagerActivityLollipop)context).showConfirmationEnableLogsKarere();
					}
				}
				else{
					((ManagerActivityLollipop)context).showConfirmationEnableLogsKarere();
				}
			}
		}
		else{
			numberOfClicksKarere = 0;
		}

		if (preference.getKey().compareTo(KEY_ABOUT_APP_VERSION) == 0){
			logDebug("KEY_ABOUT_APP_VERSION pressed");
			numberOfClicksAppVersion++;
			if (numberOfClicksAppVersion == 5){

				if (MegaApplication.isShowInfoChatMessages() == false) {
					MegaApplication.setShowInfoChatMessages(true);
					numberOfClicksAppVersion = 0;
					((ManagerActivityLollipop)context).showSnackbar(SNACKBAR_TYPE, "Action to show info of chat messages is enabled", -1);
				}
				else{
					MegaApplication.setShowInfoChatMessages(false);
					numberOfClicksAppVersion = 0;
					((ManagerActivityLollipop)context).showSnackbar(SNACKBAR_TYPE, "Action to show info of chat messages is disabled", -1);
				}
			}
		}
		else{
			numberOfClicksAppVersion = 0;
		}

		if (preference.getKey().compareTo(KEY_STORAGE_DOWNLOAD_LOCATION) == 0){
			logDebug("KEY_STORAGE_DOWNLOAD_LOCATION pressed");
			Intent intent = new Intent(context, FileStorageActivityLollipop.class);
			intent.setAction(FileStorageActivityLollipop.Mode.PICK_FOLDER.getAction());
			intent.putExtra(FileStorageActivityLollipop.EXTRA_FROM_SETTINGS, true);
			startActivityForResult(intent, REQUEST_DOWNLOAD_FOLDER);
		}
		else if (preference.getKey().compareTo(KEY_STORAGE_DOWNLOAD_LOCATION_SD_CARD_PREFERENCE) == 0){
			logDebug("KEY_STORAGE_DOWNLOAD_LOCATION_SD_CARD_PREFERENCE pressed");
			Dialog downloadLocationDialog;
			String[] sdCardOptions = getResources().getStringArray(R.array.settings_storage_download_location_array);
	        AlertDialog.Builder b=new AlertDialog.Builder(context);

			b.setTitle(getResources().getString(R.string.settings_storage_download_location));
			b.setItems(sdCardOptions, new OnClickListener() {

				@Override
				public void onClick(DialogInterface dialog, int which) {
					logDebug("onClick");
					switch(which){
						case 0:{
							logDebug("Intent to FileStorageActivityLollipop");
							Intent intent = new Intent(context, FileStorageActivityLollipop.class);
							intent.setAction(FileStorageActivityLollipop.Mode.PICK_FOLDER.getAction());
							intent.putExtra(FileStorageActivityLollipop.EXTRA_FROM_SETTINGS, true);
							startActivityForResult(intent, REQUEST_DOWNLOAD_FOLDER);
							break;
						}
						case 1:{
							logDebug("Get External Files");
							File[] fs = context.getExternalFilesDirs(null);
							if (fs.length > 1){
								logDebug("More than one");
								if (fs[1] != null){
									logDebug("External not NULL");
									String path = fs[1].getAbsolutePath();
									dbH.setStorageDownloadLocation(path);
									if (downloadLocation != null){
										downloadLocation.setSummary(path);
									}
									if (downloadLocationPreference != null){
										downloadLocationPreference.setSummary(path);
									}
								}
								else{
									logWarning("External NULL -- intent to FileStorageActivityLollipop");
									Intent intent = new Intent(context, FileStorageActivityLollipop.class);
									intent.setAction(FileStorageActivityLollipop.Mode.PICK_FOLDER.getAction());
									intent.putExtra(FileStorageActivityLollipop.EXTRA_FROM_SETTINGS, true);
									startActivityForResult(intent, REQUEST_DOWNLOAD_FOLDER);
								}
							}
							break;
						}
					}
				}
			});
			b.setNegativeButton(getResources().getString(R.string.general_cancel), new OnClickListener() {

				@Override
				public void onClick(DialogInterface dialog, int which) {
					logDebug("Cancel dialog");
					dialog.cancel();
				}
			});
			downloadLocationDialog = b.create();
			downloadLocationDialog.show();
			logDebug("downloadLocationDialog shown");
		}
		else if (preference.getKey().compareTo(KEY_CACHE) == 0){
			logDebug("Clear Cache!");

			ClearCacheTask clearCacheTask = new ClearCacheTask(context);
			clearCacheTask.execute();
		}
		else if (preference.getKey().compareTo(KEY_OFFLINE) == 0){
			logDebug("Clear Offline!");

			ClearOfflineTask clearOfflineTask = new ClearOfflineTask(context);
			clearOfflineTask.execute();
		}
		else if(preference.getKey().compareTo(KEY_RUBBISH) == 0){
			((ManagerActivityLollipop)context).showClearRubbishBinDialog();
		}
		else if(preference.getKey().compareTo(KEY_CLEAR_VERSIONS) == 0){
			((ManagerActivityLollipop)context).showConfirmationClearAllVersions();
		}
        else if (preference.getKey().compareTo(KEY_CAMERA_UPLOAD_VIDEO_QUEUE_SIZE) == 0){
            showResetCompressionQueueSizeDialog();
        }
		else if (preference.getKey().compareTo(KEY_SECONDARY_MEDIA_FOLDER_ON) == 0){
			logDebug("Changing the secondary uploads");

			if (!isOnline(context)){
				((ManagerActivityLollipop)context).showSnackbar(SNACKBAR_TYPE, getString(R.string.error_server_connection_problem), -1);
				return false;
			}

			dbH.setSecSyncTimeStamp(0);
			dbH.setSecVideoSyncTimeStamp(0);
			dbH.deleteAllSecondarySyncRecords(TYPE_ANY);
			secondaryUpload = !secondaryUpload;
			if (secondaryUpload){
				dbH.setSecondaryUploadEnabled(true);
				secondaryMediaFolderOn.setTitle(getString(R.string.settings_secondary_upload_off));
				//Check MEGA folder
				if(handleSecondaryMediaFolder!=null){
					if(handleSecondaryMediaFolder==-1){
						megaPathSecMediaFolder = CameraUploadsService.SECONDARY_UPLOADS;
					}
				}
				else{
					megaPathSecMediaFolder = CameraUploadsService.SECONDARY_UPLOADS;
				}

				megaSecondaryFolder.setSummary(megaPathSecMediaFolder);

				prefs = dbH.getPreferences();
				localSecondaryFolderPath = prefs.getLocalPathSecondaryFolder();

				//Check local folder
				if(localSecondaryFolderPath!=null){
					File checkSecondaryFile = new File(localSecondaryFolderPath);
					if(!checkSecondaryFile.exists()){
						dbH.setSecondaryFolderPath("-1");
						//If the secondary folder does not exist any more
						Toast.makeText(context, getString(R.string.secondary_media_service_error_local_folder), Toast.LENGTH_SHORT).show();

						if(localSecondaryFolderPath==null || localSecondaryFolderPath.equals("-1")){
							localSecondaryFolderPath = getString(R.string.settings_empty_folder);
						}
					}
				}
				else{
					dbH.setSecondaryFolderPath("-1");
					//If the secondary folder does not exist any more
					Toast.makeText(context, getString(R.string.secondary_media_service_error_local_folder), Toast.LENGTH_SHORT).show();
					localSecondaryFolderPath = getString(R.string.settings_empty_folder);
				}

				localSecondaryFolder.setSummary(localSecondaryFolderPath);
				cameraUploadCategory.addPreference(localSecondaryFolder);
				cameraUploadCategory.addPreference(megaSecondaryFolder);
			}
			else{
				dbH.setSecondaryUploadEnabled(false);
				secondaryMediaFolderOn.setTitle(getString(R.string.settings_secondary_upload_on));
				cameraUploadCategory.removePreference(localSecondaryFolder);
				cameraUploadCategory.removePreference(megaSecondaryFolder);
			}
			rescheduleCameraUpload(context);
		}
		else if (preference.getKey().compareTo(KEY_STORAGE_ADVANCED_DEVICES) == 0){
			logDebug("Changing the advances devices preference");
			advancedDevices = !advancedDevices;
			if(advancedDevices){
				if(getExternalCardPath()==null){
					Toast.makeText(context, getString(R.string.no_external_SD_card_detected), Toast.LENGTH_SHORT).show();
					storageAdvancedDevices.setChecked(false);
					advancedDevices = !advancedDevices;
				}
			}
			else{
				logDebug("No advanced devices");
			}

			dbH.setStorageAdvancedDevices(advancedDevices);
		}
		else if (preference.getKey().compareTo(KEY_LOCAL_SECONDARY_MEDIA_FOLDER) == 0){
			logDebug("Changing the local folder for secondary uploads");
			Intent intent = new Intent(context, FileStorageActivityLollipop.class);
			intent.setAction(FileStorageActivityLollipop.Mode.PICK_FOLDER.getAction());
			intent.putExtra(FileStorageActivityLollipop.EXTRA_FROM_SETTINGS, true);
			startActivityForResult(intent, REQUEST_LOCAL_SECONDARY_MEDIA_FOLDER);
		}
		else if (preference.getKey().compareTo(KEY_MEGA_SECONDARY_MEDIA_FOLDER) == 0){
			logDebug("Changing the MEGA folder for secondary uploads");
			if (!isOnline(context)){
				((ManagerActivityLollipop)context).showSnackbar(SNACKBAR_TYPE, getString(R.string.error_server_connection_problem), -1);
				return false;
			}
			Intent intent = new Intent(context, FileExplorerActivityLollipop.class);
			intent.setAction(FileExplorerActivityLollipop.ACTION_CHOOSE_MEGA_FOLDER_SYNC);
			startActivityForResult(intent, REQUEST_MEGA_SECONDARY_MEDIA_FOLDER);
		}
		else if (preference.getKey().compareTo(KEY_CAMERA_UPLOAD_ON) == 0){
			logDebug("Changing camera upload");
			if(cameraUpload){
				if (!isOnline(context)){
					((ManagerActivityLollipop)context).showSnackbar(SNACKBAR_TYPE, getString(R.string.error_server_connection_problem), -1);
					return false;
				}
			}

			dbH.setCamSyncTimeStamp(0);
			cameraUpload = !cameraUpload;
			refreshCameraUploadsSettings();
		}
		else if (preference.getKey().compareTo(KEY_PIN_LOCK_ENABLE) == 0){
			logDebug("KEY_PIN_LOCK_ENABLE");
			pinLock = !pinLock;
			if (pinLock){
				//Intent to set the PIN
				logDebug("Call to showPanelSetPinLock");
				((ManagerActivityLollipop)getActivity()).showPanelSetPinLock();
			}
			else{
				dbH.setPinLockEnabled(false);
				dbH.setPinLockCode("");
//				pinLockEnableSwitch.setTitle(getString(R.string.settings_pin_lock_on));
				pinLockCategory.removePreference(pinLockCode);
			}
		}
		else if (preference.getKey().compareTo(KEY_CHAT_ENABLE) == 0){
			logDebug("KEY_CHAT_ENABLE");

			if (!isOnline(context)){
				((ManagerActivityLollipop)context).showSnackbar(SNACKBAR_TYPE, getString(R.string.error_server_connection_problem), -1);
				chatEnableSwitch.setChecked(chatEnabled);
				return false;
			}

			chatEnabled = !chatEnabled;
			if (chatEnabled){
				logDebug("CONNECT CHAT!!!");
				dbH.setEnabledChat(true+"");
				((ManagerActivityLollipop)context).enableChat();
				preferenceScreen.addPreference(chatNotificationsCategory);
				preferenceScreen.addPreference(chatAutoAwayPreference);
				chatEnabledCategory.addPreference(chatAttachmentsChatListPreference);
				chatEnabledCategory.addPreference(richLinksSwitch);
				chatEnabledCategory.addPreference(enableLastGreenChatSwitch);
				chatEnabledCategory.addPreference(statusChatListPreference);
			}
			else{
				logDebug("DISCONNECT CHAT!!!");
				dbH.setEnabledChat(false+"");
				((ManagerActivityLollipop)context).disableChat();
				hidePreferencesChat();
			}
		}
		else if (preference.getKey().compareTo(KEY_AUTOAWAY_ENABLE) == 0){
			logDebug("KEY_AUTOAWAY_ENABLE");
			if (!isOnline(context)){
				((ManagerActivityLollipop)context).showSnackbar(SNACKBAR_TYPE, getString(R.string.error_server_connection_problem), -1);
				return false;
			}
			statusConfig = megaChatApi.getPresenceConfig();
			if(statusConfig!=null){
				if(statusConfig.isAutoawayEnabled()){
					logDebug("Change AUTOAWAY chat to false");
					megaChatApi.setPresenceAutoaway(false, 0);
					autoawayChatCategory.removePreference(chatAutoAwayPreference);
				}
				else{
					logDebug("Change AUTOAWAY chat to true");
					megaChatApi.setPresenceAutoaway(true, 300);
					autoawayChatCategory.addPreference(chatAutoAwayPreference);
					chatAutoAwayPreference.setSummary(getString(R.string.settings_autoaway_value, 5));
				}
			}
		}
		else if (preference.getKey().compareTo(KEY_RICH_LINKS_ENABLE) == 0){

			if (!isOnline(context)){
				((ManagerActivityLollipop)context).showSnackbar(SNACKBAR_TYPE, getString(R.string.error_server_connection_problem), -1);
				return false;
			}

			if(richLinksSwitch.isChecked()){
				logDebug("Enable rich links");
				megaApi.enableRichPreviews(true, (ManagerActivityLollipop)context);
			}
			else{
				logDebug("Disable rich links");
				megaApi.enableRichPreviews(false, (ManagerActivityLollipop)context);
			}
		}
		else if (preference.getKey().compareTo(KEY_ENABLE_VERSIONS) == 0){
			logDebug("Change KEY_ENABLE_VERSIONS");

			if (!isOnline(context)){
				((ManagerActivityLollipop)context).showSnackbar(SNACKBAR_TYPE, getString(R.string.error_server_connection_problem), -1);
				return false;
			}

			if(!enableVersionsSwitch.isChecked()){
				megaApi.setFileVersionsOption(true, (ManagerActivityLollipop)context);
			}
			else{
				megaApi.setFileVersionsOption(false, (ManagerActivityLollipop)context);
			}
		}
		else if (preference.getKey().compareTo(KEY_ENABLE_RB_SCHEDULER) == 0){
			logDebug("Change KEY_ENABLE_RB_SCHEDULER");

			if (!isOnline(context)){
				((ManagerActivityLollipop)context).showSnackbar(SNACKBAR_TYPE, getString(R.string.error_server_connection_problem), -1);
				return false;
			}

			if(!enableRbSchedulerSwitch.isChecked()){
				logDebug("Disable RB schedule");
				//Check the account type
				MyAccountInfo myAccountInfo = ((MegaApplication) ((Activity)context).getApplication()).getMyAccountInfo();
				if(myAccountInfo!=null ){
					if(myAccountInfo.getAccountType()== MegaAccountDetails.ACCOUNT_TYPE_FREE){
						((ManagerActivityLollipop)context).showRBNotDisabledDialog();
						enableRbSchedulerSwitch.setOnPreferenceClickListener(null);
						enableRbSchedulerSwitch.setChecked(true);
						enableRbSchedulerSwitch.setOnPreferenceClickListener(this);
					}
					else{
						((ManagerActivityLollipop)context).setRBSchedulerValue("0");
					}
				}
			}
			else{
				logDebug("ENABLE RB schedule");
				((ManagerActivityLollipop)context).showRbSchedulerValueDialog(true);
			}
		}
		else if (preference.getKey().compareTo(KEY_DAYS_RB_SCHEDULER) == 0){
			if (!isOnline(context)){
				((ManagerActivityLollipop)context).showSnackbar(SNACKBAR_TYPE, getString(R.string.error_server_connection_problem), -1);
				return false;
			}

			((ManagerActivityLollipop)context).showRbSchedulerValueDialog(false);
		}
		else if (preference.getKey().compareTo(KEY_ENABLE_LAST_GREEN_CHAT) == 0){
			logDebug("Change KEY_ENABLE_LAST_GREEN_CHAT");

			if (!isOnline(context)){
				((ManagerActivityLollipop)context).showSnackbar(SNACKBAR_TYPE, getString(R.string.error_server_connection_problem), -1);
				return false;
			}

			if(!enableLastGreenChatSwitch.isChecked()){
				logDebug("Disable last green");
				((ManagerActivityLollipop)context).enableLastGreen(false);
			}
			else{
				logDebug("Enable last green");
				((ManagerActivityLollipop)context).enableLastGreen(true);
			}
		}
		else if(preference.getKey().compareTo(KEY_CHAT_AUTOAWAY) == 0){
			if (!isOnline(context)){
				((ManagerActivityLollipop)context).showSnackbar(SNACKBAR_TYPE, getString(R.string.error_server_connection_problem), -1);
				return false;
			}
			((ManagerActivityLollipop)context).showAutoAwayValueDialog();
		}
		else if(preference.getKey().compareTo(KEY_CHAT_PERSISTENCE) == 0){
			if (!isOnline(context)){
				((ManagerActivityLollipop)context).showSnackbar(SNACKBAR_TYPE, getString(R.string.error_server_connection_problem), -1);
				return false;
			}

			if(statusConfig.isPersist()){
				logDebug("Change persistence chat to false");
				megaChatApi.setPresencePersist(false);
			}
			else{
				logDebug("Change persistence chat to true");
				megaChatApi.setPresencePersist(true);
			}
		}
		else if(preference.getKey().compareTo(KEY_CHAT_NESTED_NOTIFICATIONS) == 0){
		    if(Build.VERSION.SDK_INT >= Build.VERSION_CODES.O) {
		        //create default chat summary channel
                ChatAdvancedNotificationBuilder.createChatSummaryChannel(context);
		        //to system channel settings page
                Intent intent = new Intent(Settings.ACTION_CHANNEL_NOTIFICATION_SETTINGS);
                intent.putExtra(Settings.EXTRA_APP_PACKAGE, context.getPackageName());
                // change the setting of chat summary channel
                intent.putExtra(Settings.EXTRA_CHANNEL_ID, Constants.NOTIFICATION_CHANNEL_CHAT_SUMMARY_ID_V2);
                startActivity(intent);
            } else {
                //Intent to new activity Chat Settings
                Intent i = new Intent(context, ChatPreferencesActivity.class);
                startActivity(i);
            }
		}
		else if (preference.getKey().compareTo(KEY_PIN_LOCK_CODE) == 0){
			//Intent to reset the PIN
			logDebug("KEY_PIN_LOCK_CODE");
			resetPinLock();
		}
		else if (preference.getKey().compareTo(KEY_STORAGE_ASK_ME_ALWAYS) == 0){
			logDebug("KEY_STORAGE_ASK_ME_ALWAYS");
			askMe = storageAskMeAlways.isChecked();
			dbH.setStorageAskAlways(askMe);
			if (storageAskMeAlways.isChecked()){
				logDebug("storageAskMeAlways is checked!");
				if (downloadLocation != null){
					downloadLocation.setEnabled(false);
					downloadLocation.setSummary("");
				}
				if (downloadLocationPreference != null){
					downloadLocationPreference.setEnabled(false);
					downloadLocationPreference.setSummary("");
				}
				storageAdvancedDevices.setEnabled(true);
			}
			else{
				logDebug("storageAskMeAlways NOT checked!");
				if (downloadLocation != null){
					downloadLocation.setEnabled(true);
					downloadLocation.setSummary(downloadLocationPath);
				}
				if (downloadLocationPreference != null){
					downloadLocationPreference.setEnabled(true);
					downloadLocationPreference.setSummary(downloadLocationPath);
				}
				storageAdvancedDevices.setEnabled(false);
			}
		}
		else if (preference.getKey().compareTo("settings_use_https_only") == 0){
			logDebug("settings_use_https_only");
			useHttpsOnlyValue = useHttpsOnly.isChecked();
			dbH.setUseHttpsOnly(useHttpsOnlyValue);
			megaApi.useHttpsOnly(useHttpsOnlyValue);
		}
		else if (preference.getKey().compareTo(KEY_CAMERA_UPLOAD_CHARGING) == 0){
			logDebug("KEY_CAMERA_UPLOAD_CHARGING");
			charging = cameraUploadCharging.isChecked();
			if(charging){
                enableVideoCompressionSizeSettingsAndRestartUpload();
            }else{
                disableVideoCompressionSizeSettingsAndRestartUpload();
            }
			dbH.setConversionOnCharging(charging);
		}
		else if (preference.getKey().compareTo(KEY_CAMERA_UPLOAD_INCLUDE_GPS) == 0){
            logDebug("KEY_CAMERA_UPLOAD_INCLUDE_GPS");
            includeGPS = cameraUploadIncludeGPS.isChecked();
            dbH.setRemoveGPS(!includeGPS);
            rescheduleCameraUpload(context);
        }
		else if(preference.getKey().compareTo(KEY_KEEP_FILE_NAMES) == 0){
			logDebug("KEY_KEEP_FILE_NAMES");
			fileNames = keepFileNames.isChecked();
			dbH.setKeepFileNames(fileNames);
            Toast.makeText(context, getString(R.string.message_keep_device_name), Toast.LENGTH_SHORT).show();
		}
		else if (preference.getKey().compareTo(KEY_CAMERA_UPLOAD_CAMERA_FOLDER) == 0){
			logDebug("Changing the LOCAL folder for camera uploads");
			Intent intent = new Intent(context, FileStorageActivityLollipop.class);
			intent.setAction(FileStorageActivityLollipop.Mode.PICK_FOLDER.getAction());
			intent.putExtra(FileStorageActivityLollipop.EXTRA_FROM_SETTINGS, true);
			intent.putExtra(FileStorageActivityLollipop.EXTRA_CAMERA_FOLDER,true);
			startActivityForResult(intent, REQUEST_CAMERA_FOLDER);
		}
		else if (preference.getKey().compareTo(KEY_CAMERA_UPLOAD_CAMERA_FOLDER_SDCARD) == 0){
			logDebug("KEY_CAMERA_UPLOAD_CAMERA_FOLDER_SDCARD");
			Dialog localCameraDialog;
			String[] sdCardOptions = getResources().getStringArray(R.array.settings_storage_download_location_array);
	        AlertDialog.Builder b=new AlertDialog.Builder(context);

			b.setTitle(getResources().getString(R.string.settings_local_camera_upload_folder));
			b.setItems(sdCardOptions, new OnClickListener() {

				@Override
				public void onClick(DialogInterface dialog, int which) {
					switch(which){
						case 0:{
							Intent intent = new Intent(context, FileStorageActivityLollipop.class);
							intent.setAction(FileStorageActivityLollipop.Mode.PICK_FOLDER.getAction());
							intent.putExtra(FileStorageActivityLollipop.EXTRA_FROM_SETTINGS, true);
							intent.putExtra(FileStorageActivityLollipop.EXTRA_CAMERA_FOLDER, true);
							startActivityForResult(intent, REQUEST_CAMERA_FOLDER);
							break;
						}
						case 1:{
							File[] fs = context.getExternalFilesDirs(null);
							if (fs.length > 1){
								if (fs[1] != null){
									Intent intent = new Intent(Intent.ACTION_OPEN_DOCUMENT_TREE);
									startActivityForResult(intent, REQUEST_CODE_TREE_LOCAL_CAMERA);
								}
								else{
									Intent intent = new Intent(context, FileStorageActivityLollipop.class);
									intent.setAction(FileStorageActivityLollipop.Mode.PICK_FOLDER.getAction());
									intent.putExtra(FileStorageActivityLollipop.EXTRA_FROM_SETTINGS, true);
									intent.putExtra(FileStorageActivityLollipop.EXTRA_CAMERA_FOLDER, true);
									startActivityForResult(intent, REQUEST_CAMERA_FOLDER);
								}
							}
							break;
						}
					}
				}
			});
			b.setNegativeButton(getResources().getString(R.string.general_cancel), new OnClickListener() {

				@Override
				public void onClick(DialogInterface dialog, int which) {
					dialog.cancel();
				}
			});
			localCameraDialog = b.create();
			localCameraDialog.show();
		}
		else if (preference.getKey().compareTo(KEY_CAMERA_UPLOAD_MEGA_FOLDER) == 0){
			logDebug("Changing the MEGA folder for camera uploads");
			if (!isOnline(context)){
				((ManagerActivityLollipop)context).showSnackbar(SNACKBAR_TYPE, getString(R.string.error_server_connection_problem), -1);
				return false;
			}
			Intent intent = new Intent(context, FileExplorerActivityLollipop.class);
			intent.setAction(FileExplorerActivityLollipop.ACTION_CHOOSE_MEGA_FOLDER_SYNC);
			startActivityForResult(intent, REQUEST_MEGA_CAMERA_FOLDER);

		}else if (preference.getKey().compareTo(KEY_HELP_SEND_FEEDBACK) == 0){
			((ManagerActivityLollipop) context).showEvaluatedAppDialog();
		}
		else if (preference.getKey().compareTo(KEY_ABOUT_PRIVACY_POLICY) == 0){
			Intent viewIntent = new Intent(Intent.ACTION_VIEW);
			viewIntent.setData(Uri.parse("https://mega.nz/privacy"));
			startActivity(viewIntent);
		}
		else if (preference.getKey().compareTo(KEY_ABOUT_TOS) == 0){
			Intent viewIntent = new Intent(Intent.ACTION_VIEW);
			viewIntent.setData(Uri.parse("https://mega.nz/terms"));
			startActivity(viewIntent);
		}
		else if (preference.getKey().compareTo(KEY_ABOUT_GDPR) == 0){
			Intent viewIntent = new Intent(Intent.ACTION_VIEW);
			viewIntent.setData(Uri.parse("https://mega.nz/gdpr"));
			startActivity(viewIntent);
		}
		else if(preference.getKey().compareTo(KEY_ABOUT_CODE_LINK) == 0){
			Intent viewIntent = new Intent(Intent.ACTION_VIEW);
			viewIntent.setData(Uri.parse("https://github.com/meganz/android"));
			startActivity(viewIntent);
		}
		else if (preference.getKey().compareTo("settings_advanced_features_cancel_account") == 0){
			logDebug("Cancel account preference");
			((ManagerActivityLollipop)context).askConfirmationDeleteAccount();
		}
		else if (preference.getKey().compareTo(KEY_QR_CODE_AUTO_ACCEPT) == 0){
//			First query if QR auto-accept is enabled or not, then change the value
			setAutoaccept = true;
			megaApi.getContactLinksOption((ManagerActivityLollipop) context);
		}
		else if (preference.getKey().compareTo(KEY_RECOVERY_KEY) == 0){
			logDebug("Export Recovery Key");
			((ManagerActivityLollipop)context).showMKLayout();
		}
		else if (preference.getKey().compareTo(KEY_CHANGE_PASSWORD) == 0){
			logDebug("Change password");
			Intent intent = new Intent(context, ChangePasswordActivityLollipop.class);
			startActivity(intent);
		}
		else if (preference.getKey().compareTo(KEY_2FA) == 0){
			if (((ManagerActivityLollipop) context).is2FAEnabled()){
				logDebug("2FA is Checked");
				twoFASwitch.setChecked(true);
				((ManagerActivityLollipop) context).showVerifyPin2FA(DISABLE_2FA);
			}
			else {
				logDebug("2FA is NOT Checked");
				twoFASwitch.setChecked(false);
				Intent intent = new Intent(context, TwoFactorAuthenticationActivity.class);
				startActivity(intent);
			}
		}else if(preference.getKey().compareTo(KEY_AUTO_PLAY_SWITCH) == 0 ){
            boolean isChecked = autoPlaySwitch.isChecked();
			logDebug("Is auto play checked " + isChecked);
            dbH.setAutoPlayEnabled(String.valueOf(isChecked));

        }
		return true;
	}

	/**
	 * Refresh the Camera Uploads service settings depending on the service status.
	 */
    private void refreshCameraUploadsSettings() {
		logDebug("refreshCameraUploadsSettings");
        boolean cuEnabled = false;
        if (prefs != null) {
            cuEnabled = Boolean.parseBoolean(prefs.getCamSyncEnabled());
        }
        if (!cuEnabled) {
			logDebug("Camera Uploads ON");
            String[] PERMISSIONS = {
                    android.Manifest.permission.READ_EXTERNAL_STORAGE
            };

            if (!hasPermissions(context,PERMISSIONS)) {
                ActivityCompat.requestPermissions((ManagerActivityLollipop)context,PERMISSIONS,REQUEST_CAMERA_UPLOAD);
            } else {
                enableCameraUpload();
            }
        } else {
            disableCameraUpload();
        }
    }

	@Override
	public void onActivityResult(int requestCode, int resultCode, Intent intent) {
		logDebug("onActivityResult");

		prefs = dbH.getPreferences();
		logDebug("REQUEST CODE: " + requestCode + "___RESULT CODE: " + resultCode);
		if (requestCode == REQUEST_CODE_TREE_LOCAL_CAMERA && resultCode == Activity.RESULT_OK){
			if (intent == null){
				logWarning("intent NULL");
				return;
			}

			Uri treeUri = intent.getData();

			if (dbH == null){
				dbH = DatabaseHandler.getDbHandler(context);
			}

			dbH.setUriExternalSDCard(treeUri.toString());
			dbH.setCameraFolderExternalSDCard(true);
			isExternalSDCard = true;

			DocumentFile pickedDir = DocumentFile.fromTreeUri(context, treeUri);

			String pickedDirName = pickedDir.getName();
			if(pickedDirName!=null){
				prefs.setCamSyncLocalPath(pickedDir.getName());
				//prefs.setCamSyncHandle();
				camSyncLocalPath = pickedDir.getName();
				dbH.setCamSyncLocalPath(pickedDir.getName());
				localCameraUploadFolder.setSummary(pickedDir.getName());
				localCameraUploadFolderSDCard.setSummary(pickedDir.getName());
			}
			else{
				logWarning("pickedDirNAme NULL");
			}

			resetCUTimeStampsAndCache();
			rescheduleCameraUpload(context);
		}
		else if(requestCode == SET_PIN){
			if(resultCode == Activity.RESULT_OK) {
				logDebug("Set PIN Ok");

				afterSetPinLock();
			}
			else{
				logWarning("Set PIN ERROR");
			}
		}
		else if (requestCode == REQUEST_DOWNLOAD_FOLDER && resultCode == Activity.RESULT_CANCELED && intent != null){
			logDebug("REQUEST_DOWNLOAD_FOLDER - canceled");
		}
		else if (requestCode == REQUEST_DOWNLOAD_FOLDER && resultCode == Activity.RESULT_OK && intent != null) {
			String path = intent.getStringExtra(FileStorageActivityLollipop.EXTRA_PATH);
			dbH.setStorageDownloadLocation(path);
			if (downloadLocation != null){
				downloadLocation.setSummary(path);
			}
			if (downloadLocationPreference != null){
				downloadLocationPreference.setSummary(path);
			}
		}
		else if (requestCode == REQUEST_CAMERA_FOLDER && resultCode == Activity.RESULT_OK && intent != null){
			//Local folder to sync
			String cameraPath = intent.getStringExtra(FileStorageActivityLollipop.EXTRA_PATH);
            if(!isNewSettingValid(cameraPath, prefs.getLocalPathSecondaryFolder(), prefs.getCamSyncHandle(), prefs.getMegaHandleSecondaryFolder())){
                Toast.makeText(context, getString(R.string.error_invalid_folder_selected), Toast.LENGTH_LONG).show();
                return;
            }

			prefs.setCamSyncLocalPath(cameraPath);
			camSyncLocalPath = cameraPath;
			dbH.setCamSyncLocalPath(cameraPath);
			dbH.setCameraFolderExternalSDCard(false);
			isExternalSDCard = false;
			localCameraUploadFolder.setSummary(cameraPath);
			localCameraUploadFolderSDCard.setSummary(cameraPath);
            resetCUTimeStampsAndCache();
            rescheduleCameraUpload(context);
		}
		else if (requestCode == REQUEST_LOCAL_SECONDARY_MEDIA_FOLDER && resultCode == Activity.RESULT_OK && intent != null){
			//Local folder to sync
			String secondaryPath = intent.getStringExtra(FileStorageActivityLollipop.EXTRA_PATH);
            if(!isNewSettingValid(prefs.getCamSyncLocalPath(), secondaryPath, prefs.getCamSyncHandle(), prefs.getMegaHandleSecondaryFolder())){
                Toast.makeText(context, getString(R.string.error_invalid_folder_selected), Toast.LENGTH_LONG).show();
                return;
            }

			dbH.setSecondaryFolderPath(secondaryPath);
			localSecondaryFolder.setSummary(secondaryPath);
			dbH.setSecSyncTimeStamp(0);
			dbH.setSecVideoSyncTimeStamp(0);
			prefs.setLocalPathSecondaryFolder(secondaryPath);
			rescheduleCameraUpload(context);
		}
		else if (requestCode == REQUEST_MEGA_SECONDARY_MEDIA_FOLDER && resultCode == Activity.RESULT_OK && intent != null){
			//Mega folder to sync

			Long handle = intent.getLongExtra("SELECT_MEGA_FOLDER",-1);
            if(!isNewSettingValid(prefs.getCamSyncLocalPath(), prefs.getLocalPathSecondaryFolder(), prefs.getCamSyncHandle(), String.valueOf(handle))){
                Toast.makeText(context, getString(R.string.error_invalid_folder_selected), Toast.LENGTH_LONG).show();
                return;
            }

			if(handle!=-1){
				dbH.setSecondaryFolderHandle(handle);
				prefs.setMegaHandleSecondaryFolder(String.valueOf(handle));

				handleSecondaryMediaFolder = handle;
				megaNodeSecondaryMediaFolder = megaApi.getNodeByHandle(handleSecondaryMediaFolder);
				megaPathSecMediaFolder = megaNodeSecondaryMediaFolder.getName();

				megaSecondaryFolder.setSummary(megaPathSecMediaFolder);
				dbH.setSecSyncTimeStamp(0);
				dbH.setSecVideoSyncTimeStamp(0);
				rescheduleCameraUpload(context);
				logDebug("Mega folder to secondary uploads change!!");
			}
			else{
				logError("Error choosing the secondary uploads");
			}

		}
		else if (requestCode == REQUEST_MEGA_CAMERA_FOLDER && resultCode == Activity.RESULT_OK && intent != null){
			//Mega folder to sync

			Long handle = intent.getLongExtra("SELECT_MEGA_FOLDER",-1);
            if(!isNewSettingValid(prefs.getCamSyncLocalPath(), prefs.getLocalPathSecondaryFolder(), String.valueOf(handle), prefs.getMegaHandleSecondaryFolder())){
                Toast.makeText(context, getString(R.string.error_invalid_folder_selected), Toast.LENGTH_LONG).show();
                return;
            }

			if(handle!=-1){
				dbH.setCamSyncHandle(handle);
				prefs.setCamSyncHandle(String.valueOf(handle));
				camSyncHandle = handle;
				camSyncMegaNode = megaApi.getNodeByHandle(camSyncHandle);
				camSyncMegaPath = camSyncMegaNode.getName();
				megaCameraFolder.setSummary(camSyncMegaPath);
                resetCUTimeStampsAndCache();
				rescheduleCameraUpload(context);
				logDebug("Mega folder to sync the Camera CHANGED!!");
			}
			else{
				logError("Error choosing the Mega folder to sync the Camera");
			}
		}
	}

	private BroadcastReceiver receiver = new BroadcastReceiver() {
		@Override
		public void onReceive(Context context, Intent intent) {
			if (intent != null) {
				switch (intent.getAction()) {
					case ACTION_REFRESH_CAMERA_UPLOADS_SETTING:
						cameraUpload = intent.getBooleanExtra(CAMERA_UPLOADS_STATUS, false);
						refreshCameraUploadsSettings();
						break;
					case ACTION_REFRESH_CLEAR_OFFLINE_SETTING:
						taskGetSizeOffline();
						break;
				}
			}
		}
	};

	@Override
	public void onResume() {
		logDebug("onResume");

		refreshAccountInfo();

		IntentFilter filter = new IntentFilter(BROADCAST_ACTION_INTENT_SETTINGS_UPDATED);
		filter.addAction(ACTION_REFRESH_CAMERA_UPLOADS_SETTING);
		filter.addAction(ACTION_REFRESH_CLEAR_OFFLINE_SETTING);
		LocalBroadcastManager.getInstance(context).registerReceiver(receiver, filter);

	    prefs=dbH.getPreferences();

	    if (prefs.getPinLockEnabled() == null){
			dbH.setPinLockEnabled(false);
			dbH.setPinLockCode("");
			pinLock = false;
			pinLockEnableSwitch.setChecked(pinLock);
		}
		else{
			pinLock = Boolean.parseBoolean(prefs.getPinLockEnabled());
			pinLockEnableSwitch.setChecked(pinLock);
			pinLockCodeTxt = prefs.getPinLockCode();
			if (pinLockCodeTxt == null){
				pinLockCodeTxt = "";
				dbH.setPinLockCode(pinLockCodeTxt);
			}
		}

		taskGetSizeCache();
		taskGetSizeOffline();

		if(!isOnline(context)){
			chatEnabledCategory.setEnabled(false);
			cameraUploadCategory.setEnabled(false);
		}
		super.onResume();
	}

	@Override
	public void onPause(){
		super.onPause();
		LocalBroadcastManager.getInstance(context).unregisterReceiver(receiver);
	}

	private void refreshAccountInfo(){
		logDebug("refreshAccountInfo");

		//Check if the call is recently
		logDebug("Check the last call to getAccountDetails");
		MyAccountInfo myAccountInfo = MegaApplication.getInstance().getMyAccountInfo();
		if(callToAccountDetails(context) || myAccountInfo.getUsedFormatted().trim().length() <= 0) {
			logDebug("megaApi.getAccountDetails SEND");
			((MegaApplication) ((Activity)context).getApplication()).askForAccountDetails();
		}
	}

	public void update2FAPreference(boolean enabled) {
		logDebug("update2FAPreference - Enabled: " + enabled);
		twoFASwitch.setChecked(enabled);
	}

	public void update2FAVisibility(){
		logDebug("update2FAVisbility");
		if (megaApi == null){
			if (context != null){
				if (((Activity)context).getApplication() != null){
					megaApi = ((MegaApplication) ((Activity)context).getApplication()).getMegaApi();
				}
			}
		}

		if (megaApi != null) {
			if (megaApi.multiFactorAuthAvailable()) {
				logDebug("update2FAVisbility true");
				preferenceScreen.addPreference(twoFACategory);
				megaApi.multiFactorAuthCheck(megaApi.getMyEmail(), (ManagerActivityLollipop) context);
			} else {
				logDebug("update2FAVisbility false");
				preferenceScreen.removePreference(twoFACategory);
			}
		}
	}

	public void afterSetPinLock(){
		logDebug("afterSetPinLock");

		prefs=dbH.getPreferences();
		pinLockCodeTxt = prefs.getPinLockCode();
		if (pinLockCodeTxt == null){
			pinLockCodeTxt = "";
			dbH.setPinLockCode(pinLockCodeTxt);

		}
//		pinLockEnableSwitch.setTitle(getString(R.string.settings_pin_lock_off));
		ast = "";
		if (pinLockCodeTxt.compareTo("") == 0){
			ast = getString(R.string.settings_pin_lock_code_not_set);
		}
		else{
			for (int i=0;i<pinLockCodeTxt.length();i++){
				ast = ast + "*";
			}
		}
		pinLockCode.setSummary(ast);
		pinLockCategory.addPreference(pinLockCode);
		dbH.setPinLockEnabled(true);
	}

	public void taskGetSizeCache (){
		logDebug("taskGetSizeCache");
		GetCacheSizeTask getCacheSizeTask = new GetCacheSizeTask(context);
		getCacheSizeTask.execute();
	}

	public void taskGetSizeOffline (){
		logDebug("taskGetSizeOffline");
		GetOfflineSizeTask getOfflineSizeTask = new GetOfflineSizeTask(context);
		getOfflineSizeTask.execute();
	}

	public void intentToPinLock(){
		logDebug("intentToPinLock");
		Intent intent = new Intent(context, PinLockActivityLollipop.class);
		intent.setAction(PinLockActivityLollipop.ACTION_SET_PIN_LOCK);
		startActivityForResult(intent, SET_PIN);
	}

	public void resetPinLock(){
		logDebug("resetPinLock");
		Intent intent = new Intent(context, PinLockActivityLollipop.class);
		intent.setAction(PinLockActivityLollipop.ACTION_RESET_PIN_LOCK);
		startActivity(intent);
	}

	public void updatePresenceConfigChat(boolean cancelled, MegaChatPresenceConfig config){
		logDebug("updatePresenceConfigChat: " + cancelled);

		if(!cancelled){
			statusConfig = config;
		}

		if(isChatEnabled()){
			showPresenceChatConfig();
		}
	}

	public void updateEnabledRichLinks(){
		logDebug("updateEnabledRichLinks");

		if(MegaApplication.isEnabledRichLinks()!=richLinksSwitch.isChecked()){
			richLinksSwitch.setOnPreferenceClickListener(null);
			richLinksSwitch.setChecked(MegaApplication.isEnabledRichLinks());
			richLinksSwitch.setOnPreferenceClickListener(this);
		}
	}

	public void updateEnabledFileVersions(){
		logDebug("updateEnabledFileVersions: " + MegaApplication.isDisableFileVersions());

		enableVersionsSwitch.setOnPreferenceClickListener(null);
		if(MegaApplication.isDisableFileVersions() == 1){
			//disable = true - off versions
			if(enableVersionsSwitch.isChecked()){
				enableVersionsSwitch.setChecked(false);
			}
		}
		else if(MegaApplication.isDisableFileVersions() == 0){
			//disable = false - on versions
			if(!enableVersionsSwitch.isChecked()){
				enableVersionsSwitch.setChecked(true);
			}
		}
		else{
			enableVersionsSwitch.setChecked(false);
		}
		enableVersionsSwitch.setOnPreferenceClickListener(this);
	}

	public void updateRBScheduler(long daysCount){
		logDebug("updateRBScheduler: " + daysCount);

		if(daysCount<1){
			enableRbSchedulerSwitch.setOnPreferenceClickListener(null);
			enableRbSchedulerSwitch.setChecked(false);
			enableRbSchedulerSwitch.setSummary(null);
			enableRbSchedulerSwitch.setOnPreferenceClickListener(this);


			//Hide preference to show days
			fileManagementCategory.removePreference(daysRbSchedulerPreference);
			daysRbSchedulerPreference.setOnPreferenceClickListener(null);
		}
		else{
			MyAccountInfo myAccountInfo = ((MegaApplication) ((Activity)context).getApplication()).getMyAccountInfo();

			enableRbSchedulerSwitch.setOnPreferenceClickListener(null);
			enableRbSchedulerSwitch.setChecked(true);
			if(myAccountInfo!=null ){

				String subtitle = getString(R.string.settings_rb_scheduler_enable_subtitle);

				if(myAccountInfo.getAccountType()== MegaAccountDetails.ACCOUNT_TYPE_FREE){
					enableRbSchedulerSwitch.setSummary(subtitle+ " "+getString(R.string.settings_rb_scheduler_enable_period_FREE));
				}
				else{
					enableRbSchedulerSwitch.setSummary(subtitle+ " "+getString(R.string.settings_rb_scheduler_enable_period_PRO));
				}
			}

			enableRbSchedulerSwitch.setOnPreferenceClickListener(this);

			//Show and set preference to show days
			fileManagementCategory.addPreference(daysRbSchedulerPreference);
			daysRbSchedulerPreference.setOnPreferenceClickListener(this);
			daysRbSchedulerPreference.setSummary(getString(R.string.settings_rb_scheduler_select_days_subtitle, daysCount));
		}
	}

	public void waitPresenceConfig(){
		logDebug("waitPresenceConfig: ");

		preferenceScreen.removePreference(autoawayChatCategory);
		preferenceScreen.removePreference(persistenceChatCategory);

		statusChatListPreference.setValue(MegaChatApi.STATUS_OFFLINE+"");
		statusChatListPreference.setSummary(statusChatListPreference.getEntry());

		enableLastGreenChatSwitch.setEnabled(false);

	}

	public void showPresenceChatConfig(){
		logDebug("showPresenceChatConfig: " + statusConfig.getOnlineStatus());

		statusChatListPreference.setValue(statusConfig.getOnlineStatus()+"");
		statusChatListPreference.setSummary(statusChatListPreference.getEntry());

		if(statusConfig.getOnlineStatus()!= MegaChatApi.STATUS_ONLINE){
			preferenceScreen.removePreference(autoawayChatCategory);
			if(statusConfig.getOnlineStatus()== MegaChatApi.STATUS_OFFLINE){
				preferenceScreen.removePreference(persistenceChatCategory);
			}
			else{
				preferenceScreen.addPreference(persistenceChatCategory);
				if(statusConfig.isPersist()){
					chatPersistenceCheck.setChecked(true);
				}
				else{
					chatPersistenceCheck.setChecked(false);
				}
			}
		}
		else if(statusConfig.getOnlineStatus()== MegaChatApi.STATUS_ONLINE){
			//I'm online
			preferenceScreen.addPreference(persistenceChatCategory);
			if(statusConfig.isPersist()){
				chatPersistenceCheck.setChecked(true);
			}
			else{
				chatPersistenceCheck.setChecked(false);
			}

			if(statusConfig.isPersist()){
				preferenceScreen.removePreference(autoawayChatCategory);
			}
			else{
				preferenceScreen.addPreference(autoawayChatCategory);
				if(statusConfig.isAutoawayEnabled()){
					int timeout = (int)statusConfig.getAutoawayTimeout()/60;
					autoAwaySwitch.setChecked(true);
					autoawayChatCategory.addPreference(chatAutoAwayPreference);
					chatAutoAwayPreference.setSummary(getString(R.string.settings_autoaway_value, timeout));
				}
				else{
					autoAwaySwitch.setChecked(false);
					autoawayChatCategory.removePreference(chatAutoAwayPreference);
				}
			}
		}
		else{
			hidePreferencesChat();
		}

		//Show configuration last green
		if(statusConfig.isLastGreenVisible()){
			logDebug("Last visible ON");
			enableLastGreenChatSwitch.setEnabled(true);
			if(!enableLastGreenChatSwitch.isChecked()){
				enableLastGreenChatSwitch.setOnPreferenceClickListener(null);
				enableLastGreenChatSwitch.setChecked(true);
			}
			enableLastGreenChatSwitch.setOnPreferenceClickListener(this);
		}
		else{
			logDebug("Last visible OFF");
			enableLastGreenChatSwitch.setEnabled(true);
			if(enableLastGreenChatSwitch.isChecked()){
				enableLastGreenChatSwitch.setOnPreferenceClickListener(null);
				enableLastGreenChatSwitch.setChecked(false);
			}
			enableLastGreenChatSwitch.setOnPreferenceClickListener(this);
		}
	}


	public void cancelSetPinLock(){
		logDebug("cancelSetPinkLock");
		pinLock = false;
		pinLockEnableSwitch.setChecked(pinLock);

		dbH.setPinLockEnabled(false);
		dbH.setPinLockCode("");
	}

	public void hidePreferencesChat(){
		logDebug("hidePreferencesChat");

		getPreferenceScreen().removePreference(chatNotificationsCategory);
		getPreferenceScreen().removePreference(autoawayChatCategory);
		getPreferenceScreen().removePreference(persistenceChatCategory);
		chatEnabledCategory.removePreference(chatAttachmentsChatListPreference);
		chatEnabledCategory.removePreference(richLinksSwitch);
		chatEnabledCategory.removePreference(enableLastGreenChatSwitch);
		chatEnabledCategory.removePreference(statusChatListPreference);
	}

	public void setValueOfAutoaccept (boolean autoAccept) {
		qrCodeAutoAcceptSwitch.setChecked(autoAccept);
	}

	public void setSetAutoaccept (boolean autoAccept) {
		this.setAutoaccept = autoAccept;
	}


	public boolean getSetAutoaccept () {
		return setAutoaccept;
	}

	public void setAutoacceptSetting (boolean autoAccept) {
		this.autoAccept  = autoAccept;
	}

	public boolean getAutoacceptSetting () {
		return autoAccept;
	}

	private String getLocalDCIMFolderPath(){
		return Environment.getExternalStoragePublicDirectory(Environment.DIRECTORY_DCIM).getAbsolutePath();
	}

	private void setupRemoveGPS() {
        String removeGPSString = prefs.getRemoveGPS();
        if(TextUtils.isEmpty(removeGPSString)) {
            // default should set as false.
            includeGPS = false;
            dbH.setRemoveGPS(true);
        } else {
            includeGPS = !Boolean.parseBoolean(removeGPSString);
        }
        cameraUploadIncludeGPS.setChecked(includeGPS);
        cameraUploadIncludeGPS.setSummary(getResources().getString(R.string.settings_camera_upload_include_gps_helper_label));
        cameraUploadCategory.addPreference(cameraUploadIncludeGPS);
    }

    private void removeRemoveGPS() {
        cameraUploadIncludeGPS.setSummary("");
        cameraUploadCategory.removePreference(cameraUploadIncludeGPS);
    }

	private void setWhatToUploadForCameraUpload(){
		if (prefs.getCamSyncFileUpload() == null){
			dbH.setCamSyncFileUpload(MegaPreferences.ONLY_PHOTOS);
			fileUpload = getString(R.string.settings_camera_upload_only_photos);
			cameraUploadWhat.setValueIndex(0);
            setupRemoveGPS();
		}
		else{
			switch(Integer.parseInt(prefs.getCamSyncFileUpload())){
				case MegaPreferences.ONLY_PHOTOS:{
					fileUpload = getString(R.string.settings_camera_upload_only_photos);
					cameraUploadWhat.setValueIndex(0);
					disableVideoQualitySettings();
                    setupRemoveGPS();
					break;
				}
				case MegaPreferences.ONLY_VIDEOS:{
					fileUpload = getString(R.string.settings_camera_upload_only_videos);
					cameraUploadWhat.setValueIndex(1);
					removeRemoveGPS();
					break;
				}
				case MegaPreferences.PHOTOS_AND_VIDEOS:{
					fileUpload = getString(R.string.settings_camera_upload_photos_and_videos);
					cameraUploadWhat.setValueIndex(2);
                    setupRemoveGPS();
					break;
				}
				default:{
					fileUpload = getString(R.string.settings_camera_upload_only_photos);
					cameraUploadWhat.setValueIndex(0);
					disableVideoQualitySettings();
                    setupRemoveGPS();
					break;
				}
			}
		}
		cameraUploadWhat.setSummary(fileUpload);
	}

	private void setupConnectionTypeForCameraUpload(){
		if (prefs.getCamSyncWifi() == null){
			dbH.setCamSyncWifi(true);
			cameraUploadHow.setSummary(getString(R.string.cam_sync_wifi));
			cameraUploadHow.setValueIndex(1);
		}else{
			if(Boolean.parseBoolean(prefs.getCamSyncWifi())){
				cameraUploadHow.setSummary(getString(R.string.cam_sync_wifi));
				cameraUploadHow.setValueIndex(1);
			}else{
				cameraUploadHow.setSummary(getString(R.string.cam_sync_data));
				cameraUploadHow.setValueIndex(0);
			}
		}
	}

	private void setupLocalPathForCameraUpload(){
	    String cameraFolderLocation = prefs.getCamSyncLocalPath();
        if(TextUtils.isEmpty(cameraFolderLocation)) {
            cameraFolderLocation = getLocalDCIMFolderPath();
        }
		if (camSyncLocalPath != null) {
			if (!isExternalSDCard) {
				File checkFile = new File(camSyncLocalPath);
				if (!checkFile.exists()) {
					logWarning("Local path not exist, use default camera folder path");
					camSyncLocalPath = cameraFolderLocation;
				}
			} else {
				Uri uri = Uri.parse(prefs.getUriExternalSDCard());
				DocumentFile pickedDir = DocumentFile.fromTreeUri(context, uri);
				String pickedDirName = pickedDir.getName();
				if (pickedDirName != null) {
					camSyncLocalPath = pickedDirName;
				} else {
					logError("pickedDirName is NULL");
				}
			}
		} else {
			logError("Local path is NULL");
			dbH.setCameraFolderExternalSDCard(false);
			isExternalSDCard = false;
			camSyncLocalPath = cameraFolderLocation;
		}

		dbH.setCamSyncLocalPath(cameraFolderLocation);
		localCameraUploadFolder.setSummary(camSyncLocalPath);
		localCameraUploadFolderSDCard.setSummary(camSyncLocalPath);
		File[] fs = context.getExternalFilesDirs(null);
		if (fs.length == 1) {
			cameraUploadCategory.addPreference(localCameraUploadFolder);
			cameraUploadCategory.removePreference(localCameraUploadFolderSDCard);
		} else {
			if (fs.length > 1) {
				if (fs[1] == null) {
					cameraUploadCategory.addPreference(localCameraUploadFolder);
					cameraUploadCategory.removePreference(localCameraUploadFolderSDCard);
				} else {
					cameraUploadCategory.removePreference(localCameraUploadFolder);
					cameraUploadCategory.addPreference(localCameraUploadFolderSDCard);
				}
			}
		}
	}

	private void setupVideoOptionsForCameraUpload(){
		if (prefs.getCamSyncFileUpload() == null) {
			disableVideoQualitySettings();
		} else {
			boolean isPhotoOnly = Integer.parseInt(prefs.getCamSyncFileUpload()) == MegaPreferences.ONLY_PHOTOS;
			if (!isPhotoOnly) {
				enableVideoQualitySettings();
			}
		}
	}

	private void setupSecondaryUpload(){
		if (prefs.getSecondaryMediaFolderEnabled() == null) {
			dbH.setSecondaryUploadEnabled(false);
			secondaryUpload = false;
		} else {
			secondaryUpload = Boolean.parseBoolean(prefs.getSecondaryMediaFolderEnabled());
		}

		if (secondaryUpload) {
			//Check if the node exists in MEGA
			String secHandle = prefs.getMegaHandleSecondaryFolder();
			if (secHandle != null) {
				if (!TextUtils.isEmpty(secHandle)) {
					logDebug("handleSecondaryMediaFolder NOT empty");
					handleSecondaryMediaFolder = Long.valueOf(secHandle);
					if (handleSecondaryMediaFolder != -1) {
						megaNodeSecondaryMediaFolder = megaApi.getNodeByHandle(handleSecondaryMediaFolder);
						if (megaNodeSecondaryMediaFolder != null) {
							megaPathSecMediaFolder = megaNodeSecondaryMediaFolder.getName();
						} else {
							megaPathSecMediaFolder = CameraUploadsService.SECONDARY_UPLOADS;
						}
					} else {
						megaPathSecMediaFolder = CameraUploadsService.SECONDARY_UPLOADS;
					}
				} else {
					logWarning("handleSecondaryMediaFolder empty string");
					megaPathSecMediaFolder = CameraUploadsService.SECONDARY_UPLOADS;
				}
			} else {
				logWarning("handleSecondaryMediaFolder Null");
				dbH.setSecondaryFolderHandle(-1);
				handleSecondaryMediaFolder = (long) -1;
				megaPathSecMediaFolder = CameraUploadsService.SECONDARY_UPLOADS;
			}

			//check if the local secondary folder exists
			localSecondaryFolderPath = prefs.getLocalPathSecondaryFolder();
			if (localSecondaryFolderPath == null || localSecondaryFolderPath.equals("-1")) {
				logWarning("Secondary ON: invalid localSecondaryFolderPath");
				localSecondaryFolderPath = getString(R.string.settings_empty_folder);
				Toast.makeText(context, getString(R.string.secondary_media_service_error_local_folder), Toast.LENGTH_SHORT).show();
			} else {
				File checkSecondaryFile = new File(localSecondaryFolderPath);
				if (!checkSecondaryFile.exists()) {
					logDebug("Secondary ON: the local folder does not exist");
					dbH.setSecondaryFolderPath("-1");
					//If the secondary folder does not exist
					Toast.makeText(context, getString(R.string.secondary_media_service_error_local_folder), Toast.LENGTH_SHORT).show();
					localSecondaryFolderPath = getString(R.string.settings_empty_folder);

				}
			}

			megaSecondaryFolder.setSummary(megaPathSecMediaFolder);
			localSecondaryFolder.setSummary(localSecondaryFolderPath);
			secondaryMediaFolderOn.setTitle(getString(R.string.settings_secondary_upload_off));
			cameraUploadCategory.addPreference(localSecondaryFolder);
			cameraUploadCategory.addPreference(megaSecondaryFolder);

		} else {
			secondaryMediaFolderOn.setTitle(getString(R.string.settings_secondary_upload_on));
			cameraUploadCategory.removePreference(localSecondaryFolder);
			cameraUploadCategory.removePreference(megaSecondaryFolder);
		}
	}

	private void setupPrimaryCloudFolder() {
		if (camSyncHandle == null) {
			camSyncMegaPath = CameraUploadsService.CAMERA_UPLOADS;
		} else {
			if (camSyncHandle == -1) {
				camSyncMegaPath = CameraUploadsService.CAMERA_UPLOADS;
			} else {
				logDebug("camSyncHandle is " + camSyncHandle);
			}
		}
		megaCameraFolder.setSummary(camSyncMegaPath);
	}

	public void enableCameraUpload() {
		cameraUpload = true;
		prefs = dbH.getPreferences();

		//internet connect type
		setupConnectionTypeForCameraUpload();

		//upload type
		setWhatToUploadForCameraUpload();

		//video options
		setupVideoOptionsForCameraUpload();

		//local primary folder
		setupLocalPathForCameraUpload();

		//cloud primary folder
		setupPrimaryCloudFolder();

		//secondary upload
		setupSecondaryUpload();

		//set cu enabled and start the service
		dbH.setCamSyncEnabled(true);
		handler.postDelayed(new Runnable() {

			@Override
			public void run() {
				logDebug("Enable Camera Uploads, Now I start the service");
				startCameraUploadService(context);
			}
		}, 1000);

		cameraUploadOn.setTitle(getString(R.string.settings_camera_upload_off));
		cameraUploadCategory.addPreference(cameraUploadHow);
		cameraUploadCategory.addPreference(cameraUploadWhat);
		cameraUploadCategory.addPreference(keepFileNames);
		cameraUploadCategory.addPreference(megaCameraFolder);
		cameraUploadCategory.addPreference(secondaryMediaFolderOn);
	}

    public void disableCameraUpload(){
		logDebug("Camera Uploads OFF");
        cameraUpload = false;
        resetCUTimeStampsAndCache();
        handler.postDelayed(new Runnable() {

            @Override
            public void run() {
                if(dbH.shouldClearCamsyncRecords()){
                    dbH.deleteAllSyncRecords(TYPE_ANY);
                    dbH.saveShouldClearCamsyncRecords(false);
                }
            }
        },10 * 1000);

        dbH.setCamSyncEnabled(false);
        stopRunningCameraUploadService(context);

        cameraUploadOn.setTitle(getString(R.string.settings_camera_upload_on));
        cameraUploadOn.setSummary("");
        secondaryMediaFolderOn.setTitle(getString(R.string.settings_secondary_upload_on));
        cameraUploadCategory.removePreference(cameraUploadHow);
        cameraUploadCategory.removePreference(cameraUploadWhat);
        cameraUploadCategory.removePreference(localCameraUploadFolder);
        cameraUploadCategory.removePreference(localCameraUploadFolderSDCard);
        cameraUploadCategory.removePreference(cameraUploadIncludeGPS);
		hideVideoQualitySettingsSection();
        cameraUploadCategory.removePreference(keepFileNames);
        cameraUploadCategory.removePreference(megaCameraFolder);
        cameraUploadCategory.removePreference(secondaryMediaFolderOn);
        cameraUploadCategory.removePreference(localSecondaryFolder);
        cameraUploadCategory.removePreference(megaSecondaryFolder);
    }

    public void showResetCompressionQueueSizeDialog(){
		logDebug("showResetCompressionQueueSizeDialog");
        Display display = getActivity().getWindowManager().getDefaultDisplay();
        DisplayMetrics outMetrics = new DisplayMetrics ();
        display.getMetrics(outMetrics);
        int margin = 20;

        LinearLayout layout = new LinearLayout(context);
        layout.setOrientation(LinearLayout.VERTICAL);
        LinearLayout.LayoutParams params = new LinearLayout.LayoutParams(LinearLayout.LayoutParams.MATCH_PARENT, LinearLayout.LayoutParams.WRAP_CONTENT);
        params.setMargins(px2dp(margin, outMetrics), px2dp(margin, outMetrics), px2dp(margin, outMetrics), 0);

        queueSizeInput = new EditText(context);
        queueSizeInput.setInputType(InputType.TYPE_CLASS_NUMBER);
        layout.addView(queueSizeInput, params);

        queueSizeInput.setSingleLine();
        queueSizeInput.setTextColor(ContextCompat.getColor(context, R.color.text_secondary));
        queueSizeInput.setHint(getString(R.string.label_file_size_mega_byte));
        queueSizeInput.setImeOptions(EditorInfo.IME_ACTION_DONE);
        queueSizeInput.setOnEditorActionListener(new TextView.OnEditorActionListener() {
            @Override
            public boolean onEditorAction(TextView v, int actionId,KeyEvent event) {
                if (actionId == EditorInfo.IME_ACTION_DONE) {
                    String value = v.getText().toString().trim();
                    setCompressionQueueSize(value, queueSizeInput);

                    return true;
                }
                return false;
            }
        });

        queueSizeInput.setImeActionLabel(getString(R.string.general_create),EditorInfo.IME_ACTION_DONE);
        queueSizeInput.setOnFocusChangeListener(new View.OnFocusChangeListener() {
            @Override
            public void onFocusChange(View v, boolean hasFocus) {
                if (hasFocus) {
                    showKeyboardDelayed(v);
                }
            }
        });

        params = new LinearLayout.LayoutParams(LinearLayout.LayoutParams.MATCH_PARENT, LinearLayout.LayoutParams.WRAP_CONTENT);
        params.setMargins(px2dp(margin+5, outMetrics), px2dp(0, outMetrics), px2dp(margin, outMetrics), 0);
        final TextView text = new TextView(context);
        text.setTextSize(TypedValue.COMPLEX_UNIT_SP,11);
        String MB = getString(R.string.label_file_size_mega_byte);
        text.setText(getString(R.string.settings_compression_queue_subtitle, COMPRESSION_QUEUE_SIZE_MIN + MB, COMPRESSION_QUEUE_SIZE_MAX + MB));
        layout.addView(text,params);

        AlertDialog.Builder builder = new AlertDialog.Builder(context);
        builder.setTitle(getString(R.string.settings_video_compression_queue_size_popup_title));
        builder.setPositiveButton(getString(R.string.cam_sync_ok),
                new DialogInterface.OnClickListener() {
                    public void onClick(DialogInterface dialog, int whichButton) { }
                });
        builder.setNegativeButton(getString(android.R.string.cancel), null);
        builder.setView(layout);
        compressionQueueSizeDialog = builder.create();
        compressionQueueSizeDialog.show();

        compressionQueueSizeDialog.getButton(AlertDialog.BUTTON_POSITIVE).setOnClickListener(new View.OnClickListener() {
            @Override
            public void onClick(View v) {
                String value = queueSizeInput.getText().toString().trim();
                setCompressionQueueSize(value, queueSizeInput);
            }
        });
    }

    private void setCompressionQueueSize(String value, EditText input){
        if (value.length() == 0) {
            compressionQueueSizeDialog.dismiss();
            return;
        }

        try{
            int size = Integer.parseInt(value);
            if(isQueueSizeValid(size)){
                compressionQueueSizeDialog.dismiss();
                cameraUploadVideoQueueSize.setSummary(size + getResources().getString(R.string.label_file_size_mega_byte));
                String chargingHelper = getResources().getString(R.string.settings_camera_upload_charging_helper_label, size + getResources().getString(R.string.label_file_size_mega_byte));
                cameraUploadCharging.setSummary(chargingHelper);
                dbH.setChargingOnSize(size);
                prefs.setChargingOnSize(size + "");
                rescheduleCameraUpload(context);
            }else{
                resetSizeInput(input);
            }
        } catch (Exception e){
            resetSizeInput(input);
        }
    }

    private boolean isQueueSizeValid(int size){
		return size >= COMPRESSION_QUEUE_SIZE_MIN && size <= COMPRESSION_QUEUE_SIZE_MAX;
    }

    private void resetSizeInput(EditText input){
        input.setText("");
        input.requestFocus();
    }

	private void hideVideoQualitySettingsSection(){
		cameraUploadCategory.removePreference(videoQuality);
		cameraUploadCategory.removePreference(cameraUploadCharging);
		cameraUploadCategory.removePreference(cameraUploadVideoQueueSize);
	}

    private void disableVideoQualitySettings(){
		prefs.setUploadVideoQuality(String.valueOf(VIDEO_QUALITY_MEDIUM));
		dbH.setCameraUploadVideoQuality(VIDEO_QUALITY_MEDIUM);
        cameraUploadCategory.removePreference(videoQuality);
        disableChargingSettings();
    }

    private void disableChargingSettings(){
		charging = false;
		dbH.setConversionOnCharging(charging);
		cameraUploadCharging.setChecked(charging);
		cameraUploadCategory.removePreference(cameraUploadCharging);
		disableVideoCompressionSizeSettings();
    }

    private void disableVideoCompressionSizeSettings(){
        cameraUploadCategory.removePreference(cameraUploadVideoQueueSize);
    }

    private void disableVideoCompressionSizeSettingsAndRestartUpload(){
        disableVideoCompressionSizeSettings();
        rescheduleCameraUpload(context);
    }

    private void resetVideoQualitySettings(){
		dbH.setCameraUploadVideoQuality(VIDEO_QUALITY_MEDIUM);
		dbH.setConversionOnCharging(true);
		dbH.setChargingOnSize(DEFAULT_CONVENTION_QUEUE_SIZE);
		String chargingHelper = getResources().getString(R.string.settings_camera_upload_charging_helper_label, DEFAULT_CONVENTION_QUEUE_SIZE + getResources().getString(R.string.label_file_size_mega_byte));
		cameraUploadCharging.setSummary(chargingHelper);
	}

	private void enableVideoQualitySettings() {
		prefs = dbH.getPreferences();
		cameraUploadCategory.addPreference(videoQuality);
		String uploadQuality = prefs.getUploadVideoQuality();
		if (TextUtils.isEmpty(uploadQuality)) {
			prefs.setUploadVideoQuality(String.valueOf(VIDEO_QUALITY_MEDIUM));
			dbH.setCameraUploadVideoQuality(VIDEO_QUALITY_MEDIUM);
			videoQuality.setValueIndex(VIDEO_QUALITY_MEDIUM);
			enableChargingSettings();
		} else if (Integer.parseInt(uploadQuality) == MEDIUM) {
			enableChargingSettings();
			videoQuality.setValueIndex(VIDEO_QUALITY_MEDIUM);
		} else if (Integer.parseInt(uploadQuality) == ORIGINAL) {
			videoQuality.setValueIndex(VIDEO_QUALITY_ORIGINAL);
		}
		videoQuality.setSummary(videoQuality.getEntry());
	}

	private void enableChargingSettings() {
		prefs = dbH.getPreferences();
		if (prefs.getConversionOnCharging() == null) {
			dbH.setConversionOnCharging(true);
			charging = true;
		} else {
			charging = Boolean.parseBoolean(prefs.getConversionOnCharging());
		}
		cameraUploadCharging.setChecked(charging);
		cameraUploadCategory.addPreference(cameraUploadCharging);

		if(charging){
			enableVideoCompressionSizeSettings();
		}
	}

	private void enableVideoCompressionSizeSettings() {
		prefs = dbH.getPreferences();
		cameraUploadCategory.addPreference(cameraUploadVideoQueueSize);

		//convention queue size
		String sizeInDB = prefs.getChargingOnSize();
		int size;
		if (sizeInDB == null) {
			dbH.setChargingOnSize(DEFAULT_CONVENTION_QUEUE_SIZE);
			size = DEFAULT_CONVENTION_QUEUE_SIZE;
		} else {
			size = Integer.parseInt(sizeInDB);
		}
		cameraUploadVideoQueueSize.setSummary(size + getResources().getString(R.string.label_file_size_mega_byte));
	}

    private void enableVideoCompressionSizeSettingsAndRestartUpload(){
        enableVideoCompressionSizeSettings();
        rescheduleCameraUpload(context);
    }

    private boolean isNewSettingValid(String primaryPath, String secondaryPath, String primaryHandle, String secondaryHandle){
	    if(!secondaryUpload || primaryPath == null || primaryHandle == null || secondaryPath == null || secondaryHandle == null){
	        return true;
        }else if(primaryHandle.equals(secondaryHandle) && (primaryPath.contains(secondaryPath) || secondaryPath.contains(primaryPath))){
	        return false;
        }else{
            return true;
        }
    }

    private void resetCUTimeStampsAndCache(){
        dbH.setCamSyncTimeStamp(0);
        dbH.setCamVideoSyncTimeStamp(0);
        dbH.setSecSyncTimeStamp(0);
        dbH.setSecVideoSyncTimeStamp(0);
        dbH.saveShouldClearCamsyncRecords(true);
        purgeDirectory(new File(context.getCacheDir().toString() + File.separator));
    }

    @Override
    public void onSaveInstanceState(Bundle outState) {
        super.onSaveInstanceState(outState);
        if(compressionQueueSizeDialog != null && compressionQueueSizeDialog.isShowing()){
            outState.putBoolean(KEY_SET_QUEUE_DIALOG, true);
            outState.putString(KEY_SET_QUEUE_SIZE, queueSizeInput.getText().toString());
        }
    }
}<|MERGE_RESOLUTION|>--- conflicted
+++ resolved
@@ -10,6 +10,7 @@
 import android.content.Intent;
 import android.content.IntentFilter;
 import android.net.Uri;
+import android.os.Build;
 import android.os.Bundle;
 import android.os.Environment;
 import android.os.Handler;
@@ -74,16 +75,6 @@
 import nz.mega.sdk.MegaChatPresenceConfig;
 import nz.mega.sdk.MegaNode;
 
-<<<<<<< HEAD
-import static mega.privacy.android.app.MegaPreferences.MEDIUM;
-import static mega.privacy.android.app.MegaPreferences.ORIGINAL;
-import static mega.privacy.android.app.jobservices.SyncRecord.TYPE_ANY;
-import static mega.privacy.android.app.utils.FileUtils.buildDefaultDownloadDir;
-import static mega.privacy.android.app.utils.FileUtils.purgeDirectory;
-import static mega.privacy.android.app.utils.JobUtil.rescheduleCameraUpload;
-import static mega.privacy.android.app.utils.JobUtil.stopRunningCameraUploadService;
-import static mega.privacy.android.app.utils.Util.showKeyboardDelayed;
-=======
 import static mega.privacy.android.app.utils.Constants.*;
 import static mega.privacy.android.app.utils.DBUtil.*;
 import static mega.privacy.android.app.utils.FileUtils.*;
@@ -92,7 +83,6 @@
 import static mega.privacy.android.app.utils.JobUtil.*;
 import static mega.privacy.android.app.utils.LogUtil.*;
 import static mega.privacy.android.app.utils.Util.*;
->>>>>>> 06a50058
 
 @SuppressLint("NewApi")
 public class SettingsFragmentLollipop extends PreferenceFragmentCompat implements Preference.OnPreferenceClickListener, Preference.OnPreferenceChangeListener {
@@ -1916,7 +1906,7 @@
                 Intent intent = new Intent(Settings.ACTION_CHANNEL_NOTIFICATION_SETTINGS);
                 intent.putExtra(Settings.EXTRA_APP_PACKAGE, context.getPackageName());
                 // change the setting of chat summary channel
-                intent.putExtra(Settings.EXTRA_CHANNEL_ID, Constants.NOTIFICATION_CHANNEL_CHAT_SUMMARY_ID_V2);
+                intent.putExtra(Settings.EXTRA_CHANNEL_ID, NOTIFICATION_CHANNEL_CHAT_SUMMARY_ID_V2);
                 startActivity(intent);
             } else {
                 //Intent to new activity Chat Settings
