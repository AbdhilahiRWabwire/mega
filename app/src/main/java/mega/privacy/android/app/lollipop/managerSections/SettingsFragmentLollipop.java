package mega.privacy.android.app.lollipop.managerSections;

import android.annotation.SuppressLint;
import android.app.Activity;
import android.app.Dialog;
import android.content.BroadcastReceiver;
import android.content.Context;
import android.content.DialogInterface;
import android.content.DialogInterface.OnClickListener;
import android.content.Intent;
import android.content.IntentFilter;
import android.net.Uri;
import android.os.Build;
import android.os.Bundle;
import android.os.Environment;
import android.os.Handler;
import android.support.annotation.Nullable;
import android.support.v4.app.ActivityCompat;
import android.support.v4.content.ContextCompat;
import android.support.v4.content.LocalBroadcastManager;
import android.support.v4.provider.DocumentFile;
import android.support.v7.app.AlertDialog;
import android.support.v7.preference.ListPreference;
import android.support.v7.preference.Preference;
import android.support.v7.preference.PreferenceCategory;
import android.support.v7.preference.PreferenceFragmentCompat;
import android.support.v7.preference.PreferenceScreen;
import android.support.v7.preference.SwitchPreferenceCompat;
import android.support.v7.widget.RecyclerView;
import android.text.InputType;
import android.text.TextUtils;
import android.util.DisplayMetrics;
import android.util.TypedValue;
import android.view.Display;
import android.view.KeyEvent;
import android.view.LayoutInflater;
import android.view.View;
import android.view.ViewGroup;
import android.view.inputmethod.EditorInfo;
import android.widget.EditText;
import android.widget.LinearLayout;

import android.widget.ListView;
import android.widget.TextView;
import android.widget.Toast;

import java.io.File;

import mega.privacy.android.app.DatabaseHandler;
import mega.privacy.android.app.MegaApplication;
import mega.privacy.android.app.MegaAttributes;
import mega.privacy.android.app.MegaPreferences;
import mega.privacy.android.app.R;
import mega.privacy.android.app.components.TwoLineCheckPreference;
import mega.privacy.android.app.jobservices.CameraUploadsService;
import mega.privacy.android.app.jobservices.SyncRecord;
import mega.privacy.android.app.lollipop.ChangePasswordActivityLollipop;
import mega.privacy.android.app.lollipop.FileExplorerActivityLollipop;
import mega.privacy.android.app.lollipop.FileStorageActivityLollipop;
import mega.privacy.android.app.lollipop.ManagerActivityLollipop;
import mega.privacy.android.app.lollipop.MyAccountInfo;
import mega.privacy.android.app.lollipop.PinLockActivityLollipop;
import mega.privacy.android.app.lollipop.TwoFactorAuthenticationActivity;
import mega.privacy.android.app.lollipop.megachat.ChatPreferencesActivity;
import mega.privacy.android.app.lollipop.megachat.ChatSettings;
import mega.privacy.android.app.lollipop.tasks.ClearCacheTask;
import mega.privacy.android.app.lollipop.tasks.ClearOfflineTask;
import mega.privacy.android.app.lollipop.tasks.GetCacheSizeTask;
import mega.privacy.android.app.lollipop.tasks.GetOfflineSizeTask;
import mega.privacy.android.app.utils.Constants;
import mega.privacy.android.app.utils.DBUtil;
import mega.privacy.android.app.utils.JobUtil;
import mega.privacy.android.app.utils.LogUtil;
import mega.privacy.android.app.utils.Util;
import nz.mega.sdk.MegaAccountDetails;
import nz.mega.sdk.MegaApiAndroid;
import nz.mega.sdk.MegaChatApi;
import nz.mega.sdk.MegaChatApiAndroid;
import nz.mega.sdk.MegaChatPresenceConfig;
import nz.mega.sdk.MegaNode;
import nz.mega.sdk.MegaTransfer;

import static mega.privacy.android.app.utils.FileUtils.*;
import static mega.privacy.android.app.MegaPreferences.*;
import static mega.privacy.android.app.jobservices.SyncRecord.TYPE_ANY;
import static mega.privacy.android.app.utils.JobUtil.*;
import static mega.privacy.android.app.utils.Util.*;

@SuppressLint("NewApi")
public class SettingsFragmentLollipop extends PreferenceFragmentCompat implements Preference.OnPreferenceClickListener, Preference.OnPreferenceChangeListener {

	public static final String ACTION_REFRESH_CAMERA_UPLOADS_SETTING = "ACTION_REFRESH_CAMERA_UPLOADS_SETTING";
	public static final String ACTION_REFRESH_CLEAR_OFFLINE_SETTING = "ACTION_REFRESH_CLEAR_OFFLINE_SETTING";
	private static final int COMPRESSION_QUEUE_SIZE_MIN = 100;
	private static final int COMPRESSION_QUEUE_SIZE_MAX = 1000;

	Context context;
	private MegaApiAndroid megaApi;
	private MegaChatApiAndroid megaChatApi;
	Handler handler = new Handler();

	private static int REQUEST_DOWNLOAD_FOLDER = 1000;
	private static int REQUEST_CODE_TREE_LOCAL_CAMERA = 1014;
	private static int REQUEST_CAMERA_FOLDER = 2000;
	private static int REQUEST_MEGA_CAMERA_FOLDER = 3000;
	private static int REQUEST_LOCAL_SECONDARY_MEDIA_FOLDER = 4000;
	private static int REQUEST_MEGA_SECONDARY_MEDIA_FOLDER = 5000;
	private final String KEY_SET_QUEUE_DIALOG = "KEY_SET_QUEUE_DIALOG";
    private final String KEY_SET_QUEUE_SIZE = "KEY_SET_QUEUE_SIZE";

	public static final int DEFAULT_CONVENTION_QUEUE_SIZE = 200;

	public static String CATEGORY_PIN_LOCK = "settings_pin_lock";
	public static String CATEGORY_CHAT_ENABLED = "settings_chat";
	public static String CATEGORY_CHAT_NOTIFICATIONS = "settings_notifications_chat";
	public static String CATEGORY_STORAGE = "settings_storage";
	public static String CATEGORY_CAMERA_UPLOAD = "settings_camera_upload";
	public static String CATEGORY_ADVANCED_FEATURES = "advanced_features";
	public static String CATEGORY_QR_CODE = "settings_qrcode";
	public static String CATEGORY_SECURITY = "settings_security";
	public static String CATEGORY_2FA = "settings_2fa";
	public static String CATEGORY_FILE_MANAGEMENT = "settings_file_management";

	public static String KEY_QR_CODE_AUTO_ACCEPT = "settings_qrcode_autoaccept";
	public static String KEY_2FA = "settings_2fa_activated";

	public static String KEY_PIN_LOCK_ENABLE = "settings_pin_lock_enable";
	public static String KEY_PIN_LOCK_CODE = "settings_pin_lock_code";

	public static String KEY_CHAT_ENABLE = "settings_chat_enable";

	public static String KEY_RICH_LINKS_ENABLE = "settings_rich_links_enable";

	public static String CATEGORY_AUTOAWAY_CHAT = "settings_autoaway_chat";
	public static String KEY_CHAT_AUTOAWAY = "settings_autoaway_chat_preference";
	public static String KEY_AUTOAWAY_ENABLE = "settings_autoaway_chat_switch";

	public static String CATEGORY_PERSISTENCE_CHAT = "settings_persistence_chat";
	public static String KEY_CHAT_PERSISTENCE = "settings_persistence_chat_checkpreference";

	public static String KEY_CHAT_NESTED_NOTIFICATIONS = "settings_nested_notifications_chat";

	public static String KEY_STORAGE_DOWNLOAD_LOCATION = "settings_storage_download_location";
	public static String KEY_STORAGE_DOWNLOAD_LOCATION_SD_CARD_PREFERENCE = "settings_storage_download_location_sd_card_preference";
	public static String KEY_STORAGE_ASK_ME_ALWAYS = "settings_storage_ask_me_always";
	public static String KEY_STORAGE_ADVANCED_DEVICES = "settings_storage_advanced_devices";
	public static String KEY_CAMERA_UPLOAD_ON = "settings_camera_upload_on";
	public static String KEY_CAMERA_UPLOAD_HOW_TO = "settings_camera_upload_how_to_upload";
	public static String KEY_CAMERA_UPLOAD_CHARGING = "settings_camera_upload_charging";
    public static String KEY_CAMERA_UPLOAD_VIDEO_QUEUE_SIZE = "video_compression_queue_size";
	public static String KEY_KEEP_FILE_NAMES = "settings_keep_file_names";
	public static String KEY_CAMERA_UPLOAD_WHAT_TO = "settings_camera_upload_what_to_upload";
    public static String KEY_CAMERA_UPLOAD_VIDEO_QUALITY = "settings_video_upload_quality";
	public static String KEY_CAMERA_UPLOAD_CAMERA_FOLDER = "settings_local_camera_upload_folder";
	public static String KEY_CAMERA_UPLOAD_CAMERA_FOLDER_SDCARD = "settings_local_camera_upload_folder_sdcard";
	public static String KEY_CAMERA_UPLOAD_MEGA_FOLDER = "settings_mega_camera_folder";

	public static String KEY_SECONDARY_MEDIA_FOLDER_ON = "settings_secondary_media_folder_on";
	public static String KEY_LOCAL_SECONDARY_MEDIA_FOLDER = "settings_local_secondary_media_folder";
	public static String KEY_MEGA_SECONDARY_MEDIA_FOLDER = "settings_mega_secondary_media_folder";

	public static String KEY_CACHE = "settings_advanced_features_cache";
	public static String KEY_OFFLINE = "settings_file_management_offline";
	public static String KEY_RUBBISH = "settings_file_management_rubbish";
	public static String KEY_FILE_VERSIONS = "settings_file_management_file_version";
	public static String KEY_CLEAR_VERSIONS = "settings_file_management_clear_version";
	public static String KEY_ENABLE_VERSIONS = "settings_file_versioning_switch";
	public static String KEY_ENABLE_RB_SCHEDULER = "settings_rb_scheduler_switch";
	public static String KEY_DAYS_RB_SCHEDULER = "settings_days_rb_scheduler";

	public static String KEY_ENABLE_LAST_GREEN_CHAT = "settings_last_green_chat_switch";

	public static String KEY_ABOUT_PRIVACY_POLICY = "settings_about_privacy_policy";
	public static String KEY_ABOUT_TOS = "settings_about_terms_of_service";
	public static String KEY_ABOUT_GDPR = "settings_about_gdpr";
	public static String KEY_ABOUT_SDK_VERSION = "settings_about_sdk_version";
	public static String KEY_ABOUT_KARERE_VERSION = "settings_about_karere_version";
	public static String KEY_ABOUT_APP_VERSION = "settings_about_app_version";
	public static String KEY_ABOUT_CODE_LINK = "settings_about_code_link";

	public static String KEY_HELP_SEND_FEEDBACK= "settings_help_send_feedfack";
    public static String KEY_AUTO_PLAY_SWITCH= "auto_play_switch";

	public static String KEY_RECOVERY_KEY= "settings_recovery_key";
	public static String KEY_CHANGE_PASSWORD= "settings_change_password";

	public static final String CAMERA_UPLOADS_STATUS = "CAMERA_UPLOADS_STATUS";

	public final static int CAMERA_UPLOAD_WIFI_OR_DATA_PLAN = 1001;
	public final static int CAMERA_UPLOAD_WIFI = 1002;

	public final static int CAMERA_UPLOAD_FILE_UPLOAD_PHOTOS = 1001;
	public final static int CAMERA_UPLOAD_FILE_UPLOAD_VIDEOS = 1002;
	public final static int CAMERA_UPLOAD_FILE_UPLOAD_PHOTOS_AND_VIDEOS = 1003;
	public final static int VIDEO_QUALITY_ORIGINAL = 0;
    public final static int VIDEO_QUALITY_MEDIUM = 1;

	public final static int STORAGE_DOWNLOAD_LOCATION_INTERNAL_SD_CARD = 1001;
	public final static int STORAGE_DOWNLOAD_LOCATION_EXTERNAL_SD_CARD = 1002;

	PreferenceCategory qrCodeCategory;
	SwitchPreferenceCompat qrCodeAutoAcceptSwitch;

	PreferenceCategory twoFACategory;
	SwitchPreferenceCompat twoFASwitch;
    SwitchPreferenceCompat autoPlaySwitch;

	PreferenceScreen preferenceScreen;
	PreferenceCategory pinLockCategory;
	PreferenceCategory chatEnabledCategory;
	PreferenceCategory chatNotificationsCategory;
	PreferenceCategory storageCategory;
	PreferenceCategory cameraUploadCategory;
	PreferenceCategory advancedFeaturesCategory;
	PreferenceCategory autoawayChatCategory;
	PreferenceCategory persistenceChatCategory;
	PreferenceCategory securityCategory;
	PreferenceCategory fileManagementCategory;

	SwitchPreferenceCompat pinLockEnableSwitch;
	SwitchPreferenceCompat chatEnableSwitch;
	SwitchPreferenceCompat richLinksSwitch;

	SwitchPreferenceCompat enableLastGreenChatSwitch;

	//New autoaway
	SwitchPreferenceCompat autoAwaySwitch;
	Preference chatAutoAwayPreference;
	TwoLineCheckPreference chatPersistenceCheck;

	Preference nestedNotificationsChat;
	Preference pinLockCode;
	Preference downloadLocation;
	Preference downloadLocationPreference;
	Preference cameraUploadOn;
	ListPreference cameraUploadHow;
	ListPreference cameraUploadWhat;
	ListPreference videoQuality;
    SwitchPreferenceCompat cameraUploadCharging;
	Preference cameraUploadVideoQueueSize;
	TwoLineCheckPreference keepFileNames;
	Preference localCameraUploadFolder;
	Preference localCameraUploadFolderSDCard;
	Preference megaCameraFolder;
	Preference helpSendFeedback;
	Preference cacheAdvancedOptions;
	Preference cancelAccount;

	Preference aboutPrivacy;
	Preference aboutTOS;
	Preference aboutGDPR;
	Preference aboutSDK;
	Preference aboutKarere;
	Preference aboutApp;
	Preference codeLink;
	Preference secondaryMediaFolderOn;
	Preference localSecondaryFolder;
	Preference megaSecondaryFolder;

	//File management
	Preference offlineFileManagement;
	Preference rubbishFileManagement;
	Preference fileVersionsFileManagement;
	Preference clearVersionsFileManagement;
	SwitchPreferenceCompat enableVersionsSwitch;

	SwitchPreferenceCompat enableRbSchedulerSwitch;
	Preference daysRbSchedulerPreference;

	ListPreference statusChatListPreference;
	ListPreference chatAttachmentsChatListPreference;

	TwoLineCheckPreference storageAskMeAlways;
	TwoLineCheckPreference storageAdvancedDevices;

	TwoLineCheckPreference useHttpsOnly;

	MegaChatPresenceConfig statusConfig;

	Preference recoveryKey;
	Preference changePass;

	boolean cameraUpload = false;
	boolean secondaryUpload = false;
	boolean charging = false;
	boolean pinLock = false;
	boolean chatEnabled = false;
	boolean askMe = false;
	boolean fileNames = false;
	boolean advancedDevices = false;
	boolean autoAccept = true;

	DatabaseHandler dbH;

	MegaPreferences prefs;
	ChatSettings chatSettings;
	String wifi = "";
	String camSyncLocalPath = "";
	boolean isExternalSDCard = false;
	Long camSyncHandle = null;
	MegaNode camSyncMegaNode = null;
	String camSyncMegaPath = "";
	String fileUpload = "";
	String videoQualitySummary = "";
	String downloadLocationPath = "";
	String ast = "";
	String pinLockCodeTxt = "";

	boolean useHttpsOnlyValue = false;

	//Secondary Folder
	String localSecondaryFolderPath = "";
	Long handleSecondaryMediaFolder = null;
	MegaNode megaNodeSecondaryMediaFolder = null;
	String megaPathSecMediaFolder = "";

	public int numberOfClicksSDK = 0;
	public int numberOfClicksKarere = 0;
	public int numberOfClicksAppVersion = 0;
	RecyclerView listView;

	boolean setAutoaccept = false;
    AlertDialog compressionQueueSizeDialog;
    private EditText queueSizeInput;

	@Override
    public void onCreate(Bundle savedInstanceState) {
		LogUtil.logDebug("onCreate");

        if (megaApi == null){
			megaApi = ((MegaApplication) ((Activity)context).getApplication()).getMegaApi();
		}

		if (megaChatApi == null){
			megaChatApi = ((MegaApplication) ((Activity)context).getApplication()).getMegaChatApi();
		}

		dbH = DatabaseHandler.getDbHandler(context);
		prefs = dbH.getPreferences();
		chatSettings = dbH.getChatSettings();

		super.onCreate(savedInstanceState);
	}

	@Override
	public void onCreatePreferences(Bundle savedInstanceState, String rootKey) {
		addPreferencesFromResource(R.xml.preferences);

		preferenceScreen = (PreferenceScreen) findPreference("general_preference_screen");

		storageCategory = (PreferenceCategory) findPreference(CATEGORY_STORAGE);
		cameraUploadCategory = (PreferenceCategory) findPreference(CATEGORY_CAMERA_UPLOAD);
		pinLockCategory = (PreferenceCategory) findPreference(CATEGORY_PIN_LOCK);
		chatEnabledCategory = (PreferenceCategory) findPreference(CATEGORY_CHAT_ENABLED);
		chatNotificationsCategory = (PreferenceCategory) findPreference(CATEGORY_CHAT_NOTIFICATIONS);
		advancedFeaturesCategory = (PreferenceCategory) findPreference(CATEGORY_ADVANCED_FEATURES);
		autoawayChatCategory = (PreferenceCategory) findPreference(CATEGORY_AUTOAWAY_CHAT);
		persistenceChatCategory = (PreferenceCategory) findPreference(CATEGORY_PERSISTENCE_CHAT);
		qrCodeCategory = (PreferenceCategory) findPreference(CATEGORY_QR_CODE);
		securityCategory = (PreferenceCategory) findPreference(CATEGORY_SECURITY);
		twoFACategory = (PreferenceCategory) findPreference(CATEGORY_2FA);
		fileManagementCategory = (PreferenceCategory) findPreference(CATEGORY_FILE_MANAGEMENT);
		pinLockEnableSwitch = (SwitchPreferenceCompat) findPreference(KEY_PIN_LOCK_ENABLE);
		pinLockEnableSwitch.setOnPreferenceClickListener(this);

		chatEnableSwitch = (SwitchPreferenceCompat) findPreference(KEY_CHAT_ENABLE);
		chatEnableSwitch.setOnPreferenceClickListener(this);

		richLinksSwitch = (SwitchPreferenceCompat) findPreference(KEY_RICH_LINKS_ENABLE);
		richLinksSwitch.setOnPreferenceClickListener(this);

		autoAwaySwitch = (SwitchPreferenceCompat) findPreference(KEY_AUTOAWAY_ENABLE);
		autoAwaySwitch.setOnPreferenceClickListener(this);

		qrCodeAutoAcceptSwitch = (SwitchPreferenceCompat) findPreference(KEY_QR_CODE_AUTO_ACCEPT);
		qrCodeAutoAcceptSwitch.setOnPreferenceClickListener(this);

		twoFASwitch = (SwitchPreferenceCompat) findPreference(KEY_2FA);
		twoFASwitch.setOnPreferenceClickListener(this);

		autoPlaySwitch = (SwitchPreferenceCompat) findPreference(KEY_AUTO_PLAY_SWITCH);
        autoPlaySwitch.setOnPreferenceClickListener(this);
        boolean autoPlayEnabled = prefs.isAutoPlayEnabled();
        autoPlaySwitch.setChecked(autoPlayEnabled);

		chatAttachmentsChatListPreference = (ListPreference) findPreference("settings_chat_send_originals");
		chatAttachmentsChatListPreference.setOnPreferenceChangeListener(this);

		statusChatListPreference = (ListPreference) findPreference("settings_chat_list_status");
		statusChatListPreference.setOnPreferenceChangeListener(this);

		chatAutoAwayPreference = findPreference(KEY_CHAT_AUTOAWAY);
		chatAutoAwayPreference.setOnPreferenceClickListener(this);

		chatPersistenceCheck = (TwoLineCheckPreference) findPreference(KEY_CHAT_PERSISTENCE);
		chatPersistenceCheck.setOnPreferenceClickListener(this);

		nestedNotificationsChat = findPreference(KEY_CHAT_NESTED_NOTIFICATIONS);
		nestedNotificationsChat.setOnPreferenceClickListener(this);

		pinLockCode = findPreference(KEY_PIN_LOCK_CODE);
		pinLockCode.setOnPreferenceClickListener(this);

		downloadLocation = findPreference(KEY_STORAGE_DOWNLOAD_LOCATION);
		downloadLocation.setOnPreferenceClickListener(this);

		downloadLocationPreference = findPreference(KEY_STORAGE_DOWNLOAD_LOCATION_SD_CARD_PREFERENCE);
		downloadLocationPreference.setOnPreferenceClickListener(this);

		storageAskMeAlways = (TwoLineCheckPreference) findPreference(KEY_STORAGE_ASK_ME_ALWAYS);
		storageAskMeAlways.setOnPreferenceClickListener(this);

		useHttpsOnly = (TwoLineCheckPreference) findPreference("settings_use_https_only");
		useHttpsOnly.setOnPreferenceClickListener(this);

		storageAdvancedDevices = (TwoLineCheckPreference) findPreference(KEY_STORAGE_ADVANCED_DEVICES);
		storageAdvancedDevices.setOnPreferenceClickListener(this);

		cameraUploadOn = findPreference(KEY_CAMERA_UPLOAD_ON);
		cameraUploadOn.setOnPreferenceClickListener(this);

		cameraUploadHow = (ListPreference) findPreference(KEY_CAMERA_UPLOAD_HOW_TO);
		cameraUploadHow.setOnPreferenceChangeListener(this);

		cameraUploadWhat = (ListPreference) findPreference(KEY_CAMERA_UPLOAD_WHAT_TO);
		cameraUploadWhat.setOnPreferenceChangeListener(this);

		videoQuality = (ListPreference)findPreference(KEY_CAMERA_UPLOAD_VIDEO_QUALITY);
		videoQuality.setOnPreferenceChangeListener(this);

        cameraUploadCharging = (SwitchPreferenceCompat)findPreference(KEY_CAMERA_UPLOAD_CHARGING);
        cameraUploadCharging.setOnPreferenceClickListener(this);

        cameraUploadVideoQueueSize = findPreference(KEY_CAMERA_UPLOAD_VIDEO_QUEUE_SIZE);
        cameraUploadVideoQueueSize.setOnPreferenceClickListener(this);

		keepFileNames = (TwoLineCheckPreference) findPreference(KEY_KEEP_FILE_NAMES);
		keepFileNames.setOnPreferenceClickListener(this);

		localCameraUploadFolder = findPreference(KEY_CAMERA_UPLOAD_CAMERA_FOLDER);
		localCameraUploadFolder.setOnPreferenceClickListener(this);

		localCameraUploadFolderSDCard = findPreference(KEY_CAMERA_UPLOAD_CAMERA_FOLDER_SDCARD);
		localCameraUploadFolderSDCard.setOnPreferenceClickListener(this);

		megaCameraFolder = findPreference(KEY_CAMERA_UPLOAD_MEGA_FOLDER);
		megaCameraFolder.setOnPreferenceClickListener(this);

		secondaryMediaFolderOn = findPreference(KEY_SECONDARY_MEDIA_FOLDER_ON);
		secondaryMediaFolderOn.setOnPreferenceClickListener(this);

		localSecondaryFolder= findPreference(KEY_LOCAL_SECONDARY_MEDIA_FOLDER);
		localSecondaryFolder.setOnPreferenceClickListener(this);

		megaSecondaryFolder= findPreference(KEY_MEGA_SECONDARY_MEDIA_FOLDER);
		megaSecondaryFolder.setOnPreferenceClickListener(this);

		storageCategory.removePreference(storageAdvancedDevices);
		File[] fs = context.getExternalFilesDirs(null);
		if (fs.length == 1){
			LogUtil.logDebug("fs.length == 1");
			storageCategory.removePreference(downloadLocationPreference);
		}
		else{
			if (fs.length > 1){
				LogUtil.logDebug("fs.length > 1");
				if (fs[1] == null){
					LogUtil.logDebug("storageCategory.removePreference");
					storageCategory.removePreference(downloadLocationPreference);
				}
				else{
					LogUtil.logDebug("storageCategory.removePreference");
					storageCategory.removePreference(downloadLocation);
				}
			}
		}


		cacheAdvancedOptions = findPreference(KEY_CACHE);
		cacheAdvancedOptions.setOnPreferenceClickListener(this);
		offlineFileManagement = findPreference(KEY_OFFLINE);
		offlineFileManagement.setOnPreferenceClickListener(this);
		rubbishFileManagement = findPreference(KEY_RUBBISH);
		rubbishFileManagement.setOnPreferenceClickListener(this);

		fileVersionsFileManagement = findPreference(KEY_FILE_VERSIONS);
		clearVersionsFileManagement = findPreference(KEY_CLEAR_VERSIONS);
		clearVersionsFileManagement.setOnPreferenceClickListener(this);

		enableVersionsSwitch = (SwitchPreferenceCompat) findPreference(KEY_ENABLE_VERSIONS);

		updateEnabledFileVersions();
		enableRbSchedulerSwitch = (SwitchPreferenceCompat) findPreference(KEY_ENABLE_RB_SCHEDULER);
		enableLastGreenChatSwitch = (SwitchPreferenceCompat) findPreference(KEY_ENABLE_LAST_GREEN_CHAT);
		daysRbSchedulerPreference = (Preference) findPreference(KEY_DAYS_RB_SCHEDULER);

		if(megaApi.serverSideRubbishBinAutopurgeEnabled()){
			LogUtil.logDebug("RubbishBinAutopurgeEnabled --> request userAttribute info");
			megaApi.getRubbishBinAutopurgePeriod((ManagerActivityLollipop)context);
			fileManagementCategory.addPreference(enableRbSchedulerSwitch);
			fileManagementCategory.addPreference(daysRbSchedulerPreference);
			daysRbSchedulerPreference.setOnPreferenceClickListener(this);
		}
		else{
			fileManagementCategory.removePreference(enableRbSchedulerSwitch);
			fileManagementCategory.removePreference(daysRbSchedulerPreference);
		}

		recoveryKey = findPreference(KEY_RECOVERY_KEY);
		recoveryKey.setOnPreferenceClickListener(this);
		changePass = findPreference(KEY_CHANGE_PASSWORD);
		changePass.setOnPreferenceClickListener(this);

		helpSendFeedback = findPreference(KEY_HELP_SEND_FEEDBACK);
		helpSendFeedback.setOnPreferenceClickListener(this);

		cancelAccount = findPreference("settings_advanced_features_cancel_account");
		cancelAccount.setOnPreferenceClickListener(this);

		aboutPrivacy = findPreference(KEY_ABOUT_PRIVACY_POLICY);
		aboutPrivacy.setOnPreferenceClickListener(this);

		aboutTOS = findPreference(KEY_ABOUT_TOS);
		aboutTOS.setOnPreferenceClickListener(this);

		aboutGDPR = findPreference(KEY_ABOUT_GDPR);
		aboutGDPR.setOnPreferenceClickListener(this);

		aboutApp = findPreference(KEY_ABOUT_APP_VERSION);
		aboutApp.setOnPreferenceClickListener(this);
		aboutSDK = findPreference(KEY_ABOUT_SDK_VERSION);
		aboutSDK.setOnPreferenceClickListener(this);
		aboutKarere = findPreference(KEY_ABOUT_KARERE_VERSION);
		aboutKarere.setOnPreferenceClickListener(this);

		codeLink = findPreference(KEY_ABOUT_CODE_LINK);
		codeLink.setOnPreferenceClickListener(this);

		if (prefs == null){
			LogUtil.logWarning("pref is NULL");
			dbH.setStorageAskAlways(false);

			File defaultDownloadLocation = buildDefaultDownloadDir(context);
			defaultDownloadLocation.mkdirs();

			dbH.setStorageDownloadLocation(defaultDownloadLocation.getAbsolutePath());

			dbH.setFirstTime(false);
			dbH.setCamSyncEnabled(false);
			dbH.setSecondaryUploadEnabled(false);
			dbH.setPinLockEnabled(false);
			dbH.setPinLockCode("");
			dbH.setStorageAdvancedDevices(false);
			cameraUpload = false;
			charging = true;
			fileNames = false;
			pinLock = false;
			askMe = true;
		}
		else{
			if (prefs.getCamSyncEnabled() == null){
				dbH.setCamSyncEnabled(false);
				cameraUpload = false;
				charging = true;
				fileNames = false;
			}
			else{
				cameraUpload = Boolean.parseBoolean(prefs.getCamSyncEnabled());

				if (prefs.getCameraFolderExternalSDCard() != null){
					isExternalSDCard = Boolean.parseBoolean(prefs.getCameraFolderExternalSDCard());
				}
				String tempHandle = prefs.getCamSyncHandle();
				if(tempHandle!=null){
					camSyncHandle = Long.valueOf(tempHandle);
					if(camSyncHandle!=-1){
						camSyncMegaNode = megaApi.getNodeByHandle(camSyncHandle);
						if(camSyncMegaNode!=null){
							camSyncMegaPath = camSyncMegaNode.getName();
						}
						else
						{
							//The node for the Camera Sync no longer exists...
							dbH.setCamSyncHandle(-1);
							camSyncHandle = (long) -1;
							//Meanwhile is not created, set just the name
							camSyncMegaPath = CameraUploadsService.CAMERA_UPLOADS;
						}
					}
					else{
						//Meanwhile is not created, set just the name
						camSyncMegaPath = CameraUploadsService.CAMERA_UPLOADS;
					}
				}
				else{
					dbH.setCamSyncHandle(-1);
					camSyncHandle = (long) -1;
					//Meanwhile is not created, set just the name
					camSyncMegaPath = CameraUploadsService.CAMERA_UPLOADS;
				}

				setWhatToUploadForCameraUpload();

				if (Boolean.parseBoolean(prefs.getCamSyncWifi())){
					wifi = getString(R.string.cam_sync_wifi);
					cameraUploadHow.setValueIndex(1);
				}
				else{
					wifi = getString(R.string.cam_sync_data);
					cameraUploadHow.setValueIndex(0);
				}

                if(!getString(R.string.settings_camera_upload_only_photos).equals(fileUpload)){
                    //video quality
                    String uploadQuality = prefs.getUploadVideoQuality();
                    int quality;
                    if (uploadQuality == null || uploadQuality.isEmpty()) {
                        dbH.setCameraUploadVideoQuality(MEDIUM);
                        quality = VIDEO_QUALITY_MEDIUM;
                    } else if (Integer.parseInt(uploadQuality) == ORIGINAL) {
                        quality = VIDEO_QUALITY_ORIGINAL;
                    } else {
                        quality = VIDEO_QUALITY_MEDIUM;
                    }
                    videoQuality.setValueIndex(quality);
                    videoQuality.setSummary(videoQuality.getEntry());

                    //require me to charge
                    if(quality == VIDEO_QUALITY_MEDIUM){
                        enableChargingSettings();
                        //convention on charging
                        if (prefs.getConversionOnCharging() == null){
                            dbH.setConversionOnCharging(true);
                            charging = true;
                        }
                        else{
                            charging = Boolean.parseBoolean(prefs.getConversionOnCharging());
                        }
                        cameraUploadCharging.setChecked(charging);

                        //show charge when size over $MB
                        if(charging){
                            enableVideoCompressionSizeSettings();
                        }else{
                            disableVideoCompressionSizeSettings();
                        }

                    }else{
                        disableChargingSettings();
                    }

                }else{
					hideVideoQualitySettingsSection();
                    dbH.setCameraUploadVideoQuality(ORIGINAL);
                    dbH.setConversionOnCharging(false);
                    dbH.setChargingOnSize(DEFAULT_CONVENTION_QUEUE_SIZE);
                }

				// keep file name
				if (prefs.getKeepFileNames() == null){
					dbH.setKeepFileNames(false);
					fileNames = false;
				}
				else{
					fileNames = Boolean.parseBoolean(prefs.getKeepFileNames());
				}

				camSyncLocalPath = prefs.getCamSyncLocalPath();
				if (camSyncLocalPath == null){
					File cameraDownloadLocation = null;
					if (Environment.getExternalStorageDirectory() != null){
						cameraDownloadLocation = Environment.getExternalStoragePublicDirectory(Environment.DIRECTORY_DCIM);
					}

					cameraDownloadLocation.mkdirs();

					dbH.setCamSyncLocalPath(cameraDownloadLocation.getAbsolutePath());
					dbH.setCameraFolderExternalSDCard(false);
					isExternalSDCard = false;
					camSyncLocalPath = cameraDownloadLocation.getAbsolutePath();
				}
				else{
					if (camSyncLocalPath.compareTo("") == 0){
						File cameraDownloadLocation = null;
						if (Environment.getExternalStorageDirectory() != null){
							cameraDownloadLocation = Environment.getExternalStoragePublicDirectory(Environment.DIRECTORY_DCIM);
						}

						cameraDownloadLocation.mkdirs();

						dbH.setCamSyncLocalPath(cameraDownloadLocation.getAbsolutePath());
						dbH.setCameraFolderExternalSDCard(false);
						isExternalSDCard = false;
						camSyncLocalPath = cameraDownloadLocation.getAbsolutePath();
					}
					else{
						File camFolder = new File(camSyncLocalPath);
						if (!isExternalSDCard){
							if(!camFolder.exists()){
								File cameraDownloadLocation = null;
								if (Environment.getExternalStorageDirectory() != null){
									cameraDownloadLocation = Environment.getExternalStoragePublicDirectory(Environment.DIRECTORY_DCIM);
								}

								cameraDownloadLocation.mkdirs();

								dbH.setCamSyncLocalPath(cameraDownloadLocation.getAbsolutePath());
								camSyncLocalPath = cameraDownloadLocation.getAbsolutePath();
							}
						}
						else{
							Uri uri = Uri.parse(prefs.getUriExternalSDCard());

							DocumentFile pickedDir = DocumentFile.fromTreeUri(context, uri);
							String pickedDirName = pickedDir.getName();
							if(pickedDirName!=null){
								camSyncLocalPath = pickedDir.getName();
								localCameraUploadFolder.setSummary(pickedDir.getName());
								localCameraUploadFolderSDCard.setSummary(pickedDir.getName());
							}
							else{
								LogUtil.logDebug("pickedDirNAme NULL");
							}
						}
					}
				}

				//Check if the secondary sync is enabled
				if (prefs.getSecondaryMediaFolderEnabled() == null){
					dbH.setSecondaryUploadEnabled(false);
					secondaryUpload = false;
				}
				else{
					secondaryUpload = Boolean.parseBoolean(prefs.getSecondaryMediaFolderEnabled());
					LogUtil.logDebug("Secondary is: " + secondaryUpload);

					if(secondaryUpload){
						secondaryUpload=true;
					}
					else{
						secondaryUpload=false;
					}
				}
			}

			if (prefs.getPinLockEnabled() == null){
				dbH.setPinLockEnabled(false);
				dbH.setPinLockCode("");
				pinLock = false;
				pinLockEnableSwitch.setChecked(pinLock);
			}
			else{
				pinLock = Boolean.parseBoolean(prefs.getPinLockEnabled());
				pinLockEnableSwitch.setChecked(pinLock);
				pinLockCodeTxt = prefs.getPinLockCode();
				if (pinLockCodeTxt == null){
					pinLockCodeTxt = "";
					dbH.setPinLockCode(pinLockCodeTxt);
				}
			}

			if (prefs.getStorageAskAlways() == null){
				dbH.setStorageAskAlways(false);

				File defaultDownloadLocation = buildDefaultDownloadDir(context);
				defaultDownloadLocation.mkdirs();

				dbH.setStorageDownloadLocation(defaultDownloadLocation.getAbsolutePath());

				askMe = false;
				downloadLocationPath = defaultDownloadLocation.getAbsolutePath();

				if (downloadLocation != null){
					downloadLocation.setSummary(downloadLocationPath);
				}
				if (downloadLocationPreference != null){
					downloadLocationPreference.setSummary(downloadLocationPath);
				}
			}
			else{
				askMe = Boolean.parseBoolean(prefs.getStorageAskAlways());
				if (prefs.getStorageDownloadLocation() == null){
					File defaultDownloadLocation = buildDefaultDownloadDir(context);
					defaultDownloadLocation.mkdirs();

					dbH.setStorageDownloadLocation(defaultDownloadLocation.getAbsolutePath());

					downloadLocationPath = defaultDownloadLocation.getAbsolutePath();

					if (downloadLocation != null){
						downloadLocation.setSummary(downloadLocationPath);
					}
					if (downloadLocationPreference != null){
						downloadLocationPreference.setSummary(downloadLocationPath);
					}
				}
				else{
					downloadLocationPath = prefs.getStorageDownloadLocation();

					if (downloadLocationPath.compareTo("") == 0){
						File defaultDownloadLocation = buildDefaultDownloadDir(context);
						defaultDownloadLocation.mkdirs();

						dbH.setStorageDownloadLocation(defaultDownloadLocation.getAbsolutePath());

						downloadLocationPath = defaultDownloadLocation.getAbsolutePath();

						if (downloadLocation != null){
							downloadLocation.setSummary(downloadLocationPath);
						}
						if (downloadLocationPreference != null){
							downloadLocationPreference.setSummary(downloadLocationPath);
						}
					}
				}
			}

			if (prefs.getStorageAdvancedDevices() == null){
				dbH.setStorageAdvancedDevices(false);
			}
			else{
				if(askMe){
					advancedDevices = Boolean.parseBoolean(prefs.getStorageAdvancedDevices());
				}
				else{
					advancedDevices = false;
					dbH.setStorageAdvancedDevices(false);
				}
			}
		}

		if(chatSettings==null){
			dbH.setEnabledChat(true+"");
			dbH.setNotificationEnabledChat(true+"");
			dbH.setVibrationEnabledChat(true+"");
			chatEnabled=true;
			chatEnableSwitch.setChecked(chatEnabled);


		}
		else{
			if (chatSettings.getEnabled() == null){
				dbH.setEnabledChat(true+"");
				chatEnabled = true;
				chatEnableSwitch.setChecked(chatEnabled);
			}
			else{
				chatEnabled = Boolean.parseBoolean(chatSettings.getEnabled());
				chatEnableSwitch.setChecked(chatEnabled);
			}
		}

		if(chatEnabled){
			//Get chat status
			statusConfig = megaChatApi.getPresenceConfig();
			if(statusConfig!=null){

				LogUtil.logDebug("SETTINGS chatStatus pending: " + statusConfig.isPending());
				LogUtil.logDebug("Status: " + statusConfig.getOnlineStatus());

				statusChatListPreference.setValue(statusConfig.getOnlineStatus()+"");
				if(statusConfig.getOnlineStatus()==MegaChatApi.STATUS_INVALID){
					statusChatListPreference.setSummary(getString(R.string.recovering_info));
				}
				else{
					statusChatListPreference.setSummary(statusChatListPreference.getEntry());
				}

				showPresenceChatConfig();

				if(megaChatApi.isSignalActivityRequired()){
					megaChatApi.signalPresenceActivity();
				}
			}
			else{
				waitPresenceConfig();
			}

			boolean sendOriginalAttachment = DBUtil.isSendOriginalAttachments(context);
			if(sendOriginalAttachment){
				chatAttachmentsChatListPreference.setValue(1+"");
			}
			else{
				chatAttachmentsChatListPreference.setValue(0+"");
			}
			chatAttachmentsChatListPreference.setSummary(chatAttachmentsChatListPreference.getEntry());

			boolean richLinks = MegaApplication.isEnabledRichLinks();
			richLinksSwitch.setChecked(richLinks);
		}
		else{
			preferenceScreen.removePreference(chatNotificationsCategory);
			preferenceScreen.removePreference(autoawayChatCategory);
			preferenceScreen.removePreference(persistenceChatCategory);
			chatEnabledCategory.removePreference(richLinksSwitch);
			chatEnabledCategory.removePreference(enableLastGreenChatSwitch);
			chatEnabledCategory.removePreference(statusChatListPreference);
			chatEnabledCategory.removePreference(chatAttachmentsChatListPreference);
		}

		cacheAdvancedOptions.setSummary(getString(R.string.settings_advanced_features_calculating));
		offlineFileManagement.setSummary(getString(R.string.settings_advanced_features_calculating));
		if(((MegaApplication) ((Activity)context).getApplication()).getMyAccountInfo()==null){
			fileVersionsFileManagement.setSummary(getString(R.string.settings_advanced_features_calculating));
			rubbishFileManagement.setSummary(getString(R.string.settings_advanced_features_calculating));
			fileManagementCategory.removePreference(clearVersionsFileManagement);
		}
		else{
			rubbishFileManagement.setSummary(getString(R.string.settings_advanced_features_size, ((MegaApplication) ((Activity)context).getApplication()).getMyAccountInfo().getFormattedUsedRubbish()));
			if(((MegaApplication) ((Activity)context).getApplication()).getMyAccountInfo().getNumVersions() == -1){
				fileVersionsFileManagement.setSummary(getString(R.string.settings_advanced_features_calculating));
				fileManagementCategory.removePreference(clearVersionsFileManagement);
			}
			else{
				setVersionsInfo();
			}
		}

		taskGetSizeCache();
		taskGetSizeOffline();

		if (cameraUpload){
			cameraUploadOn.setTitle(getString(R.string.settings_camera_upload_off));
			cameraUploadHow.setSummary(wifi);
			localCameraUploadFolder.setSummary(camSyncLocalPath);
			localCameraUploadFolderSDCard.setSummary(camSyncLocalPath);
			megaCameraFolder.setSummary(camSyncMegaPath);
			localSecondaryFolder.setSummary(localSecondaryFolderPath);
			megaSecondaryFolder.setSummary(megaPathSecMediaFolder);
			cameraUploadWhat.setSummary(fileUpload);
			downloadLocation.setSummary(downloadLocationPath);
			downloadLocationPreference.setSummary(downloadLocationPath);
			cameraUploadCharging.setChecked(charging);
			keepFileNames.setChecked(fileNames);
			cameraUploadCategory.addPreference(cameraUploadHow);
			cameraUploadCategory.addPreference(cameraUploadWhat);
            if(!charging){
                disableVideoCompressionSizeSettings();
            }
			cameraUploadCategory.addPreference(keepFileNames);

			fs = context.getExternalFilesDirs(null);
			if (fs.length == 1){
				cameraUploadCategory.addPreference(localCameraUploadFolder);
				cameraUploadCategory.removePreference(localCameraUploadFolderSDCard);
			}
			else{
				if (fs.length > 1){
					if (fs[1] == null){
						cameraUploadCategory.addPreference(localCameraUploadFolder);
						cameraUploadCategory.removePreference(localCameraUploadFolderSDCard);
					}
					else{
						cameraUploadCategory.removePreference(localCameraUploadFolder);
						cameraUploadCategory.addPreference(localCameraUploadFolderSDCard);
					}
				}
			}

			if(secondaryUpload){
				//Check if the node exists in MEGA
				String secHandle = prefs.getMegaHandleSecondaryFolder();
				if(secHandle!=null){
					if (secHandle.compareTo("") != 0){
						LogUtil.logDebug("handleSecondaryMediaFolder NOT empty");
						handleSecondaryMediaFolder = Long.valueOf(secHandle);
						if(handleSecondaryMediaFolder!=null && handleSecondaryMediaFolder!=-1){
							megaNodeSecondaryMediaFolder = megaApi.getNodeByHandle(handleSecondaryMediaFolder);
							if(megaNodeSecondaryMediaFolder!=null){
								megaPathSecMediaFolder = megaNodeSecondaryMediaFolder.getName();
							}
							else{
								megaPathSecMediaFolder = CameraUploadsService.SECONDARY_UPLOADS;
							}
						}
						else{
							megaPathSecMediaFolder = CameraUploadsService.SECONDARY_UPLOADS;
						}
					}
					else{
						LogUtil.logWarning("handleSecondaryMediaFolder empty string");
						megaPathSecMediaFolder = CameraUploadsService.SECONDARY_UPLOADS;
					}

				}
				else{
					LogUtil.logWarning("handleSecondaryMediaFolder Null");
					dbH.setSecondaryFolderHandle(-1);
					handleSecondaryMediaFolder = (long) -1;
					megaPathSecMediaFolder = CameraUploadsService.SECONDARY_UPLOADS;
				}

				//check if the local secondary folder exists
				localSecondaryFolderPath = prefs.getLocalPathSecondaryFolder();
				if(localSecondaryFolderPath==null || localSecondaryFolderPath.equals("-1")){
					LogUtil.logWarning("Secondary ON: invalid localSecondaryFolderPath");
					localSecondaryFolderPath = getString(R.string.settings_empty_folder);
					Toast.makeText(context, getString(R.string.secondary_media_service_error_local_folder), Toast.LENGTH_SHORT).show();
				}
				else
				{
					File checkSecondaryFile = new File(localSecondaryFolderPath);
					if(!checkSecondaryFile.exists()){
						LogUtil.logWarning("Secondary ON: the local folder does not exist");
						dbH.setSecondaryFolderPath("-1");
						//If the secondary folder does not exist
						Toast.makeText(context, getString(R.string.secondary_media_service_error_local_folder), Toast.LENGTH_SHORT).show();
						localSecondaryFolderPath = getString(R.string.settings_empty_folder);

					}
				}

				megaSecondaryFolder.setSummary(megaPathSecMediaFolder);
				localSecondaryFolder.setSummary(localSecondaryFolderPath);
				secondaryMediaFolderOn.setTitle(getString(R.string.settings_secondary_upload_off));
				cameraUploadCategory.addPreference(localSecondaryFolder);
				cameraUploadCategory.addPreference(megaSecondaryFolder);

			}
			else{
				secondaryMediaFolderOn.setTitle(getString(R.string.settings_secondary_upload_on));
				cameraUploadCategory.removePreference(localSecondaryFolder);
				cameraUploadCategory.removePreference(megaSecondaryFolder);
			}
		}
		else{
			cameraUploadOn.setTitle(getString(R.string.settings_camera_upload_on));
            cameraUploadOn.setSummary("");
			cameraUploadHow.setSummary("");
			localCameraUploadFolder.setSummary("");
			localCameraUploadFolderSDCard.setSummary("");
			megaCameraFolder.setSummary("");
			localSecondaryFolder.setSummary("");
			megaSecondaryFolder.setSummary("");
			cameraUploadWhat.setSummary("");
			cameraUploadCategory.removePreference(localCameraUploadFolder);
			cameraUploadCategory.removePreference(localCameraUploadFolderSDCard);
			hideVideoQualitySettingsSection();
			cameraUploadCategory.removePreference(keepFileNames);
			cameraUploadCategory.removePreference(megaCameraFolder);
			cameraUploadCategory.removePreference(cameraUploadHow);
			cameraUploadCategory.removePreference(cameraUploadWhat);

			//Remove Secondary Folder
			cameraUploadCategory.removePreference(secondaryMediaFolderOn);
			cameraUploadCategory.removePreference(localSecondaryFolder);
			cameraUploadCategory.removePreference(megaSecondaryFolder);
		}

		if (pinLock){
//			pinLockEnableSwitch.setTitle(getString(R.string.settings_pin_lock_off));
			ast = "";
			if (pinLockCodeTxt.compareTo("") == 0){
				ast = getString(R.string.settings_pin_lock_code_not_set);
			}
			else{
				for (int i=0;i<pinLockCodeTxt.length();i++){
					ast = ast + "*";
				}
			}
			pinLockCode.setSummary(ast);
			pinLockCategory.addPreference(pinLockCode);
		}
		else{
//			pinLockEnableSwitch.setTitle(getString(R.string.settings_pin_lock_on));
			pinLockCategory.removePreference(pinLockCode);
		}

		storageAskMeAlways.setChecked(askMe);

		if (storageAskMeAlways.isChecked()){
			if (downloadLocation != null){
				downloadLocation.setEnabled(false);
				downloadLocation.setSummary("");
			}
			if (downloadLocationPreference != null){
				downloadLocationPreference.setEnabled(false);
				downloadLocationPreference.setSummary("");
			}
			storageAdvancedDevices.setChecked(advancedDevices);
		}
		else{
			if (downloadLocation != null){
				downloadLocation.setEnabled(true);
				downloadLocation.setSummary(downloadLocationPath);
			}
			if (downloadLocationPreference != null){
				downloadLocationPreference.setEnabled(true);
				downloadLocationPreference.setSummary(downloadLocationPath);
			}
			storageAdvancedDevices.setEnabled(false);
			storageAdvancedDevices.setChecked(false);
		}

		useHttpsOnlyValue = Boolean.parseBoolean(dbH.getUseHttpsOnly());
		LogUtil.logDebug("Value of useHttpsOnly: " + useHttpsOnlyValue);

		useHttpsOnly.setChecked(useHttpsOnlyValue);

		setAutoaccept = false;
		autoAccept = true;
		if (megaApi.multiFactorAuthAvailable()) {
			preferenceScreen.addPreference(twoFACategory);
			megaApi.multiFactorAuthCheck(megaApi.getMyEmail(), (ManagerActivityLollipop) context);
		}
		else {
			preferenceScreen.removePreference(twoFACategory);
		}
		megaApi.getContactLinksOption((ManagerActivityLollipop) context);
		megaApi.getFileVersionsOption((ManagerActivityLollipop)context);

        String sizeInDB = prefs.getChargingOnSize();
        String size;
        if(sizeInDB == null){
            dbH.setChargingOnSize(DEFAULT_CONVENTION_QUEUE_SIZE);
            size = String.valueOf(DEFAULT_CONVENTION_QUEUE_SIZE);
        }else{
            size = String.valueOf(Integer.parseInt(sizeInDB));
        }
        String chargingHelper = getResources().getString(R.string.settings_camera_upload_charging_helper_label, size + getResources().getString(R.string.label_file_size_mega_byte));
        cameraUploadCharging.setSummary(chargingHelper);

        if(savedInstanceState != null){
            boolean isShowingQueueDialog = savedInstanceState.getBoolean(KEY_SET_QUEUE_DIALOG, false);
            if(isShowingQueueDialog){
                showResetCompressionQueueSizeDialog();
                String input = savedInstanceState.getString(KEY_SET_QUEUE_SIZE, "");
                queueSizeInput.setText(input);
                queueSizeInput.setSelection(input.length());
            }
        }
	}

	public void setVersionsInfo(){
		LogUtil.logDebug("setVersionsInfo");

		MyAccountInfo myAccountInfo = ((MegaApplication) ((Activity)context).getApplication()).getMyAccountInfo();

		if(myAccountInfo!=null){
			int numVersions = myAccountInfo.getNumVersions();
			LogUtil.logDebug("Num versions: " + numVersions);
			String previousVersions = myAccountInfo.getFormattedPreviousVersionsSize();
			String text = getString(R.string.settings_file_management_file_versions_subtitle, numVersions, previousVersions);
			LogUtil.logDebug("Previous versions: " + previousVersions);
			fileVersionsFileManagement.setSummary(text);
			if(numVersions>0){
				fileManagementCategory.addPreference(clearVersionsFileManagement);
			}
			else{
				fileManagementCategory.removePreference(clearVersionsFileManagement);
			}
		}
	}

	public void resetVersionsInfo(){
		LogUtil.logDebug("resetVersionsInfo");

		String text = getString(R.string.settings_file_management_file_versions_subtitle, 0, "0 B");
		fileVersionsFileManagement.setSummary(text);
		fileManagementCategory.removePreference(clearVersionsFileManagement);
	}

	public void setRubbishInfo(){
		LogUtil.logDebug("setRubbishInfo");
		rubbishFileManagement.setSummary(getString(R.string.settings_advanced_features_size, ((MegaApplication) ((Activity)context).getApplication()).getMyAccountInfo().getFormattedUsedRubbish()));
	}

	@Override
	public void onViewCreated(View view, @Nullable Bundle savedInstanceState) {
		super.onViewCreated(view, savedInstanceState);
<<<<<<< HEAD
		LogUtil.logDebug("onViewCreated");
		listView = (RecyclerView) view.findViewById(R.id.list);
=======
		log("onViewCreated");
		listView = view.findViewById(android.R.id.list);
>>>>>>> 5a867b53
		if (((ManagerActivityLollipop) context).openSettingsStorage) {
			goToCategoryStorage();
		} else if (((ManagerActivityLollipop) context).openSettingsQR) {
			goToCategoryQR();
		}
		if (listView != null) {
			listView.addOnScrollListener(new RecyclerView.OnScrollListener() {
				@Override
				public void onScrolled(RecyclerView recyclerView, int dx, int dy) {
					super.onScrolled(recyclerView, dx, dy);
					checkScroll();
				}
			});
		}
	}

	public void checkScroll () {
		if (listView != null) {
			if (listView.canScrollVertically(-1)) {
				((ManagerActivityLollipop) context).changeActionBarElevation(true);
			}
			else {
				((ManagerActivityLollipop) context).changeActionBarElevation(false);
			}
		}
	}

<<<<<<< HEAD
	public void goToCategoryStorage(){
		LogUtil.logDebug("goToCategoryStorage");
=======
	public void goToCategoryStorage() {
		log("goToCategoryStorage");
>>>>>>> 5a867b53
		scrollToPreference(storageCategory);
	}

<<<<<<< HEAD
	public void goToCategoryQR(){
		LogUtil.logDebug("goToCategoryQR");
=======
	public void goToCategoryQR() {
		log("goToCategoryQR");
>>>>>>> 5a867b53
		scrollToPreference(qrCodeCategory);
	}

	@Override
	public View onCreateView(LayoutInflater inflater, ViewGroup container, Bundle savedInstanceState) {
		View v = super.onCreateView(inflater, container, savedInstanceState);
		final ListView lv = (ListView) v.findViewById(android.R.id.list);
		if(lv != null) {
			lv.setPadding(0, 0, 0, 0);
		}

		if(Util.isOnline(context)){
			if(megaApi==null || megaApi.getRootNode()==null){
				setOnlineOptions(false);
			}
			else{
				setOnlineOptions(true);
			}
		}
		else{
			LogUtil.logDebug("Offline");
			setOnlineOptions(false);
		}

		refreshAccountInfo();

		return v;
	}

	public void setOnlineOptions(boolean isOnline){
		chatEnabledCategory.setEnabled(isOnline);
		chatNotificationsCategory.setEnabled(isOnline);
		autoawayChatCategory.setEnabled(isOnline);
		persistenceChatCategory.setEnabled(isOnline);
		cameraUploadCategory.setEnabled(isOnline);
		rubbishFileManagement.setEnabled(isOnline);
		clearVersionsFileManagement.setEnabled(isOnline);
		securityCategory.setEnabled(isOnline);
		qrCodeCategory.setEnabled(isOnline);
		twoFACategory.setEnabled(isOnline);

		//Rubbish bin scheduler
		daysRbSchedulerPreference.setEnabled(isOnline);
		enableRbSchedulerSwitch.setEnabled(isOnline);

		//File versioning
		fileVersionsFileManagement.setEnabled(isOnline);
		enableVersionsSwitch.setEnabled(isOnline);

		//Use of HTTP
		useHttpsOnly.setEnabled(isOnline);

		//Cancel account
		cancelAccount.setEnabled(isOnline);

		if (isOnline) {
			clearVersionsFileManagement.setLayoutResource(R.layout.delete_versions_preferences);
			cancelAccount.setLayoutResource(R.layout.cancel_account_preferences);
		}
		else {
			clearVersionsFileManagement.setLayoutResource(R.layout.delete_versions_preferences_disabled);
			cancelAccount.setLayoutResource(R.layout.cancel_account_preferences_disabled);
		}
	}

	@Override
    public void onAttach(Activity activity) {
        super.onAttach(activity);
        this.context = activity;
    }

	@Override
	public void onAttach(Context context) {
		super.onAttach(context);
		this.context = context;
	}

	@Override
	public boolean onPreferenceChange(Preference preference, Object newValue) {
		LogUtil.logDebug("onPreferenceChange");
		prefs = dbH.getPreferences();
		if (preference.getKey().compareTo(KEY_CAMERA_UPLOAD_HOW_TO) == 0){
			switch (Integer.parseInt((String)newValue)){
				case CAMERA_UPLOAD_WIFI:{
					dbH.setCamSyncWifi(true);
					wifi = getString(R.string.cam_sync_wifi);
					cameraUploadHow.setValueIndex(1);
					break;
				}
				case CAMERA_UPLOAD_WIFI_OR_DATA_PLAN:{
					dbH.setCamSyncWifi(false);
					wifi = getString(R.string.cam_sync_data);
					cameraUploadHow.setValueIndex(0);
					break;
				}
			}
			cameraUploadHow.setSummary(wifi);
            rescheduleCameraUpload(context);
		}
		else if (preference.getKey().compareTo(KEY_CAMERA_UPLOAD_WHAT_TO) == 0){
			switch(Integer.parseInt((String)newValue)){
				case CAMERA_UPLOAD_FILE_UPLOAD_PHOTOS:{
					dbH.setCamSyncFileUpload(MegaPreferences.ONLY_PHOTOS);
					fileUpload = getString(R.string.settings_camera_upload_only_photos);
					cameraUploadWhat.setValueIndex(0);
					resetVideoQualitySettings();
                    disableVideoQualitySettings();
					break;
				}
				case CAMERA_UPLOAD_FILE_UPLOAD_VIDEOS:{
					dbH.setCamSyncFileUpload(MegaPreferences.ONLY_VIDEOS);
					fileUpload = getString(R.string.settings_camera_upload_only_videos);
					cameraUploadWhat.setValueIndex(1);
					resetVideoQualitySettings();
					enableVideoQualitySettings();
					break;
				}
				case CAMERA_UPLOAD_FILE_UPLOAD_PHOTOS_AND_VIDEOS:{
					dbH.setCamSyncFileUpload(MegaPreferences.PHOTOS_AND_VIDEOS);
					fileUpload = getString(R.string.settings_camera_upload_photos_and_videos);
					cameraUploadWhat.setValueIndex(2);
					resetVideoQualitySettings();
                    enableVideoQualitySettings();
					break;
				}
			}
			cameraUploadWhat.setSummary(fileUpload);
			resetCUTimeStampsAndCache();
            rescheduleCameraUpload(context);
		}else if(preference.getKey().compareTo(KEY_CAMERA_UPLOAD_VIDEO_QUALITY) == 0){

			LogUtil.logDebug( "Video quality selected");
            switch(Integer.parseInt((String)newValue)){
                case VIDEO_QUALITY_ORIGINAL:{
                    dbH.setCameraUploadVideoQuality(ORIGINAL);
                    prefs.setUploadVideoQuality(ORIGINAL + "");
                    videoQuality.setValueIndex(VIDEO_QUALITY_ORIGINAL);
                    disableChargingSettings();
                    dbH.updateVideoState(SyncRecord.STATUS_PENDING);
                    break;
                }
                case VIDEO_QUALITY_MEDIUM:{
                    dbH.setCameraUploadVideoQuality(MEDIUM);
                    prefs.setUploadVideoQuality(MEDIUM + "");
                    videoQuality.setValueIndex(VIDEO_QUALITY_MEDIUM);
					resetVideoQualitySettings();
                    enableChargingSettings();
                    dbH.updateVideoState(SyncRecord.STATUS_TO_COMPRESS);
                    break;
                }
                default:
                    break;
            }

            videoQuality.setSummary(videoQuality.getEntry());
            rescheduleCameraUpload(context);

        } else if (preference.getKey().compareTo(KEY_PIN_LOCK_CODE) == 0){
			pinLockCodeTxt = (String) newValue;
			dbH.setPinLockCode(pinLockCodeTxt);

			ast = "";
			if (pinLockCodeTxt.compareTo("") == 0){
				ast = getString(R.string.settings_pin_lock_code_not_set);
			}
			else{
				for (int i=0;i<pinLockCodeTxt.length();i++){
					ast = ast + "*";
				}
			}
			pinLockCode.setSummary(ast);

			pinLockCode.setSummary(ast);
			LogUtil.logDebug("Object: " + newValue);
		}
		else if (preference.getKey().compareTo("settings_chat_list_status") == 0){
			LogUtil.logDebug("Change status (CHAT)");
			if (!Util.isOnline(context)){
				((ManagerActivityLollipop)context).showSnackbar(Constants.SNACKBAR_TYPE, getString(R.string.error_server_connection_problem), -1);
				return false;
			}
			statusChatListPreference.setSummary(statusChatListPreference.getEntry());
			int newStatus= Integer.parseInt((String)newValue);
			megaChatApi.setOnlineStatus(newStatus, (ManagerActivityLollipop) context);
		}
		else if (preference.getKey().compareTo("settings_chat_send_originals") == 0){
			LogUtil.logDebug("Change send originals (CHAT)");
			if (!Util.isOnline(context)){
				((ManagerActivityLollipop)context).showSnackbar(Constants.SNACKBAR_TYPE, getString(R.string.error_server_connection_problem), -1);
				return false;
			}

			int newStatus= Integer.parseInt((String)newValue);
			if(newStatus==0){
				dbH.setSendOriginalAttachments(false+"");
				chatAttachmentsChatListPreference.setValue(0+"");
			}
			else if(newStatus==1){
				dbH.setSendOriginalAttachments(true+"");
				chatAttachmentsChatListPreference.setValue(1+"");
			}
			chatAttachmentsChatListPreference.setSummary(chatAttachmentsChatListPreference.getEntry());
		}
		return true;
	}

	public void setCacheSize(String size){
		if(isAdded()){
			cacheAdvancedOptions.setSummary(getString(R.string.settings_advanced_features_size, size));
		}
	}

	public void setOfflineSize(String size){
		if(isAdded()){
			offlineFileManagement.setSummary(getString(R.string.settings_advanced_features_size, size));
		}
	}


	@Override
	public boolean onPreferenceClick(Preference preference) {
		LogUtil.logDebug("onPreferenceClick");

		prefs = dbH.getPreferences();
		LogUtil.logDebug("KEY = " + preference.getKey());
		if (preference.getKey().compareTo(KEY_ABOUT_SDK_VERSION) == 0){
			LogUtil.logDebug("KEY_ABOUT_SDK_VERSION pressed");
			numberOfClicksSDK++;
			if (numberOfClicksSDK == 5){
				MegaAttributes attrs = dbH.getAttributes();
				if (attrs.getFileLoggerSDK() != null){
					try {
						if (Boolean.parseBoolean(attrs.getFileLoggerSDK()) == false) {
							((ManagerActivityLollipop)context).showConfirmationEnableLogsSDK();
						}
						else{
							dbH.setFileLoggerSDK(false);
							Util.setFileLoggerSDK(false);
							numberOfClicksSDK = 0;
							MegaApiAndroid.setLogLevel(MegaApiAndroid.LOG_LEVEL_FATAL);
                            ((ManagerActivityLollipop)context).showSnackbar(Constants.SNACKBAR_TYPE, getString(R.string.settings_disable_logs), -1);
						}
					}
					catch(Exception e){
						((ManagerActivityLollipop)context).showConfirmationEnableLogsSDK();
					}
				}
				else{
					((ManagerActivityLollipop)context).showConfirmationEnableLogsSDK();
				}
			}
		}
		else{
			numberOfClicksSDK = 0;
		}

		if (preference.getKey().compareTo(KEY_ABOUT_KARERE_VERSION) == 0){
			LogUtil.logDebug("KEY_ABOUT_KARERE_VERSION pressed");
			numberOfClicksKarere++;
			if (numberOfClicksKarere == 5){
				MegaAttributes attrs = dbH.getAttributes();
				if (attrs.getFileLoggerKarere() != null){
					try {
						if (Boolean.parseBoolean(attrs.getFileLoggerKarere()) == false) {
							((ManagerActivityLollipop)context).showConfirmationEnableLogsKarere();
						}
						else{
							dbH.setFileLoggerKarere(false);
							Util.setFileLoggerKarere(false);
							numberOfClicksKarere = 0;
							MegaChatApiAndroid.setLogLevel(MegaChatApiAndroid.LOG_LEVEL_ERROR);
							((ManagerActivityLollipop)context).showSnackbar(Constants.SNACKBAR_TYPE, getString(R.string.settings_disable_logs), -1);
						}
					}
					catch(Exception e){
						((ManagerActivityLollipop)context).showConfirmationEnableLogsKarere();
					}
				}
				else{
					((ManagerActivityLollipop)context).showConfirmationEnableLogsKarere();
				}
			}
		}
		else{
			numberOfClicksKarere = 0;
		}

		if (preference.getKey().compareTo(KEY_ABOUT_APP_VERSION) == 0){
			LogUtil.logDebug("KEY_ABOUT_APP_VERSION pressed");
			numberOfClicksAppVersion++;
			if (numberOfClicksAppVersion == 5){

				if (MegaApplication.isShowInfoChatMessages() == false) {
					MegaApplication.setShowInfoChatMessages(true);
					numberOfClicksAppVersion = 0;
					((ManagerActivityLollipop)context).showSnackbar(Constants.SNACKBAR_TYPE, "Action to show info of chat messages is enabled", -1);
				}
				else{
					MegaApplication.setShowInfoChatMessages(false);
					numberOfClicksAppVersion = 0;
					((ManagerActivityLollipop)context).showSnackbar(Constants.SNACKBAR_TYPE, "Action to show info of chat messages is disabled", -1);
				}
			}
		}
		else{
			numberOfClicksAppVersion = 0;
		}

		if (preference.getKey().compareTo(KEY_STORAGE_DOWNLOAD_LOCATION) == 0){
			LogUtil.logDebug("KEY_STORAGE_DOWNLOAD_LOCATION pressed");
			Intent intent = new Intent(context, FileStorageActivityLollipop.class);
			intent.setAction(FileStorageActivityLollipop.Mode.PICK_FOLDER.getAction());
			intent.putExtra(FileStorageActivityLollipop.EXTRA_FROM_SETTINGS, true);
			startActivityForResult(intent, REQUEST_DOWNLOAD_FOLDER);
		}
		else if (preference.getKey().compareTo(KEY_STORAGE_DOWNLOAD_LOCATION_SD_CARD_PREFERENCE) == 0){
			LogUtil.logDebug("KEY_STORAGE_DOWNLOAD_LOCATION_SD_CARD_PREFERENCE pressed");
			Dialog downloadLocationDialog;
			String[] sdCardOptions = getResources().getStringArray(R.array.settings_storage_download_location_array);
	        AlertDialog.Builder b=new AlertDialog.Builder(context);

			b.setTitle(getResources().getString(R.string.settings_storage_download_location));
			b.setItems(sdCardOptions, new OnClickListener() {

				@Override
				public void onClick(DialogInterface dialog, int which) {
					LogUtil.logDebug("onClick");
					switch(which){
						case 0:{
							LogUtil.logDebug("Intent to FileStorageActivityLollipop");
							Intent intent = new Intent(context, FileStorageActivityLollipop.class);
							intent.setAction(FileStorageActivityLollipop.Mode.PICK_FOLDER.getAction());
							intent.putExtra(FileStorageActivityLollipop.EXTRA_FROM_SETTINGS, true);
							startActivityForResult(intent, REQUEST_DOWNLOAD_FOLDER);
							break;
						}
						case 1:{
							LogUtil.logDebug("Get External Files");
							File[] fs = context.getExternalFilesDirs(null);
							if (fs.length > 1){
								LogUtil.logDebug("More than one");
								if (fs[1] != null){
									LogUtil.logDebug("External not NULL");
									String path = fs[1].getAbsolutePath();
									dbH.setStorageDownloadLocation(path);
									if (downloadLocation != null){
										downloadLocation.setSummary(path);
									}
									if (downloadLocationPreference != null){
										downloadLocationPreference.setSummary(path);
									}
								}
								else{
									LogUtil.logWarning("External NULL -- intent to FileStorageActivityLollipop");
									Intent intent = new Intent(context, FileStorageActivityLollipop.class);
									intent.setAction(FileStorageActivityLollipop.Mode.PICK_FOLDER.getAction());
									intent.putExtra(FileStorageActivityLollipop.EXTRA_FROM_SETTINGS, true);
									startActivityForResult(intent, REQUEST_DOWNLOAD_FOLDER);
								}
							}
							break;
						}
					}
				}
			});
			b.setNegativeButton(getResources().getString(R.string.general_cancel), new OnClickListener() {

				@Override
				public void onClick(DialogInterface dialog, int which) {
					LogUtil.logDebug("Cancel dialog");
					dialog.cancel();
				}
			});
			downloadLocationDialog = b.create();
			downloadLocationDialog.show();
			LogUtil.logDebug("downloadLocationDialog shown");
		}
		else if (preference.getKey().compareTo(KEY_CACHE) == 0){
			LogUtil.logDebug("Clear Cache!");

			ClearCacheTask clearCacheTask = new ClearCacheTask(context);
			clearCacheTask.execute();
		}
		else if (preference.getKey().compareTo(KEY_OFFLINE) == 0){
			LogUtil.logDebug("Clear Offline!");

			ClearOfflineTask clearOfflineTask = new ClearOfflineTask(context);
			clearOfflineTask.execute();
		}
		else if(preference.getKey().compareTo(KEY_RUBBISH) == 0){
			((ManagerActivityLollipop)context).showClearRubbishBinDialog();
		}
		else if(preference.getKey().compareTo(KEY_CLEAR_VERSIONS) == 0){
			((ManagerActivityLollipop)context).showConfirmationClearAllVersions();
		}
        else if (preference.getKey().compareTo(KEY_CAMERA_UPLOAD_VIDEO_QUEUE_SIZE) == 0){
            showResetCompressionQueueSizeDialog();
        }
		else if (preference.getKey().compareTo(KEY_SECONDARY_MEDIA_FOLDER_ON) == 0){
			LogUtil.logDebug("Changing the secondary uploads");

			if (!Util.isOnline(context)){
				((ManagerActivityLollipop)context).showSnackbar(Constants.SNACKBAR_TYPE, getString(R.string.error_server_connection_problem), -1);
				return false;
			}

			dbH.setSecSyncTimeStamp(0);
			dbH.setSecVideoSyncTimeStamp(0);
			dbH.deleteAllSecondarySyncRecords(TYPE_ANY);
			secondaryUpload = !secondaryUpload;
			if (secondaryUpload){
				dbH.setSecondaryUploadEnabled(true);
				secondaryMediaFolderOn.setTitle(getString(R.string.settings_secondary_upload_off));
				//Check MEGA folder
				if(handleSecondaryMediaFolder!=null){
					if(handleSecondaryMediaFolder==-1){
						megaPathSecMediaFolder = CameraUploadsService.SECONDARY_UPLOADS;
					}
				}
				else{
					megaPathSecMediaFolder = CameraUploadsService.SECONDARY_UPLOADS;
				}

				megaSecondaryFolder.setSummary(megaPathSecMediaFolder);

				prefs = dbH.getPreferences();
				localSecondaryFolderPath = prefs.getLocalPathSecondaryFolder();

				//Check local folder
				if(localSecondaryFolderPath!=null){
					File checkSecondaryFile = new File(localSecondaryFolderPath);
					if(!checkSecondaryFile.exists()){
						dbH.setSecondaryFolderPath("-1");
						//If the secondary folder does not exist any more
						Toast.makeText(context, getString(R.string.secondary_media_service_error_local_folder), Toast.LENGTH_SHORT).show();

						if(localSecondaryFolderPath==null || localSecondaryFolderPath.equals("-1")){
							localSecondaryFolderPath = getString(R.string.settings_empty_folder);
						}
					}
				}
				else{
					dbH.setSecondaryFolderPath("-1");
					//If the secondary folder does not exist any more
					Toast.makeText(context, getString(R.string.secondary_media_service_error_local_folder), Toast.LENGTH_SHORT).show();
					localSecondaryFolderPath = getString(R.string.settings_empty_folder);
				}

				localSecondaryFolder.setSummary(localSecondaryFolderPath);
				cameraUploadCategory.addPreference(localSecondaryFolder);
				cameraUploadCategory.addPreference(megaSecondaryFolder);
			}
			else{
				dbH.setSecondaryUploadEnabled(false);
				secondaryMediaFolderOn.setTitle(getString(R.string.settings_secondary_upload_on));
				cameraUploadCategory.removePreference(localSecondaryFolder);
				cameraUploadCategory.removePreference(megaSecondaryFolder);
			}
			rescheduleCameraUpload(context);
		}
		else if (preference.getKey().compareTo(KEY_STORAGE_ADVANCED_DEVICES) == 0){
			LogUtil.logDebug("Changing the advances devices preference");
			advancedDevices = !advancedDevices;
			if(advancedDevices){
				if(Util.getExternalCardPath()==null){
					Toast.makeText(context, getString(R.string.no_external_SD_card_detected), Toast.LENGTH_SHORT).show();
					storageAdvancedDevices.setChecked(false);
					advancedDevices = !advancedDevices;
				}
			}
			else{
				LogUtil.logDebug("No advanced devices");
			}

			dbH.setStorageAdvancedDevices(advancedDevices);
		}
		else if (preference.getKey().compareTo(KEY_LOCAL_SECONDARY_MEDIA_FOLDER) == 0){
			LogUtil.logDebug("Changing the local folder for secondary uploads");
			Intent intent = new Intent(context, FileStorageActivityLollipop.class);
			intent.setAction(FileStorageActivityLollipop.Mode.PICK_FOLDER.getAction());
			intent.putExtra(FileStorageActivityLollipop.EXTRA_FROM_SETTINGS, true);
			startActivityForResult(intent, REQUEST_LOCAL_SECONDARY_MEDIA_FOLDER);
		}
		else if (preference.getKey().compareTo(KEY_MEGA_SECONDARY_MEDIA_FOLDER) == 0){
			LogUtil.logDebug("Changing the MEGA folder for secondary uploads");
			if (!Util.isOnline(context)){
				((ManagerActivityLollipop)context).showSnackbar(Constants.SNACKBAR_TYPE, getString(R.string.error_server_connection_problem), -1);
				return false;
			}
			Intent intent = new Intent(context, FileExplorerActivityLollipop.class);
			intent.setAction(FileExplorerActivityLollipop.ACTION_CHOOSE_MEGA_FOLDER_SYNC);
			startActivityForResult(intent, REQUEST_MEGA_SECONDARY_MEDIA_FOLDER);
		}
		else if (preference.getKey().compareTo(KEY_CAMERA_UPLOAD_ON) == 0){
			LogUtil.logDebug("Changing camera upload");
			if(cameraUpload){
				if (!Util.isOnline(context)){
					((ManagerActivityLollipop)context).showSnackbar(Constants.SNACKBAR_TYPE, getString(R.string.error_server_connection_problem), -1);
					return false;
				}
			}

			dbH.setCamSyncTimeStamp(0);
			cameraUpload = !cameraUpload;
			refreshCameraUploadsSettings();
		}
		else if (preference.getKey().compareTo(KEY_PIN_LOCK_ENABLE) == 0){
			LogUtil.logDebug("KEY_PIN_LOCK_ENABLE");
			pinLock = !pinLock;
			if (pinLock){
				//Intent to set the PIN
				LogUtil.logDebug("Call to showPanelSetPinLock");
				((ManagerActivityLollipop)getActivity()).showPanelSetPinLock();
			}
			else{
				dbH.setPinLockEnabled(false);
				dbH.setPinLockCode("");
//				pinLockEnableSwitch.setTitle(getString(R.string.settings_pin_lock_on));
				pinLockCategory.removePreference(pinLockCode);
			}
		}
		else if (preference.getKey().compareTo(KEY_CHAT_ENABLE) == 0){
			LogUtil.logDebug("KEY_CHAT_ENABLE");

			if (!Util.isOnline(context)){
				((ManagerActivityLollipop)context).showSnackbar(Constants.SNACKBAR_TYPE, getString(R.string.error_server_connection_problem), -1);
				chatEnableSwitch.setChecked(chatEnabled);
				return false;
			}

			chatEnabled = !chatEnabled;
			if (chatEnabled){
				LogUtil.logDebug("CONNECT CHAT!!!");
				dbH.setEnabledChat(true+"");
				((ManagerActivityLollipop)context).enableChat();
				preferenceScreen.addPreference(chatNotificationsCategory);
				preferenceScreen.addPreference(chatAutoAwayPreference);
				chatEnabledCategory.addPreference(chatAttachmentsChatListPreference);
				chatEnabledCategory.addPreference(richLinksSwitch);
				chatEnabledCategory.addPreference(enableLastGreenChatSwitch);
				chatEnabledCategory.addPreference(statusChatListPreference);
			}
			else{
				LogUtil.logDebug("DISCONNECT CHAT!!!");
				dbH.setEnabledChat(false+"");
				((ManagerActivityLollipop)context).disableChat();
				hidePreferencesChat();
			}
		}
		else if (preference.getKey().compareTo(KEY_AUTOAWAY_ENABLE) == 0){
			LogUtil.logDebug("KEY_AUTOAWAY_ENABLE");
			if (!Util.isOnline(context)){
				((ManagerActivityLollipop)context).showSnackbar(Constants.SNACKBAR_TYPE, getString(R.string.error_server_connection_problem), -1);
				return false;
			}
			statusConfig = megaChatApi.getPresenceConfig();
			if(statusConfig!=null){
				if(statusConfig.isAutoawayEnabled()){
					LogUtil.logDebug("Change AUTOAWAY chat to false");
					megaChatApi.setPresenceAutoaway(false, 0);
					autoawayChatCategory.removePreference(chatAutoAwayPreference);
				}
				else{
					LogUtil.logDebug("Change AUTOAWAY chat to true");
					megaChatApi.setPresenceAutoaway(true, 300);
					autoawayChatCategory.addPreference(chatAutoAwayPreference);
					chatAutoAwayPreference.setSummary(getString(R.string.settings_autoaway_value, 5));
				}
			}
		}
		else if (preference.getKey().compareTo(KEY_RICH_LINKS_ENABLE) == 0){

			if (!Util.isOnline(context)){
				((ManagerActivityLollipop)context).showSnackbar(Constants.SNACKBAR_TYPE, getString(R.string.error_server_connection_problem), -1);
				return false;
			}

			if(richLinksSwitch.isChecked()){
				LogUtil.logDebug("Enable rich links");
				megaApi.enableRichPreviews(true, (ManagerActivityLollipop)context);
			}
			else{
				LogUtil.logDebug("Disable rich links");
				megaApi.enableRichPreviews(false, (ManagerActivityLollipop)context);
			}
		}
		else if (preference.getKey().compareTo(KEY_ENABLE_VERSIONS) == 0){
			LogUtil.logDebug("Change KEY_ENABLE_VERSIONS");

			if (!Util.isOnline(context)){
				((ManagerActivityLollipop)context).showSnackbar(Constants.SNACKBAR_TYPE, getString(R.string.error_server_connection_problem), -1);
				return false;
			}

			if(!enableVersionsSwitch.isChecked()){
				megaApi.setFileVersionsOption(true, (ManagerActivityLollipop)context);
			}
			else{
				megaApi.setFileVersionsOption(false, (ManagerActivityLollipop)context);
			}
		}
		else if (preference.getKey().compareTo(KEY_ENABLE_RB_SCHEDULER) == 0){
			LogUtil.logDebug("Change KEY_ENABLE_RB_SCHEDULER");

			if (!Util.isOnline(context)){
				((ManagerActivityLollipop)context).showSnackbar(Constants.SNACKBAR_TYPE, getString(R.string.error_server_connection_problem), -1);
				return false;
			}

			if(!enableRbSchedulerSwitch.isChecked()){
				LogUtil.logDebug("Disable RB schedule");
				//Check the account type
				MyAccountInfo myAccountInfo = ((MegaApplication) ((Activity)context).getApplication()).getMyAccountInfo();
				if(myAccountInfo!=null ){
					if(myAccountInfo.getAccountType()== MegaAccountDetails.ACCOUNT_TYPE_FREE){
						((ManagerActivityLollipop)context).showRBNotDisabledDialog();
						enableRbSchedulerSwitch.setOnPreferenceClickListener(null);
						enableRbSchedulerSwitch.setChecked(true);
						enableRbSchedulerSwitch.setOnPreferenceClickListener(this);
					}
					else{
						((ManagerActivityLollipop)context).setRBSchedulerValue("0");
					}
				}
			}
			else{
				LogUtil.logDebug("ENABLE RB schedule");
				((ManagerActivityLollipop)context).showRbSchedulerValueDialog(true);
			}
		}
		else if (preference.getKey().compareTo(KEY_DAYS_RB_SCHEDULER) == 0){
			if (!Util.isOnline(context)){
				((ManagerActivityLollipop)context).showSnackbar(Constants.SNACKBAR_TYPE, getString(R.string.error_server_connection_problem), -1);
				return false;
			}

			((ManagerActivityLollipop)context).showRbSchedulerValueDialog(false);
		}
		else if (preference.getKey().compareTo(KEY_ENABLE_LAST_GREEN_CHAT) == 0){
			LogUtil.logDebug("Change KEY_ENABLE_LAST_GREEN_CHAT");

			if (!Util.isOnline(context)){
				((ManagerActivityLollipop)context).showSnackbar(Constants.SNACKBAR_TYPE, getString(R.string.error_server_connection_problem), -1);
				return false;
			}

			if(!enableLastGreenChatSwitch.isChecked()){
				LogUtil.logDebug("Disable last green");
				((ManagerActivityLollipop)context).enableLastGreen(false);
			}
			else{
				LogUtil.logDebug("Enable last green");
				((ManagerActivityLollipop)context).enableLastGreen(true);
			}
		}
		else if(preference.getKey().compareTo(KEY_CHAT_AUTOAWAY) == 0){
			if (!Util.isOnline(context)){
				((ManagerActivityLollipop)context).showSnackbar(Constants.SNACKBAR_TYPE, getString(R.string.error_server_connection_problem), -1);
				return false;
			}
			((ManagerActivityLollipop)context).showAutoAwayValueDialog();
		}
		else if(preference.getKey().compareTo(KEY_CHAT_PERSISTENCE) == 0){
			if (!Util.isOnline(context)){
				((ManagerActivityLollipop)context).showSnackbar(Constants.SNACKBAR_TYPE, getString(R.string.error_server_connection_problem), -1);
				return false;
			}

			if(statusConfig.isPersist()){
				LogUtil.logDebug("Change persistence chat to false");
				megaChatApi.setPresencePersist(false);
			}
			else{
				LogUtil.logDebug("Change persistence chat to true");
				megaChatApi.setPresencePersist(true);
			}
		}
		else if(preference.getKey().compareTo(KEY_CHAT_NESTED_NOTIFICATIONS) == 0){
			//Intent to new activity Chat Settings
			Intent i = new Intent(context, ChatPreferencesActivity.class);
			startActivity(i);
		}
		else if (preference.getKey().compareTo(KEY_PIN_LOCK_CODE) == 0){
			//Intent to reset the PIN
			LogUtil.logDebug("KEY_PIN_LOCK_CODE");
			resetPinLock();
		}
		else if (preference.getKey().compareTo(KEY_STORAGE_ASK_ME_ALWAYS) == 0){
			LogUtil.logDebug("KEY_STORAGE_ASK_ME_ALWAYS");
			askMe = storageAskMeAlways.isChecked();
			dbH.setStorageAskAlways(askMe);
			if (storageAskMeAlways.isChecked()){
				LogUtil.logDebug("storageAskMeAlways is checked!");
				if (downloadLocation != null){
					downloadLocation.setEnabled(false);
					downloadLocation.setSummary("");
				}
				if (downloadLocationPreference != null){
					downloadLocationPreference.setEnabled(false);
					downloadLocationPreference.setSummary("");
				}
				storageAdvancedDevices.setEnabled(true);
			}
			else{
				LogUtil.logDebug("storageAskMeAlways NOT checked!");
				if (downloadLocation != null){
					downloadLocation.setEnabled(true);
					downloadLocation.setSummary(downloadLocationPath);
				}
				if (downloadLocationPreference != null){
					downloadLocationPreference.setEnabled(true);
					downloadLocationPreference.setSummary(downloadLocationPath);
				}
				storageAdvancedDevices.setEnabled(false);
			}
		}
		else if (preference.getKey().compareTo("settings_use_https_only") == 0){
			LogUtil.logDebug("settings_use_https_only");
			useHttpsOnlyValue = useHttpsOnly.isChecked();
			dbH.setUseHttpsOnly(useHttpsOnlyValue);
			megaApi.useHttpsOnly(useHttpsOnlyValue);
		}
		else if (preference.getKey().compareTo(KEY_CAMERA_UPLOAD_CHARGING) == 0){
			LogUtil.logDebug("KEY_CAMERA_UPLOAD_CHARGING");
			charging = cameraUploadCharging.isChecked();
			if(charging){
                enableVideoCompressionSizeSettingsAndRestartUpload();
            }else{
                disableVideoCompressionSizeSettingsAndRestartUpload();
            }
			dbH.setConversionOnCharging(charging);
		}
		else if(preference.getKey().compareTo(KEY_KEEP_FILE_NAMES) == 0){
			LogUtil.logDebug("KEY_KEEP_FILE_NAMES");
			fileNames = keepFileNames.isChecked();
			dbH.setKeepFileNames(fileNames);
            Toast.makeText(context, getString(R.string.message_keep_device_name), Toast.LENGTH_SHORT).show();
		}
		else if (preference.getKey().compareTo(KEY_CAMERA_UPLOAD_CAMERA_FOLDER) == 0){
			LogUtil.logDebug("Changing the LOCAL folder for camera uploads");
			Intent intent = new Intent(context, FileStorageActivityLollipop.class);
			intent.setAction(FileStorageActivityLollipop.Mode.PICK_FOLDER.getAction());
			intent.putExtra(FileStorageActivityLollipop.EXTRA_FROM_SETTINGS, true);
			intent.putExtra(FileStorageActivityLollipop.EXTRA_CAMERA_FOLDER,true);
			startActivityForResult(intent, REQUEST_CAMERA_FOLDER);
		}
		else if (preference.getKey().compareTo(KEY_CAMERA_UPLOAD_CAMERA_FOLDER_SDCARD) == 0){
			LogUtil.logDebug("KEY_CAMERA_UPLOAD_CAMERA_FOLDER_SDCARD");
			Dialog localCameraDialog;
			String[] sdCardOptions = getResources().getStringArray(R.array.settings_storage_download_location_array);
	        AlertDialog.Builder b=new AlertDialog.Builder(context);

			b.setTitle(getResources().getString(R.string.settings_local_camera_upload_folder));
			b.setItems(sdCardOptions, new OnClickListener() {

				@Override
				public void onClick(DialogInterface dialog, int which) {
					switch(which){
						case 0:{
							Intent intent = new Intent(context, FileStorageActivityLollipop.class);
							intent.setAction(FileStorageActivityLollipop.Mode.PICK_FOLDER.getAction());
							intent.putExtra(FileStorageActivityLollipop.EXTRA_FROM_SETTINGS, true);
							intent.putExtra(FileStorageActivityLollipop.EXTRA_CAMERA_FOLDER, true);
							startActivityForResult(intent, REQUEST_CAMERA_FOLDER);
							break;
						}
						case 1:{
							File[] fs = context.getExternalFilesDirs(null);
							if (fs.length > 1){
								if (fs[1] != null){
									Intent intent = new Intent(Intent.ACTION_OPEN_DOCUMENT_TREE);
									startActivityForResult(intent, REQUEST_CODE_TREE_LOCAL_CAMERA);
								}
								else{
									Intent intent = new Intent(context, FileStorageActivityLollipop.class);
									intent.setAction(FileStorageActivityLollipop.Mode.PICK_FOLDER.getAction());
									intent.putExtra(FileStorageActivityLollipop.EXTRA_FROM_SETTINGS, true);
									intent.putExtra(FileStorageActivityLollipop.EXTRA_CAMERA_FOLDER, true);
									startActivityForResult(intent, REQUEST_CAMERA_FOLDER);
								}
							}
							break;
						}
					}
				}
			});
			b.setNegativeButton(getResources().getString(R.string.general_cancel), new OnClickListener() {

				@Override
				public void onClick(DialogInterface dialog, int which) {
					dialog.cancel();
				}
			});
			localCameraDialog = b.create();
			localCameraDialog.show();
		}
		else if (preference.getKey().compareTo(KEY_CAMERA_UPLOAD_MEGA_FOLDER) == 0){
			LogUtil.logDebug("Changing the MEGA folder for camera uploads");
			if (!Util.isOnline(context)){
				((ManagerActivityLollipop)context).showSnackbar(Constants.SNACKBAR_TYPE, getString(R.string.error_server_connection_problem), -1);
				return false;
			}
			Intent intent = new Intent(context, FileExplorerActivityLollipop.class);
			intent.setAction(FileExplorerActivityLollipop.ACTION_CHOOSE_MEGA_FOLDER_SYNC);
			startActivityForResult(intent, REQUEST_MEGA_CAMERA_FOLDER);

		}else if (preference.getKey().compareTo(KEY_HELP_SEND_FEEDBACK) == 0){
			((ManagerActivityLollipop) context).showEvaluatedAppDialog();
		}
		else if (preference.getKey().compareTo(KEY_ABOUT_PRIVACY_POLICY) == 0){
			Intent viewIntent = new Intent(Intent.ACTION_VIEW);
			viewIntent.setData(Uri.parse("https://mega.nz/privacy"));
			startActivity(viewIntent);
		}
		else if (preference.getKey().compareTo(KEY_ABOUT_TOS) == 0){
			Intent viewIntent = new Intent(Intent.ACTION_VIEW);
			viewIntent.setData(Uri.parse("https://mega.nz/terms"));
			startActivity(viewIntent);
		}
		else if (preference.getKey().compareTo(KEY_ABOUT_GDPR) == 0){
			Intent viewIntent = new Intent(Intent.ACTION_VIEW);
			viewIntent.setData(Uri.parse("https://mega.nz/gdpr"));
			startActivity(viewIntent);
		}
		else if(preference.getKey().compareTo(KEY_ABOUT_CODE_LINK) == 0){
			Intent viewIntent = new Intent(Intent.ACTION_VIEW);
			viewIntent.setData(Uri.parse("https://github.com/meganz/android"));
			startActivity(viewIntent);
		}
		else if (preference.getKey().compareTo("settings_advanced_features_cancel_account") == 0){
			LogUtil.logDebug("Cancel account preference");
			((ManagerActivityLollipop)context).askConfirmationDeleteAccount();
		}
		else if (preference.getKey().compareTo(KEY_QR_CODE_AUTO_ACCEPT) == 0){
//			First query if QR auto-accept is enabled or not, then change the value
			setAutoaccept = true;
			megaApi.getContactLinksOption((ManagerActivityLollipop) context);
		}
		else if (preference.getKey().compareTo(KEY_RECOVERY_KEY) == 0){
			LogUtil.logDebug("Export Recovery Key");
			((ManagerActivityLollipop)context).showMKLayout();
		}
		else if (preference.getKey().compareTo(KEY_CHANGE_PASSWORD) == 0){
			LogUtil.logDebug("Change password");
			Intent intent = new Intent(context, ChangePasswordActivityLollipop.class);
			startActivity(intent);
		}
		else if (preference.getKey().compareTo(KEY_2FA) == 0){
			if (((ManagerActivityLollipop) context).is2FAEnabled()){
				LogUtil.logDebug("2FA is Checked");
				twoFASwitch.setChecked(true);
				((ManagerActivityLollipop) context).showVerifyPin2FA(Constants.DISABLE_2FA);
			}
			else {
				LogUtil.logDebug("2FA is NOT Checked");
				twoFASwitch.setChecked(false);
				Intent intent = new Intent(context, TwoFactorAuthenticationActivity.class);
				startActivity(intent);
			}
		}else if(preference.getKey().compareTo(KEY_AUTO_PLAY_SWITCH) == 0 ){
            boolean isChecked = autoPlaySwitch.isChecked();
			LogUtil.logDebug("Is auto play checked " + isChecked);
            dbH.setAutoPlayEnabled(String.valueOf(isChecked));

        }
		return true;
	}

	/**
	 * Refresh the Camera Uploads service settings depending on the service status.
	 */
    private void refreshCameraUploadsSettings() {
		LogUtil.logDebug("refreshCameraUploadsSettings");
        boolean cuEnabled = false;
        if (prefs != null) {
            cuEnabled = Boolean.parseBoolean(prefs.getCamSyncEnabled());
        }
        if (!cuEnabled) {
			LogUtil.logDebug("Camera Uploads ON");
            String[] PERMISSIONS = {
                    android.Manifest.permission.READ_EXTERNAL_STORAGE
            };

            if (!Util.hasPermissions(context,PERMISSIONS)) {
                ActivityCompat.requestPermissions((ManagerActivityLollipop)context,PERMISSIONS,Constants.REQUEST_CAMERA_UPLOAD);
            } else {
                enableCameraUpload();
            }
        } else {
            disableCameraUpload();
        }
    }

	@Override
	public void onActivityResult(int requestCode, int resultCode, Intent intent) {
		LogUtil.logDebug("onActivityResult");

		prefs = dbH.getPreferences();
		LogUtil.logDebug("REQUEST CODE: " + requestCode + "___RESULT CODE: " + resultCode);
		if (requestCode == REQUEST_CODE_TREE_LOCAL_CAMERA && resultCode == Activity.RESULT_OK){
			if (intent == null){
				LogUtil.logWarning("intent NULL");
				return;
			}

			Uri treeUri = intent.getData();

			if (dbH == null){
				dbH = DatabaseHandler.getDbHandler(context);
			}

			dbH.setUriExternalSDCard(treeUri.toString());
			dbH.setCameraFolderExternalSDCard(true);
			isExternalSDCard = true;

			DocumentFile pickedDir = DocumentFile.fromTreeUri(context, treeUri);

			String pickedDirName = pickedDir.getName();
			if(pickedDirName!=null){
				prefs.setCamSyncLocalPath(pickedDir.getName());
				//prefs.setCamSyncHandle();
				camSyncLocalPath = pickedDir.getName();
				dbH.setCamSyncLocalPath(pickedDir.getName());
				localCameraUploadFolder.setSummary(pickedDir.getName());
				localCameraUploadFolderSDCard.setSummary(pickedDir.getName());
			}
			else{
				LogUtil.logWarning("pickedDirNAme NULL");
			}

			resetCUTimeStampsAndCache();
			rescheduleCameraUpload(context);
		}
		else if(requestCode == Constants.SET_PIN){
			if(resultCode == Activity.RESULT_OK) {
				LogUtil.logDebug("Set PIN Ok");

				afterSetPinLock();
			}
			else{
				LogUtil.logWarning("Set PIN ERROR");
			}
		}
		else if (requestCode == REQUEST_DOWNLOAD_FOLDER && resultCode == Activity.RESULT_CANCELED && intent != null){
			LogUtil.logDebug("REQUEST_DOWNLOAD_FOLDER - canceled");
		}
		else if (requestCode == REQUEST_DOWNLOAD_FOLDER && resultCode == Activity.RESULT_OK && intent != null) {
			String path = intent.getStringExtra(FileStorageActivityLollipop.EXTRA_PATH);
			dbH.setStorageDownloadLocation(path);
			if (downloadLocation != null){
				downloadLocation.setSummary(path);
			}
			if (downloadLocationPreference != null){
				downloadLocationPreference.setSummary(path);
			}
		}
		else if (requestCode == REQUEST_CAMERA_FOLDER && resultCode == Activity.RESULT_OK && intent != null){
			//Local folder to sync
			String cameraPath = intent.getStringExtra(FileStorageActivityLollipop.EXTRA_PATH);
            if(!isNewSettingValid(cameraPath, prefs.getLocalPathSecondaryFolder(), prefs.getCamSyncHandle(), prefs.getMegaHandleSecondaryFolder())){
                Toast.makeText(context, getString(R.string.error_invalid_folder_selected), Toast.LENGTH_LONG).show();
                return;
            }

			prefs.setCamSyncLocalPath(cameraPath);
			camSyncLocalPath = cameraPath;
			dbH.setCamSyncLocalPath(cameraPath);
			dbH.setCameraFolderExternalSDCard(false);
			isExternalSDCard = false;
			localCameraUploadFolder.setSummary(cameraPath);
			localCameraUploadFolderSDCard.setSummary(cameraPath);
            resetCUTimeStampsAndCache();
            rescheduleCameraUpload(context);
		}
		else if (requestCode == REQUEST_LOCAL_SECONDARY_MEDIA_FOLDER && resultCode == Activity.RESULT_OK && intent != null){
			//Local folder to sync
			String secondaryPath = intent.getStringExtra(FileStorageActivityLollipop.EXTRA_PATH);
            if(!isNewSettingValid(prefs.getCamSyncLocalPath(), secondaryPath, prefs.getCamSyncHandle(), prefs.getMegaHandleSecondaryFolder())){
                Toast.makeText(context, getString(R.string.error_invalid_folder_selected), Toast.LENGTH_LONG).show();
                return;
            }

			dbH.setSecondaryFolderPath(secondaryPath);
			localSecondaryFolder.setSummary(secondaryPath);
			dbH.setSecSyncTimeStamp(0);
			dbH.setSecVideoSyncTimeStamp(0);
			prefs.setLocalPathSecondaryFolder(secondaryPath);
			rescheduleCameraUpload(context);
		}
		else if (requestCode == REQUEST_MEGA_SECONDARY_MEDIA_FOLDER && resultCode == Activity.RESULT_OK && intent != null){
			//Mega folder to sync

			Long handle = intent.getLongExtra("SELECT_MEGA_FOLDER",-1);
            if(!isNewSettingValid(prefs.getCamSyncLocalPath(), prefs.getLocalPathSecondaryFolder(), prefs.getCamSyncHandle(), String.valueOf(handle))){
                Toast.makeText(context, getString(R.string.error_invalid_folder_selected), Toast.LENGTH_LONG).show();
                return;
            }

			if(handle!=-1){
				dbH.setSecondaryFolderHandle(handle);
				prefs.setMegaHandleSecondaryFolder(String.valueOf(handle));

				handleSecondaryMediaFolder = handle;
				megaNodeSecondaryMediaFolder = megaApi.getNodeByHandle(handleSecondaryMediaFolder);
				megaPathSecMediaFolder = megaNodeSecondaryMediaFolder.getName();

				megaSecondaryFolder.setSummary(megaPathSecMediaFolder);
				dbH.setSecSyncTimeStamp(0);
				dbH.setSecVideoSyncTimeStamp(0);
				rescheduleCameraUpload(context);
				LogUtil.logDebug("Mega folder to secondary uploads change!!");
			}
			else{
				LogUtil.logError("Error choosing the secondary uploads");
			}

		}
		else if (requestCode == REQUEST_MEGA_CAMERA_FOLDER && resultCode == Activity.RESULT_OK && intent != null){
			//Mega folder to sync

			Long handle = intent.getLongExtra("SELECT_MEGA_FOLDER",-1);
            if(!isNewSettingValid(prefs.getCamSyncLocalPath(), prefs.getLocalPathSecondaryFolder(), String.valueOf(handle), prefs.getMegaHandleSecondaryFolder())){
                Toast.makeText(context, getString(R.string.error_invalid_folder_selected), Toast.LENGTH_LONG).show();
                return;
            }

			if(handle!=-1){
				dbH.setCamSyncHandle(handle);
				prefs.setCamSyncHandle(String.valueOf(handle));
				camSyncHandle = handle;
				camSyncMegaNode = megaApi.getNodeByHandle(camSyncHandle);
				camSyncMegaPath = camSyncMegaNode.getName();
				megaCameraFolder.setSummary(camSyncMegaPath);
                resetCUTimeStampsAndCache();
				rescheduleCameraUpload(context);
				LogUtil.logDebug("Mega folder to sync the Camera CHANGED!!");
			}
			else{
				LogUtil.logError("Error choosing the Mega folder to sync the Camera");
			}
		}
	}

	private BroadcastReceiver receiver = new BroadcastReceiver() {
		@Override
		public void onReceive(Context context, Intent intent) {
			if (intent != null) {
				switch (intent.getAction()) {
					case ACTION_REFRESH_CAMERA_UPLOADS_SETTING:
						cameraUpload = intent.getBooleanExtra(CAMERA_UPLOADS_STATUS, false);
						refreshCameraUploadsSettings();
						break;
					case ACTION_REFRESH_CLEAR_OFFLINE_SETTING:
						taskGetSizeOffline();
						break;
				}
			}
		}
	};

	@Override
	public void onResume() {
		LogUtil.logDebug("onResume");

		IntentFilter filter = new IntentFilter(Constants.BROADCAST_ACTION_INTENT_SETTINGS_UPDATED);
		filter.addAction(ACTION_REFRESH_CAMERA_UPLOADS_SETTING);
		filter.addAction(ACTION_REFRESH_CLEAR_OFFLINE_SETTING);
		LocalBroadcastManager.getInstance(context).registerReceiver(receiver, filter);

	    prefs=dbH.getPreferences();

	    if (prefs.getPinLockEnabled() == null){
			dbH.setPinLockEnabled(false);
			dbH.setPinLockCode("");
			pinLock = false;
			pinLockEnableSwitch.setChecked(pinLock);
		}
		else{
			pinLock = Boolean.parseBoolean(prefs.getPinLockEnabled());
			pinLockEnableSwitch.setChecked(pinLock);
			pinLockCodeTxt = prefs.getPinLockCode();
			if (pinLockCodeTxt == null){
				pinLockCodeTxt = "";
				dbH.setPinLockCode(pinLockCodeTxt);
			}
		}

		taskGetSizeCache();
		taskGetSizeOffline();

		if(!Util.isOnline(context)){
			chatEnabledCategory.setEnabled(false);
			cameraUploadCategory.setEnabled(false);
		}
		super.onResume();
	}

	@Override
	public void onPause(){
		super.onPause();
		LocalBroadcastManager.getInstance(context).unregisterReceiver(receiver);
	}

	private void refreshAccountInfo(){
		LogUtil.logDebug("refreshAccountInfo");

		//Check if the call is recently
		LogUtil.logDebug("Check the last call to getAccountDetails");
		if(DBUtil.callToAccountDetails(context)){
			LogUtil.logDebug("megaApi.getAccountDetails SEND");
			((MegaApplication) ((Activity)context).getApplication()).askForAccountDetails();
		}
	}

	public void update2FAPreference(boolean enabled) {
		LogUtil.logDebug("update2FAPreference - Enabled: " + enabled);
		twoFASwitch.setChecked(enabled);
	}

	public void update2FAVisibility(){
		LogUtil.logDebug("update2FAVisbility");
		if (megaApi == null){
			if (context != null){
				if (((Activity)context).getApplication() != null){
					megaApi = ((MegaApplication) ((Activity)context).getApplication()).getMegaApi();
				}
			}
		}

		if (megaApi != null) {
			if (megaApi.multiFactorAuthAvailable()) {
				LogUtil.logDebug("update2FAVisbility true");
				preferenceScreen.addPreference(twoFACategory);
				megaApi.multiFactorAuthCheck(megaApi.getMyEmail(), (ManagerActivityLollipop) context);
			} else {
				LogUtil.logDebug("update2FAVisbility false");
				preferenceScreen.removePreference(twoFACategory);
			}
		}
	}

	public void afterSetPinLock(){
		LogUtil.logDebug("afterSetPinLock");

		prefs=dbH.getPreferences();
		pinLockCodeTxt = prefs.getPinLockCode();
		if (pinLockCodeTxt == null){
			pinLockCodeTxt = "";
			dbH.setPinLockCode(pinLockCodeTxt);

		}
//		pinLockEnableSwitch.setTitle(getString(R.string.settings_pin_lock_off));
		ast = "";
		if (pinLockCodeTxt.compareTo("") == 0){
			ast = getString(R.string.settings_pin_lock_code_not_set);
		}
		else{
			for (int i=0;i<pinLockCodeTxt.length();i++){
				ast = ast + "*";
			}
		}
		pinLockCode.setSummary(ast);
		pinLockCategory.addPreference(pinLockCode);
		dbH.setPinLockEnabled(true);
	}

	public void taskGetSizeCache (){
		LogUtil.logDebug("taskGetSizeCache");
		GetCacheSizeTask getCacheSizeTask = new GetCacheSizeTask(context);
		getCacheSizeTask.execute();
	}

	public void taskGetSizeOffline (){
		LogUtil.logDebug("taskGetSizeOffline");
		GetOfflineSizeTask getOfflineSizeTask = new GetOfflineSizeTask(context);
		getOfflineSizeTask.execute();
	}

	public void intentToPinLock(){
		LogUtil.logDebug("intentToPinLock");
		Intent intent = new Intent(context, PinLockActivityLollipop.class);
		intent.setAction(PinLockActivityLollipop.ACTION_SET_PIN_LOCK);
		startActivityForResult(intent, Constants.SET_PIN);
	}

	public void resetPinLock(){
		LogUtil.logDebug("resetPinLock");
		Intent intent = new Intent(context, PinLockActivityLollipop.class);
		intent.setAction(PinLockActivityLollipop.ACTION_RESET_PIN_LOCK);
		startActivity(intent);
	}

	public void updatePresenceConfigChat(boolean cancelled, MegaChatPresenceConfig config){
		LogUtil.logDebug("updatePresenceConfigChat: " + cancelled);

		if(!cancelled){
			statusConfig = config;
		}

		if(Util.isChatEnabled()){
			showPresenceChatConfig();
		}
	}

	public void updateEnabledRichLinks(){
		LogUtil.logDebug("updateEnabledRichLinks");

		if(MegaApplication.isEnabledRichLinks()!=richLinksSwitch.isChecked()){
			richLinksSwitch.setOnPreferenceClickListener(null);
			richLinksSwitch.setChecked(MegaApplication.isEnabledRichLinks());
			richLinksSwitch.setOnPreferenceClickListener(this);
		}
	}

	public void updateEnabledFileVersions(){
		LogUtil.logDebug("updateEnabledFileVersions: " + MegaApplication.isDisableFileVersions());

		enableVersionsSwitch.setOnPreferenceClickListener(null);
		if(MegaApplication.isDisableFileVersions() == 1){
			//disable = true - off versions
			if(enableVersionsSwitch.isChecked()){
				enableVersionsSwitch.setChecked(false);
			}
		}
		else if(MegaApplication.isDisableFileVersions() == 0){
			//disable = false - on versions
			if(!enableVersionsSwitch.isChecked()){
				enableVersionsSwitch.setChecked(true);
			}
		}
		else{
			enableVersionsSwitch.setChecked(false);
		}
		enableVersionsSwitch.setOnPreferenceClickListener(this);
	}

	public void updateRBScheduler(long daysCount){
		LogUtil.logDebug("updateRBScheduler: " + daysCount);

		if(daysCount<1){
			enableRbSchedulerSwitch.setOnPreferenceClickListener(null);
			enableRbSchedulerSwitch.setChecked(false);
			enableRbSchedulerSwitch.setSummary(null);
			enableRbSchedulerSwitch.setOnPreferenceClickListener(this);


			//Hide preference to show days
			fileManagementCategory.removePreference(daysRbSchedulerPreference);
			daysRbSchedulerPreference.setOnPreferenceClickListener(null);
		}
		else{
			MyAccountInfo myAccountInfo = ((MegaApplication) ((Activity)context).getApplication()).getMyAccountInfo();

			enableRbSchedulerSwitch.setOnPreferenceClickListener(null);
			enableRbSchedulerSwitch.setChecked(true);
			if(myAccountInfo!=null ){

				String subtitle = getString(R.string.settings_rb_scheduler_enable_subtitle);

				if(myAccountInfo.getAccountType()== MegaAccountDetails.ACCOUNT_TYPE_FREE){
					enableRbSchedulerSwitch.setSummary(subtitle+ " "+getString(R.string.settings_rb_scheduler_enable_period_FREE));
				}
				else{
					enableRbSchedulerSwitch.setSummary(subtitle+ " "+getString(R.string.settings_rb_scheduler_enable_period_PRO));
				}
			}

			enableRbSchedulerSwitch.setOnPreferenceClickListener(this);

			//Show and set preference to show days
			fileManagementCategory.addPreference(daysRbSchedulerPreference);
			daysRbSchedulerPreference.setOnPreferenceClickListener(this);
			daysRbSchedulerPreference.setSummary(getString(R.string.settings_rb_scheduler_select_days_subtitle, daysCount));
		}
	}

	public void waitPresenceConfig(){
		LogUtil.logDebug("waitPresenceConfig: ");

		preferenceScreen.removePreference(autoawayChatCategory);
		preferenceScreen.removePreference(persistenceChatCategory);

		statusChatListPreference.setValue(MegaChatApi.STATUS_OFFLINE+"");
		statusChatListPreference.setSummary(statusChatListPreference.getEntry());

		enableLastGreenChatSwitch.setEnabled(false);

	}

	public void showPresenceChatConfig(){
		LogUtil.logDebug("showPresenceChatConfig: " + statusConfig.getOnlineStatus());

		statusChatListPreference.setValue(statusConfig.getOnlineStatus()+"");
		statusChatListPreference.setSummary(statusChatListPreference.getEntry());

		if(statusConfig.getOnlineStatus()!= MegaChatApi.STATUS_ONLINE){
			preferenceScreen.removePreference(autoawayChatCategory);
			if(statusConfig.getOnlineStatus()== MegaChatApi.STATUS_OFFLINE){
				preferenceScreen.removePreference(persistenceChatCategory);
			}
			else{
				preferenceScreen.addPreference(persistenceChatCategory);
				if(statusConfig.isPersist()){
					chatPersistenceCheck.setChecked(true);
				}
				else{
					chatPersistenceCheck.setChecked(false);
				}
			}
		}
		else if(statusConfig.getOnlineStatus()== MegaChatApi.STATUS_ONLINE){
			//I'm online
			preferenceScreen.addPreference(persistenceChatCategory);
			if(statusConfig.isPersist()){
				chatPersistenceCheck.setChecked(true);
			}
			else{
				chatPersistenceCheck.setChecked(false);
			}

			if(statusConfig.isPersist()){
				preferenceScreen.removePreference(autoawayChatCategory);
			}
			else{
				preferenceScreen.addPreference(autoawayChatCategory);
				if(statusConfig.isAutoawayEnabled()){
					int timeout = (int)statusConfig.getAutoawayTimeout()/60;
					autoAwaySwitch.setChecked(true);
					autoawayChatCategory.addPreference(chatAutoAwayPreference);
					chatAutoAwayPreference.setSummary(getString(R.string.settings_autoaway_value, timeout));
				}
				else{
					autoAwaySwitch.setChecked(false);
					autoawayChatCategory.removePreference(chatAutoAwayPreference);
				}
			}
		}
		else{
			hidePreferencesChat();
		}

		//Show configuration last green
		if(statusConfig.isLastGreenVisible()){
			LogUtil.logDebug("Last visible ON");
			enableLastGreenChatSwitch.setEnabled(true);
			if(!enableLastGreenChatSwitch.isChecked()){
				enableLastGreenChatSwitch.setOnPreferenceClickListener(null);
				enableLastGreenChatSwitch.setChecked(true);
			}
			enableLastGreenChatSwitch.setOnPreferenceClickListener(this);
		}
		else{
			LogUtil.logDebug("Last visible OFF");
			enableLastGreenChatSwitch.setEnabled(true);
			if(enableLastGreenChatSwitch.isChecked()){
				enableLastGreenChatSwitch.setOnPreferenceClickListener(null);
				enableLastGreenChatSwitch.setChecked(false);
			}
			enableLastGreenChatSwitch.setOnPreferenceClickListener(this);
		}
	}


	public void cancelSetPinLock(){
		LogUtil.logDebug("cancelSetPinkLock");
		pinLock = false;
		pinLockEnableSwitch.setChecked(pinLock);

		dbH.setPinLockEnabled(false);
		dbH.setPinLockCode("");
	}

	public void hidePreferencesChat(){
		LogUtil.logDebug("hidePreferencesChat");

		getPreferenceScreen().removePreference(chatNotificationsCategory);
		getPreferenceScreen().removePreference(autoawayChatCategory);
		getPreferenceScreen().removePreference(persistenceChatCategory);
		chatEnabledCategory.removePreference(chatAttachmentsChatListPreference);
		chatEnabledCategory.removePreference(richLinksSwitch);
		chatEnabledCategory.removePreference(enableLastGreenChatSwitch);
		chatEnabledCategory.removePreference(statusChatListPreference);
	}

	public void setValueOfAutoaccept (boolean autoAccept) {
		qrCodeAutoAcceptSwitch.setChecked(autoAccept);
	}

	public void setSetAutoaccept (boolean autoAccept) {
		this.setAutoaccept = autoAccept;
	}


	public boolean getSetAutoaccept () {
		return setAutoaccept;
	}

	public void setAutoacceptSetting (boolean autoAccept) {
		this.autoAccept  = autoAccept;
	}

	public boolean getAutoacceptSetting () {
		return autoAccept;
	}

	private String getLocalDCIMFolderPath(){
		return Environment.getExternalStoragePublicDirectory(Environment.DIRECTORY_DCIM).getAbsolutePath();
	}

	private void setWhatToUploadForCameraUpload(){
		if (prefs.getCamSyncFileUpload() == null){
			dbH.setCamSyncFileUpload(MegaPreferences.ONLY_PHOTOS);
			fileUpload = getString(R.string.settings_camera_upload_only_photos);
			cameraUploadWhat.setValueIndex(0);
		}
		else{
			switch(Integer.parseInt(prefs.getCamSyncFileUpload())){
				case MegaPreferences.ONLY_PHOTOS:{
					fileUpload = getString(R.string.settings_camera_upload_only_photos);
					cameraUploadWhat.setValueIndex(0);
					disableVideoQualitySettings();
					break;
				}
				case MegaPreferences.ONLY_VIDEOS:{
					fileUpload = getString(R.string.settings_camera_upload_only_videos);
					cameraUploadWhat.setValueIndex(1);
					break;
				}
				case MegaPreferences.PHOTOS_AND_VIDEOS:{
					fileUpload = getString(R.string.settings_camera_upload_photos_and_videos);
					cameraUploadWhat.setValueIndex(2);
					break;
				}
				default:{
					fileUpload = getString(R.string.settings_camera_upload_only_photos);
					cameraUploadWhat.setValueIndex(0);
					disableVideoQualitySettings();
					break;
				}
			}
		}
		cameraUploadWhat.setSummary(fileUpload);
	}

	private void setupConnectionTypeForCameraUpload(){
		if (prefs.getCamSyncWifi() == null){
			dbH.setCamSyncWifi(true);
			cameraUploadHow.setSummary(getString(R.string.cam_sync_wifi));
			cameraUploadHow.setValueIndex(1);
		}else{
			if(Boolean.parseBoolean(prefs.getCamSyncWifi())){
				cameraUploadHow.setSummary(getString(R.string.cam_sync_wifi));
				cameraUploadHow.setValueIndex(1);
			}else{
				cameraUploadHow.setSummary(getString(R.string.cam_sync_data));
				cameraUploadHow.setValueIndex(0);
			}
		}
	}

	private void setupLocalPathForCameraUpload(){
	    String cameraFolderLocation = prefs.getCamSyncLocalPath();
        if(TextUtils.isEmpty(cameraFolderLocation)) {
            cameraFolderLocation = getLocalDCIMFolderPath();
        }
		if (camSyncLocalPath != null) {
			if (!isExternalSDCard) {
				File checkFile = new File(camSyncLocalPath);
				if (!checkFile.exists()) {
					LogUtil.logWarning("Local path not exist, use default camera folder path");
					camSyncLocalPath = cameraFolderLocation;
				}
			} else {
				Uri uri = Uri.parse(prefs.getUriExternalSDCard());
				DocumentFile pickedDir = DocumentFile.fromTreeUri(context, uri);
				String pickedDirName = pickedDir.getName();
				if (pickedDirName != null) {
					camSyncLocalPath = pickedDirName;
				} else {
					LogUtil.logError("pickedDirName is NULL");
				}
			}
		} else {
			LogUtil.logError("Local path is NULL");
			dbH.setCameraFolderExternalSDCard(false);
			isExternalSDCard = false;
			camSyncLocalPath = cameraFolderLocation;
		}

		dbH.setCamSyncLocalPath(cameraFolderLocation);
		localCameraUploadFolder.setSummary(camSyncLocalPath);
		localCameraUploadFolderSDCard.setSummary(camSyncLocalPath);
		File[] fs = context.getExternalFilesDirs(null);
		if (fs.length == 1) {
			cameraUploadCategory.addPreference(localCameraUploadFolder);
			cameraUploadCategory.removePreference(localCameraUploadFolderSDCard);
		} else {
			if (fs.length > 1) {
				if (fs[1] == null) {
					cameraUploadCategory.addPreference(localCameraUploadFolder);
					cameraUploadCategory.removePreference(localCameraUploadFolderSDCard);
				} else {
					cameraUploadCategory.removePreference(localCameraUploadFolder);
					cameraUploadCategory.addPreference(localCameraUploadFolderSDCard);
				}
			}
		}
	}

	private void setupVideoOptionsForCameraUpload(){
		if (prefs.getCamSyncFileUpload() == null) {
			disableVideoQualitySettings();
		} else {
			boolean isPhotoOnly = Integer.parseInt(prefs.getCamSyncFileUpload()) == MegaPreferences.ONLY_PHOTOS;
			if (!isPhotoOnly) {
				enableVideoQualitySettings();
			}
		}
	}

	private void setupSecondaryUpload(){
		if (prefs.getSecondaryMediaFolderEnabled() == null) {
			dbH.setSecondaryUploadEnabled(false);
			secondaryUpload = false;
		} else {
			secondaryUpload = Boolean.parseBoolean(prefs.getSecondaryMediaFolderEnabled());
		}

		if (secondaryUpload) {
			//Check if the node exists in MEGA
			String secHandle = prefs.getMegaHandleSecondaryFolder();
			if (secHandle != null) {
				if (!TextUtils.isEmpty(secHandle)) {
					LogUtil.logDebug("handleSecondaryMediaFolder NOT empty");
					handleSecondaryMediaFolder = Long.valueOf(secHandle);
					if (handleSecondaryMediaFolder != -1) {
						megaNodeSecondaryMediaFolder = megaApi.getNodeByHandle(handleSecondaryMediaFolder);
						if (megaNodeSecondaryMediaFolder != null) {
							megaPathSecMediaFolder = megaNodeSecondaryMediaFolder.getName();
						} else {
							megaPathSecMediaFolder = CameraUploadsService.SECONDARY_UPLOADS;
						}
					} else {
						megaPathSecMediaFolder = CameraUploadsService.SECONDARY_UPLOADS;
					}
				} else {
					LogUtil.logWarning("handleSecondaryMediaFolder empty string");
					megaPathSecMediaFolder = CameraUploadsService.SECONDARY_UPLOADS;
				}
			} else {
				LogUtil.logWarning("handleSecondaryMediaFolder Null");
				dbH.setSecondaryFolderHandle(-1);
				handleSecondaryMediaFolder = (long) -1;
				megaPathSecMediaFolder = CameraUploadsService.SECONDARY_UPLOADS;
			}

			//check if the local secondary folder exists
			localSecondaryFolderPath = prefs.getLocalPathSecondaryFolder();
			if (localSecondaryFolderPath == null || localSecondaryFolderPath.equals("-1")) {
				LogUtil.logWarning("Secondary ON: invalid localSecondaryFolderPath");
				localSecondaryFolderPath = getString(R.string.settings_empty_folder);
				Toast.makeText(context, getString(R.string.secondary_media_service_error_local_folder), Toast.LENGTH_SHORT).show();
			} else {
				File checkSecondaryFile = new File(localSecondaryFolderPath);
				if (!checkSecondaryFile.exists()) {
					LogUtil.logDebug("Secondary ON: the local folder does not exist");
					dbH.setSecondaryFolderPath("-1");
					//If the secondary folder does not exist
					Toast.makeText(context, getString(R.string.secondary_media_service_error_local_folder), Toast.LENGTH_SHORT).show();
					localSecondaryFolderPath = getString(R.string.settings_empty_folder);

				}
			}

			megaSecondaryFolder.setSummary(megaPathSecMediaFolder);
			localSecondaryFolder.setSummary(localSecondaryFolderPath);
			secondaryMediaFolderOn.setTitle(getString(R.string.settings_secondary_upload_off));
			cameraUploadCategory.addPreference(localSecondaryFolder);
			cameraUploadCategory.addPreference(megaSecondaryFolder);

		} else {
			secondaryMediaFolderOn.setTitle(getString(R.string.settings_secondary_upload_on));
			cameraUploadCategory.removePreference(localSecondaryFolder);
			cameraUploadCategory.removePreference(megaSecondaryFolder);
		}
	}

	private void setupPrimaryCloudFolder() {
		if (camSyncHandle == null) {
			camSyncMegaPath = CameraUploadsService.CAMERA_UPLOADS;
		} else {
			if (camSyncHandle == -1) {
				camSyncMegaPath = CameraUploadsService.CAMERA_UPLOADS;
			} else {
				LogUtil.logDebug("camSyncHandle is " + camSyncHandle);
			}
		}
		megaCameraFolder.setSummary(camSyncMegaPath);
	}

	public void enableCameraUpload() {
		cameraUpload = true;
		prefs = dbH.getPreferences();

		//internet connect type
		setupConnectionTypeForCameraUpload();

		//upload type
		setWhatToUploadForCameraUpload();

		//video options
		setupVideoOptionsForCameraUpload();

		//local primary folder
		setupLocalPathForCameraUpload();

		//cloud primary folder
		setupPrimaryCloudFolder();

		//secondary upload
		setupSecondaryUpload();

		//set cu enabled and start the service
		dbH.setCamSyncEnabled(true);
		handler.postDelayed(new Runnable() {

			@Override
			public void run() {
				LogUtil.logDebug("Enable Camera Uploads, Now I start the service");
				JobUtil.startCameraUploadService(context);
			}
		}, 1000);

		cameraUploadOn.setTitle(getString(R.string.settings_camera_upload_off));
		cameraUploadCategory.addPreference(cameraUploadHow);
		cameraUploadCategory.addPreference(cameraUploadWhat);
		cameraUploadCategory.addPreference(keepFileNames);
		cameraUploadCategory.addPreference(megaCameraFolder);
		cameraUploadCategory.addPreference(secondaryMediaFolderOn);
	}

    public void disableCameraUpload(){
		LogUtil.logDebug("Camera Uploads OFF");
        cameraUpload = false;
        resetCUTimeStampsAndCache();
        handler.postDelayed(new Runnable() {

            @Override
            public void run() {
                if(dbH.shouldClearCamsyncRecords()){
                    dbH.deleteAllSyncRecords(TYPE_ANY);
                    dbH.saveShouldClearCamsyncRecords(false);
                }
            }
        },10 * 1000);

        dbH.setCamSyncEnabled(false);
        stopRunningCameraUploadService(context);

        cameraUploadOn.setTitle(getString(R.string.settings_camera_upload_on));
        cameraUploadOn.setSummary("");
        secondaryMediaFolderOn.setTitle(getString(R.string.settings_secondary_upload_on));
        cameraUploadCategory.removePreference(cameraUploadHow);
        cameraUploadCategory.removePreference(cameraUploadWhat);
        cameraUploadCategory.removePreference(localCameraUploadFolder);
        cameraUploadCategory.removePreference(localCameraUploadFolderSDCard);
		hideVideoQualitySettingsSection();
        cameraUploadCategory.removePreference(keepFileNames);
        cameraUploadCategory.removePreference(megaCameraFolder);
        cameraUploadCategory.removePreference(secondaryMediaFolderOn);
        cameraUploadCategory.removePreference(localSecondaryFolder);
        cameraUploadCategory.removePreference(megaSecondaryFolder);
    }

    public void showResetCompressionQueueSizeDialog(){
		LogUtil.logDebug("showResetCompressionQueueSizeDialog");
        Display display = getActivity().getWindowManager().getDefaultDisplay();
        DisplayMetrics outMetrics = new DisplayMetrics ();
        display.getMetrics(outMetrics);
        int margin = 20;

        LinearLayout layout = new LinearLayout(context);
        layout.setOrientation(LinearLayout.VERTICAL);
        LinearLayout.LayoutParams params = new LinearLayout.LayoutParams(LinearLayout.LayoutParams.MATCH_PARENT, LinearLayout.LayoutParams.WRAP_CONTENT);
        params.setMargins(Util.px2dp(margin, outMetrics), Util.px2dp(margin, outMetrics), Util.px2dp(margin, outMetrics), 0);

        queueSizeInput = new EditText(context);
        queueSizeInput.setInputType(InputType.TYPE_CLASS_NUMBER);
        layout.addView(queueSizeInput, params);

        queueSizeInput.setSingleLine();
        queueSizeInput.setTextColor(ContextCompat.getColor(context, R.color.text_secondary));
        queueSizeInput.setHint(getString(R.string.label_file_size_mega_byte));
        queueSizeInput.setImeOptions(EditorInfo.IME_ACTION_DONE);
        queueSizeInput.setOnEditorActionListener(new TextView.OnEditorActionListener() {
            @Override
            public boolean onEditorAction(TextView v, int actionId,KeyEvent event) {
                if (actionId == EditorInfo.IME_ACTION_DONE) {
                    String value = v.getText().toString().trim();
                    setCompressionQueueSize(value, queueSizeInput);

                    return true;
                }
                return false;
            }
        });

        queueSizeInput.setImeActionLabel(getString(R.string.general_create),EditorInfo.IME_ACTION_DONE);
        queueSizeInput.setOnFocusChangeListener(new View.OnFocusChangeListener() {
            @Override
            public void onFocusChange(View v, boolean hasFocus) {
                if (hasFocus) {
                    showKeyboardDelayed(v);
                }
            }
        });

        params = new LinearLayout.LayoutParams(LinearLayout.LayoutParams.MATCH_PARENT, LinearLayout.LayoutParams.WRAP_CONTENT);
        params.setMargins(Util.px2dp(margin+5, outMetrics), Util.px2dp(0, outMetrics), Util.px2dp(margin, outMetrics), 0);
        final TextView text = new TextView(context);
        text.setTextSize(TypedValue.COMPLEX_UNIT_SP,11);
        String MB = getString(R.string.label_file_size_mega_byte);
        text.setText(getString(R.string.settings_compression_queue_subtitle, COMPRESSION_QUEUE_SIZE_MIN + MB, COMPRESSION_QUEUE_SIZE_MAX + MB));
        layout.addView(text,params);

        AlertDialog.Builder builder = new AlertDialog.Builder(context);
        builder.setTitle(getString(R.string.settings_video_compression_queue_size_popup_title));
        builder.setPositiveButton(getString(R.string.cam_sync_ok),
                new DialogInterface.OnClickListener() {
                    public void onClick(DialogInterface dialog, int whichButton) { }
                });
        builder.setNegativeButton(getString(android.R.string.cancel), null);
        builder.setView(layout);
        compressionQueueSizeDialog = builder.create();
        compressionQueueSizeDialog.show();

        compressionQueueSizeDialog.getButton(AlertDialog.BUTTON_POSITIVE).setOnClickListener(new View.OnClickListener() {
            @Override
            public void onClick(View v) {
                String value = queueSizeInput.getText().toString().trim();
                setCompressionQueueSize(value, queueSizeInput);
            }
        });
    }

    private void setCompressionQueueSize(String value, EditText input){
        if (value.length() == 0) {
            compressionQueueSizeDialog.dismiss();
            return;
        }

        try{
            int size = Integer.parseInt(value);
            if(isQueueSizeValid(size)){
                compressionQueueSizeDialog.dismiss();
                cameraUploadVideoQueueSize.setSummary(size + getResources().getString(R.string.label_file_size_mega_byte));
                String chargingHelper = getResources().getString(R.string.settings_camera_upload_charging_helper_label, size + getResources().getString(R.string.label_file_size_mega_byte));
                cameraUploadCharging.setSummary(chargingHelper);
                dbH.setChargingOnSize(size);
                prefs.setChargingOnSize(size + "");
                rescheduleCameraUpload(context);
            }else{
                resetSizeInput(input);
            }
        } catch (Exception e){
            resetSizeInput(input);
        }
    }

    private boolean isQueueSizeValid(int size){
		return size >= COMPRESSION_QUEUE_SIZE_MIN && size <= COMPRESSION_QUEUE_SIZE_MAX;
    }

    private void resetSizeInput(EditText input){
        input.setText("");
        input.requestFocus();
    }

	private void hideVideoQualitySettingsSection(){
		cameraUploadCategory.removePreference(videoQuality);
		cameraUploadCategory.removePreference(cameraUploadCharging);
		cameraUploadCategory.removePreference(cameraUploadVideoQueueSize);
	}

    private void disableVideoQualitySettings(){
		prefs.setUploadVideoQuality(String.valueOf(VIDEO_QUALITY_MEDIUM));
		dbH.setCameraUploadVideoQuality(VIDEO_QUALITY_MEDIUM);
        cameraUploadCategory.removePreference(videoQuality);
        disableChargingSettings();
    }

    private void disableChargingSettings(){
		charging = false;
		dbH.setConversionOnCharging(charging);
		cameraUploadCharging.setChecked(charging);
		cameraUploadCategory.removePreference(cameraUploadCharging);
		disableVideoCompressionSizeSettings();
    }

    private void disableVideoCompressionSizeSettings(){
        cameraUploadCategory.removePreference(cameraUploadVideoQueueSize);
    }

    private void disableVideoCompressionSizeSettingsAndRestartUpload(){
        disableVideoCompressionSizeSettings();
        rescheduleCameraUpload(context);
    }

    private void resetVideoQualitySettings(){
		dbH.setCameraUploadVideoQuality(VIDEO_QUALITY_MEDIUM);
		dbH.setConversionOnCharging(true);
		dbH.setChargingOnSize(DEFAULT_CONVENTION_QUEUE_SIZE);
		String chargingHelper = getResources().getString(R.string.settings_camera_upload_charging_helper_label, DEFAULT_CONVENTION_QUEUE_SIZE + getResources().getString(R.string.label_file_size_mega_byte));
		cameraUploadCharging.setSummary(chargingHelper);
	}

	private void enableVideoQualitySettings() {
		prefs = dbH.getPreferences();
		cameraUploadCategory.addPreference(videoQuality);
		String uploadQuality = prefs.getUploadVideoQuality();
		if (TextUtils.isEmpty(uploadQuality)) {
			prefs.setUploadVideoQuality(String.valueOf(VIDEO_QUALITY_MEDIUM));
			dbH.setCameraUploadVideoQuality(VIDEO_QUALITY_MEDIUM);
			videoQuality.setValueIndex(VIDEO_QUALITY_MEDIUM);
			enableChargingSettings();
		} else if (Integer.parseInt(uploadQuality) == MEDIUM) {
			enableChargingSettings();
			videoQuality.setValueIndex(VIDEO_QUALITY_MEDIUM);
		} else if (Integer.parseInt(uploadQuality) == ORIGINAL) {
			videoQuality.setValueIndex(VIDEO_QUALITY_ORIGINAL);
		}
		videoQuality.setSummary(videoQuality.getEntry());
	}

	private void enableChargingSettings() {
		prefs = dbH.getPreferences();
		if (prefs.getConversionOnCharging() == null) {
			dbH.setConversionOnCharging(true);
			charging = true;
		} else {
			charging = Boolean.parseBoolean(prefs.getConversionOnCharging());
		}
		cameraUploadCharging.setChecked(charging);
		cameraUploadCategory.addPreference(cameraUploadCharging);

		if(charging){
			enableVideoCompressionSizeSettings();
		}
	}

	private void enableVideoCompressionSizeSettings() {
		prefs = dbH.getPreferences();
		cameraUploadCategory.addPreference(cameraUploadVideoQueueSize);

		//convention queue size
		String sizeInDB = prefs.getChargingOnSize();
		int size;
		if (sizeInDB == null) {
			dbH.setChargingOnSize(DEFAULT_CONVENTION_QUEUE_SIZE);
			size = DEFAULT_CONVENTION_QUEUE_SIZE;
		} else {
			size = Integer.parseInt(sizeInDB);
		}
		cameraUploadVideoQueueSize.setSummary(size + getResources().getString(R.string.label_file_size_mega_byte));
	}

    private void enableVideoCompressionSizeSettingsAndRestartUpload(){
        enableVideoCompressionSizeSettings();
        rescheduleCameraUpload(context);
    }

    private boolean isNewSettingValid(String primaryPath, String secondaryPath, String primaryHandle, String secondaryHandle){
	    if(!secondaryUpload || primaryPath == null || primaryHandle == null || secondaryPath == null || secondaryHandle == null){
	        return true;
        }else if(primaryHandle.equals(secondaryHandle) && (primaryPath.contains(secondaryPath) || secondaryPath.contains(primaryPath))){
	        return false;
        }else{
            return true;
        }
    }

    private void resetCUTimeStampsAndCache(){
        dbH.setCamSyncTimeStamp(0);
        dbH.setCamVideoSyncTimeStamp(0);
        dbH.setSecSyncTimeStamp(0);
        dbH.setSecVideoSyncTimeStamp(0);
        dbH.saveShouldClearCamsyncRecords(true);
        purgeDirectory(new File(context.getCacheDir().toString() + File.separator));
    }

    @Override
    public void onSaveInstanceState(Bundle outState) {
        super.onSaveInstanceState(outState);
        if(compressionQueueSizeDialog != null && compressionQueueSizeDialog.isShowing()){
            outState.putBoolean(KEY_SET_QUEUE_DIALOG, true);
            outState.putString(KEY_SET_QUEUE_SIZE, queueSizeInput.getText().toString());
        }
    }
}<|MERGE_RESOLUTION|>--- conflicted
+++ resolved
@@ -1168,13 +1168,8 @@
 	@Override
 	public void onViewCreated(View view, @Nullable Bundle savedInstanceState) {
 		super.onViewCreated(view, savedInstanceState);
-<<<<<<< HEAD
 		LogUtil.logDebug("onViewCreated");
-		listView = (RecyclerView) view.findViewById(R.id.list);
-=======
-		log("onViewCreated");
 		listView = view.findViewById(android.R.id.list);
->>>>>>> 5a867b53
 		if (((ManagerActivityLollipop) context).openSettingsStorage) {
 			goToCategoryStorage();
 		} else if (((ManagerActivityLollipop) context).openSettingsQR) {
@@ -1202,23 +1197,13 @@
 		}
 	}
 
-<<<<<<< HEAD
-	public void goToCategoryStorage(){
+	public void goToCategoryStorage() {
 		LogUtil.logDebug("goToCategoryStorage");
-=======
-	public void goToCategoryStorage() {
-		log("goToCategoryStorage");
->>>>>>> 5a867b53
 		scrollToPreference(storageCategory);
 	}
 
-<<<<<<< HEAD
-	public void goToCategoryQR(){
+	public void goToCategoryQR() {
 		LogUtil.logDebug("goToCategoryQR");
-=======
-	public void goToCategoryQR() {
-		log("goToCategoryQR");
->>>>>>> 5a867b53
 		scrollToPreference(qrCodeCategory);
 	}
 
