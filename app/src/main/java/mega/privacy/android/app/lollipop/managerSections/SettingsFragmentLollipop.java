--- conflicted
+++ resolved
@@ -1092,27 +1092,19 @@
 			String key = getPreferenceScreen().getPreference(i).getKey();
 			if (key.equals(storageCategory.getKey())){
 				((ManagerActivityLollipop) context).openSettingsStorage = false;
-<<<<<<< HEAD
 				if (listView != null){
-=======
-				if (listView != null) {
->>>>>>> 5066ee97
 					listView.clearFocus();
 					final int finalI = i;
 					listView.postDelayed(new Runnable() {
 						@Override
 						public void run() {
 //						listView.requestFocusFromTouch();
-<<<<<<< HEAD
-							listView.setSelection(finalI+8);
-=======
+
 							listView.setSelection(finalI + 8);
->>>>>>> 5066ee97
 //						listView.requestFocus();
 						}
 					}, 200);
 				}
-<<<<<<< HEAD
 				break;
 			}
 		}
@@ -1134,8 +1126,6 @@
 						}
 					}, 200);
 				}
-=======
->>>>>>> 5066ee97
 				break;
 			}
 		}
