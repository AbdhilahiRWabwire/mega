--- conflicted
+++ resolved
@@ -148,18 +148,8 @@
         chatPreference.setOnPreferenceClickListener(this);
 
         storageCategory = findPreference(CATEGORY_STORAGE);
-<<<<<<< HEAD
         nestedDownloadLocation = findPreference(KEY_STORAGE_DOWNLOAD);
         nestedDownloadLocation.setOnPreferenceClickListener(this);
-=======
-
-//        Some changes are harder to toggle with feature flags, eg. layout file changes. To prevent a crash the original code had to be changed here.
-        if (!isAndroid11OrUpper()) {
-            nestedDownloadLocation = findPreference(KEY_STORAGE_DOWNLOAD);
-            nestedDownloadLocation.setOnPreferenceClickListener(this);
-        }
-
->>>>>>> 403ba857
         fileManagementPrefence = findPreference(KEY_STORAGE_FILE_MANAGEMENT);
         fileManagementPrefence.setOnPreferenceClickListener(this);
 
