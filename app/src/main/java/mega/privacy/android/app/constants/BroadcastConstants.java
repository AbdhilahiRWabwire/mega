package mega.privacy.android.app.constants;

public class BroadcastConstants {

//    Broadcasts' IntentFilter
    public static final String BROADCAST_ACTION_INTENT_ON_ACCOUNT_UPDATE = "INTENT_ON_ACCOUNT_UPDATE";
    public static final String BROADCAST_ACTION_INTENT_EVENT_ACCOUNT_BLOCKED = "INTENT_EVENT_ACCOUNT_BLOCKED";
    public static final String BROADCAST_ACTION_INTENT_MANAGE_SHARE = "BROADCAST_ACTION_INTENT_MANAGE_SHARE";
    public static final String BROADCAST_ACTION_INTENT_TAKEN_DOWN_FILES = "INTENT_TAKEN_DOWN_FILES";
    public static final String BROADCAST_ACTION_INTENT_FILTER_CONTACT_UPDATE = "INTENT_FILTER_CONTACT_UPDATE";
    public static final String BROADCAST_ACTION_INTENT_SHOWSNACKBAR_TRANSFERS_FINISHED = "BROADCAST_ACTION_INTENT_SHOWSNACKBAR_TRANSFERS_FINISHED";
    public static final String BROADCAST_ACTION_INTENT_PROXIMITY_SENSOR = "INTENT_PROXIMITY_SENSOR";
<<<<<<< HEAD
    public static final String BROADCAST_ACTION_INTENT_CU_ATTR_CHANGE = "INTENT_CU_ATTR_CHANGE";
=======
    public static final String BROADCAST_ACTION_INTENT_LEFT_CHAT = "INTENT_LEFT_CHAT";
>>>>>>> 3446a3c1

    //    Broadcasts' actions
    public static final String ACTION_ON_ACCOUNT_UPDATE = "ACTION_ON_ACCOUNT_UPDATE";
    public static final String ACTION_EVENT_ACCOUNT_BLOCKED = "ACTION_EVENT_ACCOUNT_BLOCKED";
    public static final String ACTION_CALL_STATUS_UPDATE = "ACTION_CALL_STATUS_UPDATE";
    public static final String ACTION_CHANGE_LOCAL_AVFLAGS = "ACTION_CHANGE_LOCAL_AVFLAGS";
    public static final String ACTION_CHANGE_COMPOSITION = "ACTION_CHANGE_COMPOSITION";
    public static final String ACTION_CHANGE_CALL_ON_HOLD = "ACTION_CHANGE_CALL_ON_HOLD";
    public static final String ACTION_SESSION_STATUS_UPDATE = "ACTION_SESSION_STATUS_UPDATE";
    public static final String ACTION_CHANGE_REMOTE_AVFLAGS = "ACTION_CHANGE_REMOTE_AVFLAGS";
    public static final String ACTION_CHANGE_AUDIO_LEVEL = "ACTION_CHANGE_AUDIO_LEVEL";
    public static final String ACTION_CHANGE_NETWORK_QUALITY = "ACTION_CHANGE_NETWORK_QUALITY";
    public static final String ACTION_UPDATE_CALL = "ACTION_UPDATE_CALL";
    public static final String ACTION_CHANGE_SESSION_ON_HOLD = "ACTION_CHANGE_SESSION_ON_HOLD";
    public static final String ACTION_UPDATE_NICKNAME = "ACTION_UPDATE_NICKNAME";
    public static final String ACTION_UPDATE_FIRST_NAME = "ACTION_UPDATE_FIRST_NAME";
    public static final String ACTION_UPDATE_LAST_NAME = "ACTION_UPDATE_LAST_NAME";
    public static final String ACTION_UPDATE_CREDENTIALS = "ACTION_UPDATE_CREDENTIALS";
    public static final String ACTION_LEFT_CHAT = "ACTION_LEFT_CHAT";

    //    Broadcasts' extras
    public static final String EVENT_TEXT = "EVENT_TEXT";
    public static final String EVENT_NUMBER = "EVENT_NUMBER";
    public static final String TYPE_SHARE = "TYPE_SHARE";
    public static final String NUMBER_FILES = "NUMBER_FILES";
    public static final String EXTRA_USER_HANDLE = "USER_HANDLE";
    public static final String TRANSFER_TYPE = "TRANSFER_TYPE";
    public static final String DOWNLOAD_TRANSFER = "DOWNLOAD_TRANSFER";
    public static final String UPLOAD_TRANSFER = "UPLOAD_TRANSFER";
    public static final String UPDATE_CHAT_CALL_ID = "UPDATE_CHAT_CALL_ID";
    public static final String UPDATE_CALL_ID = "UPDATE_CALL_ID";
    public static final String TYPE_CHANGE_COMPOSITION = "TYPE_CHANGE_COMPOSITION";
    public static final String UPDATE_CALL_STATUS = "UPDATE_CALL_STATUS";
    public static final String UPDATE_CALL_TERM_CODE = "UPDATE_CALL_TERM_CODE";
    public static final String UPDATE_CALL_IGNORE = "UPDATE_CALL_IGNORE";
    public static final String UPDATE_CALL_LOCAL_TERM_CODE = "UPDATE_CALL_LOCAL_TERM_CODE";
    public static final String UPDATE_PEER_ID = "UPDATE_PEER_ID";
    public static final String UPDATE_CLIENT_ID = "UPDATE_CLIENT_ID";
    public static final String UPDATE_SESSION_STATUS = "UPDATE_SESSION_STATUS";
    public static final String UPDATE_SESSION_TERM_CODE = "UPDATE_SESSION_TERM_CODE";
    public static final String UPDATE_PROXIMITY_SENSOR_STATUS= "UPDATE_PROXIMITY_SENSOR_STATUS";
    public static final String EXTRA_IS_CU_SECONDARY_FOLDER = "EXTRA_IS_CU_SECONDARY_FOLDER";
}<|MERGE_RESOLUTION|>--- conflicted
+++ resolved
@@ -10,11 +10,8 @@
     public static final String BROADCAST_ACTION_INTENT_FILTER_CONTACT_UPDATE = "INTENT_FILTER_CONTACT_UPDATE";
     public static final String BROADCAST_ACTION_INTENT_SHOWSNACKBAR_TRANSFERS_FINISHED = "BROADCAST_ACTION_INTENT_SHOWSNACKBAR_TRANSFERS_FINISHED";
     public static final String BROADCAST_ACTION_INTENT_PROXIMITY_SENSOR = "INTENT_PROXIMITY_SENSOR";
-<<<<<<< HEAD
     public static final String BROADCAST_ACTION_INTENT_CU_ATTR_CHANGE = "INTENT_CU_ATTR_CHANGE";
-=======
     public static final String BROADCAST_ACTION_INTENT_LEFT_CHAT = "INTENT_LEFT_CHAT";
->>>>>>> 3446a3c1
 
     //    Broadcasts' actions
     public static final String ACTION_ON_ACCOUNT_UPDATE = "ACTION_ON_ACCOUNT_UPDATE";
