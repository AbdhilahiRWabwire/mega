--- conflicted
+++ resolved
@@ -128,17 +128,6 @@
      */
     fun getFolderInfo(node: MegaNode?, listener: MegaRequestListenerInterface)
 
-<<<<<<< HEAD
-    /**
-     * Get thumbnail from server
-     *
-     * @param node
-     * @param thumbnailFilePath thumbnail file path
-     * @param listener
-     */
-    fun getThumbnail(node: MegaNode, thumbnailFilePath: String, listener: MegaRequestListenerInterface)
-=======
-
     /**
      * Add logger
      *
@@ -167,5 +156,13 @@
      * @param enabled
      */
     fun setUseHttpsOnly(enabled: Boolean)
->>>>>>> f8a1f564
+
+    /**
+     * Get thumbnail from server
+     *
+     * @param node
+     * @param thumbnailFilePath thumbnail file path
+     * @param listener
+     */
+    fun getThumbnail(node: MegaNode, thumbnailFilePath: String, listener: MegaRequestListenerInterface)
 }