--- conflicted
+++ resolved
@@ -253,7 +253,13 @@
     fun cancelTransfer(transfer: MegaTransfer)
 
     /**
-<<<<<<< HEAD
+     * Gets the number of unread user alerts for the logged in user.
+     *
+     * @return Number of unread user alerts.
+     */
+    suspend fun getNumUnreadUserAlerts(): Int
+
+    /**
      * Inbox node of the account
      *
      * @return The Inbox node if exists, null otherwise.
@@ -267,11 +273,4 @@
      * @return True if the node has children, false otherwise.
      */
     suspend fun hasChildren(node: MegaNode): Boolean
-=======
-     * Gets the number of unread user alerts for the logged in user.
-     *
-     * @return Number of unread user alerts.
-     */
-    suspend fun getNumUnreadUserAlerts(): Int
->>>>>>> c6931fc9
 }