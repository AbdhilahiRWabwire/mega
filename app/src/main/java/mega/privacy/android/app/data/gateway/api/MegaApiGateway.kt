--- conflicted
+++ resolved
@@ -87,11 +87,7 @@
      * @param nodeHandle node handle
      * @return MegaNode
      */
-<<<<<<< HEAD
-    suspend fun getMegaNodeByHandle(nodeHandle: Long): MegaNode
-=======
     suspend fun getMegaNodeByHandle(nodeHandle: Long): MegaNode?
->>>>>>> 1d6bf3f4
 
     /**
      * Check the node if has version
