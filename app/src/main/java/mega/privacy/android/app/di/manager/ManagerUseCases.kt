--- conflicted
+++ resolved
@@ -60,8 +60,6 @@
         @Provides
         fun provideGetNodeByHandle(filesRepository: FilesRepository): GetNodeByHandle =
             GetNodeByHandle(filesRepository::getNodeByHandle)
-<<<<<<< HEAD
-=======
 
         @Provides
         fun provideGetNumUnreadUserAlerts(accountRepository: AccountRepository): GetNumUnreadUserAlerts =
@@ -74,6 +72,5 @@
         @Provides
         fun provideHasChildren(filesRepository: FilesRepository): HasChildren =
             HasChildren(filesRepository::hasChildren)
->>>>>>> a1fff4bd
     }
 }