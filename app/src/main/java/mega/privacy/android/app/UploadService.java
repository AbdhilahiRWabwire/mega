package mega.privacy.android.app;

import android.Manifest;
import android.annotation.SuppressLint;
import android.app.Notification;
import android.app.NotificationChannel;
import android.app.NotificationManager;
import android.app.PendingIntent;
import android.app.Service;
import android.content.BroadcastReceiver;
import android.content.Context;
import android.content.Intent;
import android.content.IntentFilter;
import android.graphics.Bitmap;
import android.media.MediaMetadataRetriever;
import android.net.wifi.WifiManager;
import android.net.wifi.WifiManager.WifiLock;
import android.os.Build;
import android.os.Handler;
import android.os.IBinder;
import android.os.ParcelFileDescriptor;
import android.os.PowerManager;
import android.os.PowerManager.WakeLock;
import androidx.core.app.NotificationCompat;
import androidx.core.content.ContextCompat;
import androidx.exifinterface.media.ExifInterface;

import com.shockwave.pdfium.PdfDocument;
import com.shockwave.pdfium.PdfiumCore;

import io.reactivex.rxjava3.core.Single;
import io.reactivex.rxjava3.disposables.CompositeDisposable;
import io.reactivex.rxjava3.schedulers.Schedulers;
import java.io.File;
import java.io.FileOutputStream;
import java.util.Collection;
import java.util.HashMap;
import java.util.Iterator;

import mega.privacy.android.app.lollipop.ManagerActivityLollipop;
import mega.privacy.android.app.utils.StringResourcesUtils;
import mega.privacy.android.app.utils.ThumbnailUtils;
import nz.mega.sdk.MegaApiAndroid;
import nz.mega.sdk.MegaApiJava;
import nz.mega.sdk.MegaChatApiAndroid;
import nz.mega.sdk.MegaError;
import nz.mega.sdk.MegaNode;
import nz.mega.sdk.MegaTransfer;
import nz.mega.sdk.MegaTransferData;
import nz.mega.sdk.MegaTransferListenerInterface;

import static mega.privacy.android.app.components.transferWidget.TransfersManagement.*;
import static mega.privacy.android.app.constants.BroadcastConstants.*;
import static mega.privacy.android.app.lollipop.ManagerActivityLollipop.*;
import static mega.privacy.android.app.lollipop.qrcode.MyCodeFragment.QR_IMAGE_FILE_NAME;
import static mega.privacy.android.app.utils.CacheFolderManager.*;
import static mega.privacy.android.app.utils.FileUtil.*;
import static mega.privacy.android.app.utils.PermissionUtils.*;
import static mega.privacy.android.app.utils.TextUtil.addStringSeparator;
import static mega.privacy.android.app.utils.TextUtil.isTextEmpty;
import static mega.privacy.android.app.utils.Util.*;
import static mega.privacy.android.app.utils.Constants.*;
import static mega.privacy.android.app.utils.LogUtil.*;
import static mega.privacy.android.app.utils.PreviewUtils.*;
import static mega.privacy.android.app.utils.ThumbnailUtilsLollipop.*;

/*
 * Service to Upload files
 */
public class UploadService extends Service implements MegaTransferListenerInterface {

	public static String ACTION_CANCEL = "CANCEL_UPLOAD";
	public static String EXTRA_FILEPATH = "MEGA_FILE_PATH";
	public static String EXTRA_FOLDERPATH = "MEGA_FOLDER_PATH";
	public static String EXTRA_NAME = "MEGA_FILE_NAME";
	public static String EXTRA_LAST_MODIFIED = "MEGA_FILE_LAST_MODIFIED";
	public static String EXTRA_NAME_EDITED = "MEGA_FILE_NAME_EDITED";
	public static String EXTRA_SIZE = "MEGA_SIZE";
	public static String EXTRA_PARENT_HASH = "MEGA_PARENT_HASH";
	public static String EXTRA_UPLOAD_COUNT = "EXTRA_UPLOAD_COUNT";

    private static final int NOT_OVERQUOTA_STATE = 0;
    private static final int OVERQUOTA_STORAGE_STATE = 1;
    private static final int PRE_OVERQUOTA_STORAGE_STATE = 2;

	private int errorCount = 0;
	private int childUploadSucceeded = 0;
	private int childUploadFailed = 0;
	private int childrenAlreadyUploaded = 0;

	private boolean isForeground = false;
	private boolean canceled;

    private MegaApplication app;
    private MegaApiAndroid megaApi;
    private MegaChatApiAndroid megaChatApi;

    private WifiLock lock;
    private WakeLock wl;
    private DatabaseHandler dbH = null;

	private int transfersCount = 0;

	private Notification.Builder mBuilder;
	private NotificationCompat.Builder mBuilderCompat;
	private NotificationManager mNotificationManager;

    private HashMap<Integer, MegaTransfer> mapProgressFileTransfers;
    private HashMap<Integer, MegaTransfer> mapProgressFolderTransfers;
    private static int totalFileUploadsCompleted = 0;
    private static int totalFileUploadsCompletedSuccessfully = 0;
    private static int totalFileUploads = 0;
    private static int totalFolderUploadsCompleted = 0;
    private static int totalFolderUploads = 0;
    private static int totalFolderUploadsCompletedSuccessfully = 0;
    private static int filesAlreadyUploaded = 0;

    private static int uploadCount = 0;
    private static int currentUpload = 0;

	//NOT_OVERQUOTA_STATE           = 0 - not overquota, not pre-overquota
	//OVERQUOTA_STORAGE_STATE       = 1 - overquota
	//PRE_OVERQUOTA_STORAGE_STATE   = 2 - pre-overquota
    private int isOverquota = NOT_OVERQUOTA_STATE;

    /** the receiver and manager for the broadcast to listen to the pause event */
    private BroadcastReceiver pauseBroadcastReceiver;

    private CompositeDisposable rxSubscriptions = new CompositeDisposable();

    @SuppressLint("NewApi")
	@Override
	public void onCreate() {
		super.onCreate();
		logDebug("onCreate");

		app = (MegaApplication)getApplication();
		megaApi = app.getMegaApi();
		megaApi.addTransferListener(this);
		megaChatApi = app.getMegaChatApi();
		mapProgressFileTransfers = new HashMap<>();
        mapProgressFolderTransfers = new HashMap<>();
		dbH = DatabaseHandler.getDbHandler(getApplicationContext());
		isForeground = false;
		canceled = false;
		isOverquota = NOT_OVERQUOTA_STATE;

        int wifiLockMode = WifiManager.WIFI_MODE_FULL_HIGH_PERF;

        WifiManager wifiManager = (WifiManager) getApplicationContext().getApplicationContext().getSystemService(Context.WIFI_SERVICE);
		if (wifiManager != null) {
            lock = wifiManager.createWifiLock(wifiLockMode, "MegaUploadServiceWifiLock");
        }

		PowerManager pm = (PowerManager) getSystemService(Context.POWER_SERVICE);
		if (pm != null) {
            wl = pm.newWakeLock(PowerManager.PARTIAL_WAKE_LOCK, "MegaUploadServicePowerLock:");
        }

        mBuilder = new Notification.Builder(UploadService.this);
		mBuilderCompat = new NotificationCompat.Builder(UploadService.this, null);
		mNotificationManager = (NotificationManager) getSystemService(Context.NOTIFICATION_SERVICE);

		startForeground();

        // delay 1 second to refresh the pause notification to prevent update is missed
        pauseBroadcastReceiver = new BroadcastReceiver() {
            @Override
            public void onReceive(Context context, Intent intent) {
                new Handler().postDelayed(() -> {
                    if (totalFileUploads > 0) {
                        updateProgressNotification(false);
                    }
                    if (totalFolderUploads > 0) {
                        updateProgressNotification(true);
                    }
                }, 1000);
            }
        };
        registerReceiver(pauseBroadcastReceiver, new IntentFilter(BROADCAST_ACTION_INTENT_UPDATE_PAUSE_NOTIFICATION));
	}

    private void startForeground() {
        if (megaApi.getNumPendingUploads() <= 0) {
            return;
        }

        try {
            startForeground(NOTIFICATION_UPLOAD,
                    createInitialServiceNotification(NOTIFICATION_CHANNEL_UPLOAD_ID,
                            NOTIFICATION_CHANNEL_UPLOAD_NAME,
                            mNotificationManager,
                            new NotificationCompat.Builder(UploadService.this, NOTIFICATION_CHANNEL_UPLOAD_ID),
                            mBuilder));

            isForeground = true;
        } catch (Exception e) {
            logWarning("Error starting foreground.", e);
            isForeground = false;
        }
    }

    private void stopForeground() {
        isForeground = false;
        stopForeground(true);
        mNotificationManager.cancel(NOTIFICATION_UPLOAD);
        mNotificationManager.cancel(NOTIFICATION_UPLOAD_FOLDER);
        stopSelf();
    }

	@Override
	public void onDestroy(){
		logDebug("onDestroy");
        releaseLocks();

		if(megaApi != null) {
            megaApi.removeTransferListener(this);
		}

        if (megaChatApi != null){
            megaChatApi.saveCurrentState();
        }


        unregisterReceiver(pauseBroadcastReceiver);
        rxSubscriptions.clear();
        stopForeground();

		super.onDestroy();
	}

	@Override
	public int onStartCommand(Intent intent, int flags, int startId) {
		logDebug("onStartCommand");
		canceled = false;

		if (intent == null) {
			return START_NOT_STICKY;
		}

		uploadCount = intent.getIntExtra(EXTRA_UPLOAD_COUNT, 0);

		if ((intent.getAction() != null)){
			if (intent.getAction().equals(ACTION_CANCEL)) {
				logDebug("Cancel intent");
				canceled = true;
				megaApi.cancelTransfers(MegaTransfer.TYPE_UPLOAD);
				return START_NOT_STICKY;
			}
		}

		onHandleIntent(intent);
		logDebug(currentUpload +" / " + uploadCount);
		return START_NOT_STICKY;
	}

	private synchronized void onHandleIntent(final Intent intent) {
		logDebug("onHandleIntent");

        String action = intent.getAction();
        logDebug("Action is " + action);
        if (action != null) {
            switch (action) {
                case ACTION_OVERQUOTA_STORAGE:
                    isOverquota = OVERQUOTA_STORAGE_STATE;
                    break;

                case ACTION_STORAGE_STATE_CHANGED:
                    isOverquota = NOT_OVERQUOTA_STATE;
                    break;

                case ACTION_RESTART_SERVICE:
                    MegaTransferData transferData = megaApi.getTransferData(null);
                    if (transferData == null) {
                        stopForeground();
                        return;
                    }

                    int uploadsInProgress = transferData.getNumUploads();

                    for (int i = 0; i < uploadsInProgress; i++) {
                        MegaTransfer transfer = megaApi.getTransferByTag(transferData.getUploadTag(i));
                        if (transfer == null || isCUOrChatTransfer(transfer)) {
                            continue;
                        }

                        MegaApplication.getTransfersManagement().checkIfTransferIsPaused(transfer);

                        if (transfer.isFolderTransfer()) {
                            mapProgressFolderTransfers.put(transfer.getTag(), transfer);
                        } else {
                            mapProgressFileTransfers.put(transfer.getTag(), transfer);
                        }
                    }

                    totalFolderUploads = mapProgressFolderTransfers.size();
                    totalFileUploads = mapProgressFileTransfers.size();
                    uploadCount = currentUpload = transfersCount = totalFileUploads + totalFolderUploads;

                    if (transfersCount == 0) {
                        stopForeground();
                    } else if (totalFileUploads == 0) {
                        isForeground = false;
                        stopForeground(true);
                        mNotificationManager.cancel(NOTIFICATION_UPLOAD);
                    }

                    launchTransferUpdateIntent(MegaTransfer.TYPE_UPLOAD);
                    break;
            }

            if (totalFileUploads > 0) {
                updateProgressNotification(false);
            }

            if (totalFolderUploads > 0) {
                updateProgressNotification(true);
            }

            return;
        } else {
            isOverquota = NOT_OVERQUOTA_STATE;
        }

        currentUpload ++;

        String filePath = intent.getStringExtra(EXTRA_FILEPATH);
        if (isTextEmpty(filePath)) {
            logWarning("Error: File path is NULL or EMPTY");
            return;
        }

        acquireLock();

        rxSubscriptions.add(Single.just(true)
            .observeOn(Schedulers.single())
            .subscribe(ignored -> doHandleIntent(intent, filePath),
                throwable -> logError("doHandleIntent onError", throwable)));
    }

    private void doHandleIntent(Intent intent, String filePath) {
        final File file = new File(filePath);
        logDebug("File to manage: " + file.getAbsolutePath());

        long parentHandle = intent.getLongExtra(EXTRA_PARENT_HASH, 0);
        String nameInMEGA = intent.getStringExtra(EXTRA_NAME);
        String nameInMEGAEdited = intent.getStringExtra(EXTRA_NAME_EDITED);
        long lastModified = intent.getLongExtra(EXTRA_LAST_MODIFIED, 0);
        if (lastModified <= 0) {
            lastModified = file.lastModified();
        }

        MegaNode parentNode = megaApi.getNodeByHandle(parentHandle);

        if (file.isDirectory()) {
            // Folder upload
            totalFolderUploads++;
            if (nameInMEGA != null) {
                megaApi.startUpload(file.getAbsolutePath(), parentNode, nameInMEGA);
            } else {
                megaApi.startUpload(file.getAbsolutePath(), parentNode);
            }
        } else {
            totalFileUploads++;

            if (nameInMEGAEdited != null) {
                // File upload with edited name
                megaApi.startUpload(file.getAbsolutePath(), parentNode, nameInMEGAEdited);
            } else if (lastModified == 0) {
                if (nameInMEGA != null) {
                    megaApi.startUpload(file.getAbsolutePath(), parentNode, nameInMEGA);
                } else {
                    megaApi.startUpload(file.getAbsolutePath(), parentNode);
                }
            } else {
                if (nameInMEGA != null) {
                    megaApi.startUpload(file.getAbsolutePath(), parentNode, nameInMEGA, lastModified / 1000);
                } else {
                    megaApi.startUpload(file.getAbsolutePath(), parentNode, lastModified / 1000);
                }
            }
        }
    }

	/*
	 * Stop uploading service
	 */
	private void cancel() {
		logDebug("cancel");
		canceled = true;
		stopForeground();
	}

	@Override
	public IBinder onBind(Intent intent) {
		return null;
	}

	/*
	 * No more intents in the queue
	 */
	private void onQueueComplete() {
		logDebug("onQueueComplete");
        releaseLocks();
        if (isOverquota != NOT_OVERQUOTA_STATE) {
            if (totalFileUploads > 0) {
                showStorageOverQuotaNotification(false);
            }
            if (totalFolderUploads > 0) {
                showStorageOverQuotaNotification(true);
            }
        } else {
            if (totalFileUploads > 0) {
                showFileUploadCompleteNotification();
            }
            if (totalFolderUploads > 0) {
                showFolderUploadCompleteNotification();
            }

            sendUploadFinishBroadcast();
        }

        if (megaApi.getNumPendingUploads() <= 0) {
			logDebug("Reset total uploads");
            megaApi.resetTotalUploads();
        }

        errorCount = 0;

        resetUploadNumbers();

		logDebug("Stopping service!");
        stopForeground();
		logDebug("After stopSelf");

        if (hasPermissions(this, Manifest.permission.WRITE_EXTERNAL_STORAGE)) {
			deleteCacheFolderIfEmpty(getApplicationContext(), TEMPORAL_FOLDER);
        }

	}

    private void notifyNotification(String notificationTitle,String size,int notificationId,String channelId,String channelName) {
        Intent intent = new Intent(UploadService.this, ManagerActivityLollipop.class);
        intent.setAction(ACTION_SHOW_TRANSFERS);
        intent.setFlags(Intent.FLAG_ACTIVITY_CLEAR_TOP | Intent.FLAG_ACTIVITY_NEW_TASK);
        intent.putExtra(TRANSFERS_TAB, COMPLETED_TAB);

        if (Build.VERSION.SDK_INT >= Build.VERSION_CODES.O) {
            NotificationChannel channel = new NotificationChannel(channelId,channelName,NotificationManager.IMPORTANCE_DEFAULT);
            channel.setShowBadge(true);
            channel.setSound(null,null);
            mNotificationManager.createNotificationChannel(channel);

            NotificationCompat.Builder mBuilderCompatO = new NotificationCompat.Builder(getApplicationContext(),channelId);

            mBuilderCompatO
                    .setSmallIcon(R.drawable.ic_stat_notify)
                    .setColor(ContextCompat.getColor(MegaApplication.getInstance(), R.color.mega))
                    .setContentIntent(PendingIntent.getActivity(getApplicationContext(),0,intent,PendingIntent.FLAG_UPDATE_CURRENT))
                    .setAutoCancel(true).setTicker(notificationTitle)
                    .setContentTitle(notificationTitle).setContentText(size)
                    .setOngoing(false);

            mNotificationManager.notify(notificationId,mBuilderCompatO.build());
        } else {
            mBuilderCompat
                    .setSmallIcon(R.drawable.ic_stat_notify)
                    .setColor(ContextCompat.getColor(MegaApplication.getInstance(), R.color.mega))
                    .setContentIntent(PendingIntent.getActivity(getApplicationContext(),0,intent,PendingIntent.FLAG_UPDATE_CURRENT))
                    .setAutoCancel(true).setTicker(notificationTitle)
                    .setContentTitle(notificationTitle).setContentText(size)
                    .setOngoing(false);

            mNotificationManager.notify(notificationId,mBuilderCompat.build());
        }
    }

    private long getTransferredByte(HashMap<Integer, MegaTransfer> map) {
        Collection<MegaTransfer> transfers = map.values();
        long transferredBytes = 0;
        for (Iterator iterator = transfers.iterator();iterator.hasNext();) {
            MegaTransfer currentTransfer = (MegaTransfer)iterator.next();
            transferredBytes = transferredBytes + currentTransfer.getTransferredBytes();
        }
        return transferredBytes;
    }

    private void sendUploadFinishBroadcast() {
        sendBroadcast(new Intent(BROADCAST_ACTION_INTENT_SHOWSNACKBAR_TRANSFERS_FINISHED)
                .putExtra(TRANSFER_TYPE, UPLOAD_TRANSFER)
                .putExtra(NUMBER_FILES, totalFileUploads + totalFolderUploads));
    }

    /**
     * Show complete success notification. File upload.
     */
    private void showFileUploadCompleteNotification() {
        logDebug("showFileUploadCompleteNotification");

        if (isOverquota == NOT_OVERQUOTA_STATE) {
            String notificationTitle = "";

            if (totalFileUploadsCompletedSuccessfully == 0 && filesAlreadyUploaded == 0 && errorCount == 0) {
                notificationTitle = StringResourcesUtils.getQuantityString(R.plurals.upload_service_final_notification,
                        1, 1);
            } else {
                if (totalFileUploadsCompletedSuccessfully > 0) {
                    notificationTitle = StringResourcesUtils.getQuantityString(R.plurals.upload_service_final_notification,
                            totalFileUploadsCompletedSuccessfully, totalFileUploadsCompletedSuccessfully);
                }

                if (filesAlreadyUploaded > 0) {
                    addStringSeparator(notificationTitle);
                    notificationTitle += StringResourcesUtils.getQuantityString(R.plurals.upload_service_notification_already_uploaded,
                            filesAlreadyUploaded, filesAlreadyUploaded);
                }

                if (errorCount > 0) {
                    addStringSeparator(notificationTitle);
                    notificationTitle += StringResourcesUtils.getQuantityString(R.plurals.upload_service_failed,
                            errorCount, errorCount);
                }
            }

<<<<<<< HEAD
            long transferredBytes = getTransferredByte(mapProgressFileTransfers);
            String totalBytes = getSizeString(transferredBytes);
            String size = getString(R.string.general_total_size, totalBytes);

            notifyNotification(notificationTitle, size, notificationIdFinalForFileUpload, notificationChannelIdForFileUpload, notificationChannelNameForFileUpload);
=======
            notifyNotification(notificationTitle,size,NOTIFICATION_UPLOAD_FINAL,NOTIFICATION_CHANNEL_UPLOAD_ID,NOTIFICATION_CHANNEL_UPLOAD_NAME);
>>>>>>> 5f5f9ce2
        }
    }

    /**
     * Show complete success notification. Folder upload.
     */
    private void showFolderUploadCompleteNotification() {
        logDebug("showFolderUploadCompleteNotification");

        if (isOverquota == NOT_OVERQUOTA_STATE) {
            String notificationTitle = getResources().getQuantityString(R.plurals.folder_upload_service_final_notification, totalFolderUploadsCompletedSuccessfully, totalFolderUploadsCompletedSuccessfully);
            String notificationSubTitle = "";

            if (childUploadSucceeded > 0) {
                notificationSubTitle = StringResourcesUtils.getQuantityString(R.plurals.upload_service_final_notification,
                        childUploadSucceeded, childUploadSucceeded);
            }

            if (childrenAlreadyUploaded > 0) {
                addStringSeparator(notificationTitle);
                notificationSubTitle += StringResourcesUtils.getQuantityString(R.plurals.upload_service_notification_already_uploaded,
                        childrenAlreadyUploaded, childrenAlreadyUploaded);
            }

            if (childUploadFailed > 0) {
                addStringSeparator(notificationTitle);
                notificationSubTitle += StringResourcesUtils.getQuantityString(R.plurals.upload_service_failed,
                        childUploadFailed, childUploadFailed);
            }

            if (isTextEmpty(notificationSubTitle)) {
                long transferredBytes = getTransferredByte(mapProgressFolderTransfers);
                String totalBytes = getSizeString(transferredBytes);
                notificationSubTitle = getString(R.string.general_total_size, totalBytes);
            }

<<<<<<< HEAD
            notifyNotification(notificationTitle, notificationSubTitle, notificationIdFinalForFolderUpload,
                    notificationChannelIdForFolderUpload, notificationChannelNameForFolderUpload);
=======
            notifyNotification(notificationTitle,notificationSubTitle,NOTIFICATION_UPLOAD_FINAL_FOLDER,NOTIFICATION_CHANNEL_UPLOAD_ID_FOLDER,NOTIFICATION_CHANNEL_UPLOAD_NAME_FOLDER);
>>>>>>> 5f5f9ce2
        }
    }

    private void notifyProgressNotification(int progressPercent,String message,String info,String actionString,int notificationId,String notificationChannelId,String notificationChannelName){
        Intent intent = new Intent(UploadService.this, ManagerActivityLollipop.class);
        switch (isOverquota) {
            case OVERQUOTA_STORAGE_STATE:
                intent.setAction(ACTION_OVERQUOTA_STORAGE);
                break;

            case PRE_OVERQUOTA_STORAGE_STATE:
                intent.setAction(ACTION_PRE_OVERQUOTA_STORAGE);
                break;

            case NOT_OVERQUOTA_STATE:
            default:
                intent.setAction(ACTION_SHOW_TRANSFERS);
                intent.putExtra(TRANSFERS_TAB, PENDING_TAB);
                break;
        }

        intent.setFlags(Intent.FLAG_ACTIVITY_CLEAR_TOP | Intent.FLAG_ACTIVITY_NEW_TASK);
        PendingIntent pendingIntent = PendingIntent.getActivity(UploadService.this, 0, intent, PendingIntent.FLAG_UPDATE_CURRENT);
        Notification notification;

        if (Build.VERSION.SDK_INT >= Build.VERSION_CODES.O) {
            NotificationChannel channel = new NotificationChannel(notificationChannelId, notificationChannelName, NotificationManager.IMPORTANCE_DEFAULT);
            channel.setShowBadge(true);
            channel.setSound(null, null);
            mNotificationManager.createNotificationChannel(channel);
            NotificationCompat.Builder mBuilderCompat = new NotificationCompat.Builder(getApplicationContext(), notificationChannelId);
            mBuilderCompat
                    .setSmallIcon(R.drawable.ic_stat_notify)
                    .setColor(ContextCompat.getColor(this, R.color.mega))
                    .setProgress(100, progressPercent, false)
                    .setContentIntent(pendingIntent)
                    .setOngoing(true).setContentTitle(message).setSubText(info)
                    .setContentText(actionString)
                    .setOnlyAlertOnce(true);

            notification = mBuilderCompat.build();
        }
        else if (Build.VERSION.SDK_INT >= Build.VERSION_CODES.N) {
            mBuilder
                    .setSmallIcon(R.drawable.ic_stat_notify)
                    .setColor(ContextCompat.getColor(this, R.color.mega))
                    .setProgress(100, progressPercent, false)
                    .setContentIntent(pendingIntent)
                    .setOngoing(true).setContentTitle(message).setSubText(info)
                    .setContentText(actionString)
                    .setOnlyAlertOnce(true);
            notification = mBuilder.build();
        }
        else {
            mBuilder
                    .setSmallIcon(R.drawable.ic_stat_notify)
                    .setProgress(100, progressPercent, false)
                    .setContentIntent(pendingIntent)
                    .setOngoing(true).setContentTitle(message).setContentInfo(info)
                    .setContentText(actionString)
                    .setOnlyAlertOnce(true);

            if (Build.VERSION.SDK_INT >= Build.VERSION_CODES.LOLLIPOP){
                mBuilder.setColor(ContextCompat.getColor(this,R.color.mega));
            }
            notification = mBuilder.build();
        }

        if (!isForeground) {
			logDebug("Starting foreground");
            try {
                startForeground(notificationId, notification);
                isForeground = true;
            }
            catch (Exception e){
				logError("Start foreground exception", e);
                isForeground = false;
            }
        } else {
            mNotificationManager.notify(notificationId, notification);
        }
    }

    private void updateProgressNotification(boolean isFolderTransfer) {
      rxSubscriptions.add(Single.just(isFolderTransfer)
          .observeOn(Schedulers.single())
          .subscribe(this::doUpdateProgressNotification,
              throwable -> logError("doUpdateProgressNotification onError", throwable)));
    }

    private void doUpdateProgressNotification(boolean isFolderTransfer) {
		logDebug("isFolderTransfer: " + isFolderTransfer);
        Collection<MegaTransfer> transfers;
        if(isFolderTransfer){
            transfers = mapProgressFolderTransfers.values();
        }else{
            transfers = mapProgressFileTransfers.values();
        }

        UploadProgress up = getInProgressNotification(transfers);
        long total = up.total;
        long inProgress = up.inProgress;
        int progressPercent = 0;
        long inProgressTemp;
        if (total > 0) {
            inProgressTemp = inProgress * 100;
            progressPercent = (int)(inProgressTemp / total);
        }

        String message = getMessageForProgressNotification(inProgress,isFolderTransfer);
        String logMessage = isFolderTransfer ? "updateProgressNotificationForFolderUpload: " : "updateProgressNotificationForFileUpload: ";
		logDebug(logMessage + progressPercent + " " + message);
        String actionString = isOverquota == NOT_OVERQUOTA_STATE ? getString(R.string.download_touch_to_show) : getString(R.string.general_show_info);
        String info = getProgressSize(UploadService.this,inProgress,total);

        if (isFolderTransfer) {
            notifyProgressNotification(progressPercent, message, info, actionString, NOTIFICATION_UPLOAD_FOLDER, NOTIFICATION_CHANNEL_UPLOAD_ID_FOLDER, NOTIFICATION_CHANNEL_UPLOAD_NAME_FOLDER);
        } else {
            notifyProgressNotification(progressPercent, message, info, actionString, NOTIFICATION_UPLOAD, NOTIFICATION_CHANNEL_UPLOAD_ID, NOTIFICATION_CHANNEL_UPLOAD_NAME);
        }
    }

    private String getMessageForProgressNotification(long inProgress,boolean isFolderUpload) {
        logDebug("inProgress: " + inProgress + ", isFolderUpload:" + isFolderUpload);
        String message;
        if (isOverquota != NOT_OVERQUOTA_STATE) {
            message = getString(R.string.overquota_alert_title);
        } else if (inProgress == 0) {
            message = getString(R.string.download_preparing_files);
        } else {
            int filesProgress;
            if (isFolderUpload) {
                filesProgress = totalFolderUploadsCompleted + 1 > totalFolderUploads ? totalFolderUploads : totalFolderUploadsCompleted + 1;
                if (megaApi.areTransfersPaused(MegaTransfer.TYPE_UPLOAD)) {
                    message = getResources().getQuantityString(R.plurals.folder_upload_service_paused_notification, totalFolderUploads, filesProgress, totalFolderUploads);
                } else {
                    message = getResources().getQuantityString(R.plurals.folder_upload_service_notification, totalFolderUploads, filesProgress, totalFolderUploads);
                }
            } else {
                filesProgress = totalFileUploadsCompleted + 1 > totalFileUploads ? totalFileUploads : totalFileUploadsCompleted + 1;
                if (megaApi.areTransfersPaused(MegaTransfer.TYPE_UPLOAD)) {
                    message = getResources().getQuantityString(R.plurals.upload_service_paused_notification, totalFileUploads, filesProgress, totalFileUploads);
                } else {
                    message = getResources().getQuantityString(R.plurals.upload_service_notification, totalFileUploads, filesProgress, totalFileUploads);
                }
            }
        }

        return message;
    }

    private UploadProgress getInProgressNotification(Collection<MegaTransfer> transfers){
		logDebug("getInProgressNotification");
        UploadProgress progress = new UploadProgress();
        long total = 0;
        long inProgress = 0;

        for (Iterator iterator = transfers.iterator(); iterator.hasNext();) {
            MegaTransfer currentTransfer = (MegaTransfer) iterator.next();
            if(currentTransfer.getState()==MegaTransfer.STATE_COMPLETED){
                total = total + currentTransfer.getTotalBytes();
                inProgress = inProgress + currentTransfer.getTotalBytes();
            }
            else{
                total = total + currentTransfer.getTotalBytes();
                inProgress = inProgress + currentTransfer.getTransferredBytes();
            }
        }

        progress.setTotal(total);
        progress.setInProgress(inProgress);

        return progress;
    }

	@Override
	public void onTransferStart(MegaApiJava api, MegaTransfer transfer) {
      rxSubscriptions.add(Single.just(transfer)
          .observeOn(Schedulers.single())
          .subscribe(this::doOnTransferStart,
              throwable -> logError("doOnTransferStart onError", throwable)));
    }

    private void doOnTransferStart(MegaTransfer transfer) {
		logDebug("Upload start: " + transfer.getFileName());
		if(transfer.getType()==MegaTransfer.TYPE_UPLOAD) {
		    if (isCUOrChatTransfer(transfer)) return;

		    launchTransferUpdateIntent(MegaTransfer.TYPE_UPLOAD);
			String appData = transfer.getAppData();

			if(appData!=null){
				return;
			}

			if(isTransferBelongsToFolderTransfer(transfer)){
			    return;
            }

            transfersCount++;
            if(transfer.isFolderTransfer()){
                mapProgressFolderTransfers.put(transfer.getTag(), transfer);
                updateProgressNotification(true);
            }else{
                mapProgressFileTransfers.put(transfer.getTag(), transfer);
                updateProgressNotification(false);
            }
		}
	}

	@Override
	public void onTransferFinish(final MegaApiJava api, final MegaTransfer transfer, MegaError error) {
      rxSubscriptions.add(Single.just(true)
          .observeOn(Schedulers.single())
          .subscribe(ignored -> doOnTransferFinish(transfer, error),
              throwable -> logError("doOnTransferFinish onError", throwable)));
    }

    private void doOnTransferFinish(MegaTransfer transfer, MegaError error) {
		logDebug("Path: " + transfer.getPath() + ", Size: " + transfer.getTransferredBytes());
        if (isCUOrChatTransfer(transfer)) return;

		launchTransferUpdateIntent(MegaTransfer.TYPE_UPLOAD);

		if (error.getErrorCode() == MegaError.API_EBUSINESSPASTDUE) {
			sendBroadcast(new Intent(BROADCAST_ACTION_INTENT_BUSINESS_EXPIRED));
		}

		if(transfer.getType()==MegaTransfer.TYPE_UPLOAD) {
		    if (!transfer.isFolderTransfer()) {
                addCompletedTransfer(new AndroidCompletedTransfer(transfer, error));

                if (transfer.getState() == MegaTransfer.STATE_FAILED) {
                    MegaApplication.getTransfersManagement().setFailedTransfers(true);
                }
            }

            if (isTransferBelongsToFolderTransfer(transfer)) {
                if (!transfer.isFolderTransfer()) {
                    if (error.getErrorCode() != MegaError.API_OK) {
                        childUploadFailed++;
                    } else if (transfer.getTransferredBytes() == 0) {
                        childrenAlreadyUploaded++;
                    } else {
                        childUploadSucceeded++;
                    }
                }
                return;
            }

            String appData = transfer.getAppData();
            if(appData!=null){
                return;
            }

            transfersCount--;
            if(transfer.isFolderTransfer()){
                totalFolderUploadsCompleted++;
                mapProgressFolderTransfers.put(transfer.getTag(), transfer);
            }else{
                totalFileUploadsCompleted++;
                mapProgressFileTransfers.put(transfer.getTag(), transfer);
            }

			if (canceled) {
				logDebug("Upload canceled: " + transfer.getFileName());

                releaseLocks();
				UploadService.this.cancel();
				logDebug("After cancel");
				deleteCacheFolderIfEmpty(getApplicationContext(), TEMPORAL_FOLDER);

			} else {
				if (error.getErrorCode() == MegaError.API_OK) {
                    if (transfer.isFolderTransfer()) {
                        totalFolderUploadsCompletedSuccessfully++;
                    } else if (transfer.getTransferredBytes() == 0) {
                        filesAlreadyUploaded++;
                    } else {
                        totalFileUploadsCompletedSuccessfully++;
                    }

					if (isVideoFile(transfer.getPath())) {
						logDebug("Is video!!!");

						File previewDir = getPreviewFolder(this);
						File preview = new File(previewDir, MegaApiAndroid.handleToBase64(transfer.getNodeHandle()) + ".jpg");
						File thumbDir = ThumbnailUtils.getThumbFolder(this);
						File thumb = new File(thumbDir, MegaApiAndroid.handleToBase64(transfer.getNodeHandle()) + ".jpg");
						megaApi.createThumbnail(transfer.getPath(), thumb.getAbsolutePath());
						megaApi.createPreview(transfer.getPath(), preview.getAbsolutePath());

						MegaNode node = megaApi.getNodeByHandle(transfer.getNodeHandle());

						if (node != null) {
							MediaMetadataRetriever retriever = new MediaMetadataRetriever();
							String location = null;
							try {
								retriever.setDataSource(transfer.getPath());
								location = retriever.extractMetadata(MediaMetadataRetriever.METADATA_KEY_LOCATION);
							} catch (Exception ex) {
								logError("Exception is thrown", ex);
							}

							if(location!=null){
								logDebug("Location: " + location);

								boolean secondTry = false;
								try{
									final int mid = location.length() / 2; //get the middle of the String
									String[] parts = {location.substring(0, mid),location.substring(mid)};

									Double lat = Double.parseDouble(parts[0]);
									Double lon = Double.parseDouble(parts[1]);
									logDebug("Lat: " + lat); //first part
									logDebug("Long: " + lon); //second part

									megaApi.setNodeCoordinates(node, lat, lon, null);
								}
								catch (Exception e){
									secondTry = true;
									logError("Exception, second try to set GPS coordinates", e);
								}

								if(secondTry){
									try{
										String latString = location.substring(0,7);
										String lonString = location.substring(8,17);

										Double lat = Double.parseDouble(latString);
										Double lon = Double.parseDouble(lonString);
										logDebug("Lat: " + lat); //first part
										logDebug("Long: " + lon); //second part

										megaApi.setNodeCoordinates(node, lat, lon, null);
									}
									catch (Exception e){
										logError("Exception again, no chance to set coordinates of video", e);
									}
								}
							}
							else{
								logDebug("No location info");
							}
						}
					} else if (MimeTypeList.typeForName(transfer.getPath()).isImage()) {
						logDebug("Is image!!!");

						File previewDir = getPreviewFolder(this);
						File preview = new File(previewDir, MegaApiAndroid.handleToBase64(transfer.getNodeHandle()) + ".jpg");
						File thumbDir = ThumbnailUtils.getThumbFolder(this);
						File thumb = new File(thumbDir, MegaApiAndroid.handleToBase64(transfer.getNodeHandle()) + ".jpg");
						megaApi.createThumbnail(transfer.getPath(), thumb.getAbsolutePath());
						megaApi.createPreview(transfer.getPath(), preview.getAbsolutePath());

						MegaNode node = megaApi.getNodeByHandle(transfer.getNodeHandle());
						if (node != null) {
							try {
								final ExifInterface exifInterface = new ExifInterface(transfer.getPath());
								double[] latLong = exifInterface.getLatLong();
								megaApi.setNodeCoordinates(node, latLong[0], latLong[1], null);
							} catch (Exception e) {
								logWarning("Couldn't read exif info: " + transfer.getPath(), e);
							}
						}
					} else if (MimeTypeList.typeForName(transfer.getPath()).isPdf()) {
						logDebug("Is pdf!!!");

						try {
							createThumbnailPdf(this, transfer.getPath(), megaApi, transfer.getNodeHandle());
						} catch(Exception e) {
							logWarning("Pdf thumbnail could not be created", e);
						}

						int pageNumber = 0;
						FileOutputStream out = null;

						try {
						PdfiumCore pdfiumCore = new PdfiumCore(this);
						MegaNode pdfNode = megaApi.getNodeByHandle(transfer.getNodeHandle());

						if (pdfNode == null){
							logError("pdf is NULL");
							return;
						}

						File previewDir = getPreviewFolder(this);
						File preview = new File(previewDir, MegaApiAndroid.handleToBase64(transfer.getNodeHandle()) + ".jpg");
						File file = new File(transfer.getPath());

							PdfDocument pdfDocument = pdfiumCore.newDocument(ParcelFileDescriptor.open(file, ParcelFileDescriptor.MODE_READ_ONLY));
							pdfiumCore.openPage(pdfDocument, pageNumber);
							int width = pdfiumCore.getPageWidthPoint(pdfDocument, pageNumber);
							int height = pdfiumCore.getPageHeightPoint(pdfDocument, pageNumber);
							Bitmap bmp = Bitmap.createBitmap(width, height, Bitmap.Config.ARGB_8888);
							pdfiumCore.renderPageBitmap(pdfDocument, bmp, pageNumber, 0, 0, width, height);
							Bitmap resizedBitmap = resizeBitmapUpload(bmp, width, height);
							out = new FileOutputStream(preview);
							boolean result = resizedBitmap.compress(Bitmap.CompressFormat.JPEG, 100, out); // bmp is your Bitmap instance
							if(result){
								logDebug("Compress OK!");
								megaApi.setPreview(pdfNode, preview.getAbsolutePath());
							}
							else{
								logWarning("Not Compress");
							}
							pdfiumCore.closeDocument(pdfDocument);
						} catch(Exception e) {
							logWarning("Pdf preview could not be created", e);
						} finally {
							try {
								if (out != null)
									out.close();
							} catch (Exception e) {

							}
						}

					} else {
						logDebug("NOT video, image or pdf!");
					}
				} else {
					logError("Upload Error: " + transfer.getFileName() + "_" + error.getErrorCode() + "___" + error.getErrorString());

					if (error.getErrorCode() == MegaError.API_EOVERQUOTA) {
						isOverquota = OVERQUOTA_STORAGE_STATE;
					}
					else if (error.getErrorCode() == MegaError.API_EGOINGOVERQUOTA) {
						isOverquota = PRE_OVERQUOTA_STORAGE_STATE;
					}

					if (!transfer.isFolderTransfer()) {
						errorCount++;
					}
				}

				String qrFileName = megaApi.getMyEmail() + QR_IMAGE_FILE_NAME;

				File localFile = buildQrFile(getApplicationContext(),transfer.getFileName());
                if (isFileAvailable(localFile) && !localFile.getName().equals(qrFileName)) {
					logDebug("Delete file!: " + localFile.getAbsolutePath());
                    localFile.delete();
                }

                File tempPic = getCacheFolder(getApplicationContext(), TEMPORAL_FOLDER);
				logDebug("IN Finish: " + transfer.getFileName() + "path? " + transfer.getPath());
				if (isFileAvailable(tempPic) && transfer.getPath() != null) {
					if (transfer.getPath().startsWith(tempPic.getAbsolutePath())) {
						File f = new File(transfer.getPath());
						f.delete();
					}
				} else {
					logError("transfer.getPath() is NULL or temporal folder unavailable");
				}

                if (totalFileUploadsCompleted == totalFileUploads
                        && totalFolderUploadsCompleted == totalFolderUploads
                        && transfersCount == 0
                        && (totalFileUploadsCompleted + totalFolderUploadsCompleted) == currentUpload
                        && (totalFileUploadsCompleted + totalFolderUploadsCompleted) >= uploadCount
                ) {
                    onQueueComplete();
                } else {
                    updateProgressNotification(transfer.isFolderTransfer());
                }
			}
		}
	}

	@Override
	public void onTransferUpdate(MegaApiJava api, MegaTransfer transfer) {
      rxSubscriptions.add(Single.just(transfer)
          .observeOn(Schedulers.single())
          .subscribe(this::doOnTransferUpdate,
              throwable -> logError("doOnTransferUpdate onError", throwable)));
    }

    private void doOnTransferUpdate(MegaTransfer transfer) {
		logDebug("onTransferUpdate");
		if(transfer.getType()==MegaTransfer.TYPE_UPLOAD){
            if (isCUOrChatTransfer(transfer)) return;

		    launchTransferUpdateIntent(MegaTransfer.TYPE_UPLOAD);

            if(isTransferBelongsToFolderTransfer(transfer)){
                return;
            }

			String appData = transfer.getAppData();

			if(appData!=null){
				return;
			}

            if (canceled) {
				logDebug("Transfer cancel: " + transfer.getFileName());
                releaseLocks();
                megaApi.cancelTransfer(transfer);
                UploadService.this.cancel();
				logDebug("After cancel");
                return;
            }

            if(transfer.isFolderTransfer()){
                mapProgressFolderTransfers.put(transfer.getTag(), transfer);
                updateProgressNotification(true);
            }else{
                mapProgressFileTransfers.put(transfer.getTag(), transfer);
                updateProgressNotification(false);
            }
        }
	}

	@Override
	public void onTransferTemporaryError(MegaApiJava api, MegaTransfer transfer, MegaError e) {
      rxSubscriptions.add(Single.just(true)
          .observeOn(Schedulers.single())
          .subscribe(ignored -> doOnTransferTemporaryError(transfer, e),
              throwable -> logError("doOnTransferTemporaryError onError", throwable)));
    }

    private void doOnTransferTemporaryError(MegaTransfer transfer, MegaError e) {
		logWarning("onTransferTemporaryError: " + e.getErrorString() + "__" + e.getErrorCode());

		if(transfer.getType()==MegaTransfer.TYPE_UPLOAD) {
            if (isCUOrChatTransfer(transfer)) return;

            if(isTransferBelongsToFolderTransfer(transfer)){
                return;
            }
			switch (e.getErrorCode())
			{
				case MegaError.API_EOVERQUOTA:
				case MegaError.API_EGOINGOVERQUOTA:
					if (e.getErrorCode() == MegaError.API_EOVERQUOTA) {
						isOverquota = OVERQUOTA_STORAGE_STATE;
					}
					else if (e.getErrorCode() == MegaError.API_EGOINGOVERQUOTA) {
						isOverquota = PRE_OVERQUOTA_STORAGE_STATE;
					}

					if (e.getValue() != 0) {
						logWarning("TRANSFER OVER QUOTA ERROR: " + e.getErrorCode());
					}
					else {
						logWarning("STORAGE OVER QUOTA ERROR: " + e.getErrorCode());
                        if (totalFileUploads > 0) {
                            updateProgressNotification(false);
                        }
                        if (totalFolderUploads > 0) {
                            updateProgressNotification(true);
                        }
					}
					break;
			}
		}
	}

    @Override
    public boolean onTransferData(MegaApiJava api, MegaTransfer transfer, byte[] buffer) {
        return true;
    }

    private void showStorageOverQuotaNotification(boolean isFolderTransfer){
		logDebug("showStorageOverQuotaNotification");
		String notificationChannelId,notificationChannelName;
		if(isFolderTransfer){
            notificationChannelId = NOTIFICATION_CHANNEL_UPLOAD_ID_FOLDER;
            notificationChannelName = NOTIFICATION_CHANNEL_UPLOAD_NAME_FOLDER;
        }else{
            notificationChannelId = NOTIFICATION_CHANNEL_UPLOAD_ID;
            notificationChannelName = NOTIFICATION_CHANNEL_UPLOAD_NAME;
        }

		String contentText = getString(R.string.download_show_info);
		String message = getString(R.string.overquota_alert_title);

		Intent intent = new Intent(this, ManagerActivityLollipop.class);
        intent.setFlags(Intent.FLAG_ACTIVITY_CLEAR_TOP | Intent.FLAG_ACTIVITY_NEW_TASK);
        if (isOverquota == OVERQUOTA_STORAGE_STATE) {
            intent.setAction(ACTION_OVERQUOTA_STORAGE);
        } else {
            intent.setAction(ACTION_PRE_OVERQUOTA_STORAGE);
        }

		if (Build.VERSION.SDK_INT >= Build.VERSION_CODES.O) {
			NotificationChannel channel = new NotificationChannel(notificationChannelId, notificationChannelName, NotificationManager.IMPORTANCE_DEFAULT);
			channel.setShowBadge(true);
			channel.setSound(null, null);
			mNotificationManager.createNotificationChannel(channel);

			NotificationCompat.Builder mBuilderCompatO = new NotificationCompat.Builder(getApplicationContext(), notificationChannelId);

			mBuilderCompatO
					.setSmallIcon(R.drawable.ic_stat_notify)
					.setContentIntent(PendingIntent.getActivity(getApplicationContext(), 0, intent, PendingIntent.FLAG_UPDATE_CURRENT))
					.setAutoCancel(true).setTicker(contentText)
					.setContentTitle(message).setContentText(contentText)
					.setOngoing(false);

			mNotificationManager.notify(NOTIFICATION_STORAGE_OVERQUOTA, mBuilderCompatO.build());
		}
		else {
			mBuilderCompat
					.setSmallIcon(R.drawable.ic_stat_notify)
					.setContentIntent(PendingIntent.getActivity(getApplicationContext(), 0, intent, PendingIntent.FLAG_UPDATE_CURRENT))
					.setAutoCancel(true).setTicker(contentText)
					.setContentTitle(message).setContentText(contentText)
					.setOngoing(false);

			mNotificationManager.notify(NOTIFICATION_STORAGE_OVERQUOTA, mBuilderCompat.build());
		}
	}

	private void acquireLock(){
		logDebug("acquireLock");
        if (wl != null && !wl.isHeld()) {
            wl.acquire();
        }
        if (lock != null && !lock.isHeld()) {
            lock.acquire();
        }
    }

	private void releaseLocks(){
		logDebug("releaseLocks");
        if ((lock != null) && (lock.isHeld())) {
            try {
                lock.release();
            } catch (Exception ex) {
				logError("EXCEPTION", ex);
            }
        }
        if ((wl != null) && (wl.isHeld())) {
            try {
                wl.release();
            } catch (Exception ex) {
				logError("EXCEPTION", ex);
            }
        }
    }

    private void resetUploadNumbers(){
		logDebug("resetUploadNumbers");
        totalFileUploads = 0;
        totalFileUploadsCompleted = 0;
        totalFileUploadsCompletedSuccessfully = 0;
        totalFolderUploadsCompleted = 0;
        totalFolderUploads = 0;
        totalFolderUploadsCompletedSuccessfully = 0;
        filesAlreadyUploaded = 0;
        childUploadFailed = 0;
        childUploadSucceeded = 0;
        childrenAlreadyUploaded = 0;
        uploadCount = 0;
        currentUpload = 0;
    }

    class UploadProgress{
        private long total;
        private long inProgress;

        public void setTotal(long total) {
            this.total = total;
        }

        public void setInProgress(long inProgress) {
            this.inProgress = inProgress;
        }

        public long getTotal(){
            return this.total;
        }

        public long getInProgress() {
            return inProgress;
        }
    }

    private boolean isTransferBelongsToFolderTransfer(MegaTransfer transfer){
        return transfer.getFolderTransferTag() > 0;
    }

    /**
     * Checks if a transfer is a CU or Chat transfer.
     *
     * @param transfer MegaTransfer to check
     * @return True if the transfer is a CU or Chat transfer, false otherwise.
     */
    private boolean isCUOrChatTransfer(MegaTransfer transfer) {
        String appData = transfer.getAppData();
        return !isTextEmpty(appData)
                && (appData.contains(APP_DATA_CU)
                || appData.contains(APP_DATA_CHAT));
    }
}<|MERGE_RESOLUTION|>--- conflicted
+++ resolved
@@ -522,15 +522,11 @@
                 }
             }
 
-<<<<<<< HEAD
             long transferredBytes = getTransferredByte(mapProgressFileTransfers);
             String totalBytes = getSizeString(transferredBytes);
-            String size = getString(R.string.general_total_size, totalBytes);
-
-            notifyNotification(notificationTitle, size, notificationIdFinalForFileUpload, notificationChannelIdForFileUpload, notificationChannelNameForFileUpload);
-=======
-            notifyNotification(notificationTitle,size,NOTIFICATION_UPLOAD_FINAL,NOTIFICATION_CHANNEL_UPLOAD_ID,NOTIFICATION_CHANNEL_UPLOAD_NAME);
->>>>>>> 5f5f9ce2
+            String size = StringResourcesUtils.getString(R.string.general_total_size, totalBytes);
+
+            notifyNotification(notificationTitle, size, NOTIFICATION_UPLOAD_FINAL, NOTIFICATION_CHANNEL_UPLOAD_ID, NOTIFICATION_CHANNEL_UPLOAD_NAME);
         }
     }
 
@@ -567,12 +563,8 @@
                 notificationSubTitle = getString(R.string.general_total_size, totalBytes);
             }
 
-<<<<<<< HEAD
-            notifyNotification(notificationTitle, notificationSubTitle, notificationIdFinalForFolderUpload,
-                    notificationChannelIdForFolderUpload, notificationChannelNameForFolderUpload);
-=======
-            notifyNotification(notificationTitle,notificationSubTitle,NOTIFICATION_UPLOAD_FINAL_FOLDER,NOTIFICATION_CHANNEL_UPLOAD_ID_FOLDER,NOTIFICATION_CHANNEL_UPLOAD_NAME_FOLDER);
->>>>>>> 5f5f9ce2
+            notifyNotification(notificationTitle, notificationSubTitle, NOTIFICATION_UPLOAD_FINAL_FOLDER,
+                    NOTIFICATION_CHANNEL_UPLOAD_ID_FOLDER, NOTIFICATION_CHANNEL_UPLOAD_NAME_FOLDER);
         }
     }
 
