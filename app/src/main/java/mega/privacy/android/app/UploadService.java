--- conflicted
+++ resolved
@@ -193,12 +193,10 @@
             megaChatApi.saveCurrentState();
         }
 
-<<<<<<< HEAD
+
         unregisterReceiver(pauseBroadcastReceiver);
-=======
-        pauseBroadcastManager.unregisterReceiver(pauseBroadcastReceiver);
         rxSubscriptions.clear();
->>>>>>> 0fa36b97
+
 		super.onDestroy();
 	}
 
@@ -419,16 +417,9 @@
     }
 
     private void sendUploadFinishBroadcast() {
-<<<<<<< HEAD
-        Intent intent = new Intent(BROADCAST_ACTION_INTENT_SHOWSNACKBAR_TRANSFERS_FINISHED);
-        intent.putExtra(TRANSFER_TYPE, UPLOAD_TRANSFER);
-        intent.putExtra(NUMBER_FILES, totalFileUploads + totalFolderUploads);
-        sendBroadcast(intent);
-=======
         sendBroadcast(new Intent(BROADCAST_ACTION_INTENT_SHOWSNACKBAR_TRANSFERS_FINISHED)
                 .putExtra(TRANSFER_TYPE, UPLOAD_TRANSFER)
                 .putExtra(NUMBER_FILES, totalFileUploads + totalFolderUploads));
->>>>>>> 0fa36b97
     }
 
     /*
