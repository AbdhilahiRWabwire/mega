--- conflicted
+++ resolved
@@ -376,17 +376,11 @@
                 manager.setTextSubmitted()
             }
         }
-<<<<<<< HEAD
         viewModel.showSortedBy.observe(viewLifecycleOwner, EventObserver {
-            managerActivity?.showNewSortByPanel()
-        })
-=======
-        viewModel.showSortedBy.observe(viewLifecycleOwner) {
             callManager { manager ->
                 manager.showNewSortByPanel()
             }
-        }
->>>>>>> 0dcec52a
+        })
         viewModel.nodeToAnimate.observe(viewLifecycleOwner) {
             val rv = recyclerView
             val rvAdapter = adapter
