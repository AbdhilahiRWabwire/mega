--- conflicted
+++ resolved
@@ -361,19 +361,11 @@
         }
         viewModel.submitSearchQuery.observe(viewLifecycleOwner) {
             managerActivity?.setTextSubmitted()
-<<<<<<< HEAD
         }
         viewModel.showSortedBy.observe(viewLifecycleOwner) {
-            managerActivity?.showSortOptions(managerActivity, resources.displayMetrics)
+            managerActivity?.showNewSortByPanel()
         }
         viewModel.nodeToAnimate.observe(viewLifecycleOwner) {
-=======
-        })
-        viewModel.showSortedBy.observe(viewLifecycleOwner, EventObserver {
-            managerActivity?.showNewSortByPanel()
-        })
-        viewModel.nodeToAnimate.observe(viewLifecycleOwner, EventObserver {
->>>>>>> 10009fb5
             val rv = recyclerView
             val rvAdapter = adapter
             if (rv == null || rvAdapter == null || it.first < 0 ||
