--- conflicted
+++ resolved
@@ -38,17 +38,6 @@
             case R.id.send_attachment_chat_from_filesystem_layout:
                 ((ChatActivity) requireActivity()).sendFromFileSystem();
                 break;
-<<<<<<< HEAD
-=======
-
-            case R.id.send_attachment_chat_contact_layout:
-                ((ChatActivity) requireActivity()).chooseContactsDialog();
-                break;
-
-            case R.id.send_attachment_chat_location_layout:
-                ((ChatActivity) requireActivity()).sendLocation();
-                break;
->>>>>>> 3f8c0ece
         }
 
         setStateBottomSheetBehaviorHidden();
