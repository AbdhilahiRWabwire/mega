--- conflicted
+++ resolved
@@ -171,10 +171,7 @@
                 fileCount++;
             }
         }
-<<<<<<< HEAD
-=======
-
->>>>>>> 65458e62
+
         if (type == MegaNodeAdapter.ITEM_VIEW_TYPE_GRID) {
             int spanCount = 2;
             if (recyclerView instanceof NewGridRecyclerView) {
@@ -399,21 +396,6 @@
 				adapter.setAdapterType(MegaNodeAdapter.ITEM_VIEW_TYPE_LIST);
 			}
 
-<<<<<<< HEAD
-=======
-			if(megaApi.getRubbishNode()!=null){
-				logDebug("Set content of the Rubbish Bin: " + ((ManagerActivityLollipop)context).getParentHandleRubbish());
-				if (((ManagerActivityLollipop)context).getParentHandleRubbish() == megaApi.getRubbishNode().getHandle()||((ManagerActivityLollipop)context).getParentHandleRubbish()==-1){
-					contentText.setText(getMegaNodeFolderInfo(megaApi.getRubbishNode()));
-
-				}
-				else{
-					MegaNode infoNode = megaApi.getNodeByHandle(((ManagerActivityLollipop)context).getParentHandleRubbish());
-					contentText.setText(getMegaNodeFolderInfo(infoNode));
-				}
-			}
-
->>>>>>> 65458e62
 			adapter.setMultipleSelect(false);
 
 			recyclerView.setAdapter(adapter);
@@ -519,19 +501,6 @@
 				adapter.setAdapterType(MegaNodeAdapter.ITEM_VIEW_TYPE_GRID);
 			}
 
-<<<<<<< HEAD
-=======
-			if(megaApi.getRubbishNode()!=null){
-				if (((ManagerActivityLollipop)context).getParentHandleRubbish() == megaApi.getRubbishNode().getHandle()||((ManagerActivityLollipop)context).getParentHandleRubbish()==-1){
-					contentText.setText(getMegaNodeFolderInfo(megaApi.getRubbishNode()));
-				}
-				else{
-					MegaNode infoNode = megaApi.getNodeByHandle(((ManagerActivityLollipop)context).getParentHandleRubbish());
-					contentText.setText(getMegaNodeFolderInfo(infoNode));
-				}
-			}
-
->>>>>>> 65458e62
 			adapter.setMultipleSelect(false);
 
 			recyclerView.setAdapter(adapter);
@@ -648,12 +617,6 @@
 				((ManagerActivityLollipop)context).setToolbarTitle();
 				((ManagerActivityLollipop)context).supportInvalidateOptionsMenu();
 
-<<<<<<< HEAD
-=======
-				MegaNode infoNode = megaApi.getNodeByHandle(((ManagerActivityLollipop)context).getParentHandleRubbish());
-				contentText.setText(getMegaNodeFolderInfo(infoNode));
-
->>>>>>> 65458e62
 				adapter.setParentHandle(((ManagerActivityLollipop)context).getParentHandleRubbish());
 				nodes = megaApi.getChildren(nodes.get(position), ((ManagerActivityLollipop)context).orderCloud);
 				addSectionTitle(nodes,adapter.getAdapterType());
@@ -1011,7 +974,7 @@
 				folders++;
 			}
 		}
-		
+
 		String title;
 		int sum=files+folders;
 
@@ -1100,11 +1063,6 @@
 					}
 				}
 
-<<<<<<< HEAD
-=======
-//			adapter.setParentHandle(parentHandle);
-				contentText.setText(getMegaNodeFolderInfo(parentNode));
->>>>>>> 65458e62
 				return 2;
 			}
 			else{
@@ -1112,32 +1070,6 @@
 			}
 		}
 	}
-<<<<<<< HEAD
-=======
-	
-	public void setContentText(){
-		logDebug("setContentText");
-		MegaNode rN = megaApi.getRubbishNode();
-		if(rN!=null){
-			if (((ManagerActivityLollipop)context).getParentHandleRubbish() == rN.getHandle()||((ManagerActivityLollipop)context).getParentHandleRubbish()==-1){
-				contentText.setText(getMegaNodeFolderInfo(rN));
-
-			}
-			else{
-				MegaNode infoNode = megaApi.getNodeByHandle(((ManagerActivityLollipop)context).getParentHandleRubbish());
-				if (infoNode !=  null){
-					contentText.setText(getMegaNodeFolderInfo(infoNode));
-				}
-				else{
-					logWarning("INFO NODE null");
-				}
-			}
-		}
-		else{
-			logWarning("INFO NODE null");
-		}
-	}
->>>>>>> 65458e62
 
 	public long getParentHandle(){
 		return ((ManagerActivityLollipop)context).getParentHandleRubbish();
