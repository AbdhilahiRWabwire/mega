package mega.privacy.android.app.lollipop.megachat;

import android.Manifest;
import android.app.Activity;
import android.app.AlertDialog;
import android.content.Context;
import android.content.Intent;
import android.content.pm.PackageManager;
import android.content.res.Configuration;
import android.os.AsyncTask;
import android.os.Build;
import android.os.Bundle;
import android.os.Handler;
import android.os.Looper;
import android.os.Parcelable;
import com.google.android.material.appbar.AppBarLayout;
import com.google.android.material.snackbar.Snackbar;
import androidx.core.app.ActivityCompat;
import androidx.core.content.ContextCompat;
import androidx.appcompat.app.ActionBar;
import androidx.appcompat.app.AppCompatActivity;
import androidx.appcompat.view.ActionMode;
import androidx.recyclerview.widget.DefaultItemAnimator;
import androidx.recyclerview.widget.LinearLayoutManager;
import androidx.recyclerview.widget.RecyclerView;
import android.text.Html;
import android.text.SpannableString;
import android.text.Spanned;
import android.text.TextUtils;
import android.util.DisplayMetrics;
import android.view.Display;
import android.view.LayoutInflater;
import android.view.Menu;
import android.view.MenuInflater;
import android.view.MenuItem;
import android.view.View;
import android.view.ViewGroup;
import android.widget.Button;
import android.widget.FrameLayout;
import android.widget.ImageView;
import android.widget.RelativeLayout;
import android.widget.ScrollView;
import android.widget.TextView;
import android.widget.Toast;

import java.util.ArrayList;
import java.util.Collections;
import java.util.Comparator;
import java.util.List;
import java.util.ListIterator;

import mega.privacy.android.app.DatabaseHandler;
import mega.privacy.android.app.MegaApplication;
import mega.privacy.android.app.R;
import mega.privacy.android.app.components.ChatDividerItemDecoration;
import mega.privacy.android.app.components.scrollBar.FastScroller;
import mega.privacy.android.app.lollipop.AddContactActivityLollipop;
import mega.privacy.android.app.lollipop.InviteContactActivity;
import mega.privacy.android.app.lollipop.ManagerActivityLollipop;
import mega.privacy.android.app.lollipop.adapters.ContactsHorizontalAdapter;
import mega.privacy.android.app.lollipop.adapters.RotatableAdapter;
import mega.privacy.android.app.lollipop.controllers.ChatController;
import mega.privacy.android.app.lollipop.listeners.ChatNonContactNameListener;
import mega.privacy.android.app.lollipop.managerSections.RotatableFragment;
import mega.privacy.android.app.lollipop.megachat.chatAdapters.MegaListChatLollipopAdapter;
import mega.privacy.android.app.utils.AskForDisplayOverDialog;
import mega.privacy.android.app.utils.PermissionUtils;
import mega.privacy.android.app.utils.contacts.MegaContactGetter;
import nz.mega.sdk.MegaApiAndroid;
import nz.mega.sdk.MegaChatApi;
import nz.mega.sdk.MegaChatApiAndroid;
import nz.mega.sdk.MegaChatListItem;
import nz.mega.sdk.MegaChatRoom;

import static android.app.Activity.RESULT_OK;
import static mega.privacy.android.app.lollipop.AddContactActivityLollipop.FROM_RECENT;
import static mega.privacy.android.app.utils.CallUtil.*;
import static mega.privacy.android.app.utils.ChatUtil.*;
import static mega.privacy.android.app.utils.Constants.*;
import static mega.privacy.android.app.utils.ContactUtil.*;
import static mega.privacy.android.app.utils.LogUtil.*;
import static mega.privacy.android.app.utils.PermissionUtils.*;
import static mega.privacy.android.app.utils.Util.*;

public class RecentChatsFragmentLollipop extends RotatableFragment implements View.OnClickListener, MegaContactGetter.MegaContactUpdater {

    private static final String BUNDLE_RECYCLER_LAYOUT = "classname.recycler.layout";
    private static final String COLOR_START = "\'#000000\'";
    private static final String COLOR_END = "\'#7a7a7a\'";

    /** DURATION is the time duration of snack bar display, deisgned by designer
     *  MAX_LINES is the max line setting of the snack bar */
    public static final int DURATION = 4000;
    public static final int MAX_LINES = 3;

    MegaApiAndroid megaApi;
    MegaChatApiAndroid megaChatApi;

    DatabaseHandler dbH;

    Context context;
    ActionBar aB;
    MegaListChatLollipopAdapter adapterList;
    RelativeLayout mainRelativeLayout;

    RecyclerView listView;
    LinearLayoutManager mLayoutManager;
    FastScroller fastScroller;

    ArrayList<MegaChatListItem> chats;

    FilterChatsTask filterChatsTask;

    int lastFirstVisiblePosition;

    int numberOfClicks = 0;

    private ScrollView emptyLayoutContainer;

    //Invite bar
    private View bannerContainer;
    private ImageView collapseBtn;
    private ImageView closeBtn;
    private TextView inviteTitle;
    private FrameLayout invitationContainer;
    private RelativeLayout requestPermissionLayout;
    private Button dismissBtn;
    private Button allowBtn;
    private RelativeLayout contactsListLayout;
    private RecyclerView contactsList;
    private TextView moreContactsTitle;
    private TextView actionBarTitle, actionBarSubtitle;
    private ImageView actionBarSubtitleArrow;
    private View bannerDivider;

    private AppBarLayout appBarLayout;

    private static boolean isExpand;
    private static boolean isFirstTime = true;

    private boolean grantedContactPermission;

    private MegaContactGetter contactGetter;

    private ContactsHorizontalAdapter adapter;

    //Empty screen
    private TextView emptyTextView;
    private RelativeLayout emptyLayout;
    private TextView emptyTextViewInvite;
    private ImageView emptyImageView;

    Button inviteButton;
    int chatStatus;

    float density;
    DisplayMetrics outMetrics;
    Display display;

    private ActionMode actionMode;

    private boolean isExplanationDialogShowing;
    private AlertDialog explanationDialog;
    private static final String KEY_DIALOG_IS_SHOWING = "dialog_is_showing";

    private AskForDisplayOverDialog askForDisplayOverDialog;

    public static RecentChatsFragmentLollipop newInstance() {
        logDebug("newInstance");
        RecentChatsFragmentLollipop fragment = new RecentChatsFragmentLollipop();
        return fragment;
    }

    @Override
    protected RotatableAdapter getAdapter() {
        return adapterList;
    }

    public void activateActionMode() {
        logDebug("activateActionMode");
        if (!adapterList.isMultipleSelect()) {
            adapterList.setMultipleSelect(true);
            actionMode = ((AppCompatActivity) context).startSupportActionMode(new ActionBarCallBack());
        }
    }

    @Override
    public void multipleItemClick(int position) {
        adapterList.toggleSelection(position);
    }

    @Override
    public void reselectUnHandledSingleItem(int position) {
    }

    @Override
    public void onCreate(Bundle savedInstanceState) {
        super.onCreate(savedInstanceState);
        logDebug("onCreate");

        if (megaApi == null) {
            megaApi = ((MegaApplication) ((Activity) context).getApplication()).getMegaApi();
        }

        dbH = DatabaseHandler.getDbHandler(getActivity());

        if (megaChatApi == null) {
            megaChatApi = ((MegaApplication) ((Activity) context).getApplication()).getMegaChatApi();
        }

        grantedContactPermission = hasPermissions(context, Manifest.permission.READ_CONTACTS);
        contactGetter = new MegaContactGetter(context);
        contactGetter.setMegaContactUpdater(this);

        askForDisplayOverDialog = new AskForDisplayOverDialog(context);
    }

    @Override
    public void onFinish(List<MegaContactGetter.MegaContact> megaContacts) {
        if (!isAdded()) {
            return;
        }
        if (megaContacts.size() > 0) {
            logDebug("get " + megaContacts.size() + " matched contacts.");
            // change the settings, when have new matched contact.
            dbH.setShowInviteBanner("true");

            // At the end of the contacts list, add the 'Invite more' element, it's an empty MegaContact object.
            megaContacts.add(new MegaContactGetter.MegaContact());
            onContactsCountChange(megaContacts);
            expandContainer();
            bannerContainer.setVisibility(View.VISIBLE);
            requestPermissionLayout.setVisibility(View.GONE);
            contactsListLayout.setVisibility(View.VISIBLE);
            collapseBtn.setVisibility(View.VISIBLE);
            closeBtn.setVisibility(View.GONE);
            inviteTitle.setClickable(true);
            moreContactsTitle.setVisibility(View.GONE);

            adapter = new ContactsHorizontalAdapter((Activity) context, this, megaContacts);
            contactsList.setLayoutManager(new LinearLayoutManager(getContext(),  LinearLayoutManager.HORIZONTAL, false));
            contactsList.setAdapter(adapter);
        } else {
            noContacts();
        }
    }

    private void expandContainer() {
        if (isExpand || isFirstTime) {
            invitationContainer.setVisibility(View.VISIBLE);
            collapseBtn.setImageDrawable(getResources().getDrawable(R.drawable.ic_expand));
            isFirstTime = false;
            isExpand = true;
        } else {
            invitationContainer.setVisibility(View.GONE);
            collapseBtn.setImageDrawable(getResources().getDrawable(R.drawable.ic_collapse_acc));
            isExpand = false;
        }
    }

    @Override
    public void onException(int errorCode, String requestString) {
        logWarning(requestString + " failed, with error code: " + errorCode);
        noContacts();
    }

    @Override
    public void noContacts() {
        if(showInviteBanner()) {
            bannerContainer.setVisibility(View.VISIBLE);
            invitationContainer.setVisibility(View.GONE);
            inviteTitle.setText(R.string.no_local_contacts_on_mega);
            inviteTitle.setClickable(true);
            collapseBtn.setVisibility(View.INVISIBLE);
            closeBtn.setVisibility(View.VISIBLE);
            moreContactsTitle.setVisibility(View.VISIBLE);
        } else {
            bannerContainer.setVisibility(View.GONE);
            bannerDivider.setVisibility(View.GONE);
        }
    }

    public void onContactsCountChange(List<MegaContactGetter.MegaContact> megaContacts) {
        // The last element is the 'Invite more', don't include in the contacts count.
        int count = megaContacts.size() - 1;
        if (count > 0) {
            String title = context.getResources().getQuantityString(R.plurals.quantity_of_local_contact, count, count);
            inviteTitle.setText(title);
        } else {
            noContacts();
        }
    }

    public void checkScroll() {
        if (listView != null) {
            if (context instanceof ManagerActivityLollipop) {
                if(bannerContainer.getVisibility() == View.GONE) {
                    bannerDivider.setVisibility(View.GONE);
                    if (listView.canScrollVertically(-1) || (adapterList != null && adapterList.isMultipleSelect())) {
                        ((ManagerActivityLollipop) context).changeActionBarElevation(true);
                    } else {
                        ((ManagerActivityLollipop) context).changeActionBarElevation(false);
                    }
                } else {
                    ((ManagerActivityLollipop) context).changeActionBarElevation(false);
                    if (listView.canScrollVertically(-1) || (adapterList != null && adapterList.isMultipleSelect())) {
                        bannerDivider.setVisibility(View.GONE);
                        appBarLayout.setElevation(px2dp(4, outMetrics));
                    } else {
                        bannerDivider.setVisibility(View.VISIBLE);
                        appBarLayout.setElevation(0);
                    }
                }
            } else if (context instanceof ArchivedChatsActivity) {
                if (listView.canScrollVertically(-1) || (adapterList != null && adapterList.isMultipleSelect())) {
                    ((ArchivedChatsActivity) context).changeActionBarElevation(true);
                } else {
                    ((ArchivedChatsActivity) context).changeActionBarElevation(false);
                }
            }
        }
    }

    @Override
    public View onCreateView(LayoutInflater inflater, final ViewGroup container, Bundle savedInstanceState) {
        logDebug("onCreateView");
        display = ((Activity) context).getWindowManager().getDefaultDisplay();
        outMetrics = new DisplayMetrics();
        display.getMetrics(outMetrics);
        density = getResources().getDisplayMetrics().density;

        View v = inflater.inflate(R.layout.chat_recent_tab, container, false);
        appBarLayout = v.findViewById(R.id.linear_layout_add);
        if(context instanceof ArchivedChatsActivity) {
            appBarLayout.setVisibility(View.GONE);
        } else {
            aB = ((AppCompatActivity) context).getSupportActionBar();
        }
        emptyLayoutContainer = v.findViewById(R.id.scroller);
        listView = (RecyclerView) v.findViewById(R.id.chat_recent_list_view);
        fastScroller = (FastScroller) v.findViewById(R.id.fastscroll_chat);
        listView.setPadding(0, 0, 0, scaleHeightPx(85, outMetrics));
        listView.setClipToPadding(false);
        listView.addItemDecoration(new ChatDividerItemDecoration(context, outMetrics));
        mLayoutManager = new LinearLayoutManager(context);
        listView.setLayoutManager(mLayoutManager);
        listView.setHasFixedSize(true);
        listView.setItemAnimator(new DefaultItemAnimator());
        listView.addOnScrollListener(new RecyclerView.OnScrollListener() {
            @Override
            public void onScrolled(RecyclerView recyclerView, int dx, int dy) {
                super.onScrolled(recyclerView, dx, dy);
                checkScroll();
            }
        });
//        listView.setClipToPadding(false);

        emptyLayout = v.findViewById(R.id.linear_empty_layout_chat_recent);
        emptyTextViewInvite = v.findViewById(R.id.empty_text_chat_recent_invite);
        emptyTextViewInvite.setWidth(scaleWidthPx(236, outMetrics));
        emptyTextView = v.findViewById(R.id.empty_text_chat_recent);
        emptyImageView = v.findViewById(R.id.empty_image_view_recent);
        emptyImageView.setOnClickListener(this);

        if (context.getResources().getConfiguration().orientation == Configuration.ORIENTATION_LANDSCAPE) {
            adjustLandscape();
            emptyImageView.setVisibility(View.GONE);
        } else {
            addMarginTop();
            emptyImageView.setImageResource(R.drawable.ic_empty_chat_list);
        }

        inviteButton = (Button) v.findViewById(R.id.invite_button);
        inviteButton.setOnClickListener(this);

        mainRelativeLayout = (RelativeLayout) v.findViewById(R.id.main_relative_layout);
        //auto scroll to bottom to show invite button.
        if(context.getResources().getConfiguration().orientation == Configuration.ORIENTATION_LANDSCAPE) {
            adjustLandscape();
        } else {
            addMarginTop();
        }

        if (context instanceof ManagerActivityLollipop) {
            setStatus();
            if (!emptyArchivedChats()) {
                listView.setPadding(0, scaleHeightPx(8, outMetrics), 0, scaleHeightPx(16, outMetrics));
            } else {
                listView.setPadding(0, scaleHeightPx(8, outMetrics), 0, scaleHeightPx(78, outMetrics));
            }
        } else {
            //Archived chats section
            listView.setPadding(0, scaleHeightPx(8, outMetrics), 0, 0);
        }

        this.setChats();

        if (megaChatApi.isSignalActivityRequired()) {
            megaChatApi.signalPresenceActivity();
        }
        setCustomisedActionBar();

        //Invitation bar
        bannerContainer = v.findViewById(R.id.invite_banner_container);
        collapseBtn = v.findViewById(R.id.collapse_btn);
        collapseBtn.setOnClickListener(this);
        closeBtn = v.findViewById(R.id.close_btn);
        closeBtn.setOnClickListener(this);
        inviteTitle = v.findViewById(R.id.invite_title);
        inviteTitle.setOnClickListener(this);
        requestPermissionLayout = v.findViewById(R.id.request_permission_layout);
        dismissBtn = v.findViewById(R.id.dismiss_button);
        dismissBtn.setOnClickListener(this);
        allowBtn = v.findViewById(R.id.allow_button);
        allowBtn.setOnClickListener(this);
        invitationContainer = v.findViewById(R.id.contacts_list_container);
        contactsListLayout = v.findViewById(R.id.contacts_list_layout);
        contactsList = v.findViewById(R.id.contacts_list);
        moreContactsTitle = v.findViewById(R.id.more_contacts_title);
        bannerDivider = v.findViewById(R.id.invitation_banner_divider);
        moreContactsTitle.setOnClickListener(this);
        if(showInviteBanner()) {
            bannerContainer.setVisibility(View.VISIBLE);
        } else {
            bannerContainer.setVisibility(View.GONE);
        }
        if(askForDisplayOverDialog != null) {
            askForDisplayOverDialog.showDialog();
        }
        return v;
    }

    private boolean showInviteBanner() {
        String showInviteBannerString = dbH.getPreferences().getShowInviteBanner();
        if(!TextUtils.isEmpty(showInviteBannerString)) {
            return Boolean.parseBoolean(showInviteBannerString);
        } else {
            return true;
        }
    }

    private void adjustLandscape() {
        RelativeLayout.LayoutParams layoutParams = new RelativeLayout.LayoutParams(RelativeLayout.LayoutParams.MATCH_PARENT, RelativeLayout.LayoutParams.MATCH_PARENT);
        layoutParams.setMargins(0,0,0,0);
        emptyLayoutContainer.setLayoutParams(layoutParams);

        new Handler().postDelayed(new Runnable() {

            @Override
            public void run() {
                emptyLayoutContainer.fullScroll(View.FOCUS_DOWN);
            }
        },100);
    }

    private void showPermissionGrantedView() {
        requestPermissionLayout.setVisibility(View.GONE);
        contactsListLayout.setVisibility(View.VISIBLE);
        collapseBtn.setVisibility(View.INVISIBLE);
        inviteTitle.setText(R.string.get_registered_contacts);
        inviteTitle.setClickable(false);
        moreContactsTitle.setVisibility(View.GONE);
        invitationContainer.setVisibility(View.GONE);
        closeBtn.setVisibility(View.GONE);
        loadMegaContacts();
    }


    private void showPermissionDeniedView() {
        expandContainer();
        collapseBtn.setVisibility(View.VISIBLE);
        inviteTitle.setClickable(true);
        inviteTitle.setText(R.string.see_local_contacts_on_mega);
        moreContactsTitle.setVisibility(View.GONE);
        contactsListLayout.setVisibility(View.GONE);
        requestPermissionLayout.setVisibility(View.VISIBLE);
    }

    public void setChats() {
        logDebug("setChats");

        if (listView == null) {
            logWarning("listView is null - do not update");
            return;
        }

        if (isAdded()) {
            int initState = megaChatApi.getInitState();
            logDebug("Init state is: " + initState);

            if (initState == MegaChatApi.INIT_ONLINE_SESSION || initState == MegaChatApi.INIT_OFFLINE_SESSION) {
                if (chats != null) {
                    chats.clear();
                } else {
                    chats = new ArrayList<>();
                }

                if (context instanceof ManagerActivityLollipop) {
                    chats = megaChatApi.getChatListItems();
                } else {
                    chats = megaChatApi.getArchivedChatListItems();
                }

                if ((chats == null || chats.isEmpty()) && emptyArchivedChats()) {
                    if (isOnline(context) && initState != MegaChatApi.INIT_OFFLINE_SESSION) {
                        showEmptyChatScreen();
                        showFab();
                    } else {
                        showNoConnectionScreen();
                    }
                } else {
                    logDebug("Chats size: " + chats.size());

                    //Order by last interaction
                    sortChats(chats);

                    if (adapterList == null) {
                        logWarning("AdapterList is NULL");
                        adapterList = new MegaListChatLollipopAdapter(context, this, chats, listView, MegaListChatLollipopAdapter.ADAPTER_RECENT_CHATS);

                        if (listView != null) {
                            listView.setAdapter(adapterList);
                            fastScroller.setRecyclerView(listView);
                            visibilityFastScroller();
                        }
                    } else {
                        adapterList.setChats(chats);
                    }

<<<<<<< HEAD
                    visibilityFastScroller();
                    adapterList.setPositionClicked(-1);
=======
                    if (listView != null) {
                        listView.setVisibility(View.VISIBLE);
                    }

                    if (emptyLayout != null) {
                        emptyLayout.setVisibility(View.GONE);
                    }
>>>>>>> 9b315098

                    adapterList.setPositionClicked(-1);
                    showFab();
                }
            } else {
                showConnectingChatScreen();
            }
        }
    }

    private void showFab() {
        if (adapterList == null || adapterList.isMultipleSelect()) {
            return;
        }

        if (context instanceof ManagerActivityLollipop) {
            ((ManagerActivityLollipop) context).showFabButton();
        }
    }

    private void sortChats(ArrayList<MegaChatListItem> chatsToSort) {
        Collections.sort(chatsToSort, new Comparator<MegaChatListItem>() {

            public int compare(MegaChatListItem c1, MegaChatListItem c2) {
                long timestamp1 = c1.getLastTimestamp();
                long timestamp2 = c2.getLastTimestamp();

                long result = timestamp2 - timestamp1;
                return (int) result;
            }
        });
    }

    public void showEmptyChatScreen() {
        logDebug("showEmptyChatScreen");

        listView.setVisibility(View.GONE);
        emptyLayout.setVisibility(View.VISIBLE);
        String textToShow, colorStart, colorEnd;
        Spanned result;

        if (context instanceof ArchivedChatsActivity) {
            textToShow = context.getString(R.string.recent_chat_empty).toUpperCase();
            colorStart = COLOR_END;
            colorEnd = COLOR_START;
            result = getSpannedMessageForEmptyChat(textToShow, colorStart, colorEnd);

            if (context.getResources().getConfiguration().orientation == Configuration.ORIENTATION_LANDSCAPE) {
                emptyTextView.setVisibility(View.GONE);
            } else {
                emptyTextView.setVisibility(View.VISIBLE);
            }

            emptyTextViewInvite.setVisibility(View.GONE);
            inviteButton.setVisibility(View.GONE);
            emptyTextView.setText(result);


        } else {
            emptyTextViewInvite.setText(getString(R.string.recent_chat_empty_text));
            emptyTextViewInvite.setVisibility(View.VISIBLE);
            inviteButton.setText(getString(R.string.new_chat_link_label));
            inviteButton.setVisibility(View.VISIBLE);
        }
    }

    private Spanned getSpannedMessageForEmptyChat(String originalMessage, String colorStart, String colorEnd){
        String textToShow = originalMessage;
        Spanned result;
        try {
            textToShow = textToShow.replace("[A]", "<font color=" + colorStart + ">");
            textToShow = textToShow.replace("[/A]", "</font>");
            textToShow = textToShow.replace("[B]", "<font color=" + colorEnd + ">");
            textToShow = textToShow.replace("[/B]", "</font>");
        } catch (Exception e) {
            logError(e.getStackTrace().toString());
        }

        if (android.os.Build.VERSION.SDK_INT >= android.os.Build.VERSION_CODES.N) {
            result = Html.fromHtml(textToShow, Html.FROM_HTML_MODE_LEGACY);
        } else {
            result = Html.fromHtml(textToShow);
        }

        return result;
    }

    private void addMarginTop() {
        RelativeLayout.LayoutParams layoutParams = new RelativeLayout.LayoutParams(RelativeLayout.LayoutParams.MATCH_PARENT, RelativeLayout.LayoutParams.MATCH_PARENT);
        layoutParams.setMargins(0, scaleHeightPx(60, outMetrics), 0, 0);
        emptyLayoutContainer.setLayoutParams(layoutParams);
    }

    public void showConnectingChatScreen(){
        logDebug("showConnectingChatScreen");

        listView.setVisibility(View.GONE);
        if (context instanceof ManagerActivityLollipop) {
            ((ManagerActivityLollipop) context).hideFabButton();
        }

        emptyTextViewInvite.setText(getString(R.string.recent_chat_empty_text));
        emptyTextViewInvite.setVisibility(View.INVISIBLE);

        inviteButton.setVisibility(View.GONE);

        String textToShowB = String.format(context.getString(R.string.recent_chat_loading_conversations));
        try {
            textToShowB = textToShowB.replace("[A]", "<font color=" + COLOR_END + ">");
            textToShowB = textToShowB.replace("[/A]", "</font>");
            textToShowB = textToShowB.replace("[B]", "<font color=" + COLOR_START + ">");
            textToShowB = textToShowB.replace("[/B]", "</font>");
        } catch (Exception e) {
        }
        Spanned resultB = null;
        if (android.os.Build.VERSION.SDK_INT >= android.os.Build.VERSION_CODES.N) {
            resultB = Html.fromHtml(textToShowB, Html.FROM_HTML_MODE_LEGACY);
        } else {
            resultB = Html.fromHtml(textToShowB);
        }
        emptyTextView.setText(resultB);
        emptyTextView.setVisibility(View.VISIBLE);
    }

    public void showNoConnectionScreen() {
        logDebug("showNoConnectionScreen");

        listView.setVisibility(View.GONE);
        if (context instanceof ManagerActivityLollipop) {
            ((ManagerActivityLollipop) context).hideFabButton();
        }

        emptyTextViewInvite.setText(getString(R.string.error_server_connection_problem));
        emptyTextViewInvite.setVisibility(View.VISIBLE);
        inviteButton.setVisibility(View.GONE);
        emptyLayout.setVisibility(View.VISIBLE);
    }

    @Override
    public void onClick(View v) {
        logDebug("onClick");

        switch (v.getId()) {
            case R.id.invite_button: {
                if (isOnline(context)) {
                    if (context instanceof ManagerActivityLollipop) {
                        Intent in = new Intent(context, AddContactActivityLollipop.class);
                        in.putExtra("contactType", CONTACT_TYPE_MEGA);
                        in.putExtra(FROM_RECENT, true);
                        ((ManagerActivityLollipop) context).startActivityForResult(in, REQUEST_CREATE_CHAT);
                    }
                    if (megaChatApi.isSignalActivityRequired()) {
                        megaChatApi.signalPresenceActivity();
                    }
                } else {
                    ((ManagerActivityLollipop) context).showSnackbar(SNACKBAR_TYPE, getString(R.string.error_server_connection_problem), -1);
                }
                break;
            }
            case R.id.empty_image_view_chat: {
                numberOfClicks++;
                logDebug("Number of clicks: " + numberOfClicks);
                if (numberOfClicks >= 5) {
                    numberOfClicks = 0;
                    showStateInfo();
                }

                break;
            }
            case R.id.call_in_progress_layout: {
                logDebug("call_in_progress_layout");
                if (checkPermissionsCall()) {
                    returnCall(context);
                }
                break;
            }
            case R.id.invite_title:
            case R.id.dismiss_button:
            case R.id.collapse_btn:
                if(moreContactsTitle.getVisibility() == View.VISIBLE) {
                    startActivityForResult(new Intent(context, InviteContactActivity.class), REQUEST_INVITE_CONTACT_FROM_DEVICE);
                } else {
                    if (invitationContainer.getVisibility() == View.VISIBLE) {
                        invitationContainer.setVisibility(View.GONE);
                        collapseBtn.setImageDrawable(getResources().getDrawable(R.drawable.ic_collapse_acc));
                        isExpand = false;
                    } else {
                        invitationContainer.setVisibility(View.VISIBLE);
                        collapseBtn.setImageDrawable(getResources().getDrawable(R.drawable.ic_expand));
                        isExpand = true;
                    }
                }
                break;
            case R.id.close_btn:
                dbH.setShowInviteBanner("false");
                bannerContainer.setVisibility(View.GONE);
                break;
            case R.id.allow_button:
                logDebug("request contact permission!");
                requestPermissions(new String[]{Manifest.permission.READ_CONTACTS}, REQUEST_READ_CONTACTS);
                break;
            case R.id.more_contacts_title:
                logDebug("to InviteContactActivity");
                startActivityForResult(new Intent(context, InviteContactActivity.class), REQUEST_INVITE_CONTACT_FROM_DEVICE);
                break;
        }
    }

    public void showStateInfo() {

        StringBuilder builder = new StringBuilder();

        if (megaChatApi != null) {
            builder.append("INIT STATE: " + megaChatApi.getInitState());
            builder.append("\nCONNECT STATE: " + megaChatApi.getConnectionState());
            if (isOnline(context)) {
                builder.append("\nNetwork OK");
            } else {
                builder.append("\nNo network connection");
            }
        } else {
            builder.append("MegaChatApi: false");
        }

        Toast.makeText(context, builder, Toast.LENGTH_LONG).show();
    }

    public boolean showSelectMenuItem() {
        if (adapterList != null) {
            return adapterList.isMultipleSelect();
        }

        return false;
    }

    /*
     * Clear all selected items
     */
    public void clearSelections() {
        logDebug("clearSelections");
        if (adapterList.isMultipleSelect()) {
            adapterList.clearSelections();
        }
    }

    @Override
    protected void updateActionModeTitle() {
        if (actionMode == null || getActivity() == null) {
            return;
        }
        List<MegaChatListItem> chats = adapterList.getSelectedChats();

        actionMode.setTitle(chats.size() + "");

        try {
            actionMode.invalidate();
        } catch (NullPointerException e) {
            e.printStackTrace();
            logError("Invalidate error", e);
        }
    }

    /*
     * Disable selection
     */
    public void hideMultipleSelect() {
        logDebug("hideMultipleSelect");
        adapterList.setMultipleSelect(false);

        if (actionMode != null) {
            actionMode.finish();
        }
    }

    public void selectAll() {
        if (adapterList != null) {
            if (adapterList.isMultipleSelect()) {
                adapterList.selectAll();
            } else {
                adapterList.setMultipleSelect(true);
                adapterList.selectAll();

                actionMode = ((AppCompatActivity) context).startSupportActionMode(new ActionBarCallBack());
            }

            new Handler(Looper.getMainLooper()).post(() -> updateActionModeTitle());
        }
    }

    public void itemClick(int position) {
        logDebug("Position: " + position);
        if (megaChatApi.isSignalActivityRequired()) {
            megaChatApi.signalPresenceActivity();
        }
        if (adapterList.isMultipleSelect()) {
            adapterList.toggleSelection(position);
            List<MegaChatListItem> chats = adapterList.getSelectedChats();
            if (chats.size() > 0) {
                updateActionModeTitle();
            }
        } else {
            logDebug("Open chat: Position: " + position + ", Chat ID: " + chats.get(position).getChatId());
            Intent intent = new Intent(context, ChatActivityLollipop.class);
            intent.setAction(ACTION_CHAT_SHOW_MESSAGES);
            intent.putExtra("CHAT_ID", adapterList.getChatAt(position).getChatId());
            this.startActivity(intent);
            if (context instanceof ManagerActivityLollipop) {
                if (((ManagerActivityLollipop) context).getSearchQuery() != null && !((ManagerActivityLollipop) context).getSearchQuery().isEmpty()) {
                    closeSearch();
                    ((ManagerActivityLollipop) context).closeSearchView();
                }
            } else if (context instanceof ArchivedChatsActivity) {
                if (((ArchivedChatsActivity) context).querySearch != null && !((ArchivedChatsActivity) context).querySearch.isEmpty()) {
                    closeSearch();
                    ((ArchivedChatsActivity) context).closeSearchView();
                }
            }
        }
    }

    @Override
    public void onAttach(Context context) {
        super.onAttach(context);
        this.context = context;
    }

    public void listItemUpdate(MegaChatListItem item) {
        if (item == null) {
            logWarning("Item is null");
            return;
        }

        logDebug("Chat ID: " + item.getChatId());

        if (!isAdded()) {
            logDebug("return!");
            return;
        }

        if (listView == null) {
            logWarning("listView is null - do not update");
            return;
        }

        if (context instanceof ManagerActivityLollipop) {
            if (!(((ManagerActivityLollipop) context).getDrawerItem() == ManagerActivityLollipop.DrawerItem.CHAT)) {
                logWarning("Not CHAT shown!");
                return;
            }
        }

        if (item.hasChanged(MegaChatListItem.CHANGE_TYPE_STATUS)) {
            logDebug("Change status: MegaChatListItem.CHANGE_TYPE_STATUS");
        } else if (item.hasChanged(MegaChatListItem.CHANGE_TYPE_OWN_PRIV)) {

            logDebug("Change status: MegaChatListItem.CHANGE_TYPE_OWN_PRIV");
        } else if (item.hasChanged(MegaChatListItem.CHANGE_TYPE_PARTICIPANTS)) {

            logDebug("Change participants");
            MegaChatRoom chatToCheck = megaChatApi.getChatRoom(item.getChatId());
            updateCacheForNonContacts(chatToCheck);
        } else if (item.hasChanged(MegaChatListItem.CHANGE_TYPE_UNREAD_COUNT)) {

            logDebug(" Change unread count");
            if (adapterList == null || adapterList.getItemCount() == 0) {
                setChats();
            } else {
                long chatHandleToUpdate = item.getChatId();
                int indexToReplace = -1;
                ListIterator<MegaChatListItem> itrReplace = chats.listIterator();
                while (itrReplace.hasNext()) {
                    MegaChatListItem chat = itrReplace.next();
                    if (chat != null) {
                        if (chat.getChatId() == chatHandleToUpdate) {
                            indexToReplace = itrReplace.nextIndex() - 1;
                            break;
                        }
                    } else {
                        break;
                    }
                }
                if (indexToReplace != -1) {
                    logDebug("Index to replace: " + indexToReplace);
                    chats.set(indexToReplace, item);
                    if (item.getUnreadCount() == 0) {
                        logDebug("No unread count");
                        onUnreadCountChange(indexToReplace, false);
                        onLastMessageChange(indexToReplace);
                    } else {
                        onUnreadCountChange(indexToReplace, true);
                    }
                }
            }

        } else if (item.hasChanged(MegaChatListItem.CHANGE_TYPE_LAST_TS)) {
            logDebug("Change last ts: " + item.getChanges());

            long chatHandleToUpdate = item.getChatId();
            int indexToReplace = -1;
            if (chats != null && !chats.isEmpty()) {
                ListIterator<MegaChatListItem> itrReplace = chats.listIterator();
                while (itrReplace.hasNext()) {
                    MegaChatListItem chat = itrReplace.next();
                    if (chat != null) {
                        if (chat.getChatId() == chatHandleToUpdate) {
                            indexToReplace = itrReplace.nextIndex() - 1;
                            break;
                        }
                    } else {
                        break;
                    }
                }
            }

            if (indexToReplace != -1) {
                logDebug("Index to replace: " + indexToReplace);
                chats.set(indexToReplace, item);
                if (indexToReplace == 0) {
                    onLastTsChange(indexToReplace, false);
                } else {
                    onLastTsChange(indexToReplace, true);
                }
            }

        } else if ((item.hasChanged(MegaChatListItem.CHANGE_TYPE_TITLE))) {

            logDebug("Change title ");
            if (adapterList == null || adapterList.getItemCount() == 0) {
                setChats();
            } else {
                long chatHandleToUpdate = item.getChatId();
                int indexToReplace = -1;
                ListIterator<MegaChatListItem> itrReplace = chats.listIterator();
                while (itrReplace.hasNext()) {
                    MegaChatListItem chat = itrReplace.next();
                    if (chat != null) {
                        if (chat.getChatId() == chatHandleToUpdate) {
                            indexToReplace = itrReplace.nextIndex() - 1;
                            break;
                        }
                    } else {
                        break;
                    }
                }
                if (indexToReplace != -1) {
                    logDebug("Index to replace: " + indexToReplace);
                    chats.set(indexToReplace, item);
                    onTitleChange(indexToReplace);
                }
            }

        } else if (item.hasChanged(MegaChatListItem.CHANGE_TYPE_LAST_MSG)) {

            logDebug("Change last message: ");
            if (adapterList == null || adapterList.getItemCount() == 0) {
                setChats();
            } else {
                long chatHandleToUpdate = item.getChatId();
                int indexToReplace = -1;
                ListIterator<MegaChatListItem> itrReplace = chats.listIterator();
                while (itrReplace.hasNext()) {
                    MegaChatListItem chat = itrReplace.next();
                    if (chat != null) {
                        if (chat.getChatId() == chatHandleToUpdate) {
                            indexToReplace = itrReplace.nextIndex() - 1;
                            break;
                        }
                    } else {
                        break;
                    }
                }
                if (indexToReplace != -1) {
                    logDebug("Index to replace: " + indexToReplace);
                    chats.set(indexToReplace, item);
                    onLastMessageChange(indexToReplace);
                    onUnreadCountChange(indexToReplace, item.getUnreadCount() == 0);
                }
            }

        } else if (item.hasChanged(MegaChatListItem.CHANGE_TYPE_CLOSED)) {

            logDebug("Change closed: MegaChatListItem.CHANGE_TYPE_CLOSED");
            logDebug("Own privilege: " + item.getOwnPrivilege());
            if (adapterList.getItemCount() != 0) {
                long chatHandleToRemove = item.getChatId();
                int indexToRemove = -1;
                ListIterator<MegaChatListItem> itrReplace = chats.listIterator();
                while (itrReplace.hasNext()) {
                    MegaChatListItem chat = itrReplace.next();
                    if (chat != null) {
                        if (chat.getChatId() == chatHandleToRemove) {
                            indexToRemove = itrReplace.nextIndex() - 1;
                            break;
                        }
                    } else {
                        break;
                    }
                }
                if (indexToRemove != -1) {
                    logDebug("Index to replace: " + indexToRemove);
                    chats.remove(indexToRemove);

                    adapterList.removeChat(chats, indexToRemove);
                    adapterList.setPositionClicked(-1);

                    if (adapterList.getItemCount() == 0 && emptyArchivedChats()) {
                        logDebug("adapterList.getItemCount() == 0");
                        listView.setVisibility(View.GONE);
                        emptyLayout.setVisibility(View.VISIBLE);
                    } else {
                        listView.setVisibility(View.VISIBLE);
                        emptyLayout.setVisibility(View.GONE);
                    }
                }
            }

        } else if (item.hasChanged(MegaChatListItem.CHANGE_TYPE_ARCHIVE)) {
            logDebug("Change: MegaChatListItem.CHANGE_TYPE_ARCHIVE");
            if (context instanceof ManagerActivityLollipop) {
                if (item.isArchived()) {
                    logDebug("New archived element:remove from list");
                    if (adapterList == null || adapterList.getItemCount()==0){
                        setChats();
                    } else {
                        long chatHandleToRemove = item.getChatId();
                        int indexToRemove = -1;
                        ListIterator<MegaChatListItem> itrReplace = chats.listIterator();
                        while (itrReplace.hasNext()) {
                            MegaChatListItem chat = itrReplace.next();
                            if (chat != null) {
                                if (chat.getChatId() == chatHandleToRemove) {
                                    indexToRemove = itrReplace.nextIndex() - 1;
                                    break;
                                }
                            } else {
                                break;
                            }
                        }
                        if (indexToRemove != -1) {
                            logDebug("Index to replace: " + indexToRemove);
                            chats.remove(indexToRemove);

                            adapterList.removeChat(chats, indexToRemove);
                            adapterList.setPositionClicked(-1);

                            if (adapterList.getItemCount() == 0 && emptyArchivedChats()) {
                                logDebug("adapterList.getItemCount() == 0");
                                listView.setVisibility(View.GONE);
                                emptyLayout.setVisibility(View.VISIBLE);
                            } else {
                                listView.setVisibility(View.VISIBLE);
                                emptyLayout.setVisibility(View.GONE);
                            }

                            if (chats.isEmpty()) {
                                ((ManagerActivityLollipop) context).invalidateOptionsMenu();
                            }
                        }
                    }
                } else {
                    logDebug("New unarchived element: refresh chat list");
                    setChats();
                    if (chats.size() == 1) {
                        ((ManagerActivityLollipop) context).invalidateOptionsMenu();
                    }
                }
                //Update last position
                if (adapterList != null) {
                    adapterList.notifyItemChanged(chats.size() + 1);
                }

                if (!emptyArchivedChats()) {
                    listView.setPadding(0, scaleHeightPx(8, outMetrics), 0, scaleHeightPx(16, outMetrics));
                } else {
                    listView.setPadding(0, scaleHeightPx(8, outMetrics), 0, scaleHeightPx(78, outMetrics));
                }

                checkScroll();
            } else if (context instanceof ArchivedChatsActivity) {
                if (item.isArchived()) {
                    logDebug("New archived element: refresh chat list");
                    setChats();
                } else {
                    logDebug("New unarchived element: remove from Archive list");
                    if (adapterList.getItemCount() != 0) {

                        long chatHandleToRemove = item.getChatId();
                        int indexToRemove = -1;
                        ListIterator<MegaChatListItem> itrReplace = chats.listIterator();
                        while (itrReplace.hasNext()) {
                            MegaChatListItem chat = itrReplace.next();
                            if (chat != null) {
                                if (chat.getChatId() == chatHandleToRemove) {
                                    indexToRemove = itrReplace.nextIndex() - 1;
                                    break;
                                }
                            } else {
                                break;
                            }
                        }
                        if (indexToRemove != -1) {
                            logDebug("Index to replace: " + indexToRemove);
                            chats.remove(indexToRemove);

                            adapterList.removeChat(chats, indexToRemove);
                            adapterList.setPositionClicked(-1);

                            if (adapterList.getItemCount() == 0) {
                                logDebug("adapterList.getItemCount() == 0");
                                showEmptyChatScreen();
                                ((ArchivedChatsActivity) context).invalidateOptionsMenu();
                            } else {
                                listView.setVisibility(View.VISIBLE);
                                emptyLayout.setVisibility(View.GONE);
                            }
                        }
                    }
                }
                checkScroll();
            }

        } else if (item.hasChanged(MegaChatListItem.CHANGE_TYPE_CALL) || item.hasChanged(MegaChatListItem.CHANGE_TYPE_CHAT_MODE)) {
            logDebug("Change: MegaChatListItem.CHANGE_TYPE_CALL or CHANGE_TYPE_CHAT_MODE");
            if (adapterList == null || adapterList.getItemCount() == 0) {
                setChats();
            } else {
                long chatHandleToUpdate = item.getChatId();
                int indexToReplace = -1;
                ListIterator<MegaChatListItem> itrReplace = chats.listIterator();
                while (itrReplace.hasNext()) {
                    MegaChatListItem chat = itrReplace.next();
                    if (chat != null) {
                        if (chat.getChatId() == chatHandleToUpdate) {
                            indexToReplace = itrReplace.nextIndex() - 1;
                            break;
                        }
                    } else {
                        break;
                    }
                }
                if (indexToReplace != -1) {
                    logDebug("Index to replace: " + indexToReplace);
                    chats.set(indexToReplace, item);
                    adapterList.notifyItemChanged(indexToReplace);
                }
            }
        } else {
            logDebug("Other change: " + item.getChanges());

            if (item != null) {
                logDebug("New chat");
                setChats();
                MegaChatRoom chatToCheck = megaChatApi.getChatRoom(item.getChatId());
                updateCacheForNonContacts(chatToCheck);
            } else {
                logError("The chat is NULL");
            }
        }
    }

    private boolean emptyArchivedChats() {
        ArrayList<MegaChatListItem> archivedChats = megaChatApi.getArchivedChatListItems();
        return archivedChats == null || archivedChats.isEmpty();
    }

    public void setStatus() {
        chatStatus = megaChatApi.getOnlineStatus();
        logDebug("Chat status --> getOnlineStatus with megaChatApi: " + chatStatus);
        onlineStatusUpdate(chatStatus);
    }

    public void onlineStatusUpdate(int status) {
        logDebug("Status: " + status);

        chatStatus = status;
        int initStatus = megaChatApi.getInitState();
        if (isAdded()) {
            if (aB != null) {
                switch (status) {
                    case MegaChatApi.STATUS_ONLINE: {
                        setCustomisedActionBarSubtitle(adjustForLargeFont(getString(R.string.online_status)));
                        break;
                    }
                    case MegaChatApi.STATUS_AWAY: {
                        setCustomisedActionBarSubtitle(adjustForLargeFont(getString(R.string.away_status)));
                        break;
                    }
                    case MegaChatApi.STATUS_BUSY: {
                        setCustomisedActionBarSubtitle(adjustForLargeFont(getString(R.string.busy_status)));
                        break;
                    }
                    case MegaChatApi.STATUS_OFFLINE: {
                        setCustomisedActionBarSubtitle(adjustForLargeFont(getString(R.string.offline_status)));
                        break;
                    }
                    case MegaChatApi.STATUS_INVALID: {
                        if (!isOnline(context)) {
                            setCustomisedActionBarSubtitle(adjustForLargeFont(getString(R.string.error_server_connection_problem)));
                        } else {
                            if (megaChatApi == null) {
                                setCustomisedActionBarSubtitle(adjustForLargeFont(getString(R.string.invalid_connection_state)));
                            } else if (megaChatApi.getConnectionState() == MegaChatApi.CONNECTING) {
                                setCustomisedActionBarSubtitle(adjustForLargeFont(getString(R.string.chat_connecting)));
                            } else if (megaChatApi.getConnectionState() == MegaChatApi.DISCONNECTED) {
                                setCustomisedActionBarSubtitle(adjustForLargeFont(getString(R.string.invalid_connection_state)));
                            } else {
                                if (initStatus == MegaChatApi.INIT_WAITING_NEW_SESSION || initStatus == MegaChatApi.INIT_NO_CACHE) {
                                    setCustomisedActionBarSubtitle(adjustForLargeFont(getString(R.string.chat_connecting)));
                                }
                            }
                        }
                        break;
                    }
                    default: {

                        if (!isOnline(context) || megaApi == null || megaApi.getRootNode() == null) {
                            setCustomisedActionBarSubtitle(adjustForLargeFont(getString(R.string.error_server_connection_problem)));
                        } else {
                            if (megaChatApi == null) {
                                setCustomisedActionBarSubtitle(adjustForLargeFont(getString(R.string.invalid_connection_state)));
                            } else if (megaChatApi.getConnectionState() == MegaChatApi.CONNECTING) {
                                setCustomisedActionBarSubtitle(adjustForLargeFont(getString(R.string.chat_connecting)));
                            } else if (megaChatApi.getConnectionState() == MegaChatApi.DISCONNECTED) {
                                setCustomisedActionBarSubtitle(adjustForLargeFont(getString(R.string.invalid_connection_state)));
                            } else {
                                if (initStatus == MegaChatApi.INIT_WAITING_NEW_SESSION || initStatus == MegaChatApi.INIT_NO_CACHE) {
                                    setCustomisedActionBarSubtitle(adjustForLargeFont(getString(R.string.chat_connecting)));
                                }
                            }
                        }
                        break;
                    }
                }
            } else {
                logWarning("aB is NULL");
            }
        } else {
            logWarning("RecentChats not added");
        }
    }

    public void contactStatusUpdate(long userHandle, int status) {
        logDebug("User Handle: " + userHandle + ", Status: " + status);

        long chatHandleToUpdate = -1;
        MegaChatRoom chatToUpdate = megaChatApi.getChatRoomByUser(userHandle);
        if (chatToUpdate != null) {
            chatHandleToUpdate = chatToUpdate.getChatId();
            logDebug("Update chat: " + chatHandleToUpdate);
            if (chatHandleToUpdate != -1) {
                logDebug("The user has a one to one chat: " + chatHandleToUpdate);

                int indexToReplace = -1;
                if (chats != null) {
                    ListIterator<MegaChatListItem> itrReplace = chats.listIterator();
                    while (itrReplace.hasNext()) {
                        MegaChatListItem chat = itrReplace.next();
                        if (chat != null) {
                            if (chat.getChatId() == chatHandleToUpdate) {
                                indexToReplace = itrReplace.nextIndex() - 1;
                                break;
                            }
                        } else {
                            break;
                        }
                    }
                    if (indexToReplace != -1) {
                        logDebug("Index to replace: " + indexToReplace);
                        onStatusChange(indexToReplace, userHandle, status);
                    }
                } else {
                    logWarning("No chat list loaded");
                }
            }
        }
    }

    public void onStatusChange(int position, long userHandle, int status) {
        logDebug("Position: " + position + ", User Handle: " + userHandle + " with new presence: " + status);

        adapterList.updateContactStatus(position, userHandle, status);
    }

    public void onTitleChange(int position) {
        logDebug("Position: " + position);
        adapterList.setTitle(position, null);
        interactionUpdate(position);
    }

    public void onUnreadCountChange(int position, boolean updateOrder) {
        logDebug("Position: " + position + ", Update order: " + updateOrder);
        adapterList.setPendingMessages(position, null);

        if (updateOrder) {
            interactionUpdate(position);
        }
    }

    public void onLastTsChange(int position, boolean updateOrder) {
        logDebug("Position: " + position + ", Update order: " + updateOrder);

        adapterList.setTs(position, null);

        if (updateOrder) {
            interactionUpdate(position);
        }
    }

    public void onLastMessageChange(int position) {
        logDebug("Position: " + position);

        adapterList.setLastMessage(position, null);

//        if(updateOrder){
//            interactionUpdate(position);
//        }
    }

    public void notifyPushChanged(){
        if (adapterList == null || adapterList.getItemCount() == 0) {
            setChats();
        } else if (chats != null && !chats.isEmpty()) {
            for (MegaChatListItem chat : chats) {
                int pos = chats.indexOf(chat);
                if (pos != INVALID_POSITION) {
                    adapterList.updateMuteIcon(pos);
                }
            }
        }
    }

    public void refreshNode(MegaChatListItem item) {
        logDebug("Chat ID: " + item.getChatId());

        //elements of adapter
        long chatHandleToUpdate = item.getChatId();
        int indexToUpdate = -1;
        if (chats != null) {
            ListIterator<MegaChatListItem> itrReplace = chats.listIterator();
            while (itrReplace.hasNext()) {
                MegaChatListItem chat = itrReplace.next();
                if (chat != null) {
                    if (chat.getChatId() == chatHandleToUpdate) {
                        indexToUpdate = itrReplace.nextIndex() - 1;
                        break;
                    }
                } else {
                    break;
                }
            }
            if (indexToUpdate != -1) {
                logDebug("Index to replace: " + indexToUpdate);
                if (adapterList != null) {
                    adapterList.notifyItemChanged(indexToUpdate);
                }
            }
        }
    }

    public void interactionUpdate(int position) {
        logDebug("Position: " + position);
        MegaChatListItem chat = chats.remove(position);
        chats.add(0, chat);
        adapterList.notifyItemMoved(position, 0);
        if (lastFirstVisiblePosition == position) {
            logDebug("Interaction - change lastFirstVisiblePosition");
            lastFirstVisiblePosition = 0;
        }

        if (adapterList.isMultipleSelect()) {
            adapterList.updateMultiselectionPosition(position);
        }
    }

    public void updateCacheForNonContacts(MegaChatRoom chatToCheck) {
        if (chatToCheck != null) {
            long peers = chatToCheck.getPeerCount();
            for (int i = 0; i < peers; i++) {
//                    long peerHandle = chatToCheck.getPeerHandle(i);
                String fullName = new ChatController(context).getParticipantFullName(chatToCheck.getPeerHandle(i));
                if (fullName != null) {
                    if (fullName.trim().length() <= 0) {
                        logDebug("Ask for name!");
                        ChatNonContactNameListener listener = new ChatNonContactNameListener(context);
                        megaChatApi.getUserFirstname(chatToCheck.getPeerHandle(i), chatToCheck.getAuthorizationToken(), listener);
                        megaChatApi.getUserLastname(chatToCheck.getPeerHandle(i), chatToCheck.getAuthorizationToken(), listener);
                    } else {
                        logDebug("Exists name!");
                    }
                } else {
                    logDebug("Ask for name!");
                    ChatNonContactNameListener listener = new ChatNonContactNameListener(context);
                    megaChatApi.getUserFirstname(chatToCheck.getPeerHandle(i), chatToCheck.getAuthorizationToken(), listener);
                    megaChatApi.getUserLastname(chatToCheck.getPeerHandle(i), chatToCheck.getAuthorizationToken(), listener);
                }
            }
        }
    }

    @Override
    public void onSaveInstanceState(Bundle outState) {
        logDebug("onSaveInstanceState");
        super.onSaveInstanceState(outState);
        if (listView.getLayoutManager() != null) {
            outState.putParcelable(BUNDLE_RECYCLER_LAYOUT, listView.getLayoutManager().onSaveInstanceState());
        }
        outState.putBoolean(KEY_DIALOG_IS_SHOWING, isExplanationDialogShowing);
    }

    @Override
    public void onPause() {
        logDebug("onPause");
        lastFirstVisiblePosition = ((LinearLayoutManager) listView.getLayoutManager()).findFirstCompletelyVisibleItemPosition();
        MegaApplication.setRecentChatVisible(false);
        super.onPause();
    }

    @Override
    public void onDestroy() {
        super.onDestroy();
        if(askForDisplayOverDialog != null) {
            askForDisplayOverDialog.recycle();
        }
        if(explanationDialog != null) {
            explanationDialog.cancel();
        }
        if(adapter != null) {
            adapter.dismissDialog();
        }
    }

    @Override
    public void onResume() {
        logDebug("onResume: lastFirstVisiblePosition " + lastFirstVisiblePosition);
        if (lastFirstVisiblePosition > 0) {
            (listView.getLayoutManager()).scrollToPosition(lastFirstVisiblePosition);
        } else {
            (listView.getLayoutManager()).scrollToPosition(0);
        }
        lastFirstVisiblePosition = 0;
        if(aB == null) {
            aB = ((AppCompatActivity) context).getSupportActionBar();

        }
        if (aB != null && aB.getTitle() != null) {
            aB.setTitle(adjustForLargeFont(aB.getTitle().toString()));
        }

        if (context instanceof ManagerActivityLollipop) {
            if (((ManagerActivityLollipop) context).isSearchOpen()) {
                filterChats(((ManagerActivityLollipop) context).getSearchQuery());
            }
            ((ManagerActivityLollipop) context).invalidateOptionsMenu();
        }
        // if in ArchivedChatsActivity or user close the invitation banner, no need to load contacts.
        if(appBarLayout.getVisibility() != View.GONE) {
            refreshMegaContactsList();
        }
        setStatus();
        super.onResume();
    }

    public void refreshMegaContactsList() {
        grantedContactPermission = hasPermissions(context, Manifest.permission.READ_CONTACTS);
        if (grantedContactPermission) {
            showPermissionGrantedView();
        } else {
            showPermissionDeniedView();
        }
    }

    public int getItemCount(){
        if(adapterList != null){
            return adapterList.getItemCount();
        }
        return 0;
    }

    @Override
    public void onActivityCreated(Bundle savedInstanceState) {
        logDebug("onActivityCreated");
        super.onActivityCreated(savedInstanceState);

        if (savedInstanceState != null) {
            Parcelable savedRecyclerLayoutState = savedInstanceState.getParcelable(BUNDLE_RECYCLER_LAYOUT);
            listView.getLayoutManager().onRestoreInstanceState(savedRecyclerLayoutState);
            isExplanationDialogShowing = savedInstanceState.getBoolean(KEY_DIALOG_IS_SHOWING);
            if(isExplanationDialogShowing) {
                showExplanationDialog();
            }
        }
    }

    public void visibilityFastScroller() {
        if (chats == null) {
            fastScroller.setVisibility(View.GONE);
        } else {
            if (chats.size() < MIN_ITEMS_SCROLLBAR_CHAT) {
                fastScroller.setVisibility(View.GONE);
            } else {
                fastScroller.setVisibility(View.VISIBLE);
            }
        }
    }

    public void filterChats(String s) {
        if (adapterList != null && adapterList.isMultipleSelect()) {
            hideMultipleSelect();
        }

        if (filterChatsTask != null && filterChatsTask.getStatus() != AsyncTask.Status.FINISHED) {
            filterChatsTask.cancel(true);
        }
        filterChatsTask = new FilterChatsTask();
        filterChatsTask.execute(s);
    }

    public void closeSearch() {
        if (filterChatsTask != null && filterChatsTask.getStatus() != AsyncTask.Status.FINISHED) {
            filterChatsTask.cancel(true);
        }

        if (adapterList == null) {
            return;
        }

        adapterList.setChats(chats);

        if (adapterList.getItemCount() == 0 && emptyArchivedChats()) {
            logDebug("adapterList.getItemCount() == 0");
            listView.setVisibility(View.GONE);
            emptyLayout.setVisibility(View.VISIBLE);
        } else {
            logDebug("adapterList.getItemCount() NOT = 0");
            listView.setVisibility(View.VISIBLE);
            emptyLayout.setVisibility(View.GONE);

        }
    }

    public boolean checkPermissionsCall() {
        logDebug("checkPermissionsCall() ");
        if (Build.VERSION.SDK_INT >= Build.VERSION_CODES.M) {

            boolean hasCameraPermission = (ContextCompat.checkSelfPermission(((ManagerActivityLollipop) context), Manifest.permission.CAMERA) == PackageManager.PERMISSION_GRANTED);
            if (!hasCameraPermission) {
                ActivityCompat.requestPermissions(((ManagerActivityLollipop) context), new String[]{Manifest.permission.CAMERA}, REQUEST_CAMERA);
                return false;
            }

            boolean hasRecordAudioPermission = (ContextCompat.checkSelfPermission(((ManagerActivityLollipop) context), Manifest.permission.RECORD_AUDIO) == PackageManager.PERMISSION_GRANTED);
            if (!hasRecordAudioPermission) {
                ActivityCompat.requestPermissions(((ManagerActivityLollipop) context), new String[]{Manifest.permission.RECORD_AUDIO}, RECORD_AUDIO);
                return false;
            }

            return true;
        }
        return true;
    }

    @Override
    public void onRequestPermissionsResult(int requestCode, String[] permissions, int[] grantResults) {
        logDebug("onRequestPermissionsResult");
        super.onRequestPermissionsResult(requestCode, permissions, grantResults);
        switch (requestCode) {
            case REQUEST_CAMERA: {
                if (grantResults.length > 0 && grantResults[0] == PackageManager.PERMISSION_GRANTED) {
                    if (checkPermissionsCall()) {
                        logDebug("REQUEST_CAMERA -> returnTheCall");
                        returnCall(context);
                    }
                }
                break;
            }
            case RECORD_AUDIO: {
                if (grantResults.length > 0 && grantResults[0] == PackageManager.PERMISSION_GRANTED) {
                    if (checkPermissionsCall()) {
                        logDebug("RECORD_AUDIO -> returnTheCall");
                        returnCall(context);
                    }
                }
                break;
            }
            case REQUEST_READ_CONTACTS: {
                if (grantResults.length > 0 && grantResults[0] == PackageManager.PERMISSION_GRANTED) {
                    logDebug("REQUEST_READ_CONTACTS");
                    grantedContactPermission = true;
                } else {
                    logDebug("read contacts permission denied!");
                    showPermissionDeniedView();
                    grantedContactPermission = false;
                    boolean should = PermissionUtils.shouldShowRequestPermissionRationale(getActivity(), Manifest.permission.READ_CONTACTS);
                    if (should) {
                        showExplanationDialog();
                    } else {
                        // the system request permission dialog can no longer show.
                        Snackbar snackbar = Snackbar.make(bannerContainer, getString(R.string.on_permanently_denied), Snackbar.LENGTH_LONG)
                                .setAction(getString(R.string.action_settings), PermissionUtils.toAppInfo(getContext()))
                                .setDuration(DURATION);
                        TextView snackbarTextView = snackbar.getView().findViewById(com.google.android.material.R.id.snackbar_text);
                        snackbarTextView.setMaxLines(MAX_LINES);
                        snackbar.show();
                    }
                }
                break;
            }
        }
    }

    private void showExplanationDialog() {
        isExplanationDialogShowing = true;
        explanationDialog = showAlert(getContext(), getString(R.string.explanation_for_contacts_permission), null, dialog -> isExplanationDialogShowing = false);
    }

    @Override
    public void onActivityResult(int requestCode, int resultCode, Intent intent) {
        if (requestCode == REQUEST_INVITE_CONTACT_FROM_DEVICE && resultCode == RESULT_OK) {
            logDebug("onActivityResult REQUEST_INVITE_CONTACT_FROM_DEVICE OK");
        }
        refreshMegaContactsList();
    }

    /////Multiselect/////
    private class ActionBarCallBack implements ActionMode.Callback {

        @Override
        public boolean onActionItemClicked(ActionMode mode, MenuItem item) {
            ArrayList<MegaChatListItem> chats = adapterList.getSelectedChats();

            if (megaChatApi.isSignalActivityRequired()) {
                megaChatApi.signalPresenceActivity();
            }

            switch (item.getItemId()) {
                case R.id.cab_menu_select_all: {
                    selectAll();
                    break;
                }
                case R.id.cab_menu_unselect_all: {
                    clearSelections();
                    hideMultipleSelect();
                    break;
                }
                case R.id.cab_menu_mute:
                    if (context instanceof ManagerActivityLollipop) {
                        createMuteNotificationsChatAlertDialog((Activity) context, chats.get(0).getChatId());
                        clearSelections();
                        hideMultipleSelect();
                    }
                    break;

                case R.id.cab_menu_unmute:
                    if (context instanceof ManagerActivityLollipop) {
                        MegaApplication.getPushNotificationSettingManagement().controlMuteNotifications(context, NOTIFICATIONS_ENABLED, chats.get(0).getChatId());
                        clearSelections();
                        hideMultipleSelect();
                    }
                    break;

                case R.id.cab_menu_archive:
                case R.id.cab_menu_unarchive: {
                    clearSelections();
                    hideMultipleSelect();
                    ChatController chatC = new ChatController(context);
                    chatC.archiveChats(chats);
                    break;
                }
                case R.id.cab_menu_delete: {
                    clearSelections();
                    hideMultipleSelect();
                    //Delete
                    Toast.makeText(context, "Not yet implemented! Delete: " + chats.size() + " chats", Toast.LENGTH_SHORT).show();
                    break;
                }
                case R.id.chat_list_leave_chat_layout: {
                    //Leave group chat
                    ((ManagerActivityLollipop) context).showConfirmationLeaveChats(chats);
                    clearSelections();
                    hideMultipleSelect();
                    break;
                }
            }
            return false;
        }

        @Override
        public boolean onCreateActionMode(ActionMode mode, Menu menu) {
            MenuInflater inflater = mode.getMenuInflater();
            inflater.inflate(R.menu.recent_chat_action, menu);
            adapterList.setMultipleSelect(true);
            if (context instanceof ManagerActivityLollipop) {
                ((ManagerActivityLollipop) context).hideFabButton();
                ((ManagerActivityLollipop) context).showHideBottomNavigationView(true);
                ((ManagerActivityLollipop) context).changeStatusBarColor(COLOR_STATUS_BAR_ACCENT);
                checkScroll();
            } else if (context instanceof ArchivedChatsActivity) {
                ((ArchivedChatsActivity) context).changeStatusBarColor(1);
            }
            return true;
        }

        @Override
        public void onDestroyActionMode(ActionMode arg0) {
            clearSelections();
            adapterList.setMultipleSelect(false);
            if (context instanceof ManagerActivityLollipop) {
                ((ManagerActivityLollipop) context).showFabButton();
                ((ManagerActivityLollipop) context).showHideBottomNavigationView(false);
                ((ManagerActivityLollipop) context).changeStatusBarColor(COLOR_STATUS_BAR_ZERO_DELAY);
                checkScroll();
            } else if (context instanceof ArchivedChatsActivity) {
                ((ArchivedChatsActivity) context).changeStatusBarColor(0);
            }
        }

        @Override
        public boolean onPrepareActionMode(ActionMode mode, Menu menu) {
            List<MegaChatListItem> selected = adapterList.getSelectedChats();
            boolean showMute = false;
            boolean showUnmute = false;
            boolean showLeaveChat = false;

            if (context instanceof ManagerActivityLollipop) {
                if (selected.size() != 0) {

                    menu.findItem(R.id.cab_menu_archive).setVisible(false);
                    menu.findItem(R.id.cab_menu_delete).setVisible(false);

                    menu.findItem(R.id.cab_menu_archive).setVisible(true);
                    menu.findItem(R.id.cab_menu_unarchive).setVisible(false);

                    MenuItem unselect = menu.findItem(R.id.cab_menu_unselect_all);

                    if (!emptyArchivedChats() && selected.size() == adapterList.getItemCount() - 1) {
                        menu.findItem(R.id.cab_menu_select_all).setVisible(false);
                        unselect.setTitle(getString(R.string.action_unselect_all));
                        unselect.setVisible(true);
                    } else if (selected.size() == adapterList.getItemCount()) {
                        menu.findItem(R.id.cab_menu_select_all).setVisible(false);
                        unselect.setTitle(getString(R.string.action_unselect_all));
                        unselect.setVisible(true);
                    } else {
                        menu.findItem(R.id.cab_menu_select_all).setVisible(true);
                        unselect.setTitle(getString(R.string.action_unselect_all));
                        unselect.setVisible(true);
                    }

                    for (int i = 0; i < selected.size(); i++) {
                        MegaChatListItem chat = selected.get(i);
                        if (chat != null) {
                            if (chat.isGroup() && (chat.getOwnPrivilege() == MegaChatRoom.PRIV_RO || chat.getOwnPrivilege() == MegaChatRoom.PRIV_STANDARD
                                    || chat.getOwnPrivilege() == MegaChatRoom.PRIV_MODERATOR)) {
                                logDebug("Chat Group permissions: " + chat.getOwnPrivilege());
                                showLeaveChat = true;
                            } else {
                                showLeaveChat = false;
                                break;
                            }
                        }
                    }

                    if (selected.size() == 1 && context instanceof ManagerActivityLollipop && selected.get(0) != null) {
                        if (isEnableChatNotifications(selected.get(0).getChatId())) {
                            showUnmute = true;
                            showMute = false;
                        } else {
                            showMute = true;
                            showUnmute = false;
                        }
                    } else {
                        showMute = false;
                        showUnmute = false;
                    }

                    menu.findItem(R.id.cab_menu_mute).setVisible(showUnmute);
                    menu.findItem(R.id.cab_menu_unmute).setVisible(showMute);
                    menu.findItem(R.id.chat_list_leave_chat_layout).setVisible(showLeaveChat);
                    if (showLeaveChat) {
                        menu.findItem(R.id.chat_list_leave_chat_layout).setShowAsAction(MenuItem.SHOW_AS_ACTION_ALWAYS);
                    }

                } else {
                    menu.findItem(R.id.cab_menu_select_all).setVisible(true);
                    menu.findItem(R.id.cab_menu_unselect_all).setVisible(false);
                    menu.findItem(R.id.cab_menu_mute).setVisible(false);
                    menu.findItem(R.id.cab_menu_unmute).setVisible(false);

                    menu.findItem(R.id.chat_list_leave_chat_layout).setVisible(false);

                }
            } else if (context instanceof ArchivedChatsActivity) {
                menu.findItem(R.id.cab_menu_delete).setVisible(false);
                menu.findItem(R.id.cab_menu_mute).setVisible(showUnmute);
                menu.findItem(R.id.cab_menu_unmute).setVisible(showMute);
                menu.findItem(R.id.chat_list_leave_chat_layout).setVisible(showLeaveChat);

                if (selected.size() != 0) {
                    MenuItem unselect = menu.findItem(R.id.cab_menu_unselect_all);
                    if (selected.size() == adapterList.getItemCount()) {
                        menu.findItem(R.id.cab_menu_select_all).setVisible(false);
                        unselect.setTitle(getString(R.string.action_unselect_all));
                        unselect.setVisible(true);
                    } else {
                        menu.findItem(R.id.cab_menu_select_all).setVisible(true);
                        unselect.setTitle(getString(R.string.action_unselect_all));
                        unselect.setVisible(true);
                    }

                    menu.findItem(R.id.cab_menu_unarchive).setVisible(true);
                    menu.findItem(R.id.cab_menu_archive).setVisible(false);
                } else {
                    menu.findItem(R.id.cab_menu_select_all).setVisible(true);
                    menu.findItem(R.id.cab_menu_unselect_all).setVisible(false);
                }
            }

            return false;
        }
    }

    private void loadMegaContacts() {
        contactGetter.getMegaContacts(megaApi, MegaContactGetter.DAY);
    }

    class FilterChatsTask extends AsyncTask<String, Void, Void> {

        ArrayList<MegaChatListItem> filteredChats;
        int archivedSize = 0;

        @Override
        protected Void doInBackground(String... strings) {
            ArrayList<MegaChatListItem> chatsToSearch = new ArrayList<>();
            chatsToSearch.addAll(chats);

            if (context instanceof ManagerActivityLollipop) {
                ArrayList<MegaChatListItem> archivedChats = megaChatApi.getArchivedChatListItems();
                if (archivedChats != null && !archivedChats.isEmpty()) {
                    archivedSize = archivedChats.size();
                    sortChats(archivedChats);
                    chatsToSearch.addAll(archivedChats);
                }
            }

            if (!chatsToSearch.isEmpty()) {
                if (filteredChats == null) {
                    filteredChats = new ArrayList<>();
                } else {
                    filteredChats.clear();
                }
                for (MegaChatListItem chat : chatsToSearch) {
                    if (getTitleChat(chat).toLowerCase().contains(strings[0].toLowerCase())) {
                        filteredChats.add(chat);
                    }
                }
            }
            return null;
        }

        @Override
        protected void onPostExecute(Void aVoid) {
            if (adapterList == null) {
                return;
            }
            adapterList.setChats(filteredChats);

            if (shouldShowEmptyState()) {
                logDebug("adapterList.getItemCount() == 0");
                listView.setVisibility(View.GONE);
                emptyLayout.setVisibility(View.VISIBLE);
                inviteButton.setVisibility(View.GONE);
                String textToShow = String.format(context.getString(R.string.recent_chat_empty));

                try {
                    textToShow = textToShow.replace("[A]", "<font color=" + COLOR_START + ">");
                    textToShow = textToShow.replace("[/A]", "</font>");
                    textToShow = textToShow.replace("[B]", "<font color=" + COLOR_END + ">");
                    textToShow = textToShow.replace("[/B]", "</font>");
                } catch (Exception e) {
                }
                Spanned result = null;
                if (android.os.Build.VERSION.SDK_INT >= android.os.Build.VERSION_CODES.N) {
                    result = Html.fromHtml(textToShow, Html.FROM_HTML_MODE_LEGACY);
                } else {
                    result = Html.fromHtml(textToShow);
                }

                emptyTextViewInvite.setText(result);
                emptyTextViewInvite.setVisibility(View.VISIBLE);
            } else {
                logDebug("adapterList.getItemCount() NOT = 0");
                listView.setVisibility(View.VISIBLE);
                emptyLayout.setVisibility(View.GONE);
            }
        }

        private boolean shouldShowEmptyState() {
            if (context instanceof ManagerActivityLollipop) {
                if ((adapterList.getItemCount() == 0 && archivedSize == 0) || (adapterList.getItemCount() == 1 && archivedSize > 0))
                    return true;
            } else if (context instanceof ArchivedChatsActivity) {
                if (adapterList.getItemCount() == 0)
                    return true;
            }
            return false;
        }
    }

    public void setCustomisedActionBar() {
        if (aB != null) {
            aB.setDisplayShowCustomEnabled(true);
            aB.setDisplayShowTitleEnabled(false);

            aB.setCustomView(R.layout.chat_action_bar);
            View v = aB.getCustomView();
            actionBarTitle = v.findViewById(R.id.ab_title);
            setCustomisedActionBarTitle(adjustForLargeFont(getString(R.string.section_chat).toUpperCase()));
            actionBarSubtitle = v.findViewById(R.id.ab_subtitle);
            actionBarSubtitleArrow = v.findViewById(R.id.ab_subtitle_arrow);
            setStatus();
            v.findViewById(R.id.ab_subtitle_container).setOnClickListener(new View.OnClickListener() {
                @Override
                public void onClick(View v) {
                    if (context != null && context instanceof ManagerActivityLollipop
                        && megaChatApi.getConnectionState() == MegaChatApi.CONNECTED
                        && isOnline(context)) {
                        ((ManagerActivityLollipop) context).showPresenceStatusDialog();
                    }
                }
            });
        }
    }

    private void setCustomisedActionBarTitle(SpannableString title){
        if(actionBarTitle != null){
            actionBarTitle.setText(title);
        }
    }

    private void setCustomisedActionBarSubtitle(SpannableString subtitle) {
        if(actionBarSubtitle != null) {
            actionBarSubtitle.setText(subtitle);
        }
        if (actionBarSubtitleArrow != null) {
            boolean showArrow = megaChatApi.getConnectionState() == MegaChatApi.CONNECTED
                && isOnline(context);
            actionBarSubtitleArrow.setVisibility(showArrow ? View.VISIBLE : View.GONE);
        }
    }
}<|MERGE_RESOLUTION|>--- conflicted
+++ resolved
@@ -527,10 +527,6 @@
                         adapterList.setChats(chats);
                     }
 
-<<<<<<< HEAD
-                    visibilityFastScroller();
-                    adapterList.setPositionClicked(-1);
-=======
                     if (listView != null) {
                         listView.setVisibility(View.VISIBLE);
                     }
@@ -538,7 +534,6 @@
                     if (emptyLayout != null) {
                         emptyLayout.setVisibility(View.GONE);
                     }
->>>>>>> 9b315098
 
                     adapterList.setPositionClicked(-1);
                     showFab();
