--- conflicted
+++ resolved
@@ -1866,7 +1866,6 @@
         }
     }
 
-<<<<<<< HEAD
     public void filterChats (String s) {
         if (adapterList.isMultipleSelect()) {
             hideMultipleSelect();
@@ -1942,16 +1941,18 @@
         }
         adapterList.setChats(chats);
 
-        if (adapterList.getItemCount() == 0){
+        if (adapterList.getItemCount() == 0) {
             log("adapterList.getItemCount() == 0");
             listView.setVisibility(View.GONE);
             emptyLayout.setVisibility(View.VISIBLE);
-        }
-        else{
+        } else {
             log("adapterList.getItemCount() NOT = 0");
             listView.setVisibility(View.VISIBLE);
             emptyLayout.setVisibility(View.GONE);
-=======
+
+        }
+    }
+
     public boolean checkPermissionsCall(){
         log("checkPermissionsCall() ");
         if (Build.VERSION.SDK_INT >= Build.VERSION_CODES.M) {
@@ -2021,8 +2022,6 @@
                     }
                 }
             }
-
->>>>>>> 2a0cfc62
         }
     }
 
