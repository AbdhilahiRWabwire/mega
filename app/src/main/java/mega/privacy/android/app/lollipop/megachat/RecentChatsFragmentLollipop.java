--- conflicted
+++ resolved
@@ -390,7 +390,6 @@
         }
     }
 
-<<<<<<< HEAD
     private void sortChats(ArrayList<MegaChatListItem> chatsToSort) {
         Collections.sort(chatsToSort, new Comparator<MegaChatListItem>() {
 
@@ -403,8 +402,6 @@
             }
         });
     }
-=======
->>>>>>> 094d50ad
 
     public void showCallLayout() {
         if (isChatEnabled() && context instanceof ManagerActivityLollipop && megaChatApi != null && participatingInACall(megaChatApi)) {
@@ -1826,14 +1823,8 @@
             }
             adapterList.setChats(filteredChats);
 
-<<<<<<< HEAD
-
             if (shouldShowEmptyState()) {
-                log("adapterList.getItemCount() == 0");
-=======
-            if (adapterList.getItemCount() == 0) {
                 logDebug("adapterList.getItemCount() == 0");
->>>>>>> 094d50ad
                 listView.setVisibility(View.GONE);
                 emptyLayout.setVisibility(View.VISIBLE);
                 inviteButton.setVisibility(View.GONE);
