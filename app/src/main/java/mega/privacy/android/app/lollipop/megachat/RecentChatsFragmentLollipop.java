package mega.privacy.android.app.lollipop.megachat;

import android.Manifest;
import android.app.Activity;
import android.content.Context;
import android.content.Intent;
import android.content.pm.PackageManager;
import android.content.res.Configuration;
import android.os.AsyncTask;
import android.os.Build;
import android.os.Bundle;
import android.os.Handler;
import android.os.Parcelable;
import android.os.SystemClock;
import android.support.v4.app.ActivityCompat;
import android.support.v4.content.ContextCompat;
import android.support.v7.app.ActionBar;
import android.support.v7.app.AppCompatActivity;
import android.support.v7.view.ActionMode;
import android.support.v7.widget.DefaultItemAnimator;
import android.support.v7.widget.GridLayoutManager;
import android.support.v7.widget.LinearLayoutManager;
import android.support.v7.widget.RecyclerView;
import android.text.Html;
import android.text.Spanned;
import android.util.DisplayMetrics;
import android.view.Display;
import android.view.LayoutInflater;
import android.view.Menu;
import android.view.MenuInflater;
import android.view.MenuItem;
import android.view.View;
import android.view.ViewGroup;
import android.widget.Button;
import android.widget.Chronometer;
import android.widget.FrameLayout;
import android.widget.ImageView;
import android.widget.RelativeLayout;
import android.widget.ScrollView;
import android.widget.TextView;
import android.widget.Toast;

import java.util.ArrayList;
import java.util.Collections;
import java.util.Comparator;
import java.util.List;
import java.util.ListIterator;

import mega.privacy.android.app.DatabaseHandler;
import mega.privacy.android.app.MegaApplication;
import mega.privacy.android.app.R;
import mega.privacy.android.app.components.ChatDividerItemDecoration;
import mega.privacy.android.app.components.scrollBar.FastScroller;
import mega.privacy.android.app.lollipop.InviteContactActivity;
import mega.privacy.android.app.lollipop.ManagerActivityLollipop;
import mega.privacy.android.app.lollipop.adapters.ContactsHorizontalAdapter;
import mega.privacy.android.app.lollipop.adapters.RotatableAdapter;
import mega.privacy.android.app.lollipop.controllers.ChatController;
import mega.privacy.android.app.lollipop.listeners.ChatNonContactNameListener;
import mega.privacy.android.app.lollipop.managerSections.RotatableFragment;
import mega.privacy.android.app.lollipop.megachat.chatAdapters.MegaListChatLollipopAdapter;
import mega.privacy.android.app.utils.ChatUtil;
<<<<<<< HEAD
import mega.privacy.android.app.utils.Constants;
import mega.privacy.android.app.utils.Util;
import mega.privacy.android.app.utils.contacts.MegaContactGetter;
=======
>>>>>>> 393a7df3
import nz.mega.sdk.MegaApiAndroid;
import nz.mega.sdk.MegaChatApi;
import nz.mega.sdk.MegaChatApiAndroid;
import nz.mega.sdk.MegaChatCall;
import nz.mega.sdk.MegaChatListItem;
import nz.mega.sdk.MegaChatRoom;

<<<<<<< HEAD
import static android.app.Activity.RESULT_OK;
import static mega.privacy.android.app.utils.Util.adjustForLargeFont;
=======
import static mega.privacy.android.app.utils.ChatUtil.*;
import static mega.privacy.android.app.utils.Constants.*;
import static mega.privacy.android.app.utils.LogUtil.*;
import static mega.privacy.android.app.utils.Util.*;
>>>>>>> 393a7df3

public class RecentChatsFragmentLollipop extends RotatableFragment implements View.OnClickListener, MegaContactGetter.MegaContactUpdater {

    private static final String BUNDLE_RECYCLER_LAYOUT = "classname.recycler.layout";
    private static final String COLOR_START = "\'#000000\'";
    private static final String COLOR_END = "\'#7a7a7a\'";

    MegaApiAndroid megaApi;
    MegaChatApiAndroid megaChatApi;

    DatabaseHandler dbH;

    Context context;
    ActionBar aB;
    MegaListChatLollipopAdapter adapterList;
    RelativeLayout mainRelativeLayout;

    RecyclerView listView;
    LinearLayoutManager mLayoutManager;
    FastScroller fastScroller;

    ArrayList<MegaChatListItem> chats;

    FilterChatsTask filterChatsTask;

    int lastFirstVisiblePosition;

    int numberOfClicks = 0;

    private ScrollView emptyLayoutContainer;

    //Invite bar
    private ImageView collapseBtn;
    private TextView inviteTitle;
    private FrameLayout invitationContainer;
    private RelativeLayout requestPermissionLayout;
    private Button dismissBtn;
    private Button allowBtn;
    private RelativeLayout contactsListLayout;
    private RecyclerView contactsList;
    private ImageView moreContacts;
    private ImageView moreContactsTitle;

    public static final int CONTACTS_COUNT = 4;

    private static boolean isExpand;
    private static boolean isFirstTime = true;

    private boolean grantedContactPermission;

    private MegaContactGetter contactGetter;

    private ContactsHorizontalAdapter adapter;

    //Empty screen
    private TextView emptyTextView;
    private RelativeLayout emptyLayout;
    private TextView emptyTextViewInvite;
    private ImageView emptyImageView;

    //Call
    RelativeLayout callInProgressLayout;
    Chronometer callInProgressChrono;

    Button inviteButton;
    int chatStatus;

    float density;
    DisplayMetrics outMetrics;
    Display display;

    private ActionMode actionMode;

    public static RecentChatsFragmentLollipop newInstance() {
        logDebug("newInstance");
        RecentChatsFragmentLollipop fragment = new RecentChatsFragmentLollipop();
        return fragment;
    }

    @Override
    protected RotatableAdapter getAdapter() {
        return adapterList;
    }

    public void activateActionMode() {
        logDebug("activateActionMode");
        if (!adapterList.isMultipleSelect()) {
            adapterList.setMultipleSelect(true);
            actionMode = ((AppCompatActivity) context).startSupportActionMode(new ActionBarCallBack());
        }
    }

    @Override
    public void multipleItemClick(int position) {
        adapterList.toggleSelection(position);
    }

    @Override
    public void onCreate(Bundle savedInstanceState) {
        super.onCreate(savedInstanceState);
        logDebug("onCreate");

        if (megaApi == null) {
            megaApi = ((MegaApplication) ((Activity) context).getApplication()).getMegaApi();
        }

        dbH = DatabaseHandler.getDbHandler(getActivity());

        if (isChatEnabled()) {
            if (megaChatApi == null) {
                megaChatApi = ((MegaApplication) ((Activity) context).getApplication()).getMegaChatApi();
            }
        } else {
            logWarning("Chat not enabled!");
        }
        grantedContactPermission = Util.checkPermissionGranted(Manifest.permission.READ_CONTACTS, context);
        contactGetter = new MegaContactGetter(context);
        contactGetter.setMegaContactUpdater(this);
    }

    /*
        Just disable scroll
     */
    private class DisableScrollLayoutManager extends GridLayoutManager {

        public DisableScrollLayoutManager(Context context, int spanCount, int orientation, boolean reverseLayout) {
            super(context, spanCount, orientation, reverseLayout);
        }

        @Override
        public boolean canScrollHorizontally() {
            return false;
        }

        @Override
        public boolean canScrollVertically() {
            return false;
        }
    }

    @Override
    public void onFinish(List<MegaContactGetter.MegaContact> megaContacts) {
        if (!isAdded()) {
            return;
        }
        if (megaContacts.size() > 0) {
            onContactsCountChange(megaContacts);
            expandContainer();
            requestPermissionLayout.setVisibility(View.GONE);
            contactsListLayout.setVisibility(View.VISIBLE);
            collapseBtn.setVisibility(View.VISIBLE);
            inviteTitle.setClickable(true);
            moreContactsTitle.setVisibility(View.GONE);

            adapter = new ContactsHorizontalAdapter((Activity) context, this, megaContacts);
            contactsList.setLayoutManager(new DisableScrollLayoutManager(getContext(), CONTACTS_COUNT, GridLayoutManager.VERTICAL, false));
            contactsList.setAdapter(adapter);
        } else {
            noContacts();
        }
    }

    private void expandContainer() {
        if (isExpand || isFirstTime) {
            invitationContainer.setVisibility(View.VISIBLE);
            collapseBtn.setImageDrawable(getResources().getDrawable(R.drawable.ic_expand));
            isFirstTime = false;
            isExpand = true;
        } else {
            invitationContainer.setVisibility(View.GONE);
            collapseBtn.setImageDrawable(getResources().getDrawable(R.drawable.ic_collapse_acc));
            isExpand = false;
        }
    }

    @Override
    public void onException(int errorCode, String requestString) {
        log(requestString + " failed, with error code: " + errorCode);
        noContacts();
    }

    @Override
    public void noContacts() {
        invitationContainer.setVisibility(View.GONE);
        inviteTitle.setText(R.string.no_local_contacts_on_mega);
        inviteTitle.setClickable(true);
        collapseBtn.setVisibility(View.INVISIBLE);
        moreContactsTitle.setVisibility(View.VISIBLE);
    }

    public void onContactsCountChange(List<MegaContactGetter.MegaContact> megaContacts) {
        int count = megaContacts.size();
        if (count > 0) {
            String title = context.getResources().getQuantityString(R.plurals.quantity_of_local_contact, count, count);
            inviteTitle.setText(title);
        } else {
            noContacts();
        }
    }

    public void checkScroll() {
        if (listView != null) {
            if (context instanceof ArchivedChatsActivity) {
                if (listView.canScrollVertically(-1) || (adapterList != null && adapterList.isMultipleSelect())) {
                    ((ArchivedChatsActivity) context).changeActionBarElevation(true);
                } else {
                    ((ArchivedChatsActivity) context).changeActionBarElevation(false);
                }
            }
        }
    }

    @Override
    public View onCreateView(LayoutInflater inflater, final ViewGroup container, Bundle savedInstanceState) {
        logDebug("onCreateView");

        display = ((Activity) context).getWindowManager().getDefaultDisplay();
        outMetrics = new DisplayMetrics();
        display.getMetrics(outMetrics);
        density = getResources().getDisplayMetrics().density;

        View v = inflater.inflate(R.layout.chat_recent_tab, container, false);

        emptyLayoutContainer = v.findViewById(R.id.scroller);
        listView = (RecyclerView) v.findViewById(R.id.chat_recent_list_view);
        fastScroller = (FastScroller) v.findViewById(R.id.fastscroll_chat);
        listView.setPadding(0, 0, 0, scaleHeightPx(85, outMetrics));
        listView.setClipToPadding(false);
        listView.addItemDecoration(new ChatDividerItemDecoration(context, outMetrics));
        mLayoutManager = new LinearLayoutManager(context);
        listView.setLayoutManager(mLayoutManager);
        listView.setHasFixedSize(true);
        listView.setItemAnimator(new DefaultItemAnimator());
        listView.addOnScrollListener(new RecyclerView.OnScrollListener() {
            @Override
            public void onScrolled(RecyclerView recyclerView, int dx, int dy) {
                super.onScrolled(recyclerView, dx, dy);
                checkScroll();
            }
        });
//        listView.setClipToPadding(false);

<<<<<<< HEAD
        emptyLayout = v.findViewById(R.id.linear_empty_layout_chat_recent);
        emptyTextViewInvite = v.findViewById(R.id.empty_text_chat_recent_invite);
        emptyTextViewInvite.setWidth(Util.scaleWidthPx(236, outMetrics));
        emptyTextView = v.findViewById(R.id.empty_text_chat_recent);
        emptyImageView = v.findViewById(R.id.empty_image_view_recent);
=======
        emptyLayout = (LinearLayout) v.findViewById(R.id.linear_empty_layout_chat_recent);
        emptyTextViewInvite = (TextView) v.findViewById(R.id.empty_text_chat_recent_invite);
        emptyTextViewInvite.setWidth(scaleWidthPx(236, outMetrics));
        emptyTextView = (TextView) v.findViewById(R.id.empty_text_chat_recent);

        LinearLayout.LayoutParams emptyTextViewParams1 = (LinearLayout.LayoutParams) emptyTextViewInvite.getLayoutParams();
        emptyTextViewParams1.setMargins(0, scaleHeightPx(50, outMetrics), 0, scaleHeightPx(24, outMetrics));
        emptyTextViewInvite.setLayoutParams(emptyTextViewParams1);

        LinearLayout.LayoutParams emptyTextViewParams2 = (LinearLayout.LayoutParams) emptyTextView.getLayoutParams();
        emptyTextViewParams2.setMargins(scaleWidthPx(20, outMetrics), scaleHeightPx(20, outMetrics), scaleWidthPx(20, outMetrics), scaleHeightPx(20, outMetrics));
        emptyTextView.setLayoutParams(emptyTextViewParams2);

        emptyImageView = (ImageView) v.findViewById(R.id.empty_image_view_recent);
>>>>>>> 393a7df3
        emptyImageView.setOnClickListener(this);

        if (context.getResources().getConfiguration().orientation == Configuration.ORIENTATION_LANDSCAPE) {
            adjustLandscape();
            emptyImageView.setImageResource(R.drawable.chat_empty_landscape);
        } else {
            addMarginTop();
            emptyImageView.setImageResource(R.drawable.ic_empty_chat_list);
        }

        inviteButton = (Button) v.findViewById(R.id.invite_button);
        inviteButton.setOnClickListener(this);

        callInProgressLayout = (RelativeLayout) v.findViewById(R.id.call_in_progress_layout);
        callInProgressLayout.setOnClickListener(this);
        callInProgressChrono = (Chronometer) v.findViewById(R.id.call_in_progress_chrono);
        callInProgressLayout.setVisibility(View.GONE);
        callInProgressChrono.setVisibility(View.GONE);

        mainRelativeLayout = (RelativeLayout) v.findViewById(R.id.main_relative_layout);
<<<<<<< HEAD
        //auto scroll to bottom to show invite button.
        if(context.getResources().getConfiguration().orientation == Configuration.ORIENTATION_LANDSCAPE) {
            adjustLandscape();
        } else {
            addMarginTop();
        }
        if(Util.isChatEnabled()){
            log("Chat ENABLED");
=======

        if (isChatEnabled()) {
            logDebug("Chat ENABLED");
>>>>>>> 393a7df3

            if (context instanceof ManagerActivityLollipop) {
                setStatus();
                if (!emptyArchivedChats()) {
                    listView.setPadding(0, scaleHeightPx(8, outMetrics), 0, scaleHeightPx(16, outMetrics));
                } else {
                    listView.setPadding(0, scaleHeightPx(8, outMetrics), 0, scaleHeightPx(78, outMetrics));
                }
            } else {
                //Archived chats section
                aB.setSubtitle(null);
                listView.setPadding(0, scaleHeightPx(8, outMetrics), 0, 0);
            }

            this.setChats();

            if (megaChatApi.isSignalActivityRequired()) {
                megaChatApi.signalPresenceActivity();
            }
        } else {
            logDebug("Chat DISABLED");
            if (isOnline(context)) {
                showDisableChatScreen();
            } else {
                showNoConnectionScreen();
            }
        }

        //Invitation bar
        collapseBtn = v.findViewById(R.id.collapse_btn);
        collapseBtn.setOnClickListener(this);
        inviteTitle = v.findViewById(R.id.invite_title);
        inviteTitle.setOnClickListener(this);
        requestPermissionLayout = v.findViewById(R.id.request_permission_layout);
        dismissBtn = v.findViewById(R.id.dismiss_button);
        dismissBtn.setOnClickListener(this);
        allowBtn = v.findViewById(R.id.allow_button);
        allowBtn.setOnClickListener(this);
        invitationContainer = v.findViewById(R.id.contacts_list_container);
        contactsListLayout = v.findViewById(R.id.contacts_list_layout);
        contactsList = v.findViewById(R.id.contacts_list);
        moreContacts = v.findViewById(R.id.more_contacts);
        moreContacts.setOnClickListener(this);
        moreContactsTitle = v.findViewById(R.id.more_contacts_title);
        moreContactsTitle.setOnClickListener(this);
        return v;
    }

<<<<<<< HEAD
    private void adjustLandscape() {
        RelativeLayout.LayoutParams layoutParams = new RelativeLayout.LayoutParams(RelativeLayout.LayoutParams.MATCH_PARENT, RelativeLayout.LayoutParams.MATCH_PARENT);
        layoutParams.setMargins(0,0,0,0);
        emptyLayoutContainer.setLayoutParams(layoutParams);

        new Handler().postDelayed(new Runnable() {

            @Override
            public void run() {
                emptyLayoutContainer.fullScroll(View.FOCUS_DOWN);
            }
        },100);
    }

    private void showPermissionGrantedView() {
        requestPermissionLayout.setVisibility(View.GONE);
        contactsListLayout.setVisibility(View.VISIBLE);
        collapseBtn.setVisibility(View.INVISIBLE);
        inviteTitle.setText(R.string.get_registered_contacts);
        inviteTitle.setClickable(false);
        moreContactsTitle.setVisibility(View.GONE);
        invitationContainer.setVisibility(View.GONE);

        loadMegaContacts();
    }


    private void showPermissionDeniedView() {
        expandContainer();
        collapseBtn.setVisibility(View.VISIBLE);
        inviteTitle.setClickable(true);
        inviteTitle.setText(R.string.see_local_contacts_on_mega);
        moreContactsTitle.setVisibility(View.GONE);
        contactsListLayout.setVisibility(View.GONE);
        requestPermissionLayout.setVisibility(View.VISIBLE);
    }

    public void setChats(){
        log("setChats");
=======
    public void setChats() {
        logDebug("setChats");
>>>>>>> 393a7df3

        if (listView == null) {
            logWarning("listView is null - do not update");
            return;
        }

        if (isAdded()) {
            if (isChatEnabled()) {

                int initState = megaChatApi.getInitState();
                logDebug("Init state is: " + initState);

                if ((initState == MegaChatApi.INIT_ONLINE_SESSION)) {
                    logDebug("Connected state is: " + megaChatApi.getConnectionState());

                    if (megaChatApi.getConnectionState() == MegaChatApi.CONNECTED) {
                        if (chats != null) {
                            chats.clear();
                        } else {
                            chats = new ArrayList<MegaChatListItem>();
                        }

                        if (context instanceof ManagerActivityLollipop) {
                            chats = megaChatApi.getChatListItems();
                        } else {
                            chats = megaChatApi.getArchivedChatListItems();
                        }

                        if ((chats == null || chats.isEmpty()) && emptyArchivedChats()) {
                            if (isOnline(context)) {
                                showEmptyChatScreen();
                            } else {
                                showNoConnectionScreen();
                            }
                        } else {
                            logDebug("Chats size: " + chats.size());

                            //Order by last interaction
                            Collections.sort(chats, new Comparator<MegaChatListItem>() {

                                public int compare(MegaChatListItem c1, MegaChatListItem c2) {
                                    long timestamp1 = c1.getLastTimestamp();
                                    long timestamp2 = c2.getLastTimestamp();

                                    long result = timestamp2 - timestamp1;
                                    return (int) result;
                                }
                            });

                            if (adapterList == null) {
                                logWarning("AdapterList is NULL");
                                adapterList = new MegaListChatLollipopAdapter(context, this, chats, listView, MegaListChatLollipopAdapter.ADAPTER_RECENT_CHATS);
                            } else {
                                adapterList.setChats(chats);
                            }

                            listView.setAdapter(adapterList);
                            fastScroller.setRecyclerView(listView);
                            visibilityFastScroller();

                            adapterList.setPositionClicked(-1);

                            listView.setVisibility(View.VISIBLE);
                            emptyLayout.setVisibility(View.GONE);
                        }
                    } else {
                        logDebug("Show chat screen connecting...");
                        showConnectingChatScreen();
                    }
                } else if (initState == MegaChatApi.INIT_OFFLINE_SESSION) {
                    logDebug("Init with OFFLINE session");
                    if (chats != null) {
                        chats.clear();
                    } else {
                        chats = new ArrayList<MegaChatListItem>();
                    }

                    if (context instanceof ManagerActivityLollipop) {
                        chats = megaChatApi.getChatListItems();
                    } else {
                        chats = megaChatApi.getArchivedChatListItems();
                    }

                    if (chats == null || chats.isEmpty()) {
                        showNoConnectionScreen();
                    } else {
                        logDebug("Chats no: " + chats.size());

                        //Order by last interaction
                        Collections.sort(chats, new Comparator<MegaChatListItem>() {

                            public int compare(MegaChatListItem c1, MegaChatListItem c2) {
                                long timestamp1 = c1.getLastTimestamp();
                                long timestamp2 = c2.getLastTimestamp();

                                long result = timestamp2 - timestamp1;
                                return (int) result;
                            }
                        });

                        if (listView == null) {
                            logWarning("INIT_OFFLINE_SESSION: listView is null");
                        } else if (listView != null) {
                            listView.setVisibility(View.VISIBLE);
                        }
                        if (emptyLayout != null) {
                            emptyLayout.setVisibility(View.GONE);
                        }

                        if (adapterList == null) {
                            logWarning("AdapterList is NULL");
                            adapterList = new MegaListChatLollipopAdapter(context, this, chats, listView, MegaListChatLollipopAdapter.ADAPTER_RECENT_CHATS);
                            if (listView != null) {
                                listView.setAdapter(adapterList);
                            }
                        } else {
                            adapterList.setChats(chats);
                        }

                        fastScroller.setRecyclerView(listView);
                        visibilityFastScroller();
                        adapterList.setPositionClicked(-1);
                    }
                } else {
                    logDebug("Show chat screen connecting...");
                    showConnectingChatScreen();
                }
            } else {
                if (isOnline(context)) {
                    showDisableChatScreen();
                } else {
                    showNoConnectionScreen();
                }
            }
        }
    }


    public void showCallLayout() {
        if (isChatEnabled() && context instanceof ManagerActivityLollipop && megaChatApi != null && participatingInACall(megaChatApi)) {
            logDebug("showCallLayout");

            if (callInProgressLayout != null && callInProgressLayout.getVisibility() != View.VISIBLE) {
                callInProgressLayout.setVisibility(View.VISIBLE);
            }
            if (callInProgressChrono != null && callInProgressChrono.getVisibility() != View.VISIBLE) {
                long chatId = getChatCallInProgress(megaChatApi);
                if ((megaChatApi != null) && chatId != -1) {
                    MegaChatCall call = megaChatApi.getChatCall(chatId);
                    if (call != null) {
                        callInProgressChrono.setVisibility(View.VISIBLE);
                        callInProgressChrono.setBase(SystemClock.elapsedRealtime() - (call.getDuration() * 1000));
                        callInProgressChrono.start();
                        callInProgressChrono.setFormat("%s");
                    }
                }
            }
        } else {

            if (callInProgressChrono != null) {
                callInProgressChrono.stop();
                callInProgressChrono.setVisibility(View.GONE);
            }
            if (callInProgressLayout != null) {
                callInProgressLayout.setVisibility(View.GONE);
            }
        }
    }

    public void showEmptyChatScreen() {
        logDebug("showEmptyChatScreen");

        listView.setVisibility(View.GONE);
        emptyLayout.setVisibility(View.VISIBLE);
        String textToShow, colorStart, colorEnd;
        Spanned result;

        if (context instanceof ArchivedChatsActivity) {
            textToShow = context.getString(R.string.recent_chat_empty).toUpperCase();
            colorStart = COLOR_END;
            colorEnd = COLOR_START;
            result = getSpannedMessageForEmptyChat(textToShow, colorStart, colorEnd);

            if (context.getResources().getConfiguration().orientation == Configuration.ORIENTATION_LANDSCAPE) {
                emptyTextView.setVisibility(View.GONE);
            } else {
                emptyTextView.setVisibility(View.VISIBLE);
            }

            emptyTextViewInvite.setVisibility(View.GONE);
            inviteButton.setVisibility(View.GONE);
            emptyTextView.setText(result);


        } else {
            textToShow = context.getString(R.string.context_empty_chat_recent);
            colorStart = COLOR_START;
            colorEnd = COLOR_END;
            result = getSpannedMessageForEmptyChat(textToShow, colorStart, colorEnd);

            emptyTextViewInvite.setText(result);
            emptyTextViewInvite.setVisibility(View.VISIBLE);
            inviteButton.setText(getString(R.string.contact_invite));
            inviteButton.setVisibility(View.VISIBLE);
        }
    }

    private Spanned getSpannedMessageForEmptyChat(String originalMessage, String colorStart, String colorEnd){
        String textToShow = originalMessage;
        Spanned result;
        try {
            textToShow = textToShow.replace("[A]", "<font color=" + colorStart + ">");
            textToShow = textToShow.replace("[/A]", "</font>");
            textToShow = textToShow.replace("[B]", "<font color=" + colorEnd + ">");
            textToShow = textToShow.replace("[/B]", "</font>");
        } catch (Exception e) {
            log(e.getStackTrace().toString());
        }

        if (android.os.Build.VERSION.SDK_INT >= android.os.Build.VERSION_CODES.N) {
            result = Html.fromHtml(textToShow, Html.FROM_HTML_MODE_LEGACY);
        } else {
            result = Html.fromHtml(textToShow);
        }

        return result;
    }

    public void showDisableChatScreen() {
        logDebug("showDisableChatScreen");

        listView.setVisibility(View.GONE);
        if (context instanceof ManagerActivityLollipop) {
            ((ManagerActivityLollipop) context).hideFabButton();
        }

        String textToShow = String.format(context.getString(R.string.recent_chat_empty_enable_chat));

        try {
            textToShow = textToShow.replace("[A]", "<br />");
            textToShow = textToShow.replace("[B]", "<font color=" + COLOR_START + ">");
            textToShow = textToShow.replace("[/B]", "</font>");
            textToShow = textToShow.replace("[C]", "<font color=" + COLOR_END + ">");
            textToShow = textToShow.replace("[/C]", "</font>");

        } catch (Exception e) {
        }
        Spanned result = null;
        if (android.os.Build.VERSION.SDK_INT >= android.os.Build.VERSION_CODES.N) {
            result = Html.fromHtml(textToShow, Html.FROM_HTML_MODE_LEGACY);
        } else {
            result = Html.fromHtml(textToShow);

        }
        emptyTextViewInvite.setText(result);
        emptyTextViewInvite.setVisibility(View.VISIBLE);

        inviteButton.setText(getString(R.string.recent_chat_enable_chat_button));
        inviteButton.setVisibility(View.VISIBLE);

        emptyTextView.setText(R.string.recent_chat_enable_chat);
        if (context.getResources().getConfiguration().orientation == Configuration.ORIENTATION_LANDSCAPE) {
            adjustLandscape();
            emptyTextView.setVisibility(View.GONE);
        } else {
            addMarginTop();
            emptyTextView.setVisibility(View.VISIBLE);
        }
        emptyLayout.setVisibility(View.VISIBLE);
    }

<<<<<<< HEAD
    private void addMarginTop() {
        RelativeLayout.LayoutParams layoutParams = new RelativeLayout.LayoutParams(RelativeLayout.LayoutParams.MATCH_PARENT, RelativeLayout.LayoutParams.MATCH_PARENT);
        layoutParams.setMargins(0, Util.scaleHeightPx(60, outMetrics), 0, 0);
        emptyLayoutContainer.setLayoutParams(layoutParams);
    }

    public void showConnectingChatScreen(){
        log("showConnectingChatScreen");
=======
    public void showConnectingChatScreen() {
        logDebug("showConnectingChatScreen");
>>>>>>> 393a7df3

        listView.setVisibility(View.GONE);
        if (context instanceof ManagerActivityLollipop) {
            ((ManagerActivityLollipop) context).hideFabButton();
        }

        String textToShow = String.format(context.getString(R.string.context_empty_chat_recent));

        try {
            textToShow = textToShow.replace("[A]", "<font color=" + COLOR_START + ">");
            textToShow = textToShow.replace("[/A]", "</font>");
            textToShow = textToShow.replace("[B]", "<font color=" + COLOR_END + ">");
            textToShow = textToShow.replace("[/B]", "</font>");
        } catch (Exception e) {
        }
        Spanned result = null;
        if (android.os.Build.VERSION.SDK_INT >= android.os.Build.VERSION_CODES.N) {
            result = Html.fromHtml(textToShow, Html.FROM_HTML_MODE_LEGACY);
        } else {
            result = Html.fromHtml(textToShow);

        }

        emptyTextViewInvite.setText(result);
        emptyTextViewInvite.setVisibility(View.INVISIBLE);

        inviteButton.setVisibility(View.GONE);

        String textToShowB = String.format(context.getString(R.string.recent_chat_loading_conversations));
        try {
            textToShowB = textToShowB.replace("[A]", "<font color=" + COLOR_END + ">");
            textToShowB = textToShowB.replace("[/A]", "</font>");
            textToShowB = textToShowB.replace("[B]", "<font color=" + COLOR_START + ">");
            textToShowB = textToShowB.replace("[/B]", "</font>");
        } catch (Exception e) {
        }
        Spanned resultB = null;
        if (android.os.Build.VERSION.SDK_INT >= android.os.Build.VERSION_CODES.N) {
            resultB = Html.fromHtml(textToShowB, Html.FROM_HTML_MODE_LEGACY);
        } else {
            resultB = Html.fromHtml(textToShowB);
        }
        emptyTextView.setText(resultB);
        emptyTextView.setVisibility(View.VISIBLE);
    }

    public void showNoConnectionScreen() {
        logDebug("showNoConnectionScreen");

        listView.setVisibility(View.GONE);
        if (context instanceof ManagerActivityLollipop) {
            ((ManagerActivityLollipop) context).hideFabButton();
        }

        emptyTextViewInvite.setText(getString(R.string.error_server_connection_problem));
        emptyTextViewInvite.setVisibility(View.VISIBLE);
        inviteButton.setVisibility(View.GONE);

        emptyTextView.setText(R.string.recent_chat_empty_no_connection_text);
        if (isChatEnabled()) {
            emptyTextView.setVisibility(View.GONE);
        } else {
            emptyTextView.setVisibility(View.VISIBLE);
        }

        emptyLayout.setVisibility(View.VISIBLE);
    }

    @Override
    public void onClick(View v) {
        logDebug("onClick");

        switch (v.getId()) {
            case R.id.invite_button: {
                if (isChatEnabled()) {
                    if (isOnline(context)) {
                        ((ManagerActivityLollipop) context).addContactFromPhone();
                        if (megaChatApi.isSignalActivityRequired()) {
                            megaChatApi.signalPresenceActivity();
                        }
                    } else {
                        ((ManagerActivityLollipop) context).showSnackbar(SNACKBAR_TYPE, getString(R.string.error_server_connection_problem), -1);
                    }
                } else {
                    if (isOnline(context)) {
                        if (megaApi != null) {
                            if (megaApi.isLoggedIn() == 0) {
                                ((ManagerActivityLollipop) context).showSnackbar(SNACKBAR_TYPE, getString(R.string.error_enable_chat_before_login), -1);
                            } else {
                                ChatController chatController = new ChatController(context);
                                logDebug("Enable Chat");
                                chatController.enableChat();
                                getActivity().invalidateOptionsMenu();
                                ((ManagerActivityLollipop) context).enableChat();
                            }
                        } else {
                            ((ManagerActivityLollipop) context).showSnackbar(SNACKBAR_TYPE, getString(R.string.error_enable_chat_before_login), -1);
                        }
                    } else {
                        ((ManagerActivityLollipop) context).showSnackbar(SNACKBAR_TYPE, getString(R.string.error_server_connection_problem), -1);
                        showNoConnectionScreen();
                    }
                }

                break;
            }
            case R.id.empty_image_view_chat: {
                numberOfClicks++;
                logDebug("Number of clicks: " + numberOfClicks);
                if (numberOfClicks >= 5) {
                    numberOfClicks = 0;
                    showStateInfo();
                }

                break;
            }
            case R.id.call_in_progress_layout: {
                logDebug("call_in_progress_layout");
                if (checkPermissionsCall()) {
                    returnCall(context, megaChatApi);
                }
                break;
            }
            case R.id.invite_title:
            case R.id.dismiss_button:
            case R.id.collapse_btn:
                if(moreContactsTitle.getVisibility() == View.VISIBLE) {
                    startActivityForResult(new Intent(context, InviteContactActivity.class), Constants.REQUEST_INVITE_CONTACT_FROM_DEVICE);
                } else {
                    if (invitationContainer.getVisibility() == View.VISIBLE) {
                        invitationContainer.setVisibility(View.GONE);
                        collapseBtn.setImageDrawable(getResources().getDrawable(R.drawable.ic_collapse_acc));
                        isExpand = false;
                    } else {
                        invitationContainer.setVisibility(View.VISIBLE);
                        collapseBtn.setImageDrawable(getResources().getDrawable(R.drawable.ic_expand));
                        isExpand = true;
                    }
                }
                break;
            case R.id.allow_button:
                log("request contact permission!");
                requestPermissions(new String[]{Manifest.permission.READ_CONTACTS}, Constants.REQUEST_READ_CONTACTS);
                break;
            case R.id.more_contacts_title:
            case R.id.more_contacts:
                log("to InviteContactActivity");
                startActivityForResult(new Intent(context, InviteContactActivity.class), Constants.REQUEST_INVITE_CONTACT_FROM_DEVICE);
                break;
        }
    }

    public void showStateInfo() {

        StringBuilder builder = new StringBuilder();

        if (isChatEnabled()) {
            if (megaChatApi != null) {
                builder.append("INIT STATE: " + megaChatApi.getInitState());
                builder.append("\nCONNECT STATE: " + megaChatApi.getConnectionState());
                if (isOnline(context)) {
                    builder.append("\nNetwork OK");
                } else {
                    builder.append("\nNo network connection");
                }
            } else {
                builder.append("MegaChatApi: false");
            }
        } else {
            builder.append("Chat is disabled");
            if (megaChatApi != null) {
                builder.append("\nINIT STATE: " + megaChatApi.getInitState());
                builder.append("\nCONNECT STATE: " + megaChatApi.getConnectionState());
                if (isOnline(context)) {
                    builder.append("\nNetwork OK");
                } else {
                    builder.append("\nNo network connection");
                }
            }
        }

        Toast.makeText(context, builder, Toast.LENGTH_LONG).show();
    }

    public boolean showSelectMenuItem() {
        if (adapterList != null) {
            return adapterList.isMultipleSelect();
        }

        return false;
    }

    /*
     * Clear all selected items
     */
    public void clearSelections() {
        logDebug("clearSelections");
        if (adapterList.isMultipleSelect()) {
            adapterList.clearSelections();
        }
    }

    @Override
    protected void updateActionModeTitle() {
        if (actionMode == null || getActivity() == null) {
            return;
        }
        List<MegaChatListItem> chats = adapterList.getSelectedChats();

        actionMode.setTitle(chats.size() + "");

        try {
            actionMode.invalidate();
        } catch (NullPointerException e) {
            e.printStackTrace();
            logError("Invalidate error", e);
        }
    }

    /*
     * Disable selection
     */
    public void hideMultipleSelect() {
        logDebug("hideMultipleSelect");
        adapterList.setMultipleSelect(false);

        if (actionMode != null) {
            actionMode.finish();
        }
    }

    public void selectAll() {
        if (adapterList != null) {
            if (adapterList.isMultipleSelect()) {
                adapterList.selectAll();
            } else {
                adapterList.setMultipleSelect(true);
                adapterList.selectAll();

                actionMode = ((AppCompatActivity) context).startSupportActionMode(new ActionBarCallBack());
            }

            updateActionModeTitle();
        }
    }

    public void itemClick(int position) {
        logDebug("Position: " + position);
        if (megaChatApi.isSignalActivityRequired()) {
            megaChatApi.signalPresenceActivity();
        }
        if (adapterList.isMultipleSelect()) {
            adapterList.toggleSelection(position);
            List<MegaChatListItem> chats = adapterList.getSelectedChats();
            if (chats.size() > 0) {
                updateActionModeTitle();
            }
        } else {
            logDebug("Open chat: Position: " + position + ", Chat ID: " + chats.get(position).getChatId());
            Intent intent = new Intent(context, ChatActivityLollipop.class);
            intent.setAction(ACTION_CHAT_SHOW_MESSAGES);
            intent.putExtra("CHAT_ID", adapterList.getChatAt(position).getChatId());
            this.startActivity(intent);
            if (context instanceof ManagerActivityLollipop) {
                if (((ManagerActivityLollipop) context).searchQuery != null && !((ManagerActivityLollipop) context).searchQuery.isEmpty()) {
                    closeSearch();
                    ((ManagerActivityLollipop) context).closeSearchView();
                }
            } else if (context instanceof ArchivedChatsActivity) {
                if (((ArchivedChatsActivity) context).querySearch != null && !((ArchivedChatsActivity) context).querySearch.isEmpty()) {
                    closeSearch();
                    ((ArchivedChatsActivity) context).closeSearchView();
                }
            }
        }
    }
    /////END Multiselect/////

    @Override
    public void onAttach(Activity activity) {
        super.onAttach(activity);
        context = activity;
        aB = ((AppCompatActivity) activity).getSupportActionBar();
    }


    @Override
    public void onAttach(Context context) {
        super.onAttach(context);
        this.context = context;
        aB = ((AppCompatActivity) context).getSupportActionBar();
    }

    public void listItemUpdate(MegaChatListItem item) {
        if (item == null) {
            logWarning("Item is null");
            return;
        }

        logDebug("Chat ID: " + item.getChatId());

        if (!isAdded()) {
            logDebug("return!");
            return;
        }

        if (listView == null) {
            logWarning("listView is null - do not update");
            return;
        }

        if (context instanceof ManagerActivityLollipop) {
            if (!(((ManagerActivityLollipop) context).getDrawerItem() == ManagerActivityLollipop.DrawerItem.CHAT)) {
                logWarning("Not CHAT shown!");
                return;
            }
        }

        if (item.hasChanged(MegaChatListItem.CHANGE_TYPE_STATUS)) {
            logDebug("Change status: MegaChatListItem.CHANGE_TYPE_STATUS");
        } else if (item.hasChanged(MegaChatListItem.CHANGE_TYPE_OWN_PRIV)) {

            logDebug("Change status: MegaChatListItem.CHANGE_TYPE_OWN_PRIV");
        } else if (item.hasChanged(MegaChatListItem.CHANGE_TYPE_PARTICIPANTS)) {

            logDebug("Change participants");
            MegaChatRoom chatToCheck = megaChatApi.getChatRoom(item.getChatId());
            updateCacheForNonContacts(chatToCheck);
        } else if (item.hasChanged(MegaChatListItem.CHANGE_TYPE_UNREAD_COUNT)) {

            logDebug(" Change unread count");
            if (adapterList == null || adapterList.getItemCount() == 0) {
                setChats();
            } else {
                long chatHandleToUpdate = item.getChatId();
                int indexToReplace = -1;
                ListIterator<MegaChatListItem> itrReplace = chats.listIterator();
                while (itrReplace.hasNext()) {
                    MegaChatListItem chat = itrReplace.next();
                    if (chat != null) {
                        if (chat.getChatId() == chatHandleToUpdate) {
                            indexToReplace = itrReplace.nextIndex() - 1;
                            break;
                        }
                    } else {
                        break;
                    }
                }
                if (indexToReplace != -1) {
                    logDebug("Index to replace: " + indexToReplace);
                    chats.set(indexToReplace, item);
                    if (item.getUnreadCount() == 0) {
                        logDebug("No unread count");
                        onUnreadCountChange(indexToReplace, false);
                        onLastMessageChange(indexToReplace);
                    } else {
                        onUnreadCountChange(indexToReplace, true);
                    }
                }
            }

        } else if (item.hasChanged(MegaChatListItem.CHANGE_TYPE_LAST_TS)) {
            logDebug("Change last ts: " + item.getChanges());

            long chatHandleToUpdate = item.getChatId();
            int indexToReplace = -1;
            if (chats != null && !chats.isEmpty()) {
                ListIterator<MegaChatListItem> itrReplace = chats.listIterator();
                while (itrReplace.hasNext()) {
                    MegaChatListItem chat = itrReplace.next();
                    if (chat != null) {
                        if (chat.getChatId() == chatHandleToUpdate) {
                            indexToReplace = itrReplace.nextIndex() - 1;
                            break;
                        }
                    } else {
                        break;
                    }
                }
            }

            if (indexToReplace != -1) {
                logDebug("Index to replace: " + indexToReplace);
                chats.set(indexToReplace, item);
                if (indexToReplace == 0) {
                    onLastTsChange(indexToReplace, false);
                } else {
                    onLastTsChange(indexToReplace, true);
                }
            }

        } else if ((item.hasChanged(MegaChatListItem.CHANGE_TYPE_TITLE))) {

            logDebug("Change title ");
            if (adapterList == null || adapterList.getItemCount() == 0) {
                setChats();
            } else {
                long chatHandleToUpdate = item.getChatId();
                int indexToReplace = -1;
                ListIterator<MegaChatListItem> itrReplace = chats.listIterator();
                while (itrReplace.hasNext()) {
                    MegaChatListItem chat = itrReplace.next();
                    if (chat != null) {
                        if (chat.getChatId() == chatHandleToUpdate) {
                            indexToReplace = itrReplace.nextIndex() - 1;
                            break;
                        }
                    } else {
                        break;
                    }
                }
                if (indexToReplace != -1) {
                    logDebug("Index to replace: " + indexToReplace);
                    chats.set(indexToReplace, item);
                    onTitleChange(indexToReplace);
                }
            }

        } else if (item.hasChanged(MegaChatListItem.CHANGE_TYPE_LAST_MSG)) {

            logDebug("Change last message: ");
            if (adapterList == null || adapterList.getItemCount() == 0) {
                setChats();
            } else {
                long chatHandleToUpdate = item.getChatId();
                int indexToReplace = -1;
                ListIterator<MegaChatListItem> itrReplace = chats.listIterator();
                while (itrReplace.hasNext()) {
                    MegaChatListItem chat = itrReplace.next();
                    if (chat != null) {
                        if (chat.getChatId() == chatHandleToUpdate) {
                            indexToReplace = itrReplace.nextIndex() - 1;
                            break;
                        }
                    } else {
                        break;
                    }
                }
                if (indexToReplace != -1) {
                    logDebug("Index to replace: " + indexToReplace);
                    chats.set(indexToReplace, item);
                    onLastMessageChange(indexToReplace);
                }
            }

        } else if (item.hasChanged(MegaChatListItem.CHANGE_TYPE_CLOSED)) {

            logDebug("Change closed: MegaChatListItem.CHANGE_TYPE_CLOSED");
            logDebug("Own privilege: " + item.getOwnPrivilege());
            if (adapterList.getItemCount() != 0) {
                long chatHandleToRemove = item.getChatId();
                int indexToRemove = -1;
                ListIterator<MegaChatListItem> itrReplace = chats.listIterator();
                while (itrReplace.hasNext()) {
                    MegaChatListItem chat = itrReplace.next();
                    if (chat != null) {
                        if (chat.getChatId() == chatHandleToRemove) {
                            indexToRemove = itrReplace.nextIndex() - 1;
                            break;
                        }
                    } else {
                        break;
                    }
                }
                if (indexToRemove != -1) {
                    logDebug("Index to replace: " + indexToRemove);
                    chats.remove(indexToRemove);

                    adapterList.removeChat(chats, indexToRemove);
                    adapterList.setPositionClicked(-1);

                    if (adapterList.getItemCount() == 0 && emptyArchivedChats()) {
                        logDebug("adapterList.getItemCount() == 0");
                        listView.setVisibility(View.GONE);
                        emptyLayout.setVisibility(View.VISIBLE);
                    } else {
                        listView.setVisibility(View.VISIBLE);
                        emptyLayout.setVisibility(View.GONE);
                    }
                }
            }

        } else if (item.hasChanged(MegaChatListItem.CHANGE_TYPE_ARCHIVE)) {
            logDebug("Change: MegaChatListItem.CHANGE_TYPE_ARCHIVE");
            if (context instanceof ManagerActivityLollipop) {
                if (item.isArchived()) {
<<<<<<< HEAD
                    log("New archived element:remove from list");
                    if (adapterList == null || adapterList.getItemCount()==0){
                        setChats();
                    } else {
=======
                    logDebug("New archived element: remove from list");
                    if (adapterList.getItemCount() != 0) {

>>>>>>> 393a7df3
                        long chatHandleToRemove = item.getChatId();
                        int indexToRemove = -1;
                        ListIterator<MegaChatListItem> itrReplace = chats.listIterator();
                        while (itrReplace.hasNext()) {
                            MegaChatListItem chat = itrReplace.next();
                            if (chat != null) {
                                if (chat.getChatId() == chatHandleToRemove) {
                                    indexToRemove = itrReplace.nextIndex() - 1;
                                    break;
                                }
                            } else {
                                break;
                            }
                        }
                        if (indexToRemove != -1) {
                            logDebug("Index to replace: " + indexToRemove);
                            chats.remove(indexToRemove);

                            adapterList.removeChat(chats, indexToRemove);
                            adapterList.setPositionClicked(-1);

                            if (adapterList.getItemCount() == 0 && emptyArchivedChats()) {
                                logDebug("adapterList.getItemCount() == 0");
                                listView.setVisibility(View.GONE);
                                emptyLayout.setVisibility(View.VISIBLE);
                            } else {
                                listView.setVisibility(View.VISIBLE);
                                emptyLayout.setVisibility(View.GONE);
                            }

                            if (chats.isEmpty()) {
                                ((ManagerActivityLollipop) context).invalidateOptionsMenu();
                            }
                        }
                    }
                } else {
                    logDebug("New unarchived element: refresh chat list");
                    setChats();
                    if (chats.size() == 1) {
                        ((ManagerActivityLollipop) context).invalidateOptionsMenu();
                    }
                }
                //Update last position
                if (adapterList != null) {
                    adapterList.notifyItemChanged(chats.size() + 1);
                }

                if (!emptyArchivedChats()) {
                    listView.setPadding(0, scaleHeightPx(8, outMetrics), 0, scaleHeightPx(16, outMetrics));
                } else {
                    listView.setPadding(0, scaleHeightPx(8, outMetrics), 0, scaleHeightPx(78, outMetrics));
                }

                checkScroll();
            } else if (context instanceof ArchivedChatsActivity) {
                if (item.isArchived()) {
                    logDebug("New archived element: refresh chat list");
                    setChats();
                } else {
                    logDebug("New unarchived element: remove from Archive list");
                    if (adapterList.getItemCount() != 0) {

                        long chatHandleToRemove = item.getChatId();
                        int indexToRemove = -1;
                        ListIterator<MegaChatListItem> itrReplace = chats.listIterator();
                        while (itrReplace.hasNext()) {
                            MegaChatListItem chat = itrReplace.next();
                            if (chat != null) {
                                if (chat.getChatId() == chatHandleToRemove) {
                                    indexToRemove = itrReplace.nextIndex() - 1;
                                    break;
                                }
                            } else {
                                break;
                            }
                        }
                        if (indexToRemove != -1) {
                            logDebug("Index to replace: " + indexToRemove);
                            chats.remove(indexToRemove);

                            adapterList.removeChat(chats, indexToRemove);
                            adapterList.setPositionClicked(-1);

                            if (adapterList.getItemCount() == 0) {
                                logDebug("adapterList.getItemCount() == 0");
                                showEmptyChatScreen();
                                ((ArchivedChatsActivity) context).invalidateOptionsMenu();
                            } else {
                                listView.setVisibility(View.VISIBLE);
                                emptyLayout.setVisibility(View.GONE);
                            }
                        }
                    }
                }
                checkScroll();
            }

        } else if (item.hasChanged(MegaChatListItem.CHANGE_TYPE_CALL) || item.hasChanged(MegaChatListItem.CHANGE_TYPE_CHAT_MODE)) {
            logDebug("Change: MegaChatListItem.CHANGE_TYPE_CALL or CHANGE_TYPE_CHAT_MODE");
            if (adapterList == null || adapterList.getItemCount() == 0) {
                setChats();
            } else {
                long chatHandleToUpdate = item.getChatId();
                int indexToReplace = -1;
                ListIterator<MegaChatListItem> itrReplace = chats.listIterator();
                while (itrReplace.hasNext()) {
                    MegaChatListItem chat = itrReplace.next();
                    if (chat != null) {
                        if (chat.getChatId() == chatHandleToUpdate) {
                            indexToReplace = itrReplace.nextIndex() - 1;
                            break;
                        }
                    } else {
                        break;
                    }
                }
                if (indexToReplace != -1) {
                    logDebug("Index to replace: " + indexToReplace);
                    chats.set(indexToReplace, item);
                    adapterList.notifyItemChanged(indexToReplace);
                }
            }
        } else {
            logDebug("Other change: " + item.getChanges());

            if (item != null) {
                logDebug("New chat");
                setChats();
                MegaChatRoom chatToCheck = megaChatApi.getChatRoom(item.getChatId());
                updateCacheForNonContacts(chatToCheck);
            } else {
                logError("The chat is NULL");
            }
        }
    }

    boolean emptyArchivedChats() {
        ArrayList<MegaChatListItem> archivedChats = megaChatApi.getArchivedChatListItems();

        if (archivedChats == null || archivedChats.isEmpty()) {
            return true;
        }

        return false;
    }

    public void setStatus() {
        logDebug("setStatus");
        if (isChatEnabled()) {
            chatStatus = megaChatApi.getOnlineStatus();
            logDebug("Chat status --> getOnlineStatus with megaChatApi: " + chatStatus);

            onlineStatusUpdate(chatStatus);
        }
    }

    public void onlineStatusUpdate(int status) {
        logDebug("Status: " + status);

        chatStatus = status;

        if (isAdded()) {
            if (aB != null) {
                switch (status) {
                    case MegaChatApi.STATUS_ONLINE: {
                        aB.setSubtitle(adjustForLargeFont(getString(R.string.online_status)));
                        break;
                    }
                    case MegaChatApi.STATUS_AWAY: {
                        aB.setSubtitle(adjustForLargeFont(getString(R.string.away_status)));
                        break;
                    }
                    case MegaChatApi.STATUS_BUSY: {
                        aB.setSubtitle(adjustForLargeFont(getString(R.string.busy_status)));
                        break;
                    }
                    case MegaChatApi.STATUS_OFFLINE: {
                        aB.setSubtitle(adjustForLargeFont(getString(R.string.offline_status)));
                        break;
                    }
                    case MegaChatApi.STATUS_INVALID: {
                        if (!isOnline(context)) {
                            aB.setSubtitle(adjustForLargeFont(getString(R.string.error_server_connection_problem)));
                        } else {
                            if (megaChatApi == null) {
                                aB.setSubtitle(adjustForLargeFont(getString(R.string.invalid_connection_state)));
                            } else if (megaChatApi.getConnectionState() == MegaChatApi.CONNECTING) {
                                aB.setSubtitle(adjustForLargeFont(getString(R.string.chat_connecting)));
                            } else if (megaChatApi.getConnectionState() == MegaChatApi.DISCONNECTED) {
                                aB.setSubtitle(adjustForLargeFont(getString(R.string.invalid_connection_state)));
                            } else {
                                aB.setSubtitle(null);
                            }
                        }
                        break;
                    }
                    default: {

                        if (!isOnline(context) || megaApi == null || megaApi.getRootNode() == null) {
                            aB.setSubtitle(adjustForLargeFont(getString(R.string.error_server_connection_problem)));
                        } else {
                            if (megaChatApi == null) {
                                aB.setSubtitle(adjustForLargeFont(getString(R.string.invalid_connection_state)));
                            } else if (megaChatApi.getConnectionState() == MegaChatApi.CONNECTING) {
                                aB.setSubtitle(adjustForLargeFont(getString(R.string.chat_connecting)));
                            } else if (megaChatApi.getConnectionState() == MegaChatApi.DISCONNECTED) {
                                aB.setSubtitle(adjustForLargeFont(getString(R.string.invalid_connection_state)));
                            } else {
                                int initStatus = megaChatApi.getInitState();
                                if (initStatus == MegaChatApi.INIT_WAITING_NEW_SESSION || initStatus == MegaChatApi.INIT_NO_CACHE) {
                                    aB.setSubtitle(adjustForLargeFont(getString(R.string.chat_connecting)));
                                } else {
                                    aB.setSubtitle(null);
                                }
                            }
                        }
                        break;
                    }
                }
            } else {
                logWarning("aB is NULL");
            }
        } else {
            logWarning("RecentChats not added");
        }
    }

    public void contactStatusUpdate(long userHandle, int status) {
        logDebug("User Handle: " + userHandle + ", Status: " + status);

        long chatHandleToUpdate = -1;
        MegaChatRoom chatToUpdate = megaChatApi.getChatRoomByUser(userHandle);
        if (chatToUpdate != null) {
            chatHandleToUpdate = chatToUpdate.getChatId();
            logDebug("Update chat: " + chatHandleToUpdate);
            if (chatHandleToUpdate != -1) {
                logDebug("The user has a one to one chat: " + chatHandleToUpdate);

                int indexToReplace = -1;
                if (chats != null) {
                    ListIterator<MegaChatListItem> itrReplace = chats.listIterator();
                    while (itrReplace.hasNext()) {
                        MegaChatListItem chat = itrReplace.next();
                        if (chat != null) {
                            if (chat.getChatId() == chatHandleToUpdate) {
                                indexToReplace = itrReplace.nextIndex() - 1;
                                break;
                            }
                        } else {
                            break;
                        }
                    }
                    if (indexToReplace != -1) {
                        logDebug("Index to replace: " + indexToReplace);
                        onStatusChange(indexToReplace, userHandle, status);
                    }
                } else {
                    logWarning("No chat list loaded");
                }
            }
        }
    }

    public void onStatusChange(int position, long userHandle, int status) {
        logDebug("Position: " + position + ", User Handle: " + userHandle + " with new presence: " + status);

        adapterList.updateContactStatus(position, userHandle, status);
    }

    public void onTitleChange(int position) {
        logDebug("Position: " + position);
        adapterList.setTitle(position, null);
        interactionUpdate(position);
    }

    public void onUnreadCountChange(int position, boolean updateOrder) {
        logDebug("Position: " + position + ", Update order: " + updateOrder);
        adapterList.setPendingMessages(position, null);

        if (updateOrder) {
            interactionUpdate(position);
        }
    }

    public void onLastTsChange(int position, boolean updateOrder) {
        logDebug("Position: " + position + ", Update order: " + updateOrder);

        adapterList.setTs(position, null);

        if (updateOrder) {
            interactionUpdate(position);
        }
    }

    public void onLastMessageChange(int position) {
        logDebug("Position: " + position);

        adapterList.setLastMessage(position, null);

//        if(updateOrder){
//            interactionUpdate(position);
//        }
    }

    public void showMuteIcon(MegaChatListItem item) {
        logDebug("Chat ID: " + item.getChatId());

        long chatHandleToUpdate = item.getChatId();
        int indexToReplace = -1;
        ListIterator<MegaChatListItem> itrReplace = chats.listIterator();
        while (itrReplace.hasNext()) {
            MegaChatListItem chat = itrReplace.next();
            if (chat != null) {
                if (chat.getChatId() == chatHandleToUpdate) {
                    indexToReplace = itrReplace.nextIndex() - 1;
                    break;
                }
            } else {
                break;
            }
        }
        if (indexToReplace != -1) {
            logDebug("Index to replace: " + indexToReplace);
            if (adapterList != null) {
                adapterList.showMuteIcon(indexToReplace);
            }
        }
    }

    public void refreshNode(MegaChatListItem item) {
        logDebug("Chat ID: " + item.getChatId());
        ChatUtil.showCallLayout(context, megaChatApi, callInProgressLayout, callInProgressChrono);

        //elements of adapter
        long chatHandleToUpdate = item.getChatId();
        int indexToUpdate = -1;
        if (chats != null) {
            ListIterator<MegaChatListItem> itrReplace = chats.listIterator();
            while (itrReplace.hasNext()) {
                MegaChatListItem chat = itrReplace.next();
                if (chat != null) {
                    if (chat.getChatId() == chatHandleToUpdate) {
                        indexToUpdate = itrReplace.nextIndex() - 1;
                        break;
                    }
                } else {
                    break;
                }
            }
            if (indexToUpdate != -1) {
                logDebug("Index to replace: " + indexToUpdate);
                if (adapterList != null) {
                    adapterList.notifyItemChanged(indexToUpdate);
                }
            }
        }
    }

    public void interactionUpdate(int position) {
        logDebug("Position: " + position);
        MegaChatListItem chat = chats.remove(position);
        chats.add(0, chat);
        adapterList.notifyItemMoved(position, 0);
        if (lastFirstVisiblePosition == position) {
            logDebug("Interaction - change lastFirstVisiblePosition");
            lastFirstVisiblePosition = 0;
        }

        if (adapterList.isMultipleSelect()) {
            adapterList.updateMultiselectionPosition(position);
        }
    }

    public String getParticipantFullName(MegaChatRoom chat, long i) {
        String participantFirstName = chat.getPeerFirstname(i);
        String participantLastName = chat.getPeerLastname(i);

        if (participantFirstName == null) {
            participantFirstName = "";
        }
        if (participantLastName == null) {
            participantLastName = "";
        }

        if (participantFirstName.trim().length() <= 0) {
            return participantLastName;
        } else {
            return participantFirstName + " " + participantLastName;
        }
    }

    public void updateCacheForNonContacts(MegaChatRoom chatToCheck) {
        if (chatToCheck != null) {
            long peers = chatToCheck.getPeerCount();
            for (int i = 0; i < peers; i++) {
//                    long peerHandle = chatToCheck.getPeerHandle(i);
                String fullName = getParticipantFullName(chatToCheck, i);
                if (fullName != null) {
                    if (fullName.trim().length() <= 0) {
                        logDebug("Ask for name!");
                        ChatNonContactNameListener listener = new ChatNonContactNameListener(context);
                        megaChatApi.getUserFirstname(chatToCheck.getPeerHandle(i), chatToCheck.getAuthorizationToken(), listener);
                        megaChatApi.getUserLastname(chatToCheck.getPeerHandle(i), chatToCheck.getAuthorizationToken(), listener);
                    } else {
                        logDebug("Exists name!");
                    }
                } else {
                    logDebug("Ask for name!");
                    ChatNonContactNameListener listener = new ChatNonContactNameListener(context);
                    megaChatApi.getUserFirstname(chatToCheck.getPeerHandle(i), chatToCheck.getAuthorizationToken(), listener);
                    megaChatApi.getUserLastname(chatToCheck.getPeerHandle(i), chatToCheck.getAuthorizationToken(), listener);
                }
            }
        }
    }

    @Override
    public void onSaveInstanceState(Bundle outState) {
        logDebug("onSaveInstanceState");
        super.onSaveInstanceState(outState);
        if (listView.getLayoutManager() != null) {
            outState.putParcelable(BUNDLE_RECYCLER_LAYOUT, listView.getLayoutManager().onSaveInstanceState());
        }
    }

    @Override
    public void onPause() {
        logDebug("onPause");
        lastFirstVisiblePosition = ((LinearLayoutManager) listView.getLayoutManager()).findFirstCompletelyVisibleItemPosition();
        MegaApplication.setRecentChatVisible(false);
        super.onPause();
    }

    @Override
    public void onResume() {
        logDebug("onResume: lastFirstVisiblePosition " + lastFirstVisiblePosition);
        if (lastFirstVisiblePosition > 0) {
            (listView.getLayoutManager()).scrollToPosition(lastFirstVisiblePosition);
        } else {
            (listView.getLayoutManager()).scrollToPosition(0);
        }
        lastFirstVisiblePosition = 0;

        if (aB != null && aB.getTitle() != null) {
            aB.setTitle(adjustForLargeFont(aB.getTitle().toString()));
        }
        ChatUtil.showCallLayout(context, megaChatApi, callInProgressLayout, callInProgressChrono);

        if (context instanceof ManagerActivityLollipop) {
            String searchQuery = ((ManagerActivityLollipop) context).searchQuery;
            if (searchQuery != null && ((ManagerActivityLollipop) context).searchExpand) {
                filterChats(searchQuery);
            }
            ((ManagerActivityLollipop) context).invalidateOptionsMenu();
        }
        refreshMegaContactsList();
        super.onResume();
    }

    public void refreshMegaContactsList() {
        grantedContactPermission = Util.checkPermissionGranted(Manifest.permission.READ_CONTACTS, context);
        if (grantedContactPermission) {
            showPermissionGrantedView();
        } else {
            showPermissionDeniedView();
        }
    }

    public int getItemCount(){
        if(adapterList != null){
            return adapterList.getItemCount();
        }
        return 0;
    }

    @Override
    public void onActivityCreated(Bundle savedInstanceState) {
        logDebug("onActivityCreated");
        super.onActivityCreated(savedInstanceState);

        if (savedInstanceState != null) {
            Parcelable savedRecyclerLayoutState = savedInstanceState.getParcelable(BUNDLE_RECYCLER_LAYOUT);
            listView.getLayoutManager().onRestoreInstanceState(savedRecyclerLayoutState);
        }
    }

    public void visibilityFastScroller() {
        if (chats == null) {
            fastScroller.setVisibility(View.GONE);
        } else {
            if (chats.size() < MIN_ITEMS_SCROLLBAR_CHAT) {
                fastScroller.setVisibility(View.GONE);
            } else {
                fastScroller.setVisibility(View.VISIBLE);
            }
        }
    }

    public void filterChats(String s) {
        if (adapterList != null && adapterList.isMultipleSelect()) {
            hideMultipleSelect();
        }

        if (filterChatsTask != null && filterChatsTask.getStatus() != AsyncTask.Status.FINISHED) {
            filterChatsTask.cancel(true);
        }
        filterChatsTask = new FilterChatsTask();
        filterChatsTask.execute(s);
    }

    public void closeSearch() {
        if (filterChatsTask != null && filterChatsTask.getStatus() != AsyncTask.Status.FINISHED) {
            filterChatsTask.cancel(true);
        }

        if (adapterList == null) {
            return;
        }

        adapterList.setChats(chats);

        if (adapterList.getItemCount() == 0 && emptyArchivedChats()) {
            logDebug("adapterList.getItemCount() == 0");
            listView.setVisibility(View.GONE);
            emptyLayout.setVisibility(View.VISIBLE);
        } else {
            logDebug("adapterList.getItemCount() NOT = 0");
            listView.setVisibility(View.VISIBLE);
            emptyLayout.setVisibility(View.GONE);

        }
    }

    public boolean checkPermissionsCall() {
        logDebug("checkPermissionsCall() ");
        if (Build.VERSION.SDK_INT >= Build.VERSION_CODES.M) {

            boolean hasCameraPermission = (ContextCompat.checkSelfPermission(((ManagerActivityLollipop) context), Manifest.permission.CAMERA) == PackageManager.PERMISSION_GRANTED);
            if (!hasCameraPermission) {
                ActivityCompat.requestPermissions(((ManagerActivityLollipop) context), new String[]{Manifest.permission.CAMERA}, REQUEST_CAMERA);
                return false;
            }

            boolean hasRecordAudioPermission = (ContextCompat.checkSelfPermission(((ManagerActivityLollipop) context), Manifest.permission.RECORD_AUDIO) == PackageManager.PERMISSION_GRANTED);
            if (!hasRecordAudioPermission) {
                ActivityCompat.requestPermissions(((ManagerActivityLollipop) context), new String[]{Manifest.permission.RECORD_AUDIO}, RECORD_AUDIO);
                return false;
            }

            return true;
        }
        return true;
    }

    @Override
    public void onRequestPermissionsResult(int requestCode, String[] permissions, int[] grantResults) {
        logDebug("onRequestPermissionsResult");
        super.onRequestPermissionsResult(requestCode, permissions, grantResults);
        switch (requestCode) {
            case REQUEST_CAMERA: {
                if (grantResults.length > 0 && grantResults[0] == PackageManager.PERMISSION_GRANTED) {
                    if (checkPermissionsCall()) {
                        logDebug("REQUEST_CAMERA -> returnTheCall");
                        returnCall(context, megaChatApi);
                    }
                }
                break;
            }
            case RECORD_AUDIO: {
                if (grantResults.length > 0 && grantResults[0] == PackageManager.PERMISSION_GRANTED) {
                    if (checkPermissionsCall()) {
                        logDebug("RECORD_AUDIO -> returnTheCall");
                        returnCall(context, megaChatApi);
                    }
                }
                break;
            }
            case Constants.REQUEST_READ_CONTACTS: {
                if (grantResults.length > 0 && grantResults[0] == PackageManager.PERMISSION_GRANTED) {
                    log("REQUEST_READ_CONTACTS");
                    grantedContactPermission = true;
                } else {
                    log("read contacts permission denied!");
                    showPermissionDeniedView();
                    grantedContactPermission = false;
                }
                break;
            }
        }
    }

    @Override
    public void onActivityResult(int requestCode, int resultCode, Intent intent) {
        if (requestCode == Constants.REQUEST_INVITE_CONTACT_FROM_DEVICE && resultCode == RESULT_OK) {
            log("onActivityResult REQUEST_INVITE_CONTACT_FROM_DEVICE OK");
        }
        refreshMegaContactsList();
    }

    /////Multiselect/////
    private class ActionBarCallBack implements ActionMode.Callback {

        @Override
        public boolean onActionItemClicked(ActionMode mode, MenuItem item) {
            ArrayList<MegaChatListItem> chats = adapterList.getSelectedChats();

            if (megaChatApi.isSignalActivityRequired()) {
                megaChatApi.signalPresenceActivity();
            }

            switch (item.getItemId()) {
                case R.id.cab_menu_select_all: {
                    selectAll();
                    actionMode.invalidate();
                    break;
                }
                case R.id.cab_menu_unselect_all: {
                    clearSelections();
                    hideMultipleSelect();
                    actionMode.invalidate();
                    break;
                }
                case R.id.cab_menu_mute: {
                    clearSelections();
                    hideMultipleSelect();
                    ChatController chatC = new ChatController(context);
                    chatC.muteChats(chats);
//                    setChats();
                    break;
                }
                case R.id.cab_menu_unmute: {
                    clearSelections();
                    hideMultipleSelect();
                    ChatController chatC = new ChatController(context);
                    chatC.unmuteChats(chats);
//                    setChats();
                    break;
                }
                case R.id.cab_menu_archive:
                case R.id.cab_menu_unarchive: {
                    clearSelections();
                    hideMultipleSelect();
                    ChatController chatC = new ChatController(context);
                    chatC.archiveChats(chats);
                    break;
                }
                case R.id.cab_menu_delete: {
                    clearSelections();
                    hideMultipleSelect();
                    //Delete
                    Toast.makeText(context, "Not yet implemented! Delete: " + chats.size() + " chats", Toast.LENGTH_SHORT).show();
                    break;
                }
                case R.id.chat_list_leave_chat_layout: {
                    //Leave group chat
                    ((ManagerActivityLollipop) context).showConfirmationLeaveChats(chats);
                    clearSelections();
                    hideMultipleSelect();
                    break;
                }
            }
            return false;
        }

        @Override
        public boolean onCreateActionMode(ActionMode mode, Menu menu) {
            MenuInflater inflater = mode.getMenuInflater();
            inflater.inflate(R.menu.recent_chat_action, menu);
            adapterList.setMultipleSelect(true);
            if (context instanceof ManagerActivityLollipop) {
                ((ManagerActivityLollipop) context).hideFabButton();
                ((ManagerActivityLollipop) context).showHideBottomNavigationView(true);
                ((ManagerActivityLollipop) context).changeStatusBarColor(COLOR_STATUS_BAR_ACCENT);
                checkScroll();
            } else if (context instanceof ArchivedChatsActivity) {
                ((ArchivedChatsActivity) context).changeStatusBarColor(1);
            }
            return true;
        }

        @Override
        public void onDestroyActionMode(ActionMode arg0) {
            clearSelections();
            adapterList.setMultipleSelect(false);
            if (context instanceof ManagerActivityLollipop) {
                ((ManagerActivityLollipop) context).showFabButton();
                ((ManagerActivityLollipop) context).showHideBottomNavigationView(false);
                ((ManagerActivityLollipop) context).changeStatusBarColor(COLOR_STATUS_BAR_ZERO_DELAY);
                checkScroll();
            } else if (context instanceof ArchivedChatsActivity) {
                ((ArchivedChatsActivity) context).changeStatusBarColor(0);
            }
        }

        @Override
        public boolean onPrepareActionMode(ActionMode mode, Menu menu) {
            List<MegaChatListItem> selected = adapterList.getSelectedChats();
            boolean showMute = false;
            boolean showUnmute = false;
            boolean showLeaveChat = false;

            if (context instanceof ManagerActivityLollipop) {
                if (selected.size() != 0) {

                    menu.findItem(R.id.cab_menu_archive).setVisible(false);
                    menu.findItem(R.id.cab_menu_delete).setVisible(false);

                    menu.findItem(R.id.cab_menu_archive).setVisible(true);
                    menu.findItem(R.id.cab_menu_unarchive).setVisible(false);

                    MenuItem unselect = menu.findItem(R.id.cab_menu_unselect_all);

                    if (!emptyArchivedChats() && selected.size() == adapterList.getItemCount() - 1) {
                        menu.findItem(R.id.cab_menu_select_all).setVisible(false);
                        unselect.setTitle(getString(R.string.action_unselect_all));
                        unselect.setVisible(true);
                    } else if (selected.size() == adapterList.getItemCount()) {
                        menu.findItem(R.id.cab_menu_select_all).setVisible(false);
                        unselect.setTitle(getString(R.string.action_unselect_all));
                        unselect.setVisible(true);
                    } else {
                        menu.findItem(R.id.cab_menu_select_all).setVisible(true);
                        unselect.setTitle(getString(R.string.action_unselect_all));
                        unselect.setVisible(true);
                    }

                    for (int i = 0; i < selected.size(); i++) {
                        MegaChatListItem chat = selected.get(i);
                        if (chat != null) {
                            if (chat.isGroup() && (chat.getOwnPrivilege() == MegaChatRoom.PRIV_RO || chat.getOwnPrivilege() == MegaChatRoom.PRIV_STANDARD
                                    || chat.getOwnPrivilege() == MegaChatRoom.PRIV_MODERATOR)) {
                                logDebug("Chat Group permissions: " + chat.getOwnPrivilege());
                                showLeaveChat = true;
                            } else {
                                showLeaveChat = false;
                                break;
                            }
                        }
                    }

                    for (int i = 0; i < selected.size(); i++) {
                        MegaChatListItem chat = selected.get(i);
                        if (chat != null) {

                            String chatHandle = String.valueOf(chat.getChatId());
                            if (dbH.areNotificationsEnabled(chatHandle)) {
                                logDebug("Chat UNMUTED");
                                showUnmute = true;
                                break;
                            }
                        }
                    }

                    for (int i = 0; i < selected.size(); i++) {
                        MegaChatListItem chat = selected.get(i);
                        if (chat != null) {

                            String chatHandle = String.valueOf(chat.getChatId());
                            if (!(dbH.areNotificationsEnabled(chatHandle))) {
                                logDebug("Chat MUTED");
                                showMute = true;
                                break;
                            }
                        }
                    }

                    menu.findItem(R.id.cab_menu_mute).setVisible(showUnmute);
                    menu.findItem(R.id.cab_menu_unmute).setVisible(showMute);
                    menu.findItem(R.id.chat_list_leave_chat_layout).setVisible(showLeaveChat);
                    if (showLeaveChat) {
                        menu.findItem(R.id.chat_list_leave_chat_layout).setShowAsAction(MenuItem.SHOW_AS_ACTION_ALWAYS);
                    }

                } else {
                    menu.findItem(R.id.cab_menu_select_all).setVisible(true);
                    menu.findItem(R.id.cab_menu_unselect_all).setVisible(false);
                    menu.findItem(R.id.cab_menu_mute).setVisible(false);
                    menu.findItem(R.id.cab_menu_unmute).setVisible(false);

                    menu.findItem(R.id.chat_list_leave_chat_layout).setVisible(false);

                }
            } else if (context instanceof ArchivedChatsActivity) {
                menu.findItem(R.id.cab_menu_delete).setVisible(false);
                menu.findItem(R.id.cab_menu_mute).setVisible(showUnmute);
                menu.findItem(R.id.cab_menu_unmute).setVisible(showMute);
                menu.findItem(R.id.chat_list_leave_chat_layout).setVisible(showLeaveChat);

                if (selected.size() != 0) {
                    MenuItem unselect = menu.findItem(R.id.cab_menu_unselect_all);
                    if (selected.size() == adapterList.getItemCount()) {
                        menu.findItem(R.id.cab_menu_select_all).setVisible(false);
                        unselect.setTitle(getString(R.string.action_unselect_all));
                        unselect.setVisible(true);
                    } else {
                        menu.findItem(R.id.cab_menu_select_all).setVisible(true);
                        unselect.setTitle(getString(R.string.action_unselect_all));
                        unselect.setVisible(true);
                    }

                    menu.findItem(R.id.cab_menu_unarchive).setVisible(true);
                    menu.findItem(R.id.cab_menu_archive).setVisible(false);
                } else {
                    menu.findItem(R.id.cab_menu_select_all).setVisible(true);
                    menu.findItem(R.id.cab_menu_unselect_all).setVisible(false);
                }
            }

            return false;
        }
    }

    private void loadMegaContacts() {
        contactGetter.getMegaContacts(megaApi, MegaContactGetter.DAY);
    }

    class FilterChatsTask extends AsyncTask<String, Void, Void> {

        ArrayList<MegaChatListItem> filteredChats;

        @Override
        protected Void doInBackground(String... strings) {
            if (chats != null && !chats.isEmpty()) {
                if (filteredChats == null) {
                    filteredChats = new ArrayList<>();
                } else {
                    filteredChats.clear();
                }
                for (MegaChatListItem chat : chats) {
                    if (chat.getTitle().toLowerCase().contains(strings[0].toLowerCase())) {
                        filteredChats.add(chat);
                    }
                }
            }
            return null;
        }

        @Override
        protected void onPostExecute(Void aVoid) {
            if (adapterList == null) {
                return;
            }
            adapterList.setChats(filteredChats);

            if (adapterList.getItemCount() == 0) {
                logDebug("adapterList.getItemCount() == 0");
                listView.setVisibility(View.GONE);
                emptyLayout.setVisibility(View.VISIBLE);
                inviteButton.setVisibility(View.GONE);
                String textToShow = String.format(context.getString(R.string.recent_chat_empty));

                try {
                    textToShow = textToShow.replace("[A]", "<font color=" + COLOR_START + ">");
                    textToShow = textToShow.replace("[/A]", "</font>");
                    textToShow = textToShow.replace("[B]", "<font color=" + COLOR_END + ">");
                    textToShow = textToShow.replace("[/B]", "</font>");
                } catch (Exception e) {
                }
                Spanned result = null;
                if (android.os.Build.VERSION.SDK_INT >= android.os.Build.VERSION_CODES.N) {
                    result = Html.fromHtml(textToShow, Html.FROM_HTML_MODE_LEGACY);
                } else {
                    result = Html.fromHtml(textToShow);
                }

                emptyTextViewInvite.setText(result);
                emptyTextViewInvite.setVisibility(View.VISIBLE);
            } else {
                logDebug("adapterList.getItemCount() NOT = 0");
                listView.setVisibility(View.VISIBLE);
                emptyLayout.setVisibility(View.GONE);
            }
        }
    }
}<|MERGE_RESOLUTION|>--- conflicted
+++ resolved
@@ -60,12 +60,9 @@
 import mega.privacy.android.app.lollipop.managerSections.RotatableFragment;
 import mega.privacy.android.app.lollipop.megachat.chatAdapters.MegaListChatLollipopAdapter;
 import mega.privacy.android.app.utils.ChatUtil;
-<<<<<<< HEAD
 import mega.privacy.android.app.utils.Constants;
 import mega.privacy.android.app.utils.Util;
 import mega.privacy.android.app.utils.contacts.MegaContactGetter;
-=======
->>>>>>> 393a7df3
 import nz.mega.sdk.MegaApiAndroid;
 import nz.mega.sdk.MegaChatApi;
 import nz.mega.sdk.MegaChatApiAndroid;
@@ -73,15 +70,11 @@
 import nz.mega.sdk.MegaChatListItem;
 import nz.mega.sdk.MegaChatRoom;
 
-<<<<<<< HEAD
 import static android.app.Activity.RESULT_OK;
-import static mega.privacy.android.app.utils.Util.adjustForLargeFont;
-=======
 import static mega.privacy.android.app.utils.ChatUtil.*;
 import static mega.privacy.android.app.utils.Constants.*;
 import static mega.privacy.android.app.utils.LogUtil.*;
 import static mega.privacy.android.app.utils.Util.*;
->>>>>>> 393a7df3
 
 public class RecentChatsFragmentLollipop extends RotatableFragment implements View.OnClickListener, MegaContactGetter.MegaContactUpdater {
 
@@ -259,7 +252,7 @@
 
     @Override
     public void onException(int errorCode, String requestString) {
-        log(requestString + " failed, with error code: " + errorCode);
+        logDebug(requestString + " failed, with error code: " + errorCode);
         noContacts();
     }
 
@@ -324,28 +317,11 @@
         });
 //        listView.setClipToPadding(false);
 
-<<<<<<< HEAD
         emptyLayout = v.findViewById(R.id.linear_empty_layout_chat_recent);
         emptyTextViewInvite = v.findViewById(R.id.empty_text_chat_recent_invite);
         emptyTextViewInvite.setWidth(Util.scaleWidthPx(236, outMetrics));
         emptyTextView = v.findViewById(R.id.empty_text_chat_recent);
         emptyImageView = v.findViewById(R.id.empty_image_view_recent);
-=======
-        emptyLayout = (LinearLayout) v.findViewById(R.id.linear_empty_layout_chat_recent);
-        emptyTextViewInvite = (TextView) v.findViewById(R.id.empty_text_chat_recent_invite);
-        emptyTextViewInvite.setWidth(scaleWidthPx(236, outMetrics));
-        emptyTextView = (TextView) v.findViewById(R.id.empty_text_chat_recent);
-
-        LinearLayout.LayoutParams emptyTextViewParams1 = (LinearLayout.LayoutParams) emptyTextViewInvite.getLayoutParams();
-        emptyTextViewParams1.setMargins(0, scaleHeightPx(50, outMetrics), 0, scaleHeightPx(24, outMetrics));
-        emptyTextViewInvite.setLayoutParams(emptyTextViewParams1);
-
-        LinearLayout.LayoutParams emptyTextViewParams2 = (LinearLayout.LayoutParams) emptyTextView.getLayoutParams();
-        emptyTextViewParams2.setMargins(scaleWidthPx(20, outMetrics), scaleHeightPx(20, outMetrics), scaleWidthPx(20, outMetrics), scaleHeightPx(20, outMetrics));
-        emptyTextView.setLayoutParams(emptyTextViewParams2);
-
-        emptyImageView = (ImageView) v.findViewById(R.id.empty_image_view_recent);
->>>>>>> 393a7df3
         emptyImageView.setOnClickListener(this);
 
         if (context.getResources().getConfiguration().orientation == Configuration.ORIENTATION_LANDSCAPE) {
@@ -366,20 +342,14 @@
         callInProgressChrono.setVisibility(View.GONE);
 
         mainRelativeLayout = (RelativeLayout) v.findViewById(R.id.main_relative_layout);
-<<<<<<< HEAD
         //auto scroll to bottom to show invite button.
         if(context.getResources().getConfiguration().orientation == Configuration.ORIENTATION_LANDSCAPE) {
             adjustLandscape();
         } else {
             addMarginTop();
         }
-        if(Util.isChatEnabled()){
-            log("Chat ENABLED");
-=======
-
-        if (isChatEnabled()) {
+        if(isChatEnabled()){
             logDebug("Chat ENABLED");
->>>>>>> 393a7df3
 
             if (context instanceof ManagerActivityLollipop) {
                 setStatus();
@@ -428,7 +398,6 @@
         return v;
     }
 
-<<<<<<< HEAD
     private void adjustLandscape() {
         RelativeLayout.LayoutParams layoutParams = new RelativeLayout.LayoutParams(RelativeLayout.LayoutParams.MATCH_PARENT, RelativeLayout.LayoutParams.MATCH_PARENT);
         layoutParams.setMargins(0,0,0,0);
@@ -467,11 +436,7 @@
     }
 
     public void setChats(){
-        log("setChats");
-=======
-    public void setChats() {
         logDebug("setChats");
->>>>>>> 393a7df3
 
         if (listView == null) {
             logWarning("listView is null - do not update");
@@ -688,7 +653,7 @@
             textToShow = textToShow.replace("[B]", "<font color=" + colorEnd + ">");
             textToShow = textToShow.replace("[/B]", "</font>");
         } catch (Exception e) {
-            log(e.getStackTrace().toString());
+            logError(e.getStackTrace().toString());
         }
 
         if (android.os.Build.VERSION.SDK_INT >= android.os.Build.VERSION_CODES.N) {
@@ -743,7 +708,6 @@
         emptyLayout.setVisibility(View.VISIBLE);
     }
 
-<<<<<<< HEAD
     private void addMarginTop() {
         RelativeLayout.LayoutParams layoutParams = new RelativeLayout.LayoutParams(RelativeLayout.LayoutParams.MATCH_PARENT, RelativeLayout.LayoutParams.MATCH_PARENT);
         layoutParams.setMargins(0, Util.scaleHeightPx(60, outMetrics), 0, 0);
@@ -751,11 +715,7 @@
     }
 
     public void showConnectingChatScreen(){
-        log("showConnectingChatScreen");
-=======
-    public void showConnectingChatScreen() {
         logDebug("showConnectingChatScreen");
->>>>>>> 393a7df3
 
         listView.setVisibility(View.GONE);
         if (context instanceof ManagerActivityLollipop) {
@@ -897,12 +857,12 @@
                 }
                 break;
             case R.id.allow_button:
-                log("request contact permission!");
+                logDebug("request contact permission!");
                 requestPermissions(new String[]{Manifest.permission.READ_CONTACTS}, Constants.REQUEST_READ_CONTACTS);
                 break;
             case R.id.more_contacts_title:
             case R.id.more_contacts:
-                log("to InviteContactActivity");
+                logDebug("to InviteContactActivity");
                 startActivityForResult(new Intent(context, InviteContactActivity.class), Constants.REQUEST_INVITE_CONTACT_FROM_DEVICE);
                 break;
         }
@@ -1242,16 +1202,10 @@
             logDebug("Change: MegaChatListItem.CHANGE_TYPE_ARCHIVE");
             if (context instanceof ManagerActivityLollipop) {
                 if (item.isArchived()) {
-<<<<<<< HEAD
-                    log("New archived element:remove from list");
+                    logDebug("New archived element:remove from list");
                     if (adapterList == null || adapterList.getItemCount()==0){
                         setChats();
                     } else {
-=======
-                    logDebug("New archived element: remove from list");
-                    if (adapterList.getItemCount() != 0) {
-
->>>>>>> 393a7df3
                         long chatHandleToRemove = item.getChatId();
                         int indexToRemove = -1;
                         ListIterator<MegaChatListItem> itrReplace = chats.listIterator();
@@ -1831,10 +1785,10 @@
             }
             case Constants.REQUEST_READ_CONTACTS: {
                 if (grantResults.length > 0 && grantResults[0] == PackageManager.PERMISSION_GRANTED) {
-                    log("REQUEST_READ_CONTACTS");
+                    logDebug("REQUEST_READ_CONTACTS");
                     grantedContactPermission = true;
                 } else {
-                    log("read contacts permission denied!");
+                    logDebug("read contacts permission denied!");
                     showPermissionDeniedView();
                     grantedContactPermission = false;
                 }
@@ -1846,7 +1800,7 @@
     @Override
     public void onActivityResult(int requestCode, int resultCode, Intent intent) {
         if (requestCode == Constants.REQUEST_INVITE_CONTACT_FROM_DEVICE && resultCode == RESULT_OK) {
-            log("onActivityResult REQUEST_INVITE_CONTACT_FROM_DEVICE OK");
+            logDebug("onActivityResult REQUEST_INVITE_CONTACT_FROM_DEVICE OK");
         }
         refreshMegaContactsList();
     }
