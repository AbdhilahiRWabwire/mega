package mega.privacy.android.app.jobservices

import android.app.Notification
import android.app.NotificationChannel
import android.app.NotificationManager
import android.app.PendingIntent
import android.content.BroadcastReceiver
import android.content.Context
import android.content.Intent
import android.content.IntentFilter
import android.net.wifi.WifiManager
import android.net.wifi.WifiManager.WifiLock
import android.os.Build
import android.os.IBinder
import android.os.PowerManager
import android.os.StatFs
import androidx.core.app.NotificationCompat
import androidx.core.content.ContextCompat
import androidx.exifinterface.media.ExifInterface
import androidx.lifecycle.LifecycleService
import com.jeremyliao.liveeventbus.LiveEventBus
import dagger.hilt.android.AndroidEntryPoint
import kotlinx.coroutines.CoroutineDispatcher
import kotlinx.coroutines.CoroutineScope
import kotlinx.coroutines.cancel
import kotlinx.coroutines.delay
import kotlinx.coroutines.launch
import mega.privacy.android.app.AndroidCompletedTransfer
import mega.privacy.android.app.LegacyDatabaseHandler
import mega.privacy.android.app.MegaApplication
import mega.privacy.android.app.MimeTypeList
import mega.privacy.android.app.R
import mega.privacy.android.app.VideoCompressor
import mega.privacy.android.app.constants.BroadcastConstants
import mega.privacy.android.app.constants.EventConstants.EVENT_TRANSFER_UPDATE
import mega.privacy.android.app.constants.SettingsConstants
import mega.privacy.android.app.domain.usecase.AreAllUploadTransfersPaused
import mega.privacy.android.app.domain.usecase.GetCameraUploadLocalPath
import mega.privacy.android.app.domain.usecase.GetCameraUploadLocalPathSecondary
import mega.privacy.android.app.domain.usecase.GetCameraUploadSelectionQuery
import mega.privacy.android.app.domain.usecase.GetChildrenNode
import mega.privacy.android.app.domain.usecase.GetDefaultNodeHandle
import mega.privacy.android.app.domain.usecase.GetFingerprint
import mega.privacy.android.app.domain.usecase.GetNodeByHandle
import mega.privacy.android.app.domain.usecase.GetPendingUploadList
import mega.privacy.android.app.domain.usecase.GetPrimarySyncHandle
import mega.privacy.android.app.domain.usecase.GetSecondarySyncHandle
import mega.privacy.android.app.domain.usecase.GetSyncFileUploadUris
import mega.privacy.android.app.domain.usecase.IsLocalPrimaryFolderSet
import mega.privacy.android.app.domain.usecase.IsLocalSecondaryFolderSet
import mega.privacy.android.app.domain.usecase.IsWifiNotSatisfied
import mega.privacy.android.app.domain.usecase.ProcessMediaForUpload
import mega.privacy.android.app.domain.usecase.SaveSyncRecordsToDB
import mega.privacy.android.app.domain.usecase.SetPrimarySyncHandle
import mega.privacy.android.app.domain.usecase.SetSecondarySyncHandle
import mega.privacy.android.app.globalmanagement.TransfersManagement.Companion.addCompletedTransfer
import mega.privacy.android.app.listeners.CreateFolderListener
import mega.privacy.android.app.listeners.CreateFolderListener.ExtraAction
import mega.privacy.android.app.listeners.GetCameraUploadAttributeListener
import mega.privacy.android.app.listeners.SetAttrUserListener
import mega.privacy.android.app.main.ManagerActivity
import mega.privacy.android.app.presentation.manager.model.TransfersTab
import mega.privacy.android.app.receivers.NetworkTypeChangeReceiver
import mega.privacy.android.app.receivers.NetworkTypeChangeReceiver.OnNetworkTypeChangeCallback
import mega.privacy.android.app.sync.BackupState
import mega.privacy.android.app.sync.HeartbeatStatus
import mega.privacy.android.app.sync.camerauploads.CameraUploadSyncManager.isActive
import mega.privacy.android.app.sync.camerauploads.CameraUploadSyncManager.onUploadSuccess
import mega.privacy.android.app.sync.camerauploads.CameraUploadSyncManager.reportUploadFinish
import mega.privacy.android.app.sync.camerauploads.CameraUploadSyncManager.reportUploadInterrupted
import mega.privacy.android.app.sync.camerauploads.CameraUploadSyncManager.sendPrimaryFolderHeartbeat
import mega.privacy.android.app.sync.camerauploads.CameraUploadSyncManager.sendSecondaryFolderHeartbeat
import mega.privacy.android.app.sync.camerauploads.CameraUploadSyncManager.startActiveHeartbeat
import mega.privacy.android.app.sync.camerauploads.CameraUploadSyncManager.stopActiveHeartbeat
import mega.privacy.android.app.sync.camerauploads.CameraUploadSyncManager.updatePrimaryFolderBackupState
import mega.privacy.android.app.sync.camerauploads.CameraUploadSyncManager.updateSecondaryFolderBackupState
import mega.privacy.android.app.utils.CameraUploadUtil
import mega.privacy.android.app.utils.Constants
import mega.privacy.android.app.utils.FileUtil
import mega.privacy.android.app.utils.ImageProcessor
import mega.privacy.android.app.utils.JobUtil
import mega.privacy.android.app.utils.PreviewUtils
import mega.privacy.android.app.utils.StringResourcesUtils
import mega.privacy.android.app.utils.ThumbnailUtils
import mega.privacy.android.app.utils.Util
import mega.privacy.android.app.utils.conversion.VideoCompressionCallback
import mega.privacy.android.data.mapper.SyncRecordTypeIntMapper
import mega.privacy.android.domain.entity.SortOrder
import mega.privacy.android.domain.entity.SyncRecord
import mega.privacy.android.domain.entity.SyncRecordType
import mega.privacy.android.domain.entity.SyncStatus
import mega.privacy.android.domain.qualifier.IoDispatcher
import mega.privacy.android.domain.usecase.ClearSyncRecords
import mega.privacy.android.domain.usecase.CompleteFastLogin
import mega.privacy.android.domain.usecase.CompressedVideoPending
import mega.privacy.android.domain.usecase.DeleteSyncRecord
import mega.privacy.android.domain.usecase.DeleteSyncRecordByFingerprint
import mega.privacy.android.domain.usecase.DeleteSyncRecordByLocalPath
import mega.privacy.android.domain.usecase.GetChargingOnSizeString
import mega.privacy.android.domain.usecase.GetPendingSyncRecords
import mega.privacy.android.domain.usecase.GetRemoveGps
import mega.privacy.android.domain.usecase.GetSession
import mega.privacy.android.domain.usecase.GetSyncRecordByPath
import mega.privacy.android.domain.usecase.GetVideoQuality
import mega.privacy.android.domain.usecase.GetVideoSyncRecordsByStatus
import mega.privacy.android.domain.usecase.HasPreferences
import mega.privacy.android.domain.usecase.IsCameraUploadByWifi
import mega.privacy.android.domain.usecase.IsCameraUploadSyncEnabled
import mega.privacy.android.domain.usecase.IsChargingRequired
import mega.privacy.android.domain.usecase.IsNodeInRubbish
import mega.privacy.android.domain.usecase.IsSecondaryFolderEnabled
import mega.privacy.android.domain.usecase.MonitorBatteryInfo
import mega.privacy.android.domain.usecase.MonitorCameraUploadPauseState
import mega.privacy.android.domain.usecase.RootNodeExists
import mega.privacy.android.domain.usecase.SetSecondaryFolderPath
import mega.privacy.android.domain.usecase.SetSyncLocalPath
import mega.privacy.android.domain.usecase.SetSyncRecordPendingByPath
import mega.privacy.android.domain.usecase.ShouldCompressVideo
import mega.privacy.android.domain.usecase.UpdateCameraUploadTimeStamp
import nz.mega.sdk.MegaApiAndroid
import nz.mega.sdk.MegaApiJava
import nz.mega.sdk.MegaError
import nz.mega.sdk.MegaNode
import nz.mega.sdk.MegaRequest
import nz.mega.sdk.MegaRequestListenerInterface
import nz.mega.sdk.MegaTransfer
import nz.mega.sdk.MegaTransferListenerInterface
import timber.log.Timber
import java.io.File
import java.io.IOException
import javax.inject.Inject
import kotlin.math.roundToInt

/**
 * Service to handle upload of photos and videos
 */
@AndroidEntryPoint
class CameraUploadsService : LifecycleService(), OnNetworkTypeChangeCallback,
    MegaRequestListenerInterface, MegaTransferListenerInterface, VideoCompressionCallback {

    companion object {

        private const val LOCAL_FOLDER_REMINDER_PRIMARY = 1908
        private const val LOCAL_FOLDER_REMINDER_SECONDARY = 1909
        private const val OVER_QUOTA_NOTIFICATION_CHANNEL_ID = "OVER_QUOTA_NOTIFICATION"
        private const val ERROR_NOT_ENOUGH_SPACE = "ERROR_NOT_ENOUGH_SPACE"
        private const val ERROR_CREATE_FILE_IO_ERROR = "ERROR_CREATE_FILE_IO_ERROR"
        private const val ERROR_SOURCE_FILE_NOT_EXIST = "SOURCE_FILE_NOT_EXIST"
        private const val LOW_BATTERY_LEVEL = 20
        private const val notificationId = Constants.NOTIFICATION_CAMERA_UPLOADS
        private const val notificationChannelId = Constants.NOTIFICATION_CHANNEL_CAMERA_UPLOADS_ID
        private const val notificationChannelName =
            Constants.NOTIFICATION_CHANNEL_CAMERA_UPLOADS_NAME

        /**
         * Camera Uploads
         */
        const val CAMERA_UPLOADS_ENGLISH = "Camera Uploads"

        /**
         * Secondary Uploads
         */
        const val SECONDARY_UPLOADS_ENGLISH = "Media Uploads"

        /**
         * Stop Camera Sync
         */
        const val ACTION_STOP = "STOP_SYNC"

        /**
         * Cancel all actions
         */
        const val ACTION_CANCEL_ALL = "CANCEL_ALL"

        /**
         * Ignore extra attributes
         */
        const val EXTRA_IGNORE_ATTR_CHECK = "EXTRA_IGNORE_ATTR_CHECK"

        /**
         * Primary sync handle successfully set
         */
        const val EXTRA_PRIMARY_SYNC_SUCCESS = "EXTRA_PRIMARY_SYNC_SUCCESS"

        /**
         * Camera Uploads Cache Folder
         */
        const val CU_CACHE_FOLDER = "cu"

        private var ignoreAttr = false
        private var running = false

        /**
         * Creating primary folder now
         */
        @JvmField
        var isCreatingPrimary = false

        /**
         * Creating secondary folder now
         */
        @JvmField
        var isCreatingSecondary = false

        /**
         * Is Camera Upload running now
         */
        @Volatile
        var isServiceRunning = false
            private set
    }

    /**
     * UpdateCameraUploadTimeStamp
     */
    @Inject
    lateinit var updateTimeStamp: UpdateCameraUploadTimeStamp

    /**
     * GetCameraUploadLocalPath
     */
    @Inject
    lateinit var localPath: GetCameraUploadLocalPath

    /**
     * GetCameraUploadLocalPathSecondary
     */
    @Inject
    lateinit var localPathSecondary: GetCameraUploadLocalPathSecondary

    /**
     * GetCameraUploadSelectionQuery
     */
    @Inject
    lateinit var selectionQuery: GetCameraUploadSelectionQuery

    /**
     * IsLocalPrimaryFolderSet
     */
    @Inject
    lateinit var isLocalPrimaryFolderSet: IsLocalPrimaryFolderSet

    /**
     * IsLocalSecondaryFolderSet
     */
    @Inject
    lateinit var isLocalSecondaryFolderSet: IsLocalSecondaryFolderSet

    /**
     * IsSecondaryFolderEnabled
     */
    @Inject
    lateinit var isSecondaryFolderEnabled: IsSecondaryFolderEnabled

    /**
     * HasPreferences
     */
    @Inject
    lateinit var hasPreferences: HasPreferences

    /**
     * IsCameraUploadSyncEnabled
     */
    @Inject
    lateinit var isCameraUploadSyncEnabled: IsCameraUploadSyncEnabled

    /**
     * IsCameraUploadByWifi
     */
    @Inject
    lateinit var isCameraUploadByWifi: IsCameraUploadByWifi

    /**
     * IsWifiNotSatisfied
     */
    @Inject
    lateinit var isWifiNotSatisfied: IsWifiNotSatisfied

    /**
     * DeleteSyncRecord
     */
    @Inject
    lateinit var deleteSyncRecord: DeleteSyncRecord

    /**
     * DeleteSyncRecordByLocalPath
     */
    @Inject
    lateinit var deleteSyncRecordByLocalPath: DeleteSyncRecordByLocalPath

    /**
     * DeleteSyncRecordByFingerprint
     */
    @Inject
    lateinit var deleteSyncRecordByFingerprint: DeleteSyncRecordByFingerprint

    /**
     * SetSyncLocalPath
     */
    @Inject
    lateinit var setSyncLocalPath: SetSyncLocalPath

    /**
     * GetSyncFileUploadUris
     */
    @Inject
    lateinit var getSyncFileUploadUris: GetSyncFileUploadUris

    /**
     * ShouldCompressVideo
     */
    @Inject
    lateinit var shouldCompressVideo: ShouldCompressVideo

    /**
     * SetSecondaryFolderPath
     */
    @Inject
    lateinit var setSecondaryFolderPath: SetSecondaryFolderPath

    /**
     * ClearSyncRecords
     */
    @Inject
    lateinit var clearSyncRecords: ClearSyncRecords

    /**
     * GetRemoveGps
     */
    @Inject
    lateinit var getRemoveGps: GetRemoveGps

    /**
     * GetSyncRecordByPath
     */
    @Inject
    lateinit var getSyncRecordByPath: GetSyncRecordByPath

    /**
     * GetPendingSyncRecords
     */
    @Inject
    lateinit var getPendingSyncRecords: GetPendingSyncRecords

    /**
     * CompressedVideoPending
     */
    @Inject
    lateinit var compressedVideoPending: CompressedVideoPending

    /**
     * GetVideoSyncRecordsByStatus
     */
    @Inject
    lateinit var getVideoSyncRecordsByStatus: GetVideoSyncRecordsByStatus

    /**
     * SetSyncRecordPendingByPath
     */
    @Inject
    lateinit var setSyncRecordPendingByPath: SetSyncRecordPendingByPath

    /**
     * GetVideoQuality
     */
    @Inject
    lateinit var getVideoQuality: GetVideoQuality

    /**
     * GetChargingOnSizeString
     */
    @Inject
    lateinit var getChargingOnSizeString: GetChargingOnSizeString

    /**
     * IsChargingRequired
     */
    @Inject
    lateinit var isChargingRequired: IsChargingRequired

    /**
     * GetNodeByHandle
     */
    @Inject
    lateinit var getNodeByHandle: GetNodeByHandle

    /**
     * GetFingerprint
     */
    @Inject
    lateinit var getFingerprint: GetFingerprint

    /**
     * GetChildrenNode
     */
    @Inject
    lateinit var getChildrenNode: GetChildrenNode

    /**
     * SaveSyncRecordsToDB
     */
    @Inject
    lateinit var saveSyncRecordsToDB: SaveSyncRecordsToDB

    /**
     * GetPendingUploadList
     */
    @Inject
    lateinit var getPendingUploadList: GetPendingUploadList

    /**
     * ProcessMediaForUpload
     */
    @Inject
    lateinit var processMediaForUpload: ProcessMediaForUpload

    /**
     * GetPrimarySyncHandle
     */
    @Inject
    lateinit var getPrimarySyncHandle: GetPrimarySyncHandle

    /**
     * GetSecondarySyncHandle
     */
    @Inject
    lateinit var getSecondarySyncHandle: GetSecondarySyncHandle

    /**
     * SetPrimarySyncHandle
     */
    @Inject
    lateinit var setPrimarySyncHandle: SetPrimarySyncHandle

    /**
     * SetSecondarySyncHandle
     */
    @Inject
    lateinit var setSecondarySyncHandle: SetSecondarySyncHandle

    /**
     * GetDefaultNodeHandle
     */
    @Inject
    lateinit var getDefaultNodeHandle: GetDefaultNodeHandle

    /**
     * DatabaseHandler
     */
    @Inject
    lateinit var tempDbHandler: LegacyDatabaseHandler

    /**
     * AreAllUploadTransfersPaused
     */
    @Inject
    lateinit var areAllUploadTransfersPaused: AreAllUploadTransfersPaused

    /**
     * Sync Record Type Mapper
     */
    @Inject
    lateinit var syncRecordTypeIntMapper: SyncRecordTypeIntMapper

    /**
     * Coroutine dispatcher for camera upload work
     */
    @IoDispatcher
    @Inject
    lateinit var ioDispatcher: CoroutineDispatcher

    /**
     * Monitor camera upload pause state
     */
    @Inject
    lateinit var monitorCameraUploadPauseState: MonitorCameraUploadPauseState

    /**
<<<<<<< HEAD
=======
     * Monitor battery level
     */
    @Inject
    lateinit var monitorBatteryInfo: MonitorBatteryInfo

    /**
>>>>>>> 1cc1842b
     * Complete Fast Login
     */
    @Inject
    lateinit var completeFastLogin: CompleteFastLogin

    /**
<<<<<<< HEAD
=======
     * Get Session
     */
    @Inject
    lateinit var getSession: GetSession

    /**
     * Root Node Exists
     */
    @Inject
    lateinit var rootNodeExists: RootNodeExists

    /**
     * Is Node In Rubbish
     */
    @Inject
    lateinit var isNodeInRubbish: IsNodeInRubbish

    /**
>>>>>>> 1cc1842b
     * Coroutine Scope for camera upload work
     */
    private var coroutineScope: CoroutineScope? = null

    private var app: MegaApplication? = null
    private var megaApi: MegaApiAndroid? = null
    private var megaApiFolder: MegaApiAndroid? = null
    private var receiver: NetworkTypeChangeReceiver? = null
    private var wifiLock: WifiLock? = null
    private var wakeLock: PowerManager.WakeLock? = null
    private var videoCompressor: VideoCompressor? = null
    private var notification: Notification? = null
    private var notificationManager: NotificationManager? = null
    private var builder: NotificationCompat.Builder? = null
    private var intent: Intent? = null
    private var deviceAboveMinimumBatteryLevel: Boolean = true
    private var pendingIntent: PendingIntent? = null
    private var tempRoot: String? = null
    private var isOverQuota = false
    private var canceled = false
    private var stopByNetworkStateChange = false
    private var isPrimaryHandleSynced = false
    private var totalUploaded = 0
    private var totalToUpload = 0
    private var lastUpdated: Long = 0
    private var getAttrUserListener: GetCameraUploadAttributeListener? = null
    private var setAttrUserListener: SetAttrUserListener? = null
    private var createFolderListener: CreateFolderListener? = null
    private val cuTransfers: MutableList<MegaTransfer> = mutableListOf()

    private fun monitorUploadPauseStatus() {
        coroutineScope?.launch {
            monitorCameraUploadPauseState().collect {
                updateProgressNotification()
            }
        }
    }

    private fun monitorBatteryLevelStatus() {
        coroutineScope?.launch {
            monitorBatteryInfo().collect {
                deviceAboveMinimumBatteryLevel = (it.level > LOW_BATTERY_LEVEL || it.isCharging)
                if (!deviceAboveMinimumBatteryLevel) {
                    coroutineScope?.cancel("Low Battery - Cancel Camera Upload")
                    for (transfer in cuTransfers) {
                        megaApi?.cancelTransfer(transfer)
                    }
                    sendTransfersInterruptedInfoToBackupCenter()
                    endService()
                }
            }
        }
    }

    // above battery level -> level > LOW_BATTERY_LEVEL || Util.isCharging
    // below battery level -> level <= LOW_BATTERY_LEVEL && !Util.isCharging(this@CameraUploadsService)

    private val chargingStopReceiver: BroadcastReceiver = object : BroadcastReceiver() {
        override fun onReceive(context: Context, intent: Intent) {
            coroutineScope?.launch {
                if (isChargingRequired((videoCompressor?.totalInputSize ?: 0) / (1024 * 1024))) {
                    Timber.d("Detected device stops charging.")
                    videoCompressor?.stop()
                }
            }
        }
    }

    /**
     * Service starts
     */
    override fun onCreate() {
        super.onCreate()
        coroutineScope = CoroutineScope(ioDispatcher)
        startForegroundNotification()
        registerReceiver(chargingStopReceiver, IntentFilter(Intent.ACTION_POWER_DISCONNECTED))
        monitorBatteryLevelStatus()
        monitorUploadPauseStatus()
        getAttrUserListener = GetCameraUploadAttributeListener(this)
        setAttrUserListener = SetAttrUserListener(this)
        createFolderListener = CreateFolderListener(this, ExtraAction.INIT_CAMERA_UPLOAD)
    }

    /**
     * Service ends
     */
    override fun onDestroy() {
        Timber.d("Service destroys.")
        super.onDestroy()
        isServiceRunning = false
        receiver?.let { unregisterReceiver(it) }
        unregisterReceiver(chargingStopReceiver)
        getAttrUserListener = null
        setAttrUserListener = null
        createFolderListener = null
        megaApi?.let {
            it.removeRequestListener(this)
            it.removeTransferListener(this)
        }
        stopActiveHeartbeat()
        coroutineScope?.cancel()
    }

    /**
     * Bind service
     */
    override fun onBind(intent: Intent): IBinder? {
        super.onBind(intent)
        return null
    }

    /**
     * Network type change
     */
    override fun onTypeChanges(type: Int) {
        Timber.d("Network type change to: %s", type)
        coroutineScope?.launch {
            stopByNetworkStateChange =
                type == NetworkTypeChangeReceiver.MOBILE && isCameraUploadByWifi()
            if (stopByNetworkStateChange) {
                for (transfer in cuTransfers) {
                    megaApi?.cancelTransfer(transfer, this@CameraUploadsService)
                }
                coroutineScope?.cancel("Camera Upload by Wifi only but Mobile Network - Cancel Camera Upload")
                sendTransfersInterruptedInfoToBackupCenter()
                endService()
            }
        }
    }

    /**
     * Start service work
     */
    override fun onStartCommand(intent: Intent?, flags: Int, startId: Int): Int {
        super.onStartCommand(intent, flags, startId)
        Timber.d("Starting CameraUpload service (flags: %d, startId: %d)", flags, startId)
        isServiceRunning = true
        startForegroundNotification()
        initService()

        if (megaApi == null) {
            Timber.d("MegaApi is null, return.")
            endService()
            return START_NOT_STICKY
        }

        if (intent != null && intent.action != null) {
            Timber.d("onStartCommand intent action is %s", intent.action)

            when (intent.action) {
                ACTION_STOP -> {
                    Timber.d("Stop all Camera Uploads Transfers")
                    for (transfer in cuTransfers) {
                        megaApi?.cancelTransfer(transfer, this)
                    }
                    sendTransfersInterruptedInfoToBackupCenter()
                }
                ACTION_CANCEL_ALL -> {
                    Timber.d("Cancel all Camera Uploads Transfers")
                    megaApi?.cancelTransfers(MegaTransfer.TYPE_UPLOAD, this)
                    sendTransfersCancelledInfoToBackupCenter()
                }
                else -> Unit
            }
            coroutineScope?.cancel("Camera Upload Stop/Cancel Intent Action - Stop Camera Upload")
            endService()
            return START_NOT_STICKY
        }

        if (intent != null) {
            ignoreAttr = intent.getBooleanExtra(EXTRA_IGNORE_ATTR_CHECK, false)
            isPrimaryHandleSynced = intent.getBooleanExtra(EXTRA_PRIMARY_SYNC_SUCCESS, false)
        }

        Timber.d("Start Service - Create Coroutine")
        coroutineScope?.launch { startWorker() }

        return START_NOT_STICKY
    }

    /**
     * Sends the appropriate Backup States and Heartbeat Statuses on both Primary and
     * Secondary folders when the active Camera Uploads is interrupted by other means (e.g.
     * no user credentials, Wi-Fi not turned on)
     */
    private fun sendTransfersInterruptedInfoToBackupCenter() {
        if (isActive()) {
            // Update both Primary and Secondary Folder Backup States to TEMPORARILY_DISABLED
            updatePrimaryFolderBackupState(BackupState.TEMPORARILY_DISABLED)
            updateSecondaryFolderBackupState(BackupState.TEMPORARILY_DISABLED)

            // Send an INACTIVE Heartbeat Status for both Primary and Secondary Folders
            reportUploadInterrupted()
        }
    }

    /**
     * Sends the appropriate Backup States and Heartbeat Statuses on both Primary and
     * Secondary folders when the user has cancelled all Transfers.
     *
     * In the UI, this is done in the Transfers page where the selects "Cancel all" and
     * confirms the Dialog
     */
    private fun sendTransfersCancelledInfoToBackupCenter() {
        // Update both Primary and Secondary Backup States to ACTIVE
        updatePrimaryFolderBackupState(BackupState.ACTIVE)
        updateSecondaryFolderBackupState(BackupState.ACTIVE)

        // Update both Primary and Secondary Heartbeat Statuses to UP_TO_DATE
        sendPrimaryFolderHeartbeat(HeartbeatStatus.UP_TO_DATE)
        sendSecondaryFolderHeartbeat(HeartbeatStatus.UP_TO_DATE)
    }

    /**
     * Show a foreground notification.
     * It's a requirement of Android system for foreground service.
     * Should call this both when "onCreate" and "onStartCommand".
     */
    private fun startForegroundNotification() {
        if (notificationManager == null) {
            notificationManager = getSystemService(NOTIFICATION_SERVICE) as NotificationManager
        }
        val notification = createNotification(
            getString(R.string.section_photo_sync),
            getString(R.string.settings_camera_notif_initializing_title),
            null,
            false
        )
        startForeground(notificationId, notification)
    }

    private fun registerNetworkTypeChangeReceiver() {
        if (receiver != null) {
            unregisterReceiver(receiver)
        }
        receiver = NetworkTypeChangeReceiver()
        receiver?.setCallback(this)
        registerReceiver(receiver, IntentFilter("android.net.conn.CONNECTIVITY_CHANGE"))
    }

    /**
     * Function that starts the Camera Uploads functionality
     */
    private suspend fun startWorker() {
        runCatching {
            val state = canRunCameraUploads()
            if (state == StartCameraUploadsState.CAN_RUN_CAMERA_UPLOADS) {
                hideLocalFolderPathNotifications()
                startCameraUploads()
            } else {
                handleFailedStartCameraUploadsState(state)
            }
        }.onFailure { exception ->
            Timber.e("Calling startWorker() failed with exception $exception")
            endService()
        }
    }

    /**
     * Instructs [notificationManager] to hide the Primary and/or Secondary Folder
     * notifications if they exist
     */
    private suspend fun hideLocalFolderPathNotifications() {
        if (hasLocalPrimaryFolder()) notificationManager?.cancel(LOCAL_FOLDER_REMINDER_PRIMARY)
        if (hasLocalSecondaryFolder()) notificationManager?.cancel(LOCAL_FOLDER_REMINDER_SECONDARY)
    }

    /**
     * Checks if Camera Uploads can run by evaluating the following conditions in order:
     *
     * 1. The Preferences exist - [preferencesExist],
     * 2. The Camera Uploads sync is enabled - [cameraUploadsSyncEnabled],
     * 3. The User is online - [isUserOnline],
     * 4. The Device battery level is above the minimum threshold - [deviceAboveMinimumBatteryLevel],
     * 5. The Camera Uploads local path exists - [hasCameraUploadsLocalPath],
     * 6. The Wi-Fi Constraint is satisfied - [isWifiConstraintSatisfied],
     * 7. The local Primary Folder exists - [hasLocalPrimaryFolder],
     * 8. The local Secondary Folder exists - [hasLocalSecondaryFolder],
     * 9. The user is logged in - [isUserLoggedIn],
     * 10. The user Camera Uploads attribute exists - [hasCameraUploadsUserAttribute],
     * 11. The Primary Folder exists - [areFoldersEstablished],
     * 12. The Secondary Folder exists if Enable Secondary Media Uploads is enabled - [areFoldersEstablished]
     *
     * If all conditions are met, [StartCameraUploadsState.CAN_RUN_CAMERA_UPLOADS] is returned.
     * Otherwise, a specific [StartCameraUploadsState] is returned depending on what condition has failed
     *
     * @return A specific [StartCameraUploadsState]
     */
    private suspend fun canRunCameraUploads(): StartCameraUploadsState =
        when {
            !preferencesExist() -> StartCameraUploadsState.MISSING_PREFERENCES
            !cameraUploadsSyncEnabled() -> StartCameraUploadsState.DISABLED_SYNC
            !isUserOnline() -> StartCameraUploadsState.OFFLINE_USER
            !deviceAboveMinimumBatteryLevel -> StartCameraUploadsState.BELOW_DEVICE_BATTERY_LEVEL
            !hasCameraUploadsLocalPath() -> StartCameraUploadsState.MISSING_LOCAL_PATH
            !isWifiConstraintSatisfied() -> StartCameraUploadsState.UNSATISFIED_WIFI_CONSTRAINT
            !hasLocalPrimaryFolder() -> StartCameraUploadsState.MISSING_LOCAL_PRIMARY_FOLDER
            !hasLocalSecondaryFolder() -> StartCameraUploadsState.MISSING_LOCAL_SECONDARY_FOLDER
            !isUserLoggedIn() -> StartCameraUploadsState.LOGGED_OUT_USER
            !hasCameraUploadsUserAttribute() -> StartCameraUploadsState.MISSING_USER_ATTRIBUTE
            !areFoldersEstablished() -> StartCameraUploadsState.UNESTABLISHED_FOLDERS
            else -> StartCameraUploadsState.CAN_RUN_CAMERA_UPLOADS
        }

    /**
     * When Camera Uploads cannot be enabled, the function executes specific actions depending
     * on the [StartCameraUploadsState] that was passed
     *
     * @param state The failing [StartCameraUploadsState]
     */
    private suspend fun handleFailedStartCameraUploadsState(state: StartCameraUploadsState) {
        when (state) {
            StartCameraUploadsState.MISSING_PREFERENCES,
            StartCameraUploadsState.DISABLED_SYNC,
            StartCameraUploadsState.OFFLINE_USER,
            StartCameraUploadsState.BELOW_DEVICE_BATTERY_LEVEL,
            StartCameraUploadsState.MISSING_LOCAL_PATH,
            StartCameraUploadsState.UNSATISFIED_WIFI_CONSTRAINT,
            -> {
                endService()
            }
            StartCameraUploadsState.MISSING_LOCAL_PRIMARY_FOLDER -> {
                handleLocalPrimaryFolderDisabled()
                endService()
            }
            StartCameraUploadsState.MISSING_LOCAL_SECONDARY_FOLDER -> {
                handleLocalSecondaryFolderDisabled()
                endService()
            }
            StartCameraUploadsState.LOGGED_OUT_USER -> {
                performCompleteFastLogin()
            }
            StartCameraUploadsState.MISSING_USER_ATTRIBUTE -> {
                handleMissingCameraUploadsUserAttribute()
            }
            StartCameraUploadsState.UNESTABLISHED_FOLDERS -> {
                establishFolders()
            }
            else -> Unit
        }
    }

    /**
     * Checks if the user is logged in by calling [getSession] and checking whether the
     * session exists or not
     *
     * @return true if the user session exists, and false if otherwise
     */
    private suspend fun isUserLoggedIn(): Boolean =
        getSession().orEmpty().isNotBlank().also {
            if (!it) Timber.w("No user session currently exists")
        }

    /**
     * Checks if the Preferences from [hasPreferences] exist
     *
     * @return true if it exists, and false if otherwise
     */
    private suspend fun preferencesExist(): Boolean =
        hasPreferences().also {
            if (!it) Timber.w("Preferences not defined, so not enabled")
        }

    /**
     * Checks if the Camera Uploads sync from [isCameraUploadSyncEnabled] is enabled
     *
     * @return true if enabled, and false if otherwise
     */
    private suspend fun cameraUploadsSyncEnabled(): Boolean =
        isCameraUploadSyncEnabled().also {
            if (!it) Timber.w("Camera Upload sync disabled")
        }

    /**
     * Checks if the User is online through [Util.isOnline]
     *
     * @return true if the User is online, and false if otherwise
     */
    private fun isUserOnline(): Boolean =
        Util.isOnline(applicationContext).also {
            if (!it) Timber.w("User is not online")
        }

    /**
     * Checks if the Camera Uploads local path from [localPath] exists
     *
     * @return true if the Camera Uploads local path exists, and false if otherwise
     */
    private suspend fun hasCameraUploadsLocalPath(): Boolean =
        !localPath().isNullOrBlank().also {
            if (!it) Timber.w("Camera Uploads local path is empty")
        }

    /**
     * Checks if the Wi-Fi constraint from the negated [isWifiNotSatisfied] is satisfied
     *
     * @return true if the Wi-Fi constraint is satisfied, and false if otherwise
     */
    private suspend fun isWifiConstraintSatisfied(): Boolean =
        !isWifiNotSatisfied().also {
            if (!it) Timber.w("Cannot start, Wi-Fi required")
        }

    /**
     * Checks if the local Primary Folder from [isLocalPrimaryFolderSet] exists
     *
     * @return true if it exists, and false if otherwise
     */
    private suspend fun hasLocalPrimaryFolder(): Boolean =
        isLocalPrimaryFolderSet().also {
            if (!it) Timber.w("Local Primary Folder is not set")
        }

    /**
     * Checks if the local Secondary Folder from [isLocalSecondaryFolderSet] exists
     *
     * @return true if it exists, and false if otherwise
     */
    private suspend fun hasLocalSecondaryFolder(): Boolean =
        isLocalSecondaryFolderSet().also {
            if (!it) Timber.w("Local Secondary Folder is not set")
        }

    /**
     * Checks if the user's Camera Uploads attribute exists
     *
     * @return true if the attribute exists, and false if otherwise
     */
    private fun hasCameraUploadsUserAttribute(): Boolean {
        // Prevent checking while the app is alive, because it has been handled by a global event
        Timber.d("ignoreAttr value is $ignoreAttr")
        (ignoreAttr || isPrimaryHandleSynced).also {
            if (!it) Timber.w("The Camera Uploads user attribute is missing. Wait for the user attribute")
            return it
        }
    }

    /**
     * Checks whether both Primary and Secondary Folders are established
     *
     * @return true if the Primary Folder exists and the Secondary Folder option disabled, or
     * if the Primary Folder exists and the Secondary Folder option enabled with the folder also existing.
     *
     * false if both conditions are not met
     */
    private suspend fun areFoldersEstablished(): Boolean =
        (isPrimaryFolderEstablished() && !isSecondaryFolderEnabled()) ||
                (isPrimaryFolderEstablished() && (isSecondaryFolderEnabled() && isSecondaryFolderEstablished()))

    /**
     * Checks whether the Primary Folder is established
     *
     * @return true if the Primary Folder handle is a valid handle, and false if otherwise
     */
    private suspend fun isPrimaryFolderEstablished(): Boolean {
        val isPrimaryFolderInRubbish = isNodeInRubbish(getPrimarySyncHandle())
        return !isPrimaryFolderInRubbish || (isPrimaryFolderInRubbish && (getPrimaryFolderHandle() != MegaApiJava.INVALID_HANDLE))
    }

    /**
     * Checks whether the Secondary Folder is established
     *
     * @return true if the Secondary Folder handle is a valid handle, and false if otherwise
     */
    private suspend fun isSecondaryFolderEstablished(): Boolean {
        val isSecondaryFolderInRubbish = isNodeInRubbish(getSecondaryFolderHandle())
        return !isSecondaryFolderInRubbish || (isSecondaryFolderInRubbish && (getSecondaryFolderHandle() != MegaApiJava.INVALID_HANDLE))
    }

    /**
     * When the Primary Folder and Secondary Folder (if enabled) does not exist, this function will establish
     * the folders
     */
    private suspend fun establishFolders() {
        // Check if either Primary or Secondary Folder should be set up
        val shouldSetupFolders =
            !isPrimaryFolderEstablished() || (isSecondaryFolderEnabled() && !isSecondaryFolderEstablished())

        // Setup the Primary Folder if it is missing
        if (!isPrimaryFolderEstablished()) {
            Timber.w("The local primary folder is missing")
            setupPrimaryFolder()
            if (!isSecondaryFolderEnabled()) {
                Timber.d("Waiting for user to login or to check the Camera Uploads attribute")
                return
            }
        }

        // If Secondary Media Uploads is enabled, setup the Secondary Folder if it is missing
        if (isSecondaryFolderEnabled() && !isSecondaryFolderEstablished()) {
            Timber.w("The local secondary folder is missing")
            setupSecondaryFolder()
            Timber.d("Waiting for user to login or to check the Camera Uploads attribute")
            return
        }

        // If either Primary or Secondary Folder needs to be set up, then call
        // the API to setup both Folders for Camera Uploads
        if (shouldSetupFolders) {
            val primaryFolderHandle = getPrimaryFolderHandle()
            val secondaryFolderHandle = getSecondaryFolderHandle()

            Timber.d("Setting Primary Folder handle: $primaryFolderHandle")
            Timber.d("Setting Secondary Folder handle: $secondaryFolderHandle")

            megaApi?.setCameraUploadsFolders(
                primaryFolderHandle,
                secondaryFolderHandle,
                setAttrUserListener,
            )
            Timber.d("Waiting to setup Camera Uploads folders")
        }
    }

    private suspend fun startCameraUploads() {
        showNotification(
            getString(R.string.section_photo_sync),
            getString(R.string.settings_camera_notif_checking_title),
            pendingIntent,
            false
        )
        checkUploadNodes()
    }

    private suspend fun checkUploadNodes() {
        Timber.d("Get Pending Files from Media Store Database")
        val primaryUploadNode = getNodeByHandle(getPrimarySyncHandle())
        if (primaryUploadNode == null) {
            Timber.d("ERROR: Primary Parent Folder is NULL")
            endService()
            return
        }
        val secondaryUploadNode = if (isSecondaryFolderEnabled()) {
            Timber.d("Secondary Upload is ENABLED")
            getNodeByHandle(getSecondarySyncHandle())
        } else {
            null
        }
        totalUploaded = 0
        processMediaForUpload(primaryUploadNode, secondaryUploadNode, tempRoot)
        gatherSyncRecordsForUpload()
    }

    private suspend fun gatherSyncRecordsForUpload() {
        val finalList = getPendingSyncRecords()
        if (finalList.isEmpty()) {
            if (compressedVideoPending()) {
                Timber.d("Pending upload list is empty, now check view compression status.")
                startVideoCompression()
            } else {
                Timber.d("Nothing to upload.")
                // Make sure to send inactive heartbeat.
                JobUtil.fireSingleHeartbeat(this)
                // Make sure to re schedule the job
                JobUtil.scheduleCameraUploadJob(this)
                endService()
                FileUtil.purgeDirectory(tempRoot?.let { File(it) })
            }
        } else {
            Timber.d("Start to upload %d files.", finalList.size)
            startParallelUpload(finalList, false)
        }
    }

    private suspend fun startParallelUpload(
        finalList: List<SyncRecord>,
        isCompressedVideo: Boolean,
    ) {
        // If the Service detects that all upload transfers are paused when turning on
        // Camera Uploads, update the Primary and Secondary Folder Backup States to
        // BackupState.PAUSE_UPLOADS
        if (areAllUploadTransfersPaused()) {
            Timber.d("All Pending Uploads Paused. Send Backup State = ${BackupState.PAUSE_UPLOADS}")
            updatePrimaryFolderBackupState(BackupState.PAUSE_UPLOADS)
            updateSecondaryFolderBackupState(BackupState.PAUSE_UPLOADS)
        }
        val primaryUploadNode = getNodeByHandle(getPrimarySyncHandle())
        val secondaryUploadNode = getNodeByHandle(getSecondarySyncHandle())

        startActiveHeartbeat(finalList)
        for (file in finalList) {
            if (!running) break
            val isSecondary = file.isSecondary
            val parent = (if (isSecondary) secondaryUploadNode else primaryUploadNode) ?: continue

            if (file.type == syncRecordTypeIntMapper(SyncRecordType.TYPE_PHOTO) && !file.isCopyOnly) {
                if (getRemoveGps()) {
                    var newPath = createTempFile(file)
                    // IOException occurs.
                    if (ERROR_CREATE_FILE_IO_ERROR == newPath) continue

                    // Only retry for 60 seconds
                    var counter = 60
                    while (ERROR_NOT_ENOUGH_SPACE == newPath && running && counter != 0) {
                        counter--
                        try {
                            Timber.d("Waiting for disk space to process")
                            delay(1000)
                        } catch (e: InterruptedException) {
                            e.printStackTrace()
                        }

                        //show no space notification
                        @Suppress("DEPRECATION")
                        if (megaApi?.numPendingUploads == 0) {
                            Timber.w("Stop service due to out of space issue")
                            endService()
                            val title = getString(R.string.title_out_of_space)
                            val message = getString(R.string.error_not_enough_free_space)
                            val intent = Intent(this, ManagerActivity::class.java)
                            val pendingIntent = PendingIntent.getActivity(
                                this,
                                0,
                                intent,
                                PendingIntent.FLAG_IMMUTABLE
                            )
                            showNotification(title, message, pendingIntent, true)
                            return
                        }
                        newPath = createTempFile(file)
                    }
                    if (newPath != file.newPath) {
                        file.newPath = newPath
                    }
                } else {
                    // Set as don't remove GPS
                    file.newPath = file.localPath
                }
            }

            var path: String?
            if (isCompressedVideo || file.type == syncRecordTypeIntMapper(SyncRecordType.TYPE_PHOTO)
                || file.type == syncRecordTypeIntMapper(SyncRecordType.TYPE_VIDEO) && shouldCompressVideo()
            ) {
                path = file.newPath
                val temp = path?.let { File(it) }
                if ((temp != null) && !temp.exists()) {
                    path = file.localPath
                }
            } else {
                path = file.localPath
            }

            if (file.isCopyOnly) {
                Timber.d("Copy from node, file timestamp is: %s", file.timestamp)
                totalToUpload++
                file.nodeHandle?.let {
                    megaApi?.copyNode(
                        getNodeByHandle(it),
                        parent,
                        file.fileName,
                        this
                    )
                }
            } else {
                val toUpload = path?.let { File(it) }
                if ((toUpload != null) && toUpload.exists()) {
                    // compare size
                    val node = checkExistBySize(parent, toUpload.length())
                    if (node != null && node.originalFingerprint == null) {
                        Timber.d(
                            "Node with handle: %d already exists, delete record from database.",
                            node.handle
                        )
                        path?.let {
                            deleteSyncRecord(it, isSecondary)
                        }
                    } else {
                        totalToUpload++
                        val lastModified = getLastModifiedTime(file)
                        megaApi?.startUpload(
                            path, parent, file.fileName, lastModified / 1000,
                            Constants.APP_DATA_CU, false, false, null, this
                        )
                    }
                } else {
                    Timber.d("Local file is unavailable, delete record from database.")
                    path?.let {
                        deleteSyncRecord(it, isSecondary)
                    }
                }
            }
        }

        if (totalToUpload == totalUploaded) {
            if (compressedVideoPending() && !canceled && isCompressorAvailable()) {
                Timber.d("Got pending videos, will start compress.")
                startVideoCompression()
            } else {
                Timber.d("No pending videos, finish.")
                onQueueComplete()
            }
        }
    }

    private suspend fun checkExistBySize(parent: MegaNode, size: Long): MegaNode? {
        val nodeList = getChildrenNode(parent, SortOrder.ORDER_ALPHABETICAL_ASC)
        for (node in nodeList) {
            if (node.size == size) {
                return node
            }
        }
        return null
    }

    private fun getLastModifiedTime(file: SyncRecord): Long {
        val source = file.localPath?.let { File(it) }
        return source?.lastModified() ?: 0
    }

    private fun onQueueComplete() {
        Timber.d("Stopping foreground!")
        @Suppress("DEPRECATION")
        if ((megaApi?.numPendingUploads ?: 1) <= 0) {
            megaApi?.resetTotalUploads()
        }
        totalUploaded = 0
        totalToUpload = 0
        reportUploadFinish()
        stopActiveHeartbeat()
        endService()
    }

    /**
     * Executes certain behavior when the Local Primary Folder is disabled
     */
    private suspend fun handleLocalPrimaryFolderDisabled() {
        localFolderUnavailableNotification(
            R.string.camera_notif_primary_local_unavailable,
            LOCAL_FOLDER_REMINDER_PRIMARY
        )
        CameraUploadUtil.disableCameraUploadSettingProcess()
        setSyncLocalPath(Constants.INVALID_NON_NULL_VALUE)
        setSecondaryFolderPath(Constants.INVALID_NON_NULL_VALUE)
        // Refresh SettingsCameraUploadsFragment
        sendBroadcast(Intent(BroadcastConstants.ACTION_REFRESH_CAMERA_UPLOADS_SETTING))
    }

    /**
     * Executes certain behavior when the Local Secondary Folder is disabled
     */
    private suspend fun handleLocalSecondaryFolderDisabled() {
        localFolderUnavailableNotification(
            R.string.camera_notif_secondary_local_unavailable,
            LOCAL_FOLDER_REMINDER_SECONDARY
        )
        // Disable Media Uploads only
        CameraUploadUtil.disableMediaUploadProcess()
        setSecondaryFolderPath(SettingsConstants.INVALID_PATH)
        sendBroadcast(Intent(BroadcastConstants.ACTION_DISABLE_MEDIA_UPLOADS_SETTING))
    }

    /**
     * When the user is not logged in, perform a Complete Fast Login procedure
     */
    private suspend fun performCompleteFastLogin() {
        running = true

        Timber.d("Waiting for the user to complete the Fast Login procedure")

        // Legacy support: isLoggingIn needs to be set in order to inform other parts of the
        // app that a Login Procedure is occurring
        MegaApplication.isLoggingIn = true
        val result = runCatching { completeFastLogin() }
        MegaApplication.isLoggingIn = false

        if (result.isSuccess) {
            Timber.d("Complete Fast Login procedure successful. Get cookies settings after login")
            MegaApplication.getInstance().checkEnabledCookies()
            Timber.d("Start CameraUploadsService")
            startWorker()
        } else {
<<<<<<< HEAD
            notificationManager?.cancel(LOCAL_FOLDER_REMINDER_SECONDARY)
        }

        if (megaApi?.rootNode == null && !MegaApplication.isLoggingIn) {
            Timber.w("RootNode = null")
            running = true
            MegaApplication.isLoggingIn = true
            val result = runCatching { completeFastLogin() }
            MegaApplication.isLoggingIn = false

            if (result.isSuccess) {
                Timber.d("Complete Fast Login procedure successful. Get cookies settings after login")
                MegaApplication.getInstance().checkEnabledCookies()
                Timber.d("Start CameraUploadsService")
                startWorker()
            } else {
                Timber.e("Complete Fast Login procedure unsuccessful with error ${result.exceptionOrNull()}")
                endService()
            }
            return LOGIN_IN
        }

        // Prevent checking while app alive because it has been handled by global event
        Timber.d("ignoreAttr: %s", ignoreAttr)
        if (!ignoreAttr && !isPrimaryHandleSynced) {
            Timber.d("Try to get Camera Uploads primary target folder from CU attribute.")
            megaApi?.getUserAttribute(
                MegaApiJava.USER_ATTR_CAMERA_UPLOADS_FOLDER,
                getAttrUserListener
            )
            return CHECKING_USER_ATTRIBUTE
=======
            Timber.e("Complete Fast Login procedure unsuccessful with error ${result.exceptionOrNull()}")
            endService()
>>>>>>> 1cc1842b
        }
    }

    /**
     * Executes certain behavior if the User's Camera Uploads attribute is missing
     */
    private fun handleMissingCameraUploadsUserAttribute() {
        Timber.d("Try to get Camera Uploads primary target folder from attribute")
        megaApi?.getUserAttribute(
            MegaApiJava.USER_ATTR_CAMERA_UPLOADS_FOLDER,
            getAttrUserListener
        )
        Timber.d("Waiting to check the user attribute")
    }

    /**
     * When local folder is unavailable, CU cannot launch, need to show a notification to let the user know.
     *
     * @param resId  The content text of the notification. Here is the string's res id.
     * @param notificationId Notification id, can cancel the notification by the same id when need.
     */
    private fun localFolderUnavailableNotification(resId: Int, notificationId: Int) {
        var isShowing = false
        notificationManager?.let {
            for (notification in it.activeNotifications) {
                if (notification.id == notificationId) {
                    isShowing = true
                }
            }
        }
        if (!isShowing) {
            notification = createNotification(
                getString(R.string.section_photo_sync),
                getString(resId),
                null,
                false
            )
            notificationManager?.notify(notificationId, notification)
        }
    }

    /**
     * Gets the Primary Folder handle
     *
     * @return the Primary Folder handle
     */
    private suspend fun getPrimaryFolderHandle(): Long =
        getDefaultNodeHandle(getString(R.string.section_photo_sync))

    /**
     * Gets the Secondary Folder handle
     *
     * @return the Secondary Folder handle
     */
    private suspend fun getSecondaryFolderHandle(): Long =
        getDefaultNodeHandle(getString(R.string.section_secondary_media_uploads))

    /**
     * Sets up the Primary Folder if it is missing
     */
    private suspend fun setupPrimaryFolder() {
        val primaryHandle = getPrimaryFolderHandle().also {
            setPrimarySyncHandle(it)
        }
        // isCreatingPrimary is a flag that prevents creating a duplicate Primary Folder
        if (primaryHandle == MegaApiJava.INVALID_HANDLE && !isCreatingPrimary) {
            Timber.d("isCreatingPrimary is false. Proceed to create the Primary Folder")
            isCreatingPrimary = true
            // Create a folder with name "Camera Uploads" in the root node
            megaApi?.createFolder(
                getString(R.string.section_photo_sync),
                megaApi?.rootNode,
                createFolderListener
            )
        }
    }

    /**
     * Sets up the Secondary Folder if it is missing
     */
    private suspend fun setupSecondaryFolder() {
        val secondaryHandle = getSecondaryFolderHandle().also {
            setSecondarySyncHandle(it)
        }
        // isCreatingSecondary is a flag that prevents creating a duplicate Primary Folder
        if (secondaryHandle == MegaApiJava.INVALID_HANDLE && !isCreatingSecondary) {
            Timber.d("isCreatingSecondary is false. Proceed to create the Secondary Folder")
            isCreatingSecondary = true
            // Create a folder with name "Media Uploads" in the root node
            megaApi?.createFolder(
                getString(R.string.section_secondary_media_uploads),
                megaApi?.rootNode,
                createFolderListener
            )
        }
    }

    private fun initService() {
        registerNetworkTypeChangeReceiver()
        try {
            app = application as MegaApplication
        } catch (ex: Exception) {
            endService()
        }

        val wifiLockMode = WifiManager.WIFI_MODE_FULL_HIGH_PERF
        val wifiManager = applicationContext.getSystemService(WIFI_SERVICE) as WifiManager
        wifiLock = wifiManager.createWifiLock(wifiLockMode, "MegaDownloadServiceWifiLock")
        val pm = getSystemService(POWER_SERVICE) as PowerManager
        wakeLock =
            pm.newWakeLock(PowerManager.PARTIAL_WAKE_LOCK, "MegaDownloadServicePowerLock:")
        if (wakeLock?.isHeld == false) {
            wakeLock?.acquire()
        }
        if (wifiLock?.isHeld == false) {
            wifiLock?.acquire()
        }

        stopByNetworkStateChange = false
        lastUpdated = 0
        totalUploaded = 0
        totalToUpload = 0
        canceled = false
        isOverQuota = false
        running = true

        megaApi = app?.megaApi
        megaApiFolder = app?.megaApiFolder

        if (megaApi == null) {
            endService()
            return
        }

        val previousIP = app?.localIpAddress
        // the new logic implemented in NetworkStateReceiver
        val currentIP = Util.getLocalIpAddress(applicationContext)
        app?.localIpAddress = currentIP
        if (currentIP != null && currentIP.isNotEmpty() && currentIP.compareTo("127.0.0.1") != 0) {
            if (previousIP == null || currentIP.compareTo(previousIP) != 0) {
                Timber.d("Reconnecting...")
                megaApi?.reconnect()
            } else {
                Timber.d("Retrying pending connections...")
                megaApi?.retryPendingConnections()
            }
        }
        // end new logic
        intent = Intent(this, ManagerActivity::class.java)
        intent?.action = Constants.ACTION_CANCEL_CAM_SYNC
        intent?.flags = Intent.FLAG_ACTIVITY_CLEAR_TOP or Intent.FLAG_ACTIVITY_NEW_TASK
        intent?.putExtra(ManagerActivity.TRANSFERS_TAB, TransfersTab.PENDING_TAB)
        pendingIntent = PendingIntent.getActivity(this, 0, intent, PendingIntent.FLAG_IMMUTABLE)

        coroutineScope?.launch {
            tempRoot = "${File(cacheDir, CU_CACHE_FOLDER).absolutePath}${File.separator}"
            val root = tempRoot?.let { File(it) }
            if (root?.exists() == false) {
                root.mkdirs()
            }
            clearSyncRecords()
        }
    }

    private fun endService() {
        Timber.d("Finish Camera upload process.")
        releaseLocks()
        if (isOverQuota) {
            showStorageOverQuotaNotification()
            JobUtil.fireStopCameraUploadJob(this)
        }

        videoCompressor?.stop()
        cuTransfers.clear()
        canceled = true
        running = false
        if (Build.VERSION.SDK_INT >= Build.VERSION_CODES.N) {
            stopForeground(STOP_FOREGROUND_REMOVE)
        } else {
            @Suppress("DEPRECATION")
            stopForeground(true)
        }
        cancelNotification()
        stopSelf()
    }

    private fun cancelNotification() {
        notificationManager?.let {
            Timber.d("Cancelling notification ID is %s", notificationId)
            it.cancel(notificationId)
            return
        }
        Timber.w("No notification to cancel")
    }

    /**
     * Start request
     */
    override fun onRequestStart(api: MegaApiJava, request: MegaRequest) {}

    /**
     * Update request
     */
    override fun onRequestUpdate(api: MegaApiJava, request: MegaRequest) {}

    /**
     * Finish request
     */
    override fun onRequestFinish(api: MegaApiJava, request: MegaRequest, e: MegaError) {
        Timber.d("onRequestFinish: %s", request.requestString)
        try {
            coroutineScope?.launch {
                requestFinished(request, e)
            }
        } catch (th: Throwable) {
            Timber.e(th)
            th.printStackTrace()
        }
    }

    private suspend fun requestFinished(request: MegaRequest, e: MegaError) {
<<<<<<< HEAD
        when (request.type) {
            MegaRequest.TYPE_CANCEL_TRANSFER -> {
                Timber.d("Cancel transfer received")
                if (e.errorCode == MegaError.API_OK) {
                    delay(200)
                    megaApi?.let {
                        @Suppress("DEPRECATION")
                        if (it.numPendingUploads <= 0) {
                            it.resetTotalUploads()
                        }
=======
        if (request.type == MegaRequest.TYPE_CANCEL_TRANSFER) {
            Timber.d("Cancel transfer received")
            if (e.errorCode == MegaError.API_OK) {
                delay(200)
                megaApi?.let {
                    @Suppress("DEPRECATION")
                    if (it.numPendingUploads <= 0) {
                        it.resetTotalUploads()
>>>>>>> 1cc1842b
                    }
                } else {
                    endService()
                }
            }
            MegaRequest.TYPE_CANCEL_TRANSFERS -> {
                @Suppress("DEPRECATION")
                if (e.errorCode == MegaError.API_OK && (megaApi?.numPendingUploads ?: 1) <= 0) {
                    megaApi?.resetTotalUploads()
                }
            }
            MegaRequest.TYPE_PAUSE_TRANSFERS -> {
                Timber.d("PauseTransfer false received")
                if (e.errorCode == MegaError.API_OK) {
                    endService()
                }
            }
            MegaRequest.TYPE_COPY -> {
                if (e.errorCode == MegaError.API_OK) {
                    val node = getNodeByHandle(request.nodeHandle)
                    val fingerPrint = node?.fingerprint
                    val isSecondary = node?.parentHandle == getSecondarySyncHandle()
                    fingerPrint?.let { deleteSyncRecordByFingerprint(it, fingerPrint, isSecondary) }
                    node?.let { onUploadSuccess(it, isSecondary) }
                }
                updateUpload()
            }
        }
    }

    /**
     * Callback when getting Primary folder handle from Primary attributes completes.
     *
     * @param handle      Primary folder handle stored in Primary attributes.
     * @param shouldStart If should start worker for camera upload.
     */
    fun onGetPrimaryFolderAttribute(handle: Long, shouldStart: Boolean) {
        isPrimaryHandleSynced = true
        coroutineScope?.launch {
            if (getPrimarySyncHandle() != handle) {
                setPrimarySyncHandle(handle)
            }
            if (shouldStart) {
                Timber.d("On Get Primary - Start Coroutine")
                startWorker()
            }
        }
    }

    /**
     * Callback when getting MU folder handle from CU attributes completes.
     *
     * @param handle    MU folder handle stored in CU attributes.
     */
    fun onGetSecondaryFolderAttribute(handle: Long) {
        coroutineScope?.launch {
            if (getSecondarySyncHandle() != handle) {
                setSecondarySyncHandle(handle)
            }
            // Start upload now - unlike in onGetPrimaryFolderAttribute where it needs to wait for getting Media Uploads folder handle to complete
            Timber.d("On Get Secondary - Start Coroutine")
            startWorker()
        }
    }

    /**
     * Set attributes for folder
     */
    fun onSetFolderAttribute() {
        Timber.d("On Set Camera Upload Folder - Start Coroutine")
        coroutineScope?.launch { startWorker() }
    }

    /**
     * Create folder
     */
    fun onCreateFolder(isSuccessful: Boolean) {
        if (!isSuccessful) {
            endService()
        }
    }

    /**
     * Temporary error on request
     */
    override fun onRequestTemporaryError(api: MegaApiJava, request: MegaRequest, e: MegaError) {
        Timber.w("onRequestTemporaryError: %s", request.requestString)
    }

    /**
     * Start transfer
     */
    override fun onTransferStart(api: MegaApiJava, transfer: MegaTransfer) {
        cuTransfers.add(transfer)
        LiveEventBus.get(EVENT_TRANSFER_UPDATE, Int::class.java).post(MegaTransfer.TYPE_UPLOAD)
    }

    /**
     * Update transfer
     */
    override fun onTransferUpdate(api: MegaApiJava, transfer: MegaTransfer) {
        transferUpdated(transfer)
    }

    @Synchronized
    private fun transferUpdated(transfer: MegaTransfer) {
        if (canceled) {
            Timber.d("Transfer cancel: %s", transfer.nodeHandle)
            megaApi?.cancelTransfer(transfer)
            endService()
            return
        }
        if (isOverQuota) {
            return
        }
        updateProgressNotification()
    }

    /**
     * Temporary error on transfer
     */
    override fun onTransferTemporaryError(
        api: MegaApiJava,
        transfer: MegaTransfer,
        e: MegaError,
    ) {
        Timber.w("onTransferTemporaryError: %s", transfer.nodeHandle)
        if (e.errorCode == MegaError.API_EOVERQUOTA) {
            if (e.value != 0L) Timber.w("TRANSFER OVER QUOTA ERROR: %s", e.errorCode)
            else Timber.w("STORAGE OVER QUOTA ERROR: %s", e.errorCode)
            isOverQuota = true
            endService()
        }
    }

    /**
     * Finish transfer
     */
    override fun onTransferFinish(api: MegaApiJava, transfer: MegaTransfer, e: MegaError) {
        Timber.d(
            "Image sync finished, error code: %d, handle: %d, size: %d",
            e.errorCode,
            transfer.nodeHandle,
            transfer.transferredBytes
        )
        try {
            LiveEventBus.get(EVENT_TRANSFER_UPDATE, Int::class.java)
                .post(MegaTransfer.TYPE_UPLOAD)
            coroutineScope?.launch {
                transferFinished(transfer, e)
            }
        } catch (th: Throwable) {
            Timber.e(th)
            th.printStackTrace()
        }
    }

    private suspend fun transferFinished(transfer: MegaTransfer, e: MegaError) {
        val path = transfer.path
        if (isOverQuota) {
            return
        }

        if (transfer.state == MegaTransfer.STATE_COMPLETED) {
            // TODO Remove in MegaApi refactoring (remove MegaTransferListenerInterface)
            addCompletedTransfer(
                AndroidCompletedTransfer(transfer, e),
                tempDbHandler
            )
        }

        if (e.errorCode == MegaError.API_OK) {
            Timber.d("Image Sync API_OK")
            val node = getNodeByHandle(transfer.nodeHandle)
            val isSecondary = node?.parentHandle == getSecondarySyncHandle()
            val record = getSyncRecordByPath(path, isSecondary)
            if (record != null) {
                node?.let { onUploadSuccess(it, record.isSecondary) }
                val originalFingerprint = record.originFingerprint
                megaApi?.setOriginalFingerprint(node, originalFingerprint, this)
                record.latitude?.let { latitude ->
                    record.longitude?.let { longitude ->
                        megaApi?.setNodeCoordinates(
                            node,
                            latitude.toDouble(),
                            longitude.toDouble(),
                            null
                        )
                    }
                }
                val src = record.localPath?.let { File(it) }
                if (src != null && src.exists()) {
                    Timber.d("Creating preview")
                    val previewDir = PreviewUtils.getPreviewFolder(this)
                    val preview = File(
                        previewDir,
                        MegaApiAndroid.handleToBase64(transfer.nodeHandle) + FileUtil.JPG_EXTENSION
                    )
                    val thumbDir = ThumbnailUtils.getThumbFolder(this)
                    val thumb = File(
                        thumbDir,
                        MegaApiAndroid.handleToBase64(transfer.nodeHandle) + FileUtil.JPG_EXTENSION
                    )
                    if (FileUtil.isVideoFile(transfer.path)) {
                        val img = record.localPath?.let { File(it) }
                        if (!preview.exists()) {
                            ImageProcessor.createVideoPreview(
                                this@CameraUploadsService,
                                img,
                                preview
                            )
                        }
                        ImageProcessor.createThumbnail(img, thumb)
                    } else if (MimeTypeList.typeForName(transfer.path).isImage) {
                        if (!preview.exists()) {
                            ImageProcessor.createImagePreview(src, preview)
                        }
                        ImageProcessor.createThumbnail(src, thumb)
                    }
                }
                // delete database record
                deleteSyncRecord(path, isSecondary)
                // delete temp files
                if (tempRoot?.let { path.startsWith(it) } == true) {
                    val temp = File(path)
                    if (temp.exists()) {
                        temp.delete()
                    }
                }
            }
        } else if (e.errorCode == MegaError.API_EOVERQUOTA) {
            Timber.w("Over quota error: %s", e.errorCode)
            isOverQuota = true
            endService()
        } else {
            Timber.w("Image Sync FAIL: %d___%s", transfer.nodeHandle, e.errorString)
        }
        if (canceled) {
            Timber.w("Image sync cancelled: %s", transfer.nodeHandle)
            endService()
        }
        updateUpload()
    }

    private suspend fun updateUpload() {
        if (!canceled) {
            updateProgressNotification()
        }
        totalUploaded++
        @Suppress("DEPRECATION")
        Timber.d(
            "Total to upload: %d Total uploaded: %d Pending uploads: %d",
            totalToUpload,
            totalUploaded,
            megaApi?.numPendingUploads
        )
        if (totalToUpload == totalUploaded) {
            Timber.d("Photo upload finished, now checking videos")
            if (compressedVideoPending() && !canceled && isCompressorAvailable()) {
                Timber.d("Got pending videos, will start compress")
                startVideoCompression()
            } else {
                Timber.d("No pending videos, finish")
                onQueueComplete()
                sendBroadcast(
                    Intent(BroadcastConstants.ACTION_UPDATE_CU)
                        .putExtra(BroadcastConstants.PROGRESS, 100)
                        .putExtra(BroadcastConstants.PENDING_TRANSFERS, 0)
                )
            }
        }
    }

    /**
     * Transfer data
     */
    override fun onTransferData(api: MegaApiJava, transfer: MegaTransfer, buffer: ByteArray) =
        true

    private fun isCompressorAvailable() = !(videoCompressor?.isRunning ?: false)

    private suspend fun startVideoCompression() {
        val fullList = getVideoSyncRecordsByStatus(SyncStatus.STATUS_TO_COMPRESS)
        @Suppress("DEPRECATION")
        if ((megaApi?.numPendingUploads ?: 1) <= 0) {
            megaApi?.resetTotalUploads()
        }
        totalUploaded = 0
        totalToUpload = 0

        videoCompressor = VideoCompressor(this, this, getVideoQuality())
        videoCompressor?.setPendingList(fullList)
        videoCompressor?.setOutputRoot(tempRoot)
        val totalPendingSizeInMB = (videoCompressor?.totalInputSize ?: 0) / (1024 * 1024)
        Timber.d(
            "Total videos count are %d, %d mb to Conversion",
            fullList.size,
            totalPendingSizeInMB
        )

        if (shouldStartVideoCompression(totalPendingSizeInMB)) {
            coroutineScope?.launch {
                Timber.d("Starting compressor")
                videoCompressor?.start()
            }
        } else {
            Timber.d("Compression queue bigger than setting, show notification to user.")
            endService()
            val intent = Intent(this, ManagerActivity::class.java)
            intent.action = Constants.ACTION_SHOW_SETTINGS
            val pendingIntent =
                PendingIntent.getActivity(this, 0, intent, PendingIntent.FLAG_IMMUTABLE)
            val title = getString(R.string.title_compression_size_over_limit)
            val size = getChargingOnSizeString()
            val message = getString(
                R.string.message_compression_size_over_limit,
                getString(R.string.label_file_size_mega_byte, size)
            )
            showNotification(title, message, pendingIntent, true)
        }
    }

    private suspend fun shouldStartVideoCompression(queueSize: Long): Boolean {
        if (isChargingRequired(queueSize) && !Util.isCharging(this)) {
            Timber.d("Should not start video compression.")
            return false
        }
        return true
    }

    /**
     * Not enough space available
     */
    override fun onInsufficientSpace() {
        Timber.w("Insufficient space for video compression.")
        endService()
        val intent = Intent(this, ManagerActivity::class.java)
        val pendingIntent =
            PendingIntent.getActivity(this, 0, intent, PendingIntent.FLAG_IMMUTABLE)
        val title = resources.getString(R.string.title_out_of_space)
        val message = resources.getString(R.string.message_out_of_space)
        showNotification(title, message, pendingIntent, true)
    }

    /**
     * Update compression progress
     */
    @Synchronized
    override fun onCompressUpdateProgress(progress: Int) {
        if (!canceled) {
            val message = getString(R.string.message_compress_video, "$progress%")
            val subText = getString(
                R.string.title_compress_video,
                videoCompressor?.currentFileIndex,
                videoCompressor?.totalCount
            )
            showProgressNotification(progress, pendingIntent, message, subText, "")
        }
    }

    /**
     * Compression successful
     */
    @Synchronized
    override fun onCompressSuccessful(record: SyncRecord) {
        coroutineScope?.launch {
            Timber.d("Compression successfully for file with timestamp: %s", record.timestamp)
            setSyncRecordPendingByPath(record.localPath, record.isSecondary)
        }
    }

    /**
     * Compression not supported
     */
    @Synchronized
    override fun onCompressNotSupported(record: SyncRecord) {
        Timber.d("Compression failed, no support for file with timestamp: %s", record.timestamp)
    }

    /**
     * Compression failed
     */
    @Synchronized
    override fun onCompressFailed(record: SyncRecord) {
        val localPath = record.localPath
        val isSecondary = record.isSecondary
        Timber.w("Compression failed for file with timestamp:  %s", record.timestamp)

        val srcFile = localPath?.let { File(it) }
        if (srcFile != null && srcFile.exists()) {
            try {
                val stat = StatFs(tempRoot)
                val availableFreeSpace = stat.availableBytes.toDouble()
                if (availableFreeSpace > srcFile.length()) {
                    Timber.d("Can not compress but got enough disk space, so should be un-supported format issue")
                    val newPath = record.newPath
                    val temp = newPath?.let { File(it) }
                    coroutineScope?.launch {
                        setSyncRecordPendingByPath(localPath, isSecondary)
                    }
                    if (newPath != null && tempRoot?.let { newPath.startsWith(it) } == true && temp != null && temp.exists()) {
                        temp.delete()
                    }
                } else {
                    // record will remain in DB and will be re-compressed next launch
                }
            } catch (ex: Exception) {
                Timber.e(ex)
            }
        } else {
            coroutineScope?.launch {
                Timber.w("Compressed video not exists, remove from DB")
                localPath?.let {
                    deleteSyncRecordByLocalPath(localPath, isSecondary)
                }
            }
        }
    }

    /**
     * Compression finished
     */
    override fun onCompressFinished(currentIndexString: String) {
        coroutineScope?.launch {
            if (!canceled) {
                Timber.d("Preparing to upload compressed video.")
                val compressedList = getVideoSyncRecordsByStatus(SyncStatus.STATUS_PENDING)
                if (compressedList.isNotEmpty()) {
                    Timber.d("Start to upload %d compressed videos.", compressedList.size)
                    startParallelUpload(compressedList, true)
                } else {
                    onQueueComplete()
                }
            } else {
                Timber.d("Compress finished, but process is canceled.")
            }
        }
    }

    @Synchronized
    private fun updateProgressNotification() {
        // refresh UI every 1 seconds to avoid too much workload on main thread
        val now = System.currentTimeMillis()
        lastUpdated = if (now - lastUpdated > Util.ONTRANSFERUPDATE_REFRESH_MILLIS) {
            now
        } else {
            return
        }

        @Suppress("DEPRECATION") val pendingTransfers = megaApi?.numPendingUploads
        @Suppress("DEPRECATION") val totalTransfers = megaApi?.totalUploads
        @Suppress("DEPRECATION") val totalSizePendingTransfer = megaApi?.totalUploadBytes
        @Suppress("DEPRECATION") val totalSizeTransferred = megaApi?.totalUploadedBytes

        if (pendingTransfers != null && totalTransfers != null && totalSizeTransferred != null && totalSizePendingTransfer != null) {
            val progressPercent = if (totalSizePendingTransfer == 0L) {
                0
            } else {
                (totalSizeTransferred.toDouble() / totalSizePendingTransfer * 100).roundToInt()
            }
            val message: String
            if (totalTransfers == 0) {
                message = getString(R.string.download_preparing_files)
            } else {
                val inProgress = if (pendingTransfers == 0) {
                    totalTransfers - pendingTransfers
                } else {
                    totalTransfers - pendingTransfers + 1
                }

                sendBroadcast(
                    Intent(BroadcastConstants.ACTION_UPDATE_CU)
                        .putExtra(BroadcastConstants.PROGRESS, progressPercent)
                        .putExtra(BroadcastConstants.PENDING_TRANSFERS, pendingTransfers)
                )

                message = if (megaApi?.areTransfersPaused(MegaTransfer.TYPE_UPLOAD) == true) {
                    StringResourcesUtils.getString(
                        R.string.upload_service_notification_paused,
                        inProgress,
                        totalTransfers
                    )
                } else {
                    StringResourcesUtils.getString(
                        R.string.upload_service_notification,
                        inProgress,
                        totalTransfers
                    )
                }
            }

            val info =
                Util.getProgressSize(this, totalSizeTransferred, totalSizePendingTransfer)
            val pendingIntent =
                PendingIntent.getActivity(this, 0, intent, PendingIntent.FLAG_IMMUTABLE)
            showProgressNotification(
                progressPercent,
                pendingIntent,
                message,
                info,
                getString(R.string.settings_camera_notif_title)
            )
        }
    }

    private fun createNotification(
        title: String,
        content: String,
        intent: PendingIntent?,
        isAutoCancel: Boolean,
    ): Notification? {
        if (Build.VERSION.SDK_INT >= Build.VERSION_CODES.O) {
            val channel = NotificationChannel(
                notificationChannelId,
                notificationChannelName,
                NotificationManager.IMPORTANCE_DEFAULT
            )
            channel.setShowBadge(false)
            channel.setSound(null, null)
            notificationManager?.createNotificationChannel(channel)
        }

        builder = NotificationCompat.Builder(this, notificationChannelId)
        builder?.setSmallIcon(R.drawable.ic_stat_camera_sync)
            ?.setOngoing(false)
            ?.setContentTitle(title)
            ?.setStyle(NotificationCompat.BigTextStyle().bigText(content))
            ?.setContentText(content)
            ?.setOnlyAlertOnce(true)
            ?.setAutoCancel(isAutoCancel)
        if (intent != null) {
            builder?.setContentIntent(intent)
        }
        return builder?.build()
    }

    private fun showNotification(
        title: String,
        content: String,
        intent: PendingIntent?,
        isAutoCancel: Boolean,
    ) {
        notification = createNotification(title, content, intent, isAutoCancel)
        notificationManager?.notify(notificationId, notification)
    }

    private fun showProgressNotification(
        progressPercent: Int,
        pendingIntent: PendingIntent?,
        message: String,
        subText: String,
        contentText: String,
    ) {
        notification = null
        builder = NotificationCompat.Builder(this, notificationChannelId)
        builder?.setSmallIcon(R.drawable.ic_stat_camera_sync)
            ?.setProgress(100, progressPercent, false)
            ?.setContentIntent(pendingIntent)
            ?.setOngoing(true)
            ?.setStyle(NotificationCompat.BigTextStyle().bigText(subText))
            ?.setContentTitle(message)
            ?.setContentText(contentText)
            ?.setOnlyAlertOnce(true)

        if (Build.VERSION.SDK_INT >= Build.VERSION_CODES.O) {
            val channel = NotificationChannel(
                notificationChannelId,
                notificationChannelName,
                NotificationManager.IMPORTANCE_DEFAULT
            )
            channel.setShowBadge(true)
            channel.setSound(null, null)
            notificationManager?.createNotificationChannel(channel)
            builder?.setSubText(subText)
        } else if (Build.VERSION.SDK_INT >= Build.VERSION_CODES.N) {
            builder?.setSubText(subText)
        } else {
            builder?.setColor(ContextCompat.getColor(this, R.color.red_600_red_300))
                ?.setContentInfo(subText)
        }
        notification = builder?.build()
        notificationManager?.notify(notificationId, notification)
    }

    private fun showStorageOverQuotaNotification() {
        Timber.d("Show storage over quota notification.")
        val contentText = getString(R.string.download_show_info)
        val message = getString(R.string.overquota_alert_title)
        val intent = Intent(this, ManagerActivity::class.java)
        intent.action = Constants.ACTION_OVERQUOTA_STORAGE

        val builder = NotificationCompat.Builder(this, OVER_QUOTA_NOTIFICATION_CHANNEL_ID)
        builder.setSmallIcon(R.drawable.ic_stat_camera_sync)
            .setContentIntent(
                PendingIntent.getActivity(
                    this,
                    0,
                    intent,
                    PendingIntent.FLAG_UPDATE_CURRENT or PendingIntent.FLAG_IMMUTABLE
                )
            )
            .setAutoCancel(true)
            .setTicker(contentText)
            .setContentTitle(message)
            .setOngoing(false)
        if (Build.VERSION.SDK_INT >= Build.VERSION_CODES.O) {
            val channel = NotificationChannel(
                OVER_QUOTA_NOTIFICATION_CHANNEL_ID,
                notificationChannelName,
                NotificationManager.IMPORTANCE_DEFAULT
            )
            channel.setShowBadge(true)
            channel.setSound(null, null)
            notificationManager?.createNotificationChannel(channel)
            builder.setContentText(contentText)
        } else if (Build.VERSION.SDK_INT >= Build.VERSION_CODES.N) {
            builder.setContentText(contentText)
        } else {
            builder.setContentInfo(contentText).color =
                ContextCompat.getColor(this, R.color.red_600_red_300)
        }
        notificationManager?.notify(Constants.NOTIFICATION_STORAGE_OVERQUOTA, builder.build())
    }

    private fun removeGPSCoordinates(filePath: String?) {
        try {
            filePath?.let {
                val exif = ExifInterface(it)
                exif.setAttribute(ExifInterface.TAG_GPS_LONGITUDE, "0/1,0/1,0/1000")
                exif.setAttribute(ExifInterface.TAG_GPS_LONGITUDE_REF, "0")
                exif.setAttribute(ExifInterface.TAG_GPS_LATITUDE, "0/1,0/1,0/1000")
                exif.setAttribute(ExifInterface.TAG_GPS_LATITUDE_REF, "0")
                exif.setAttribute(ExifInterface.TAG_GPS_ALTITUDE, "0/1,0/1,0/1000")
                exif.setAttribute(ExifInterface.TAG_GPS_ALTITUDE_REF, "0")
                exif.saveAttributes()
            }
        } catch (e: IOException) {
            Timber.e(e)
            e.printStackTrace()
        }
    }

    private fun createTempFile(file: SyncRecord): String? {
        val srcFile = file.localPath?.let { File(it) }
        if (srcFile != null && !srcFile.exists()) {
            Timber.d(ERROR_SOURCE_FILE_NOT_EXIST)
            return ERROR_SOURCE_FILE_NOT_EXIST
        }

        try {
            val stat = StatFs(tempRoot)
            val availableFreeSpace = stat.availableBytes.toDouble()
            if (srcFile != null && availableFreeSpace <= srcFile.length()) {
                Timber.d(ERROR_NOT_ENOUGH_SPACE)
                return ERROR_NOT_ENOUGH_SPACE
            }
        } catch (ex: Exception) {
            ex.printStackTrace()
            Timber.e(ex)
        }
        val destPath = file.newPath
        val destFile = destPath?.let { File(it) }
        try {
            FileUtil.copyFile(srcFile, destFile)
            removeGPSCoordinates(destPath)
        } catch (e: IOException) {
            e.printStackTrace()
            Timber.e(e)
            return ERROR_CREATE_FILE_IO_ERROR
        }
        return destPath
    }

    private fun releaseLocks() {
        if (wifiLock?.isHeld == true) {
            try {
                wifiLock?.release()
            } catch (ex: Exception) {
                ex.printStackTrace()
            }
        }
        if (wakeLock?.isHeld == true) {
            try {
                wakeLock?.release()
            } catch (ex: Exception) {
                ex.printStackTrace()
            }
        }
    }
}<|MERGE_RESOLUTION|>--- conflicted
+++ resolved
@@ -476,23 +476,18 @@
     lateinit var monitorCameraUploadPauseState: MonitorCameraUploadPauseState
 
     /**
-<<<<<<< HEAD
-=======
      * Monitor battery level
      */
     @Inject
     lateinit var monitorBatteryInfo: MonitorBatteryInfo
 
     /**
->>>>>>> 1cc1842b
      * Complete Fast Login
      */
     @Inject
     lateinit var completeFastLogin: CompleteFastLogin
 
     /**
-<<<<<<< HEAD
-=======
      * Get Session
      */
     @Inject
@@ -511,7 +506,6 @@
     lateinit var isNodeInRubbish: IsNodeInRubbish
 
     /**
->>>>>>> 1cc1842b
      * Coroutine Scope for camera upload work
      */
     private var coroutineScope: CoroutineScope? = null
@@ -1284,42 +1278,8 @@
             Timber.d("Start CameraUploadsService")
             startWorker()
         } else {
-<<<<<<< HEAD
-            notificationManager?.cancel(LOCAL_FOLDER_REMINDER_SECONDARY)
-        }
-
-        if (megaApi?.rootNode == null && !MegaApplication.isLoggingIn) {
-            Timber.w("RootNode = null")
-            running = true
-            MegaApplication.isLoggingIn = true
-            val result = runCatching { completeFastLogin() }
-            MegaApplication.isLoggingIn = false
-
-            if (result.isSuccess) {
-                Timber.d("Complete Fast Login procedure successful. Get cookies settings after login")
-                MegaApplication.getInstance().checkEnabledCookies()
-                Timber.d("Start CameraUploadsService")
-                startWorker()
-            } else {
-                Timber.e("Complete Fast Login procedure unsuccessful with error ${result.exceptionOrNull()}")
-                endService()
-            }
-            return LOGIN_IN
-        }
-
-        // Prevent checking while app alive because it has been handled by global event
-        Timber.d("ignoreAttr: %s", ignoreAttr)
-        if (!ignoreAttr && !isPrimaryHandleSynced) {
-            Timber.d("Try to get Camera Uploads primary target folder from CU attribute.")
-            megaApi?.getUserAttribute(
-                MegaApiJava.USER_ATTR_CAMERA_UPLOADS_FOLDER,
-                getAttrUserListener
-            )
-            return CHECKING_USER_ATTRIBUTE
-=======
             Timber.e("Complete Fast Login procedure unsuccessful with error ${result.exceptionOrNull()}")
             endService()
->>>>>>> 1cc1842b
         }
     }
 
@@ -1541,7 +1501,6 @@
     }
 
     private suspend fun requestFinished(request: MegaRequest, e: MegaError) {
-<<<<<<< HEAD
         when (request.type) {
             MegaRequest.TYPE_CANCEL_TRANSFER -> {
                 Timber.d("Cancel transfer received")
@@ -1552,16 +1511,6 @@
                         if (it.numPendingUploads <= 0) {
                             it.resetTotalUploads()
                         }
-=======
-        if (request.type == MegaRequest.TYPE_CANCEL_TRANSFER) {
-            Timber.d("Cancel transfer received")
-            if (e.errorCode == MegaError.API_OK) {
-                delay(200)
-                megaApi?.let {
-                    @Suppress("DEPRECATION")
-                    if (it.numPendingUploads <= 0) {
-                        it.resetTotalUploads()
->>>>>>> 1cc1842b
                     }
                 } else {
                     endService()
