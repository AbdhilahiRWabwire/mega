package mega.privacy.android.app.jobservices

import android.app.Notification
import android.app.NotificationChannel
import android.app.NotificationManager
import android.app.PendingIntent
import android.content.Intent
import android.content.IntentFilter
import android.net.wifi.WifiManager
import android.net.wifi.WifiManager.WifiLock
import android.os.Build
import android.os.IBinder
import android.os.PowerManager
import android.os.StatFs
import androidx.core.app.NotificationCompat
import androidx.core.content.ContextCompat
import androidx.exifinterface.media.ExifInterface
import androidx.lifecycle.LifecycleService
import com.jeremyliao.liveeventbus.LiveEventBus
import dagger.hilt.android.AndroidEntryPoint
import kotlinx.coroutines.CoroutineDispatcher
import kotlinx.coroutines.CoroutineScope
import kotlinx.coroutines.cancel
import kotlinx.coroutines.delay
import kotlinx.coroutines.launch
import mega.privacy.android.app.AndroidCompletedTransfer
import mega.privacy.android.app.LegacyDatabaseHandler
import mega.privacy.android.app.MegaApplication
import mega.privacy.android.app.MimeTypeList
import mega.privacy.android.app.R
import mega.privacy.android.app.VideoCompressor
import mega.privacy.android.app.constants.BroadcastConstants
import mega.privacy.android.app.constants.EventConstants.EVENT_TRANSFER_UPDATE
import mega.privacy.android.app.constants.SettingsConstants
import mega.privacy.android.app.domain.usecase.AreAllUploadTransfersPaused
import mega.privacy.android.app.domain.usecase.GetCameraUploadLocalPath
import mega.privacy.android.app.domain.usecase.GetCameraUploadLocalPathSecondary
import mega.privacy.android.app.domain.usecase.GetCameraUploadSelectionQuery
import mega.privacy.android.app.domain.usecase.GetChildrenNode
import mega.privacy.android.app.domain.usecase.GetDefaultNodeHandle
import mega.privacy.android.app.domain.usecase.GetFingerprint
import mega.privacy.android.app.domain.usecase.GetNodeByHandle
import mega.privacy.android.app.domain.usecase.GetPendingUploadList
import mega.privacy.android.app.domain.usecase.GetPrimarySyncHandle
import mega.privacy.android.app.domain.usecase.GetSecondarySyncHandle
import mega.privacy.android.app.domain.usecase.GetSyncFileUploadUris
import mega.privacy.android.app.domain.usecase.IsLocalPrimaryFolderSet
import mega.privacy.android.app.domain.usecase.IsLocalSecondaryFolderSet
import mega.privacy.android.app.domain.usecase.IsWifiNotSatisfied
import mega.privacy.android.app.domain.usecase.ProcessMediaForUpload
import mega.privacy.android.app.domain.usecase.SaveSyncRecordsToDB
import mega.privacy.android.app.domain.usecase.SetPrimarySyncHandle
import mega.privacy.android.app.domain.usecase.SetSecondarySyncHandle
import mega.privacy.android.app.globalmanagement.TransfersManagement.Companion.addCompletedTransfer
import mega.privacy.android.app.listeners.CreateFolderListener
import mega.privacy.android.app.listeners.CreateFolderListener.ExtraAction
import mega.privacy.android.app.listeners.GetCameraUploadAttributeListener
import mega.privacy.android.app.listeners.SetAttrUserListener
import mega.privacy.android.app.main.ManagerActivity
import mega.privacy.android.app.presentation.manager.model.TransfersTab
import mega.privacy.android.app.receivers.NetworkTypeChangeReceiver
import mega.privacy.android.app.receivers.NetworkTypeChangeReceiver.OnNetworkTypeChangeCallback
import mega.privacy.android.app.sync.BackupState
import mega.privacy.android.app.sync.HeartbeatStatus
import mega.privacy.android.app.sync.camerauploads.CameraUploadSyncManager.isActive
import mega.privacy.android.app.sync.camerauploads.CameraUploadSyncManager.onUploadSuccess
import mega.privacy.android.app.sync.camerauploads.CameraUploadSyncManager.reportUploadFinish
import mega.privacy.android.app.sync.camerauploads.CameraUploadSyncManager.reportUploadInterrupted
import mega.privacy.android.app.sync.camerauploads.CameraUploadSyncManager.sendPrimaryFolderHeartbeat
import mega.privacy.android.app.sync.camerauploads.CameraUploadSyncManager.sendSecondaryFolderHeartbeat
import mega.privacy.android.app.sync.camerauploads.CameraUploadSyncManager.startActiveHeartbeat
import mega.privacy.android.app.sync.camerauploads.CameraUploadSyncManager.stopActiveHeartbeat
import mega.privacy.android.app.sync.camerauploads.CameraUploadSyncManager.updatePrimaryFolderBackupState
import mega.privacy.android.app.sync.camerauploads.CameraUploadSyncManager.updateSecondaryFolderBackupState
import mega.privacy.android.app.utils.CameraUploadUtil
import mega.privacy.android.app.utils.Constants
import mega.privacy.android.app.utils.FileUtil
import mega.privacy.android.app.utils.ImageProcessor
import mega.privacy.android.app.utils.JobUtil
import mega.privacy.android.app.utils.PreviewUtils
import mega.privacy.android.app.utils.StringResourcesUtils
import mega.privacy.android.app.utils.ThumbnailUtils
import mega.privacy.android.app.utils.Util
import mega.privacy.android.app.utils.conversion.VideoCompressionCallback
import mega.privacy.android.data.mapper.SyncRecordTypeIntMapper
import mega.privacy.android.domain.entity.SortOrder
import mega.privacy.android.domain.entity.SyncRecord
import mega.privacy.android.domain.entity.SyncRecordType
import mega.privacy.android.domain.entity.SyncStatus
import mega.privacy.android.domain.qualifier.IoDispatcher
import mega.privacy.android.domain.usecase.ClearSyncRecords
import mega.privacy.android.domain.usecase.CompleteFastLogin
import mega.privacy.android.domain.usecase.CompressedVideoPending
import mega.privacy.android.domain.usecase.DeleteSyncRecord
import mega.privacy.android.domain.usecase.DeleteSyncRecordByFingerprint
import mega.privacy.android.domain.usecase.DeleteSyncRecordByLocalPath
import mega.privacy.android.domain.usecase.GetChargingOnSizeString
import mega.privacy.android.domain.usecase.GetPendingSyncRecords
import mega.privacy.android.domain.usecase.GetRemoveGps
import mega.privacy.android.domain.usecase.GetSession
import mega.privacy.android.domain.usecase.GetSyncRecordByPath
import mega.privacy.android.domain.usecase.GetVideoQuality
import mega.privacy.android.domain.usecase.GetVideoSyncRecordsByStatus
import mega.privacy.android.domain.usecase.HasPreferences
import mega.privacy.android.domain.usecase.IsCameraUploadByWifi
import mega.privacy.android.domain.usecase.IsCameraUploadSyncEnabled
import mega.privacy.android.domain.usecase.IsChargingRequired
import mega.privacy.android.domain.usecase.IsNodeInRubbish
import mega.privacy.android.domain.usecase.IsSecondaryFolderEnabled
import mega.privacy.android.domain.usecase.MonitorBatteryInfo
import mega.privacy.android.domain.usecase.MonitorCameraUploadPauseState
<<<<<<< HEAD
import mega.privacy.android.domain.usecase.MonitorChargingStoppedState
=======
import mega.privacy.android.domain.usecase.RootNodeExists
>>>>>>> 99d1b3d9
import mega.privacy.android.domain.usecase.SetSecondaryFolderPath
import mega.privacy.android.domain.usecase.SetSyncLocalPath
import mega.privacy.android.domain.usecase.SetSyncRecordPendingByPath
import mega.privacy.android.domain.usecase.ShouldCompressVideo
import mega.privacy.android.domain.usecase.UpdateCameraUploadTimeStamp
import nz.mega.sdk.MegaApiAndroid
import nz.mega.sdk.MegaApiJava
import nz.mega.sdk.MegaError
import nz.mega.sdk.MegaNode
import nz.mega.sdk.MegaRequest
import nz.mega.sdk.MegaRequestListenerInterface
import nz.mega.sdk.MegaTransfer
import nz.mega.sdk.MegaTransferListenerInterface
import timber.log.Timber
import java.io.File
import java.io.IOException
import javax.inject.Inject
import kotlin.math.roundToInt

/**
 * Service to handle upload of photos and videos
 */
@AndroidEntryPoint
class CameraUploadsService : LifecycleService(), OnNetworkTypeChangeCallback,
    MegaRequestListenerInterface, MegaTransferListenerInterface, VideoCompressionCallback {

    companion object {

        private const val LOCAL_FOLDER_REMINDER_PRIMARY = 1908
        private const val LOCAL_FOLDER_REMINDER_SECONDARY = 1909
        private const val OVER_QUOTA_NOTIFICATION_CHANNEL_ID = "OVER_QUOTA_NOTIFICATION"
        private const val ERROR_NOT_ENOUGH_SPACE = "ERROR_NOT_ENOUGH_SPACE"
        private const val ERROR_CREATE_FILE_IO_ERROR = "ERROR_CREATE_FILE_IO_ERROR"
        private const val ERROR_SOURCE_FILE_NOT_EXIST = "SOURCE_FILE_NOT_EXIST"
        private const val LOW_BATTERY_LEVEL = 20
        private const val notificationId = Constants.NOTIFICATION_CAMERA_UPLOADS
        private const val notificationChannelId = Constants.NOTIFICATION_CHANNEL_CAMERA_UPLOADS_ID
        private const val notificationChannelName =
            Constants.NOTIFICATION_CHANNEL_CAMERA_UPLOADS_NAME

        /**
         * Camera Uploads
         */
        const val CAMERA_UPLOADS_ENGLISH = "Camera Uploads"

        /**
         * Secondary Uploads
         */
        const val SECONDARY_UPLOADS_ENGLISH = "Media Uploads"

        /**
         * Stop Camera Sync
         */
        const val ACTION_STOP = "STOP_SYNC"

        /**
         * Cancel all actions
         */
        const val ACTION_CANCEL_ALL = "CANCEL_ALL"

        /**
         * Ignore extra attributes
         */
        const val EXTRA_IGNORE_ATTR_CHECK = "EXTRA_IGNORE_ATTR_CHECK"

        /**
         * Primary sync handle successfully set
         */
        const val EXTRA_PRIMARY_SYNC_SUCCESS = "EXTRA_PRIMARY_SYNC_SUCCESS"

        /**
         * Camera Uploads Cache Folder
         */
        const val CU_CACHE_FOLDER = "cu"

        private var ignoreAttr = false
        private var running = false

        /**
         * Creating primary folder now
         */
        @JvmField
        var isCreatingPrimary = false

        /**
         * Creating secondary folder now
         */
        @JvmField
        var isCreatingSecondary = false

        /**
         * Is Camera Upload running now
         */
        @Volatile
        var isServiceRunning = false
            private set
    }

    /**
     * UpdateCameraUploadTimeStamp
     */
    @Inject
    lateinit var updateTimeStamp: UpdateCameraUploadTimeStamp

    /**
     * GetCameraUploadLocalPath
     */
    @Inject
    lateinit var localPath: GetCameraUploadLocalPath

    /**
     * GetCameraUploadLocalPathSecondary
     */
    @Inject
    lateinit var localPathSecondary: GetCameraUploadLocalPathSecondary

    /**
     * GetCameraUploadSelectionQuery
     */
    @Inject
    lateinit var selectionQuery: GetCameraUploadSelectionQuery

    /**
     * IsLocalPrimaryFolderSet
     */
    @Inject
    lateinit var isLocalPrimaryFolderSet: IsLocalPrimaryFolderSet

    /**
     * IsLocalSecondaryFolderSet
     */
    @Inject
    lateinit var isLocalSecondaryFolderSet: IsLocalSecondaryFolderSet

    /**
     * IsSecondaryFolderEnabled
     */
    @Inject
    lateinit var isSecondaryFolderEnabled: IsSecondaryFolderEnabled

    /**
     * HasPreferences
     */
    @Inject
    lateinit var hasPreferences: HasPreferences

    /**
     * IsCameraUploadSyncEnabled
     */
    @Inject
    lateinit var isCameraUploadSyncEnabled: IsCameraUploadSyncEnabled

    /**
     * IsCameraUploadByWifi
     */
    @Inject
    lateinit var isCameraUploadByWifi: IsCameraUploadByWifi

    /**
     * IsWifiNotSatisfied
     */
    @Inject
    lateinit var isWifiNotSatisfied: IsWifiNotSatisfied

    /**
     * DeleteSyncRecord
     */
    @Inject
    lateinit var deleteSyncRecord: DeleteSyncRecord

    /**
     * DeleteSyncRecordByLocalPath
     */
    @Inject
    lateinit var deleteSyncRecordByLocalPath: DeleteSyncRecordByLocalPath

    /**
     * DeleteSyncRecordByFingerprint
     */
    @Inject
    lateinit var deleteSyncRecordByFingerprint: DeleteSyncRecordByFingerprint

    /**
     * SetSyncLocalPath
     */
    @Inject
    lateinit var setSyncLocalPath: SetSyncLocalPath

    /**
     * GetSyncFileUploadUris
     */
    @Inject
    lateinit var getSyncFileUploadUris: GetSyncFileUploadUris

    /**
     * ShouldCompressVideo
     */
    @Inject
    lateinit var shouldCompressVideo: ShouldCompressVideo

    /**
     * SetSecondaryFolderPath
     */
    @Inject
    lateinit var setSecondaryFolderPath: SetSecondaryFolderPath

    /**
     * ClearSyncRecords
     */
    @Inject
    lateinit var clearSyncRecords: ClearSyncRecords

    /**
     * GetRemoveGps
     */
    @Inject
    lateinit var getRemoveGps: GetRemoveGps

    /**
     * GetSyncRecordByPath
     */
    @Inject
    lateinit var getSyncRecordByPath: GetSyncRecordByPath

    /**
     * GetPendingSyncRecords
     */
    @Inject
    lateinit var getPendingSyncRecords: GetPendingSyncRecords

    /**
     * CompressedVideoPending
     */
    @Inject
    lateinit var compressedVideoPending: CompressedVideoPending

    /**
     * GetVideoSyncRecordsByStatus
     */
    @Inject
    lateinit var getVideoSyncRecordsByStatus: GetVideoSyncRecordsByStatus

    /**
     * SetSyncRecordPendingByPath
     */
    @Inject
    lateinit var setSyncRecordPendingByPath: SetSyncRecordPendingByPath

    /**
     * GetVideoQuality
     */
    @Inject
    lateinit var getVideoQuality: GetVideoQuality

    /**
     * GetChargingOnSizeString
     */
    @Inject
    lateinit var getChargingOnSizeString: GetChargingOnSizeString

    /**
     * IsChargingRequired
     */
    @Inject
    lateinit var isChargingRequired: IsChargingRequired

    /**
     * GetNodeByHandle
     */
    @Inject
    lateinit var getNodeByHandle: GetNodeByHandle

    /**
     * GetFingerprint
     */
    @Inject
    lateinit var getFingerprint: GetFingerprint

    /**
     * GetChildrenNode
     */
    @Inject
    lateinit var getChildrenNode: GetChildrenNode

    /**
     * SaveSyncRecordsToDB
     */
    @Inject
    lateinit var saveSyncRecordsToDB: SaveSyncRecordsToDB

    /**
     * GetPendingUploadList
     */
    @Inject
    lateinit var getPendingUploadList: GetPendingUploadList

    /**
     * ProcessMediaForUpload
     */
    @Inject
    lateinit var processMediaForUpload: ProcessMediaForUpload

    /**
     * GetPrimarySyncHandle
     */
    @Inject
    lateinit var getPrimarySyncHandle: GetPrimarySyncHandle

    /**
     * GetSecondarySyncHandle
     */
    @Inject
    lateinit var getSecondarySyncHandle: GetSecondarySyncHandle

    /**
     * SetPrimarySyncHandle
     */
    @Inject
    lateinit var setPrimarySyncHandle: SetPrimarySyncHandle

    /**
     * SetSecondarySyncHandle
     */
    @Inject
    lateinit var setSecondarySyncHandle: SetSecondarySyncHandle

    /**
     * GetDefaultNodeHandle
     */
    @Inject
    lateinit var getDefaultNodeHandle: GetDefaultNodeHandle

    /**
     * DatabaseHandler
     */
    @Inject
    lateinit var tempDbHandler: LegacyDatabaseHandler

    /**
     * AreAllUploadTransfersPaused
     */
    @Inject
    lateinit var areAllUploadTransfersPaused: AreAllUploadTransfersPaused

    /**
     * Sync Record Type Mapper
     */
    @Inject
    lateinit var syncRecordTypeIntMapper: SyncRecordTypeIntMapper

    /**
     * Coroutine dispatcher for camera upload work
     */
    @IoDispatcher
    @Inject
    lateinit var ioDispatcher: CoroutineDispatcher

    /**
     * Monitor camera upload pause state
     */
    @Inject
    lateinit var monitorCameraUploadPauseState: MonitorCameraUploadPauseState

    /**
     * Monitor battery level
     */
    @Inject
    lateinit var monitorBatteryInfo: MonitorBatteryInfo

    /**
<<<<<<< HEAD
     * Monitor charging stop status
     */
    @Inject
    lateinit var monitorChargingStoppedState: MonitorChargingStoppedState
=======
     * Complete Fast Login
     */
    @Inject
    lateinit var completeFastLogin: CompleteFastLogin

    /**
     * Get Session
     */
    @Inject
    lateinit var getSession: GetSession

    /**
     * Root Node Exists
     */
    @Inject
    lateinit var rootNodeExists: RootNodeExists

    /**
     * Is Node In Rubbish
     */
    @Inject
    lateinit var isNodeInRubbish: IsNodeInRubbish
>>>>>>> 99d1b3d9

    /**
     * Coroutine Scope for camera upload work
     */
    private var coroutineScope: CoroutineScope? = null

    private var app: MegaApplication? = null
    private var megaApi: MegaApiAndroid? = null
    private var megaApiFolder: MegaApiAndroid? = null
    private var receiver: NetworkTypeChangeReceiver? = null
    private var wifiLock: WifiLock? = null
    private var wakeLock: PowerManager.WakeLock? = null
    private var videoCompressor: VideoCompressor? = null
    private var notification: Notification? = null
    private var notificationManager: NotificationManager? = null
    private var builder: NotificationCompat.Builder? = null
    private var intent: Intent? = null
    private var deviceAboveMinimumBatteryLevel: Boolean = true
    private var pendingIntent: PendingIntent? = null
    private var tempRoot: String? = null
    private var isOverQuota = false
    private var canceled = false
    private var stopByNetworkStateChange = false
    private var isPrimaryHandleSynced = false
    private var totalUploaded = 0
    private var totalToUpload = 0
    private var lastUpdated: Long = 0
    private var getAttrUserListener: GetCameraUploadAttributeListener? = null
    private var setAttrUserListener: SetAttrUserListener? = null
    private var createFolderListener: CreateFolderListener? = null
    private val cuTransfers: MutableList<MegaTransfer> = mutableListOf()

    private fun monitorUploadPauseStatus() {
        coroutineScope?.launch {
            monitorCameraUploadPauseState().collect {
                updateProgressNotification()
            }
        }
    }

    private fun monitorBatteryLevelStatus() {
        coroutineScope?.launch {
            monitorBatteryInfo().collect {
                deviceAboveMinimumBatteryLevel = (it.level > LOW_BATTERY_LEVEL || it.isCharging)
                if (!deviceAboveMinimumBatteryLevel) {
                    coroutineScope?.cancel("Low Battery - Cancel Camera Upload")
                    for (transfer in cuTransfers) {
                        megaApi?.cancelTransfer(transfer)
                    }
                    sendTransfersInterruptedInfoToBackupCenter()
                    endService()
                }
            }
        }
    }

<<<<<<< HEAD
    private fun monitorChargingStoppedStatus() {
        coroutineScope?.launch {
            monitorChargingStoppedState().collect {
=======
    // above battery level -> level > LOW_BATTERY_LEVEL || Util.isCharging
    // below battery level -> level <= LOW_BATTERY_LEVEL && !Util.isCharging(this@CameraUploadsService)

    private val chargingStopReceiver: BroadcastReceiver = object : BroadcastReceiver() {
        override fun onReceive(context: Context, intent: Intent) {
            coroutineScope?.launch {
>>>>>>> 99d1b3d9
                if (isChargingRequired((videoCompressor?.totalInputSize ?: 0) / (1024 * 1024))) {
                    Timber.d("Detected device stops charging.")
                    videoCompressor?.stop()
                }
            }
        }
    }

    /**
     * Service starts
     */
    override fun onCreate() {
        super.onCreate()
        coroutineScope = CoroutineScope(ioDispatcher)
        startForegroundNotification()
        monitorChargingStoppedStatus()
        monitorBatteryLevelStatus()
        monitorUploadPauseStatus()
        getAttrUserListener = GetCameraUploadAttributeListener(this)
        setAttrUserListener = SetAttrUserListener(this)
        createFolderListener = CreateFolderListener(this, ExtraAction.INIT_CAMERA_UPLOAD)
    }

    /**
     * Service ends
     */
    override fun onDestroy() {
        Timber.d("Service destroys.")
        super.onDestroy()
        isServiceRunning = false
        receiver?.let { unregisterReceiver(it) }
        getAttrUserListener = null
        setAttrUserListener = null
        createFolderListener = null
        megaApi?.let {
            it.removeRequestListener(this)
            it.removeTransferListener(this)
        }
        stopActiveHeartbeat()
        coroutineScope?.cancel()
    }

    /**
     * Bind service
     */
    override fun onBind(intent: Intent): IBinder? {
        super.onBind(intent)
        return null
    }

    /**
     * Network type change
     */
    override fun onTypeChanges(type: Int) {
        Timber.d("Network type change to: %s", type)
        coroutineScope?.launch {
            stopByNetworkStateChange =
                type == NetworkTypeChangeReceiver.MOBILE && isCameraUploadByWifi()
            if (stopByNetworkStateChange) {
                for (transfer in cuTransfers) {
                    megaApi?.cancelTransfer(transfer, this@CameraUploadsService)
                }
                coroutineScope?.cancel("Camera Upload by Wifi only but Mobile Network - Cancel Camera Upload")
                sendTransfersInterruptedInfoToBackupCenter()
                endService()
            }
        }
    }

    /**
     * Start service work
     */
    override fun onStartCommand(intent: Intent?, flags: Int, startId: Int): Int {
        super.onStartCommand(intent, flags, startId)
        Timber.d("Starting CameraUpload service (flags: %d, startId: %d)", flags, startId)
        isServiceRunning = true
        startForegroundNotification()
        initService()

        if (megaApi == null) {
            Timber.d("MegaApi is null, return.")
            endService()
            return START_NOT_STICKY
        }

        if (intent != null && intent.action != null) {
            Timber.d("onStartCommand intent action is %s", intent.action)

            when (intent.action) {
                ACTION_STOP -> {
                    Timber.d("Stop all Camera Uploads Transfers")
                    for (transfer in cuTransfers) {
                        megaApi?.cancelTransfer(transfer, this)
                    }
                    sendTransfersInterruptedInfoToBackupCenter()
                }
                ACTION_CANCEL_ALL -> {
                    Timber.d("Cancel all Camera Uploads Transfers")
                    megaApi?.cancelTransfers(MegaTransfer.TYPE_UPLOAD, this)
                    sendTransfersCancelledInfoToBackupCenter()
                }
                else -> Unit
            }
            coroutineScope?.cancel("Camera Upload Stop/Cancel Intent Action - Stop Camera Upload")
            endService()
            return START_NOT_STICKY
        }

        if (intent != null) {
            ignoreAttr = intent.getBooleanExtra(EXTRA_IGNORE_ATTR_CHECK, false)
            isPrimaryHandleSynced = intent.getBooleanExtra(EXTRA_PRIMARY_SYNC_SUCCESS, false)
        }

        Timber.d("Start Service - Create Coroutine")
        coroutineScope?.launch { startWorker() }

        return START_NOT_STICKY
    }

    /**
     * Sends the appropriate Backup States and Heartbeat Statuses on both Primary and
     * Secondary folders when the active Camera Uploads is interrupted by other means (e.g.
     * no user credentials, Wi-Fi not turned on)
     */
    private fun sendTransfersInterruptedInfoToBackupCenter() {
        if (isActive()) {
            // Update both Primary and Secondary Folder Backup States to TEMPORARILY_DISABLED
            updatePrimaryFolderBackupState(BackupState.TEMPORARILY_DISABLED)
            updateSecondaryFolderBackupState(BackupState.TEMPORARILY_DISABLED)

            // Send an INACTIVE Heartbeat Status for both Primary and Secondary Folders
            reportUploadInterrupted()
        }
    }

    /**
     * Sends the appropriate Backup States and Heartbeat Statuses on both Primary and
     * Secondary folders when the user has cancelled all Transfers.
     *
     * In the UI, this is done in the Transfers page where the selects "Cancel all" and
     * confirms the Dialog
     */
    private fun sendTransfersCancelledInfoToBackupCenter() {
        // Update both Primary and Secondary Backup States to ACTIVE
        updatePrimaryFolderBackupState(BackupState.ACTIVE)
        updateSecondaryFolderBackupState(BackupState.ACTIVE)

        // Update both Primary and Secondary Heartbeat Statuses to UP_TO_DATE
        sendPrimaryFolderHeartbeat(HeartbeatStatus.UP_TO_DATE)
        sendSecondaryFolderHeartbeat(HeartbeatStatus.UP_TO_DATE)
    }

    /**
     * Show a foreground notification.
     * It's a requirement of Android system for foreground service.
     * Should call this both when "onCreate" and "onStartCommand".
     */
    private fun startForegroundNotification() {
        if (notificationManager == null) {
            notificationManager = getSystemService(NOTIFICATION_SERVICE) as NotificationManager
        }
        val notification = createNotification(
            getString(R.string.section_photo_sync),
            getString(R.string.settings_camera_notif_initializing_title),
            null,
            false
        )
        startForeground(notificationId, notification)
    }

    private fun registerNetworkTypeChangeReceiver() {
        if (receiver != null) {
            unregisterReceiver(receiver)
        }
        receiver = NetworkTypeChangeReceiver()
        receiver?.setCallback(this)
        registerReceiver(receiver, IntentFilter("android.net.conn.CONNECTIVITY_CHANGE"))
    }

    /**
     * Function that starts the Camera Uploads functionality
     */
    private suspend fun startWorker() {
        runCatching {
            val state = canRunCameraUploads()
            if (state == StartCameraUploadsState.CAN_RUN_CAMERA_UPLOADS) {
                hideLocalFolderPathNotifications()
                startCameraUploads()
            } else {
                handleFailedStartCameraUploadsState(state)
            }
        }.onFailure { exception ->
            Timber.e("Calling startWorker() failed with exception $exception")
            endService()
        }
    }

    /**
     * Instructs [notificationManager] to hide the Primary and/or Secondary Folder
     * notifications if they exist
     */
    private suspend fun hideLocalFolderPathNotifications() {
        if (hasLocalPrimaryFolder()) notificationManager?.cancel(LOCAL_FOLDER_REMINDER_PRIMARY)
        if (hasLocalSecondaryFolder()) notificationManager?.cancel(LOCAL_FOLDER_REMINDER_SECONDARY)
    }

    /**
     * Checks if Camera Uploads can run by evaluating the following conditions in order:
     *
     * 1. The Preferences exist - [preferencesExist],
     * 2. The Camera Uploads sync is enabled - [cameraUploadsSyncEnabled],
     * 3. The User is online - [isUserOnline],
     * 4. The Device battery level is above the minimum threshold - [deviceAboveMinimumBatteryLevel],
     * 5. The Camera Uploads local path exists - [hasCameraUploadsLocalPath],
     * 6. The Wi-Fi Constraint is satisfied - [isWifiConstraintSatisfied],
     * 7. The local Primary Folder exists - [hasLocalPrimaryFolder],
     * 8. The local Secondary Folder exists - [hasLocalSecondaryFolder],
     * 9. The user is logged in - [isUserLoggedIn],
     * 10. The user Camera Uploads attribute exists - [hasCameraUploadsUserAttribute],
     * 11. The Primary Folder exists - [areFoldersEstablished],
     * 12. The Secondary Folder exists if Enable Secondary Media Uploads is enabled - [areFoldersEstablished]
     *
     * If all conditions are met, [StartCameraUploadsState.CAN_RUN_CAMERA_UPLOADS] is returned.
     * Otherwise, a specific [StartCameraUploadsState] is returned depending on what condition has failed
     *
     * @return A specific [StartCameraUploadsState]
     */
    private suspend fun canRunCameraUploads(): StartCameraUploadsState =
        when {
            !preferencesExist() -> StartCameraUploadsState.MISSING_PREFERENCES
            !cameraUploadsSyncEnabled() -> StartCameraUploadsState.DISABLED_SYNC
            !isUserOnline() -> StartCameraUploadsState.OFFLINE_USER
            !deviceAboveMinimumBatteryLevel -> StartCameraUploadsState.BELOW_DEVICE_BATTERY_LEVEL
            !hasCameraUploadsLocalPath() -> StartCameraUploadsState.MISSING_LOCAL_PATH
            !isWifiConstraintSatisfied() -> StartCameraUploadsState.UNSATISFIED_WIFI_CONSTRAINT
            !hasLocalPrimaryFolder() -> StartCameraUploadsState.MISSING_LOCAL_PRIMARY_FOLDER
            !hasLocalSecondaryFolder() -> StartCameraUploadsState.MISSING_LOCAL_SECONDARY_FOLDER
            !isUserLoggedIn() -> StartCameraUploadsState.LOGGED_OUT_USER
            !hasCameraUploadsUserAttribute() -> StartCameraUploadsState.MISSING_USER_ATTRIBUTE
            !areFoldersEstablished() -> StartCameraUploadsState.UNESTABLISHED_FOLDERS
            else -> StartCameraUploadsState.CAN_RUN_CAMERA_UPLOADS
        }

    /**
     * When Camera Uploads cannot be enabled, the function executes specific actions depending
     * on the [StartCameraUploadsState] that was passed
     *
     * @param state The failing [StartCameraUploadsState]
     */
    private suspend fun handleFailedStartCameraUploadsState(state: StartCameraUploadsState) {
        when (state) {
            StartCameraUploadsState.MISSING_PREFERENCES,
            StartCameraUploadsState.DISABLED_SYNC,
            StartCameraUploadsState.OFFLINE_USER,
            StartCameraUploadsState.BELOW_DEVICE_BATTERY_LEVEL,
            StartCameraUploadsState.MISSING_LOCAL_PATH,
            StartCameraUploadsState.UNSATISFIED_WIFI_CONSTRAINT,
            -> {
                endService()
            }
            StartCameraUploadsState.MISSING_LOCAL_PRIMARY_FOLDER -> {
                handleLocalPrimaryFolderDisabled()
                endService()
            }
            StartCameraUploadsState.MISSING_LOCAL_SECONDARY_FOLDER -> {
                handleLocalSecondaryFolderDisabled()
                endService()
            }
            StartCameraUploadsState.LOGGED_OUT_USER -> {
                performCompleteFastLogin()
            }
            StartCameraUploadsState.MISSING_USER_ATTRIBUTE -> {
                handleMissingCameraUploadsUserAttribute()
            }
            StartCameraUploadsState.UNESTABLISHED_FOLDERS -> {
                establishFolders()
            }
            else -> Unit
        }
    }

    /**
     * Checks if the user is logged in by calling [getSession] and checking whether the
     * session exists or not
     *
     * @return true if the user session exists, and false if otherwise
     */
    private suspend fun isUserLoggedIn(): Boolean =
        getSession().orEmpty().isNotBlank().also {
            if (!it) Timber.w("No user session currently exists")
        }

    /**
     * Checks if the Preferences from [hasPreferences] exist
     *
     * @return true if it exists, and false if otherwise
     */
    private suspend fun preferencesExist(): Boolean =
        hasPreferences().also {
            if (!it) Timber.w("Preferences not defined, so not enabled")
        }

    /**
     * Checks if the Camera Uploads sync from [isCameraUploadSyncEnabled] is enabled
     *
     * @return true if enabled, and false if otherwise
     */
    private suspend fun cameraUploadsSyncEnabled(): Boolean =
        isCameraUploadSyncEnabled().also {
            if (!it) Timber.w("Camera Upload sync disabled")
        }

    /**
     * Checks if the User is online through [Util.isOnline]
     *
     * @return true if the User is online, and false if otherwise
     */
    private fun isUserOnline(): Boolean =
        Util.isOnline(applicationContext).also {
            if (!it) Timber.w("User is not online")
        }

    /**
     * Checks if the Camera Uploads local path from [localPath] exists
     *
     * @return true if the Camera Uploads local path exists, and false if otherwise
     */
    private suspend fun hasCameraUploadsLocalPath(): Boolean =
        !localPath().isNullOrBlank().also {
            if (!it) Timber.w("Camera Uploads local path is empty")
        }

    /**
     * Checks if the Wi-Fi constraint from the negated [isWifiNotSatisfied] is satisfied
     *
     * @return true if the Wi-Fi constraint is satisfied, and false if otherwise
     */
    private suspend fun isWifiConstraintSatisfied(): Boolean =
        !isWifiNotSatisfied().also {
            if (!it) Timber.w("Cannot start, Wi-Fi required")
        }

    /**
     * Checks if the local Primary Folder from [isLocalPrimaryFolderSet] exists
     *
     * @return true if it exists, and false if otherwise
     */
    private suspend fun hasLocalPrimaryFolder(): Boolean =
        isLocalPrimaryFolderSet().also {
            if (!it) Timber.w("Local Primary Folder is not set")
        }

    /**
     * Checks if the local Secondary Folder from [isLocalSecondaryFolderSet] exists
     *
     * @return true if it exists, and false if otherwise
     */
    private suspend fun hasLocalSecondaryFolder(): Boolean =
        isLocalSecondaryFolderSet().also {
            if (!it) Timber.w("Local Secondary Folder is not set")
        }

    /**
     * Checks if the user's Camera Uploads attribute exists
     *
     * @return true if the attribute exists, and false if otherwise
     */
    private fun hasCameraUploadsUserAttribute(): Boolean {
        // Prevent checking while the app is alive, because it has been handled by a global event
        Timber.d("ignoreAttr value is $ignoreAttr")
        (ignoreAttr || isPrimaryHandleSynced).also {
            if (!it) Timber.w("The Camera Uploads user attribute is missing. Wait for the user attribute")
            return it
        }
    }

    /**
     * Checks whether both Primary and Secondary Folders are established
     *
     * @return true if the Primary Folder exists and the Secondary Folder option disabled, or
     * if the Primary Folder exists and the Secondary Folder option enabled with the folder also existing.
     *
     * false if both conditions are not met
     */
    private suspend fun areFoldersEstablished(): Boolean =
        (isPrimaryFolderEstablished() && !isSecondaryFolderEnabled()) ||
                (isPrimaryFolderEstablished() && (isSecondaryFolderEnabled() && isSecondaryFolderEstablished()))

    /**
     * Checks whether the Primary Folder is established
     *
     * @return true if the Primary Folder handle is a valid handle, and false if otherwise
     */
    private suspend fun isPrimaryFolderEstablished(): Boolean {
        val isPrimaryFolderInRubbish = isNodeInRubbish(getPrimarySyncHandle())
        return !isPrimaryFolderInRubbish || (isPrimaryFolderInRubbish && (getPrimaryFolderHandle() != MegaApiJava.INVALID_HANDLE))
    }

    /**
     * Checks whether the Secondary Folder is established
     *
     * @return true if the Secondary Folder handle is a valid handle, and false if otherwise
     */
    private suspend fun isSecondaryFolderEstablished(): Boolean {
        val isSecondaryFolderInRubbish = isNodeInRubbish(getSecondaryFolderHandle())
        return !isSecondaryFolderInRubbish || (isSecondaryFolderInRubbish && (getSecondaryFolderHandle() != MegaApiJava.INVALID_HANDLE))
    }

    /**
     * When the Primary Folder and Secondary Folder (if enabled) does not exist, this function will establish
     * the folders
     */
    private suspend fun establishFolders() {
        // Check if either Primary or Secondary Folder should be set up
        val shouldSetupFolders =
            !isPrimaryFolderEstablished() || (isSecondaryFolderEnabled() && !isSecondaryFolderEstablished())

        // Setup the Primary Folder if it is missing
        if (!isPrimaryFolderEstablished()) {
            Timber.w("The local primary folder is missing")
            setupPrimaryFolder()
            if (!isSecondaryFolderEnabled()) {
                Timber.d("Waiting for user to login or to check the Camera Uploads attribute")
                return
            }
        }

        // If Secondary Media Uploads is enabled, setup the Secondary Folder if it is missing
        if (isSecondaryFolderEnabled() && !isSecondaryFolderEstablished()) {
            Timber.w("The local secondary folder is missing")
            setupSecondaryFolder()
            Timber.d("Waiting for user to login or to check the Camera Uploads attribute")
            return
        }

        // If either Primary or Secondary Folder needs to be set up, then call
        // the API to setup both Folders for Camera Uploads
        if (shouldSetupFolders) {
            val primaryFolderHandle = getPrimaryFolderHandle()
            val secondaryFolderHandle = getSecondaryFolderHandle()

            Timber.d("Setting Primary Folder handle: $primaryFolderHandle")
            Timber.d("Setting Secondary Folder handle: $secondaryFolderHandle")

            megaApi?.setCameraUploadsFolders(
                primaryFolderHandle,
                secondaryFolderHandle,
                setAttrUserListener,
            )
            Timber.d("Waiting to setup Camera Uploads folders")
        }
    }

    private suspend fun startCameraUploads() {
        showNotification(
            getString(R.string.section_photo_sync),
            getString(R.string.settings_camera_notif_checking_title),
            pendingIntent,
            false
        )
        checkUploadNodes()
    }

    private suspend fun checkUploadNodes() {
        Timber.d("Get Pending Files from Media Store Database")
        val primaryUploadNode = getNodeByHandle(getPrimarySyncHandle())
        if (primaryUploadNode == null) {
            Timber.d("ERROR: Primary Parent Folder is NULL")
            endService()
            return
        }
        val secondaryUploadNode = if (isSecondaryFolderEnabled()) {
            Timber.d("Secondary Upload is ENABLED")
            getNodeByHandle(getSecondarySyncHandle())
        } else {
            null
        }
        totalUploaded = 0
        processMediaForUpload(primaryUploadNode, secondaryUploadNode, tempRoot)
        gatherSyncRecordsForUpload()
    }

    private suspend fun gatherSyncRecordsForUpload() {
        val finalList = getPendingSyncRecords()
        if (finalList.isEmpty()) {
            if (compressedVideoPending()) {
                Timber.d("Pending upload list is empty, now check view compression status.")
                startVideoCompression()
            } else {
                Timber.d("Nothing to upload.")
                // Make sure to send inactive heartbeat.
                JobUtil.fireSingleHeartbeat(this)
                // Make sure to re schedule the job
                JobUtil.scheduleCameraUploadJob(this)
                endService()
                FileUtil.purgeDirectory(tempRoot?.let { File(it) })
            }
        } else {
            Timber.d("Start to upload %d files.", finalList.size)
            startParallelUpload(finalList, false)
        }
    }

    private suspend fun startParallelUpload(
        finalList: List<SyncRecord>,
        isCompressedVideo: Boolean,
    ) {
        // If the Service detects that all upload transfers are paused when turning on
        // Camera Uploads, update the Primary and Secondary Folder Backup States to
        // BackupState.PAUSE_UPLOADS
        if (areAllUploadTransfersPaused()) {
            Timber.d("All Pending Uploads Paused. Send Backup State = ${BackupState.PAUSE_UPLOADS}")
            updatePrimaryFolderBackupState(BackupState.PAUSE_UPLOADS)
            updateSecondaryFolderBackupState(BackupState.PAUSE_UPLOADS)
        }
        val primaryUploadNode = getNodeByHandle(getPrimarySyncHandle())
        val secondaryUploadNode = getNodeByHandle(getSecondarySyncHandle())

        startActiveHeartbeat(finalList)
        for (file in finalList) {
            if (!running) break
            val isSecondary = file.isSecondary
            val parent = (if (isSecondary) secondaryUploadNode else primaryUploadNode) ?: continue

            if (file.type == syncRecordTypeIntMapper(SyncRecordType.TYPE_PHOTO) && !file.isCopyOnly) {
                if (getRemoveGps()) {
                    var newPath = createTempFile(file)
                    // IOException occurs.
                    if (ERROR_CREATE_FILE_IO_ERROR == newPath) continue

                    // Only retry for 60 seconds
                    var counter = 60
                    while (ERROR_NOT_ENOUGH_SPACE == newPath && running && counter != 0) {
                        counter--
                        try {
                            Timber.d("Waiting for disk space to process")
                            delay(1000)
                        } catch (e: InterruptedException) {
                            e.printStackTrace()
                        }

                        //show no space notification
                        @Suppress("DEPRECATION")
                        if (megaApi?.numPendingUploads == 0) {
                            Timber.w("Stop service due to out of space issue")
                            endService()
                            val title = getString(R.string.title_out_of_space)
                            val message = getString(R.string.error_not_enough_free_space)
                            val intent = Intent(this, ManagerActivity::class.java)
                            val pendingIntent = PendingIntent.getActivity(
                                this,
                                0,
                                intent,
                                PendingIntent.FLAG_IMMUTABLE
                            )
                            showNotification(title, message, pendingIntent, true)
                            return
                        }
                        newPath = createTempFile(file)
                    }
                    if (newPath != file.newPath) {
                        file.newPath = newPath
                    }
                } else {
                    // Set as don't remove GPS
                    file.newPath = file.localPath
                }
            }

            var path: String?
            if (isCompressedVideo || file.type == syncRecordTypeIntMapper(SyncRecordType.TYPE_PHOTO)
                || file.type == syncRecordTypeIntMapper(SyncRecordType.TYPE_VIDEO) && shouldCompressVideo()
            ) {
                path = file.newPath
                val temp = path?.let { File(it) }
                if ((temp != null) && !temp.exists()) {
                    path = file.localPath
                }
            } else {
                path = file.localPath
            }

            if (file.isCopyOnly) {
                Timber.d("Copy from node, file timestamp is: %s", file.timestamp)
                totalToUpload++
                file.nodeHandle?.let {
                    megaApi?.copyNode(
                        getNodeByHandle(it),
                        parent,
                        file.fileName,
                        this
                    )
                }
            } else {
                val toUpload = path?.let { File(it) }
                if ((toUpload != null) && toUpload.exists()) {
                    // compare size
                    val node = checkExistBySize(parent, toUpload.length())
                    if (node != null && node.originalFingerprint == null) {
                        Timber.d(
                            "Node with handle: %d already exists, delete record from database.",
                            node.handle
                        )
                        path?.let {
                            deleteSyncRecord(it, isSecondary)
                        }
                    } else {
                        totalToUpload++
                        val lastModified = getLastModifiedTime(file)
                        megaApi?.startUpload(
                            path, parent, file.fileName, lastModified / 1000,
                            Constants.APP_DATA_CU, false, false, null, this
                        )
                    }
                } else {
                    Timber.d("Local file is unavailable, delete record from database.")
                    path?.let {
                        deleteSyncRecord(it, isSecondary)
                    }
                }
            }
        }

        if (totalToUpload == totalUploaded) {
            if (compressedVideoPending() && !canceled && isCompressorAvailable()) {
                Timber.d("Got pending videos, will start compress.")
                startVideoCompression()
            } else {
                Timber.d("No pending videos, finish.")
                onQueueComplete()
            }
        }
    }

    private suspend fun checkExistBySize(parent: MegaNode, size: Long): MegaNode? {
        val nodeList = getChildrenNode(parent, SortOrder.ORDER_ALPHABETICAL_ASC)
        for (node in nodeList) {
            if (node.size == size) {
                return node
            }
        }
        return null
    }

    private fun getLastModifiedTime(file: SyncRecord): Long {
        val source = file.localPath?.let { File(it) }
        return source?.lastModified() ?: 0
    }

    private fun onQueueComplete() {
        Timber.d("Stopping foreground!")
        @Suppress("DEPRECATION")
        if ((megaApi?.numPendingUploads ?: 1) <= 0) {
            megaApi?.resetTotalUploads()
        }
        totalUploaded = 0
        totalToUpload = 0
        reportUploadFinish()
        stopActiveHeartbeat()
        endService()
    }

    /**
     * Executes certain behavior when the Local Primary Folder is disabled
     */
    private suspend fun handleLocalPrimaryFolderDisabled() {
        localFolderUnavailableNotification(
            R.string.camera_notif_primary_local_unavailable,
            LOCAL_FOLDER_REMINDER_PRIMARY
        )
        CameraUploadUtil.disableCameraUploadSettingProcess()
        setSyncLocalPath(Constants.INVALID_NON_NULL_VALUE)
        setSecondaryFolderPath(Constants.INVALID_NON_NULL_VALUE)
        // Refresh SettingsCameraUploadsFragment
        sendBroadcast(Intent(BroadcastConstants.ACTION_REFRESH_CAMERA_UPLOADS_SETTING))
    }

    /**
     * Executes certain behavior when the Local Secondary Folder is disabled
     */
    private suspend fun handleLocalSecondaryFolderDisabled() {
        localFolderUnavailableNotification(
            R.string.camera_notif_secondary_local_unavailable,
            LOCAL_FOLDER_REMINDER_SECONDARY
        )
        // Disable Media Uploads only
        CameraUploadUtil.disableMediaUploadProcess()
        setSecondaryFolderPath(SettingsConstants.INVALID_PATH)
        sendBroadcast(Intent(BroadcastConstants.ACTION_DISABLE_MEDIA_UPLOADS_SETTING))
    }

    /**
     * When the user is not logged in, perform a Complete Fast Login procedure
     */
    private suspend fun performCompleteFastLogin() {
        running = true

        Timber.d("Waiting for the user to complete the Fast Login procedure")

        // Legacy support: isLoggingIn needs to be set in order to inform other parts of the
        // app that a Login Procedure is occurring
        MegaApplication.isLoggingIn = true
        val result = runCatching { completeFastLogin() }
        MegaApplication.isLoggingIn = false

        if (result.isSuccess) {
            Timber.d("Complete Fast Login procedure successful. Get cookies settings after login")
            MegaApplication.getInstance().checkEnabledCookies()
            Timber.d("Start CameraUploadsService")
            startWorker()
        } else {
            Timber.e("Complete Fast Login procedure unsuccessful with error ${result.exceptionOrNull()}")
            endService()
        }
    }

    /**
     * Executes certain behavior if the User's Camera Uploads attribute is missing
     */
    private fun handleMissingCameraUploadsUserAttribute() {
        Timber.d("Try to get Camera Uploads primary target folder from attribute")
        megaApi?.getUserAttribute(
            MegaApiJava.USER_ATTR_CAMERA_UPLOADS_FOLDER,
            getAttrUserListener
        )
        Timber.d("Waiting to check the user attribute")
    }

    /**
     * When local folder is unavailable, CU cannot launch, need to show a notification to let the user know.
     *
     * @param resId  The content text of the notification. Here is the string's res id.
     * @param notificationId Notification id, can cancel the notification by the same id when need.
     */
    private fun localFolderUnavailableNotification(resId: Int, notificationId: Int) {
        var isShowing = false
        notificationManager?.let {
            for (notification in it.activeNotifications) {
                if (notification.id == notificationId) {
                    isShowing = true
                }
            }
        }
        if (!isShowing) {
            notification = createNotification(
                getString(R.string.section_photo_sync),
                getString(resId),
                null,
                false
            )
            notificationManager?.notify(notificationId, notification)
        }
    }

    /**
     * Gets the Primary Folder handle
     *
     * @return the Primary Folder handle
     */
    private suspend fun getPrimaryFolderHandle(): Long =
        getDefaultNodeHandle(getString(R.string.section_photo_sync))

    /**
     * Gets the Secondary Folder handle
     *
     * @return the Secondary Folder handle
     */
    private suspend fun getSecondaryFolderHandle(): Long =
        getDefaultNodeHandle(getString(R.string.section_secondary_media_uploads))

    /**
     * Sets up the Primary Folder if it is missing
     */
    private suspend fun setupPrimaryFolder() {
        val primaryHandle = getPrimaryFolderHandle().also {
            setPrimarySyncHandle(it)
        }
        // isCreatingPrimary is a flag that prevents creating a duplicate Primary Folder
        if (primaryHandle == MegaApiJava.INVALID_HANDLE && !isCreatingPrimary) {
            Timber.d("isCreatingPrimary is false. Proceed to create the Primary Folder")
            isCreatingPrimary = true
            // Create a folder with name "Camera Uploads" in the root node
            megaApi?.createFolder(
                getString(R.string.section_photo_sync),
                megaApi?.rootNode,
                createFolderListener
            )
        }
    }

    /**
     * Sets up the Secondary Folder if it is missing
     */
    private suspend fun setupSecondaryFolder() {
        val secondaryHandle = getSecondaryFolderHandle().also {
            setSecondarySyncHandle(it)
        }
        // isCreatingSecondary is a flag that prevents creating a duplicate Primary Folder
        if (secondaryHandle == MegaApiJava.INVALID_HANDLE && !isCreatingSecondary) {
            Timber.d("isCreatingSecondary is false. Proceed to create the Secondary Folder")
            isCreatingSecondary = true
            // Create a folder with name "Media Uploads" in the root node
            megaApi?.createFolder(
                getString(R.string.section_secondary_media_uploads),
                megaApi?.rootNode,
                createFolderListener
            )
        }
    }

    private fun initService() {
        registerNetworkTypeChangeReceiver()
        try {
            app = application as MegaApplication
        } catch (ex: Exception) {
            endService()
        }

        val wifiLockMode = WifiManager.WIFI_MODE_FULL_HIGH_PERF
        val wifiManager = applicationContext.getSystemService(WIFI_SERVICE) as WifiManager
        wifiLock = wifiManager.createWifiLock(wifiLockMode, "MegaDownloadServiceWifiLock")
        val pm = getSystemService(POWER_SERVICE) as PowerManager
        wakeLock =
            pm.newWakeLock(PowerManager.PARTIAL_WAKE_LOCK, "MegaDownloadServicePowerLock:")
        if (wakeLock?.isHeld == false) {
            wakeLock?.acquire()
        }
        if (wifiLock?.isHeld == false) {
            wifiLock?.acquire()
        }

        stopByNetworkStateChange = false
        lastUpdated = 0
        totalUploaded = 0
        totalToUpload = 0
        canceled = false
        isOverQuota = false
        running = true

        megaApi = app?.megaApi
        megaApiFolder = app?.megaApiFolder

        if (megaApi == null) {
            endService()
            return
        }

        val previousIP = app?.localIpAddress
        // the new logic implemented in NetworkStateReceiver
        val currentIP = Util.getLocalIpAddress(applicationContext)
        app?.localIpAddress = currentIP
        if (currentIP != null && currentIP.isNotEmpty() && currentIP.compareTo("127.0.0.1") != 0) {
            if (previousIP == null || currentIP.compareTo(previousIP) != 0) {
                Timber.d("Reconnecting...")
                megaApi?.reconnect()
            } else {
                Timber.d("Retrying pending connections...")
                megaApi?.retryPendingConnections()
            }
        }
        // end new logic
        intent = Intent(this, ManagerActivity::class.java)
        intent?.action = Constants.ACTION_CANCEL_CAM_SYNC
        intent?.flags = Intent.FLAG_ACTIVITY_CLEAR_TOP or Intent.FLAG_ACTIVITY_NEW_TASK
        intent?.putExtra(ManagerActivity.TRANSFERS_TAB, TransfersTab.PENDING_TAB)
        pendingIntent = PendingIntent.getActivity(this, 0, intent, PendingIntent.FLAG_IMMUTABLE)

        coroutineScope?.launch {
            tempRoot = "${File(cacheDir, CU_CACHE_FOLDER).absolutePath}${File.separator}"
            val root = tempRoot?.let { File(it) }
            if (root?.exists() == false) {
                root.mkdirs()
            }
            clearSyncRecords()
        }
    }

    private fun endService() {
        Timber.d("Finish Camera upload process.")
        releaseLocks()
        if (isOverQuota) {
            showStorageOverQuotaNotification()
            JobUtil.fireStopCameraUploadJob(this)
        }

        videoCompressor?.stop()
        cuTransfers.clear()
        canceled = true
        running = false
        if (Build.VERSION.SDK_INT >= Build.VERSION_CODES.N) {
            stopForeground(STOP_FOREGROUND_REMOVE)
        } else {
            @Suppress("DEPRECATION")
            stopForeground(true)
        }
        cancelNotification()
        stopSelf()
    }

    private fun cancelNotification() {
        notificationManager?.let {
            Timber.d("Cancelling notification ID is %s", notificationId)
            it.cancel(notificationId)
            return
        }
        Timber.w("No notification to cancel")
    }

    /**
     * Start request
     */
    override fun onRequestStart(api: MegaApiJava, request: MegaRequest) {}

    /**
     * Update request
     */
    override fun onRequestUpdate(api: MegaApiJava, request: MegaRequest) {}

    /**
     * Finish request
     */
    override fun onRequestFinish(api: MegaApiJava, request: MegaRequest, e: MegaError) {
        Timber.d("onRequestFinish: %s", request.requestString)
        try {
            coroutineScope?.launch {
                requestFinished(request, e)
            }
        } catch (th: Throwable) {
            Timber.e(th)
            th.printStackTrace()
        }
    }

    private suspend fun requestFinished(request: MegaRequest, e: MegaError) {
        if (request.type == MegaRequest.TYPE_CANCEL_TRANSFER) {
            Timber.d("Cancel transfer received")
            if (e.errorCode == MegaError.API_OK) {
                delay(200)
                megaApi?.let {
                    @Suppress("DEPRECATION")
                    if (it.numPendingUploads <= 0) {
                        it.resetTotalUploads()
                    }
                }
            } else {
                endService()
            }
        } else if (request.type == MegaRequest.TYPE_CANCEL_TRANSFERS) {
            @Suppress("DEPRECATION")
            if (e.errorCode == MegaError.API_OK && (megaApi?.numPendingUploads ?: 1) <= 0) {
                megaApi?.resetTotalUploads()
            }
        } else if (request.type == MegaRequest.TYPE_PAUSE_TRANSFERS) {
            Timber.d("PauseTransfer false received")
            if (e.errorCode == MegaError.API_OK) {
                endService()
            }
        } else if (request.type == MegaRequest.TYPE_COPY) {
            if (e.errorCode == MegaError.API_OK) {
                val node = getNodeByHandle(request.nodeHandle)
                val fingerPrint = node?.fingerprint
                val isSecondary = node?.parentHandle == getSecondarySyncHandle()
                fingerPrint?.let { deleteSyncRecordByFingerprint(it, fingerPrint, isSecondary) }
                node?.let { onUploadSuccess(it, isSecondary) }
            }
            updateUpload()
        }
    }

    /**
     * Callback when getting Primary folder handle from Primary attributes completes.
     *
     * @param handle      Primary folder handle stored in Primary attributes.
     * @param shouldStart If should start worker for camera upload.
     */
    fun onGetPrimaryFolderAttribute(handle: Long, shouldStart: Boolean) {
        isPrimaryHandleSynced = true
        coroutineScope?.launch {
            if (getPrimarySyncHandle() != handle) {
                setPrimarySyncHandle(handle)
            }
            if (shouldStart) {
                Timber.d("On Get Primary - Start Coroutine")
                startWorker()
            }
        }
    }

    /**
     * Callback when getting MU folder handle from CU attributes completes.
     *
     * @param handle    MU folder handle stored in CU attributes.
     */
    fun onGetSecondaryFolderAttribute(handle: Long) {
        coroutineScope?.launch {
            if (getSecondarySyncHandle() != handle) {
                setSecondarySyncHandle(handle)
            }
            // Start upload now - unlike in onGetPrimaryFolderAttribute where it needs to wait for getting Media Uploads folder handle to complete
            Timber.d("On Get Secondary - Start Coroutine")
            startWorker()
        }
    }

    /**
     * Set attributes for folder
     */
    fun onSetFolderAttribute() {
        Timber.d("On Set Camera Upload Folder - Start Coroutine")
        coroutineScope?.launch { startWorker() }
    }

    /**
     * Create folder
     */
    fun onCreateFolder(isSuccessful: Boolean) {
        if (!isSuccessful) {
            endService()
        }
    }

    /**
     * Temporary error on request
     */
    override fun onRequestTemporaryError(api: MegaApiJava, request: MegaRequest, e: MegaError) {
        Timber.w("onRequestTemporaryError: %s", request.requestString)
    }

    /**
     * Start transfer
     */
    override fun onTransferStart(api: MegaApiJava, transfer: MegaTransfer) {
        cuTransfers.add(transfer)
        LiveEventBus.get(EVENT_TRANSFER_UPDATE, Int::class.java).post(MegaTransfer.TYPE_UPLOAD)
    }

    /**
     * Update transfer
     */
    override fun onTransferUpdate(api: MegaApiJava, transfer: MegaTransfer) {
        transferUpdated(transfer)
    }

    @Synchronized
    private fun transferUpdated(transfer: MegaTransfer) {
        if (canceled) {
            Timber.d("Transfer cancel: %s", transfer.nodeHandle)
            megaApi?.cancelTransfer(transfer)
            endService()
            return
        }
        if (isOverQuota) {
            return
        }
        updateProgressNotification()
    }

    /**
     * Temporary error on transfer
     */
    override fun onTransferTemporaryError(
        api: MegaApiJava,
        transfer: MegaTransfer,
        e: MegaError,
    ) {
        Timber.w("onTransferTemporaryError: %s", transfer.nodeHandle)
        if (e.errorCode == MegaError.API_EOVERQUOTA) {
            if (e.value != 0L) Timber.w("TRANSFER OVER QUOTA ERROR: %s", e.errorCode)
            else Timber.w("STORAGE OVER QUOTA ERROR: %s", e.errorCode)
            isOverQuota = true
            endService()
        }
    }

    /**
     * Finish transfer
     */
    override fun onTransferFinish(api: MegaApiJava, transfer: MegaTransfer, e: MegaError) {
        Timber.d(
            "Image sync finished, error code: %d, handle: %d, size: %d",
            e.errorCode,
            transfer.nodeHandle,
            transfer.transferredBytes
        )
        try {
            LiveEventBus.get(EVENT_TRANSFER_UPDATE, Int::class.java)
                .post(MegaTransfer.TYPE_UPLOAD)
            coroutineScope?.launch {
                transferFinished(transfer, e)
            }
        } catch (th: Throwable) {
            Timber.e(th)
            th.printStackTrace()
        }
    }

    private suspend fun transferFinished(transfer: MegaTransfer, e: MegaError) {
        val path = transfer.path
        if (isOverQuota) {
            return
        }

        if (transfer.state == MegaTransfer.STATE_COMPLETED) {
            // TODO Remove in MegaApi refactoring (remove MegaTransferListenerInterface)
            addCompletedTransfer(
                AndroidCompletedTransfer(transfer, e),
                tempDbHandler
            )
        }

        if (e.errorCode == MegaError.API_OK) {
            Timber.d("Image Sync API_OK")
            val node = getNodeByHandle(transfer.nodeHandle)
            val isSecondary = node?.parentHandle == getSecondarySyncHandle()
            val record = getSyncRecordByPath(path, isSecondary)
            if (record != null) {
                node?.let { onUploadSuccess(it, record.isSecondary) }
                val originalFingerprint = record.originFingerprint
                megaApi?.setOriginalFingerprint(node, originalFingerprint, this)
                record.latitude?.let { latitude ->
                    record.longitude?.let { longitude ->
                        megaApi?.setNodeCoordinates(
                            node,
                            latitude.toDouble(),
                            longitude.toDouble(),
                            null
                        )
                    }
                }
                val src = record.localPath?.let { File(it) }
                if (src != null && src.exists()) {
                    Timber.d("Creating preview")
                    val previewDir = PreviewUtils.getPreviewFolder(this)
                    val preview = File(
                        previewDir,
                        MegaApiAndroid.handleToBase64(transfer.nodeHandle) + FileUtil.JPG_EXTENSION
                    )
                    val thumbDir = ThumbnailUtils.getThumbFolder(this)
                    val thumb = File(
                        thumbDir,
                        MegaApiAndroid.handleToBase64(transfer.nodeHandle) + FileUtil.JPG_EXTENSION
                    )
                    if (FileUtil.isVideoFile(transfer.path)) {
                        val img = record.localPath?.let { File(it) }
                        if (!preview.exists()) {
                            ImageProcessor.createVideoPreview(
                                this@CameraUploadsService,
                                img,
                                preview
                            )
                        }
                        ImageProcessor.createThumbnail(img, thumb)
                    } else if (MimeTypeList.typeForName(transfer.path).isImage) {
                        if (!preview.exists()) {
                            ImageProcessor.createImagePreview(src, preview)
                        }
                        ImageProcessor.createThumbnail(src, thumb)
                    }
                }
                // delete database record
                deleteSyncRecord(path, isSecondary)
                // delete temp files
                if (tempRoot?.let { path.startsWith(it) } == true) {
                    val temp = File(path)
                    if (temp.exists()) {
                        temp.delete()
                    }
                }
            }
        } else if (e.errorCode == MegaError.API_EOVERQUOTA) {
            Timber.w("Over quota error: %s", e.errorCode)
            isOverQuota = true
            endService()
        } else {
            Timber.w("Image Sync FAIL: %d___%s", transfer.nodeHandle, e.errorString)
        }
        if (canceled) {
            Timber.w("Image sync cancelled: %s", transfer.nodeHandle)
            endService()
        }
        updateUpload()
    }

    private suspend fun updateUpload() {
        if (!canceled) {
            updateProgressNotification()
        }
        totalUploaded++
        @Suppress("DEPRECATION")
        Timber.d(
            "Total to upload: %d Total uploaded: %d Pending uploads: %d",
            totalToUpload,
            totalUploaded,
            megaApi?.numPendingUploads
        )
        if (totalToUpload == totalUploaded) {
            Timber.d("Photo upload finished, now checking videos")
            if (compressedVideoPending() && !canceled && isCompressorAvailable()) {
                Timber.d("Got pending videos, will start compress")
                startVideoCompression()
            } else {
                Timber.d("No pending videos, finish")
                onQueueComplete()
                sendBroadcast(
                    Intent(BroadcastConstants.ACTION_UPDATE_CU)
                        .putExtra(BroadcastConstants.PROGRESS, 100)
                        .putExtra(BroadcastConstants.PENDING_TRANSFERS, 0)
                )
            }
        }
    }

    /**
     * Transfer data
     */
    override fun onTransferData(api: MegaApiJava, transfer: MegaTransfer, buffer: ByteArray) =
        true

    private fun isCompressorAvailable() = !(videoCompressor?.isRunning ?: false)

    private suspend fun startVideoCompression() {
        val fullList = getVideoSyncRecordsByStatus(SyncStatus.STATUS_TO_COMPRESS)
        @Suppress("DEPRECATION")
        if ((megaApi?.numPendingUploads ?: 1) <= 0) {
            megaApi?.resetTotalUploads()
        }
        totalUploaded = 0
        totalToUpload = 0

        videoCompressor = VideoCompressor(this, this, getVideoQuality())
        videoCompressor?.setPendingList(fullList)
        videoCompressor?.setOutputRoot(tempRoot)
        val totalPendingSizeInMB = (videoCompressor?.totalInputSize ?: 0) / (1024 * 1024)
        Timber.d(
            "Total videos count are %d, %d mb to Conversion",
            fullList.size,
            totalPendingSizeInMB
        )

        if (shouldStartVideoCompression(totalPendingSizeInMB)) {
            coroutineScope?.launch {
                Timber.d("Starting compressor")
                videoCompressor?.start()
            }
        } else {
            Timber.d("Compression queue bigger than setting, show notification to user.")
            endService()
            val intent = Intent(this, ManagerActivity::class.java)
            intent.action = Constants.ACTION_SHOW_SETTINGS
            val pendingIntent =
                PendingIntent.getActivity(this, 0, intent, PendingIntent.FLAG_IMMUTABLE)
            val title = getString(R.string.title_compression_size_over_limit)
            val size = getChargingOnSizeString()
            val message = getString(
                R.string.message_compression_size_over_limit,
                getString(R.string.label_file_size_mega_byte, size)
            )
            showNotification(title, message, pendingIntent, true)
        }
    }

    private suspend fun shouldStartVideoCompression(queueSize: Long): Boolean {
        if (isChargingRequired(queueSize) && !Util.isCharging(this)) {
            Timber.d("Should not start video compression.")
            return false
        }
        return true
    }

    /**
     * Not enough space available
     */
    override fun onInsufficientSpace() {
        Timber.w("Insufficient space for video compression.")
        endService()
        val intent = Intent(this, ManagerActivity::class.java)
        val pendingIntent =
            PendingIntent.getActivity(this, 0, intent, PendingIntent.FLAG_IMMUTABLE)
        val title = resources.getString(R.string.title_out_of_space)
        val message = resources.getString(R.string.message_out_of_space)
        showNotification(title, message, pendingIntent, true)
    }

    /**
     * Update compression progress
     */
    @Synchronized
    override fun onCompressUpdateProgress(progress: Int) {
        if (!canceled) {
            val message = getString(R.string.message_compress_video, "$progress%")
            val subText = getString(
                R.string.title_compress_video,
                videoCompressor?.currentFileIndex,
                videoCompressor?.totalCount
            )
            showProgressNotification(progress, pendingIntent, message, subText, "")
        }
    }

    /**
     * Compression successful
     */
    @Synchronized
    override fun onCompressSuccessful(record: SyncRecord) {
        coroutineScope?.launch {
            Timber.d("Compression successfully for file with timestamp: %s", record.timestamp)
            setSyncRecordPendingByPath(record.localPath, record.isSecondary)
        }
    }

    /**
     * Compression not supported
     */
    @Synchronized
    override fun onCompressNotSupported(record: SyncRecord) {
        Timber.d("Compression failed, no support for file with timestamp: %s", record.timestamp)
    }

    /**
     * Compression failed
     */
    @Synchronized
    override fun onCompressFailed(record: SyncRecord) {
        val localPath = record.localPath
        val isSecondary = record.isSecondary
        Timber.w("Compression failed for file with timestamp:  %s", record.timestamp)

        val srcFile = localPath?.let { File(it) }
        if (srcFile != null && srcFile.exists()) {
            try {
                val stat = StatFs(tempRoot)
                val availableFreeSpace = stat.availableBytes.toDouble()
                if (availableFreeSpace > srcFile.length()) {
                    Timber.d("Can not compress but got enough disk space, so should be un-supported format issue")
                    val newPath = record.newPath
                    val temp = newPath?.let { File(it) }
                    coroutineScope?.launch {
                        setSyncRecordPendingByPath(localPath, isSecondary)
                    }
                    if (newPath != null && tempRoot?.let { newPath.startsWith(it) } == true && temp != null && temp.exists()) {
                        temp.delete()
                    }
                } else {
                    // record will remain in DB and will be re-compressed next launch
                }
            } catch (ex: Exception) {
                Timber.e(ex)
            }
        } else {
            coroutineScope?.launch {
                Timber.w("Compressed video not exists, remove from DB")
                localPath?.let {
                    deleteSyncRecordByLocalPath(localPath, isSecondary)
                }
            }
        }
    }

    /**
     * Compression finished
     */
    override fun onCompressFinished(currentIndexString: String) {
        coroutineScope?.launch {
            if (!canceled) {
                Timber.d("Preparing to upload compressed video.")
                val compressedList = getVideoSyncRecordsByStatus(SyncStatus.STATUS_PENDING)
                if (compressedList.isNotEmpty()) {
                    Timber.d("Start to upload %d compressed videos.", compressedList.size)
                    startParallelUpload(compressedList, true)
                } else {
                    onQueueComplete()
                }
            } else {
                Timber.d("Compress finished, but process is canceled.")
            }
        }
    }

    @Synchronized
    private fun updateProgressNotification() {
        // refresh UI every 1 seconds to avoid too much workload on main thread
        val now = System.currentTimeMillis()
        lastUpdated = if (now - lastUpdated > Util.ONTRANSFERUPDATE_REFRESH_MILLIS) {
            now
        } else {
            return
        }

        @Suppress("DEPRECATION") val pendingTransfers = megaApi?.numPendingUploads
        @Suppress("DEPRECATION") val totalTransfers = megaApi?.totalUploads
        @Suppress("DEPRECATION") val totalSizePendingTransfer = megaApi?.totalUploadBytes
        @Suppress("DEPRECATION") val totalSizeTransferred = megaApi?.totalUploadedBytes

        if (pendingTransfers != null && totalTransfers != null && totalSizeTransferred != null && totalSizePendingTransfer != null) {
            val progressPercent = if (totalSizePendingTransfer == 0L) {
                0
            } else {
                (totalSizeTransferred.toDouble() / totalSizePendingTransfer * 100).roundToInt()
            }
            val message: String
            if (totalTransfers == 0) {
                message = getString(R.string.download_preparing_files)
            } else {
                val inProgress = if (pendingTransfers == 0) {
                    totalTransfers - pendingTransfers
                } else {
                    totalTransfers - pendingTransfers + 1
                }

                sendBroadcast(
                    Intent(BroadcastConstants.ACTION_UPDATE_CU)
                        .putExtra(BroadcastConstants.PROGRESS, progressPercent)
                        .putExtra(BroadcastConstants.PENDING_TRANSFERS, pendingTransfers)
                )

                message = if (megaApi?.areTransfersPaused(MegaTransfer.TYPE_UPLOAD) == true) {
                    StringResourcesUtils.getString(
                        R.string.upload_service_notification_paused,
                        inProgress,
                        totalTransfers
                    )
                } else {
                    StringResourcesUtils.getString(
                        R.string.upload_service_notification,
                        inProgress,
                        totalTransfers
                    )
                }
            }

            val info =
                Util.getProgressSize(this, totalSizeTransferred, totalSizePendingTransfer)
            val pendingIntent =
                PendingIntent.getActivity(this, 0, intent, PendingIntent.FLAG_IMMUTABLE)
            showProgressNotification(
                progressPercent,
                pendingIntent,
                message,
                info,
                getString(R.string.settings_camera_notif_title)
            )
        }
    }

    private fun createNotification(
        title: String,
        content: String,
        intent: PendingIntent?,
        isAutoCancel: Boolean,
    ): Notification? {
        if (Build.VERSION.SDK_INT >= Build.VERSION_CODES.O) {
            val channel = NotificationChannel(
                notificationChannelId,
                notificationChannelName,
                NotificationManager.IMPORTANCE_DEFAULT
            )
            channel.setShowBadge(false)
            channel.setSound(null, null)
            notificationManager?.createNotificationChannel(channel)
        }

        builder = NotificationCompat.Builder(this, notificationChannelId)
        builder?.setSmallIcon(R.drawable.ic_stat_camera_sync)
            ?.setOngoing(false)
            ?.setContentTitle(title)
            ?.setStyle(NotificationCompat.BigTextStyle().bigText(content))
            ?.setContentText(content)
            ?.setOnlyAlertOnce(true)
            ?.setAutoCancel(isAutoCancel)
        if (intent != null) {
            builder?.setContentIntent(intent)
        }
        return builder?.build()
    }

    private fun showNotification(
        title: String,
        content: String,
        intent: PendingIntent?,
        isAutoCancel: Boolean,
    ) {
        notification = createNotification(title, content, intent, isAutoCancel)
        notificationManager?.notify(notificationId, notification)
    }

    private fun showProgressNotification(
        progressPercent: Int,
        pendingIntent: PendingIntent?,
        message: String,
        subText: String,
        contentText: String,
    ) {
        notification = null
        builder = NotificationCompat.Builder(this, notificationChannelId)
        builder?.setSmallIcon(R.drawable.ic_stat_camera_sync)
            ?.setProgress(100, progressPercent, false)
            ?.setContentIntent(pendingIntent)
            ?.setOngoing(true)
            ?.setStyle(NotificationCompat.BigTextStyle().bigText(subText))
            ?.setContentTitle(message)
            ?.setContentText(contentText)
            ?.setOnlyAlertOnce(true)

        if (Build.VERSION.SDK_INT >= Build.VERSION_CODES.O) {
            val channel = NotificationChannel(
                notificationChannelId,
                notificationChannelName,
                NotificationManager.IMPORTANCE_DEFAULT
            )
            channel.setShowBadge(true)
            channel.setSound(null, null)
            notificationManager?.createNotificationChannel(channel)
            builder?.setSubText(subText)
        } else if (Build.VERSION.SDK_INT >= Build.VERSION_CODES.N) {
            builder?.setSubText(subText)
        } else {
            builder?.setColor(ContextCompat.getColor(this, R.color.red_600_red_300))
                ?.setContentInfo(subText)
        }
        notification = builder?.build()
        notificationManager?.notify(notificationId, notification)
    }

    private fun showStorageOverQuotaNotification() {
        Timber.d("Show storage over quota notification.")
        val contentText = getString(R.string.download_show_info)
        val message = getString(R.string.overquota_alert_title)
        val intent = Intent(this, ManagerActivity::class.java)
        intent.action = Constants.ACTION_OVERQUOTA_STORAGE

        val builder = NotificationCompat.Builder(this, OVER_QUOTA_NOTIFICATION_CHANNEL_ID)
        builder.setSmallIcon(R.drawable.ic_stat_camera_sync)
            .setContentIntent(
                PendingIntent.getActivity(
                    this,
                    0,
                    intent,
                    PendingIntent.FLAG_UPDATE_CURRENT or PendingIntent.FLAG_IMMUTABLE
                )
            )
            .setAutoCancel(true)
            .setTicker(contentText)
            .setContentTitle(message)
            .setOngoing(false)
        if (Build.VERSION.SDK_INT >= Build.VERSION_CODES.O) {
            val channel = NotificationChannel(
                OVER_QUOTA_NOTIFICATION_CHANNEL_ID,
                notificationChannelName,
                NotificationManager.IMPORTANCE_DEFAULT
            )
            channel.setShowBadge(true)
            channel.setSound(null, null)
            notificationManager?.createNotificationChannel(channel)
            builder.setContentText(contentText)
        } else if (Build.VERSION.SDK_INT >= Build.VERSION_CODES.N) {
            builder.setContentText(contentText)
        } else {
            builder.setContentInfo(contentText).color =
                ContextCompat.getColor(this, R.color.red_600_red_300)
        }
        notificationManager?.notify(Constants.NOTIFICATION_STORAGE_OVERQUOTA, builder.build())
    }

    private fun removeGPSCoordinates(filePath: String?) {
        try {
            filePath?.let {
                val exif = ExifInterface(it)
                exif.setAttribute(ExifInterface.TAG_GPS_LONGITUDE, "0/1,0/1,0/1000")
                exif.setAttribute(ExifInterface.TAG_GPS_LONGITUDE_REF, "0")
                exif.setAttribute(ExifInterface.TAG_GPS_LATITUDE, "0/1,0/1,0/1000")
                exif.setAttribute(ExifInterface.TAG_GPS_LATITUDE_REF, "0")
                exif.setAttribute(ExifInterface.TAG_GPS_ALTITUDE, "0/1,0/1,0/1000")
                exif.setAttribute(ExifInterface.TAG_GPS_ALTITUDE_REF, "0")
                exif.saveAttributes()
            }
        } catch (e: IOException) {
            Timber.e(e)
            e.printStackTrace()
        }
    }

    private fun createTempFile(file: SyncRecord): String? {
        val srcFile = file.localPath?.let { File(it) }
        if (srcFile != null && !srcFile.exists()) {
            Timber.d(ERROR_SOURCE_FILE_NOT_EXIST)
            return ERROR_SOURCE_FILE_NOT_EXIST
        }

        try {
            val stat = StatFs(tempRoot)
            val availableFreeSpace = stat.availableBytes.toDouble()
            if (srcFile != null && availableFreeSpace <= srcFile.length()) {
                Timber.d(ERROR_NOT_ENOUGH_SPACE)
                return ERROR_NOT_ENOUGH_SPACE
            }
        } catch (ex: Exception) {
            ex.printStackTrace()
            Timber.e(ex)
        }
        val destPath = file.newPath
        val destFile = destPath?.let { File(it) }
        try {
            FileUtil.copyFile(srcFile, destFile)
            removeGPSCoordinates(destPath)
        } catch (e: IOException) {
            e.printStackTrace()
            Timber.e(e)
            return ERROR_CREATE_FILE_IO_ERROR
        }
        return destPath
    }

    private fun releaseLocks() {
        if (wifiLock?.isHeld == true) {
            try {
                wifiLock?.release()
            } catch (ex: Exception) {
                ex.printStackTrace()
            }
        }
        if (wakeLock?.isHeld == true) {
            try {
                wakeLock?.release()
            } catch (ex: Exception) {
                ex.printStackTrace()
            }
        }
    }
}<|MERGE_RESOLUTION|>--- conflicted
+++ resolved
@@ -109,11 +109,8 @@
 import mega.privacy.android.domain.usecase.IsSecondaryFolderEnabled
 import mega.privacy.android.domain.usecase.MonitorBatteryInfo
 import mega.privacy.android.domain.usecase.MonitorCameraUploadPauseState
-<<<<<<< HEAD
+import mega.privacy.android.domain.usecase.RootNodeExists
 import mega.privacy.android.domain.usecase.MonitorChargingStoppedState
-=======
-import mega.privacy.android.domain.usecase.RootNodeExists
->>>>>>> 99d1b3d9
 import mega.privacy.android.domain.usecase.SetSecondaryFolderPath
 import mega.privacy.android.domain.usecase.SetSyncLocalPath
 import mega.privacy.android.domain.usecase.SetSyncRecordPendingByPath
@@ -484,35 +481,34 @@
     lateinit var monitorBatteryInfo: MonitorBatteryInfo
 
     /**
-<<<<<<< HEAD
+     * Complete Fast Login
+     */
+    @Inject
+    lateinit var completeFastLogin: CompleteFastLogin
+
+    /**
+     * Get Session
+     */
+    @Inject
+    lateinit var getSession: GetSession
+
+    /**
+     * Root Node Exists
+     */
+    @Inject
+    lateinit var rootNodeExists: RootNodeExists
+
+    /**
+     * Is Node In Rubbish
+     */
+    @Inject
+    lateinit var isNodeInRubbish: IsNodeInRubbish
+
+    /**
      * Monitor charging stop status
      */
     @Inject
     lateinit var monitorChargingStoppedState: MonitorChargingStoppedState
-=======
-     * Complete Fast Login
-     */
-    @Inject
-    lateinit var completeFastLogin: CompleteFastLogin
-
-    /**
-     * Get Session
-     */
-    @Inject
-    lateinit var getSession: GetSession
-
-    /**
-     * Root Node Exists
-     */
-    @Inject
-    lateinit var rootNodeExists: RootNodeExists
-
-    /**
-     * Is Node In Rubbish
-     */
-    @Inject
-    lateinit var isNodeInRubbish: IsNodeInRubbish
->>>>>>> 99d1b3d9
 
     /**
      * Coroutine Scope for camera upload work
@@ -553,6 +549,8 @@
         }
     }
 
+    // above battery level -> level > LOW_BATTERY_LEVEL || Util.isCharging
+    // below battery level -> level <= LOW_BATTERY_LEVEL && !Util.isCharging(this@CameraUploadsService)
     private fun monitorBatteryLevelStatus() {
         coroutineScope?.launch {
             monitorBatteryInfo().collect {
@@ -569,18 +567,9 @@
         }
     }
 
-<<<<<<< HEAD
     private fun monitorChargingStoppedStatus() {
         coroutineScope?.launch {
             monitorChargingStoppedState().collect {
-=======
-    // above battery level -> level > LOW_BATTERY_LEVEL || Util.isCharging
-    // below battery level -> level <= LOW_BATTERY_LEVEL && !Util.isCharging(this@CameraUploadsService)
-
-    private val chargingStopReceiver: BroadcastReceiver = object : BroadcastReceiver() {
-        override fun onReceive(context: Context, intent: Intent) {
-            coroutineScope?.launch {
->>>>>>> 99d1b3d9
                 if (isChargingRequired((videoCompressor?.totalInputSize ?: 0) / (1024 * 1024))) {
                     Timber.d("Detected device stops charging.")
                     videoCompressor?.stop()
