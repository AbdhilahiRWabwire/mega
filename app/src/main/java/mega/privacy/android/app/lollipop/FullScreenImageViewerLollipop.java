package mega.privacy.android.app.lollipop;

import android.Manifest;
import android.annotation.SuppressLint;
import android.app.AlertDialog;
import android.app.ProgressDialog;
import android.content.BroadcastReceiver;
import android.content.Context;
import android.content.DialogInterface;
import android.content.Intent;
import android.content.IntentFilter;
import android.content.pm.PackageManager;
import android.content.res.Configuration;
import android.graphics.PorterDuff;
import android.net.Uri;
import android.os.Build;
import android.os.Bundle;
import android.os.Environment;
import android.os.Handler;
import android.support.design.widget.AppBarLayout;
import android.support.v4.app.ActivityCompat;
import android.support.v4.content.ContextCompat;
import android.support.v4.content.FileProvider;
import android.support.v4.content.LocalBroadcastManager;
import android.support.v4.view.ViewPager;
import android.support.v4.view.ViewPager.OnPageChangeListener;
import android.support.v7.app.ActionBar;
import android.support.v7.widget.Toolbar;
import android.text.Editable;
import android.text.TextWatcher;
import android.util.DisplayMetrics;
import android.util.TypedValue;
import android.view.Display;
import android.view.KeyEvent;
import android.view.LayoutInflater;
import android.view.Menu;
import android.view.MenuInflater;
import android.view.MenuItem;
import android.view.View;
import android.view.ViewGroup;
import android.view.ViewTreeObserver;
import android.view.Window;
import android.view.WindowManager;
import android.view.animation.DecelerateInterpolator;
import android.view.inputmethod.EditorInfo;
import android.view.inputmethod.InputMethodManager;
import android.widget.CheckBox;
import android.widget.ImageView;
import android.widget.LinearLayout;
import android.widget.RelativeLayout;
import android.widget.TextView;
import android.widget.TextView.OnEditorActionListener;
import android.widget.Toast;

import java.io.File;
import java.util.ArrayList;
import java.util.Collections;
import java.util.Comparator;
import java.util.Iterator;
import java.util.regex.Matcher;
import java.util.regex.Pattern;

import mega.privacy.android.app.DatabaseHandler;
import mega.privacy.android.app.DownloadService;
import mega.privacy.android.app.MegaApplication;
import mega.privacy.android.app.MegaOffline;
import mega.privacy.android.app.MegaPreferences;
import mega.privacy.android.app.MimeTypeList;
import mega.privacy.android.app.MimeTypeThumbnail;
import mega.privacy.android.app.R;
import mega.privacy.android.app.components.EditTextCursorWatcher;
import mega.privacy.android.app.components.ExtendedViewPager;
import mega.privacy.android.app.components.TouchImageView;
import mega.privacy.android.app.components.dragger.DraggableView;
import mega.privacy.android.app.components.dragger.ExitViewAnimator;
import mega.privacy.android.app.lollipop.adapters.MegaFullScreenImageAdapterLollipop;
import mega.privacy.android.app.lollipop.adapters.MegaOfflineFullScreenImageAdapterLollipop;
import mega.privacy.android.app.lollipop.controllers.NodeController;
import mega.privacy.android.app.lollipop.listeners.CreateChatToPerformActionListener;
import mega.privacy.android.app.lollipop.managerSections.CameraUploadFragmentLollipop;
import mega.privacy.android.app.lollipop.managerSections.FileBrowserFragmentLollipop;
import mega.privacy.android.app.lollipop.managerSections.InboxFragmentLollipop;
import mega.privacy.android.app.lollipop.managerSections.IncomingSharesFragmentLollipop;
import mega.privacy.android.app.lollipop.managerSections.OfflineFragmentLollipop;
import mega.privacy.android.app.lollipop.managerSections.OutgoingSharesFragmentLollipop;
import mega.privacy.android.app.lollipop.managerSections.RubbishBinFragmentLollipop;
import mega.privacy.android.app.lollipop.managerSections.SearchFragmentLollipop;
import nz.mega.sdk.MegaApiAndroid;
import nz.mega.sdk.MegaApiJava;
import nz.mega.sdk.MegaChatApi;
import nz.mega.sdk.MegaChatApiAndroid;
import nz.mega.sdk.MegaChatApiJava;
import nz.mega.sdk.MegaChatError;
import nz.mega.sdk.MegaChatPeerList;
import nz.mega.sdk.MegaChatRequest;
import nz.mega.sdk.MegaChatRequestListenerInterface;
import nz.mega.sdk.MegaChatRoom;
import nz.mega.sdk.MegaContactRequest;
import nz.mega.sdk.MegaError;
import nz.mega.sdk.MegaEvent;
import nz.mega.sdk.MegaGlobalListenerInterface;
import nz.mega.sdk.MegaNode;
import nz.mega.sdk.MegaRequest;
import nz.mega.sdk.MegaRequestListenerInterface;
import nz.mega.sdk.MegaShare;
import nz.mega.sdk.MegaUser;
import nz.mega.sdk.MegaUserAlert;

import static android.graphics.Color.*;
import static mega.privacy.android.app.lollipop.FileInfoActivityLollipop.*;
import static mega.privacy.android.app.utils.CacheFolderManager.*;
import static mega.privacy.android.app.utils.Constants.*;
import static mega.privacy.android.app.utils.FileUtils.*;
import static mega.privacy.android.app.utils.LogUtil.*;
import static mega.privacy.android.app.utils.OfflineUtils.*;
<<<<<<< HEAD
import static nz.mega.sdk.MegaApiJava.*;
=======
import static mega.privacy.android.app.utils.PreviewUtils.*;
import static mega.privacy.android.app.utils.Util.*;
import static nz.mega.sdk.MegaApiJava.ORDER_DEFAULT_ASC;
>>>>>>> 094d50ad

public class FullScreenImageViewerLollipop extends DownloadableActivity implements OnPageChangeListener, MegaRequestListenerInterface, MegaGlobalListenerInterface, MegaChatRequestListenerInterface, DraggableView.DraggableListener{

	int[] screenPosition;
	int mLeftDelta;
	int mTopDelta;
	float mWidthScale;
	float mHeightScale;
	int placeholderCount;

	private DisplayMetrics outMetrics;

	private boolean aBshown = true;

	ProgressDialog statusDialog;

	AppBarLayout appBarLayout;
	Toolbar tB;
	ActionBar aB;

	private boolean isGetLink = false;
	float scaleText;

	Context context;
	MegaNode currentDocument;
	String url;

	int positionToRemove = -1;
	String regex = "[*|\\?:\"<>\\\\\\\\/]";

	NodeController nC;
	boolean isFileLink;

	private MegaFullScreenImageAdapterLollipop adapterMega;
	private MegaOfflineFullScreenImageAdapterLollipop adapterOffline;

	private int positionG;
	private ArrayList<Long> imageHandles;
	private boolean fromShared = false;
	private RelativeLayout fragmentContainer;
	private TextView fileNameTextView;
	private MenuItem getlinkIcon;
	private MenuItem shareIcon;
	private MenuItem downloadIcon;
	private MenuItem propertiesIcon;
	private MenuItem renameIcon;
	private MenuItem moveIcon;
	private MenuItem copyIcon;
	private MenuItem moveToTrashIcon;
	private MenuItem removeIcon;
	private MenuItem removelinkIcon;
	private MenuItem chatIcon;

	private android.support.v7.app.AlertDialog downloadConfirmationDialog;

	MegaOffline currentNode;

	private RelativeLayout bottomLayout;
	private ExtendedViewPager viewPager;

	static FullScreenImageViewerLollipop fullScreenImageViewer;
    private MegaApiAndroid megaApi;
	MegaChatApiAndroid megaChatApi;

    private ArrayList<String> paths;
	private String offlinePathDirectory;

    int adapterType = 0;
    long[] handlesNodesSearched;

	int countChat = 0;
	int errorSent = 0;
	int successSent = 0;

    public static int REQUEST_CODE_SELECT_MOVE_FOLDER = 1001;
	public static int REQUEST_CODE_SELECT_COPY_FOLDER = 1002;


	MegaNode node;

	int typeExport = -1;

	boolean shareIt = true;
	boolean moveToRubbish = false;

	private static int EDIT_TEXT_ID = 1;
	private Handler handler;

	private android.support.v7.app.AlertDialog renameDialog;

	int orderGetChildren = ORDER_DEFAULT_ASC;

	DatabaseHandler dbH = null;
	MegaPreferences prefs = null;

	boolean isFolderLink = false;

	ArrayList<Long> handleListM = new ArrayList<Long>();

	ArrayList<MegaOffline> mOffList;
	ArrayList<MegaOffline> mOffListImages;
	String pathImage;


	public DraggableView draggableView;
	public static int screenHeight;
	int screenWidth;
	RelativeLayout relativeImageViewerLayout;
	ImageView ivShadow;

	ArrayList<File> zipFiles = new ArrayList<>();

	private String downloadLocationDefaultPath = "";

	@Override
	public void onDestroy(){

		setImageDragVisibility(View.VISIBLE);

		if(megaApi != null){
			megaApi.removeRequestListener(this);
			megaApi.removeGlobalListener(this);
		}

		LocalBroadcastManager.getInstance(this).unregisterReceiver(receiver);
		LocalBroadcastManager.getInstance(this).unregisterReceiver(receiverToFinish);

		super.onDestroy();
	}

	@Override
	public boolean onKeyDown(int keyCode, KeyEvent event) {
		logDebug("onKeyDown");

		if ( keyCode == KeyEvent.KEYCODE_MENU ) {
	        // do nothing
	        return true;
	    }
	    return super.onKeyDown(keyCode, event);
	}

	boolean isDownloaded(MegaNode node) {
		logDebug("Node Handle: " + node.getHandle());
		boolean isOnMegaDownloads = false;
		String localPath = getLocalFile(this, node.getName(), node.getSize(), downloadLocationDefaultPath);
		File f = new File(downloadLocationDefaultPath, node.getName());
		if (f.exists() && (f.length() == node.getSize())) {
			isOnMegaDownloads = true;
		}
		if (localPath != null && (isOnMegaDownloads || (megaApi.getFingerprint(node) != null && megaApi.getFingerprint(node).equals(megaApi.getFingerprint(localPath))))) {
			return true;
		}
		return false;
	}

	@Override
	public boolean onCreateOptionsMenu(Menu menu) {
		logDebug("onCreateOptionsMenu");

		MenuInflater inflater = getMenuInflater();
		inflater.inflate(R.menu.activity_full_screen_image_viewer, menu);

		getlinkIcon = menu.findItem(R.id.full_image_viewer_get_link);
		getlinkIcon.setVisible(false);
		removelinkIcon = menu.findItem(R.id.full_image_viewer_remove_link);
		removelinkIcon.setVisible(false);
		shareIcon = menu.findItem(R.id.full_image_viewer_share);
		propertiesIcon = menu.findItem(R.id.full_image_viewer_properties);
		downloadIcon = menu.findItem(R.id.full_image_viewer_download);
		renameIcon = menu.findItem(R.id.full_image_viewer_rename);
		moveIcon = menu.findItem(R.id.full_image_viewer_move);
		copyIcon = menu.findItem(R.id.full_image_viewer_copy);
		moveToTrashIcon = menu.findItem(R.id.full_image_viewer_move_to_trash);
		removeIcon = menu.findItem(R.id.full_image_viewer_remove);
		chatIcon = menu.findItem(R.id.full_image_viewer_chat);
		chatIcon.setIcon(mutateIconSecondary(this, R.drawable.ic_send_to_contact, R.color.white));

		Intent intent = getIntent();
		adapterType = intent.getIntExtra("adapterType", 0);
		offlinePathDirectory = intent.getStringExtra("offlinePathDirectory");

		if (nC == null) {
			nC = new NodeController(this);
		}
		boolean fromIncoming = false;
		if (adapterType == SEARCH_ADAPTER) {
			fromIncoming = nC.nodeComesFromIncoming(megaApi.getNodeByHandle(imageHandles.get(positionG)));
		}

		if (downloadLocationDefaultPath == null || downloadLocationDefaultPath.equals("")){
			downloadLocationDefaultPath = getDownloadLocation(this);
		}

		if (adapterType == OFFLINE_ADAPTER){
			getlinkIcon.setVisible(false);
			menu.findItem(R.id.full_image_viewer_get_link).setShowAsAction(MenuItem.SHOW_AS_ACTION_NEVER);

			removelinkIcon.setVisible(false);
			menu.findItem(R.id.full_image_viewer_remove_link).setShowAsAction(MenuItem.SHOW_AS_ACTION_NEVER);

			shareIcon.setVisible(true);
			menu.findItem(R.id.full_image_viewer_share).setShowAsAction(MenuItem.SHOW_AS_ACTION_ALWAYS);

			propertiesIcon.setVisible(false);
			menu.findItem(R.id.full_image_viewer_properties).setShowAsAction(MenuItem.SHOW_AS_ACTION_NEVER);

			downloadIcon.setVisible(false);
			menu.findItem(R.id.full_image_viewer_download).setShowAsAction(MenuItem.SHOW_AS_ACTION_NEVER);

			renameIcon.setVisible(false);
			moveIcon.setVisible(false);
			copyIcon .setVisible(false);
			moveToTrashIcon.setVisible(false);
			removeIcon.setVisible(false);
			chatIcon.setVisible(false);

		}else if (adapterType == ZIP_ADAPTER){

			getlinkIcon.setVisible(false);
			menu.findItem(R.id.full_image_viewer_get_link).setShowAsAction(MenuItem.SHOW_AS_ACTION_NEVER);

			removelinkIcon.setVisible(false);
			menu.findItem(R.id.full_image_viewer_remove_link).setShowAsAction(MenuItem.SHOW_AS_ACTION_NEVER);

			shareIcon.setVisible(true);
			menu.findItem(R.id.full_image_viewer_share).setShowAsAction(MenuItem.SHOW_AS_ACTION_ALWAYS);

			propertiesIcon.setVisible(false);
			menu.findItem(R.id.full_image_viewer_properties).setShowAsAction(MenuItem.SHOW_AS_ACTION_NEVER);

			downloadIcon.setVisible(false);
			menu.findItem(R.id.full_image_viewer_download).setShowAsAction(MenuItem.SHOW_AS_ACTION_NEVER);

			renameIcon.setVisible(false);
			moveIcon.setVisible(false);
			copyIcon .setVisible(false);
			moveToTrashIcon.setVisible(false);
			removeIcon.setVisible(false);
			chatIcon.setVisible(false);

		}else if(adapterType == FILE_LINK_ADAPTER){
			renameIcon.setVisible(false);
			moveIcon.setVisible(false);
			copyIcon .setVisible(false);
			moveToTrashIcon.setVisible(false);
			removeIcon.setVisible(false);
			chatIcon.setVisible(false);
			getlinkIcon.setVisible(false);
			removelinkIcon.setVisible(false);
			shareIcon.setVisible(false);
			propertiesIcon.setVisible(false);
			downloadIcon.setVisible(true);

		}else if(adapterType == SEARCH_ADAPTER && !fromIncoming){
			node = megaApi.getNodeByHandle(imageHandles.get(positionG));

			if(node.isExported()){
				removelinkIcon.setVisible(true);
				menu.findItem(R.id.full_image_viewer_remove_link).setShowAsAction(MenuItem.SHOW_AS_ACTION_ALWAYS);

				getlinkIcon.setVisible(false);
				menu.findItem(R.id.full_image_viewer_get_link).setShowAsAction(MenuItem.SHOW_AS_ACTION_NEVER);

			}else{
				removelinkIcon.setVisible(false);
				menu.findItem(R.id.full_image_viewer_remove_link).setShowAsAction(MenuItem.SHOW_AS_ACTION_NEVER);

				getlinkIcon.setVisible(true);
				menu.findItem(R.id.full_image_viewer_get_link).setShowAsAction(MenuItem.SHOW_AS_ACTION_ALWAYS);
			}

			if (MimeTypeList.typeForName(node.getName()).isGIF()) {
				if (isDownloaded(node)) {
					shareIcon.setVisible(true);
					menu.findItem(R.id.full_image_viewer_share).setShowAsAction(MenuItem.SHOW_AS_ACTION_ALWAYS);
				}
				else {
					shareIcon.setVisible(false);
				}
			}
			else {
				shareIcon.setVisible(true);
				menu.findItem(R.id.full_image_viewer_share).setShowAsAction(MenuItem.SHOW_AS_ACTION_ALWAYS);
			}

			propertiesIcon.setVisible(true);
			menu.findItem(R.id.full_image_viewer_properties).setShowAsAction(MenuItem.SHOW_AS_ACTION_ALWAYS);

			downloadIcon.setVisible(true);
			menu.findItem(R.id.full_image_viewer_download).setShowAsAction(MenuItem.SHOW_AS_ACTION_ALWAYS);

			renameIcon.setVisible(true);
			moveIcon.setVisible(true);
			copyIcon .setVisible(true);

			if(isChatEnabled()){
				chatIcon.setVisible(true);
			}
			else{
				chatIcon.setVisible(false);
			}

			node = megaApi.getNodeByHandle(imageHandles.get(positionG));
			final long handle = node.getHandle();
			MegaNode parent = megaApi.getNodeByHandle(handle);
			while (megaApi.getParentNode(parent) != null){
				parent = megaApi.getParentNode(parent);
			}

			if (parent.getHandle() != megaApi.getRubbishNode().getHandle()){
				moveToTrashIcon.setVisible(true);
				removeIcon.setVisible(false);
			}
			else{
				moveToTrashIcon.setVisible(false);
				removeIcon.setVisible(true);
			}
		}
		else if (adapterType == INCOMING_SHARES_ADAPTER || fromIncoming) {
			propertiesIcon.setVisible(true);
			menu.findItem(R.id.full_image_viewer_properties).setShowAsAction(MenuItem.SHOW_AS_ACTION_ALWAYS);
			if(isChatEnabled()){
				chatIcon.setVisible(true);
			}
			else{
				chatIcon.setVisible(false);
			}
			copyIcon.setVisible(true);
			removeIcon.setVisible(false);
			getlinkIcon.setVisible(false);
			removelinkIcon.setVisible(false);
			downloadIcon.setVisible(true);
			menu.findItem(R.id.full_image_viewer_download).setShowAsAction(MenuItem.SHOW_AS_ACTION_ALWAYS);
			if (MimeTypeList.typeForName(node.getName()).isGIF()) {
				if (isDownloaded(node)) {
					shareIcon.setVisible(true);
					menu.findItem(R.id.full_image_viewer_share).setShowAsAction(MenuItem.SHOW_AS_ACTION_ALWAYS);
				}
				else {
					shareIcon.setVisible(false);
				}
			}
			else {
				shareIcon.setVisible(true);
				menu.findItem(R.id.full_image_viewer_share).setShowAsAction(MenuItem.SHOW_AS_ACTION_ALWAYS);
			}

			MegaNode node = megaApi.getNodeByHandle(imageHandles.get(positionG));
			int accessLevel = megaApi.getAccess(node);

			switch (accessLevel) {
				case MegaShare.ACCESS_FULL: {
					logDebug("Access FULL");
					renameIcon.setVisible(true);
					moveIcon.setVisible(true);
					moveToTrashIcon.setVisible(true);
					break;
				}
				case MegaShare.ACCESS_READ:
					logDebug("Access read");
				case MegaShare.ACCESS_READWRITE: {
					logDebug("Access read & write");
					renameIcon.setVisible(false);
					moveIcon.setVisible(false);
					moveToTrashIcon.setVisible(false);
					break;
				}
			}
		}
		else {
			node = megaApi.getNodeByHandle(imageHandles.get(positionG));

			if(adapterType==CONTACT_FILE_ADAPTER){
				shareIcon.setVisible(false);
				menu.findItem(R.id.full_image_viewer_share).setShowAsAction(MenuItem.SHOW_AS_ACTION_NEVER);
			}else{
				if(isFolderLink){
					shareIcon.setVisible(false);
					menu.findItem(R.id.full_image_viewer_share).setShowAsAction(MenuItem.SHOW_AS_ACTION_NEVER);
				}
				if (MimeTypeList.typeForName(node.getName()).isGIF()) {
					if (isDownloaded(node)) {
						shareIcon.setVisible(true);
						menu.findItem(R.id.full_image_viewer_share).setShowAsAction(MenuItem.SHOW_AS_ACTION_ALWAYS);
					}
					else {
						shareIcon.setVisible(false);
					}
				}
				else {
					shareIcon.setVisible(true);
					menu.findItem(R.id.full_image_viewer_share).setShowAsAction(MenuItem.SHOW_AS_ACTION_ALWAYS);
				}
			}

			downloadIcon.setVisible(true);
			menu.findItem(R.id.full_image_viewer_download).setShowAsAction(MenuItem.SHOW_AS_ACTION_ALWAYS);

			copyIcon.setVisible(true);

			if(node.isExported()){
				getlinkIcon.setVisible(false);
				menu.findItem(R.id.full_image_viewer_get_link).setShowAsAction(MenuItem.SHOW_AS_ACTION_NEVER);

				removelinkIcon.setVisible(true);
				menu.findItem(R.id.full_image_viewer_remove_link).setShowAsAction(MenuItem.SHOW_AS_ACTION_ALWAYS);

			}
			else{
				if(adapterType==CONTACT_FILE_ADAPTER){

					getlinkIcon.setVisible(false);
					menu.findItem(R.id.full_image_viewer_get_link).setShowAsAction(MenuItem.SHOW_AS_ACTION_NEVER);
					removelinkIcon.setVisible(false);
					menu.findItem(R.id.full_image_viewer_remove_link).setShowAsAction(MenuItem.SHOW_AS_ACTION_NEVER);

				}else{
					if(isFolderLink){
						getlinkIcon.setVisible(false);
						removelinkIcon.setVisible(false);

					}else{
						getlinkIcon.setVisible(true);
						menu.findItem(R.id.full_image_viewer_get_link).setShowAsAction(MenuItem.SHOW_AS_ACTION_ALWAYS);
						removelinkIcon.setVisible(false);
					}
				}
			}

			if(isFolderLink){
				propertiesIcon.setVisible(false);
				menu.findItem(R.id.full_image_viewer_properties).setShowAsAction(MenuItem.SHOW_AS_ACTION_NEVER);

				moveToTrashIcon.setVisible(false);
				removeIcon.setVisible(false);
				renameIcon.setVisible(false);
				moveIcon.setVisible(false);
				copyIcon.setVisible(false);
				chatIcon.setVisible(false);

			}
			else{

				propertiesIcon.setVisible(true);
				menu.findItem(R.id.full_image_viewer_properties).setShowAsAction(MenuItem.SHOW_AS_ACTION_ALWAYS);

				if(adapterType==CONTACT_FILE_ADAPTER){
					removeIcon.setVisible(false);
					node = megaApi.getNodeByHandle(imageHandles.get(positionG));
					int accessLevel = megaApi.getAccess(node);
					switch(accessLevel){

						case MegaShare.ACCESS_OWNER:
						case MegaShare.ACCESS_FULL:{
							renameIcon.setVisible(true);
							moveIcon.setVisible(true);
							moveToTrashIcon.setVisible(true);
							if(isChatEnabled()){
								chatIcon.setVisible(true);
							}
							else{
								chatIcon.setVisible(false);
							}
							break;
						}
						case MegaShare.ACCESS_READWRITE:
						case MegaShare.ACCESS_READ:{
							renameIcon.setVisible(false);
							moveIcon.setVisible(false);
							moveToTrashIcon.setVisible(false);
							chatIcon.setVisible(false);
							break;
						}
					}

				}else{
					if(isChatEnabled()){
						chatIcon.setVisible(true);
					}
					else{
						chatIcon.setVisible(false);
					}
					renameIcon.setVisible(true);
					moveIcon.setVisible(true);

					node = megaApi.getNodeByHandle(imageHandles.get(positionG));

					final long handle = node.getHandle();
					MegaNode parent = megaApi.getNodeByHandle(handle);

					while (megaApi.getParentNode(parent) != null){
						parent = megaApi.getParentNode(parent);
					}

					if (parent.getHandle() != megaApi.getRubbishNode().getHandle()){

						moveToTrashIcon.setVisible(true);
						removeIcon.setVisible(false);

					}else{

						moveToTrashIcon.setVisible(false);
						removeIcon.setVisible(true);
						getlinkIcon.setVisible(false);
						removelinkIcon.setVisible(false);
					}
				}
			}
		}
		return super.onCreateOptionsMenu(menu);
	}

	@Override
	public boolean onPrepareOptionsMenu(Menu menu) {
		logDebug("onPrepareOptionsMenu");
		return super.onPrepareOptionsMenu(menu);
	}

	@Override
	public boolean onOptionsItemSelected(MenuItem item) {
		logDebug("onOptionsItemSelected");

		int id = item.getItemId();
		switch (id) {
			case android.R.id.home: {
				onBackPressed();
				break;
			}
			case R.id.full_image_viewer_get_link: {
				if (adapterType == OFFLINE_ADAPTER){
					break;

				}else if (adapterType == ZIP_ADAPTER){
					break;

				}else{
					node = megaApi.getNodeByHandle(imageHandles.get(positionG));
					shareIt = false;
			    	showGetLinkActivity(node.getHandle());
					break;
				}

			}

			case R.id.full_image_viewer_chat:{

//				node = megaApi.getNodeByHandle(imageHandles.get(positionG));

//				ArrayList<Long> handleList = new ArrayList<Long>();
//				handleList.add(node.getHandle());
//
//				long[] longArray = new long[handleList.size()];
//				for (int i=0; i<handleList.size(); i++){
//					longArray[i] = handleList.get(i);
//				}

				long[] longArray = new long[1];
				longArray[0] = imageHandles.get(positionG);

				if(nC ==null){
					nC = new NodeController(this, isFolderLink);
				}

				MegaNode attachNode = megaApi.getNodeByHandle(longArray[0]);
				if (attachNode != null) {
					nC.checkIfNodeIsMineAndSelectChatsToSendNode(attachNode);
				}

				break;
			}

			case R.id.full_image_viewer_remove_link: {
				shareIt = false;
				android.support.v7.app.AlertDialog removeLinkDialog;
				android.support.v7.app.AlertDialog.Builder builder = new android.support.v7.app.AlertDialog.Builder(this, R.style.AppCompatAlertDialogStyle);

				LayoutInflater inflater = getLayoutInflater();
				View dialoglayout = inflater.inflate(R.layout.dialog_link, null);
				TextView url = (TextView) dialoglayout.findViewById(R.id.dialog_link_link_url);
				TextView key = (TextView) dialoglayout.findViewById(R.id.dialog_link_link_key);
				TextView symbol = (TextView) dialoglayout.findViewById(R.id.dialog_link_symbol);
				TextView removeText = (TextView) dialoglayout.findViewById(R.id.dialog_link_text_remove);

				((RelativeLayout.LayoutParams) removeText.getLayoutParams()).setMargins(scaleWidthPx(25, outMetrics), scaleHeightPx(20, outMetrics), scaleWidthPx(10, outMetrics), 0);

				url.setVisibility(View.GONE);
				key.setVisibility(View.GONE);
				symbol.setVisibility(View.GONE);
				removeText.setVisibility(View.VISIBLE);

				removeText.setText(getString(R.string.context_remove_link_warning_text));

				Display display = getWindowManager().getDefaultDisplay();
				DisplayMetrics outMetrics = new DisplayMetrics();
				display.getMetrics(outMetrics);
				screenHeight = outMetrics.heightPixels;
				screenWidth = outMetrics.widthPixels;
				float density = getResources().getDisplayMetrics().density;

				float scaleW = getScaleW(outMetrics, density);
				float scaleH = getScaleH(outMetrics, density);
				if(getResources().getConfiguration().orientation == Configuration.ORIENTATION_LANDSCAPE){
					removeText.setTextSize(TypedValue.COMPLEX_UNIT_SP, (10*scaleW));
				}else{
					removeText.setTextSize(TypedValue.COMPLEX_UNIT_SP, (15*scaleW));

				}

				builder.setView(dialoglayout);

				builder.setPositiveButton(getString(R.string.context_remove), new DialogInterface.OnClickListener() {

					@Override
					public void onClick(DialogInterface dialog, int which) {
						typeExport=TYPE_EXPORT_REMOVE;
						megaApi.disableExport(node, fullScreenImageViewer);
					}
				});

				builder.setNegativeButton(getString(R.string.general_cancel), new DialogInterface.OnClickListener() {

					@Override
					public void onClick(DialogInterface dialog, int which) {

					}
				});

				removeLinkDialog = builder.create();
				removeLinkDialog.show();

				break;
			}
			case R.id.full_image_viewer_share: {
				logDebug("Share option");
				File previewFile = null;
				if (adapterType == OFFLINE_ADAPTER){
					File offline = getOfflineFolder(this, OFFLINE_DIR + File.separator + mOffListImages.get(positionG).getPath());
					if (isFileAvailable(offline)) {
						previewFile = new File(offline.getAbsolutePath(), mOffListImages.get(positionG).getName());
					}
				}else if (adapterType == ZIP_ADAPTER){
					String fileName = paths.get(positionG);
					previewFile = new File(fileName);
				}else{
					node = megaApi.getNodeByHandle(imageHandles.get(positionG));
					if (MimeTypeList.typeForName(node.getName()).isGIF()){
						String localPath = getLocalFile(this, node.getName(), node.getSize(), downloadLocationDefaultPath);
						if (localPath != null) {
							previewFile = new File(localPath);
						}
					}
					else {
						File previewFolder = getPreviewFolder(this);
						previewFile = new File(previewFolder, node.getBase64Handle() + ".jpg");
					}

				}
				intentToSendFile(previewFile);
				break;
			}
			case R.id.full_image_viewer_properties: {

				if (adapterType == OFFLINE_ADAPTER){
					break;

				}else if (adapterType == ZIP_ADAPTER){
					break;

				}else{
					node = megaApi.getNodeByHandle(imageHandles.get(positionG));
					Intent i = new Intent(this, FileInfoActivityLollipop.class);
					i.putExtra("handle", node.getHandle());
					i.putExtra("imageId", MimeTypeThumbnail.typeForName(node.getName()).getIconResourceId());
					i.putExtra("name", node.getName());
					if (nC == null) {
						nC = new NodeController(this);
					}
					boolean fromIncoming = false;
					if (adapterType == SEARCH_ADAPTER) {
						fromIncoming = nC.nodeComesFromIncoming(node);
					}
					if (adapterType == INCOMING_SHARES_ADAPTER || fromIncoming) {
						i.putExtra("from", FROM_INCOMING_SHARES);
						i.putExtra("firstLevel", false);
					}
					else if(adapterType == INBOX_ADAPTER){
						i.putExtra("from", FROM_INBOX);
					}
					startActivity(i);
					break;
				}
			}
			case R.id.full_image_viewer_download: {

				if (adapterType == OFFLINE_ADAPTER){
					break;

				}else if (adapterType == ZIP_ADAPTER){
					break;

				}else if (adapterType == FILE_LINK_ADAPTER){
					logDebug("Click download");
					if (nC == null) {
						nC = new NodeController(this);
					}
					nC.downloadFileLink(currentDocument, url);
					break;
				}else{
					node = megaApi.getNodeByHandle(imageHandles.get(positionG));
					if (Build.VERSION.SDK_INT >= Build.VERSION_CODES.M) {
						boolean hasStoragePermission = (ContextCompat.checkSelfPermission(this, Manifest.permission.WRITE_EXTERNAL_STORAGE) == PackageManager.PERMISSION_GRANTED);
						if (!hasStoragePermission) {
							ActivityCompat.requestPermissions(this,
									new String[]{Manifest.permission.WRITE_EXTERNAL_STORAGE},
									REQUEST_WRITE_STORAGE);

							handleListM.add(node.getHandle());

							break;
						}
					}
					ArrayList<Long> handleList = new ArrayList<Long>();
					handleList.add(node.getHandle());
					if(nC==null){
						nC = new NodeController(this, isFolderLink);
					}
					nC.prepareForDownload(handleList, false);

					break;
				}
			}
			case R.id.full_image_viewer_rename: {
				showRenameDialog();
				break;
			}
			case R.id.full_image_viewer_move: {
				showMove();
				break;
			}
			case R.id.full_image_viewer_copy: {
				showCopy();
				break;
			}
			case R.id.full_image_viewer_move_to_trash: {
				positionToRemove = positionG;
				moveToTrash();
				break;
			}
			case R.id.full_image_viewer_remove: {
				moveToTrash();
				break;
			}
		}
		return super.onOptionsItemSelected(item);
	}

	public void intentToSendFile(File previewFile){
		logDebug("intentToSendFile");

		if(previewFile!=null){
			if (previewFile.exists()){
				Intent share = new Intent(android.content.Intent.ACTION_SEND);
				share.setType("image/*");

				if (Build.VERSION.SDK_INT >= Build.VERSION_CODES.N) {
					logDebug("Use provider to share");
					Uri uri = FileProvider.getUriForFile(this, "mega.privacy.android.app.providers.fileprovider",previewFile);
					share.putExtra(Intent.EXTRA_STREAM, Uri.parse(uri.toString()));
					share.addFlags(Intent.FLAG_GRANT_READ_URI_PERMISSION);
				}
				else{
					share.putExtra(Intent.EXTRA_STREAM, Uri.parse("file://" + previewFile));
				}

				startActivity(Intent.createChooser(share, getString(R.string.context_share_image)));
			}
			else{
				showSnackbar(SNACKBAR_TYPE, getString(R.string.full_image_viewer_not_preview), -1);
			}
		}
		else{
			showSnackbar(SNACKBAR_TYPE, getString(R.string.full_image_viewer_not_preview), -1);
		}
	}

	@Override
	protected void onCreate(Bundle savedInstanceState) {
		logDebug("onCreate");

		super.onCreate(savedInstanceState);
		setContentView(R.layout.activity_full_screen_image_viewer);

		relativeImageViewerLayout = (RelativeLayout) findViewById(R.id.full_image_viewer_layout);

		draggableView.setViewAnimator(new ExitViewAnimator());

		handler = new Handler();
		fullScreenImageViewer = this;

		LocalBroadcastManager.getInstance(this).registerReceiver(receiver, new IntentFilter(BROADCAST_ACTION_INTENT_FILTER_UPDATE_IMAGE_DRAG));
		LocalBroadcastManager.getInstance(this).registerReceiver(receiverToFinish, new IntentFilter(BROADCAST_ACTION_INTENT_FILTER_UPDATE_FULL_SCREEN));

		Display display = getWindowManager().getDefaultDisplay();
		outMetrics = new DisplayMetrics ();
		display.getMetrics(outMetrics);
		float density  = getResources().getDisplayMetrics().density;


		appBarLayout = (AppBarLayout) findViewById(R.id.app_bar);

		float scaleW = getScaleW(outMetrics, density);
		float scaleH = getScaleH(outMetrics, density);
		if (scaleH < scaleW){
			scaleText = scaleH;
		}
		else{
			scaleText = scaleW;
		}

		viewPager = (ExtendedViewPager) findViewById(R.id.image_viewer_pager);
		viewPager.setPageMargin(40);

		fragmentContainer = (RelativeLayout) findViewById(R.id.full_image_viewer_parent_layout);

		Intent intent = getIntent();
		positionG = intent.getIntExtra("position", 0);
		//If inserted a placehoder in MegaNodeAdapter,here the position need to be remove the placeholder.
        placeholderCount = intent.getIntExtra("placeholder",0 );
        orderGetChildren = intent.getIntExtra("orderGetChildren", ORDER_DEFAULT_ASC);
        isFolderLink = intent.getBooleanExtra("isFolderLink", false);
        isFileLink = intent.getBooleanExtra("isFileLink",false);

        adapterType = intent.getIntExtra("adapterType", 0);
        if(adapterType == RUBBISH_BIN_ADAPTER
                || adapterType == INBOX_ADAPTER || adapterType == INCOMING_SHARES_ADAPTER||
                adapterType == OUTGOING_SHARES_ADAPTER || adapterType == SEARCH_ADAPTER ||
                adapterType == SEARCH_ADAPTER || adapterType == FILE_BROWSER_ADAPTER ||
                adapterType == PHOTO_SYNC_ADAPTER || adapterType == SEARCH_BY_ADAPTER) {
            positionG -= placeholderCount;
        }
        MegaApplication app = (MegaApplication)getApplication();
		if (isFolderLink ){
			megaApi = app.getMegaApiFolder();
		}else{
			megaApi = app.getMegaApi();
		}

		if(isOnline(this) && !isFileLink) {
			if (megaApi == null || megaApi.getRootNode() == null) {
				logDebug("Refresh session - sdk");
				Intent intentLogin = new Intent(this, LoginActivityLollipop.class);
				intentLogin.putExtra("visibleFragment", LOGIN_FRAGMENT);
				intentLogin.setFlags(Intent.FLAG_ACTIVITY_CLEAR_TOP);
				startActivity(intentLogin);
				finish();
				return;
			}
		}

		if(isChatEnabled()){
			if (megaChatApi == null){
				megaChatApi = ((MegaApplication) getApplication()).getMegaChatApi();
			}
			if(megaChatApi==null||megaChatApi.getInitState()== MegaChatApi.INIT_ERROR){
				Intent intentLogin = new Intent(this, LoginActivityLollipop.class);
				intentLogin.putExtra("visibleFragment",  LOGIN_FRAGMENT);
				intentLogin.setFlags(Intent.FLAG_ACTIVITY_CLEAR_TOP);
				startActivity(intentLogin);
				finish();
				return;
			}
		}else{
			megaChatApi=null;
		}

		dbH = DatabaseHandler.getDbHandler(this);
		handler = new Handler();

		tB = (Toolbar) findViewById(R.id.call_toolbar);
		if (tB == null) {
			logWarning("Tb is Null");
			return;
		}

		tB.setVisibility(View.VISIBLE);
		setSupportActionBar(tB);
		aB = getSupportActionBar();
		aB.setHomeAsUpIndicator(R.drawable.ic_arrow_back_white);
		aB.setHomeButtonEnabled(true);
		aB.setDisplayHomeAsUpEnabled(true);
		aB.setTitle(" ");

		if (Build.VERSION.SDK_INT >= Build.VERSION_CODES.LOLLIPOP) {
			Window window = this.getWindow();
			window.addFlags(WindowManager.LayoutParams.FLAG_DRAWS_SYSTEM_BAR_BACKGROUNDS);
			window.clearFlags(WindowManager.LayoutParams.FLAG_TRANSLUCENT_STATUS);
			window.setStatusBarColor(ContextCompat.getColor(this, R.color.black));
		}
        if (Build.VERSION.SDK_INT <= Build.VERSION_CODES.GINGERBREAD){
            requestWindowFeature(Window.FEATURE_NO_TITLE);
            this.getWindow().setFlags(WindowManager.LayoutParams.FLAG_FULLSCREEN, WindowManager.LayoutParams.FLAG_FULLSCREEN);
        }

		imageHandles = new ArrayList<Long>();
		paths = new ArrayList<String>();
		long parentNodeHandle = intent.getLongExtra("parentNodeHandle", -1);
		fromShared = intent.getBooleanExtra("fromShared", false);
		MegaNode parentNode;
		bottomLayout = (RelativeLayout) findViewById(R.id.image_viewer_layout_bottom);

		megaApi.addGlobalListener(this);

		if (adapterType == OFFLINE_ADAPTER){
			//OFFLINE
			mOffList = new ArrayList<MegaOffline>();
			String pathNavigation = intent.getStringExtra("pathNavigation");
			int orderGetChildren = intent.getIntExtra("orderGetChildren", ORDER_DEFAULT_ASC);
			logDebug("PATHNAVIGATION: " + pathNavigation);
			mOffList=dbH.findByPath(pathNavigation);
			logDebug ("mOffList.size() = " + mOffList.size());

			for(int i=0; i<mOffList.size();i++){
				MegaOffline checkOffline = mOffList.get(i);
				File offlineFile = getOfflineFile(this, checkOffline);
				if(!isFileAvailable(offlineFile)){
					logDebug("Path to remove B: " + (mOffList.get(i).getPath() + mOffList.get(i).getName()));
					mOffList.remove(i);
					i--;
				}
			}

			if (mOffList != null){
				if(!mOffList.isEmpty()) {
					MegaOffline lastItem = mOffList.get(mOffList.size()-1);
					if(!(lastItem.getHandle().equals("0"))){
						logDebug("Export in: " + getExternalStoragePath(OLD_MK_FILE));
						File file= buildExternalStorageFile(OLD_MK_FILE);
						if(isFileAvailable(file)){
							MegaOffline masterKeyFile = new MegaOffline("0", getExternalStoragePath(OLD_MK_FILE), "MEGARecoveryKey.txt", 0, "0", 0, "0");
							mOffList.add(masterKeyFile);
						}
					}
				}
				else{
					logDebug("Export in: " + getExternalStoragePath(OLD_MK_FILE));
					File file= buildExternalStorageFile(OLD_MK_FILE);
					if(isFileAvailable(file)){
						MegaOffline masterKeyFile = new MegaOffline("0", getExternalStoragePath(OLD_MK_FILE), "MEGARecoveryKey.txt", 0, "0", 0, "0");
						mOffList.add(masterKeyFile);
					}
				}
			}

			if(orderGetChildren == MegaApiJava.ORDER_DEFAULT_DESC){
				sortByNameDescending();
			}
			else{
				sortByNameAscending();
			}

			if (mOffList.size() > 0){

				mOffListImages = new ArrayList<MegaOffline>();
				int positionImage = -1;
				for (int i=0;i<mOffList.size();i++){
					if (MimeTypeList.typeForName(mOffList.get(i).getName()).isImage()){
						mOffListImages.add(mOffList.get(i));
						positionImage++;
						if (i == positionG && savedInstanceState == null){
							positionG = positionImage;
						}
					}
				}

				if (positionG >= mOffListImages.size()){
					positionG = 0;
				}

				adapterOffline = new MegaOfflineFullScreenImageAdapterLollipop(this, fullScreenImageViewer, mOffListImages);
				viewPager.setAdapter(adapterOffline);

				viewPager.setCurrentItem(positionG);

				viewPager.setOnPageChangeListener(this);
			}

			fileNameTextView = (TextView) findViewById(R.id.full_image_viewer_file_name);

			if(getResources().getConfiguration().orientation == Configuration.ORIENTATION_LANDSCAPE){
				fileNameTextView.setMaxWidth(scaleWidthPx(300, outMetrics));
			}
			else{
				fileNameTextView.setMaxWidth(scaleWidthPx(300, outMetrics));
			}

			currentNode = mOffListImages.get(positionG);
			fileNameTextView.setText(currentNode.getName());
		}else if (adapterType == FILE_LINK_ADAPTER){
//			draggableView.setDraggable(false);
			url = intent.getStringExtra("urlFileLink");
			String serialize = intent.getStringExtra(EXTRA_SERIALIZE_STRING);
			if(serialize!=null){
				currentDocument = MegaNode.unserialize(serialize);
				if(currentDocument != null){
					long hash = currentDocument.getHandle();
					logDebug("Handle: " + hash);
					imageHandles.add(hash);

					adapterMega = new MegaFullScreenImageAdapterLollipop(this, fullScreenImageViewer, imageHandles, megaApi);
					viewPager.setAdapter(adapterMega);
					viewPager.setCurrentItem(positionG);
					viewPager.setOnPageChangeListener(this);

					fileNameTextView = (TextView) findViewById(R.id.full_image_viewer_file_name);
					if(getResources().getConfiguration().orientation == Configuration.ORIENTATION_LANDSCAPE){
						fileNameTextView.setMaxWidth(scaleWidthPx(300, outMetrics));
					}else{
						fileNameTextView.setMaxWidth(scaleWidthPx(300, outMetrics));
					}
					fileNameTextView.setText(currentDocument.getName());

				}else{
					logWarning("Node is NULL after unserialize");
				}
			} else {
				logWarning("serialize == NULL");
			}

		}else if (adapterType == ZIP_ADAPTER){
			offlinePathDirectory = intent.getStringExtra("offlinePathDirectory");
			File currentImage = new File(offlinePathDirectory);
			File offlineDirectory = new File(currentImage.getParent());

			paths.clear();
			int imageNumber = 0;
			int index = 0;
			File[] fList = offlineDirectory.listFiles();
			if(fList == null)
			{
				//Nothing to show (folder deleted?)
				//Close the image viewer
				finish();
				return;
			}
			for (int i=0; i<fList.length; i++) {
				zipFiles.add(fList[i]);
			}
			Collections.sort(zipFiles, new Comparator<File>(){

				public int compare(File z1, File z2) {
					String name1 = z1.getName();
					String name2 = z2.getName();
					int res = String.CASE_INSENSITIVE_ORDER.compare(name1, name2);
					if (res == 0) {
						res = name1.compareTo(name2);
					}
					return res;
				}
			});

			logDebug("SIZE: " + zipFiles.size());
			for (File f : zipFiles){
				logDebug("F: " + f.getAbsolutePath());
				if (MimeTypeList.typeForName(f.getName()).isImage()){
					paths.add(f.getAbsolutePath());
					if (index == positionG && savedInstanceState == null){
						positionG = imageNumber;
					}
					imageNumber++;
				}
				index++;
			}

			if(paths.size() == 0)
			{
				//No images to show (images deleted?)
				//Close the image viewer
				finish();
				return;
			}

			if(positionG >= paths.size())
			{
				//Invalid index. Show the first image
				positionG = 0;
			}

			if(adapterType == ZIP_ADAPTER){
				adapterOffline = new MegaOfflineFullScreenImageAdapterLollipop(this, fullScreenImageViewer, paths, true);
			}

			viewPager.setAdapter(adapterOffline);

			viewPager.setCurrentItem(positionG);

			viewPager.setOnPageChangeListener(this);

			fileNameTextView = (TextView) findViewById(R.id.full_image_viewer_file_name);

			if(getResources().getConfiguration().orientation == Configuration.ORIENTATION_LANDSCAPE){
				fileNameTextView.setMaxWidth(scaleWidthPx(300, outMetrics));
			}
			else{
				fileNameTextView.setMaxWidth(scaleWidthPx(300, outMetrics));
			}
			fileNameTextView.setText(new File(paths.get(positionG)).getName());
		}
		else if(adapterType == SEARCH_ADAPTER){

			ArrayList<MegaNode> nodes = null;
			if (parentNodeHandle == -1){
				String query = intent.getStringExtra("searchQuery");
				nodes = megaApi.search(query,ORDER_DEFAULT_ASC);
			}
			else{
				parentNode =  megaApi.getNodeByHandle(parentNodeHandle);
				nodes = megaApi.getChildren(parentNode, orderGetChildren);
			}

			int imageNumber = 0;
			for (int i=0;i<nodes.size();i++){
				MegaNode n = nodes.get(i);
				if (MimeTypeList.typeForName(n.getName()).isImage()){
					imageHandles.add(n.getHandle());
					if (i == positionG && savedInstanceState == null){
						positionG = imageNumber;
					}
					imageNumber++;
				}
			}

			if(imageHandles.size() == 0)
			{
				finish();
				return;
			}

			if(positionG >= imageHandles.size())
			{
				positionG = 0;
			}
			
			adapterMega = new MegaFullScreenImageAdapterLollipop(this, fullScreenImageViewer,imageHandles, megaApi);

			viewPager.setAdapter(adapterMega);

			viewPager.setCurrentItem(positionG);

			viewPager.setOnPageChangeListener(this);

			fileNameTextView = (TextView) findViewById(R.id.full_image_viewer_file_name);

			if(getResources().getConfiguration().orientation == Configuration.ORIENTATION_LANDSCAPE){
				fileNameTextView.setMaxWidth(scaleWidthPx(300, outMetrics));
			}
			else{
				fileNameTextView.setMaxWidth(scaleWidthPx(300, outMetrics));
			}

			fileNameTextView.setText(megaApi.getNodeByHandle(imageHandles.get(positionG)).getName());

		}else if(adapterType == SEARCH_BY_ADAPTER){
			handlesNodesSearched = intent.getLongArrayExtra("handlesNodesSearch");

			ArrayList<MegaNode> nodes = new ArrayList<>();
			for(Long handle:handlesNodesSearched){
				nodes.add(megaApi.getNodeByHandle(handle));
			}
			int imageNumber = 0;
			for (int i=0;i<nodes.size();i++){
				MegaNode n = nodes.get(i);
				if (MimeTypeList.typeForName(n.getName()).isImage()){
					imageHandles.add(n.getHandle());
					if (i == positionG && savedInstanceState == null){
						positionG = imageNumber;
					}
					imageNumber++;
				}
			}

			if(imageHandles.size() == 0)
			{
				finish();
				return;
			}

			if(positionG >= imageHandles.size())
			{
				positionG = 0;
			}

			fileNameTextView = (TextView) findViewById(R.id.full_image_viewer_file_name);

			if(getResources().getConfiguration().orientation == Configuration.ORIENTATION_LANDSCAPE){
				fileNameTextView.setMaxWidth(scaleWidthPx(300, outMetrics));
			}
			else{
				fileNameTextView.setMaxWidth(scaleWidthPx(300, outMetrics));
			}

			fileNameTextView.setText(megaApi.getNodeByHandle(imageHandles.get(positionG)).getName());

			adapterMega = new MegaFullScreenImageAdapterLollipop(this, fullScreenImageViewer,imageHandles, megaApi);

			viewPager.setAdapter(adapterMega);

			viewPager.setCurrentItem(positionG);

			viewPager.setOnPageChangeListener(this);
		}else{
			if (parentNodeHandle == -1){
				switch(adapterType){
					case FILE_BROWSER_ADAPTER:{
						parentNode = megaApi.getRootNode();
						break;
					}
					case RUBBISH_BIN_ADAPTER:{
						parentNode = megaApi.getRubbishNode();
						break;
					}
					case SHARED_WITH_ME_ADAPTER:{
						parentNode = megaApi.getInboxNode();
						break;
					}

					default:{
						parentNode = megaApi.getRootNode();
						break;
					}
				}

			}
			else{
				parentNode = megaApi.getNodeByHandle(parentNodeHandle);
			}

			ArrayList<MegaNode> nodes = megaApi.getChildren(parentNode, orderGetChildren);

//			if (fromShared){
//				if(orderGetChildren == MegaApiJava.ORDER_DEFAULT_DESC){
//					nodes = sortByMailDescending(nodes);
//				}
//				else{
//					nodes = sortByNameAscending(nodes);
//				}
//			}
			int imageNumber = 0;
			for (int i=0;i<nodes.size();i++){
				MegaNode n = nodes.get(i);
				if (MimeTypeList.typeForName(n.getName()).isImage()){
					imageHandles.add(n.getHandle());
					if (i == positionG && savedInstanceState == null){
						positionG = imageNumber;
					}
					imageNumber++;
				}
			}
//			Toast.makeText(this, ""+parentNode.getName() + "_" + imageHandles.size(), Toast.LENGTH_LONG).show();

			if(imageHandles.size() == 0)
			{
				finish();
				return;
			}

			if(positionG >= imageHandles.size())
			{
				positionG = 0;
			}

			fileNameTextView = (TextView) findViewById(R.id.full_image_viewer_file_name);

			if(getResources().getConfiguration().orientation == Configuration.ORIENTATION_LANDSCAPE){
				fileNameTextView.setMaxWidth(scaleWidthPx(300, outMetrics));
			}
			else{
				fileNameTextView.setMaxWidth(scaleWidthPx(300, outMetrics));
			}

			fileNameTextView.setText(megaApi.getNodeByHandle(imageHandles.get(positionG)).getName());

			adapterMega = new MegaFullScreenImageAdapterLollipop(this, fullScreenImageViewer,imageHandles, megaApi);

			viewPager.setAdapter(adapterMega);

			viewPager.setCurrentItem(positionG);

			viewPager.setOnPageChangeListener(this);
		}

		if (savedInstanceState == null && adapterMega!= null){
			ViewTreeObserver observer = viewPager.getViewTreeObserver();
			observer.addOnPreDrawListener(new ViewTreeObserver.OnPreDrawListener() {
				@Override
				public boolean onPreDraw() {

					viewPager.getViewTreeObserver().removeOnPreDrawListener(this);
					int[] location = new int[2];
					viewPager.getLocationOnScreen(location);
					int[] getlocation = new int[2];
					getLocationOnScreen(getlocation);
					if (screenPosition != null){
						mLeftDelta = getlocation[0] - location[0];
						mTopDelta = getlocation[1] - location[1];

						mWidthScale = (float) screenPosition[2] / viewPager.getWidth();
						mHeightScale = (float) screenPosition[3] / viewPager.getHeight();
					}
					else {
						mLeftDelta = (screenWidth/2) - location[0];
						mTopDelta = (screenHeight/2) - location[1];

						mWidthScale = (float) (screenWidth/4) / viewPager.getWidth();
						mHeightScale = (float) (screenHeight/4) / viewPager.getHeight();
					}

					runEnterAnimation();

					return true;
				}
			});
		}

		downloadLocationDefaultPath = getDownloadLocation(this);

	}

	public void setImageDragVisibility(int visibility){
		logDebug("Visibility: " + visibility);
		if (adapterType == RUBBISH_BIN_ADAPTER){
			if (RubbishBinFragmentLollipop.imageDrag != null){
				RubbishBinFragmentLollipop.imageDrag.setVisibility(visibility);
			}
		}
		else if (adapterType == INBOX_ADAPTER){
			if (InboxFragmentLollipop.imageDrag != null){
				InboxFragmentLollipop.imageDrag.setVisibility(visibility);
			}
		}
		else if (adapterType == INCOMING_SHARES_ADAPTER){
			if (IncomingSharesFragmentLollipop.imageDrag != null) {
				IncomingSharesFragmentLollipop.imageDrag.setVisibility(visibility);
			}
		}
		else if (adapterType == OUTGOING_SHARES_ADAPTER){
			if (OutgoingSharesFragmentLollipop.imageDrag != null){
				OutgoingSharesFragmentLollipop.imageDrag.setVisibility(visibility);
			}
		}
		else if (adapterType == CONTACT_FILE_ADAPTER){
			if (ContactFileListFragmentLollipop.imageDrag != null){
				ContactFileListFragmentLollipop.imageDrag.setVisibility(visibility);
			}
		}
		else if (adapterType == FOLDER_LINK_ADAPTER){
			if (FolderLinkActivityLollipop.imageDrag != null){
				FolderLinkActivityLollipop.imageDrag.setVisibility(visibility);
			}
		}
		else if (adapterType == SEARCH_ADAPTER){
			if (SearchFragmentLollipop.imageDrag != null){
				SearchFragmentLollipop.imageDrag.setVisibility(visibility);
			}
		}
		else if (adapterType == FILE_BROWSER_ADAPTER){
			if (FileBrowserFragmentLollipop.imageDrag != null){
				FileBrowserFragmentLollipop.imageDrag.setVisibility(visibility);
			}
		}
		else if (adapterType == PHOTO_SYNC_ADAPTER ||adapterType == SEARCH_BY_ADAPTER) {
			if (CameraUploadFragmentLollipop.imageDrag != null){
				CameraUploadFragmentLollipop.imageDrag.setVisibility(visibility);
			}
		}
		else if (adapterType == OFFLINE_ADAPTER) {
			if (OfflineFragmentLollipop.imageDrag != null){
				OfflineFragmentLollipop.imageDrag.setVisibility(visibility);
			}
		}
		else if (adapterType == ZIP_ADAPTER) {
			if (ZipBrowserActivityLollipop.imageDrag != null) {
				ZipBrowserActivityLollipop.imageDrag.setVisibility(visibility);
			}
		}
	}

	void getLocationOnScreen(int[] location){
		logDebug("getLocationOnScreen");
		if (adapterType == RUBBISH_BIN_ADAPTER){
			if (RubbishBinFragmentLollipop.imageDrag != null) {
				RubbishBinFragmentLollipop.imageDrag.getLocationOnScreen(location);
			}
		}
		else if (adapterType == INBOX_ADAPTER){
			if (InboxFragmentLollipop.imageDrag != null){
				InboxFragmentLollipop.imageDrag.getLocationOnScreen(location);
			}
		}
		else if (adapterType == INCOMING_SHARES_ADAPTER){
			if (IncomingSharesFragmentLollipop.imageDrag != null) {
				IncomingSharesFragmentLollipop.imageDrag.getLocationOnScreen(location);
			}
		}
		else if (adapterType == OUTGOING_SHARES_ADAPTER){
			if (OutgoingSharesFragmentLollipop.imageDrag != null) {
				OutgoingSharesFragmentLollipop.imageDrag.getLocationOnScreen(location);
			}
		}
		else if (adapterType == CONTACT_FILE_ADAPTER){
			if (ContactFileListFragmentLollipop.imageDrag != null) {
				ContactFileListFragmentLollipop.imageDrag.getLocationOnScreen(location);
			}
		}
		else if (adapterType == FOLDER_LINK_ADAPTER){
			if (FolderLinkActivityLollipop.imageDrag != null) {
				FolderLinkActivityLollipop.imageDrag.getLocationOnScreen(location);
			}
		}
		else if (adapterType == SEARCH_ADAPTER){
			if (SearchFragmentLollipop.imageDrag != null){
				SearchFragmentLollipop.imageDrag.getLocationOnScreen(location);
			}
		}
		else if (adapterType == FILE_BROWSER_ADAPTER){
			if (FileBrowserFragmentLollipop.imageDrag != null){
				FileBrowserFragmentLollipop.imageDrag.getLocationOnScreen(location);
			}
		}
		else if (adapterType == PHOTO_SYNC_ADAPTER || adapterType == SEARCH_BY_ADAPTER){
			if (CameraUploadFragmentLollipop.imageDrag != null) {
				CameraUploadFragmentLollipop.imageDrag.getLocationOnScreen(location);
			}
		}
		else if (adapterType == OFFLINE_ADAPTER){
			if (OfflineFragmentLollipop.imageDrag != null){
				OfflineFragmentLollipop.imageDrag.getLocationOnScreen(location);
			}
		}
		else if (adapterType == ZIP_ADAPTER) {
			if (ZipBrowserActivityLollipop.imageDrag != null) {
				ZipBrowserActivityLollipop.imageDrag.getLocationOnScreen(location);
			}
		}
	}

	public void runEnterAnimation() {
		logDebug("runEnterAnimation");
		final long duration = 400;
		if (aB != null && aB.isShowing()) {
			if(tB != null) {
				tB.animate().translationY(-220).setDuration(0)
						.withEndAction(new Runnable() {
							@Override
							public void run() {
								aB.hide();
							}
						}).start();
				bottomLayout.animate().translationY(220).setDuration(0).start();
				getWindow().addFlags(WindowManager.LayoutParams.FLAG_FULLSCREEN);
			} else {
				aB.hide();
			}
		}

		fragmentContainer.setBackgroundColor(TRANSPARENT);
		relativeImageViewerLayout.setBackgroundColor(TRANSPARENT);
		appBarLayout.setBackgroundColor(TRANSPARENT);
		if (Build.VERSION.SDK_INT >= Build.VERSION_CODES.LOLLIPOP) {
			fragmentContainer.setElevation(0);
			relativeImageViewerLayout.setElevation(0);
			appBarLayout.setElevation(0);

		}

		viewPager.setPivotX(0);
		viewPager.setPivotY(0);
		viewPager.setScaleX(mWidthScale);
		viewPager.setScaleY(mHeightScale);
		viewPager.setTranslationX(mLeftDelta);
		viewPager.setTranslationY(mTopDelta);

		ivShadow.setAlpha(0);

		viewPager.animate().setDuration(duration).scaleX(1).scaleY(1).translationX(0).translationY(0).setInterpolator(new DecelerateInterpolator()).withEndAction(new Runnable() {
			@Override
			public void run() {
				showActionBar();
				fragmentContainer.setBackgroundColor(BLACK);
				relativeImageViewerLayout.setBackgroundColor(BLACK);
				appBarLayout.setBackgroundColor(BLACK);
			}
		});

		ivShadow.animate().setDuration(duration).alpha(1);
	}

	public void updateCurrentImage(){
	    if (adapterType == OFFLINE_ADAPTER){
	        String name = mOffListImages.get(positionG).getName();
            for (int i=0; i<mOffList.size(); i++){
				logDebug("Name: " + name + " mOfflist name: " + mOffList.get(i).getName());
                if (mOffList.get(i).getName().equals(name)){
                    getImageView(i, -1);
                    break;
                }
            }
        }
        else if (adapterType == PHOTO_SYNC_ADAPTER || adapterType == SEARCH_BY_ADAPTER){
	    	Long handle = adapterMega.getImageHandle(positionG);
			getImageView(0, handle);
		}
		else if (adapterType == SEARCH_ADAPTER){
			Long handle = adapterMega.getImageHandle(positionG);
			getImageView(0, handle);
		}
		else if (adapterType == ZIP_ADAPTER) {
			String name = new File(paths.get(positionG)).getName();
			for (int i = 0; i< zipFiles.size(); i++) {
				if (zipFiles.get(i).getName().equals(name)) {
					getImageView(i, -1);
				}
			}
		}
        else {
            Long handle = adapterMega.getImageHandle(positionG);
            MegaNode parentNode = megaApi.getParentNode(megaApi.getNodeByHandle(handle));
            ArrayList<MegaNode> listNodes = megaApi.getChildren(parentNode, orderGetChildren);
            for (int i=0; i<listNodes.size(); i++){
                if (listNodes.get(i).getHandle() == handle){
                    getImageView(i, -1);
                    break;
                }
            }
        }
	}

	private BroadcastReceiver receiver = new BroadcastReceiver() {
		@Override
		public void onReceive(Context context, Intent intent) {
			if (intent != null){
				screenPosition = intent.getIntArrayExtra("screenPosition");
				draggableView.setScreenPosition(screenPosition);
			}
		}
	};

	private BroadcastReceiver receiverToFinish = new BroadcastReceiver() {
		@Override
		public void onReceive(Context context, Intent intent) {
			if (intent != null) {
				finish();
			}
		}
	};

	public void getImageView (int i, long handle) {
        Intent intent = new Intent(BROADCAST_ACTION_INTENT_FILTER_UPDATE_POSITION);
		intent.putExtra("position", i);
		intent.putExtra("actionType", UPDATE_IMAGE_DRAG);
		intent.putExtra("adapterType", adapterType);
        intent.putExtra("placeholder",placeholderCount);
		intent.putExtra("handle", handle);
		LocalBroadcastManager.getInstance(this).sendBroadcast(intent);
	}

	public void updateScrollPosition(){
		logDebug("updateScrollPosition");
	    if (adapterType == OFFLINE_ADAPTER){
	        String name = mOffListImages.get(positionG).getName();

            for (int i=0; i<mOffList.size(); i++){
				logDebug("Name: " + name + " mOfflist name: " + mOffList.get(i).getName());
                if (mOffList.get(i).getName().equals(name)){
                    scrollToPosition(i, -1);
                    break;
                }
            }
        }
		else if (adapterType == PHOTO_SYNC_ADAPTER || adapterType == SEARCH_BY_ADAPTER){
			Long handle = adapterMega.getImageHandle(positionG);
			scrollToPosition(0, handle);
		}
		else if (adapterType == SEARCH_ADAPTER){
			Long handle = adapterMega.getImageHandle(positionG);
			scrollToPosition(0, handle);
		}
		else if (adapterType == ZIP_ADAPTER) {
			String name = new File(paths.get(positionG)).getName();
			for (int i = 0; i< zipFiles.size(); i++) {
				if (zipFiles.get(i).getName().equals(name)) {
					scrollToPosition(i, -1);
				}
			}
		}
        else {
            Long handle = adapterMega.getImageHandle(positionG);
            MegaNode parentNode = megaApi.getParentNode(megaApi.getNodeByHandle(handle));
            ArrayList<MegaNode> listNodes = megaApi.getChildren(parentNode, orderGetChildren);

            for (int i=0; i<listNodes.size(); i++){
                if (listNodes.get(i).getHandle() == handle){
                    scrollToPosition(i, -1);
                    break;
                }
            }
        }
	}

	void scrollToPosition (int i, long handle) {
		getImageView(i, handle);
		Intent intent = new Intent(BROADCAST_ACTION_INTENT_FILTER_UPDATE_POSITION);
		intent.putExtra("position", i);
		intent.putExtra("actionType", SCROLL_TO_POSITION);
		intent.putExtra("adapterType", adapterType);
		intent.putExtra("handle", handle);
        intent.putExtra("placeholder",placeholderCount );
		LocalBroadcastManager.getInstance(this).sendBroadcast(intent);
	}

	public void sortByNameDescending(){
		logDebug("sortByNameDescending");

		ArrayList<String> foldersOrder = new ArrayList<String>();
		ArrayList<String> filesOrder = new ArrayList<String>();
		ArrayList<MegaOffline> tempOffline = new ArrayList<MegaOffline>();


		for(int k = 0; k < mOffList.size() ; k++) {
			MegaOffline node = mOffList.get(k);
			if(node.getType().equals("1")){
				foldersOrder.add(node.getName());
			}
			else{
				filesOrder.add(node.getName());
			}
		}

		Collections.sort(foldersOrder, String.CASE_INSENSITIVE_ORDER);
		Collections.reverse(foldersOrder);
		Collections.sort(filesOrder, String.CASE_INSENSITIVE_ORDER);
		Collections.reverse(filesOrder);

		for(int k = 0; k < foldersOrder.size() ; k++) {
			for(int j = 0; j < mOffList.size() ; j++) {
				String name = foldersOrder.get(k);
				String nameOffline = mOffList.get(j).getName();
				if(name.equals(nameOffline)){
					tempOffline.add(mOffList.get(j));
				}
			}

		}

		for(int k = 0; k < filesOrder.size() ; k++) {
			for(int j = 0; j < mOffList.size() ; j++) {
				String name = filesOrder.get(k);
				String nameOffline = mOffList.get(j).getName();
				if(name.equals(nameOffline)){
					tempOffline.add(mOffList.get(j));
				}
			}

		}

		mOffList.clear();
		mOffList.addAll(tempOffline);
	}


	public void sortByNameAscending(){
		logDebug("sortByNameAscending");
		ArrayList<String> foldersOrder = new ArrayList<String>();
		ArrayList<String> filesOrder = new ArrayList<String>();
		ArrayList<MegaOffline> tempOffline = new ArrayList<MegaOffline>();

		for(int k = 0; k < mOffList.size() ; k++) {
			MegaOffline node = mOffList.get(k);
			if(node.getType().equals("1")){
				foldersOrder.add(node.getName());
			}
			else{
				filesOrder.add(node.getName());
			}
		}

		Collections.sort(foldersOrder, String.CASE_INSENSITIVE_ORDER);
		Collections.sort(filesOrder, String.CASE_INSENSITIVE_ORDER);

		for(int k = 0; k < foldersOrder.size() ; k++) {
			for(int j = 0; j < mOffList.size() ; j++) {
				String name = foldersOrder.get(k);
				String nameOffline = mOffList.get(j).getName();
				if(name.equals(nameOffline)){
					tempOffline.add(mOffList.get(j));
				}
			}
		}

		for(int k = 0; k < filesOrder.size() ; k++) {
			for(int j = 0; j < mOffList.size() ; j++) {
				String name = filesOrder.get(k);
				String nameOffline = mOffList.get(j).getName();
				if(name.equals(nameOffline)){
					tempOffline.add(mOffList.get(j));
				}
			}

		}

		mOffList.clear();
		mOffList.addAll(tempOffline);
	}

	public ArrayList<MegaNode> sortByNameAscending(ArrayList<MegaNode> nodes){
		logDebug("sortByNameAscending");

		ArrayList<MegaNode> folderNodes = new ArrayList<MegaNode>();
		ArrayList<MegaNode> fileNodes = new ArrayList<MegaNode>();

		for (int i=0;i<nodes.size();i++){
			if (nodes.get(i).isFolder()){
				folderNodes.add(nodes.get(i));
			}
			else{
				fileNodes.add(nodes.get(i));
			}
		}

		for (int i=0;i<folderNodes.size();i++){
			for (int j=0;j<folderNodes.size()-1;j++){
				if (folderNodes.get(j).getName().compareTo(folderNodes.get(j+1).getName()) > 0){
					MegaNode nAuxJ = folderNodes.get(j);
					MegaNode nAuxJ_1 = folderNodes.get(j+1);
					folderNodes.remove(j+1);
					folderNodes.remove(j);
					folderNodes.add(j, nAuxJ_1);
					folderNodes.add(j+1, nAuxJ);
				}
			}
		}

		for (int i=0;i<fileNodes.size();i++){
			for (int j=0;j<fileNodes.size()-1;j++){
				if (fileNodes.get(j).getName().compareTo(fileNodes.get(j+1).getName()) > 0){
					MegaNode nAuxJ = fileNodes.get(j);
					MegaNode nAuxJ_1 = fileNodes.get(j+1);
					fileNodes.remove(j+1);
					fileNodes.remove(j);
					fileNodes.add(j, nAuxJ_1);
					fileNodes.add(j+1, nAuxJ);
				}
			}
		}

		nodes.clear();
		nodes.addAll(folderNodes);
		nodes.addAll(fileNodes);

		return nodes;
	}

	public ArrayList<MegaNode> sortByNameDescending(ArrayList<MegaNode> nodes){
		logDebug("sortByNameDescending");

		ArrayList<MegaNode> folderNodes = new ArrayList<MegaNode>();
		ArrayList<MegaNode> fileNodes = new ArrayList<MegaNode>();

		for (int i=0;i<nodes.size();i++){
			if (nodes.get(i).isFolder()){
				folderNodes.add(nodes.get(i));
			}
			else{
				fileNodes.add(nodes.get(i));
			}
		}

		for (int i=0;i<folderNodes.size();i++){
			for (int j=0;j<folderNodes.size()-1;j++){
				if (folderNodes.get(j).getName().compareTo(folderNodes.get(j+1).getName()) < 0){
					MegaNode nAuxJ = folderNodes.get(j);
					MegaNode nAuxJ_1 = folderNodes.get(j+1);
					folderNodes.remove(j+1);
					folderNodes.remove(j);
					folderNodes.add(j, nAuxJ_1);
					folderNodes.add(j+1, nAuxJ);
				}
			}
		}

		for (int i=0;i<fileNodes.size();i++){
			for (int j=0;j<fileNodes.size()-1;j++){
				if (fileNodes.get(j).getName().compareTo(fileNodes.get(j+1).getName()) < 0){
					MegaNode nAuxJ = fileNodes.get(j);
					MegaNode nAuxJ_1 = fileNodes.get(j+1);
					fileNodes.remove(j+1);
					fileNodes.remove(j);
					fileNodes.add(j, nAuxJ_1);
					fileNodes.add(j+1, nAuxJ);
				}
			}
		}

		nodes.clear();
		nodes.addAll(folderNodes);
		nodes.addAll(fileNodes);

		return nodes;
	}

	public ArrayList<MegaNode> sortByMailDescending(ArrayList<MegaNode> nodes){
		logDebug("sortByMailDescending");
		ArrayList<MegaNode> folderNodes = new ArrayList<MegaNode>();
		ArrayList<MegaNode> fileNodes = new ArrayList<MegaNode>();

		for (int i=0;i<nodes.size();i++){
			if (nodes.get(i).isFolder()){
				folderNodes.add(nodes.get(i));
			}
			else{
				fileNodes.add(nodes.get(i));
			}
		}

//		Collections.reverse(folderNodes);
//		Collections.reverse(fileNodes);

		nodes.clear();
		nodes.addAll(folderNodes);
		nodes.addAll(fileNodes);
		return nodes;
	}

	@Override
	public void onPageSelected(int position) {
		return;
	}

	@Override
	public void onPageScrolled(int position, float positionOffset, int positionOffsetPixels) {
		return;
	}

	@Override
	public void onPageScrollStateChanged(int state) {
		logDebug("State: " + state);

		supportInvalidateOptionsMenu();
		if (state == ViewPager.SCROLL_STATE_IDLE){
			if (viewPager.getCurrentItem() != positionG){
				int oldPosition = positionG;
				int newPosition = viewPager.getCurrentItem();
				positionG = newPosition;
				if ((adapterType == OFFLINE_ADAPTER)){
					fileNameTextView.setText(mOffListImages.get(positionG).getName());
				}
				else if(adapterType == ZIP_ADAPTER){
					fileNameTextView.setText(new File(paths.get(positionG)).getName());
				}
				else{
					try {
						TouchImageView tIV = (TouchImageView) adapterMega.getVisibleImage(oldPosition);
						if (tIV != null) {
							tIV.setZoom(1);
						}
					}
					catch (Exception e) {}
					fileNameTextView.setText(megaApi.getNodeByHandle(imageHandles.get(positionG)).getName());
				}
//				title.setText(names.get(positionG));
				updateScrollPosition();
			}
		}
	}

	@Override
    public void onRequestPermissionsResult(int requestCode, String[] permissions, int[] grantResults) {
		logDebug("onRequestPermissionsResult");
		super.onRequestPermissionsResult(requestCode, permissions, grantResults);
        switch(requestCode){
        	case REQUEST_WRITE_STORAGE:{
		        boolean hasStoragePermission = (ContextCompat.checkSelfPermission(this, Manifest.permission.WRITE_EXTERNAL_STORAGE) == PackageManager.PERMISSION_GRANTED);
				if (hasStoragePermission) {
					if(nC==null){
						nC = new NodeController(this, isFolderLink);
					}
					if (adapterType == FILE_LINK_ADAPTER) {
						if (nC == null) {
							nC = new NodeController(this);
						}
						nC.downloadFileLink(currentDocument, url);
					}else{
						nC.prepareForDownload(handleListM, false);
					}
				}
	        	break;
	        }
        }
    }

	@Override
	public void onSaveInstanceState (Bundle savedInstanceState){
		logDebug("onSaveInstanceState");
		super.onSaveInstanceState(savedInstanceState);
		if (getIntent() != null) {
			getIntent().putExtra("position", positionG);
		}
		savedInstanceState.putInt("adapterType", adapterType);
		if ((adapterType == OFFLINE_ADAPTER) || (adapterType == ZIP_ADAPTER)){

		}
		else{
			savedInstanceState.putBoolean("aBshown", adapterMega.isaBshown());
			savedInstanceState.putBoolean("overflowVisible", adapterMega.isMenuVisible());
		}
	}

	@Override
	public void onRestoreInstanceState (Bundle savedInstanceState){
		logDebug("onRestoreInstanceState");
		super.onRestoreInstanceState(savedInstanceState);

		adapterType = savedInstanceState.getInt("adapterType");

		if ((adapterType == OFFLINE_ADAPTER) || (adapterType == ZIP_ADAPTER)){

		}
		else{
			aBshown = savedInstanceState.getBoolean("aBshown");
			adapterMega.setaBshown(aBshown);
		}

	}

	public void showRenameDialog(){
		logDebug("showRenameDialog");
		node = megaApi.getNodeByHandle(imageHandles.get(positionG));

		LinearLayout layout = new LinearLayout(this);
		layout.setOrientation(LinearLayout.VERTICAL);
		LinearLayout.LayoutParams params = new LinearLayout.LayoutParams(LinearLayout.LayoutParams.MATCH_PARENT, LinearLayout.LayoutParams.WRAP_CONTENT);
		params.setMargins(scaleWidthPx(20, outMetrics), scaleHeightPx(20, outMetrics), scaleWidthPx(17, outMetrics), 0);
	//	    layout.setLayoutParams(params);

		final EditTextCursorWatcher input = new EditTextCursorWatcher(this, node.isFolder());
		input.setSingleLine();
		input.setTextColor(ContextCompat.getColor(this, R.color.text_secondary));
		input.setImeOptions(EditorInfo.IME_ACTION_DONE);

		input.setImeActionLabel(getString(R.string.context_rename),EditorInfo.IME_ACTION_DONE);
		input.setText(node.getName());


		input.setOnFocusChangeListener(new View.OnFocusChangeListener() {
				@Override
				public void onFocusChange(final View v, boolean hasFocus) {
					if (hasFocus) {
						if (node.isFolder()){
							input.setSelection(0, input.getText().length());
						}
						else{
							String [] s = node.getName().split("\\.");
							if (s != null){
								int numParts = s.length;
								int lastSelectedPos = 0;
								if (numParts == 1){
									input.setSelection(0, input.getText().length());
								}
								else if (numParts > 1){
									for (int i=0; i<(numParts-1);i++){
										lastSelectedPos += s[i].length();
										lastSelectedPos++;
									}
									lastSelectedPos--; //The last point should not be selected)
									input.setSelection(0, lastSelectedPos);
								}
							}
							showKeyboardDelayed(v);
						}
					}
				}
			});


		layout.addView(input, params);

		LinearLayout.LayoutParams params1 = new LinearLayout.LayoutParams(LinearLayout.LayoutParams.MATCH_PARENT, LinearLayout.LayoutParams.WRAP_CONTENT);
		params1.setMargins(scaleWidthPx(20, outMetrics), 0, scaleWidthPx(17, outMetrics), 0);

		final RelativeLayout error_layout = new RelativeLayout(FullScreenImageViewerLollipop.this);
		layout.addView(error_layout, params1);

		final ImageView error_icon = new ImageView(FullScreenImageViewerLollipop.this);
		error_icon.setImageDrawable(ContextCompat.getDrawable(this, R.drawable.ic_input_warning));
		error_layout.addView(error_icon);
		RelativeLayout.LayoutParams params_icon = (RelativeLayout.LayoutParams) error_icon.getLayoutParams();

		params_icon.addRule(RelativeLayout.ALIGN_PARENT_RIGHT);
		error_icon.setLayoutParams(params_icon);

		error_icon.setColorFilter(ContextCompat.getColor(FullScreenImageViewerLollipop.this, R.color.login_warning));

		final TextView textError = new TextView(FullScreenImageViewerLollipop.this);
		error_layout.addView(textError);
		RelativeLayout.LayoutParams params_text_error = (RelativeLayout.LayoutParams) textError.getLayoutParams();
		params_text_error.height = ViewGroup.LayoutParams.WRAP_CONTENT;
		params_text_error.width = ViewGroup.LayoutParams.WRAP_CONTENT;
		params_text_error.addRule(RelativeLayout.CENTER_VERTICAL);
		params_text_error.addRule(RelativeLayout.ALIGN_PARENT_LEFT);
		params_text_error.setMargins(scaleWidthPx(3, outMetrics), 0,0,0);
		textError.setLayoutParams(params_text_error);

		textError.setTextColor(ContextCompat.getColor(FullScreenImageViewerLollipop.this, R.color.login_warning));

		error_layout.setVisibility(View.GONE);

		input.getBackground().mutate().clearColorFilter();
		input.getBackground().mutate().setColorFilter(ContextCompat.getColor(this, R.color.accentColor), PorterDuff.Mode.SRC_ATOP);
		input.addTextChangedListener(new TextWatcher() {
			@Override
			public void beforeTextChanged(CharSequence charSequence, int i, int i1, int i2) {

			}

			@Override
			public void onTextChanged(CharSequence charSequence, int i, int i1, int i2) {

			}

			@Override
			public void afterTextChanged(Editable editable) {
				if(error_layout.getVisibility() == View.VISIBLE){
					error_layout.setVisibility(View.GONE);
					input.getBackground().mutate().clearColorFilter();
					input.getBackground().mutate().setColorFilter(ContextCompat.getColor(fullScreenImageViewer, R.color.accentColor), PorterDuff.Mode.SRC_ATOP);
				}
			}
		});

		input.setOnEditorActionListener(new OnEditorActionListener() {
			@Override
			public boolean onEditorAction(TextView v, int actionId,
										  KeyEvent event) {
				if (actionId == EditorInfo.IME_ACTION_DONE) {

					String value = v.getText().toString().trim();
					if (value.length() == 0) {
						input.getBackground().mutate().setColorFilter(ContextCompat.getColor(fullScreenImageViewer, R.color.login_warning), PorterDuff.Mode.SRC_ATOP);
						textError.setText(getString(R.string.invalid_string));
						error_layout.setVisibility(View.VISIBLE);
						input.requestFocus();

					}else{
						boolean result=matches(regex, value);
						if(result){
							input.getBackground().mutate().setColorFilter(ContextCompat.getColor(fullScreenImageViewer, R.color.login_warning), PorterDuff.Mode.SRC_ATOP);
							textError.setText(getString(R.string.invalid_characters));
							error_layout.setVisibility(View.VISIBLE);
							input.requestFocus();

						}else{
	//						nC.renameNode(node, value);
							renameDialog.dismiss();
							rename(value);
						}
					}
					return true;
				}
				return false;
			}
		});

		android.support.v7.app.AlertDialog.Builder builder = new android.support.v7.app.AlertDialog.Builder(this);
		builder.setTitle(getString(R.string.context_rename) + " "	+ new String(node.getName()));
		builder.setPositiveButton(getString(R.string.context_rename),
				new DialogInterface.OnClickListener() {
					public void onClick(DialogInterface dialog, int whichButton) {
						String value = input.getText().toString().trim();
							if (value.length() == 0) {
								return;
							}
							rename(value);
					}
				});
		builder.setNegativeButton(getString(android.R.string.cancel), new DialogInterface.OnClickListener() {
			@Override
			public void onClick(DialogInterface dialogInterface, int i) {
				input.getBackground().clearColorFilter();
			}
		});
		builder.setView(layout);
		renameDialog = builder.create();
		renameDialog.show();
		renameDialog.getButton(android.support.v7.app.AlertDialog.BUTTON_POSITIVE).setOnClickListener(new   View.OnClickListener()
		{
			@Override
			public void onClick(View v)
			{
				String value = input.getText().toString().trim();

				if (value.length() == 0) {
					input.getBackground().mutate().setColorFilter(ContextCompat.getColor(fullScreenImageViewer, R.color.login_warning), PorterDuff.Mode.SRC_ATOP);
					textError.setText(getString(R.string.invalid_string));
					error_layout.setVisibility(View.VISIBLE);
					input.requestFocus();
				}
				else{
					boolean result=matches(regex, value);
					if(result){
						input.getBackground().mutate().setColorFilter(ContextCompat.getColor(fullScreenImageViewer, R.color.login_warning), PorterDuff.Mode.SRC_ATOP);
						textError.setText(getString(R.string.invalid_characters));
						error_layout.setVisibility(View.VISIBLE);
						input.requestFocus();

					}else{
						//nC.renameNode(node, value);
						renameDialog.dismiss();
						rename(value);
					}
				}
			}
		});
	}

	public static boolean matches(String regex, CharSequence input) {
		logDebug("matches");

		Pattern p = Pattern.compile(regex);
		Matcher m = p.matcher(input);
		return m.find();
	}

	private void rename(String newName){
		logDebug("rename");

		if (newName.equals(node.getName())) {
			return;
		}

		if(!isOnline(this)){
			showSnackbar(SNACKBAR_TYPE, getString(R.string.error_server_connection_problem), -1);
			return;
		}

		if (isFinishing()){
			return;
		}

		ProgressDialog temp = null;
		try{
			temp = new ProgressDialog(this);
			temp.setMessage(getString(R.string.context_renaming));
			temp.show();
		}
		catch(Exception e){
			return;
		}
		statusDialog = temp;

		logDebug("Renaming " + node.getName() + " to " + newName);

		megaApi.renameNode(node, newName, this);
	}

	public void showMove(){
		logDebug("showMove");

		node = megaApi.getNodeByHandle(imageHandles.get(positionG));

		ArrayList<Long> handleList = new ArrayList<Long>();
		handleList.add(node.getHandle());

		Intent intent = new Intent(this, FileExplorerActivityLollipop.class);
		intent.setAction(FileExplorerActivityLollipop.ACTION_PICK_MOVE_FOLDER);
		long[] longArray = new long[handleList.size()];
		for (int i=0; i<handleList.size(); i++){
			longArray[i] = handleList.get(i);
		}
		intent.putExtra("MOVE_FROM", longArray);
		startActivityForResult(intent, REQUEST_CODE_SELECT_MOVE_FOLDER);
	}

	public void showCopy(){
		logDebug("showCopy");

		node = megaApi.getNodeByHandle(imageHandles.get(positionG));

		ArrayList<Long> handleList = new ArrayList<Long>();
		handleList.add(node.getHandle());

		Intent intent = new Intent(this, FileExplorerActivityLollipop.class);
		intent.setAction(FileExplorerActivityLollipop.ACTION_PICK_COPY_FOLDER);
		long[] longArray = new long[handleList.size()];
		for (int i=0; i<handleList.size(); i++){
			longArray[i] = handleList.get(i);
		}
		intent.putExtra("COPY_FROM", longArray);
		startActivityForResult(intent, REQUEST_CODE_SELECT_COPY_FOLDER);
	}

	public void moveToTrash(){
		logDebug("moveToTrash");

		node = megaApi.getNodeByHandle(imageHandles.get(positionG));

		final long handle = node.getHandle();
		moveToRubbish = false;
		if (!isOnline(this)){
			showSnackbar(SNACKBAR_TYPE, getString(R.string.error_server_connection_problem), -1);
			return;
		}

		if(isFinishing()){
			return;
		}

		final MegaNode rubbishNode = megaApi.getRubbishNode();

		MegaNode parent = megaApi.getNodeByHandle(handle);
		while (megaApi.getParentNode(parent) != null){
			parent = megaApi.getParentNode(parent);
		}

		if (parent.getHandle() != megaApi.getRubbishNode().getHandle()){
			moveToRubbish = true;
		}
		else{
			moveToRubbish = false;
		}

		DialogInterface.OnClickListener dialogClickListener = new DialogInterface.OnClickListener() {
		    @Override
		    public void onClick(DialogInterface dialog, int which) {
		        switch (which){
		        case DialogInterface.BUTTON_POSITIVE:
		    		//Check if the node is not yet in the rubbish bin (if so, remove it)

		    		if (moveToRubbish){
		    			megaApi.moveNode(megaApi.getNodeByHandle(handle), rubbishNode, fullScreenImageViewer);
		    			ProgressDialog temp = null;
		    			try{
		    				temp = new ProgressDialog(fullScreenImageViewer);
		    				temp.setMessage(getString(R.string.context_move_to_trash));
		    				temp.show();
		    			}
		    			catch(Exception e){
		    				return;
		    			}
		    			statusDialog = temp;
		    		}
		    		else{
		    			megaApi.remove(megaApi.getNodeByHandle(handle), fullScreenImageViewer);
		    			ProgressDialog temp = null;
		    			try{
		    				temp = new ProgressDialog(fullScreenImageViewer);
		    				temp.setMessage(getString(R.string.context_delete_from_mega));
		    				temp.show();
		    			}
		    			catch(Exception e){
		    				return;
		    			}
		    			statusDialog = temp;
		    		}


		            break;

		        case DialogInterface.BUTTON_NEGATIVE:
		            //No button clicked
		            break;
		        }
		    }
		};

		if (moveToRubbish){
			AlertDialog.Builder builder = new AlertDialog.Builder(this, R.style.AppCompatAlertDialogStyle);
			String message= getResources().getString(R.string.confirmation_move_to_rubbish);
			builder.setMessage(message).setPositiveButton(R.string.general_move, dialogClickListener)
		    	.setNegativeButton(R.string.general_cancel, dialogClickListener).show();
		}
		else{
			AlertDialog.Builder builder = new AlertDialog.Builder(this, R.style.AppCompatAlertDialogStyle);
			String message= getResources().getString(R.string.confirmation_delete_from_mega);
			builder.setMessage(message).setPositiveButton(R.string.general_remove, dialogClickListener)
		    	.setNegativeButton(R.string.general_cancel, dialogClickListener).show();
		}
	}

	public void showGetLinkActivity(long handle){
		logDebug("Handle: " + handle);
		Intent linkIntent = new Intent(this, GetLinkActivityLollipop.class);
		linkIntent.putExtra("handle", handle);
		startActivity(linkIntent);
	}

	public void setIsGetLink(boolean value){
		logDebug("Value: " + value);

		this.isGetLink = value;
	}


	//Display keyboard
	private void showKeyboardDelayed(final View view) {
		logDebug("showKeyboardDelayed");

		handler.postDelayed(new Runnable() {
			@Override
			public void run() {
				InputMethodManager imm = (InputMethodManager) getSystemService(Context.INPUT_METHOD_SERVICE);
				imm.showSoftInput(view, InputMethodManager.SHOW_IMPLICIT);
			}
		}, 50);
	}

	@Override
	public void onRequestStart(MegaApiJava api, MegaRequest request) {
		logDebug("onRequestStart: " + request.getRequestString());
	}

	@SuppressLint("NewApi")
	@Override
	public void onRequestFinish(MegaApiJava api, MegaRequest request,
			MegaError e) {

		node = megaApi.getNodeByHandle(request.getNodeHandle());

		logDebug("onRequestFinish");
		if (request.getType() == MegaRequest.TYPE_RENAME){

			try {
				statusDialog.dismiss();
			}
			catch (Exception ex) {}

			if (e.getErrorCode() == MegaError.API_OK){
				showSnackbar(SNACKBAR_TYPE, getString(R.string.context_correctly_renamed), -1);
			}
			else{
				showSnackbar(SNACKBAR_TYPE, getString(R.string.context_no_renamed), -1);
			}
		}
		else if (request.getType() == MegaRequest.TYPE_MOVE){
			try {
				statusDialog.dismiss();
			}
			catch (Exception ex) {}

			if (moveToRubbish){
				if (e.getErrorCode() == MegaError.API_OK){
					if(positionToRemove!=-1){
						logDebug("Position to remove: " + positionToRemove);
						logDebug("Position in: " + positionG);
						imageHandles.remove(positionToRemove);
						if(imageHandles.size()==0){
							finish();
						}
						else{
							adapterMega.refreshImageHandles(imageHandles);
							viewPager.setAdapter(adapterMega);
							if(positionG>imageHandles.size()-1){
								logDebug("Last item deleted, go to new last position");
								positionG=imageHandles.size()-1;
							}
							viewPager.setCurrentItem(positionG);
							positionToRemove=-1;
							supportInvalidateOptionsMenu();

						}
					}
				}
				else{
					showSnackbar(SNACKBAR_TYPE, getString(R.string.context_no_moved), -1);
				}
				moveToRubbish = false;
				logDebug("Move to rubbish request finished");
			}
			else{
				if (e.getErrorCode() == MegaError.API_OK){
					showSnackbar(SNACKBAR_TYPE, getString(R.string.context_correctly_moved), -1);
					finish();
				}
				else{
					showSnackbar(SNACKBAR_TYPE, getString(R.string.context_no_moved), -1);
				}
				logDebug("Move nodes request finished");
			}
		}
		else if (request.getType() == MegaRequest.TYPE_REMOVE){


			if (e.getErrorCode() == MegaError.API_OK){
				if (statusDialog.isShowing()){
					try {
						statusDialog.dismiss();
					}
					catch (Exception ex) {}
					showSnackbar(SNACKBAR_TYPE, getString(R.string.context_correctly_removed), -1);
				}
				finish();
			}
			else{
				showSnackbar(SNACKBAR_TYPE, getString(R.string.context_no_removed), -1);
			}
			logDebug("Remove request finished");
		}
		else if (request.getType() == MegaRequest.TYPE_COPY){
			try {
				statusDialog.dismiss();
			}
			catch (Exception ex) {}

			if (e.getErrorCode() == MegaError.API_OK){
				showSnackbar(SNACKBAR_TYPE, getString(R.string.context_correctly_copied), -1);
			}
			else if(e.getErrorCode()==MegaError.API_EOVERQUOTA){
				logWarning("OVERQUOTA ERROR: " + e.getErrorCode());
				Intent intent = new Intent(this, ManagerActivityLollipop.class);
				intent.setAction(ACTION_OVERQUOTA_STORAGE);
				startActivity(intent);
				finish();

			}
			else if(e.getErrorCode()==MegaError.API_EGOINGOVERQUOTA){
				logWarning("PRE OVERQUOTA ERROR: " + e.getErrorCode());
				Intent intent = new Intent(this, ManagerActivityLollipop.class);
				intent.setAction(ACTION_PRE_OVERQUOTA_STORAGE);
				startActivity(intent);
				finish();
			}
			else{
				showSnackbar(SNACKBAR_TYPE, getString(R.string.context_no_copied), -1);
			}
			logDebug("Copy nodes request finished");
		}
	}

	@Override
	public void onRequestTemporaryError(MegaApiJava api, MegaRequest request,
			MegaError e) {
		logWarning("onRequestTemporaryError: " + request.getRequestString());
	}

	public void openAdvancedDevices (long handleToDownload, boolean highPriority){
		logDebug("handleToDownload: " + handleToDownload + ", highPriority: " + highPriority);
//		handleToDownload = handle;
		String externalPath = getExternalCardPath();

		if(externalPath!=null){
			logDebug("ExternalPath for advancedDevices: " + externalPath);
			MegaNode node = megaApi.getNodeByHandle(handleToDownload);
			if(node!=null){

//				File newFile =  new File(externalPath+"/"+node.getName());
				File newFile =  new File(node.getName());
				logDebug("File: " + newFile.getPath());
				Intent intent = new Intent(Intent.ACTION_CREATE_DOCUMENT);

				// Filter to only show results that can be "opened", such as
				// a file (as opposed to a list of contacts or timezones).
				intent.addCategory(Intent.CATEGORY_OPENABLE);

				// Create a file with the requested MIME type.
				String mimeType = MimeTypeList.getMimeType(newFile);
				logDebug("Mimetype: " + mimeType);
				intent.setType(mimeType);
				intent.putExtra(Intent.EXTRA_TITLE, node.getName());
				intent.putExtra("handleToDownload", handleToDownload);
				intent.putExtra(HIGH_PRIORITY_TRANSFER, highPriority);
				try{
					startActivityForResult(intent, WRITE_SD_CARD_REQUEST_CODE);
				}
				catch(Exception e){
					logError("Exception in External SDCARD", e);
					Environment.getExternalStorageDirectory();
					Toast toast = Toast.makeText(this, getString(R.string.no_external_SD_card_detected), Toast.LENGTH_LONG);
					toast.show();
				}
			}
		}
		else{
			logWarning("No external SD card");
			Environment.getExternalStorageDirectory();
			Toast toast = Toast.makeText(this, getString(R.string.no_external_SD_card_detected), Toast.LENGTH_LONG);
			toast.show();
		}
	}

	@Override
	protected void onActivityResult(int requestCode, int resultCode, Intent intent) {
		logDebug("onActivityResult");

		if (intent == null) {
			return;
		}

<<<<<<< HEAD
		if (requestCode == Constants.REQUEST_CODE_SELECT_LOCAL_FOLDER && resultCode == RESULT_OK) {
			log("local folder selected");
			if(adapterType == Constants.FILE_LINK_ADAPTER){
=======
		if (requestCode == REQUEST_CODE_SELECT_LOCAL_FOLDER && resultCode == RESULT_OK) {
			logDebug("Local folder selected");
			if(adapterType == FILE_LINK_ADAPTER){
>>>>>>> 094d50ad
				String parentPath = intent.getStringExtra(FileStorageActivityLollipop.EXTRA_PATH);
                dbH.setStorageDownloadLocation(parentPath);
				if (nC == null) {
					nC = new NodeController(this);
				}
				nC.downloadTo(currentDocument, parentPath, null, url);
			}
			else{
				String parentPath = intent.getStringExtra(FileStorageActivityLollipop.EXTRA_PATH);
                dbH.setStorageDownloadLocation(parentPath);
				String url = intent.getStringExtra(FileStorageActivityLollipop.EXTRA_URL);
				long size = intent.getLongExtra(FileStorageActivityLollipop.EXTRA_SIZE, 0);
				long[] hashes = intent.getLongArrayExtra(FileStorageActivityLollipop.EXTRA_DOCUMENT_HASHES);
				boolean highPriority = intent.getBooleanExtra(HIGH_PRIORITY_TRANSFER, false);
				logDebug("URL: " + url + ", SIZE: " + size);

				if(nC==null){
					nC = new NodeController(this, isFolderLink);
				}
				nC.checkSizeBeforeDownload(parentPath,  null,url, size, hashes, highPriority);
			}
<<<<<<< HEAD
        } else if (requestCode == Constants.REQUEST_CODE_TREE) {
            onRequestSDCardWritePermission(intent, resultCode, nC);
        }
		else if (requestCode == Constants.WRITE_SD_CARD_REQUEST_CODE && resultCode == RESULT_OK) {
=======
		}
		else if (requestCode == WRITE_SD_CARD_REQUEST_CODE && resultCode == RESULT_OK) {
>>>>>>> 094d50ad

			if (Build.VERSION.SDK_INT >= Build.VERSION_CODES.M) {
				boolean hasStoragePermission = (ContextCompat.checkSelfPermission(this, Manifest.permission.WRITE_EXTERNAL_STORAGE) == PackageManager.PERMISSION_GRANTED);
				if (!hasStoragePermission) {
					ActivityCompat.requestPermissions(this,
							new String[]{Manifest.permission.WRITE_EXTERNAL_STORAGE},
							REQUEST_WRITE_STORAGE);
				}
			}

			Uri treeUri = intent.getData();
			logDebug("Create the node : " + treeUri);
			long handleToDownload = intent.getLongExtra("handleToDownload", -1);
			boolean highPriority = intent.getBooleanExtra(HIGH_PRIORITY_TRANSFER, false);
			logDebug("The recovered handle is: " + handleToDownload);
			//Now, call to the DownloadService

			if(handleToDownload!=0 && handleToDownload!=-1){
				Intent service = new Intent(this, DownloadService.class);
				service.putExtra(DownloadService.EXTRA_HASH, handleToDownload);
				service.putExtra(DownloadService.EXTRA_CONTENT_URI, treeUri.toString());
				String path = getCacheFolder(context, TEMPORAL_FOLDER).getAbsolutePath();
				service.putExtra(DownloadService.EXTRA_PATH, path);
				service.putExtra("fromMV", true);
				service.putExtra(HIGH_PRIORITY_TRANSFER, highPriority);
				startService(service);
			}
		}
		else if (requestCode == REQUEST_CODE_SELECT_MOVE_FOLDER && resultCode == RESULT_OK) {

			if(!isOnline(this)){
				showSnackbar(SNACKBAR_TYPE, getString(R.string.error_server_connection_problem), -1);
				return;
			}

			final long[] moveHandles = intent.getLongArrayExtra("MOVE_HANDLES");
			final long toHandle = intent.getLongExtra("MOVE_TO", 0);
			final int totalMoves = moveHandles.length;

			MegaNode parent = megaApi.getNodeByHandle(toHandle);
			moveToRubbish = false;

			ProgressDialog temp = null;
			try{
				temp = new ProgressDialog(this);
				temp.setMessage(getString(R.string.context_moving));
				temp.show();
			}
			catch(Exception e){
				return;
			}
			statusDialog = temp;

			for(int i=0; i<moveHandles.length;i++){
				megaApi.moveNode(megaApi.getNodeByHandle(moveHandles[i]), parent, this);
			}
		}
		else if (requestCode == REQUEST_CODE_SELECT_COPY_FOLDER && resultCode == RESULT_OK){
			if(!isOnline(this)){
				showSnackbar(SNACKBAR_TYPE, getString(R.string.error_server_connection_problem), -1);
				return;
			}

			final long[] copyHandles = intent.getLongArrayExtra("COPY_HANDLES");
			final long toHandle = intent.getLongExtra("COPY_TO", 0);
			final int totalCopy = copyHandles.length;

			ProgressDialog temp = null;
			try{
				temp = new ProgressDialog(this);
				temp.setMessage(getString(R.string.context_copying));
				temp.show();
			}
			catch(Exception e){
				return;
			}
			statusDialog = temp;

			MegaNode parent = megaApi.getNodeByHandle(toHandle);
			for(int i=0; i<copyHandles.length;i++){
				MegaNode cN = megaApi.getNodeByHandle(copyHandles[i]);
				if (cN != null){
					logDebug("cN != null, i = " + i + " of " + copyHandles.length);
					megaApi.copyNode(cN, parent, this);
				}
				else{
					logDebug("cN == null, i = " + i + " of " + copyHandles.length);
					try {
						statusDialog.dismiss();
						showSnackbar(SNACKBAR_TYPE, getString(R.string.context_no_copied), -1);
					}
					catch (Exception ex) {}
				}
			}
		}
		else if (requestCode == REQUEST_CODE_SELECT_CHAT && resultCode == RESULT_OK){
			long[] chatHandles = intent.getLongArrayExtra("SELECTED_CHATS");
			long[] contactHandles = intent.getLongArrayExtra("SELECTED_USERS");
			logDebug("Send to " + (chatHandles.length + contactHandles.length) + " chats");

			long[] nodeHandles = intent.getLongArrayExtra("NODE_HANDLES");
			logDebug("Send " + nodeHandles.length + " nodes");

			if ((chatHandles != null && chatHandles.length > 0) || (contactHandles != null && contactHandles.length > 0)) {
				if (contactHandles != null && contactHandles.length > 0) {
					ArrayList<MegaChatRoom> chats = new ArrayList<>();
					ArrayList<MegaUser> users = new ArrayList<>();

					for (int i=0; i<contactHandles.length; i++) {
						MegaUser user = megaApi.getContact(MegaApiAndroid.userHandleToBase64(contactHandles[i]));
						if (user != null) {
							users.add(user);
						}
					}

					if (chatHandles != null) {
						for (int i = 0; i < chatHandles.length; i++) {
							MegaChatRoom chatRoom = megaChatApi.getChatRoom(chatHandles[i]);
							if (chatRoom != null) {
								chats.add(chatRoom);
							}
						}
					}

					if(nodeHandles!=null){
						CreateChatToPerformActionListener listener = new CreateChatToPerformActionListener(chats, users, nodeHandles[0], this, CreateChatToPerformActionListener.SEND_FILE);
						for (MegaUser user : users) {
							MegaChatPeerList peers = MegaChatPeerList.createInstance();
							peers.addPeer(user.getHandle(), MegaChatPeerList.PRIV_STANDARD);
							megaChatApi.createChat(false, peers, listener);
						}
					}
					else{
						logWarning("Error on sending to chat");
					}
				}
				else {
					countChat = chatHandles.length;
					for (int i = 0; i < chatHandles.length; i++) {
						megaChatApi.attachNode(chatHandles[i], nodeHandles[0], this);
					}
				}
			}

		}
	}

	@Override
	public void onRequestUpdate(MegaApiJava api, MegaRequest request) {}

	public void showSnackbar(int type, String s, long idChat){
		showSnackbar(type, fragmentContainer, s, idChat);
	}

<<<<<<< HEAD
	public void askSizeConfirmationBeforeDownload(String parentPath, final String uriString, String url, long size, long [] hashes, final boolean highPriority){
		log("askSizeConfirmationBeforeDownload");
=======
	public void askSizeConfirmationBeforeDownload(String parentPath, String url, long size, long [] hashes, final boolean highPriority){
		logDebug("askSizeConfirmationBeforeDownload");
>>>>>>> 094d50ad

		final String parentPathC = parentPath;
		final String urlC = url;
		final long [] hashesC = hashes;
		final long sizeC=size;

		android.support.v7.app.AlertDialog.Builder builder = new android.support.v7.app.AlertDialog.Builder(this);
		LinearLayout confirmationLayout = new LinearLayout(this);
		confirmationLayout.setOrientation(LinearLayout.VERTICAL);
		LinearLayout.LayoutParams params = new LinearLayout.LayoutParams(LinearLayout.LayoutParams.MATCH_PARENT, LinearLayout.LayoutParams.WRAP_CONTENT);
		params.setMargins(scaleWidthPx(20, outMetrics), scaleHeightPx(10, outMetrics), scaleWidthPx(17, outMetrics), 0);

		final CheckBox dontShowAgain =new CheckBox(this);
		dontShowAgain.setText(getString(R.string.checkbox_not_show_again));
		dontShowAgain.setTextColor(ContextCompat.getColor(this, R.color.text_secondary));

		confirmationLayout.addView(dontShowAgain, params);

		builder.setView(confirmationLayout);

//				builder.setTitle(getString(R.string.confirmation_required));

		builder.setMessage(getString(R.string.alert_larger_file, getSizeString(sizeC)));
		builder.setPositiveButton(getString(R.string.general_save_to_device),
				new DialogInterface.OnClickListener() {
					public void onClick(DialogInterface dialog, int whichButton) {
						if(dontShowAgain.isChecked()){
							dbH.setAttrAskSizeDownload("false");
						}
						if(nC==null){
							nC = new NodeController(fullScreenImageViewer, isFolderLink);
						}
						nC.checkInstalledAppBeforeDownload(parentPathC, uriString, urlC, sizeC, hashesC, highPriority);
					}
				});
		builder.setNegativeButton(getString(android.R.string.cancel), new DialogInterface.OnClickListener() {
			public void onClick(DialogInterface dialog, int whichButton) {
				if(dontShowAgain.isChecked()){
					dbH.setAttrAskSizeDownload("false");
				}
			}
		});

		downloadConfirmationDialog = builder.create();
		downloadConfirmationDialog.show();
	}

<<<<<<< HEAD
	public void askConfirmationNoAppInstaledBeforeDownload (String parentPath, final String uriString, String url, long size, long [] hashes, String nodeToDownload, final boolean highPriority){
		log("askConfirmationNoAppInstaledBeforeDownload");
=======
	public void askConfirmationNoAppInstaledBeforeDownload (String parentPath, String url, long size, long [] hashes, String nodeToDownload, final boolean highPriority){
		logDebug("askConfirmationNoAppInstaledBeforeDownload");
>>>>>>> 094d50ad

		final String parentPathC = parentPath;
		final String urlC = url;
		final long [] hashesC = hashes;
		final long sizeC=size;

		android.support.v7.app.AlertDialog.Builder builder = new android.support.v7.app.AlertDialog.Builder(this);
		LinearLayout confirmationLayout = new LinearLayout(this);
		confirmationLayout.setOrientation(LinearLayout.VERTICAL);
		LinearLayout.LayoutParams params = new LinearLayout.LayoutParams(LinearLayout.LayoutParams.MATCH_PARENT, LinearLayout.LayoutParams.WRAP_CONTENT);
		params.setMargins(scaleWidthPx(20, outMetrics), scaleHeightPx(10, outMetrics), scaleWidthPx(17, outMetrics), 0);

		final CheckBox dontShowAgain =new CheckBox(this);
		dontShowAgain.setText(getString(R.string.checkbox_not_show_again));
		dontShowAgain.setTextColor(ContextCompat.getColor(this, R.color.text_secondary));

		confirmationLayout.addView(dontShowAgain, params);

		builder.setView(confirmationLayout);

//				builder.setTitle(getString(R.string.confirmation_required));
		builder.setMessage(getString(R.string.alert_no_app, nodeToDownload));
		builder.setPositiveButton(getString(R.string.general_save_to_device),
				new DialogInterface.OnClickListener() {
					public void onClick(DialogInterface dialog, int whichButton) {
						if(dontShowAgain.isChecked()){
							dbH.setAttrAskNoAppDownload("false");
						}
						if(nC==null){
							nC = new NodeController(fullScreenImageViewer, isFolderLink);
						}
						nC.download(parentPathC, uriString,urlC, sizeC, hashesC, highPriority);
					}
				});
		builder.setNegativeButton(getString(android.R.string.cancel), new DialogInterface.OnClickListener() {
			public void onClick(DialogInterface dialog, int whichButton) {
				if(dontShowAgain.isChecked()){
					dbH.setAttrAskNoAppDownload("false");
				}
			}
		});
		downloadConfirmationDialog = builder.create();
		downloadConfirmationDialog.show();
	}

	public void touchImage() {
		logDebug("touchImage");
		if(aB.isShowing()){
			hideActionBar();
		}else{
			showActionBar();
		}
	}

	protected void hideActionBar(){
		logDebug("hideActionBar");

		if (aB != null && aB.isShowing()) {
			if(tB != null) {
				tB.animate().translationY(-220).setDuration(400L)
						.withEndAction(new Runnable() {
							@Override
							public void run() {
								aB.hide();
							}
						}).start();
				bottomLayout.animate().translationY(220).setDuration(400L).start();
				getWindow().addFlags(WindowManager.LayoutParams.FLAG_FULLSCREEN);
			} else {
				aB.hide();
			}
		}
	}
	protected void showActionBar(){
		logDebug("showActionBar");

		if (aB != null && !aB.isShowing()) {
			aB.show();
			if(tB != null) {
				tB.animate().translationY(0).setDuration(400L).start();
				bottomLayout.animate().translationY(0).setDuration(400L).start();
				getWindow().clearFlags(WindowManager.LayoutParams.FLAG_FULLSCREEN);
			}
		}
	}

	@Override
	protected void onResume(){
		logDebug("onResume");
		super.onResume();
		if (adapterType != OFFLINE_ADAPTER && adapterType != FILE_LINK_ADAPTER && adapterType != ZIP_ADAPTER){
			if (imageHandles.get(positionG) != -1){
				logDebug("Node updated");
				node = megaApi.getNodeByHandle(imageHandles.get(positionG));
			}

			if (node == null){
				finish();
			}
		}
	}

	@Override
	public void onBackPressed() {
		logDebug("onBackPressed");
		setImageDragVisibility(View.VISIBLE);
		super.onBackPressed();
	}

	@Override
	public void onUsersUpdate(MegaApiJava api, ArrayList<MegaUser> users) {

	}

	@Override
	public void onUserAlertsUpdate(MegaApiJava api, ArrayList<MegaUserAlert> userAlerts) {
		logDebug("onUserAlertsUpdate");
	}

	@Override
	public void onEvent(MegaApiJava api, MegaEvent event) {

	}

	@Override
	public void onNodesUpdate(MegaApiJava api, ArrayList<MegaNode> nodes) {

		logDebug("onNodesUpdate");

		boolean thisNode = false;
		if(nodes==null){
			return;
		}

		Iterator<MegaNode> it = nodes.iterator();
		while (it.hasNext()){
			MegaNode n = it.next();
			if (n != null){
				if (positionG < imageHandles.size() && n.getHandle() == imageHandles.get(positionG)){
					thisNode = true;
				}
			}
		}

		if (!thisNode){
			logWarning("Not related to this node");
			return;
		}

		if (positionG < imageHandles.size() && imageHandles.get(positionG) != -1){
			logDebug("Node updated");
			node = megaApi.getNodeByHandle(imageHandles.get(positionG));
		}

		if (node == null){
			return;
		}

		fileNameTextView.setText(node.getName());
		supportInvalidateOptionsMenu();

	}

	@Override
	public void onReloadNeeded(MegaApiJava api) {}

	@Override
	public void onAccountUpdate(MegaApiJava api) {}

	@Override
	public void onContactRequestsUpdate(MegaApiJava api, ArrayList<MegaContactRequest> requests) {}


	@Override
	public void onRequestStart(MegaChatApiJava api, MegaChatRequest request) {

	}

	@Override
	public void onRequestUpdate(MegaChatApiJava api, MegaChatRequest request) {

	}

	@Override
	public void onRequestFinish(MegaChatApiJava api, MegaChatRequest request, MegaChatError e) {
		logDebug("onRequestFinish");
		if(request.getType() == MegaChatRequest.TYPE_ATTACH_NODE_MESSAGE){

			if(e.getErrorCode()==MegaChatError.ERROR_OK){
				logDebug("File sent correctly");
				successSent++;
			}else{
				logWarning("File NOT sent: " + e.getErrorCode() + "___" + e.getErrorString());
				errorSent++;
			}

			if(countChat==errorSent+successSent){
				if(successSent==countChat){
					if(countChat==1){
						showSnackbar(MESSAGE_SNACKBAR_TYPE, getString(R.string.sent_as_message), request.getChatHandle());
					}
					else{
						showSnackbar(MESSAGE_SNACKBAR_TYPE, getString(R.string.sent_as_message), -1);
					}
				}
				else if(errorSent==countChat){
					showSnackbar(SNACKBAR_TYPE, getString(R.string.error_attaching_node_from_cloud), -1);
				}
				else{
					showSnackbar(MESSAGE_SNACKBAR_TYPE, getString(R.string.error_sent_as_message), -1);
				}
			}
		}
	}

	@Override
	public void onRequestTemporaryError(MegaChatApiJava api, MegaChatRequest request, MegaChatError e) {}

	@Override
	public void onViewPositionChanged(float fractionScreen) {
		ivShadow.setAlpha(1 - fractionScreen);
	}

	@Override
	public void setContentView(int layoutResID) {
		super.setContentView(getContainer());
		View view = LayoutInflater.from(this).inflate(layoutResID, null);
		draggableView.addView(view);
	}

	private View getContainer() {
		RelativeLayout container = new RelativeLayout(this);
		draggableView = new DraggableView(this);
		if (getIntent() != null) {
			screenPosition = getIntent().getIntArrayExtra("screenPosition");
			draggableView.setScreenPosition(screenPosition);
		}
		draggableView.setDraggableListener(this);
		ivShadow = new ImageView(this);
		ivShadow.setBackgroundColor(ContextCompat.getColor(this, R.color.black_p50));
		LinearLayout.LayoutParams params = new LinearLayout.LayoutParams(LinearLayout.LayoutParams.MATCH_PARENT, LinearLayout.LayoutParams.MATCH_PARENT);
		container.addView(ivShadow, params);
		container.addView(draggableView);
		return container;
	}

	@Override
	public void onDragActivated(boolean activated) {
		logDebug("activated: " + activated);

		if (activated) {
			updateCurrentImage();
			if (aB != null && aB.isShowing()) {
				if(tB != null) {
					tB.animate().translationY(-220).setDuration(0)
							.withEndAction(new Runnable() {
								@Override
								public void run() {
									aB.hide();
								}
							}).start();
					bottomLayout.animate().translationY(220).setDuration(0).start();
					getWindow().addFlags(WindowManager.LayoutParams.FLAG_FULLSCREEN);
				} else {
					aB.hide();
				}
			}
			fragmentContainer.setBackgroundColor(TRANSPARENT);
			relativeImageViewerLayout.setBackgroundColor(TRANSPARENT);
			appBarLayout.setBackgroundColor(TRANSPARENT);
			if (Build.VERSION.SDK_INT >= Build.VERSION_CODES.LOLLIPOP) {
				fragmentContainer.setElevation(0);
				relativeImageViewerLayout.setElevation(0);
				appBarLayout.setElevation(0);

			}

			if (adapterType == OFFLINE_ADAPTER){
				draggableView.setCurrentView(adapterOffline.getVisibleImage(positionG));
			}
			else if (adapterType == ZIP_ADAPTER) {
				draggableView.setCurrentView(adapterOffline.getVisibleImage(positionG));
			}
			else {
				draggableView.setCurrentView(adapterMega.getVisibleImage(positionG));
			}
		}
		else {
			handler.postDelayed(new Runnable() {
				@Override
				public void run() {
//					showActionBar();
					fragmentContainer.setBackgroundColor(BLACK);
					relativeImageViewerLayout.setBackgroundColor(BLACK);
					appBarLayout.setBackgroundColor(BLACK);
				}
			}, 300);
		}
	}

	public boolean isFolderLink () {
		return isFolderLink;
	}

	public boolean isFileLink() {
		return isFileLink;
	}

	public MegaNode getCurrentDocument() {
		return currentDocument;
	}
}<|MERGE_RESOLUTION|>--- conflicted
+++ resolved
@@ -113,13 +113,9 @@
 import static mega.privacy.android.app.utils.FileUtils.*;
 import static mega.privacy.android.app.utils.LogUtil.*;
 import static mega.privacy.android.app.utils.OfflineUtils.*;
-<<<<<<< HEAD
 import static nz.mega.sdk.MegaApiJava.*;
-=======
 import static mega.privacy.android.app.utils.PreviewUtils.*;
 import static mega.privacy.android.app.utils.Util.*;
-import static nz.mega.sdk.MegaApiJava.ORDER_DEFAULT_ASC;
->>>>>>> 094d50ad
 
 public class FullScreenImageViewerLollipop extends DownloadableActivity implements OnPageChangeListener, MegaRequestListenerInterface, MegaGlobalListenerInterface, MegaChatRequestListenerInterface, DraggableView.DraggableListener{
 
@@ -2615,15 +2611,9 @@
 			return;
 		}
 
-<<<<<<< HEAD
-		if (requestCode == Constants.REQUEST_CODE_SELECT_LOCAL_FOLDER && resultCode == RESULT_OK) {
-			log("local folder selected");
-			if(adapterType == Constants.FILE_LINK_ADAPTER){
-=======
 		if (requestCode == REQUEST_CODE_SELECT_LOCAL_FOLDER && resultCode == RESULT_OK) {
 			logDebug("Local folder selected");
 			if(adapterType == FILE_LINK_ADAPTER){
->>>>>>> 094d50ad
 				String parentPath = intent.getStringExtra(FileStorageActivityLollipop.EXTRA_PATH);
                 dbH.setStorageDownloadLocation(parentPath);
 				if (nC == null) {
@@ -2645,15 +2635,10 @@
 				}
 				nC.checkSizeBeforeDownload(parentPath,  null,url, size, hashes, highPriority);
 			}
-<<<<<<< HEAD
-        } else if (requestCode == Constants.REQUEST_CODE_TREE) {
+        } else if (requestCode == REQUEST_CODE_TREE) {
             onRequestSDCardWritePermission(intent, resultCode, nC);
         }
-		else if (requestCode == Constants.WRITE_SD_CARD_REQUEST_CODE && resultCode == RESULT_OK) {
-=======
-		}
 		else if (requestCode == WRITE_SD_CARD_REQUEST_CODE && resultCode == RESULT_OK) {
->>>>>>> 094d50ad
 
 			if (Build.VERSION.SDK_INT >= Build.VERSION_CODES.M) {
 				boolean hasStoragePermission = (ContextCompat.checkSelfPermission(this, Manifest.permission.WRITE_EXTERNAL_STORAGE) == PackageManager.PERMISSION_GRANTED);
@@ -2808,13 +2793,8 @@
 		showSnackbar(type, fragmentContainer, s, idChat);
 	}
 
-<<<<<<< HEAD
 	public void askSizeConfirmationBeforeDownload(String parentPath, final String uriString, String url, long size, long [] hashes, final boolean highPriority){
-		log("askSizeConfirmationBeforeDownload");
-=======
-	public void askSizeConfirmationBeforeDownload(String parentPath, String url, long size, long [] hashes, final boolean highPriority){
-		logDebug("askSizeConfirmationBeforeDownload");
->>>>>>> 094d50ad
+        logDebug("askSizeConfirmationBeforeDownload");
 
 		final String parentPathC = parentPath;
 		final String urlC = url;
@@ -2862,13 +2842,8 @@
 		downloadConfirmationDialog.show();
 	}
 
-<<<<<<< HEAD
 	public void askConfirmationNoAppInstaledBeforeDownload (String parentPath, final String uriString, String url, long size, long [] hashes, String nodeToDownload, final boolean highPriority){
-		log("askConfirmationNoAppInstaledBeforeDownload");
-=======
-	public void askConfirmationNoAppInstaledBeforeDownload (String parentPath, String url, long size, long [] hashes, String nodeToDownload, final boolean highPriority){
-		logDebug("askConfirmationNoAppInstaledBeforeDownload");
->>>>>>> 094d50ad
+        logDebug("askConfirmationNoAppInstaledBeforeDownload");
 
 		final String parentPathC = parentPath;
 		final String urlC = url;
