--- conflicted
+++ resolved
@@ -864,7 +864,6 @@
 		positionG = intent.getIntExtra("position", 0);
 		orderGetChildren = intent.getIntExtra("orderGetChildren", MegaApiJava.ORDER_DEFAULT_ASC);
 		isFolderLink = intent.getBooleanExtra("isFolderLink", false);
-<<<<<<< HEAD
 
 		MyAccountInfo accountInfo = ((MegaApplication) getApplication()).getMyAccountInfo();
 		if(accountInfo!=null){
@@ -876,10 +875,8 @@
 		else{
 			accountType = MegaAccountDetails.ACCOUNT_TYPE_FREE;
 		}
-=======
-		accountType = intent.getIntExtra("typeAccount", MegaAccountDetails.ACCOUNT_TYPE_FREE);
+
 		adapterType = intent.getIntExtra("adapterType", 0);
->>>>>>> 5b9eab44
 
 		MegaApplication app = (MegaApplication)getApplication();
 		if (isFolderLink ){
