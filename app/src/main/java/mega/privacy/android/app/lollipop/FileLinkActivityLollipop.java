--- conflicted
+++ resolved
@@ -50,14 +50,10 @@
 import mega.privacy.android.app.components.saver.NodeSaver;
 import mega.privacy.android.app.interfaces.SnackbarShower;
 import mega.privacy.android.app.lollipop.listeners.MultipleRequestListenerLink;
-<<<<<<< HEAD
 import mega.privacy.android.app.utils.AlertsAndWarnings;
 import mega.privacy.android.app.fragments.settingsFragments.cookie.CookieDialogFactory;
-=======
 import mega.privacy.android.app.utils.ColorUtils;
->>>>>>> 100f17d3
 import mega.privacy.android.app.service.ads.GoogleAdsLoader;
-import mega.privacy.android.app.utils.Util;
 import nz.mega.sdk.MegaApiAndroid;
 import nz.mega.sdk.MegaApiJava;
 import nz.mega.sdk.MegaChatApi;
@@ -124,14 +120,12 @@
 
 	private String mKey;
 
-<<<<<<< HEAD
 	private final NodeSaver nodeSaver = new NodeSaver(this, this, this,
 			AlertsAndWarnings.showSaveToDeviceConfirmDialog(this));
-=======
+
 	private MenuItem shareMenuItem;
 	private Drawable upArrow;
 	private Drawable drawableShare;
->>>>>>> 100f17d3
 
 	@Inject
 	CookieDialogFactory cookieDialogFactory;
@@ -897,26 +891,11 @@
 			return;
 		}
 
-<<<<<<< HEAD
 		if (nodeSaver.handleActivityResult(requestCode, resultCode, intent)) {
 			return;
 		}
 
 		if (requestCode == REQUEST_CODE_SELECT_IMPORT_FOLDER && resultCode == RESULT_OK) {
-=======
-		if (requestCode == REQUEST_CODE_SELECT_LOCAL_FOLDER && resultCode == RESULT_OK) {
-			logDebug("Local folder selected");
-			String parentPath = intent.getStringExtra(FileStorageActivityLollipop.EXTRA_PATH);
-			String url = intent.getStringExtra(FileStorageActivityLollipop.EXTRA_URL);
-			long size = intent.getLongExtra(FileStorageActivityLollipop.EXTRA_SIZE, 0);
-			logDebug("URL: " + url + ", SIZE: " + size);
-
-			storeDownloadLocationIfNeeded(parentPath);
-
-			NodeController nC = new NodeController(this);
-			nC.downloadTo(document, parentPath, url);
-		} else if (requestCode == REQUEST_CODE_SELECT_IMPORT_FOLDER && resultCode == RESULT_OK) {
->>>>>>> 100f17d3
 			if (!isOnline(this)) {
 				try {
 					statusDialog.dismiss();
