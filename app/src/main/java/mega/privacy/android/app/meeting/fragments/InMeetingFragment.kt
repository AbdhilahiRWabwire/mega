package mega.privacy.android.app.meeting.fragments

import android.Manifest
import android.app.Dialog
import android.content.Intent
import android.content.pm.ActivityInfo
import android.content.res.Configuration
import android.graphics.Color
import android.os.Build
import android.os.Bundle
import android.util.DisplayMetrics
import android.util.Pair
import android.view.*
import android.widget.Chronometer
import android.widget.ImageView
import android.widget.TextView
import androidx.annotation.RequiresApi
import androidx.core.content.ContextCompat
import androidx.core.view.isVisible
import androidx.fragment.app.Fragment
import androidx.fragment.app.activityViewModels
import androidx.lifecycle.Observer
import androidx.navigation.fragment.findNavController
import androidx.navigation.fragment.navArgs
import com.google.android.material.appbar.MaterialToolbar
import com.google.android.material.bottomsheet.BottomSheetBehavior
import com.google.android.material.dialog.MaterialAlertDialogBuilder
import com.jeremyliao.liveeventbus.LiveEventBus
import dagger.hilt.android.AndroidEntryPoint
import kotlinx.coroutines.*
import mega.privacy.android.app.MegaApplication
import mega.privacy.android.app.R
import mega.privacy.android.app.components.twemoji.EmojiTextView
import mega.privacy.android.app.constants.EventConstants.EVENT_CALL_COMPOSITION_CHANGE
import mega.privacy.android.app.constants.EventConstants.EVENT_CALL_ON_HOLD_CHANGE
import mega.privacy.android.app.constants.EventConstants.EVENT_CALL_STATUS_CHANGE
import mega.privacy.android.app.constants.EventConstants.EVENT_CHAT_CONNECTION_STATUS
import mega.privacy.android.app.constants.EventConstants.EVENT_CONTACT_NAME_CHANGE
import mega.privacy.android.app.constants.EventConstants.EVENT_ENABLE_OR_DISABLE_LOCAL_VIDEO_CHANGE
import mega.privacy.android.app.constants.EventConstants.EVENT_ENTER_IN_MEETING
import mega.privacy.android.app.constants.EventConstants.EVENT_ERROR_STARTING_CALL
import mega.privacy.android.app.constants.EventConstants.EVENT_LOCAL_NETWORK_QUALITY_CHANGE
import mega.privacy.android.app.constants.EventConstants.EVENT_MEETING_AVATAR_CHANGE
import mega.privacy.android.app.constants.EventConstants.EVENT_MEETING_GET_AVATAR
import mega.privacy.android.app.constants.EventConstants.EVENT_MEETING_INCOMPATIBILITY_SHOW
import mega.privacy.android.app.constants.EventConstants.EVENT_MEETING_INVITE
import mega.privacy.android.app.constants.EventConstants.EVENT_NOT_OUTGOING_CALL
import mega.privacy.android.app.constants.EventConstants.EVENT_PRIVILEGES_CHANGE
import mega.privacy.android.app.constants.EventConstants.EVENT_REMOTE_AVFLAGS_CHANGE
import mega.privacy.android.app.constants.EventConstants.EVENT_SESSION_ON_HIRES_CHANGE
import mega.privacy.android.app.constants.EventConstants.EVENT_SESSION_ON_HOLD_CHANGE
import mega.privacy.android.app.constants.EventConstants.EVENT_SESSION_ON_LOWRES_CHANGE
import mega.privacy.android.app.constants.EventConstants.EVENT_SESSION_STATUS_CHANGE
import mega.privacy.android.app.constants.EventConstants.EVENT_USER_VISIBILITY_CHANGE
import mega.privacy.android.app.databinding.InMeetingFragmentBinding
import mega.privacy.android.app.interfaces.SnackbarShower
import mega.privacy.android.app.listeners.AutoJoinPublicChatListener
import mega.privacy.android.app.listeners.ChatChangeVideoStreamListener
import mega.privacy.android.app.listeners.SimpleChatRequestListener
import mega.privacy.android.app.listeners.SimpleMegaRequestListener
import mega.privacy.android.app.lollipop.AddContactActivityLollipop
import mega.privacy.android.app.lollipop.megachat.AppRTCAudioManager
import mega.privacy.android.app.mediaplayer.service.MediaPlayerService.Companion.pauseAudioPlayer
import mega.privacy.android.app.mediaplayer.service.MediaPlayerService.Companion.resumeAudioPlayerIfNotInCall
import mega.privacy.android.app.meeting.AnimationTool.fadeInOut
import mega.privacy.android.app.meeting.AnimationTool.moveX
import mega.privacy.android.app.meeting.AnimationTool.moveY
import mega.privacy.android.app.meeting.OnDragTouchListener
import mega.privacy.android.app.meeting.activity.MeetingActivity
import mega.privacy.android.app.meeting.activity.MeetingActivity.Companion.MEETING_ACTION_CREATE
import mega.privacy.android.app.meeting.activity.MeetingActivity.Companion.MEETING_ACTION_GUEST
import mega.privacy.android.app.meeting.activity.MeetingActivity.Companion.MEETING_ACTION_JOIN
import mega.privacy.android.app.meeting.activity.MeetingActivity.Companion.MEETING_ACTION_REJOIN
import mega.privacy.android.app.meeting.activity.MeetingActivity.Companion.MEETING_ACTION_RINGING_VIDEO_OFF
import mega.privacy.android.app.meeting.activity.MeetingActivity.Companion.MEETING_ACTION_RINGING_VIDEO_ON
import mega.privacy.android.app.meeting.activity.MeetingActivity.Companion.MEETING_ACTION_START
import mega.privacy.android.app.meeting.activity.MeetingActivity.Companion.MEETING_IS_GUEST
import mega.privacy.android.app.meeting.adapter.Participant
import mega.privacy.android.app.meeting.fragments.InMeetingViewModel.Companion.STATE_CANCEL
import mega.privacy.android.app.meeting.fragments.InMeetingViewModel.Companion.STATE_FINISH
import mega.privacy.android.app.meeting.fragments.InMeetingViewModel.Companion.STATE_INVITE
import mega.privacy.android.app.meeting.fragments.InMeetingViewModel.Companion.STATE_NEW
import mega.privacy.android.app.meeting.fragments.InMeetingViewModel.Companion.STATE_RESUME
import mega.privacy.android.app.meeting.listeners.AnswerChatCallListener
import mega.privacy.android.app.meeting.listeners.BottomFloatingPanelListener
import mega.privacy.android.app.meeting.listeners.StartChatCallListener
import mega.privacy.android.app.objects.PasscodeManagement
import mega.privacy.android.app.utils.*
import mega.privacy.android.app.utils.ChatUtil.*
import mega.privacy.android.app.utils.Constants.*
import mega.privacy.android.app.utils.LogUtil.*
import mega.privacy.android.app.utils.Util.isOnline
import mega.privacy.android.app.utils.permission.*
import nz.mega.sdk.*
import nz.mega.sdk.MegaChatApiJava.MEGACHAT_INVALID_HANDLE
import java.lang.Integer.min
import javax.inject.Inject

@AndroidEntryPoint
class InMeetingFragment : MeetingBaseFragment(), BottomFloatingPanelListener, SnackbarShower,
    StartChatCallListener.StartChatCallCallback, AnswerChatCallListener.OnCallAnsweredCallback,
    AutoJoinPublicChatListener.OnJoinedChatCallback {

    @Inject
    lateinit var passcodeManagement: PasscodeManagement

    private var bCountDownTimerStart: Boolean = false
    private var bInviteSent: Boolean = false
    val args: InMeetingFragmentArgs by navArgs()

    // Views
    lateinit var toolbar: MaterialToolbar

    private var toolbarTitle: EmojiTextView? = null
    private var toolbarSubtitle: TextView? = null
    private var meetingChrono: Chronometer? = null

    private lateinit var bannerAnotherCallLayout: View
    private var bannerAnotherCallTitle: EmojiTextView? = null
    private var bannerAnotherCallSubtitle: TextView? = null

    private lateinit var bannerMuteLayout: View
    private var bannerMuteText: EmojiTextView? = null
    private var bannerMuteIcon: ImageView? = null

    private var bannerParticipant: EmojiTextView? = null

    private var bannerInfo: TextView? = null

    private lateinit var floatingWindowContainer: View
    private lateinit var floatingBottomSheet: View

    lateinit var bottomFloatingPanelViewHolder: BottomFloatingPanelViewHolder

    private var swapCameraMenuItem: MenuItem? = null
    private var gridViewMenuItem: MenuItem? = null
    private var speakerViewMenuItem: MenuItem? = null

    private var micIsEnable = false
    private var camIsEnable = false
    private var speakerIsEnable = false
    private var meetingLink: String = ""
    private var isManualModeView = false
    private var isWaitingForAnswerCall = false
    private var isWaitingForMakeModerator = false

    // Children fragments
    private var individualCallFragment: IndividualCallFragment? = null
    private var floatingWindowFragment: IndividualCallFragment? = null
    private var gridViewCallFragment: GridViewCallFragment? = null
    private var speakerViewCallFragment: SpeakerViewCallFragment? = null

    // For internal UI/UX use
    private var previousY = -1f
    private var lastTouch: Long = 0
    private lateinit var dragTouchListener: OnDragTouchListener
    private var bannerShouldBeShown = false

    // For snack bar
    private var shiftY = -1f // Record the shift of floatingWindowFragment to Snackbar
    private var bSnackbarShown = false // The compatibility snack bar is shown or not
    private var snackbarTop: Int = -1
    private var snackbarBottom: Int = -1

    private lateinit var binding: InMeetingFragmentBinding

    // Leave Meeting Dialog
    private var leaveDialog: Dialog? = null

    // Meeting failed Dialog
    private var failedDialog: Dialog? = null

    val inMeetingViewModel: InMeetingViewModel by activityViewModels()

    private val enableOrDisableLocalVideoObserver = Observer<Boolean> { shouldBeEnabled ->
        val chatId = inMeetingViewModel.getChatId()
        if (chatId != MEGACHAT_INVALID_HANDLE && inMeetingViewModel.getCall() != null && shouldBeEnabled != camIsEnable) {
            MegaApplication.getChatManagement().isDisablingLocalVideo = true
            sharedModel.clickCamera(shouldBeEnabled)
        }
    }

    private val errorStatingCallObserver = Observer<Long> {
        if (inMeetingViewModel.isSameChatRoom(it)) {
            logError("Error starting a call")
            showMeetingFailedDialog()
        }
    }

    private val nameChangeObserver = Observer<Long> { peerId ->
        if (peerId != MegaApiJava.INVALID_HANDLE) {
            logDebug("Change in name")
            updateParticipantInfo(peerId, NAME_CHANGE)
        }
    }

    // Observer for getting avatar
    private val getAvatarObserver = Observer<Long> { peerId ->
        if (peerId != MegaApiJava.INVALID_HANDLE) {
            logDebug("Change in avatar")
            updateParticipantInfo(peerId, AVATAR_CHANGE)
        }
    }

    // Observer for changing avatar
    private val avatarChangeObserver = Observer<Long> { peerId ->
        if (peerId != MegaApiJava.INVALID_HANDLE) {
            logDebug("Change in avatar")
            inMeetingViewModel.getRemoteAvatar(peerId)
        }
    }

    private val noOutgoingCallObserver = Observer<Long> {
        if (inMeetingViewModel.isSameCall(it)) {
            val call = inMeetingViewModel.getCall()
            call?.let { chatCall ->
                logDebug("The call is no longer an outgoing call")
                updateToolbarSubtitle(chatCall)
                enableOnHoldFab(chatCall.isOnHold)
            }
        }
    }

    private val visibilityChangeObserver = Observer<Long> {
        logDebug("Change in the visibility of a participant")
        inMeetingViewModel.updateParticipantsVisibility(it)
    }

    private val privilegesChangeObserver = Observer<MegaChatListItem> { item ->
        if (inMeetingViewModel.isSameChatRoom(item.chatId)) {
            inMeetingViewModel.getCall()?.let { call ->
                if (call.status == MegaChatCall.CALL_STATUS_IN_PROGRESS) {
                    if (item.hasChanged(MegaChatListItem.CHANGE_TYPE_OWN_PRIV) && !inMeetingViewModel.isFromReconnectingStatus) {
                        logDebug("Change in my privileges")
                        if (MegaChatRoom.PRIV_MODERATOR == inMeetingViewModel.getOwnPrivileges()) {
                            showSnackbar(
                                SNACKBAR_TYPE,
                                StringResourcesUtils.getString(R.string.be_new_moderator),
                                MEGACHAT_INVALID_HANDLE
                            )
                        }
                        bottomFloatingPanelViewHolder.updatePrivilege(inMeetingViewModel.getOwnPrivileges())
                    }

                    if (item.hasChanged(MegaChatListItem.CHANGE_TYPE_PARTICIPANTS)) {
                        logDebug("Change in the privileges of a participant")
                        inMeetingViewModel.updateParticipantsPrivileges().run {
                            updateRemotePrivileges(this)
                            bottomFloatingPanelViewHolder.updateRemotePrivileges(this)
                        }
                    }
                }
            }
        }
    }

    private val callStatusObserver = Observer<MegaChatCall> {
        if (it.status == INVALID_CALL_STATUS) {
            checkAnotherCall()
        } else if (inMeetingViewModel.isSameCall(it.callId)) {
            updateToolbarSubtitle(it)
            updatePanelAndToolbar(it)

            when (it.status) {
                MegaChatCall.CALL_STATUS_INITIAL -> {
                    bottomFloatingPanelViewHolder.disableEnableButtons(
                        false,
                        inMeetingViewModel.isCallOnHold()
                    )
                }
                MegaChatCall.CALL_STATUS_TERMINATING_USER_PARTICIPATION,
                MegaChatCall.CALL_STATUS_DESTROYED -> {
                    if (inMeetingViewModel.amIAGuest()) {
                        disableCamera()
                        removeUI()
                        inMeetingViewModel.finishActivityAsGuest(meetingActivity)
                    } else {
                        finishActivity()
                    }
                }
                MegaChatCall.CALL_STATUS_CONNECTING -> {
                    bottomFloatingPanelViewHolder.disableEnableButtons(
                        false,
                        inMeetingViewModel.isCallOnHold()
                    )

                    if (inMeetingViewModel.isReconnectingStatus) {
                        reconnecting()
                    } else {
                        binding.reconnecting.isVisible = false
                        checkInfoBanner(TYPE_RECONNECTING)
                    }

                    checkMenuItemsVisibility()
                }
                MegaChatCall.CALL_STATUS_JOINING,
                MegaChatCall.CALL_STATUS_IN_PROGRESS -> {
                    bottomFloatingPanelViewHolder.disableEnableButtons(
                        true,
                        inMeetingViewModel.isCallOnHold()
                    )

                    if (it.status == MegaChatCall.CALL_STATUS_IN_PROGRESS) {
                        checkCurrentParticipants()
                    }

                    checkMenuItemsVisibility()
                    checkChildFragments()
                    controlVideoLocalOneToOneCall(it.hasLocalVideo())
                }
            }
        }
    }

    /**
     * Method that updates the Bottom panel and toolbar depending the call status
     *
     * @param call The current call
     */
    private fun updatePanelAndToolbar(call: MegaChatCall?) {
        toolbar.setOnClickListener {
            if (call?.status == MegaChatCall.CALL_STATUS_IN_PROGRESS) {
                showMeetingInfoFragment()
            }
        }
        bottomFloatingPanelViewHolder.updateMeetingType()
    }

    private val callCompositionObserver = Observer<MegaChatCall> {
        if (inMeetingViewModel.isSameCall(it.callId) &&
            it.status != INVALID_CALL_STATUS &&
            (it.callCompositionChange == 1 || it.callCompositionChange == -1)
        ) {
            if (inMeetingViewModel.isFromReconnectingStatus || inMeetingViewModel.isReconnectingStatus || !isOnline(
                    requireContext()
                )
            ) {
                logDebug("Back from reconnecting")
            } else {
                logDebug("Change in call composition, review the UI")
                if (inMeetingViewModel.isOneToOneCall()) {
                    if (it.numParticipants == 1 || it.numParticipants == 2) {
                        checkChildFragments()
                    }
                } else {
                    if (it.status == MegaChatCall.CALL_STATUS_IN_PROGRESS && !inMeetingViewModel.isRequestSent()) {
                        showParticipantBanner(
                            it.peeridCallCompositionChange,
                            it.callCompositionChange
                        )
                    }

                    checkChildFragments()
                }
            }
        }
    }

    private val callOnHoldObserver = Observer<MegaChatCall> {
        if (inMeetingViewModel.isSameCall(it.callId)) {
            logDebug("Change in call on hold status")
            isCallOnHold(it.isOnHold)
            checkSwapCameraMenuItemVisibility()
        } else {
            checkAnotherCall()
        }
    }

    private val localNetworkQualityObserver = Observer<MegaChatCall> {
        if (inMeetingViewModel.isSameCall(it.callId)) {
            logDebug("Change in the network quality")
            checkInfoBanner(TYPE_NETWORK_QUALITY)
        }
    }

    private val sessionOnHoldObserver =
        Observer<Pair<Long, MegaChatSession>> { callAndSession ->
            if (inMeetingViewModel.isSameCall(callAndSession.first)) {
                showMuteBanner()
                val call = inMeetingViewModel.getCall()
                call?.let {
                    logDebug("Change in session on hold status")
                    if (!inMeetingViewModel.isOneToOneCall()) {
                        updateOnHoldRemote(callAndSession.second)
                    } else if (it.hasLocalVideo() && callAndSession.second.isOnHold) {
                        sharedModel.clickCamera(false)
                    }
                }
            } else {
                checkAnotherCall()
            }
        }

    private val sessionStatusObserver =
        Observer<Pair<Long, MegaChatSession>> { callAndSession ->
            if (!inMeetingViewModel.isSameCall(callAndSession.first)) {
                checkAnotherCall()
                return@Observer
            }

            if (!inMeetingViewModel.isOneToOneCall()) {
                when (callAndSession.second.status) {
                    MegaChatSession.SESSION_STATUS_IN_PROGRESS -> {
                        logDebug("Session in progress, clientID = ${callAndSession.second.clientid}")
                        val position =
                            inMeetingViewModel.addParticipant(
                                callAndSession.second
                            )
                        position?.let {
                            if (position != INVALID_POSITION) {
                                checkChildFragments()
                                participantAddedOfLeftMeeting(true, it)
                            }
                        }
                    }
                    MegaChatSession.SESSION_STATUS_DESTROYED -> {
                        logDebug("Session destroyed, clientID = ${callAndSession.second.clientid}")
                        val position =
                            inMeetingViewModel.removeParticipant(callAndSession.second)
                        position.let {
                            if (position != INVALID_POSITION) {
                                checkChildFragments()
                                participantAddedOfLeftMeeting(false, it)
                            }
                        }
                    }
                }
            } else {
                checkChildFragments()
            }

            showMuteBanner()
        }

    private val remoteAVFlagsObserver =
        Observer<Pair<Long, MegaChatSession>> { callAndSession ->
            //As the session has been established, I am no longer in the Request sent state
            if (inMeetingViewModel.isSameCall(callAndSession.first)) {
                showMuteBanner()
                if (!inMeetingViewModel.isOneToOneCall()) {
                    val isAudioChange =
                        inMeetingViewModel.changesInRemoteAudioFlag(callAndSession.second)
                    val isVideoChange =
                        inMeetingViewModel.changesInRemoteVideoFlag(callAndSession.second)
                    logDebug("Changes in AV flags. audio change $isAudioChange, video change $isVideoChange")
                    updateRemoteAVFlags(callAndSession.second, isAudioChange, isVideoChange)
                }
            }
        }

    private val chatConnectionStatusObserver =
        Observer<Pair<Long, Int>> { chatAndState ->
            if (inMeetingViewModel.isSameChatRoom(chatAndState.first) && MegaApplication.isWaitingForCall()) {
                inMeetingViewModel.startMeeting(
                    camIsEnable,
                    micIsEnable,
                    StartChatCallListener(meetingActivity, this, this)
                )
            }
        }

    private val sessionLowResObserver =
        Observer<Pair<Long, MegaChatSession>> { callAndSession ->
            if (inMeetingViewModel.isSameCall(callAndSession.first) && !inMeetingViewModel.isOneToOneCall()) {
                inMeetingViewModel.getParticipant(
                    callAndSession.second.peerid,
                    callAndSession.second.clientid
                )?.let { participant ->
                    if (callAndSession.second.canRecvVideoLowRes() && callAndSession.second.isLowResVideo) {
                        if (!participant.hasHiRes) {
                            if (inMeetingViewModel.sessionHasVideo(participant.clientId)) {
                                logDebug("Client ID ${callAndSession.second.clientid} can receive lowRes, has lowRes, video on, checking if listener should be added...")
                                checkVideoListener(
                                    participant,
                                    shouldAddListener = true,
                                    isHiRes = false
                                )
                            }
                        }
                    } else if (!participant.hasHiRes) {
                        logDebug("Client ID ${callAndSession.second.clientid} can not receive lowRes, has lowRes, checking if listener should be removed...")
                        checkVideoListener(
                            participant,
                            shouldAddListener = false,
                            isHiRes = false
                        )

                        //I have stopped receiving LowResolution. I have to verify that I no longer need it.
                        if (callAndSession.second.hasVideo() && !inMeetingViewModel.isCallOrSessionOnHold(
                                callAndSession.second.clientid
                            )
                        ) {
                            inMeetingViewModel.getSession(callAndSession.second.clientid)
                                ?.let { session ->
                                    if (session.status == MegaChatSession.SESSION_STATUS_IN_PROGRESS && inMeetingViewModel.isParticipantVisible(
                                            participant
                                        )
                                    ) {
                                        logDebug("Client ID ${callAndSession.second.clientid} can not receive lowRes, has lowRes, asking for low-resolution video...")
                                        inMeetingViewModel.requestLowResVideo(
                                            session,
                                            inMeetingViewModel.getChatId()
                                        )
                                    }
                                }
                        }
                    }
                }
            }
        }

    private val sessionHiResObserver =
        Observer<Pair<Long, MegaChatSession>> { callAndSession ->
            if (inMeetingViewModel.isSameCall(callAndSession.first) && !inMeetingViewModel.isOneToOneCall()) {
                inMeetingViewModel.getParticipant(
                    callAndSession.second.peerid,
                    callAndSession.second.clientid
                )?.let { participant ->
                    if (callAndSession.second.canRecvVideoHiRes() && callAndSession.second.isHiResVideo) {
                        if (participant.hasHiRes) {
                            if (inMeetingViewModel.sessionHasVideo(participant.clientId)) {
                                logDebug("Client ID ${callAndSession.second.clientid} can receive hiRes, has hiRes, video on, checking if listener should be added...")
                                checkVideoListener(
                                    participant,
                                    shouldAddListener = true,
                                    isHiRes = true
                                )
                            }
                        } else {
                            if (inMeetingViewModel.sessionHasVideo(participant.clientId)) {
                                logDebug("Client ID ${callAndSession.second.clientid} can receive hiRes, has lowRes, video on, checking if listener should be added for speaker...")
                                checkSpeakerVideoListener(
                                    callAndSession.second.peerid, callAndSession.second.clientid,
                                    shouldAddListener = true
                                )
                            }
                        }
                    } else if (participant.hasHiRes) {
                        logDebug("Client ID ${callAndSession.second.clientid} can not receive hiRes, has hiRes, checking if listener should be removed...")
                        checkVideoListener(
                            participant,
                            shouldAddListener = false,
                            isHiRes = true
                        )

                        //I have stopped receiving HiResolution. I have to verify that I no longer need it.
                        if (callAndSession.second.hasVideo() && !inMeetingViewModel.isCallOrSessionOnHold(
                                callAndSession.second.clientid
                            )
                        ) {
                            inMeetingViewModel.getSession(callAndSession.second.clientid)
                                ?.let { session ->
                                    if (session.status == MegaChatSession.SESSION_STATUS_IN_PROGRESS && inMeetingViewModel.isParticipantVisible(
                                            participant
                                        )
                                    ) {
                                        logDebug("Client ID ${callAndSession.second.clientid} can not receive hiRes, has hiRes, asking for high-resolution video...")
                                        inMeetingViewModel.requestHiResVideo(
                                            session,
                                            inMeetingViewModel.getChatId()
                                        )
                                    }
                                }
                        }
                    } else {
                        logDebug("Client ID ${callAndSession.second.clientid} can not receive hiRes, has lowRes, checking if listener of speaker should be removed...")
                        checkSpeakerVideoListener(
                            callAndSession.second.peerid, callAndSession.second.clientid,
                            shouldAddListener = false
                        )
                    }
                }
            }
        }

    private val inviteObserver =
        Observer<Boolean> { invite ->
            if (invite && !bInviteSent) {
                bInviteSent = true

                if (STATE_FINISH != inMeetingViewModel.shouldShowWarningMessage()) {
                    inMeetingViewModel.updateShowWarningMessage(STATE_INVITE)
                    launchTimer()
                }
            }
        }

    private val incompatibilitySnackbarObserver = Observer<Boolean> {
        // calculate the position of floating window related to snack bar
        bSnackbarShown = it
        if (bSnackbarShown) {
            meetingActivity.snackbar.view.post {
                snackbarTop = meetingActivity.snackbar.view.top
                snackbarBottom = meetingActivity.snackbar.view.bottom
                adjustPositionOfFloatingWindow(
                    bConsiderSnackbar = true,
                    bTop = false,
                    bBottom = true
                )
            }
        } else {
            adjustPositionOfFloatingWindow(bConsiderSnackbar = true, bTop = false, bBottom = true)
        }
    }

    override fun onCreateView(
        inflater: LayoutInflater, container: ViewGroup?,
        savedInstanceState: Bundle?
    ): View {
        binding = InMeetingFragmentBinding.inflate(inflater)

        floatingWindowContainer = binding.selfFeedFloatingWindowContainer
        floatingBottomSheet = binding.bottomFloatingPanel.root

        return binding.root
    }

    override fun onViewCreated(view: View, savedInstanceState: Bundle?) {
        super.onViewCreated(view, savedInstanceState)

        logDebug("In the meeting fragment")
        MegaApplication.getInstance().startProximitySensor()
        initToolbar()
        initFloatingWindowContainerDragListener(view)

        var chatId: Long? =
            arguments?.getLong(MeetingActivity.MEETING_CHAT_ID, MEGACHAT_INVALID_HANDLE)

        if (chatId == MEGACHAT_INVALID_HANDLE) {
            sharedModel.currentChatId.value?.let {
                chatId = it
            }
        }

        chatId?.let {
            if (it != MEGACHAT_INVALID_HANDLE) {
                if (it == inMeetingViewModel.getChatId()) {
                    logDebug("Same chat")
                } else {
                    logDebug("Different chat")
                    sharedModel.updateChatRoomId(it)
                    inMeetingViewModel.setChatId(it)
                }
            }
        }

        logDebug("Chat ID of the call is $chatId")
        initFloatingPanel()

        val meetingName: String = args.meetingName
        meetingName.let {
            if (!TextUtil.isTextEmpty(it)) {
                sharedModel.setMeetingsName(it)
            }
        }

        // Get meeting link from the arguments supplied when the fragment was instantiated
        meetingLink = args.meetingLink

        val isAudioEnable: Boolean? =
            arguments?.getBoolean(MeetingActivity.MEETING_AUDIO_ENABLE, false)

        isAudioEnable?.let { if (it) sharedModel.micInitiallyOn() }

        val isVideoEnable: Boolean? =
            arguments?.getBoolean(MeetingActivity.MEETING_VIDEO_ENABLE, false)

        isVideoEnable?.let { if (it) sharedModel.camInitiallyOn() }

        val currentCall: MegaChatCall? = inMeetingViewModel.getCall()
        if (currentCall != null && currentCall.status > MegaChatCall.CALL_STATUS_USER_NO_PRESENT) {
            if (currentCall.hasLocalAudio()) {
                sharedModel.micInitiallyOn()
            }

            if (currentCall.hasLocalVideo()) {
                sharedModel.camInitiallyOn()
            }

            updateToolbarSubtitle(currentCall)
            enableOnHoldFab(currentCall.isOnHold)
            updatePanelAndToolbar(currentCall)
        } else {
            enableOnHoldFab(false)
        }

        initLiveEventBus()
        initViewModel()
        takeActionByArgs()

        // Set on page tapping listener.
        setPageOnClickListener(view)
        checkChildFragments()
        checkCurrentParticipants()
        checkAnotherCall()
        inMeetingViewModel.getCall()?.let { isCallOnHold(inMeetingViewModel.isCallOnHold()) }
    }

    /**
     * Method for checking the different types of actions received
     */
    private fun takeActionByArgs() {
        when (args.action) {
            MEETING_ACTION_CREATE -> {
                logDebug("Action create")
                updateMicAndCam()
                initStartMeeting()
            }
            MEETING_ACTION_JOIN -> {
                logDebug("Action join")
                updateMicAndCam()

                inMeetingViewModel.joinPublicChat(
                    args.chatId,
                    AutoJoinPublicChatListener(requireContext(), this)
                )
            }
            MEETING_ACTION_REJOIN -> {
                logDebug("Action rejoin")
                updateMicAndCam()

                if (args.publicChatHandle != MEGACHAT_INVALID_HANDLE) {
                    inMeetingViewModel.rejoinPublicChat(
                        args.chatId, args.publicChatHandle,
                        AutoJoinPublicChatListener(requireContext(), this)
                    )
                }

            }
            MEETING_ACTION_GUEST -> {
                logDebug("Action guest")
                inMeetingViewModel.chatLogout(
                    SimpleChatRequestListener(
                        MegaChatRequest.TYPE_LOGOUT,
                        onSuccess = { _, _, _ ->
                            logDebug("Action guest. Log out, done")
                            inMeetingViewModel.createEphemeralAccountAndJoinChat(
                                args.firstName,
                                args.lastName,
                                SimpleMegaRequestListener(
                                    MegaRequest.TYPE_CREATE_ACCOUNT,
                                    onSuccess = { _, _, _ ->
                                        logDebug("Action guest. Create ephemeral Account, done")
                                        inMeetingViewModel.openChatPreview(
                                            meetingLink,
                                            SimpleChatRequestListener(
<<<<<<< HEAD
                                                MegaChatRequest.TYPE_LOAD_PREVIEW,
                                                onSuccess = { _, request, _ ->
                                                    logDebug(
                                                        "Action guest. Open chat preview, done. Param type: ${request.paramType}, Chat id: ${request.chatHandle}, Flag: ${request.flag}, Call id: ${
                                                            request.megaHandleList?.get(
                                                                0
                                                            )
                                                        }"
                                                    )
                                                    MegaApplication.getChatManagement()
                                                        .setOpeningMeetingLink(
                                                            request.chatHandle,
                                                            true
                                                        )

                                                    camIsEnable =
                                                        sharedModel.cameraLiveData.value!!
                                                    inMeetingViewModel.joinPublicChat(
                                                        args.chatId,
                                                        AutoJoinPublicChatListener(
                                                            context,
                                                            this@InMeetingFragment
                                                        )
=======
                                                MegaChatRequest.TYPE_CONNECT,
                                                onSuccess = { _, _, _ ->
                                                    logDebug("Action guest. Connect to chat, done")
                                                    inMeetingViewModel.openChatPreview(
                                                        meetingLink,
                                                        SimpleChatRequestListener(
                                                            MegaChatRequest.TYPE_LOAD_PREVIEW,
                                                            onSuccess = { _, request, _ ->
                                                                logDebug(
                                                                    "Action guest. Open chat preview, done. Param type: ${request.paramType}, Chat id: ${request.chatHandle}, Flag: ${request.flag}, Call id: ${
                                                                        request.megaHandleList?.get(
                                                                            0
                                                                        )
                                                                    }"
                                                                )
                                                                MegaApplication.getChatManagement()
                                                                    .setOpeningMeetingLink(
                                                                        request.chatHandle,
                                                                        true
                                                                    )

                                                                camIsEnable =
                                                                    sharedModel.cameraLiveData.value!!
                                                                speakerIsEnable =
                                                                    sharedModel.speakerLiveData.value!! == AppRTCAudioManager.AudioDevice.SPEAKER_PHONE

                                                                inMeetingViewModel.joinPublicChat(
                                                                    args.chatId,
                                                                    AutoJoinPublicChatListener(
                                                                        context,
                                                                        this@InMeetingFragment
                                                                    )
                                                                )
                                                            })
>>>>>>> 6d72068b
                                                    )
                                                })
                                        )
                                    })
                            )
                        })
                )
            }
            MEETING_ACTION_RINGING_VIDEO_ON -> {
                logDebug("Action ringing with video on")
                sharedModel.micInitiallyOn()
                sharedModel.camInitiallyOn()
            }
            MEETING_ACTION_RINGING_VIDEO_OFF -> {
                logDebug("Action ringing with video off")
                sharedModel.micInitiallyOn()
            }
            MEETING_ACTION_START -> {
                logDebug("Action need answer call")
                updateMicAndCam()
                controlWhenJoinedAChat(inMeetingViewModel.currentChatId)
            }
        }
    }

    override fun onCreate(savedInstanceState: Bundle?) {
        super.onCreate(savedInstanceState)

        // Set parent activity can receive the orientation changes
        meetingActivity.requestedOrientation = ActivityInfo.SCREEN_ORIENTATION_SENSOR

        pauseAudioPlayer(meetingActivity)

        // Keep screen on
        meetingActivity.window.addFlags(WindowManager.LayoutParams.FLAG_KEEP_SCREEN_ON)

        sendEnterCallEvent()
    }

    fun sendEnterCallEvent() = LiveEventBus.get(
        EVENT_ENTER_IN_MEETING,
        Boolean::class.java
    ).post(true)

    /**
     * Observe the Orientation changes and Update the layout for landscape and portrait screen
     *
     * @param newConfig Portrait or landscape
     */
    @Suppress("DEPRECATION")
    override fun onConfigurationChanged(newConfig: Configuration) {
        super.onConfigurationChanged(newConfig)
        val outMetrics = DisplayMetrics()
        val display = meetingActivity.windowManager.defaultDisplay
        display.getMetrics(outMetrics)
        bottomFloatingPanelViewHolder.updateWidth(newConfig.orientation, outMetrics.widthPixels)

        floatingWindowFragment?.let {
            if (it.isAdded) {
                it.updateOrientation()
            }
        }

        individualCallFragment?.let {
            if (it.isAdded) {
                it.updateOrientation()
            }
        }

        floatingWindowContainer.let {
            val menuLayoutParams = it.layoutParams as ViewGroup.MarginLayoutParams
            menuLayoutParams.setMargins(0, 0, 0, Util.dp2px(125f, outMetrics))
            it.layoutParams = menuLayoutParams
            onConfigurationChangedOfFloatingWindow(outMetrics)
        }

        gridViewCallFragment?.let {
            if (it.isAdded) {
                it.updateLayout(
                    outMetrics.widthPixels,
                    outMetrics.heightPixels
                )
            }
        }
    }

    private fun initLiveEventBus() {
        LiveEventBus.get(EVENT_ENABLE_OR_DISABLE_LOCAL_VIDEO_CHANGE, Boolean::class.java)
            .observe(this, enableOrDisableLocalVideoObserver)

        LiveEventBus.get(EVENT_ERROR_STARTING_CALL, Long::class.java)
            .observe(this, errorStatingCallObserver)

        LiveEventBus.get(EVENT_NOT_OUTGOING_CALL, Long::class.java)
            .observe(this, noOutgoingCallObserver)

        LiveEventBus.get(EVENT_CONTACT_NAME_CHANGE, Long::class.java)
            .observe(this, nameChangeObserver)

        LiveEventBus.get(EVENT_PRIVILEGES_CHANGE, MegaChatListItem::class.java)
            .observe(this, privilegesChangeObserver)

        LiveEventBus.get(EVENT_USER_VISIBILITY_CHANGE, Long::class.java)
            .observe(this, visibilityChangeObserver)

        LiveEventBus.get(EVENT_MEETING_GET_AVATAR, Long::class.java)
            .observe(this, getAvatarObserver)

        LiveEventBus.get(EVENT_MEETING_AVATAR_CHANGE, Long::class.java)
            .observe(this, avatarChangeObserver)

        //Calls level
        LiveEventBus.get(EVENT_CALL_STATUS_CHANGE, MegaChatCall::class.java)
            .observe(this, callStatusObserver)

        LiveEventBus.get(EVENT_CALL_COMPOSITION_CHANGE, MegaChatCall::class.java)
            .observe(this, callCompositionObserver)

        LiveEventBus.get(EVENT_CALL_ON_HOLD_CHANGE, MegaChatCall::class.java)
            .observe(this, callOnHoldObserver)

        LiveEventBus.get(EVENT_LOCAL_NETWORK_QUALITY_CHANGE, MegaChatCall::class.java)
            .observe(this, localNetworkQualityObserver)

        //Sessions Level
        @Suppress("UNCHECKED_CAST")
        LiveEventBus.get(EVENT_SESSION_STATUS_CHANGE)
            .observe(this, sessionStatusObserver as Observer<Any>)
        @Suppress("UNCHECKED_CAST")
        LiveEventBus.get(EVENT_SESSION_ON_HOLD_CHANGE)
            .observe(this, sessionOnHoldObserver as Observer<Any>)
        @Suppress("UNCHECKED_CAST")
        LiveEventBus.get(EVENT_REMOTE_AVFLAGS_CHANGE)
            .observe(this, remoteAVFlagsObserver as Observer<Any>)
        @Suppress("UNCHECKED_CAST")
        LiveEventBus.get(EVENT_SESSION_ON_HIRES_CHANGE)
            .observe(this, sessionHiResObserver as Observer<Any>)
        @Suppress("UNCHECKED_CAST")
        LiveEventBus.get(EVENT_SESSION_ON_LOWRES_CHANGE)
            .observe(this, sessionLowResObserver as Observer<Any>)
        @Suppress("UNCHECKED_CAST")
        LiveEventBus.get(EVENT_CHAT_CONNECTION_STATUS)
            .observe(this, chatConnectionStatusObserver as Observer<Any>)
        @Suppress("UNCHECKED_CAST")
        LiveEventBus.get(EVENT_MEETING_INVITE)
            .observe(this, inviteObserver as Observer<Any>)
        @Suppress("UNCHECKED_CAST")
        LiveEventBus.get(EVENT_MEETING_INCOMPATIBILITY_SHOW)
            .observeSticky(this, incompatibilitySnackbarObserver as Observer<Any>)
    }

    private fun initToolbar() {
        logDebug("Update toolbar elements")
        val root = meetingActivity.binding.root
        toolbar = meetingActivity.binding.toolbar
        toolbarTitle = meetingActivity.binding.titleToolbar
        toolbarSubtitle = meetingActivity.binding.subtitleToolbar

        root.apply {
            setBackgroundColor(ContextCompat.getColor(requireContext(), R.color.grey_900))
        }

        toolbar.apply {
            background = ContextCompat.getDrawable(
                requireContext(), R.drawable.gradient_shape_callschat
            )
            setBackgroundColor(Color.TRANSPARENT)
        }

        toolbarTitle?.apply {
            setTextColor(ContextCompat.getColor(requireContext(), R.color.white))
        }

        toolbarSubtitle?.apply {
            text = StringResourcesUtils.getString(R.string.chat_connecting)
            setTextColor(ContextCompat.getColor(requireContext(), R.color.white))
        }

        bannerAnotherCallLayout = meetingActivity.binding.bannerAnotherCall
        bannerAnotherCallTitle = meetingActivity.binding.bannerAnotherCallTitle
        bannerAnotherCallSubtitle = meetingActivity.binding.bannerAnotherCallSubtitle
        bannerParticipant = meetingActivity.binding.bannerParticipant
        bannerInfo = meetingActivity.binding.bannerInfo
        bannerMuteLayout = meetingActivity.binding.bannerMute
        bannerMuteIcon = meetingActivity.binding.bannerMuteIcon
        bannerMuteText = meetingActivity.binding.bannerMuteText
        meetingChrono = meetingActivity.binding.simpleChronometer

        meetingActivity.setSupportActionBar(toolbar)
        val actionBar = meetingActivity.supportActionBar ?: return

        val isGuest = arguments?.getBoolean(MEETING_IS_GUEST, false) ?: false

        if (!isGuest && args.action != MEETING_ACTION_GUEST) {
            actionBar.setHomeButtonEnabled(true)
            actionBar.setDisplayHomeAsUpEnabled(true)
            actionBar.setHomeAsUpIndicator(R.drawable.ic_arrow_back_white)
        } else {
            actionBar.setHomeButtonEnabled(false)
            actionBar.setDisplayHomeAsUpEnabled(false)
            actionBar.setHomeAsUpIndicator(R.drawable.ic_close_white)
        }

        setHasOptionsMenu(true)

        bannerAnotherCallLayout.setOnClickListener {
            returnToAnotherCall()
        }
    }

    private fun showMeetingInfoFragment() {
        MeetingInfoBottomSheetDialogFragment.newInstance()
            .run {
                show(
                    this@InMeetingFragment.childFragmentManager,
                    tag
                )
            }
    }

    /**
     * Init View Models
     */
    private fun initViewModel() {
        sharedModel.currentChatId.observe(viewLifecycleOwner) {
            it?.let {
                logDebug("Chat has changed")
                inMeetingViewModel.setChatId(it)
            }
        }

        sharedModel.meetingLinkLiveData.observe(viewLifecycleOwner) {
            if (!it.isNullOrEmpty()) {
                logDebug("Link has changed")
                meetingLink = it
                inMeetingViewModel.getCall()?.let {
                    if (inMeetingViewModel.isWaitingForLink()) {
                        inMeetingViewModel.setWaitingForLink(false)
                        shareLink()
                    }
                }
            }
        }

        sharedModel.meetingNameLiveData.observe(viewLifecycleOwner) {
            if (!TextUtil.isTextEmpty(it)) {
                logDebug("Meeting name has changed")
                inMeetingViewModel.updateMeetingName(it)
            }
        }

        inMeetingViewModel.callLiveData.observe(viewLifecycleOwner) {
            if (it != null && isWaitingForAnswerCall) {
                answerCallAfterJoin()
            }
        }

        inMeetingViewModel.chatTitle.observe(viewLifecycleOwner) {
            if (toolbarTitle != null) {
                logDebug("Chat title has changed")
                toolbarTitle?.text = it
            }
        }

        sharedModel.micLiveData.observe(viewLifecycleOwner) {
            if (micIsEnable != it) {
                logDebug("Mic status has changed to $it")
                micIsEnable = it
                updateLocalAudio(it)
            }
        }

        sharedModel.cameraLiveData.observe(viewLifecycleOwner) {
            if (camIsEnable != it) {
                logDebug("Camera status has changed to $it")
                camIsEnable = it
                updateLocalVideo(it)
            }
        }

        sharedModel.speakerLiveData.observe(viewLifecycleOwner) {
            logDebug("Speaker status has changed to $it")
            speakerIsEnable = it == AppRTCAudioManager.AudioDevice.SPEAKER_PHONE
            updateSpeaker(it)
        }

        sharedModel.cameraPermissionCheck.observe(viewLifecycleOwner) {
            if (it) {
                permissionsBuilder(
                    arrayOf(Manifest.permission.CAMERA)
                )
                    .setOnRequiresPermission { l ->
                        run {
                            onRequiresPermission(l)
                            // Continue expected action after granted
                            sharedModel.clickCamera(true)
                            bottomFloatingPanelViewHolder.updateCamPermissionWaring(true)
                        }
                    }
                    .setOnShowRationale { l -> onShowRationale(l) }
                    .setOnNeverAskAgain { l -> onCameraNeverAskAgain(l) }
                    .build().launch(false)
            }
        }
        sharedModel.recordAudioPermissionCheck.observe(viewLifecycleOwner) {
            if (it) {
                permissionsBuilder(
                    arrayOf(Manifest.permission.RECORD_AUDIO)
                )
                    .setOnRequiresPermission { l ->
                        run {
                            onRequiresPermission(l)
                            // Continue expected action after granted
                            sharedModel.clickMic(true)
                            bottomFloatingPanelViewHolder.updateMicPermissionWaring(true)
                        }
                    }
                    .setOnShowRationale { l -> onShowRationale(l) }
                    .setOnNeverAskAgain { l -> onAudioNeverAskAgain(l) }
                    .build().launch(false)
            }
        }

        sharedModel.snackBarLiveData.observe(viewLifecycleOwner) {
            if (it.isNotEmpty()) {
                showSnackbar(SNACKBAR_TYPE, it, MEGACHAT_INVALID_HANDLE)
                if (bInviteSent) {
                    bInviteSent = false
                    val count = inMeetingViewModel.participants.value
                    if (count != null) {
                        val participantsCount = getParticipantsCount()
                        if (participantsCount == 0L && count.size == 0) {
                            if (STATE_FINISH != inMeetingViewModel.shouldShowWarningMessage()) {
                                logDebug("launchTimer() for no participant join in after Invite")
                                inMeetingViewModel.updateShowWarningMessage(STATE_INVITE)
                                launchTimer()
                            }
                        } else if (participantsCount > 0 && count.size < participantsCount.toInt()) {
                            if (STATE_FINISH != inMeetingViewModel.shouldShowWarningMessage()) {
                                logDebug("launchTimer() for not all participants join in after Invite")
                                inMeetingViewModel.updateShowWarningMessage(STATE_INVITE)
                                launchTimer()
                            }
                        } else {
                            logDebug("noting to do")
                        }
                    }

                }
            }
        }

        sharedModel.cameraGranted.observe(viewLifecycleOwner) {
            bottomFloatingPanelViewHolder.updateCamPermissionWaring(it)
        }
        sharedModel.recordAudioGranted.observe(viewLifecycleOwner) {
            bottomFloatingPanelViewHolder.updateMicPermissionWaring(it)
        }

        sharedModel.notificationNetworkState.observe(viewLifecycleOwner) { haveConnection ->
            inMeetingViewModel.updateNetworkStatus(haveConnection)
            checkInfoBanner(TYPE_NO_CONNECTION)
        }

        inMeetingViewModel.updateUI.observe(viewLifecycleOwner) {
            if (it) {
                inMeetingViewModel.updateShowWarningMessage(STATE_FINISH)
                showSnackbar(
                    SNACKBAR_IMCOMPATIBILITY_TYPE,
                    StringResourcesUtils.getString(
                        R.string.version_incompatibility
                    ),
                    MEGACHAT_INVALID_HANDLE
                )
                LiveEventBus.get(EVENT_MEETING_INCOMPATIBILITY_SHOW, Boolean::class.java)
                    .post(true)
            }
        }
    }

    private fun getParticipantsCount(): Long {
        val chat = megaChatApi.getChatRoom(inMeetingViewModel.currentChatId)
        return if (chat == null) {
            -1L
        } else {
            logDebug("All participants: ${chat.peerCount}")
            chat.peerCount
        }
    }

    /**
     * User denies the RECORD_AUDIO permission
     *
     * @param permissions permission list
     */
    private fun onAudioNeverAskAgain(permissions: ArrayList<String>) {
        if (permissions.contains(Manifest.permission.RECORD_AUDIO)) {
            logDebug("user denies the RECORD_AUDIO permissions")
            showRequestPermissionSnackBar()
        }
    }

    /**
     * User denies the CAMERA permission
     *
     * @param permissions permission list
     */
    private fun onCameraNeverAskAgain(permissions: ArrayList<String>) {
        if (permissions.contains(Manifest.permission.CAMERA)) {
            logDebug("user denies the CAMERA permission")
            showRequestPermissionSnackBar()
        }
    }

    /**
     * Create `OnDragTouchListener` and set it as `OnTouchListener` for the target view to make it draggable.
     *
     * @param parent Parent view of the draggable view.
     */
    private fun initFloatingWindowContainerDragListener(parent: View) {
        dragTouchListener = OnDragTouchListener(
            floatingWindowContainer,
            parent,
            object :
                OnDragTouchListener.OnDragActionListener {

                override fun onDragStart(view: View?) {
                    if (toolbar.isVisible) {
                        val maxTop =
                            if (bannerMuteLayout.isVisible) bannerMuteLayout.bottom else toolbar.bottom
                        dragTouchListener.setToolbarHeight(maxTop)
                        dragTouchListener.setBottomSheetHeight(floatingBottomSheet.top)
                    } else {
                        dragTouchListener.setToolbarHeight(0)
                        dragTouchListener.setBottomSheetHeight(0)
                    }
                }

                override fun onDragEnd(view: View) {
                    // Record the last Y of the floating window after dragging ended.
                    previousY = view.y
                }
            }
        )

        floatingWindowContainer.setOnTouchListener(dragTouchListener)
    }

    private fun setPageOnClickListener(view: View) = view.setOnClickListener {
        onPageClick()
    }

    fun onPageClick() {
        // If the tips is showing or bottom is fully expanded, can not hide the toolbar and panel
        if (bottomFloatingPanelViewHolder.isPopWindowShowing()
            || bottomFloatingPanelViewHolder.getState() == BottomSheetBehavior.STATE_EXPANDED
        ) return

        // Prevent fast tapping.
        if (System.currentTimeMillis() - lastTouch < TAP_THRESHOLD) return

        toolbar.fadeInOut(dy = TOOLBAR_DY, toTop = true)

        if (bannerShouldBeShown) {
            bannerMuteLayout.fadeInOut(dy = FLOATING_BOTTOM_SHEET_DY, toTop = true)
        }

        floatingBottomSheet.fadeInOut(dy = FLOATING_BOTTOM_SHEET_DY, toTop = false)

        @Suppress("DEPRECATION")
        if (toolbar.isVisible) {
            meetingActivity.window.clearFlags(WindowManager.LayoutParams.FLAG_FULLSCREEN)
        } else {
            meetingActivity.window.addFlags(WindowManager.LayoutParams.FLAG_FULLSCREEN)
        }

        // Need not consider the snack bar
        adjustPositionOfFloatingWindow(bConsiderSnackbar = false, bTop = true, bBottom = true)

        lastTouch = System.currentTimeMillis()
    }

    /**
     * Method to control the position of the floating window in relation to the configuration change
     *
     * @param outMetrics display metrics
     */
    private fun onConfigurationChangedOfFloatingWindow(outMetrics: DisplayMetrics) {
        floatingWindowContainer.post {
            previousY = -1f
            val dx = outMetrics.widthPixels - floatingWindowContainer.width
            var dy = outMetrics.heightPixels - floatingWindowContainer.height

            if (BottomSheetBehavior.STATE_COLLAPSED == bottomFloatingPanelViewHolder.getState() && floatingBottomSheet.isVisible) {
                dy = floatingBottomSheet.top - floatingWindowContainer.height
            }

            floatingWindowContainer.moveX(dx.toFloat())
            floatingWindowContainer.moveY(dy.toFloat())
        }
    }

    /**
     * Method to control the position of the floating window in relation to the toolbar, bottom sheet panel and Snackbar
     *
     * @param bConsiderSnackbar Calculate the position of floating window including snack bar or not
     * @param bTop Calculate the position related to top
     * @param bBottom Calculate the position related to bottom
     */
    private fun adjustPositionOfFloatingWindow(
        bConsiderSnackbar: Boolean,
        bTop: Boolean = false,
        bBottom: Boolean = true
    ) {

        var isIntersect: Boolean
        var isIntersectPreviously: Boolean

        floatingWindowContainer.apply {
            // Control the position of the floating window in relation to the toolbar, including the banner
            if (bTop) {
                val maxTop =
                    if (bannerMuteLayout.isVisible) bannerMuteLayout.bottom else toolbar.bottom

                isIntersect = (maxTop - this.y) > 0
                if (toolbar.isVisible && isIntersect) {
                    this.moveY(maxTop.toFloat())
                }

                isIntersectPreviously = (maxTop - previousY) > 0
                if (!toolbar.isVisible && isIntersectPreviously && previousY >= 0) {
                    this.moveY(previousY)
                }
            }
            if (bBottom) {
                // Control the position of the floating window in relation to the bottom sheet panel and snack bar
                if (bSnackbarShown && bConsiderSnackbar) {
                    // The snack bar is shown and should consider the position of the snack bar
                    val bottom = this.y + this.height
                    val top = this.y

                    meetingActivity.snackbar.view.post {
                        // When there is an intersection between the floating window and the snack bar, move the floating window up.
                        if (meetingActivity.snackbar.isShown && ((top.toInt() until bottom.toInt()) intersect (snackbarTop until snackbarBottom)).isNotEmpty()) {
                            shiftY = bottom - min(floatingBottomSheet.top, snackbarTop)
                            this.moveY(this.y - shiftY)
                        }
                    }
                } else {
                    if (shiftY > 0 && !bSnackbarShown) {
                        // When the snack bar dismissed, restore the position of the floating window.
                        this.moveY(this.y + shiftY)
                        shiftY = -1f
                    }

                    // When the bottom panel is expanded, keep the current position
                    if (bottomFloatingPanelViewHolder.getState() == BottomSheetBehavior.STATE_EXPANDED) {
                        return
                    }

                    val bottom = this.y + this.height
                    val top = floatingBottomSheet.top
                    val margin1 = bottom - top

                    isIntersect = margin1 > 0
                    if (floatingBottomSheet.isVisible && isIntersect) {
                        this.moveY(this.y - margin1)
                    }

                    if (!bSnackbarShown) {
                        val margin2 = previousY + this.height - floatingBottomSheet.top
                        isIntersectPreviously = margin2 > 0
                        if (!floatingBottomSheet.isVisible && isIntersectPreviously && previousY >= 0) {
                            this.moveY(previousY)
                        }
                    }
                }
            }
        }
    }

    /**
     * Show the correct UI in a one-to-one call
     */
    private fun updateOneToOneUI() {
        inMeetingViewModel.getCall()?.let {
            if (inMeetingViewModel.amIAloneOnTheCall(it.chatid)) {
                logDebug("One to one call. Waiting for connection")
                waitingForConnection(it.chatid)
            } else {
                val session = inMeetingViewModel.getSessionOneToOneCall(it)
                session?.let {
                    logDebug("One to one call. Session exists")
                    initOneToOneCall()
                }
            }
        }
    }

    /**
     * Method to return to another call if it exists
     */
    private fun returnToAnotherCall() {
        val anotherCall = inMeetingViewModel.getAnotherCall()
        if (anotherCall != null) {
            logDebug("Return to another call")
            CallUtil.openMeetingInProgress(
                requireContext(),
                anotherCall.chatid,
                false,
                passcodeManagement
            )
        }
    }

    /**
     * Check whether or not there are calls on hold in other chats.
     */
    private fun checkAnotherCall() {
        val anotherCall = inMeetingViewModel.getAnotherCall()
        if (anotherCall != null) {
            logDebug("Another call exists")
            updateOnHoldFabButton(anotherCall)
            updateBannerAnotherCall(anotherCall)
            return
        }

        bottomFloatingPanelViewHolder.changeOnHoldIconDrawable(false)

        logDebug("No other calls in progress or on hold")
        bannerAnotherCallLayout.isVisible = false
    }

    /**
     * Update the button if there are calls on hold in other chats or not.
     *
     * @param anotherCall Another call on hold or in progress
     */
    private fun updateOnHoldFabButton(anotherCall: MegaChatCall) {
        bottomFloatingPanelViewHolder.changeOnHoldIcon(
            anotherCall.isOnHold
        )
    }

    /**
     * Update the banner if there are calls on hold in other chats or not.
     *
     * @param anotherCall Another call on hold or in progress
     */
    private fun updateBannerAnotherCall(anotherCall: MegaChatCall) {
        logDebug("Show banner of another call")
        var isOnHold = anotherCall.isOnHold
        if (inMeetingViewModel.isAnotherCallOneToOneCall(anotherCall.chatid) && inMeetingViewModel.isSessionOnHoldAnotherOneToOneCall(
                anotherCall
            )
        ) {
            isOnHold = true
        }

        val anotherChat = megaChatApi.getChatRoom(anotherCall.chatid)
        bannerAnotherCallTitle?.let {
            it.text = getTitleChat(anotherChat)
        }

        bannerAnotherCallSubtitle?.let {
            it.text = StringResourcesUtils.getString(
                if (isOnHold) R.string.call_on_hold
                else R.string.call_in_progress_layout
            )

            it.alpha = 1f
        }

        bannerAnotherCallLayout.let {
            it.alpha = if (isOnHold) 0.9f else 1f
            it.isVisible = true

        }
    }

    /**
     * Show the correct UI in a meeting
     */
    private fun updateGroupUI() {
        inMeetingViewModel.getCall()?.let { call ->
            if (inMeetingViewModel.amIAloneOnTheCall(call.chatid)) {
                waitingForConnection(call.chatid)
            } else {
                initGroupCall(call.chatid)
            }
        }
    }

    /**
     * Method to check if there are already participants in the call
     */
    private fun checkCurrentParticipants() {
        inMeetingViewModel.getCall()?.let {
            logDebug("Check current call participants")
            inMeetingViewModel.createCurrentParticipants(it.sessionsClientid)
        }
    }

    /**
     * Method to remove all video listeners and all child fragments
     */
    private fun removeListenersAndFragments() {
        logDebug("Remove listeners and fragments")
        removeAllListeners()
        removeAllFragments()
    }

    /**
     * Method to remove all video listeners
     */
    private fun removeAllListeners() {
        logDebug("Remove all listeners")
        individualCallFragment?.let {
            if (it.isAdded) {
                it.removeChatVideoListener()
            }
        }

        floatingWindowFragment?.let {
            if (it.isAdded) {
                it.removeChatVideoListener()
            }
        }

        speakerViewCallFragment?.let {
            if (it.isAdded) {
                it.removeTextureView()
            }
        }

        gridViewCallFragment?.let {
            if (it.isAdded) {
                it.removeTextureView()
            }
        }

        inMeetingViewModel.removeListeners()
    }

    /**
     * Method to remove all child fragments
     */
    private fun removeAllFragments() {
        inMeetingViewModel.removeAllParticipantVisible()
        logDebug("Remove all fragments")
        floatingWindowFragment?.let {
            if (it.isAdded) {
                removeChildFragment(it)
                floatingWindowFragment = null
            }
        }

        individualCallFragment?.let {
            if (it.isAdded) {
                removeChildFragment(it)
                individualCallFragment = null
            }
        }

        gridViewCallFragment?.let {
            if (it.isAdded) {
                removeChildFragment(it)
                gridViewCallFragment = null
            }
        }

        speakerViewCallFragment?.let {
            if (it.isAdded) {
                removeChildFragment(it)
                speakerViewCallFragment = null
            }
        }
    }

    /**
     * Show reconnecting UI
     */
    private fun reconnecting() {
        logDebug("Show reconnecting UI, the current status is ${inMeetingViewModel.status}")
        if (inMeetingViewModel.status == NOT_TYPE)
            return

        inMeetingViewModel.status = NOT_TYPE

        removeListenersAndFragments()
        binding.reconnecting.isVisible = true
        checkInfoBanner(TYPE_RECONNECTING)
    }

    /**
     * Remove fragments
     */
    fun removeUI() {
        logDebug("Removing call UI, the current status is ${inMeetingViewModel.status}")
        if (inMeetingViewModel.status == NOT_TYPE)
            return

        inMeetingViewModel.status = NOT_TYPE

        removeListenersAndFragments()
    }

    private fun checkMenuItemsVisibility() {
        checkGridSpeakerViewMenuItemVisibility()
        checkSwapCameraMenuItemVisibility()
    }

    /**
     * Control the UI of the call, whether one-to-one or meeting
     */
    private fun checkChildFragments() {
        val call: MegaChatCall = inMeetingViewModel.getCall() ?: return

        logDebug("Check child fragments")
        binding.reconnecting.isVisible = false

        if (call.status >= MegaChatCall.CALL_STATUS_JOINING) {
            if (inMeetingViewModel.isOneToOneCall()) {
                logDebug("One to one call")
                updateOneToOneUI()
            } else {
                logDebug("Group call")
                updateGroupUI()
            }
        } else {
            logDebug("Waiting For Connection")
            waitingForConnection(call.chatid)
        }
    }

    /**
     * Show one to one call UI
     */
    private fun initOneToOneCall() {
        if (inMeetingViewModel.status == TYPE_IN_ONE_TO_ONE) return

        removeListenersAndFragments()

        val call: MegaChatCall? = inMeetingViewModel.getCall()
        call?.let { currentCall ->
            val session = inMeetingViewModel.getSessionOneToOneCall(currentCall)
            session?.let { userSession ->
                logDebug("Show one to one call UI")
                inMeetingViewModel.status = TYPE_IN_ONE_TO_ONE
                checkInfoBanner(TYPE_SINGLE_PARTICIPANT)

                logDebug("Create fragment")
                individualCallFragment = IndividualCallFragment.newInstance(
                    currentCall.chatid,
                    userSession.peerid,
                    userSession.clientid
                )

                individualCallFragment?.let { it ->
                    loadChildFragment(
                        R.id.meeting_container,
                        it,
                        IndividualCallFragment.TAG
                    )
                }
            }

            initLocal(currentCall.chatid)
        }
    }

    /**
     * Method to display the waiting for connection UI
     *
     * @param chatId ID of chat
     */
    private fun waitingForConnection(chatId: Long) {
        if (inMeetingViewModel.status == TYPE_WAITING_CONNECTION) return

        logDebug("Show waiting for connection call UI")
        inMeetingViewModel.status = TYPE_WAITING_CONNECTION
        checkInfoBanner(TYPE_SINGLE_PARTICIPANT)

        removeListenersAndFragments()

        individualCallFragment = IndividualCallFragment.newInstance(
            chatId,
            megaApi.myUserHandleBinary,
            false
        )

        individualCallFragment?.let {
            loadChildFragment(
                R.id.meeting_container,
                it,
                IndividualCallFragment.TAG
            )
        }

        checkGridSpeakerViewMenuItemVisibility()
    }

    /**
     * Show local fragment UI
     *
     * @param chatId the chat ID
     */
    private fun initLocal(chatId: Long) {
        logDebug("Init local fragment")
        floatingWindowFragment?.let {
            if (it.isAdded) {
                it.removeChatVideoListener()
                removeChildFragment(it)
                floatingWindowFragment = null
            }
        }

        floatingWindowFragment = IndividualCallFragment.newInstance(
            chatId,
            megaApi.myUserHandleBinary,
            true
        )

        floatingWindowFragment?.let {
            loadChildFragment(
                R.id.self_feed_floating_window_container,
                it,
                IndividualCallFragment.TAG
            )
        }

        // Calculate the position of floating window if it is shown after the snack bar.
        meetingActivity.snackbar?.let {
            floatingWindowContainer.post {
                adjustPositionOfFloatingWindow(
                    bConsiderSnackbar = true,
                    bTop = false,
                    bBottom = true
                )
            }
        }
    }

    /**
     * Method to display the speaker view UI
     */
    private fun initSpeakerViewMode() {
        if (inMeetingViewModel.status == TYPE_IN_SPEAKER_VIEW) return

        logDebug("Show group call - Speaker View UI")
        inMeetingViewModel.status = TYPE_IN_SPEAKER_VIEW
        checkInfoBanner(TYPE_SINGLE_PARTICIPANT)
        inMeetingViewModel.removeAllParticipantVisible()

        gridViewCallFragment?.let {
            if (it.isAdded) {
                it.removeTextureView()
                removeChildFragment(it)
                gridViewCallFragment = null
            }
        }

        speakerViewCallFragment?.let {
            if (it.isAdded) {
                it.removeTextureView()
                removeChildFragment(it)
                speakerViewCallFragment = null
            }
        }

        speakerViewCallFragment = SpeakerViewCallFragment.newInstance()
        speakerViewCallFragment?.let {
            loadChildFragment(
                R.id.meeting_container,
                it,
                SpeakerViewCallFragment.TAG
            )
        }

        inMeetingViewModel.updateParticipantResolution()
        checkGridSpeakerViewMenuItemVisibility()
    }

    /**
     * Method to display the grid view UI
     */
    private fun initGridViewMode() {
        if (inMeetingViewModel.status == TYPE_IN_GRID_VIEW) return

        logDebug("Show group call - Grid View UI")
        inMeetingViewModel.status = TYPE_IN_GRID_VIEW
        checkInfoBanner(TYPE_SINGLE_PARTICIPANT)

        inMeetingViewModel.removeAllParticipantVisible()

        speakerViewCallFragment?.let {
            if (it.isAdded) {
                it.removeTextureView()
                removeChildFragment(it)
                speakerViewCallFragment = null
            }
        }

        gridViewCallFragment?.let {
            if (it.isAdded) {
                it.removeTextureView()
                removeChildFragment(it)
                gridViewCallFragment = null
            }
        }

        gridViewCallFragment = GridViewCallFragment.newInstance()
        gridViewCallFragment?.let {
            loadChildFragment(
                R.id.meeting_container,
                it,
                GridViewCallFragment.TAG
            )
        }

        inMeetingViewModel.updateParticipantResolution()
        checkGridSpeakerViewMenuItemVisibility()
    }

    /**
     * Method to control which group UI to display
     *
     * @param chatId the chat ID
     */
    private fun initGroupCall(chatId: Long) {
        if (inMeetingViewModel.status != TYPE_IN_GRID_VIEW && inMeetingViewModel.status != TYPE_IN_SPEAKER_VIEW) {
            individualCallFragment?.let {
                if (it.isAdded) {
                    it.removeChatVideoListener()
                    removeChildFragment(it)
                    individualCallFragment = null
                }
            }
            initLocal(chatId)
        }

        when {
            !isManualModeView -> {
                inMeetingViewModel.getCall()?.let {
                    if (it.sessionsClientid.size() <= MAX_PARTICIPANTS_GRID_VIEW_AUTOMATIC) {
                        logDebug("Automatic mode - Grid view")
                        initGridViewMode()
                    } else {
                        logDebug("Automatic mode - Speaker view")
                        initSpeakerViewMode()
                    }
                }
            }
            inMeetingViewModel.status == TYPE_IN_SPEAKER_VIEW -> {
                logDebug("Manual mode - Speaker view")
                initSpeakerViewMode()
            }
            else -> {
                logDebug("Manual mode - Grid view")
                initGridViewMode()
            }
        }
    }

    /**
     * Method controlling whether to initiate a call
     */
    private fun initStartMeeting() {
        if (sharedModel.currentChatId.value == MEGACHAT_INVALID_HANDLE) {
            val nameChosen: String? = sharedModel.getMeetingName()
            nameChosen?.let {
                when {
                    !TextUtil.isTextEmpty(it) -> {
                        inMeetingViewModel.setTitleChat(it)
                    }
                }
            }

            logDebug("Starting meeting ...")
            inMeetingViewModel.startMeeting(
                camIsEnable,
                micIsEnable,
                StartChatCallListener(requireContext(), this, this)
            )
        }
    }

    /**
     * Method for loading fragments
     *
     * @param containerId The fragment ID
     * @param fragment The fragment to load
     * @param tag The specific tag to differentiate the fragment
     */
    private fun loadChildFragment(containerId: Int, fragment: Fragment, tag: String) {
        if (requireActivity().isFinishing) return

        childFragmentManager.beginTransaction().replace(
            containerId,
            fragment,
            tag
        ).commit()
    }

    private fun removeChildFragment(fragment: Fragment) {
        childFragmentManager.beginTransaction().remove(fragment).commit()
    }

    /**
     * Method that updates the toolbar caption depending on the status of the call
     *
     * @param call MegaChatCall
     */
    private fun updateToolbarSubtitle(call: MegaChatCall) {
        logDebug("Call status is " + CallUtil.callStatusToString(call.status))
        when (call.status) {
            MegaChatCall.CALL_STATUS_CONNECTING -> {
                CallUtil.activateChrono(false, meetingChrono, null)
                toolbarSubtitle?.let {
                    it.text = StringResourcesUtils.getString(R.string.chat_connecting)
                }
            }

            MegaChatCall.CALL_STATUS_IN_PROGRESS, MegaChatCall.CALL_STATUS_JOINING -> {
                val chatRoom = inMeetingViewModel.getChat()
                if (chatRoom != null && !chatRoom.isMeeting) {
                    if (inMeetingViewModel.isRequestSent() && call.isOutgoing) {
                        CallUtil.activateChrono(false, meetingChrono, null)
                        toolbarSubtitle?.let {
                            it.text =
                                StringResourcesUtils.getString(R.string.outgoing_call_starting)
                        }
                        logDebug("launchTimer() for chatroom that is not a meeting")
                        launchTimer()
                        return
                    }

                    logDebug("cancel launchTimer() for chatroom is not a meeting")
                    cancelCountDownTimer()
                    meetingActivity.snackbar?.dismiss()
                }

                toolbarSubtitle?.let {
                    if (call.status == MegaChatCall.CALL_STATUS_JOINING) {
                        CallUtil.activateChrono(false, meetingChrono, null)
                        it.text = StringResourcesUtils.getString(R.string.chat_connecting)
                    } else {
                        it.text = StringResourcesUtils.getString(R.string.duration_meeting)
                        CallUtil.activateChrono(true, meetingChrono, call)
                    }
                }
            }
        }
    }

    /**
     * Start Timer for 26s and show layout for version incompatibility
     */
    private fun launchTimer() {
        if (!bCountDownTimerStart) {
            // Not a moderator, need not show warning message
            if (!inMeetingViewModel.isModerator()) {
                logDebug("launchTimer - Not a moderator, need not show warning message")
                return
            }
            // Message has been shown, no duplicate count down
            when (val state = inMeetingViewModel.shouldShowWarningMessage()) {
                STATE_NEW -> {
                    inMeetingViewModel.updateShowWarningMessage(STATE_NEW)
                }
                STATE_FINISH, STATE_CANCEL -> {
                    logDebug("launchTimer - Message has been shown or canceled, state = $state")
                    return
                }
            }
            val timer = inMeetingViewModel.restoreCurrentTimer()
            logDebug("launchTimer - restoreCurrentTimer to $timer")
            bCountDownTimerStart = true
            inMeetingViewModel.startCountDown()
        }
    }

    /**
     * Cancel the countdown timer for incompatibility warning display
     */
    private fun cancelCountDownTimer() {
        inMeetingViewModel.cancelCountDownTimer()
    }

    override fun onCreateOptionsMenu(menu: Menu, inflater: MenuInflater) {
        inflater.inflate(R.menu.in_meeting_fragment_menu, menu)
        speakerViewMenuItem = menu.findItem(R.id.speaker_view)
        gridViewMenuItem = menu.findItem(R.id.grid_view)
        swapCameraMenuItem = menu.findItem(R.id.swap_camera)

        checkMenuItemsVisibility()
    }

    /**
     * Method to show or hide the button of swap camera
     */
    private fun checkSwapCameraMenuItemVisibility() {
        swapCameraMenuItem?.let {
            it.isVisible = inMeetingViewModel.isNecessaryToShowSwapCameraOption()
        }
    }

    /**
     * Method to show or hide the buttons change to grid/speaker view
     */
    private fun checkGridSpeakerViewMenuItemVisibility() {
        inMeetingViewModel.getCall()?.let { call ->
            if (call.status == MegaChatCall.CALL_STATUS_CONNECTING) {
                gridViewMenuItem?.let {
                    it.isVisible = false
                }
                speakerViewMenuItem?.let {
                    it.isVisible = false
                }
                return
            }
        }

        when (inMeetingViewModel.status) {
            TYPE_IN_GRID_VIEW -> {
                gridViewMenuItem?.let {
                    it.isVisible = false
                }
                speakerViewMenuItem?.let {
                    it.isVisible = true
                }
            }
            TYPE_IN_SPEAKER_VIEW -> {
                gridViewMenuItem?.let {
                    it.isVisible = true
                }
                speakerViewMenuItem?.let {
                    it.isVisible = false
                }
            }
            else -> {
                gridViewMenuItem?.let {
                    it.isVisible = false
                }
                speakerViewMenuItem?.let {
                    it.isVisible = false
                }
            }
        }
    }

    @RequiresApi(Build.VERSION_CODES.P)
    override fun onOptionsItemSelected(item: MenuItem): Boolean {
        return when (item.itemId) {
            R.id.swap_camera -> {
                logDebug("Swap camera.")
                VideoCaptureUtils.swapCamera(ChatChangeVideoStreamListener(getContext()))
                true
            }
            R.id.grid_view -> {
                logDebug("Change to grid view.")
                isManualModeView = true
                initGridViewMode()
                true
            }
            R.id.speaker_view -> {
                logDebug("Change to speaker view.")
                isManualModeView = true
                initSpeakerViewMode()
                true
            }
            else -> super.onOptionsItemSelected(item)
        }
    }

    override fun showSnackbar(type: Int, content: String?, chatId: Long) {
        val anchor =
            if (BottomSheetBehavior.STATE_COLLAPSED == bottomFloatingPanelViewHolder.getState() && floatingBottomSheet.isVisible) {
                binding.snackbarPosition
            } else null

        meetingActivity.showSnackbarWithAnchorView(
            type,
            binding.root,
            anchor,
            content,
            chatId
        )
    }

    private fun showRequestPermissionSnackBar() {
        val warningText =
            StringResourcesUtils.getString(R.string.meeting_required_permissions_warning)
        showSnackbar(PERMISSIONS_TYPE, warningText, MEGACHAT_INVALID_HANDLE)
    }

    /**
     * Init Floating Panel
     */
    private fun initFloatingPanel() {
        bottomFloatingPanelViewHolder =
            BottomFloatingPanelViewHolder(
                inMeetingViewModel,
                binding,
                this,
                resources.displayMetrics
            )

        updatePanelParticipantList()

        //Observer the participant List
        inMeetingViewModel.participants.observe(viewLifecycleOwner) { participants ->
            participants?.let {
                updatePanelParticipantList(it.toMutableList())

                // Check current the count of participants
                val participantsCount = getParticipantsCount()
                val count = it.size
                if (participantsCount > 0 && count == participantsCount.toInt()) {
                    // If all participants in, stop timer and save config to prevent new warning msg for this chatID
                    logDebug("Cancel launchTimer when all participants in")
                    cancelCountDownTimer()

                    if (STATE_FINISH != inMeetingViewModel.shouldShowWarningMessage()) {
                        bCountDownTimerStart = false
                        inMeetingViewModel.updateShowWarningMessage(STATE_CANCEL)
                    }

                    meetingActivity.snackbar?.dismiss()
                    LiveEventBus.get(EVENT_MEETING_INCOMPATIBILITY_SHOW, Boolean::class.java)
                        .post(false)
                }
                if (participantsCount > 0 && count < participantsCount.toInt()) {
                    val currentStep = inMeetingViewModel.shouldShowWarningMessage()
                    if (STATE_FINISH != currentStep && STATE_CANCEL != currentStep) {
                        logDebug("launchTimer - when not all participants in")
                        launchTimer()
                    }
                }
            }
        }

        bottomFloatingPanelViewHolder.propertyUpdaters.add {
            toolbar.alpha = 1 - it
            // When the bottom on the top, will set the toolbar invisible, otherwise will cover the scroll event of the panel
            toolbar.isVisible = it != 1.0f
            if (bannerMuteLayout.isVisible) {
                bannerMuteLayout.alpha = 1 - it
            }

            if (bannerInfo != null && bannerInfo!!.isVisible) {
                bannerInfo!!.alpha = 1 - it
            }

            if (bannerAnotherCallLayout.isVisible) {
                bannerAnotherCallLayout.alpha = 1 - it
            }
        }
    }

    /**
     * Change Bottom Floating Panel State
     *
     */
    override fun onChangePanelState() {
        if(isWaitingForMakeModerator){
            if (bottomFloatingPanelViewHolder.getState() == BottomSheetBehavior.STATE_COLLAPSED) {
                findNavController().navigate(
                    InMeetingFragmentDirections.actionGlobalMakeModerator()
                )
            }
        }
    }

    /**
     * Change Mic State
     *
     * @param micOn True, if the microphone is on. False, if the microphone is off
     */
    override fun onChangeMicState(micOn: Boolean) {
        logDebug("Change in mic state")
        sharedModel.clickMic(!micOn)
    }

    /**
     * Method for controlling the microphone status update
     *
     * @param isMicOn True, if the microphone is on. False, if the microphone is off
     */
    private fun updateLocalAudio(isMicOn: Boolean) {
        bottomFloatingPanelViewHolder.updateMicIcon(isMicOn)
        showMuteBanner()
    }

    /**
     * Method that controls whether the fixed banner should be displayed.
     * This banner is displayed when a participant joins/leaves the meeting
     *
     * @param peerId userHandle
     * @param type Type of banner
     */
    private fun showParticipantBanner(peerId: Long, type: Int) {
        bannerParticipant?.let {
            showFixedBanner(it, peerId, type)
        }
    }

    /**
     * Method that controls whether the fixed banner should be displayed.
     * This banner is displayed when my network quality is low,
     * I am in a state of reconnection or I am alone on the call
     *
     * @param type Type of banner
     */
    private fun checkInfoBanner(type: Int) {
        bannerInfo?.let {
            val shouldShow = inMeetingViewModel.shouldShowFixedBanner(
                type
            )
            if (shouldShow) {
                showFixedBanner(it, MEGACHAT_INVALID_HANDLE, type)
                return
            }

            if (type != TYPE_RECONNECTING) {
                val shouldShowReconnectingBanner = inMeetingViewModel.shouldShowFixedBanner(
                    TYPE_RECONNECTING,
                )
                if (shouldShowReconnectingBanner) {
                    showFixedBanner(it, MEGACHAT_INVALID_HANDLE, TYPE_RECONNECTING)
                    return
                }
            }

            if (type != TYPE_NETWORK_QUALITY) {
                val shouldShowNetworkQualityBanner = inMeetingViewModel.shouldShowFixedBanner(
                    TYPE_NETWORK_QUALITY
                )
                if (shouldShowNetworkQualityBanner) {
                    showFixedBanner(it, MEGACHAT_INVALID_HANDLE, TYPE_NETWORK_QUALITY)
                    return
                }
            }

            if (type != TYPE_SINGLE_PARTICIPANT) {
                val shouldShowSingleParticipantBanner =
                    inMeetingViewModel.shouldShowFixedBanner(
                        TYPE_SINGLE_PARTICIPANT
                    )
                if (shouldShowSingleParticipantBanner) {
                    showFixedBanner(it, MEGACHAT_INVALID_HANDLE, TYPE_SINGLE_PARTICIPANT)
                    return
                }
            }

            hideFixedBanner(it)
        }
    }

    /**
     * Method of displaying the banner
     *
     * @param textView The text in the banner
     * @param peerId User handle
     * @param type The type of banner
     */
    private fun showFixedBanner(textView: TextView, peerId: Long, type: Int) {
        logDebug("Show fixed banner: type = $type")
        inMeetingViewModel.updateFixedBanner(textView, peerId, type)
        textView.apply {
            isVisible = true
            alpha =
                if (bottomFloatingPanelViewHolder.getState() == BottomSheetBehavior.STATE_EXPANDED) 0f
                else 1f

            if (type == TYPE_JOIN || type == TYPE_LEFT) {
                animate()?.alpha(0f)?.duration = INFO_ANIMATION.toLong()
            }
        }
    }

    private fun hideFixedBanner(textView: TextView) {
        logDebug("Hide fixed banner")
        textView.alpha = 1f
        textView.isVisible = false
    }

    /**
     * Method that controls whether the banner should be displayed.
     * This banner is displayed when the call is muted
     * or if the session or call is on hold.
     */
    private fun showMuteBanner() {
        bannerMuteLayout.let {
            bannerShouldBeShown = inMeetingViewModel.showAppropriateBanner(
                bannerMuteIcon,
                bannerMuteText
            )

            if (bannerShouldBeShown) {
                it.background = ContextCompat.getDrawable(
                    context,
                    R.drawable.gradient_shape_callschat
                )
                logDebug("Show banner info")
                it.isVisible = true
            } else {
                logDebug("Hide banner info")
                it.isVisible = false
            }

            if (it.isVisible && (bottomFloatingPanelViewHolder.getState() == BottomSheetBehavior.STATE_EXPANDED || !toolbar.isVisible)) {
                it.alpha = 0f
            }

            // Delay a bit to wait for 'bannerMuteLayout' finish layouting, otherwise, its bottom is 0.
            RunOnUIThreadUtils.runDelay(10) {
                adjustPositionOfFloatingWindow(
                    bConsiderSnackbar = false,
                    bTop = true,
                    bBottom = false
                )
            }
        }
    }

    /**
     * Check if a call is outgoing, on hold button must be disabled
     */
    private fun enableOnHoldFab(callIsOnHold: Boolean) {
        bottomFloatingPanelViewHolder.enableHoldIcon(
            !inMeetingViewModel.isRequestSent(),
            callIsOnHold
        )
    }

    /**
     * Method that controls whether the call has been put on or taken off hold, and updates the UI.
     */
    private fun isCallOnHold(isHold: Boolean) {
        logDebug("Changes in the on hold status of the call")
        bottomFloatingPanelViewHolder.let {
            bottomFloatingPanelViewHolder.disableEnableButtons(
                inMeetingViewModel.isCallEstablished(),
                isHold
            )
        }

        showMuteBanner()
        if (!inMeetingViewModel.isOneToOneCall()) {
            gridViewCallFragment?.let {
                if (it.isAdded) {
                    it.updateCallOnHold(isHold)
                }
            }

            speakerViewCallFragment?.let {
                if (it.isAdded) {
                    it.updateCallOnHold(isHold)
                }
            }
        }
    }

    /**
     * Change Cam State
     *
     * @param camOn True, if the camera is switched on. False, if the camera is switched off
     */
    override fun onChangeCamState(camOn: Boolean) {
        logDebug("Change in camera state")
        sharedModel.clickCamera(!camOn)
    }

    /**
     * Method to disable the local camera
     */
    private fun disableCamera() {
        if (camIsEnable) {
            sharedModel.clickCamera(false)
            camIsEnable = false
        }
    }

    /**
     * Method that checks if the local video has changed in one to one call and updates the UI.
     *
     * @param isCamOn True, if the camera is switched on. False, if the camera is switched off
     */
    private fun controlVideoLocalOneToOneCall(isCamOn: Boolean) {
        val call = inMeetingViewModel.getCall()

        val shouldCheckVideoOn =
            call != null && (call.status == MegaChatCall.CALL_STATUS_IN_PROGRESS ||
                    call.status == MegaChatCall.CALL_STATUS_JOINING) && isCamOn

        individualCallFragment?.let {
            if (it.isAdded) {
                if (shouldCheckVideoOn) {
                    it.checkVideoOn(megaApi.myUserHandleBinary, MEGACHAT_INVALID_HANDLE)
                } else {
                    it.videoOffUI(megaApi.myUserHandleBinary, MEGACHAT_INVALID_HANDLE)
                }
            }
        }

        floatingWindowFragment?.let {
            if (it.isAdded) {
                if (shouldCheckVideoOn) {
                    it.checkVideoOn(megaApi.myUserHandleBinary, MEGACHAT_INVALID_HANDLE)
                } else {
                    it.videoOffUI(megaApi.myUserHandleBinary, MEGACHAT_INVALID_HANDLE)
                }
            }
        }
    }

    /**
     * Method that checks if the local video has changed and updates the UI.
     *
     * @param isCamOn True, if the camera is switched on. False, if the camera is switched off
     */
    private fun updateLocalVideo(isCamOn: Boolean) {
        logDebug("Local audio or video changes")
        inMeetingViewModel.getCall()?.let {
            val isVideoOn: Boolean = it.hasLocalVideo()
            if (!MegaApplication.getChatManagement().isInTemporaryState) {
                MegaApplication.getChatManagement().setVideoStatus(it.chatid, isVideoOn)
            }
        }

        bottomFloatingPanelViewHolder.updateCamIcon(isCamOn)
        checkSwapCameraMenuItemVisibility()
        controlVideoLocalOneToOneCall(isCamOn)
    }

    /**
     * Method that checks if the session's on hold state has changed and updates the UI
     *
     * @param session The session of a participant
     */
    private fun updateOnHoldRemote(session: MegaChatSession) {
        logDebug("Changes to the on hold status of the session")
        gridViewCallFragment?.let {
            if (it.isAdded) {
                it.updateSessionOnHold(session)
            }
        }

        speakerViewCallFragment?.let {
            if (it.isAdded) {
                it.updateSessionOnHold(session)
            }
        }
    }

    /**
     * Method that controls when the resolution of a participant's video has changed and should add or remove the listener
     *
     * @param participant The participant whose listener of the video is to be added or deleted
     * @param shouldAddListener True, should add the listener. False, should remove the listener
     * @param isHiRes True, if is High resolution. False, if is Low resolution
     */
    private fun checkVideoListener(
        participant: Participant,
        shouldAddListener: Boolean,
        isHiRes: Boolean
    ) {
        gridViewCallFragment?.let {
            if (it.isAdded) {
                it.updateListener(participant, shouldAddListener, isHiRes)
            }
        }
        speakerViewCallFragment?.let {
            if (it.isAdded) {
                it.updateListener(participant, shouldAddListener, isHiRes)
            }
        }
    }

    /**
     * Method that controls when the resolution of a speaker's video has changed and should add or remove the listener
     *
     * @param peerId Peer ID of participant whose listener of the video is to be added or deleted
     * @param clientId Client ID of participant whose listener of the video is to be added or deleted
     * @param shouldAddListener True, should add the listener. False, should remove the listener
     */
    private fun checkSpeakerVideoListener(
        peerId: Long, clientId: Long,
        shouldAddListener: Boolean,
    ) {
        speakerViewCallFragment?.let {
            if (it.isAdded) {
                it.updateListenerSpeaker(peerId, clientId, shouldAddListener)
            }
        }
    }

    /**
     * Method that checks if the remote video/audio has changed and updates the UI.
     */
    private fun updateRemoteAVFlags(
        session: MegaChatSession,
        isAudioChange: Boolean,
        isVideoChange: Boolean
    ) {
        logDebug("Remote changes detected")
        gridViewCallFragment?.let {
            if (it.isAdded) {
                if (isAudioChange) {
                    it.updateRemoteAudioVideo(TYPE_AUDIO, session)
                }
                if (isVideoChange) {
                    logDebug("Remote AVFlag")
                    it.updateRemoteAudioVideo(TYPE_VIDEO, session)
                }
            }
        }

        speakerViewCallFragment?.let {
            if (it.isAdded) {
                if (isAudioChange) {
                    it.updateRemoteAudioVideo(TYPE_AUDIO, session)
                }
                if (isVideoChange) {
                    it.updateRemoteAudioVideo(TYPE_VIDEO, session)
                }
            }
        }

        bottomFloatingPanelViewHolder.updateRemoteAudioVideo(session)
    }

    /**
     * Method that controls changes when a participant joins or leaves the call
     *
     * @param isAdded True, if added. False, if gone
     * @param position The position that has changed
     */
    private fun participantAddedOfLeftMeeting(isAdded: Boolean, position: Int) {
        logDebug("Participant was added or left the meeting in $position")
        speakerViewCallFragment?.let {
            if (it.isAdded) {
                it.peerAddedOrRemoved(isAdded, position)
            }
        }

        gridViewCallFragment?.let {
            if (it.isAdded) {
                it.peerAddedOrRemoved(isAdded, position)
            }
        }

        inMeetingViewModel.updateParticipantResolution()
    }

    /**
     * Method that checks if a participant's name or avatar has changed and updates the UI
     *
     * @param peerId user handle that has changed
     * @param type the type of change, name or avatar
     */
    private fun updateParticipantInfo(peerId: Long, type: Int) {
        logDebug("Participant's name has changed")
        val listParticipants = inMeetingViewModel.updateParticipantsNameOrAvatar(peerId, type)
        if (listParticipants.isNotEmpty()) {
            gridViewCallFragment?.let {
                if (it.isAdded) {
                    it.updateNameOrAvatar(listParticipants, type)
                }
            }
            speakerViewCallFragment?.let {
                if (it.isAdded) {
                    it.updateNameOrAvatar(listParticipants, type)
                }
            }
        }

        bottomFloatingPanelViewHolder.updateParticipantInfo(peerId, type)

        if (type == AVATAR_CHANGE) {
            individualCallFragment?.let {
                if (it.isAdded && inMeetingViewModel.isMe(peerId)) {
                    it.updateMyAvatar()
                }
            }

            floatingWindowFragment?.let {
                if (it.isAdded && inMeetingViewModel.isMe(peerId)) {
                    it.updateMyAvatar()
                }
            }
        }
    }

    /**
     * Method that checks if several participants privileges has changed and updates the UI
     *
     * @param listParticipants list of participants with changes
     */
    private fun updateRemotePrivileges(listParticipants: MutableSet<Participant>) {
        if (listParticipants.isNotEmpty()) {
            logDebug("Update remote privileges")
            gridViewCallFragment?.let {
                if (it.isAdded) {
                    it.updatePrivileges(listParticipants)
                }
            }

            speakerViewCallFragment?.let {
                if (it.isAdded) {
                    it.updatePrivileges(listParticipants)
                }
            }
        }
    }

    /**
     * Change Hold State
     *
     * @param isHold True, if should be on hold. False, otherwise.
     */
    override fun onChangeHoldState(isHold: Boolean) {
        val anotherCall = inMeetingViewModel.getAnotherCall()
        when {
            anotherCall == null -> {
                logDebug("No other calls in progress")
                inMeetingViewModel.setCallOnHold(isHold)
            }
            anotherCall.isOnHold -> {
                logDebug("Change of status on hold and switch of call")
                inMeetingViewModel.setCallOnHold(true)
                inMeetingViewModel.setAnotherCallOnHold(anotherCall.chatid, false)
                CallUtil.openMeetingInProgress(
                    requireContext(),
                    anotherCall.chatid,
                    false,
                    passcodeManagement
                )
            }
            inMeetingViewModel.isCallOnHold() -> {
                logDebug("Change of status on hold")
                inMeetingViewModel.setCallOnHold(false)
                inMeetingViewModel.setAnotherCallOnHold(anotherCall.chatid, true)
            }
            else -> {
                logDebug("The current call is not on hold, change the status")
                inMeetingViewModel.setCallOnHold(isHold)
            }
        }
    }

    /**
     * Change Speaker state
     */
    override fun onChangeSpeakerState() {
        logDebug("Change in speaker state")
        sharedModel.clickSpeaker()
    }

    /**
     * Method that updates UI when speaker changes
     *
     * @param device The current device selected
     */
    private fun updateSpeaker(device: AppRTCAudioManager.AudioDevice) {
        bottomFloatingPanelViewHolder.updateSpeakerIcon(device)
    }

    /**
     * Pop up dialog for end meeting for the user/guest
     *
     * Will show bottom sheet fragment for the moderator
     */
    override fun onEndMeeting() {
        if (inMeetingViewModel.isOneToOneCall() || inMeetingViewModel.isGroupCall()) {
            logDebug("End the one to one or group call")
            leaveMeeting()
        } else if (inMeetingViewModel.shouldAssignModerator()) {
            EndMeetingBottomSheetDialogFragment.newInstance(inMeetingViewModel.getChatId())
                .run {
                    setLeaveMeetingCallBack(leaveMeetingModerator)
                    setAssignCallBack(showAssignModeratorFragment)
                    show(
                        this@InMeetingFragment.childFragmentManager,
                        tag
                    )
                }
        } else {
            askConfirmationEndMeetingForUser()
        }
    }

    private val leaveMeetingModerator = fun() {
        leaveMeeting()
    }

    /**
     * Method to navigate to the Make moderator screen
     */
    private val showAssignModeratorFragment = fun() {
        var isPanelExpanded =
            bottomFloatingPanelViewHolder.getState() == BottomSheetBehavior.STATE_EXPANDED
        isWaitingForMakeModerator = isPanelExpanded

        if (isPanelExpanded) {
            bottomFloatingPanelViewHolder.collapse()
        } else {
            findNavController().navigate(
                InMeetingFragmentDirections.actionGlobalMakeModerator()
            )
        }
    }

    /**
     * Dialog for confirming leave meeting action
     */
    private fun askConfirmationEndMeetingForUser() {
        leaveDialog = MaterialAlertDialogBuilder(
            requireContext(),
            R.style.ThemeOverlay_Mega_MaterialAlertDialog
        ).setMessage(StringResourcesUtils.getString(R.string.title_end_meeting))
            .setPositiveButton(R.string.general_ok) { _, _ -> leaveMeeting() }
            .setNegativeButton(R.string.general_cancel, null)
            .show()
    }

    /**
     * Method to control when I leave the call
     */
    private fun leaveMeeting() {
        logDebug("Leaving meeting")
        disableCamera()
        removeUI()

        inMeetingViewModel.leaveMeeting()
        if (inMeetingViewModel.amIAGuest()) {
            inMeetingViewModel.finishActivityAsGuest(meetingActivity)
        } else {
            inMeetingViewModel.checkIfAnotherCallShouldBeShown(passcodeManagement)
        }
    }

    /**
     * Method to control when call ended
     */
    private fun finishActivity() {
        disableCamera()
        removeUI()
        logDebug("Finishing the activity")
        meetingActivity.snackbar?.dismiss()
        meetingActivity.finish()
    }

    /**
     * Send share link
     *
     * @param sendLink The link of the meeting
     */
    override fun onShareLink(sendLink: Boolean) {
        if (inMeetingViewModel.isOneToOneCall() || !inMeetingViewModel.isChatRoomPublic() || inMeetingViewModel.isWaitingForLink()) {
            logError("Error getting the link, it is a private chat")
            return
        }

        if (meetingLink.isEmpty()) {
            inMeetingViewModel.setWaitingForLink(sendLink)
            sharedModel.createChatLink(
                inMeetingViewModel.getChatId(),
                inMeetingViewModel.isModerator()
            )
            logError("Error, the link doesn't exist")
            return
        }

        if (sendLink)
            shareLink()
    }

    /**
     * Method for sharing the meeting link
     */
    fun shareLink() {
        logDebug("Share the link")
        meetingActivity.startActivity(Intent().apply {
            action = Intent.ACTION_SEND
            putExtra(Intent.EXTRA_TEXT, meetingLink)
            type = "text/plain"
        })
    }

    /**
     * Open invite participant page
     */
    @Suppress("deprecation") // TODO Migrate to registerForActivityResult()
    override fun onInviteParticipants() {
        logDebug("chooseAddContactDialog")
        val inviteParticipantIntent =
            Intent(meetingActivity, AddContactActivityLollipop::class.java).apply {
                putExtra(INTENT_EXTRA_KEY_CONTACT_TYPE, CONTACT_TYPE_MEGA)
                putExtra(INTENT_EXTRA_KEY_CHAT, true)
                putExtra(INTENT_EXTRA_IS_FROM_MEETING, true)
                putExtra(INTENT_EXTRA_KEY_CHAT_ID, inMeetingViewModel.currentChatId)
                putExtra(
                    INTENT_EXTRA_KEY_TOOL_BAR_TITLE,
                    StringResourcesUtils.getString(R.string.invite_participants)
                )
            }
        meetingActivity.startActivityForResult(
            inviteParticipantIntent, REQUEST_ADD_PARTICIPANTS
        )
        bInviteSent = false
    }

    /**
     * Show participant bottom sheet when user click the three dots on participant item
     *
     * @param participant Participant of the meeting
     */
    override fun onParticipantOption(participant: Participant) {
        val participantBottomSheet =
            MeetingParticipantBottomSheetDialogFragment.newInstance(
                inMeetingViewModel.amIAGuest(),
                inMeetingViewModel.isModerator(),
                inMeetingViewModel.status == TYPE_IN_SPEAKER_VIEW,
                participant
            )
        participantBottomSheet.show(childFragmentManager, participantBottomSheet.tag)
    }

    companion object {

        const val INFO_ANIMATION = 4000

        const val ANIMATION_DURATION: Long = 500

        const val TAP_THRESHOLD: Long = 500

        const val TOOLBAR_DY = 300f

        const val FLOATING_BOTTOM_SHEET_DY = 400f

        const val NOT_TYPE = "NOT_TYPE"
        const val TYPE_WAITING_CONNECTION = "TYPE_WAITING_CONNECTION"
        const val TYPE_IN_ONE_TO_ONE = "TYPE_IN_ONE_TO_ONE"
        const val TYPE_IN_GRID_VIEW = "TYPE_IN_GRID_VIEW"
        const val TYPE_IN_SPEAKER_VIEW = "TYPE_IN_SPEAKER_VIEW"

        const val MAX_PARTICIPANTS_GRID_VIEW_AUTOMATIC = 6
    }

    /**
     * Method to control when a call is to be initiated
     *
     * @param chatId The chat ID of the call
     */
    private fun checkCallStarted(chatId: Long) {
        MegaApplication.getInstance().openCallService(chatId)
        inMeetingViewModel.setCall(chatId)
        checkChildFragments()
        showMuteBanner()
        checkAnotherCall()
    }

    override fun onCallStarted(chatId: Long, enableVideo: Boolean, enableAudio: Int) {
        logDebug("Call started")
        checkCallStarted(chatId)
    }

    override fun onDestroy() {
        super.onDestroy()

        sharedModel.hideSnackBar()
        inMeetingViewModel.hideSnackBarWarningMsg()
        bannerAnotherCallLayout.isVisible = false
        bannerParticipant?.isVisible = false
        bannerInfo?.isVisible = false
        bannerMuteLayout.isVisible = false

        removeUI()
        logDebug("Fragment destroyed")
        CallUtil.activateChrono(false, meetingChrono, null)
        resumeAudioPlayerIfNotInCall(meetingActivity)
        RunOnUIThreadUtils.stop()
        bottomFloatingPanelViewHolder.onDestroy()
    }

    override fun onResume() {
        super.onResume()
        MegaApplication.getInstance().startProximitySensor()
        checkChildFragments()

        // The same chatId and the timer is paused, so resume it
        if (STATE_RESUME == inMeetingViewModel.shouldShowWarningMessage()) {
            logDebug("launchTimer when onResume")
            launchTimer()
        }
    }

    override fun onPause() {
        super.onPause()
        logDebug("Cancel launchTimer when onPause and update STATE_RESUME")
        cancelCountDownTimer()

        val state = inMeetingViewModel.shouldShowWarningMessage()
        if (state != STATE_FINISH && state != STATE_CANCEL) {
            inMeetingViewModel.updateShowWarningMessage(STATE_RESUME)
        }

        MegaApplication.getInstance().unregisterProximitySensor()
    }

    override fun onStop() {
        super.onStop()
        dismissDialog(leaveDialog)
        dismissDialog(failedDialog)
    }

    override fun onCallAnswered(chatId: Long, flag: Boolean) {
        if (chatId == inMeetingViewModel.getChatId()) {
            logDebug("Call answered")
            MegaApplication.getChatManagement().setSpeakerStatus(chatId, true)
            checkCallStarted(chatId)
        }
    }

    override fun onErrorAnsweredCall(errorCode: Int) {
        logDebug("Error answering the meeting so close it: $errorCode")
        finishActivity()
    }

    /**
     * Method that updates the microphone and camera values
     */
    private fun updateMicAndCam() {
        camIsEnable = sharedModel.cameraLiveData.value!!
        micIsEnable = sharedModel.micLiveData.value!!
        bottomFloatingPanelViewHolder.updateCamIcon(camIsEnable)
        bottomFloatingPanelViewHolder.updateMicIcon(micIsEnable)
    }

    /**
     * Method to control what to do when I have joined the chatroom
     *
     * @param chatId The chat ID
     */
    private fun controlWhenJoinedAChat(chatId: Long) {
        if (chatId != MEGACHAT_INVALID_HANDLE) {
            logDebug("Update chat id $chatId")
            sharedModel.updateChatRoomId(chatId)
            inMeetingViewModel.setChatId(chatId)
        }

        inMeetingViewModel.checkAnotherCallsInProgress(chatId)
        if (args.action != MEETING_ACTION_GUEST || CallUtil.isStatusConnected(
                context,
                args.chatId
            )
        ) {
            answerCallAfterJoin()
        } else {
            inMeetingViewModel.registerConnectionUpdateListener(args.chatId) {
                answerCallAfterJoin()
            }
        }
    }

    override fun onJoinedChat(chatId: Long, userHandle: Long) {
        logDebug("Joined to the chat")
        controlWhenJoinedAChat(chatId)
    }

    private fun answerCallAfterJoin() {
        val call = inMeetingViewModel.getCall()
        if (call == null) {
            logDebug("Call is null")
            isWaitingForAnswerCall = true
        } else {
            isWaitingForAnswerCall = false
            logDebug("Joined to chat, answer call")
            inMeetingViewModel.answerChatCall(
                camIsEnable,
                micIsEnable,
                speakerIsEnable,
                AnswerChatCallListener(requireContext(), this)
            )
        }
    }

    override fun onErrorJoinedChat(chatId: Long, userHandle: Long, error: Int) {
        logDebug("Error joining the meeting so close it, error code is $error")
        finishActivity()
    }

    private fun updatePanelParticipantList(list: MutableList<Participant> = mutableListOf()) {
        bottomFloatingPanelViewHolder
            .setParticipants(
                list,
                inMeetingViewModel.getMyOwnInfo(
                    sharedModel.micLiveData.value ?: false,
                    sharedModel.cameraLiveData.value ?: false
                )
            )
    }

    /**
     * The dialog for alerting the meeting is failed to created
     */
    private fun showMeetingFailedDialog() {
        failedDialog = MaterialAlertDialogBuilder(
            requireContext(),
            R.style.ThemeOverlay_Mega_MaterialAlertDialog
        ).setMessage(StringResourcesUtils.getString(R.string.meeting_is_failed_content))
            .setCancelable(false)
            .setPositiveButton(R.string.general_ok) { _, _ ->
                MegaApplication.getInstance().removeRTCAudioManager()
                finishActivity()
            }.show()
    }

    /**
     * Send add contact invitation
     *
     * @param peerId the peerId of users
     */
    fun addContact(peerId: Long) {
        inMeetingViewModel.addContact(requireContext(), peerId) { content ->
            sharedModel.showSnackBar(content)
        }
    }

    /**
     * Dismiss the dialog
     *
     * @param dialog the dialog should be dismiss
     */
    fun dismissDialog(dialog: Dialog?) {
        dialog?.let {
            if (it.isShowing) it.dismiss()
        }
    }

    override fun onCallFailed(chatId: Long) {
        logError("Call with chat ID $chatId failed")
    }
}<|MERGE_RESOLUTION|>--- conflicted
+++ resolved
@@ -744,7 +744,6 @@
                                         inMeetingViewModel.openChatPreview(
                                             meetingLink,
                                             SimpleChatRequestListener(
-<<<<<<< HEAD
                                                 MegaChatRequest.TYPE_LOAD_PREVIEW,
                                                 onSuccess = { _, request, _ ->
                                                     logDebug(
@@ -762,48 +761,15 @@
 
                                                     camIsEnable =
                                                         sharedModel.cameraLiveData.value!!
+                                                    speakerIsEnable =
+                                                        sharedModel.speakerLiveData.value!! == AppRTCAudioManager.AudioDevice.SPEAKER_PHONE
+
                                                     inMeetingViewModel.joinPublicChat(
                                                         args.chatId,
                                                         AutoJoinPublicChatListener(
                                                             context,
                                                             this@InMeetingFragment
                                                         )
-=======
-                                                MegaChatRequest.TYPE_CONNECT,
-                                                onSuccess = { _, _, _ ->
-                                                    logDebug("Action guest. Connect to chat, done")
-                                                    inMeetingViewModel.openChatPreview(
-                                                        meetingLink,
-                                                        SimpleChatRequestListener(
-                                                            MegaChatRequest.TYPE_LOAD_PREVIEW,
-                                                            onSuccess = { _, request, _ ->
-                                                                logDebug(
-                                                                    "Action guest. Open chat preview, done. Param type: ${request.paramType}, Chat id: ${request.chatHandle}, Flag: ${request.flag}, Call id: ${
-                                                                        request.megaHandleList?.get(
-                                                                            0
-                                                                        )
-                                                                    }"
-                                                                )
-                                                                MegaApplication.getChatManagement()
-                                                                    .setOpeningMeetingLink(
-                                                                        request.chatHandle,
-                                                                        true
-                                                                    )
-
-                                                                camIsEnable =
-                                                                    sharedModel.cameraLiveData.value!!
-                                                                speakerIsEnable =
-                                                                    sharedModel.speakerLiveData.value!! == AppRTCAudioManager.AudioDevice.SPEAKER_PHONE
-
-                                                                inMeetingViewModel.joinPublicChat(
-                                                                    args.chatId,
-                                                                    AutoJoinPublicChatListener(
-                                                                        context,
-                                                                        this@InMeetingFragment
-                                                                    )
-                                                                )
-                                                            })
->>>>>>> 6d72068b
                                                     )
                                                 })
                                         )
