--- conflicted
+++ resolved
@@ -724,36 +724,6 @@
             }
             MEETING_ACTION_GUEST -> {
                 logDebug("Action guest")
-<<<<<<< HEAD
-                inMeetingViewModel.chatLogout(ChatRequestListener(onSuccess = { _, _, _ ->
-                    inMeetingViewModel.createEphemeralAccountAndJoinChat(
-                        args.firstName,
-                        args.lastName,
-                        MegaRequestListener(onSuccess = { _, _, _ ->
-                            inMeetingViewModel.openChatPreview(
-                                meetinglink,
-                                ChatRequestListener(onSuccess = { _, request, _ ->
-                                    logDebug(
-                                        "Param type: ${request.paramType}, Chat id: ${request.chatHandle}, Flag: ${request.flag}, Call id: ${
-                                            request.megaHandleList?.get(
-                                                0
-                                            )
-                                        }"
-                                    )
-                                    MegaApplication.getChatManagement().setOpeningMeetingLink(
-                                        request.chatHandle,
-                                        true
-                                    )
-                                    camIsEnable = sharedModel.cameraLiveData.value!!
-                                    inMeetingViewModel.joinPublicChat(
-                                        args.chatId,
-                                        AutoJoinPublicChatListener(
-                                            context,
-                                            this@InMeetingFragment
-                                        )
-                                    )
-                                })
-=======
                 inMeetingViewModel.chatLogout(
                     SimpleChatRequestListener(
                         MegaChatRequest.TYPE_LOGOUT,
@@ -766,44 +736,36 @@
                                     MegaRequest.TYPE_CREATE_ACCOUNT,
                                     onSuccess = { _, _, _ ->
                                         logDebug("Action guest. Create ephemeral Account, done")
-                                        inMeetingViewModel.chatConnect(
+                                        inMeetingViewModel.openChatPreview(
+                                            meetingLink,
                                             SimpleChatRequestListener(
-                                                MegaChatRequest.TYPE_CONNECT,
-                                                onSuccess = { _, _, _ ->
-                                                    logDebug("Action guest. Connect to chat, done")
-                                                    inMeetingViewModel.openChatPreview(
-                                                        meetingLink,
-                                                        SimpleChatRequestListener(
-                                                            MegaChatRequest.TYPE_LOAD_PREVIEW,
-                                                            onSuccess = { _, request, _ ->
-                                                                logDebug(
-                                                                    "Action guest. Open chat preview, done. Param type: ${request.paramType}, Chat id: ${request.chatHandle}, Flag: ${request.flag}, Call id: ${
-                                                                        request.megaHandleList?.get(
-                                                                            0
-                                                                        )
-                                                                    }"
-                                                                )
-                                                                MegaApplication.getChatManagement()
-                                                                    .setOpeningMeetingLink(
-                                                                        request.chatHandle,
-                                                                        true
-                                                                    )
-
-                                                                camIsEnable =
-                                                                    sharedModel.cameraLiveData.value!!
-                                                                inMeetingViewModel.joinPublicChat(
-                                                                    args.chatId,
-                                                                    AutoJoinPublicChatListener(
-                                                                        context,
-                                                                        this@InMeetingFragment
-                                                                    )
-                                                                )
-                                                            })
+                                                MegaChatRequest.TYPE_LOAD_PREVIEW,
+                                                onSuccess = { _, request, _ ->
+                                                    logDebug(
+                                                        "Action guest. Open chat preview, done. Param type: ${request.paramType}, Chat id: ${request.chatHandle}, Flag: ${request.flag}, Call id: ${
+                                                            request.megaHandleList?.get(
+                                                                0
+                                                            )
+                                                        }"
+                                                    )
+                                                    MegaApplication.getChatManagement()
+                                                        .setOpeningMeetingLink(
+                                                            request.chatHandle,
+                                                            true
+                                                        )
+
+                                                    camIsEnable =
+                                                        sharedModel.cameraLiveData.value!!
+                                                    inMeetingViewModel.joinPublicChat(
+                                                        args.chatId,
+                                                        AutoJoinPublicChatListener(
+                                                            context,
+                                                            this@InMeetingFragment
+                                                        )
                                                     )
                                                 })
                                         )
                                     })
->>>>>>> 43aef3cb
                             )
                         })
                 )
