--- conflicted
+++ resolved
@@ -109,14 +109,11 @@
     StartChatCallListener.StartChatCallCallback, AnswerChatCallListener.OnCallAnsweredCallback,
     AutoJoinPublicChatListener.OnJoinedChatCallback {
 
-<<<<<<< HEAD
-    private lateinit var meetingActivity: MeetingActivity
+        @Inject
+    lateinit var passcodeManagement: PasscodeManagement
+
+        private lateinit var meetingActivity: MeetingActivity
     private lateinit var permissionsRequester: PermissionsRequester
-=======
-    @Inject
-    lateinit var passcodeManagement: PasscodeManagement
-
->>>>>>> 384f1aa8
     private var bCountDownTimerStart: Boolean = false
     private var bInviteSent: Boolean = false
     val args: InMeetingFragmentArgs by navArgs()
