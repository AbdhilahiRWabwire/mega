--- conflicted
+++ resolved
@@ -673,11 +673,7 @@
                 )
             }
             MEETING_ACTION_RINGING_VIDEO_ON -> {
-<<<<<<< HEAD
-                logDebug("Action ringing with video on")
-=======
                 Timber.d("Action ringing with video on")
->>>>>>> 3f26ba2a
                 inMeetingViewModel.getCall()?.let {
                     if (it.hasLocalAudio()) {
                         sharedModel.micInitiallyOn()
@@ -688,11 +684,7 @@
                 }
             }
             MEETING_ACTION_RINGING_VIDEO_OFF -> {
-<<<<<<< HEAD
-                logDebug("Action ringing with video off")
-=======
                 Timber.d("Action ringing with video off")
->>>>>>> 3f26ba2a
                 inMeetingViewModel.getCall()?.let {
                     if (it.hasLocalAudio()) {
                         sharedModel.micInitiallyOn()
@@ -965,31 +957,6 @@
                 if (allowed) {
                     bottomFloatingPanelViewHolder.updateCamPermissionWaring(allowed)
                 }
-<<<<<<< HEAD
-            }
-        }
-
-        sharedModel.cameraPermissionCheck.observe(viewLifecycleOwner) { allowed ->
-            if (allowed) {
-                permissionsRequester = permissionsBuilder(
-                        arrayOf(Manifest.permission.CAMERA)
-                )
-                        .setOnRequiresPermission { l ->
-                            run {
-                                onRequiresPermission(l)
-
-                                // Continue expected action after granted
-                                sharedModel.clickCamera(true)
-                            }
-                        }
-                        .setOnShowRationale { l ->
-                            onShowRationale(l)
-
-                        }
-                        .setOnNeverAskAgain { l ->
-                            onPermNeverAskAgain(l) }
-                        .build()
-=======
             }
         }
 
@@ -1039,32 +1006,6 @@
                         onPermNeverAskAgain(l)
                     }
                     .build()
->>>>>>> 3f26ba2a
-                permissionsRequester.launch(false)
-            }
-        }
-
-<<<<<<< HEAD
-        sharedModel.recordAudioPermissionCheck.observe(viewLifecycleOwner) { allowed ->
-            sharedModel.lockMic()
-
-            if (allowed) {
-                permissionsRequester = permissionsBuilder(
-                        arrayOf(Manifest.permission.RECORD_AUDIO)
-                )
-                        .setOnRequiresPermission { l ->
-                            run {
-                                onRequiresPermission(l)
-                                // Continue expected action after granted
-                                sharedModel.clickMic(true)
-                            }
-                        }
-                        .setOnShowRationale { l ->
-                            onShowRationale(l)
-                        }
-                        .setOnNeverAskAgain { l ->
-                            onPermNeverAskAgain(l) }
-                        .build()
                 permissionsRequester.launch(false)
             }
         }
@@ -1077,16 +1018,6 @@
             }
         }
 
-=======
-        lifecycleScope.launchWhenStarted {
-            sharedModel.recordAudioGranted.collect { allowed ->
-                if (allowed && !sharedModel.micLocked) {
-                    bottomFloatingPanelViewHolder.updateMicPermissionWaring(allowed)
-                }
-            }
-        }
-
->>>>>>> 3f26ba2a
         sharedModel.notificationNetworkState.observe(viewLifecycleOwner) { haveConnection ->
             inMeetingViewModel.updateNetworkStatus(haveConnection)
         }
@@ -1354,19 +1285,6 @@
     }
 
     /**
-     * user denies the RECORD_AUDIO or CAMERA permission
-     *
-     * @param permissions permission list
-     */
-    private fun onPermNeverAskAgain(permissions: java.util.ArrayList<String>) {
-        if (permissions.contains(Manifest.permission.RECORD_AUDIO)) {
-            onAudioNeverAskAgain(permissions)
-        } else  if (permissions.contains(Manifest.permission.CAMERA)) {
-            onCameraNeverAskAgain(permissions)
-        }
-    }
-
-    /**
      * Control the initial state of the buttons when a call is established
      */
     private fun checkButtonsStatus() {
@@ -1950,11 +1868,7 @@
                 }
             }
 
-<<<<<<< HEAD
-            logDebug("Starting meeting ...")
-=======
             Timber.d("Starting meeting ...")
->>>>>>> 3f26ba2a
             startCall()
         }
     }
@@ -2811,10 +2725,7 @@
         super.onStop()
         dismissDialog(leaveDialog)
         dismissDialog(failedDialog)
-<<<<<<< HEAD
-=======
         dismissDialog(onlyMeDialog)
->>>>>>> 3f26ba2a
     }
 
     /**
@@ -2865,38 +2776,8 @@
             isWaitingForAnswerCall = true
         } else {
             isWaitingForAnswerCall = false
-<<<<<<< HEAD
-            logDebug("Joined to chat, answer call")
-            answerCall()
-        }
-    }
-
-    /**
-     * Method to answer the call
-     */
-    private fun answerCall() {
-        sharedModel.answerCall(camIsEnable, micIsEnable, speakerIsEnable).observe(viewLifecycleOwner) {
-                result ->
-                MegaApplication.getChatManagement().setSpeakerStatus(result.chatHandle,
-                    result.enableVideo
-                )
-                checkCallStarted(result.chatHandle)
-        }
-    }
-
-    /**
-     * Method to start the call
-     */
-    private fun startCall() {
-        inMeetingViewModel.startMeeting(camIsEnable, micIsEnable).observe(viewLifecycleOwner) {
-                result ->
-           result?.let {
-               checkCallStarted(result.chatHandle)
-           }
-=======
             Timber.d("Joined to chat, answer call")
             answerCall()
->>>>>>> 3f26ba2a
         }
     }
 
