--- conflicted
+++ resolved
@@ -8,12 +8,7 @@
 import mega.privacy.android.app.MegaApplication;
 import mega.privacy.android.app.interfaces.MyChatFilesExisitListener;
 import mega.privacy.android.app.lollipop.controllers.NodeController;
-<<<<<<< HEAD
 import mega.privacy.android.app.lollipop.megachat.ChatActivityLollipop;
-import mega.privacy.android.app.utils.Constants;
-=======
-import mega.privacy.android.app.utils.ChatUtil;
->>>>>>> bb6e1dce
 import mega.privacy.android.app.utils.Util;
 import nz.mega.sdk.MegaApiAndroid;
 import nz.mega.sdk.MegaApiJava;
@@ -23,6 +18,7 @@
 import nz.mega.sdk.MegaRequest;
 import nz.mega.sdk.MegaRequestListenerInterface;
 
+import static mega.privacy.android.app.utils.ChatUtil.existsMyChatFiles;
 import static mega.privacy.android.app.utils.Constants.CHAT_FOLDER;
 
 /**
@@ -36,18 +32,12 @@
     private MegaApiAndroid megaApi;
     private MegaChatApiAndroid megaChatApi;
 
-<<<<<<< HEAD
-    int counter = 0;
-    MegaNode parentNode;
-    ArrayList<MegaNode> nodesCopied = new ArrayList<>();
-    long idChat = -1;
-=======
+    private long idChat = -1;
     private int counter = 0;
     private MegaNode parentNode;
     private ArrayList<MegaNode> nodesCopied = new ArrayList<>();
     // The list to preserve node is not owned by user
     private ArrayList<MegaNode> preservedNotOwnerNode;
->>>>>>> bb6e1dce
 
     public CopyAndSendToChatListener(Context context) {
         super();
@@ -82,7 +72,7 @@
     public void copyNodes (ArrayList<MegaNode> nodes, ArrayList<MegaNode> ownerNodes) {
         nodesCopied.addAll(ownerNodes);
         counter = nodes.size();
-        if (ChatUtil.existsMyChatFiles(nodes, megaApi, this, this)) {
+        if (existsMyChatFiles(nodes, megaApi, this, this)) {
             for (MegaNode node : nodes) {
                 copyNode(node);
             }
