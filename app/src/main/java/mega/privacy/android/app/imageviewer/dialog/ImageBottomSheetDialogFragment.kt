--- conflicted
+++ resolved
@@ -38,10 +38,6 @@
 import mega.privacy.android.app.utils.MegaNodeUtil.getNodeLabelDrawable
 import mega.privacy.android.app.utils.MegaNodeUtil.getNodeLabelText
 import mega.privacy.android.app.utils.NetworkUtil.isOnline
-<<<<<<< HEAD
-import mega.privacy.android.app.utils.SdkRestrictionUtils.isSaveToGalleryCompatible
-=======
->>>>>>> 26b6e5a4
 import mega.privacy.android.app.utils.StringResourcesUtils.getQuantityString
 import nz.mega.sdk.MegaApiJava.INVALID_HANDLE
 import nz.mega.sdk.MegaNode
@@ -239,16 +235,6 @@
                 dismissAllowingStateLoss()
             }
 
-<<<<<<< HEAD
-            // Save to Gallery
-            optionGallery.isVisible = isSaveToGalleryCompatible() && !nodeItem.isExternalNode && !nodeItem.isFromRubbishBin && node != null
-            optionGallery.setOnClickListener {
-                (activity as? ImageViewerActivity?)?.saveNode(node!!, false)
-                dismissAllowingStateLoss()
-            }
-
-=======
->>>>>>> 26b6e5a4
             // Offline
             optionOfflineLayout.isVisible = !imageItem.isOffline && !nodeItem.isFromRubbishBin
             optionOfflineRemove.isVisible = imageItem.isOffline
