package mega.privacy.android.app.utils

import android.content.Context
import android.content.DialogInterface.BUTTON_POSITIVE
import android.content.Intent
import android.graphics.PorterDuff
import android.graphics.PorterDuffColorFilter
import android.text.Editable
import android.text.TextWatcher
import android.util.TypedValue
import android.view.LayoutInflater
import android.view.View
import android.view.ViewGroup
import android.view.inputmethod.EditorInfo
import android.widget.ImageView
import android.widget.LinearLayout
import android.widget.RelativeLayout
import android.widget.TextView
import android.widget.TextView.OnEditorActionListener
import androidx.appcompat.app.AlertDialog
import androidx.core.content.ContextCompat
import androidx.core.view.isVisible
import com.google.android.material.dialog.MaterialAlertDialogBuilder
import mega.privacy.android.app.BaseActivity
import mega.privacy.android.app.MegaApplication
import mega.privacy.android.app.R
import mega.privacy.android.app.activities.OverDiskQuotaPaywallActivity
import mega.privacy.android.app.components.EditTextCursorWatcher
import mega.privacy.android.app.lollipop.LoginActivityLollipop
import mega.privacy.android.app.lollipop.ManagerActivityLollipop
import mega.privacy.android.app.lollipop.megachat.ChatActivityLollipop
import mega.privacy.android.app.utils.Util.showKeyboardDelayed
import java.util.regex.Pattern

class AlertsAndWarnings {

    companion object {
        private const val REMOVE_LINK_DIALOG_TEXT_MARGIN_LEFT = 25
        private const val REMOVE_LINK_DIALOG_TEXT_MARGIN_TOP = 20
        private const val REMOVE_LINK_DIALOG_TEXT_MARGIN_RIGHT = 10
        private const val REMOVE_LINK_DIALOG_TEXT_SIZE = 15

        private const val RENAME_DIALOG_TEXT_MARGIN_LEFT = 20
        private const val RENAME_DIALOG_TEXT_MARGIN_TOP = 20
        private const val RENAME_DIALOG_TEXT_MARGIN_RIGHT = 17
        private const val RENAME_DIALOG_ERROR_TEXT_MARGIN_LEFT = 3

        private const val RENAME_REGEX = "[*|\\?:\"<>\\\\\\\\/]"

        /**
         * Shows the ODQ Paywall warning. It will not be shown if it is already being displayed or if
         * the user is upgrading to PRO (i.e. in any place of the checkout process).
         */
        @JvmStatic
        fun showOverDiskQuotaPaywallWarning() {
            showOverDiskQuotaPaywallWarning(false)
        }

        /**
         * Shows the ODQ Paywall warning. It will not be shown if it is already being displayed or if
         * the user is upgrading to PRO (i.e. in any place of the checkout process).
         *
         * @param loginFinished Indicates if the login process has already finished.
         */
        @JvmStatic
        fun showOverDiskQuotaPaywallWarning(loginFinished: Boolean) {
            val app = MegaApplication.getInstance()

            // If app is doing login, the ODQ will be displayed at login finish
            if (app.currentActivity is LoginActivityLollipop && !loginFinished) {
                return
            }

            if (app.currentActivity is OverDiskQuotaPaywallActivity) {
                return
            }

            if (app.currentActivity is ManagerActivityLollipop) {
                val upAFL = (app.currentActivity as ManagerActivityLollipop).upgradeAccountFragment
                if (upAFL != null && upAFL.isVisible) {
                    return
                }
            }

            val intent = Intent(app.applicationContext, OverDiskQuotaPaywallActivity::class.java)
            intent.flags = Intent.FLAG_ACTIVITY_CLEAR_TOP or Intent.FLAG_ACTIVITY_NEW_TASK
            app.startActivity(intent)
        }

        /**
         * Shows a resume transfers warning.
         * It will be displayed if the queue of transfers is paused and a new chat upload starts.
         *
         * @param context current Context.
         */
        @JvmStatic
        fun showResumeTransfersWarning(context: Context) {
            if (context is BaseActivity
                && context.resumeTransfersWarning != null
                && context.resumeTransfersWarning.isShowing
            ) {
                return
            }

            val resumeTransfersDialogBuilder =
                AlertDialog.Builder(context, R.style.ResumeTransfersWarning)

            resumeTransfersDialogBuilder.setTitle(R.string.warning_resume_transfers)
<<<<<<< HEAD
                .setMessage(R.string.warning_message_resume_transfers)
                .setCancelable(false)
                .setPositiveButton(R.string.button_resume_individual_transfer) { dialog, which ->
                    MegaApplication.getInstance().megaApi.pauseTransfers(false)
=======
                        .setMessage(R.string.warning_message_resume_transfers)
                    .setCancelable(false)
                    .setPositiveButton(R.string.button_resume_individual_transfer) { dialog, _ ->
                        MegaApplication.getInstance().megaApi.pauseTransfers(false)

                        if (context is ChatActivityLollipop) {
                            context.updatePausedUploadingMessages()
                        }
>>>>>>> 07af4ce8

                    if (context is ChatActivityLollipop) {
                        context.updatePausedUploadingMessages()
                    }
<<<<<<< HEAD

                    dialog.dismiss()
                }
                .setNegativeButton(R.string.general_cancel) { dialog, which ->
                    dialog.dismiss()
                }.setOnDismissListener { dialog ->
                    if (context is BaseActivity) {
                        context.setIsResumeTransfersWarningShown(false)
=======
                    .setNegativeButton(R.string.general_cancel) { dialog, _ ->
                        dialog.dismiss()
                    }.setOnDismissListener {
                    if (context is BaseActivity) {
                            context.setIsResumeTransfersWarningShown(false)
                        }
>>>>>>> 07af4ce8
                    }
                }

            if (context is BaseActivity) {
                context.setIsResumeTransfersWarningShown(true)
                context.resumeTransfersWarning = resumeTransfersDialogBuilder.create()
            }

            resumeTransfersDialogBuilder.show()
        }

        /**
         * Shows a confirm remove link alert dialog.
         *
         * @param context current Context
         * @param onPositive callback when positive button is clicked
         */
        @JvmStatic
        fun showConfirmRemoveLinkDialog(context: Context, onPositive: () -> Unit) {
            val builder = MaterialAlertDialogBuilder(context, R.style.MaterialAlertDialogStyle)

            val dialogLayout = LayoutInflater.from(context).inflate(R.layout.dialog_link, null)

            dialogLayout.findViewById<TextView>(R.id.dialog_link_link_url).isVisible = false
            dialogLayout.findViewById<TextView>(R.id.dialog_link_link_key).isVisible = false
            dialogLayout.findViewById<TextView>(R.id.dialog_link_symbol).isVisible = false

            val displayMetrics = context.resources.displayMetrics

            val removeText = dialogLayout.findViewById<TextView>(R.id.dialog_link_text_remove)
            (removeText.layoutParams as RelativeLayout.LayoutParams).setMargins(
                Util.scaleWidthPx(REMOVE_LINK_DIALOG_TEXT_MARGIN_LEFT, displayMetrics),
                Util.scaleHeightPx(REMOVE_LINK_DIALOG_TEXT_MARGIN_TOP, displayMetrics),
                Util.scaleWidthPx(REMOVE_LINK_DIALOG_TEXT_MARGIN_RIGHT, displayMetrics),
                0
            )
            removeText.visibility = View.VISIBLE
            removeText.text = context.getString(R.string.context_remove_link_warning_text)

            val scaleW = Util.getScaleW(displayMetrics, displayMetrics.density)
            removeText.setTextSize(
                TypedValue.COMPLEX_UNIT_SP, REMOVE_LINK_DIALOG_TEXT_SIZE * scaleW
            )

            builder.setView(dialogLayout)
                .setPositiveButton(R.string.context_remove) { _, _ ->
                    onPositive()
                }
                .setNegativeButton(R.string.general_cancel, null)
                .create()
                .show()
        }

        /**
         * Shows a rename node alert dialog.
         *
         * @param context current Context
         * @param nodeName the old node name
         * @param isFolder if is the node is a folder
         * @param rename callback when valid new name is set
         */
        @JvmStatic
        fun showRenameDialog(
            context: Context,
            nodeName: String,
            isFolder: Boolean,
            rename: (String) -> Unit
        ) {
            val displayMetrics = context.resources.displayMetrics

            val layout = LinearLayout(context)
            layout.orientation = LinearLayout.VERTICAL

            val input = EditTextCursorWatcher(context, isFolder)
            input.setSingleLine()
            input.setTextColor(ContextCompat.getColor(context, R.color.text_secondary))
            input.imeOptions = EditorInfo.IME_ACTION_DONE

            input.setImeActionLabel(
                context.getString(R.string.context_rename),
                EditorInfo.IME_ACTION_DONE
            )
            input.setText(nodeName)

            input.onFocusChangeListener = View.OnFocusChangeListener { v, hasFocus ->
                if (hasFocus) {
                    if (isFolder) {
                        input.setSelection(0, input.text.length)
                    } else {
                        val s = nodeName.split("\\.".toRegex()).toTypedArray()
                        val numParts = s.size
                        var lastSelectedPos = 0
                        if (numParts == 1) {
                            input.setSelection(0, input.text.length)
                        } else if (numParts > 1) {
                            for (i in 0 until numParts - 1) {
                                lastSelectedPos += s[i].length
                                lastSelectedPos++
                            }
                            lastSelectedPos-- // The last point should not be selected)
                            input.setSelection(0, lastSelectedPos)
                        }
                        showKeyboardDelayed(v)
                    }
                }
            }

            val paramsInput = LinearLayout.LayoutParams(
                LinearLayout.LayoutParams.MATCH_PARENT,
                LinearLayout.LayoutParams.WRAP_CONTENT
            )
            paramsInput.setMargins(
                Util.scaleWidthPx(RENAME_DIALOG_TEXT_MARGIN_LEFT, displayMetrics),
                Util.scaleHeightPx(RENAME_DIALOG_TEXT_MARGIN_TOP, displayMetrics),
                Util.scaleWidthPx(RENAME_DIALOG_TEXT_MARGIN_RIGHT, displayMetrics),
                0
            )
            layout.addView(input, paramsInput)

            val paramsErrorLayout = LinearLayout.LayoutParams(
                LinearLayout.LayoutParams.MATCH_PARENT,
                LinearLayout.LayoutParams.WRAP_CONTENT
            )
            paramsErrorLayout.setMargins(
                Util.scaleWidthPx(RENAME_DIALOG_TEXT_MARGIN_LEFT, displayMetrics),
                0,
                Util.scaleWidthPx(RENAME_DIALOG_TEXT_MARGIN_RIGHT, displayMetrics),
                0
            )

            val errorLayout = RelativeLayout(context)
            layout.addView(errorLayout, paramsErrorLayout)

            val errorIcon = ImageView(context)
            errorIcon.setImageDrawable(
                ContextCompat.getDrawable(context, R.drawable.ic_input_warning)
            )
            errorLayout.addView(errorIcon)
            val paramsIcon = errorIcon.layoutParams as RelativeLayout.LayoutParams

            paramsIcon.addRule(RelativeLayout.ALIGN_PARENT_RIGHT)
            errorIcon.layoutParams = paramsIcon

            errorIcon.setColorFilter(ContextCompat.getColor(context, R.color.login_warning))

            val textError = TextView(context)
            errorLayout.addView(textError)
            val paramsTextError = textError.layoutParams as RelativeLayout.LayoutParams
            paramsTextError.height = ViewGroup.LayoutParams.WRAP_CONTENT
            paramsTextError.width = ViewGroup.LayoutParams.WRAP_CONTENT
            paramsTextError.addRule(RelativeLayout.CENTER_VERTICAL)
            paramsTextError.addRule(RelativeLayout.ALIGN_PARENT_LEFT)
            paramsTextError.setMargins(
                Util.scaleWidthPx(RENAME_DIALOG_ERROR_TEXT_MARGIN_LEFT, displayMetrics), 0, 0, 0
            )
            textError.layoutParams = paramsTextError

            textError.setTextColor(ContextCompat.getColor(context, R.color.login_warning))

            errorLayout.visibility = View.GONE

            input.background.mutate().clearColorFilter()
            input.background.mutate().colorFilter = PorterDuffColorFilter(
                ContextCompat.getColor(context, R.color.accentColor), PorterDuff.Mode.SRC_ATOP
            )
            input.addTextChangedListener(object : TextWatcher {
                override fun beforeTextChanged(
                    charSequence: CharSequence,
                    start: Int,
                    count: Int,
                    after: Int
                ) {
                }

                override fun onTextChanged(
                    charSequence: CharSequence,
                    start: Int,
                    before: Int,
                    count: Int
                ) {
                }

                override fun afterTextChanged(editable: Editable) {
                    if (errorLayout.visibility == View.VISIBLE) {
                        errorLayout.visibility = View.GONE
                        input.background.mutate().clearColorFilter()
                        input.background.mutate().colorFilter = PorterDuffColorFilter(
                            ContextCompat.getColor(context, R.color.accentColor),
                            PorterDuff.Mode.SRC_ATOP
                        )
                    }
                }
            })

            var renameDialog: AlertDialog? = null
            val checkInput: (String) -> Unit = { text ->
                val value = text.trim { it <= ' ' }
                if (value.isEmpty()) {
                    input.background.mutate().colorFilter = PorterDuffColorFilter(
                        ContextCompat.getColor(context, R.color.login_warning),
                        PorterDuff.Mode.SRC_ATOP
                    )
                    textError.setText(R.string.invalid_string)
                    errorLayout.visibility = View.VISIBLE
                    input.requestFocus()
                } else {
                    if (Pattern.compile(RENAME_REGEX).matcher(value).find()) {
                        input.background.mutate().colorFilter = PorterDuffColorFilter(
                            ContextCompat.getColor(context, R.color.login_warning),
                            PorterDuff.Mode.SRC_ATOP
                        )
                        textError.setText(R.string.invalid_characters)
                        errorLayout.visibility = View.VISIBLE
                        input.requestFocus()
                    } else {
                        renameDialog?.dismiss()
                        rename(value)
                    }
                }
            }

            input.setOnEditorActionListener(OnEditorActionListener { _, actionId, _ ->
                if (actionId == EditorInfo.IME_ACTION_DONE) {
                    checkInput(input.text.toString())
                    return@OnEditorActionListener true
                }
                false
            })

            renameDialog = MaterialAlertDialogBuilder(context, R.style.MaterialAlertDialogStyle)
                .setTitle(context.getString(R.string.context_rename) + " " + nodeName)
                .setPositiveButton(R.string.context_rename, null)
                .setNegativeButton(android.R.string.cancel, null)
                .setView(layout)
                .show()

            // the dialog will be dismissed automatically after positive button listener
            // is executed, but we need check if the input is valid, so we use
            // getButton.setOnClickListener to override it.
            renameDialog?.getButton(BUTTON_POSITIVE)?.setOnClickListener {
                checkInput(input.text.toString())
            }

            input.requestFocus()
        }
    }
}<|MERGE_RESOLUTION|>--- conflicted
+++ resolved
@@ -106,42 +106,22 @@
                 AlertDialog.Builder(context, R.style.ResumeTransfersWarning)
 
             resumeTransfersDialogBuilder.setTitle(R.string.warning_resume_transfers)
-<<<<<<< HEAD
                 .setMessage(R.string.warning_message_resume_transfers)
                 .setCancelable(false)
-                .setPositiveButton(R.string.button_resume_individual_transfer) { dialog, which ->
+                .setPositiveButton(R.string.button_resume_individual_transfer) { dialog, _ ->
                     MegaApplication.getInstance().megaApi.pauseTransfers(false)
-=======
-                        .setMessage(R.string.warning_message_resume_transfers)
-                    .setCancelable(false)
-                    .setPositiveButton(R.string.button_resume_individual_transfer) { dialog, _ ->
-                        MegaApplication.getInstance().megaApi.pauseTransfers(false)
-
-                        if (context is ChatActivityLollipop) {
-                            context.updatePausedUploadingMessages()
-                        }
->>>>>>> 07af4ce8
 
                     if (context is ChatActivityLollipop) {
                         context.updatePausedUploadingMessages()
                     }
-<<<<<<< HEAD
 
                     dialog.dismiss()
                 }
-                .setNegativeButton(R.string.general_cancel) { dialog, which ->
+                .setNegativeButton(R.string.general_cancel) { dialog, _ ->
                     dialog.dismiss()
-                }.setOnDismissListener { dialog ->
+                }.setOnDismissListener {
                     if (context is BaseActivity) {
                         context.setIsResumeTransfersWarningShown(false)
-=======
-                    .setNegativeButton(R.string.general_cancel) { dialog, _ ->
-                        dialog.dismiss()
-                    }.setOnDismissListener {
-                    if (context is BaseActivity) {
-                            context.setIsResumeTransfersWarningShown(false)
-                        }
->>>>>>> 07af4ce8
                     }
                 }
 
