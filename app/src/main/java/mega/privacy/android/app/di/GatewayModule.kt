--- conflicted
+++ resolved
@@ -59,18 +59,13 @@
     @Binds
     abstract fun bindAppPreferencesGateway(implementation: AppPreferencesDatastore): AppPreferencesGateway
 
-<<<<<<< HEAD
-    /**
-     * Binds @FeatureFlagPreferencesGateway
-     */
     @Binds
     abstract fun bindFeatureFlagPreferencesGateway(implementation: FeatureFlagPreferencesDataStore): FeatureFlagPreferencesGateway
-=======
+
     @Binds
     abstract fun bindDeviceGateway(implementation: AndroidDeviceGateway): DeviceGateway
 
     @Binds
     abstract fun bindFileCompressionGateway(implementation: ZipFileCompressionGateway): FileCompressionGateway
->>>>>>> a1fff4bd
 
 }