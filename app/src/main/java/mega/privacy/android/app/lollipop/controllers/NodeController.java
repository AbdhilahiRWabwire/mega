--- conflicted
+++ resolved
@@ -949,51 +949,26 @@
                             log("Video/Audio file");
                             File mediaFile = new File(localPath);
 
-<<<<<<< HEAD
                             Intent mediaIntent;
                             if (MimeTypeList.typeForName(mediaFile.getName()).isVideoNotSupported()){
                                 mediaIntent = new Intent(Intent.ACTION_VIEW);
-=======
-                            Intent videoIntent = new Intent(context, AudioVideoPlayerLollipop.class);
-                            videoIntent.putExtra("HANDLE", tempNode.getHandle());
-                            if (Build.VERSION.SDK_INT >= Build.VERSION_CODES.N && videoFile.getAbsolutePath().contains(Environment.getExternalStorageDirectory().getPath())) {
-                                videoIntent.setDataAndType(FileProvider.getUriForFile(context, "mega.privacy.android.app.providers.fileprovider", videoFile), MimeTypeList.typeForName(tempNode.getName()).getType());
->>>>>>> b6ecb4b2
+
                             }
                             else {
                                 mediaIntent = new Intent(context, AudioVideoPlayerLollipop.class);
                             }
-<<<<<<< HEAD
                             mediaIntent.putExtra("isPlayList", false);
                             mediaIntent.putExtra("HANDLE", tempNode.getHandle());
                             if (Build.VERSION.SDK_INT >= Build.VERSION_CODES.N) {
                                 mediaIntent.setDataAndType(FileProvider.getUriForFile(context, "mega.privacy.android.app.providers.fileprovider", mediaFile), MimeTypeList.typeForName(tempNode.getName()).getType());
-=======
-                            videoIntent.addFlags(Intent.FLAG_GRANT_READ_URI_PERMISSION);
-                            videoIntent.addFlags(Intent.FLAG_ACTIVITY_CLEAR_TOP);
-                            context.startActivity(videoIntent);
-                        }
-                        else if (MimeTypeList.typeForName(tempNode.getName()).isAudio()) {
-                            log("Audio file");
-                            File audioFile = new File(localPath);
-
-                            Intent audioIntent = new Intent(context, AudioVideoPlayerLollipop.class);
-                            audioIntent.putExtra("HANDLE", tempNode.getHandle());
-                            if (Build.VERSION.SDK_INT >= Build.VERSION_CODES.N && audioFile.getAbsolutePath().contains(Environment.getExternalStorageDirectory().getPath())) {
-                                audioIntent.setDataAndType(FileProvider.getUriForFile(context, "mega.privacy.android.app.providers.fileprovider", audioFile), MimeTypeList.typeForName(tempNode.getName()).getType());
->>>>>>> b6ecb4b2
+
                             }
                             else{
                                 mediaIntent.setDataAndType(Uri.fromFile(mediaFile), MimeTypeList.typeForName(tempNode.getName()).getType());
                             }
-<<<<<<< HEAD
                             mediaIntent.addFlags(Intent.FLAG_GRANT_READ_URI_PERMISSION);
+                            mediaIntent.addFlags(Intent.FLAG_ACTIVITY_CLEAR_TOP);
                             context.startActivity(mediaIntent);
-=======
-                            audioIntent.addFlags(Intent.FLAG_GRANT_READ_URI_PERMISSION);
-                            audioIntent.addFlags(Intent.FLAG_ACTIVITY_CLEAR_TOP);
-                            context.startActivity(audioIntent);
->>>>>>> b6ecb4b2
                         }
                         else {
                             log("MimeTypeList other file");
