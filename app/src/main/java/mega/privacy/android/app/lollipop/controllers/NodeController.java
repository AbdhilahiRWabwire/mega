--- conflicted
+++ resolved
@@ -793,28 +793,17 @@
                     String path = dlFiles.get(document);
                     String targetPath = targets.get(document.getHandle());
 
-<<<<<<< HEAD
+                    if (isTextEmpty(path)) {
+                        continue;
+                    }
+
                     File destDir = new File(path);
                     File destFile;
                     if (destDir.isDirectory()) {
-                        destFile = new File(destDir, megaApi.escapeFsIncompatible(document.getName()));
+                        destFile = new File(destDir, megaApi.escapeFsIncompatible(document.getName(), destDir.getAbsolutePath() + SEPARATOR));
                     } else {
                         destFile = destDir;
                     }
-=======
-                        if (isTextEmpty(path)) {
-                            continue;
-                        }
-
-                        File destDir = new File(path);
-                        File destFile;
-                        destDir.mkdirs();
-                        if (destDir.isDirectory()) {
-                            destFile = new File(destDir, megaApi.escapeFsIncompatible(document.getName(), destDir.getAbsolutePath() + SEPARATOR));
-                        } else {
-                            destFile = destDir;
-                        }
->>>>>>> 0ba66310
 
                     if (isFileAvailable(destFile)
                             && document.getSize() == destFile.length()
