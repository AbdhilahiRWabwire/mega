package mega.privacy.android.app.lollipop.controllers;

import android.Manifest;
import android.app.Activity;
import android.app.Dialog;
import android.content.Context;
import android.content.DialogInterface;
import android.content.Intent;
import android.content.pm.PackageManager;
import android.net.Uri;
import android.os.Build;
import android.os.Environment;
import android.os.StatFs;
import android.support.v4.app.ActivityCompat;
import android.support.v4.content.ContextCompat;
import android.support.v4.content.FileProvider;
import android.support.v7.app.AlertDialog;
import android.widget.Toast;

import java.io.File;
import java.net.URLDecoder;
import java.util.ArrayList;
import java.util.HashMap;
import java.util.Map;

import mega.privacy.android.app.DatabaseHandler;
import mega.privacy.android.app.DownloadService;
import mega.privacy.android.app.MegaApplication;
import mega.privacy.android.app.MegaOffline;
import mega.privacy.android.app.MegaPreferences;
import mega.privacy.android.app.MimeTypeList;
import mega.privacy.android.app.R;
import mega.privacy.android.app.lollipop.AddContactActivityLollipop;
import mega.privacy.android.app.lollipop.AudioVideoPlayerLollipop;
import mega.privacy.android.app.lollipop.ContactFileListActivityLollipop;
import mega.privacy.android.app.lollipop.ContactInfoActivityLollipop;
import mega.privacy.android.app.lollipop.FileExplorerActivityLollipop;
import mega.privacy.android.app.lollipop.FileInfoActivityLollipop;
import mega.privacy.android.app.lollipop.FileLinkActivityLollipop;
import mega.privacy.android.app.lollipop.FileStorageActivityLollipop;
import mega.privacy.android.app.lollipop.FolderLinkActivityLollipop;
import mega.privacy.android.app.lollipop.FullScreenImageViewerLollipop;
import mega.privacy.android.app.lollipop.GetLinkActivityLollipop;
import mega.privacy.android.app.lollipop.ManagerActivityLollipop;
import mega.privacy.android.app.lollipop.PdfViewerActivityLollipop;
import mega.privacy.android.app.lollipop.ZipBrowserActivityLollipop;
import mega.privacy.android.app.lollipop.listeners.CopyAndSendToChatListener;
import mega.privacy.android.app.lollipop.listeners.MultipleRequestListener;
import mega.privacy.android.app.lollipop.managerSections.MyAccountFragmentLollipop;
import mega.privacy.android.app.lollipop.megachat.AndroidMegaRichLinkMessage;
import mega.privacy.android.app.lollipop.megachat.ChatExplorerActivity;
import mega.privacy.android.app.utils.Constants;
import mega.privacy.android.app.utils.LocalFolderSelector;
import mega.privacy.android.app.utils.MegaApiUtils;
import mega.privacy.android.app.utils.SDCardOperator;
import mega.privacy.android.app.utils.TL;
import mega.privacy.android.app.utils.ThumbnailUtilsLollipop;
import mega.privacy.android.app.utils.Util;
import nz.mega.sdk.MegaApiAndroid;
import nz.mega.sdk.MegaNode;
import nz.mega.sdk.MegaShare;
import nz.mega.sdk.MegaUser;

import static mega.privacy.android.app.utils.FileUtils.*;
import static mega.privacy.android.app.utils.OfflineUtils.getOfflineFile;

public class NodeController {

    Context context;
    MegaApiAndroid megaApi;
    DatabaseHandler dbH;
    MegaPreferences prefs = null;

    boolean isFolderLink = false;
//    private SDCardOperator sdCardOperator;

    public NodeController(Context context){
        log("NodeController created");
        this.context = context;
        if (megaApi == null){
            megaApi = ((MegaApplication) ((Activity)context).getApplication()).getMegaApi();
        }
        if (dbH == null){
            dbH = DatabaseHandler.getDbHandler(context);
        }
    }

    public NodeController(Context context, boolean isFolderLink){
        log("NodeController created");
        this.context = context;
        this.isFolderLink = isFolderLink;
        if (megaApi == null){
            if (isFolderLink) {
                megaApi = ((MegaApplication) ((Activity) context).getApplication()).getMegaApiFolder();
            }
            else {
                megaApi = ((MegaApplication) ((Activity) context).getApplication()).getMegaApi();
            }
        }
        if (dbH == null){
            dbH = DatabaseHandler.getDbHandler(context);
        }
    }

    public void chooseLocationToCopyNodes(ArrayList<Long> handleList){
        log("chooseLocationToCopyNodes");
        Intent intent = new Intent(context, FileExplorerActivityLollipop.class);
        intent.setAction(FileExplorerActivityLollipop.ACTION_PICK_COPY_FOLDER);
        long[] longArray = new long[handleList.size()];
        for (int i=0; i<handleList.size(); i++){
            longArray[i] = handleList.get(i);
        }
        intent.putExtra("COPY_FROM", longArray);
        ((ManagerActivityLollipop) context).startActivityForResult(intent, Constants.REQUEST_CODE_SELECT_COPY_FOLDER);
    }

    public void copyNodes(long[] copyHandles, long toHandle) {
        log("copyNodes");

        if(!Util.isOnline(context)){
            ((ManagerActivityLollipop) context).showSnackbar(Constants.SNACKBAR_TYPE, context.getString(R.string.error_server_connection_problem), -1);
            return;
        }

        MegaNode parent = megaApi.getNodeByHandle(toHandle);
        if(parent!=null) {
            MultipleRequestListener copyMultipleListener = null;
            if (copyHandles.length > 1) {
                log("Copy multiple files");
                copyMultipleListener = new MultipleRequestListener(Constants.MULTIPLE_COPY, context);
                for (int i = 0; i < copyHandles.length; i++) {
                    MegaNode cN = megaApi.getNodeByHandle(copyHandles[i]);
                    if (cN != null){
                        log("cN != null, i = " + i + " of " + copyHandles.length);
                        megaApi.copyNode(cN, parent, copyMultipleListener);
                    }
                    else{
                        log("cN == null, i = " + i + " of " + copyHandles.length);
                    }
                }
            } else {
                log("Copy one file");
                MegaNode cN = megaApi.getNodeByHandle(copyHandles[0]);
                if (cN != null){
                    log("cN != null");
                    megaApi.copyNode(cN, parent, (ManagerActivityLollipop) context);
                }
                else{
                    log("cN == null");
                    if(context instanceof ManagerActivityLollipop){
                        ((ManagerActivityLollipop)context).copyError();
                    }
                }
            }
        }

    }

    public void chooseLocationToMoveNodes(ArrayList<Long> handleList){
        log("chooseLocationToMoveNodes");
        Intent intent = new Intent(context, FileExplorerActivityLollipop.class);
        intent.setAction(FileExplorerActivityLollipop.ACTION_PICK_MOVE_FOLDER);
        long[] longArray = new long[handleList.size()];
        for (int i=0; i<handleList.size(); i++){
            longArray[i] = handleList.get(i);
        }
        intent.putExtra("MOVE_FROM", longArray);
        ((ManagerActivityLollipop) context).startActivityForResult(intent, Constants.REQUEST_CODE_SELECT_MOVE_FOLDER);
    }

    public void moveNodes(long[] moveHandles, long toHandle){
        log("moveNodes");

        if(!Util.isOnline(context)){
            ((ManagerActivityLollipop) context).showSnackbar(Constants.SNACKBAR_TYPE, context.getString(R.string.error_server_connection_problem), -1);
            return;
        }

        MegaNode parent = megaApi.getNodeByHandle(toHandle);
        if(parent!=null){
            MultipleRequestListener moveMultipleListener = new MultipleRequestListener(Constants.MULTIPLE_MOVE, context);

            if(moveHandles.length>1){
                log("MOVE multiple: "+moveHandles.length);

                for(int i=0; i<moveHandles.length;i++){
                    megaApi.moveNode(megaApi.getNodeByHandle(moveHandles[i]), parent, moveMultipleListener);
                }
            }
            else{
                log("MOVE single");

                megaApi.moveNode(megaApi.getNodeByHandle(moveHandles[0]), parent, (ManagerActivityLollipop) context);
            }
        }
    }

    public void checkIfNodeIsMineAndSelectChatsToSendNode(MegaNode node) {
        log("checkIfNodeIsMineAndSelectChatsToSendNode");
        ArrayList<MegaNode> nodes = new ArrayList<>();
        nodes.add(node);
        checkIfNodesAreMineAndSelectChatsToSendNodes(nodes);
    }

    public void checkIfNodesAreMineAndSelectChatsToSendNodes(ArrayList<MegaNode> nodes) {
        log("checkIfNodesAreMineAndSelectChatsToSendNodes");

        MegaNode currentNode;
        ArrayList<MegaNode> ownerNodes = new ArrayList<>();
        ArrayList<MegaNode> notOwnerNodes = new ArrayList<>();

        if (nodes == null) {
            return;
        }

        for (int i=0; i<nodes.size(); i++) {
            currentNode = nodes.get(i);
            if (currentNode != null) {
                if (currentNode.getOwner() == megaApi.getMyUserHandleBinary()) {
                    ownerNodes.add(currentNode);
                }
                else {
                    String nodeFP = megaApi.getFingerprint(currentNode);
                    ArrayList<MegaNode> fNodes = megaApi.getNodesByFingerprint(nodeFP);
                    MegaNode nodeOwner = null;
                    if (fNodes != null) {
                        for (int j=0; j<fNodes.size(); j++) {
                            if (fNodes.get(j).getOwner() == megaApi.getMyUserHandleBinary()){
                                nodeOwner = fNodes.get(j);
                                break;
                            }
                        }
                    }
                    if (nodeOwner != null) {
                        ownerNodes.add(nodeOwner);
                    }
                    else {
                        notOwnerNodes.add(currentNode);
                    }
                }
            }
        }

        if (notOwnerNodes.size() == 0) {
            selectChatsToSendNodes(ownerNodes);
        }
        else {
            CopyAndSendToChatListener copyAndSendToChatListener = new CopyAndSendToChatListener(context);
            copyAndSendToChatListener.copyNodes(notOwnerNodes, ownerNodes);
        }
    }

    public void selectChatsToSendNodes(ArrayList<MegaNode> nodes){
        log("selectChatsToSendNodes");

        int size = nodes.size();
        long[] longArray = new long[size];

        for(int i=0;i<nodes.size();i++){
            longArray[i] = nodes.get(i).getHandle();
        }

        Intent i = new Intent(context, ChatExplorerActivity.class);
        i.putExtra("NODE_HANDLES", longArray);

        if(context instanceof FullScreenImageViewerLollipop){
            ((FullScreenImageViewerLollipop) context).startActivityForResult(i, Constants.REQUEST_CODE_SELECT_CHAT);
        }
        else if(context instanceof ManagerActivityLollipop){
            ((ManagerActivityLollipop) context).startActivityForResult(i, Constants.REQUEST_CODE_SELECT_CHAT);
        }
        else if (context instanceof PdfViewerActivityLollipop){
            ((PdfViewerActivityLollipop) context).startActivityForResult(i, Constants.REQUEST_CODE_SELECT_CHAT);
        }
        else if (context instanceof AudioVideoPlayerLollipop){
            ((AudioVideoPlayerLollipop) context).startActivityForResult(i, Constants.REQUEST_CODE_SELECT_CHAT);
        }
        else if (context instanceof FileInfoActivityLollipop) {
            ((FileInfoActivityLollipop) context).startActivityForResult(i, Constants.REQUEST_CODE_SELECT_CHAT);
        }
    }

    public boolean nodeComesFromIncoming (MegaNode node) {
        MegaNode parent = getParent(node);

        if (parent.getHandle() == megaApi.getRootNode().getHandle() ||
                parent.getHandle() == megaApi.getRubbishNode().getHandle() ||
                parent.getHandle() == megaApi.getInboxNode().getHandle()){
            return false;
        }
        else {
            return true;
        }
    }

    public MegaNode getParent (MegaNode node) {
        MegaNode parent = node;

        while (megaApi.getParentNode(parent) != null){
            parent = megaApi.getParentNode(parent);
        }

        return parent;
    }

    public int getIncomingLevel(MegaNode node) {
        int dBT = 0;
        MegaNode parent = node;

        while (megaApi.getParentNode(parent) != null){
            dBT++;
            parent = megaApi.getParentNode(parent);
        }

        return dBT;
    }

    public void prepareForDownload(ArrayList<Long> handleList, boolean highPriority){
        if (Build.VERSION.SDK_INT >= Build.VERSION_CODES.LOLLIPOP) {
            prepareForDownloadLollipop(handleList, highPriority);
        }
        else{
            prepareForDownloadPreLollipop(handleList, highPriority);
        }
    }

    void requestLocalFolder (boolean highPriority, long size, long[] hashes) {
        Intent intent = new Intent(FileStorageActivityLollipop.Mode.PICK_FOLDER.getAction());
        intent.putExtra(FileStorageActivityLollipop.EXTRA_BUTTON_PREFIX, context.getString(R.string.general_select));
        intent.putExtra(FileStorageActivityLollipop.EXTRA_FROM_SETTINGS, false);
        intent.putExtra(FileStorageActivityLollipop.EXTRA_SIZE, size);
        intent.setClass(context, FileStorageActivityLollipop.class);
        intent.putExtra(FileStorageActivityLollipop.EXTRA_DOCUMENT_HASHES, hashes);
        intent.putExtra(Constants.HIGH_PRIORITY_TRANSFER, highPriority);

        if(context instanceof ManagerActivityLollipop){
            ((ManagerActivityLollipop) context).startActivityForResult(intent, Constants.REQUEST_CODE_SELECT_LOCAL_FOLDER);
        }
        else if(context instanceof FullScreenImageViewerLollipop){
            ((FullScreenImageViewerLollipop) context).startActivityForResult(intent, Constants.REQUEST_CODE_SELECT_LOCAL_FOLDER);
        }
        else if(context instanceof FileInfoActivityLollipop){
            ((FileInfoActivityLollipop) context).startActivityForResult(intent, Constants.REQUEST_CODE_SELECT_LOCAL_FOLDER);
        }
        else if(context instanceof ContactFileListActivityLollipop){
            ((ContactFileListActivityLollipop) context).startActivityForResult(intent, Constants.REQUEST_CODE_SELECT_LOCAL_FOLDER);
        }
        else if(context instanceof PdfViewerActivityLollipop){
            ((PdfViewerActivityLollipop) context).startActivityForResult(intent, Constants.REQUEST_CODE_SELECT_LOCAL_FOLDER);
        }
        else if(context instanceof AudioVideoPlayerLollipop){
            ((AudioVideoPlayerLollipop) context).startActivityForResult(intent, Constants.REQUEST_CODE_SELECT_LOCAL_FOLDER);
        }
    }

    //Old onFileClick
    public void prepareForDownloadLollipop(ArrayList<Long> handleList, final boolean highPriority){
        log("prepareForDownload: "+handleList.size()+" files to download");
        long size = 0;
        long[] hashes = new long[handleList.size()];
        for (int i=0;i<handleList.size();i++){
            hashes[i] = handleList.get(i);
            MegaNode nodeTemp = megaApi.getNodeByHandle(hashes[i]);
            if (nodeTemp != null){
                if (nodeTemp.isFile()){
                    size += nodeTemp.getSize();
                }
            }
            else{
                log("Error - nodeTemp is NULL");
            }

        }
        log("Number of files: "+hashes.length);

        if (dbH == null){
            dbH = DatabaseHandler.getDbHandler(context.getApplicationContext());
        }

        boolean askMe = Util.askMe(context);
        String downloadLocationDefaultPath = getDownloadLocation(context);

        if (askMe){
            log("askMe");
            File[] fs = context.getExternalFilesDirs(null);
            if (fs.length > 1){
                if (fs[1] == null){
                    requestLocalFolder(highPriority, size, hashes);
                }
                else{
                    Dialog downloadLocationDialog;
                    String[] sdCardOptions = context.getResources().getStringArray(R.array.settings_storage_download_location_array);
                    AlertDialog.Builder b=new AlertDialog.Builder(context);

                    b.setTitle(context.getResources().getString(R.string.settings_storage_download_location));
                    final long sizeFinal = size;
                    final long[] hashesFinal = new long[hashes.length];
                    for (int i=0; i< hashes.length; i++){
                        hashesFinal[i] = hashes[i];
                    }

                    b.setItems(sdCardOptions, new DialogInterface.OnClickListener() {

                        @Override
                        public void onClick(DialogInterface dialog, int which) {
                            switch(which){
                                case 0:{
                                    requestLocalFolder(highPriority, sizeFinal, hashesFinal);
                                    break;
                                }
                                case 1:{
                                    File[] fs = context.getExternalFilesDirs(null);
                                    if (fs.length > 1){
                                        String path = fs[1].getAbsolutePath();
                                        File defaultPathF = new File(path);
                                        defaultPathF.mkdirs();
                                        showSnackbar(Constants.SNACKBAR_TYPE, context.getString(R.string.general_save_to_device) + ": "  + defaultPathF.getAbsolutePath());
                                        checkSizeBeforeDownload(path, null, sizeFinal, hashesFinal, highPriority);
                                    }
                                    break;
                                }
                            }
                        }
                    });
                    b.setNegativeButton(context.getResources().getString(R.string.general_cancel), new DialogInterface.OnClickListener() {

                        @Override
                        public void onClick(DialogInterface dialog, int which) {
                            dialog.cancel();
                        }
                    });
                    downloadLocationDialog = b.create();
                    downloadLocationDialog.show();
                }
            }
            else{
                requestLocalFolder(highPriority, size, hashes);
            }
        }
        else{
            log("NOT askMe");
            File defaultPathF = new File(downloadLocationDefaultPath);
            defaultPathF.mkdirs();
            checkSizeBeforeDownload(downloadLocationDefaultPath, null, size, hashes, highPriority);
        }
    }

    void showSnackbar(int type, String s) {
        if(context instanceof ManagerActivityLollipop){
            ((ManagerActivityLollipop) context).showSnackbar(type, s, -1);
        }
        else if(context instanceof FullScreenImageViewerLollipop){
            ((FullScreenImageViewerLollipop) context).showSnackbar(type, s, -1);
        }
        else if(context instanceof FileInfoActivityLollipop){
            ((FileInfoActivityLollipop) context).showSnackbar(type, s, -1);
        }
        else if(context instanceof ContactFileListActivityLollipop){
            ((ContactFileListActivityLollipop) context).showSnackbar(type, s);
        }
        else if(context instanceof PdfViewerActivityLollipop){
            ((PdfViewerActivityLollipop) context).showSnackbar(type, s, -1);
        }
        else if(context instanceof AudioVideoPlayerLollipop){
            ((AudioVideoPlayerLollipop) context).showSnackbar(type, s, -1);
        }
        else if(context instanceof ContactInfoActivityLollipop){
            ((ContactInfoActivityLollipop) context).showSnackbar(type, s, -1);
        }
        else if (context instanceof GetLinkActivityLollipop) {
            ((GetLinkActivityLollipop) context).showSnackbar(s);
        }
    }

    //Old onFileClick
    public void prepareForDownloadPreLollipop(ArrayList<Long> handleList, boolean highPriority){
        log("prepareForDownloadPreLollipop: "+handleList.size()+" files to download");
        long size = 0;
        long[] hashes = new long[handleList.size()];
        for (int i=0;i<handleList.size();i++){
            hashes[i] = handleList.get(i);
            MegaNode nodeTemp = megaApi.getNodeByHandle(hashes[i]);
            if (nodeTemp != null){
                size += nodeTemp.getSize();
            }
        }
        log("Number of files: "+hashes.length);

        if (dbH == null){
            dbH = DatabaseHandler.getDbHandler(context.getApplicationContext());
        }

        boolean askMe = Util.askMe(context);
        boolean advancedDevices=false;
        String downloadLocationDefaultPath = getDownloadLocation(context);
        prefs = dbH.getPreferences();

        if (prefs != null){
            if (prefs.getStorageAskAlways() != null){
                if (Boolean.parseBoolean(prefs.getStorageAskAlways())){
                    if (askMe == true && prefs.getStorageAdvancedDevices() != null){
                        advancedDevices = Boolean.parseBoolean(prefs.getStorageAdvancedDevices());
                    }
                }
            }
        }

        if (askMe){
            log("askMe");
            if(advancedDevices){
                log("advancedDevices");
                //Launch Intent to SAF
                if(hashes.length==1){
                    if(context instanceof ManagerActivityLollipop){
                        ((ManagerActivityLollipop) context).openAdvancedDevices(hashes[0], highPriority);
                    }
                    else if(context instanceof FullScreenImageViewerLollipop){
                        ((FullScreenImageViewerLollipop) context).openAdvancedDevices(hashes[0], highPriority);
                    }
                    else if(context instanceof FileInfoActivityLollipop){
                        ((FileInfoActivityLollipop) context).openAdvancedDevices(hashes[0], highPriority);
                    }
                    else if(context instanceof ContactFileListActivityLollipop){
                        ((ContactFileListActivityLollipop) context).openAdvancedDevices(hashes[0], highPriority);
                    }
                    else if(context instanceof PdfViewerActivityLollipop){
                        ((PdfViewerActivityLollipop) context).openAdvancedDevices(hashes[0], highPriority);
                    }
                    else if(context instanceof AudioVideoPlayerLollipop){
                        ((AudioVideoPlayerLollipop) context).openAdvancedDevices(hashes[0], highPriority);
                    }
                }
                else
                {
                    //Show error message, just one file
                    Toast.makeText(context, context.getString(R.string.context_select_one_file), Toast.LENGTH_LONG).show();
                }
            }
            else{
                log("NOT advancedDevices");
                requestLocalFolder(highPriority, size, hashes);
            }
        }
        else{
            log("NOT askMe");
            File defaultPathF = new File(downloadLocationDefaultPath);
            defaultPathF.mkdirs();
            checkSizeBeforeDownload(downloadLocationDefaultPath, null, size, hashes, highPriority);
        }

    }

    //Old downloadTo
    public void checkSizeBeforeDownload(String parentPath, String url, long size, long [] hashes, boolean highPriority){
        //Variable size is incorrect for folders, it is always -1 -> sizeTemp calculates the correct size
        log("checkSizeBeforeDownload - parentPath: "+parentPath+ " url: "+url+" size: "+size);
        log("files to download: "+hashes.length);
        log("SIZE to download before calculating: "+size);

        final String parentPathC = parentPath;
        final String urlC = url;
        final long [] hashesC = hashes;
        long sizeTemp=0;

        for (long hash : hashes) {
            MegaNode node = megaApi.getNodeByHandle(hash);
            if(node!=null){
                if(node.isFolder()){
                    log("node to download is FOLDER");
                    sizeTemp=sizeTemp+ MegaApiUtils.getFolderSize(node, context);
                }
                else{
                    sizeTemp = sizeTemp+node.getSize();
                }
            }
        }

        final long sizeC = sizeTemp;
        log("the final size is: "+Util.getSizeString(sizeTemp));

        //Check if there is available space
        double availableFreeSpace = Double.MAX_VALUE;
        try{
            StatFs stat = new StatFs(parentPath);
            availableFreeSpace = (double)stat.getAvailableBlocks() * (double)stat.getBlockSize();
        }
        catch(Exception ex){}

        log("availableFreeSpace: " + availableFreeSpace + "__ sizeToDownload: " + sizeC);

        if(availableFreeSpace < sizeC) {
            showSnackbar(Constants.NOT_SPACE_SNACKBAR_TYPE, null);
            log("Not enough space");
            return;
        }

        if (dbH == null){
            dbH = DatabaseHandler.getDbHandler(context.getApplicationContext());
        }

        String ask=dbH.getAttributes().getAskSizeDownload();

        if(ask==null){
            ask="true";
        }

        if(ask.equals("false")){
            log("SIZE: Do not ask before downloading");
            checkInstalledAppBeforeDownload(parentPathC, urlC, sizeC, hashesC, highPriority);
        }
        else{
            log("SIZE: Ask before downloading");
            //Check size to download
            //100MB=104857600
            //10MB=10485760
            //1MB=1048576
            if(sizeC>104857600) {
                log("Show size confirmacion: " + sizeC);
                //Show alert
                if (context instanceof ManagerActivityLollipop) {
                    ((ManagerActivityLollipop) context).askSizeConfirmationBeforeDownload(parentPathC, urlC, sizeC, hashesC, highPriority);
                } else if (context instanceof FullScreenImageViewerLollipop) {
                    ((FullScreenImageViewerLollipop) context).askSizeConfirmationBeforeDownload(parentPathC, urlC, sizeC, hashesC, highPriority);
                }
                else if(context instanceof FileInfoActivityLollipop){
                    ((FileInfoActivityLollipop) context).askSizeConfirmationBeforeDownload(parentPathC, urlC, sizeC, hashesC, highPriority);
                }
                else if(context instanceof ContactFileListActivityLollipop){
                    ((ContactFileListActivityLollipop) context).askSizeConfirmationBeforeDownload(parentPathC, urlC, sizeC, hashesC, highPriority);
                }
                else if(context instanceof PdfViewerActivityLollipop){
                    ((PdfViewerActivityLollipop) context).askSizeConfirmationBeforeDownload(parentPathC, urlC, sizeC, hashesC, highPriority);
                }
                else if(context instanceof AudioVideoPlayerLollipop){
                    ((AudioVideoPlayerLollipop) context).askSizeConfirmationBeforeDownload(parentPathC, urlC, sizeC, hashesC, highPriority);
                }
                else if(context instanceof ContactInfoActivityLollipop){
                    ((ContactInfoActivityLollipop) context).askSizeConfirmationBeforeDownload(parentPathC, urlC, sizeC, hashesC, highPriority);
                }
            }
            else{
                checkInstalledAppBeforeDownload(parentPathC, urlC, sizeC, hashesC, highPriority);
            }
        }
    }

    //Old proceedToDownload
    public void checkInstalledAppBeforeDownload(String parentPath, String url, long size, long [] hashes, boolean highPriority){
        log("checkInstalledAppBeforeDownload");
        boolean confirmationToDownload = false;
        final String parentPathC = parentPath;
        final String urlC = url;
        final long sizeC = size;
        final long [] hashesC = hashes;
        String nodeToDownload = null;

        if (dbH == null){
            dbH = DatabaseHandler.getDbHandler(context.getApplicationContext());
        }

        String ask=dbH.getAttributes().getAskNoAppDownload();

        if(ask==null){
            log("ask==null");
            ask="true";
        }

        if(ask.equals("false")){
            log("INSTALLED APP: Do not ask before downloading");
            download(parentPathC, urlC, sizeC, hashesC, highPriority);
        }
        else{
            log("INSTALLED APP: Ask before downloading");
            if (hashes != null){
                for (long hash : hashes) {
                    MegaNode node = megaApi.getNodeByHandle(hash);
                    if(node!=null){
                        log("Node: "+ node.getName());

                        if(node.isFile()){
                            Intent checkIntent = new Intent(Intent.ACTION_GET_CONTENT, null);
                            log("MimeTypeList: "+ MimeTypeList.typeForName(node.getName()).getType());

                            checkIntent.setType(MimeTypeList.typeForName(node.getName()).getType());

                            try{
                                if (!MegaApiUtils.isIntentAvailable(context, checkIntent)){
                                    confirmationToDownload = true;
                                    nodeToDownload=node.getName();
                                    break;
                                }
                            }catch(Exception e){
                                log("isIntent EXCEPTION");
                                confirmationToDownload = true;
                                nodeToDownload=node.getName();
                                break;
                            }
                        }
                    }
                    else{
                        log("ERROR - node is NULL");
                    }
                }
            }

            //Check if show the alert message
            if(confirmationToDownload){
                //Show message
                if(context instanceof ManagerActivityLollipop){
                    ((ManagerActivityLollipop) context).askConfirmationNoAppInstaledBeforeDownload(parentPathC, urlC, sizeC, hashesC, nodeToDownload, highPriority);
                }
                else if(context instanceof FullScreenImageViewerLollipop){
                    ((FullScreenImageViewerLollipop) context).askConfirmationNoAppInstaledBeforeDownload(parentPathC, urlC, sizeC, hashesC, nodeToDownload, highPriority);
                }
                else if(context instanceof FileInfoActivityLollipop){
                    ((FileInfoActivityLollipop) context).askConfirmationNoAppInstaledBeforeDownload(parentPathC, urlC, sizeC, hashesC, nodeToDownload, highPriority);
                }
                else if(context instanceof ContactFileListActivityLollipop){
                    ((ContactFileListActivityLollipop) context).askConfirmationNoAppInstaledBeforeDownload(parentPathC, urlC, sizeC, hashesC, nodeToDownload, highPriority);
                }
                else if(context instanceof PdfViewerActivityLollipop){
                    ((PdfViewerActivityLollipop) context).askConfirmationNoAppInstaledBeforeDownload(parentPathC, urlC, sizeC, hashesC, nodeToDownload, highPriority);
                }
                else if(context instanceof AudioVideoPlayerLollipop){
                    ((AudioVideoPlayerLollipop) context).askConfirmationNoAppInstaledBeforeDownload(parentPathC, urlC, sizeC, hashesC, nodeToDownload, highPriority);
                }
                else if(context instanceof ContactInfoActivityLollipop){
                    ((ContactInfoActivityLollipop) context).askConfirmationNoAppInstaledBeforeDownload(parentPathC, urlC, sizeC, hashesC, nodeToDownload, highPriority);
                }
            }
            else{
                download(parentPathC, urlC, sizeC, hashesC, highPriority);
            }
        }
    }

    void askForPermissions () {
        if(context instanceof ManagerActivityLollipop){
            ActivityCompat.requestPermissions(((ManagerActivityLollipop) context), new String[]{Manifest.permission.WRITE_EXTERNAL_STORAGE}, Constants.REQUEST_WRITE_STORAGE);
        }
        else if (context instanceof FileLinkActivityLollipop) {
            ActivityCompat.requestPermissions((FileLinkActivityLollipop)context, new String[]{Manifest.permission.WRITE_EXTERNAL_STORAGE}, Constants.REQUEST_WRITE_STORAGE);
        }
        else if(context instanceof FullScreenImageViewerLollipop){
            ActivityCompat.requestPermissions(((FullScreenImageViewerLollipop) context), new String[]{Manifest.permission.WRITE_EXTERNAL_STORAGE}, Constants.REQUEST_WRITE_STORAGE);
        }
        else if(context instanceof FileInfoActivityLollipop){
            ActivityCompat.requestPermissions(((FileInfoActivityLollipop) context), new String[]{Manifest.permission.WRITE_EXTERNAL_STORAGE}, Constants.REQUEST_WRITE_STORAGE);
        }
        else if(context instanceof ContactFileListActivityLollipop){
            ActivityCompat.requestPermissions(((ContactFileListActivityLollipop) context), new String[]{Manifest.permission.WRITE_EXTERNAL_STORAGE}, Constants.REQUEST_WRITE_STORAGE);
        }
        else if(context instanceof PdfViewerActivityLollipop){
            ActivityCompat.requestPermissions(((PdfViewerActivityLollipop) context), new String[]{Manifest.permission.WRITE_EXTERNAL_STORAGE}, Constants.REQUEST_WRITE_STORAGE);
        }
        else if(context instanceof AudioVideoPlayerLollipop){
            ActivityCompat.requestPermissions(((AudioVideoPlayerLollipop) context), new String[]{Manifest.permission.WRITE_EXTERNAL_STORAGE}, Constants.REQUEST_WRITE_STORAGE);
        }
        else if(context instanceof ContactInfoActivityLollipop){
            ActivityCompat.requestPermissions(((ContactInfoActivityLollipop) context), new String[]{Manifest.permission.WRITE_EXTERNAL_STORAGE}, Constants.REQUEST_WRITE_STORAGE);
        }
    }

    public void download(String parentPath, String url, long size, long [] hashes, boolean highPriority){
        log("download-----------");
        log("downloadTo, parentPath: "+parentPath+ "url: "+url+" size: "+size);
        log("files to download: "+hashes.length);
        boolean downloadToSDCard = false;
        String downloadRoot = null;
        SDCardOperator sdCardOperator = null;
        try {
            sdCardOperator = new SDCardOperator(context);
        } catch (SDCardOperator.SDCardException e) {
            e.printStackTrace();
            log(e.getMessage());
            // user uninstall the sd card. but default download location is still on the sd card
            if(SDCardOperator.isSDCardPath(parentPath)) {
                log("select new path as download location.");
                if(context instanceof Activity) {
                    LocalFolderSelector.toFileStorageActivity((Activity) context);
                }
                return;
            }
        }
        if(sdCardOperator != null) {
            if(SDCardOperator.isSDCardPath(parentPath) && !new File(parentPath).canWrite()) {
                downloadToSDCard = true;
                downloadRoot = sdCardOperator.getDownloadRoot();
                try {
                    if(prefs == null) {
                        prefs = dbH.getPreferences();
                    }
                    sdCardOperator.initDocumentFileRoot(prefs);
                } catch (SDCardOperator.SDCardException e) {
                    e.printStackTrace();
                    log(e.getMessage());
                    //TODO
                    //don't have permission with sd card root. need to request.
                    SDCardOperator.requestSDCardPermission(sdCardOperator.getSDCardRoot(), context, (Activity) context);
                    return;
                }
            }
        }

        if (Build.VERSION.SDK_INT >= Build.VERSION_CODES.M) {
            boolean hasStoragePermission = (ContextCompat.checkSelfPermission(context, Manifest.permission.WRITE_EXTERNAL_STORAGE) == PackageManager.PERMISSION_GRANTED);
            if (!hasStoragePermission && !downloadToSDCard) {
                askForPermissions();
            }
        }

        if (hashes == null){
            log("hashes is null");
            if(url != null) {
                log("url NOT null");
                Intent service = new Intent(context, DownloadService.class);
                service.putExtra(DownloadService.EXTRA_URL, url);
                service.putExtra(DownloadService.EXTRA_SIZE, size);
                service.putExtra(DownloadService.EXTRA_PATH, parentPath);
                service.putExtra(DownloadService.EXTRA_FOLDER_LINK, isFolderLink);
                if(highPriority){
                    service.putExtra(Constants.HIGH_PRIORITY_TRANSFER, true);
                }
                if (context instanceof AudioVideoPlayerLollipop || context instanceof PdfViewerActivityLollipop || context instanceof FullScreenImageViewerLollipop){
                    service.putExtra("fromMV", true);
                }
                context.startService(service);
            }
        }
        else{
            log("hashes is NOT null");
            if(hashes.length == 1){
                log("hashes.length == 1");
                MegaNode tempNode = megaApi.getNodeByHandle(hashes[0]);

                if((tempNode != null) && tempNode.getType() == MegaNode.TYPE_FILE){
                    log("ISFILE");
                    String localPath = getLocalFile(context, tempNode.getName(), tempNode.getSize(), parentPath);
                    //Check if the file is already downloaded
                    MegaApplication app = ((MegaApplication) ((Activity)context).getApplication());
                    if(localPath != null){
                        log("localPath != null");
                        try {
                            log("Call to copyFile: localPath: "+localPath+" node name: "+tempNode.getName());
<<<<<<< HEAD
                            if(downloadToSDCard) {
                                sdCardOperator.moveFile(parentPath,new File(localPath));
                            } else {
                                Util.copyFile(new File(localPath), new File(parentPath, tempNode.getName()));
                            }
=======
                            copyFile(new File(localPath), new File(parentPath, tempNode.getName()));
>>>>>>> 627a3ff6

                            if(isVideoFile(parentPath+"/"+tempNode.getName())){
                                log("Is video!!!");
                                if (tempNode != null){
                                    if(!tempNode.hasThumbnail()){
                                        log("The video has not thumb");
                                        ThumbnailUtilsLollipop.createThumbnailVideo(context, localPath, megaApi, tempNode.getHandle());
                                    }
                                }
                            }
                            else{
                                log("NOT video!");
                            }
                        }
                        catch(Exception e) {
                            log("Exception!!");
                        }
    
                        boolean autoPlayEnabled = Boolean.parseBoolean(dbH.getAutoPlayEnabled());
                        if (!autoPlayEnabled) {
                            log("auto play disabled");
                            Util.showSnackBar(context,Constants.SNACKBAR_TYPE,context.getString(R.string.general_already_downloaded),-1);
                            return;
                        }
                        if(MimeTypeList.typeForName(tempNode.getName()).isZip()){
                            log("MimeTypeList ZIP");
                            File zipFile = new File(localPath);

                            Intent intentZip = new Intent();
                            intentZip.setClass(context, ZipBrowserActivityLollipop.class);
                            intentZip.putExtra(ZipBrowserActivityLollipop.EXTRA_PATH_ZIP, zipFile.getAbsolutePath());
                            intentZip.putExtra(ZipBrowserActivityLollipop.EXTRA_HANDLE_ZIP, tempNode.getHandle());

                            context.startActivity(intentZip);

                        }
                        else if (MimeTypeList.typeForName(tempNode.getName()).isPdf()){
                            log("Pdf file");
                            if (context instanceof PdfViewerActivityLollipop){
                                ((PdfViewerActivityLollipop) context).showSnackbar(Constants.SNACKBAR_TYPE, context.getString(R.string.general_already_downloaded), -1);
                            }
                            else {
                                File pdfFile = new File(localPath);

                                Intent pdfIntent = new Intent(context, PdfViewerActivityLollipop.class);
                                pdfIntent.putExtra("HANDLE", tempNode.getHandle());
                                if (Build.VERSION.SDK_INT >= Build.VERSION_CODES.N && localPath.contains(Environment.getExternalStorageDirectory().getPath())) {
                                    pdfIntent.setDataAndType(FileProvider.getUriForFile(context, "mega.privacy.android.app.providers.fileprovider", pdfFile), MimeTypeList.typeForName(tempNode.getName()).getType());
                                } else {
                                    pdfIntent.setDataAndType(Uri.fromFile(pdfFile), MimeTypeList.typeForName(tempNode.getName()).getType());
                                }
                                pdfIntent.addFlags(Intent.FLAG_GRANT_READ_URI_PERMISSION);
                                pdfIntent.addFlags(Intent.FLAG_ACTIVITY_CLEAR_TOP);
                                pdfIntent.putExtra("inside", true);
                                pdfIntent.putExtra("isUrl", false);
                                context.startActivity(pdfIntent);
                            }
                        }
                        else if (MimeTypeList.typeForName(tempNode.getName()).isVideoReproducible() || MimeTypeList.typeForName(tempNode.getName()).isAudio()) {
                            log("Video/Audio file");
                            if (context instanceof AudioVideoPlayerLollipop){
                                ((AudioVideoPlayerLollipop) context).showSnackbar(Constants.SNACKBAR_TYPE, context.getString(R.string.general_already_downloaded), -1);
                            }
                            else {
                                File mediaFile = new File(localPath);

                                Intent mediaIntent;
                                boolean internalIntent;
                                boolean opusFile = false;
                                if (MimeTypeList.typeForName(mediaFile.getName()).isVideoNotSupported() || MimeTypeList.typeForName(mediaFile.getName()).isAudioNotSupported()) {
                                    mediaIntent = new Intent(Intent.ACTION_VIEW);
                                    internalIntent = false;
                                    String[] s = mediaFile.getName().split("\\.");
                                    if (s != null && s.length > 1 && s[s.length-1].equals("opus")) {
                                        opusFile = true;
                                    }
                                } else {
                                    internalIntent = true;
                                    mediaIntent = new Intent(context, AudioVideoPlayerLollipop.class);
                                }
                                mediaIntent.putExtra("isPlayList", false);
                                mediaIntent.putExtra("HANDLE", tempNode.getHandle());
                                mediaIntent.putExtra(AudioVideoPlayerLollipop.PLAY_WHEN_READY,app.isActivityVisible());
                                if (Build.VERSION.SDK_INT >= Build.VERSION_CODES.N && localPath.contains(Environment.getExternalStorageDirectory().getPath())) {
                                    mediaIntent.setDataAndType(FileProvider.getUriForFile(context, "mega.privacy.android.app.providers.fileprovider", mediaFile), MimeTypeList.typeForName(tempNode.getName()).getType());

                                } else {
                                    mediaIntent.setDataAndType(Uri.fromFile(mediaFile), MimeTypeList.typeForName(tempNode.getName()).getType());
                                }
                                mediaIntent.addFlags(Intent.FLAG_GRANT_READ_URI_PERMISSION);
                                mediaIntent.addFlags(Intent.FLAG_ACTIVITY_CLEAR_TOP);
                                if (opusFile){
                                    mediaIntent.setDataAndType(mediaIntent.getData(), "audio/*");
                                }
                                if (internalIntent) {
                                    context.startActivity(mediaIntent);
                                }
                                else {
                                    if (MegaApiUtils.isIntentAvailable(context, mediaIntent)){
                                        context.startActivity(mediaIntent);
                                    }
                                    else {
                                        showSnackbar(Constants.SNACKBAR_TYPE, context.getString(R.string.intent_not_available));
                                        Intent intentShare = new Intent(Intent.ACTION_SEND);
                                        if (Build.VERSION.SDK_INT >= Build.VERSION_CODES.N && localPath.contains(Environment.getExternalStorageDirectory().getPath())) {
                                            intentShare.setDataAndType(FileProvider.getUriForFile(context, "mega.privacy.android.app.providers.fileprovider", mediaFile), MimeTypeList.typeForName(tempNode.getName()).getType());
                                        }
                                        else {
                                            intentShare.setDataAndType(Uri.fromFile(mediaFile), MimeTypeList.typeForName(tempNode.getName()).getType());
                                        }
                                        intentShare.setFlags(Intent.FLAG_GRANT_READ_URI_PERMISSION);
                                        if (MegaApiUtils.isIntentAvailable(context, intentShare)) {
                                            log("call to startActivity(intentShare)");
                                            context.startActivity(intentShare);
                                        }
                                    }
                                }
                            }
                        }
                        else {
                            log("MimeTypeList other file");
                            if(context instanceof FullScreenImageViewerLollipop){
                                ((FullScreenImageViewerLollipop) context).showSnackbar(Constants.SNACKBAR_TYPE, context.getString(R.string.general_already_downloaded), -1);
                            }
                            else {
                                try {
                                    Intent viewIntent = new Intent(Intent.ACTION_VIEW);
                                    if (Build.VERSION.SDK_INT >= Build.VERSION_CODES.N) {
                                        viewIntent.setDataAndType(FileProvider.getUriForFile(context, "mega.privacy.android.app.providers.fileprovider", new File(localPath)), MimeTypeList.typeForName(tempNode.getName()).getType());
                                    } else {
                                        viewIntent.setDataAndType(Uri.fromFile(new File(localPath)), MimeTypeList.typeForName(tempNode.getName()).getType());
                                    }
                                    viewIntent.setFlags(Intent.FLAG_GRANT_READ_URI_PERMISSION);
                                    if (MegaApiUtils.isIntentAvailable(context, viewIntent)) {
                                        log("if isIntentAvailable");
                                        context.startActivity(viewIntent);
                                    } else {
                                        log("ELSE isIntentAvailable");
                                        Intent intentShare = new Intent(Intent.ACTION_SEND);
                                        if (Build.VERSION.SDK_INT >= Build.VERSION_CODES.N) {
                                            intentShare.setDataAndType(FileProvider.getUriForFile(context, "mega.privacy.android.app.providers.fileprovider", new File(localPath)), MimeTypeList.typeForName(tempNode.getName()).getType());
                                        } else {
                                            intentShare.setDataAndType(Uri.fromFile(new File(localPath)), MimeTypeList.typeForName(tempNode.getName()).getType());
                                        }
                                        intentShare.setFlags(Intent.FLAG_GRANT_READ_URI_PERMISSION);
                                        if (MegaApiUtils.isIntentAvailable(context, intentShare)) {
                                            log("call to startActivity(intentShare)");
                                            context.startActivity(intentShare);
                                        }
                                        showSnackbar(Constants.SNACKBAR_TYPE, context.getString(R.string.general_already_downloaded));
                                    }
                                }
                                catch (Exception e){
                                    showSnackbar(Constants.SNACKBAR_TYPE, context.getString(R.string.general_already_downloaded));
                                }
                            }
                        }
                        return;
                    }
                    else{
                        log("localPath is NULL");
                    }
                }
            }

            int numberOfNodesToDownload = 0;
            int numberOfNodesAlreadyDownloaded = 0;
            int numberOfNodesPending = 0;

            for (long hash : hashes) {
                log("hashes.length more than 1");
                MegaNode node = megaApi.getNodeByHandle(hash);
                if(node != null){
                    log("node NOT null");
                    Map<MegaNode, String> dlFiles = new HashMap();
                    if (node.getType() == MegaNode.TYPE_FOLDER) {
                        log("MegaNode.TYPE_FOLDER");
                        if (downloadToSDCard) {
                            long b = System.currentTimeMillis();
                            sdCardOperator.buildFileStructure(dlFiles,parentPath,megaApi,node);
                            TL.log(this, "@#@", System.currentTimeMillis() - b);
                        } else {
                            getDlList(dlFiles, node, new File(parentPath, node.getName()));
                        }
                    } else {
                        log("MegaNode.TYPE_FILE");
                        dlFiles.put(node, parentPath);
                    }

                    for (MegaNode document : dlFiles.keySet()) {
                        String path = dlFiles.get(document);
                        log("path of the file: "+path);
                        numberOfNodesToDownload++;

                        File destDir = new File(path);
                        File destFile;
                        destDir.mkdirs();
                        if (destDir.isDirectory()){
                            destFile = new File(destDir, megaApi.escapeFsIncompatible(document.getName()));
                            log("destDir is Directory. destFile: " + destFile.getAbsolutePath());
                        }
                        else{
                            log("destDir is File");
                            destFile = destDir;
                        }

                        if(destFile.exists() && (document.getSize() == destFile.length())){
                            numberOfNodesAlreadyDownloaded++;
                            log(destFile.getAbsolutePath() + " already downloaded");
                        }
                        else {
                            numberOfNodesPending++;
                            log("start service");
                            Intent service = new Intent(context, DownloadService.class);
                            service.putExtra(DownloadService.EXTRA_HASH, document.getHandle());
                            service.putExtra(DownloadService.EXTRA_URL, url);
                            if(downloadToSDCard) {
                                service.putExtra(DownloadService.EXTRA_PATH, downloadRoot);
                                service.putExtra(DownloadService.EXTRA_DOWNLOAD_TO_SDCARD, true);
                                service.putExtra(DownloadService.EXTRA_TARGET_ROOT, path);
                            } else {
                                service.putExtra(DownloadService.EXTRA_PATH, path);
                            }
                            service.putExtra(DownloadService.EXTRA_URL, url);
                            service.putExtra(DownloadService.EXTRA_SIZE, document.getSize());
                            service.putExtra(DownloadService.EXTRA_FOLDER_LINK, isFolderLink);
                            if(highPriority){
                                service.putExtra(Constants.HIGH_PRIORITY_TRANSFER, true);
                            }
                            if (context instanceof AudioVideoPlayerLollipop || context instanceof PdfViewerActivityLollipop || context instanceof FullScreenImageViewerLollipop){
                                service.putExtra("fromMV", true);
                            }
                            context.startService(service);
                        }
                    }
                }
                else if(url != null) {
                    log("URL NOT null");
                    log("start service");
                    Intent service = new Intent(context, DownloadService.class);
                    service.putExtra(DownloadService.EXTRA_HASH, hash);
                    service.putExtra(DownloadService.EXTRA_URL, url);
                    service.putExtra(DownloadService.EXTRA_SIZE, size);
                    service.putExtra(DownloadService.EXTRA_PATH, parentPath);
                    service.putExtra(DownloadService.EXTRA_FOLDER_LINK, isFolderLink);
                    if(highPriority){
                        service.putExtra(Constants.HIGH_PRIORITY_TRANSFER, true);
                    }
                    if (context instanceof AudioVideoPlayerLollipop || context instanceof PdfViewerActivityLollipop || context instanceof FullScreenImageViewerLollipop){
                        service.putExtra("fromMV", true);
                    }
                    context.startService(service);
                }
                else {
                    log("node NOT fOUND!!!!!");
                }
            }
            log("Total: " + numberOfNodesToDownload + " Already: " + numberOfNodesAlreadyDownloaded + " Pending: " + numberOfNodesPending);
            if (numberOfNodesAlreadyDownloaded > 0) {
                String msg;
                msg = context.getResources().getQuantityString(R.plurals.file_already_downloaded,numberOfNodesAlreadyDownloaded,numberOfNodesAlreadyDownloaded);
                if (numberOfNodesPending > 0) {
                    msg = msg + context.getResources().getQuantityString(R.plurals.file_pending_download,numberOfNodesPending,numberOfNodesPending);
                }
                showSnackbar(Constants.SNACKBAR_TYPE,msg);
            }
        }
    }

    /*
	 * Get list of all child files
	 */
    private void getDlList(Map<MegaNode, String> dlFiles, MegaNode parent, File folder) {
        log("getDlList");
        if (megaApi.getRootNode() == null)
            return;

        folder.mkdir();
        ArrayList<MegaNode> nodeList = megaApi.getChildren(parent);
        for(int i=0; i<nodeList.size(); i++){
            MegaNode document = nodeList.get(i);
            if (document.getType() == MegaNode.TYPE_FOLDER) {
                File subfolder = new File(folder, new String(document.getName()));
                getDlList(dlFiles, document, subfolder);
            }
            else {
                dlFiles.put(document, folder.getAbsolutePath());
            }
        }
    }

    public void renameNode(MegaNode document, String newName){
        log("renameNode");
        if (newName.compareTo(document.getName()) == 0) {
            return;
        }

        if(!Util.isOnline(context)){
            ((ManagerActivityLollipop) context).showSnackbar(Constants.SNACKBAR_TYPE, context.getString(R.string.error_server_connection_problem), -1);
            return;
        }

        log("renaming " + document.getName() + " to " + newName);

        megaApi.renameNode(document, newName, ((ManagerActivityLollipop) context));
    }

    public int importLink(String url) {
        try {
            url = URLDecoder.decode(url, "UTF-8");
        }
        catch (Exception e) {
            log("Error decoding URL: " + url);
            log(e.toString());
        }

        url.replace(' ', '+');
        if(url.startsWith("mega://")){
            url = url.replace("mega://", "https://mega.co.nz/");
        }

        log("url " + url);

        // Download link
        if (AndroidMegaRichLinkMessage.isFileLink(url)) {
            Intent openFileIntent = new Intent(context, FileLinkActivityLollipop.class);
            openFileIntent.setFlags(Intent.FLAG_ACTIVITY_CLEAR_TOP);
            openFileIntent.setAction(Constants.ACTION_OPEN_MEGA_LINK);
            openFileIntent.setData(Uri.parse(url));
            ((ManagerActivityLollipop) context).startActivity(openFileIntent);
            return Constants.FILE_LINK;
        }
        else if (AndroidMegaRichLinkMessage.isFolderLink(url)) {
            Intent openFolderIntent = new Intent(context, FolderLinkActivityLollipop.class);
            openFolderIntent.setFlags(Intent.FLAG_ACTIVITY_CLEAR_TOP);
            openFolderIntent.setAction(Constants.ACTION_OPEN_MEGA_FOLDER_LINK);
            openFolderIntent.setData(Uri.parse(url));
            ((ManagerActivityLollipop) context).startActivity(openFolderIntent);
            return Constants.FOLDER_LINK;
        }
        else if (AndroidMegaRichLinkMessage.isChatLink(url)) {
            return Constants.CHAT_LINK;
        }
        else if (AndroidMegaRichLinkMessage.isContactLink(url)) {
            return Constants.CONTACT_LINK;
        }

        log("wrong url");
        return Constants.ERROR_LINK;
    }

    //old getPublicLinkAndShareIt
    public void exportLink(MegaNode document){
        log("exportLink");
        if (!Util.isOnline(context)) {
            showSnackbar(Constants.SNACKBAR_TYPE, context.getString(R.string.error_server_connection_problem));
            return;
        }
        else if(context instanceof ManagerActivityLollipop){
            ((ManagerActivityLollipop) context).setIsGetLink(true);
            megaApi.exportNode(document, ((ManagerActivityLollipop) context));
        }
        else if(context instanceof GetLinkActivityLollipop){
            megaApi.exportNode(document, ((GetLinkActivityLollipop) context));
        }
        else  if(context instanceof FullScreenImageViewerLollipop){
            ((FullScreenImageViewerLollipop) context).setIsGetLink(true);
            megaApi.exportNode(document, ((FullScreenImageViewerLollipop) context));
        }
        else  if(context instanceof FileInfoActivityLollipop){
            ((FileInfoActivityLollipop) context).setIsGetLink(true);
            megaApi.exportNode(document, ((FileInfoActivityLollipop) context));
        }
    }

    public void exportLinkTimestamp(MegaNode document, int timestamp){
        log("exportLinkTimestamp: "+timestamp);
        if (!Util.isOnline(context)) {
            showSnackbar(Constants.SNACKBAR_TYPE, context.getString(R.string.error_server_connection_problem));
        }
        else if (context instanceof ManagerActivityLollipop){
            ((ManagerActivityLollipop) context).setIsGetLink(true);
            megaApi.exportNode(document, timestamp, ((ManagerActivityLollipop) context));
        }
        else if (context instanceof GetLinkActivityLollipop){
            megaApi.exportNode(document, timestamp, ((GetLinkActivityLollipop) context));
        }
        else if (context instanceof FullScreenImageViewerLollipop){
            ((FullScreenImageViewerLollipop) context).setIsGetLink(true);
            megaApi.exportNode(document, timestamp, ((FullScreenImageViewerLollipop) context));
        }
        else if (context instanceof FileInfoActivityLollipop){
            megaApi.exportNode(document, timestamp, ((FileInfoActivityLollipop) context));
        }
    }

    public void removeLink(MegaNode document){
        log("removeLink");
        if (!Util.isOnline(context)){
            ((ManagerActivityLollipop) context).showSnackbar(Constants.SNACKBAR_TYPE, context.getString(R.string.error_server_connection_problem), -1);
            return;
        }
        megaApi.disableExport(document, ((ManagerActivityLollipop) context));
    }


    public void selectContactToShareFolders(ArrayList<Long> handleList){
        log("shareFolders ArrayListLong");
        //TODO shareMultipleFolders

        if (!Util.isOnline(context)){
            ((ManagerActivityLollipop) context).showSnackbar(Constants.SNACKBAR_TYPE, context.getString(R.string.error_server_connection_problem), -1);
            return;
        }

        Intent intent = new Intent();
        intent.setClass(context, AddContactActivityLollipop.class);
        intent.putExtra("contactType", Constants.CONTACT_TYPE_BOTH);

        long[] handles=new long[handleList.size()];
        int j=0;
        for(int i=0; i<handleList.size();i++){
            handles[j]=handleList.get(i);
            j++;
        }
        intent.putExtra(AddContactActivityLollipop.EXTRA_NODE_HANDLE, handles);
        //Multiselect=1 (multiple folders)
        intent.putExtra("MULTISELECT", 1);
        ((ManagerActivityLollipop) context).startActivityForResult(intent, Constants.REQUEST_CODE_SELECT_CONTACT);
    }

    public void selectContactToShareFolder(MegaNode node){
        log("shareFolder");

        Intent intent = new Intent();
        intent.setClass(context, AddContactActivityLollipop.class);
        intent.putExtra("contactType", Constants.CONTACT_TYPE_BOTH);
        //Multiselect=0
        intent.putExtra("MULTISELECT", 0);
        intent.putExtra(AddContactActivityLollipop.EXTRA_NODE_HANDLE, node.getHandle());
        ((ManagerActivityLollipop) context).startActivityForResult(intent, Constants.REQUEST_CODE_SELECT_CONTACT);
    }

    public void shareFolder(long folderHandle, ArrayList<String> selectedContacts, int level){

        if(!Util.isOnline(context)){
            ((ManagerActivityLollipop) context).showSnackbar(Constants.SNACKBAR_TYPE, context.getString(R.string.error_server_connection_problem), -1);
            return;
        }

        MegaNode parent = megaApi.getNodeByHandle(folderHandle);
        MultipleRequestListener shareMultipleListener = new MultipleRequestListener(Constants.MULTIPLE_CONTACTS_SHARE, (ManagerActivityLollipop) context);
        if(parent!=null&parent.isFolder()){
            if(selectedContacts.size()>1){
                log("Share READ one file multiple contacts");
                for (int i=0;i<selectedContacts.size();i++){
                    MegaUser user= megaApi.getContact(selectedContacts.get(i));
                    if(user!=null){
                        megaApi.share(parent, user, level,shareMultipleListener);
                    }
                    else {
                        log("USER is NULL when sharing!->SHARE WITH NON CONTACT");
                        megaApi.share(parent, selectedContacts.get(i), level, shareMultipleListener);
                    }
                }
            }
            else{
                log("Share READ one file one contact");
                MegaUser user= megaApi.getContact(selectedContacts.get(0));
                if(user!=null){
                    megaApi.share(parent, user, level, (ManagerActivityLollipop) context);
                }
                else {
                    log("USER is NULL when sharing!->SHARE WITH NON CONTACT");
                    megaApi.share(parent, selectedContacts.get(0), level, (ManagerActivityLollipop) context);
                }
            }
        }
    }

    public void shareFolders(long[] nodeHandles, ArrayList<String> contactsData, int level){

        if(!Util.isOnline(context)){
            ((ManagerActivityLollipop) context).showSnackbar(Constants.SNACKBAR_TYPE, context.getString(R.string.error_server_connection_problem), -1);
            return;
        }

        MultipleRequestListener shareMultipleListener = null;

        if(nodeHandles.length>1){
            shareMultipleListener = new MultipleRequestListener(Constants.MULTIPLE_FILE_SHARE, context);
        }
        else{
            shareMultipleListener = new MultipleRequestListener(Constants.MULTIPLE_CONTACTS_SHARE, context);
        }

        for (int i=0;i<contactsData.size();i++){
            MegaUser u = megaApi.getContact(contactsData.get(i));
            if(nodeHandles.length>1){
                log("many folder to many contacts");
                for(int j=0; j<nodeHandles.length;j++){

                    final MegaNode node = megaApi.getNodeByHandle(nodeHandles[j]);
                    if(node!=null){
                        if(u!=null){
                            log("Share: "+ node.getName() + " to "+ u.getEmail());
                            megaApi.share(node, u, level, shareMultipleListener);
                        }
                        else{
                            log("USER is NULL when sharing!->SHARE WITH NON CONTACT");
                            megaApi.share(node, contactsData.get(i), level, shareMultipleListener);
                        }
                    }
                    else{
                        log("NODE NULL!!!");
                    }

                }
            }
            else{
                log("one folder to many contacts");

                for(int j=0; j<nodeHandles.length;j++){

                    final MegaNode node = megaApi.getNodeByHandle(nodeHandles[j]);
                    if(u!=null){
                        log("Share: "+ node.getName() + " to "+ u.getEmail());
                        megaApi.share(node, u, level, shareMultipleListener);
                    }
                    else{
                        log("USER is NULL when sharing!->SHARE WITH NON CONTACT");
                        megaApi.share(node, contactsData.get(i), level, shareMultipleListener);
                    }
                }
            }
        }
    }

    public void moveToTrash(final ArrayList<Long> handleList, boolean moveToRubbish){
        log("moveToTrash: "+moveToRubbish);

        MultipleRequestListener moveMultipleListener = null;
        MegaNode parent;
        //Check if the node is not yet in the rubbish bin (if so, remove it)
        if(handleList!=null){
            if(handleList.size()>1){
                log("MOVE multiple: "+handleList.size());
                if (moveToRubbish){
                    moveMultipleListener = new MultipleRequestListener(Constants.MULTIPLE_SEND_RUBBISH, context);
                }
                else{
                    moveMultipleListener = new MultipleRequestListener(Constants.MULTIPLE_MOVE, context);
                }
                for (int i=0;i<handleList.size();i++){
                    if (moveToRubbish){
                        megaApi.moveNode(megaApi.getNodeByHandle(handleList.get(i)), megaApi.getRubbishNode(), moveMultipleListener);

                    }
                    else{
                        megaApi.remove(megaApi.getNodeByHandle(handleList.get(i)), moveMultipleListener);
                    }
                }
            }
            else{
                log("MOVE single");
                if (moveToRubbish){
                    megaApi.moveNode(megaApi.getNodeByHandle(handleList.get(0)), megaApi.getRubbishNode(), ((ManagerActivityLollipop) context));
                }
                else{
                    megaApi.remove(megaApi.getNodeByHandle(handleList.get(0)), ((ManagerActivityLollipop) context));
                }
            }
        }
        else{
            log("handleList NULL");
            return;
        }
    }

    public void openFolderFromSearch(long folderHandle){
        log("openFolderFromSearch: "+folderHandle);
        ((ManagerActivityLollipop)context).textSubmitted = true;
        ((ManagerActivityLollipop)context).openFolderRefresh = true;
        boolean firstNavigationLevel=true;
        int access = -1;
        ManagerActivityLollipop.DrawerItem drawerItem = ManagerActivityLollipop.DrawerItem.CLOUD_DRIVE;
        if (folderHandle != -1) {
            MegaNode parentIntentN = megaApi.getParentNode(megaApi.getNodeByHandle(folderHandle));
            if (parentIntentN != null) {
                log("Check the parent node: "+parentIntentN.getName()+" handle: "+parentIntentN.getHandle());
                access = megaApi.getAccess(parentIntentN);
                switch (access) {
                    case MegaShare.ACCESS_OWNER:
                    case MegaShare.ACCESS_UNKNOWN: {
                        //Not incoming folder, check if Cloud or Rubbish tab
                        if(parentIntentN.getHandle()==megaApi.getRootNode().getHandle()){
                            drawerItem = ManagerActivityLollipop.DrawerItem.CLOUD_DRIVE;
                            log("Navigate to TAB CLOUD first level"+ parentIntentN.getName());
                            firstNavigationLevel=true;
                            ((ManagerActivityLollipop) context).setParentHandleBrowser(parentIntentN.getHandle());
                        }
                        else if(parentIntentN.getHandle()==megaApi.getRubbishNode().getHandle()){
                            drawerItem = ManagerActivityLollipop.DrawerItem.RUBBISH_BIN;
                            log("Navigate to TAB RUBBISH first level"+ parentIntentN.getName());
                            firstNavigationLevel=true;
                            ((ManagerActivityLollipop) context).setParentHandleRubbish(parentIntentN.getHandle());
                        }
                        else if(parentIntentN.getHandle()==megaApi.getInboxNode().getHandle()){
                            log("Navigate to INBOX first level"+ parentIntentN.getName());
                            firstNavigationLevel=true;
                            ((ManagerActivityLollipop) context).setParentHandleInbox(parentIntentN.getHandle());
                            drawerItem = ManagerActivityLollipop.DrawerItem.INBOX;
                        }
                        else{
                            int parent = checkParentNodeToOpenFolder(parentIntentN.getHandle());
                            log("The parent result is: "+parent);

                            switch (parent){
                                case 0:{
                                    //ROOT NODE
                                    drawerItem = ManagerActivityLollipop.DrawerItem.CLOUD_DRIVE;
                                    log("Navigate to TAB CLOUD with parentHandle");
                                    ((ManagerActivityLollipop) context).setParentHandleBrowser(parentIntentN.getHandle());
                                    firstNavigationLevel=false;
                                    break;
                                }
                                case 1:{
                                    log("Navigate to TAB RUBBISH");
                                    drawerItem = ManagerActivityLollipop.DrawerItem.RUBBISH_BIN;
                                    ((ManagerActivityLollipop) context).setParentHandleRubbish(parentIntentN.getHandle());
                                    firstNavigationLevel=false;
                                    break;
                                }
                                case 2:{
                                    log("Navigate to INBOX WITH parentHandle");
                                    drawerItem = ManagerActivityLollipop.DrawerItem.INBOX;
                                    ((ManagerActivityLollipop) context).setParentHandleInbox(parentIntentN.getHandle());
                                    firstNavigationLevel=false;
                                    break;
                                }
                                case -1:{
                                    drawerItem = ManagerActivityLollipop.DrawerItem.CLOUD_DRIVE;
                                    log("Navigate to TAB CLOUD general");
                                    ((ManagerActivityLollipop) context).setParentHandleBrowser(-1);
                                    firstNavigationLevel=true;
                                    break;
                                }
                            }
                        }
                        break;
                    }

                    case MegaShare.ACCESS_READ:
                    case MegaShare.ACCESS_READWRITE:
                    case MegaShare.ACCESS_FULL: {
                        log("GO to INCOMING TAB: " + parentIntentN.getName());
                        drawerItem = ManagerActivityLollipop.DrawerItem.SHARED_ITEMS;
                        if(parentIntentN.getHandle()==-1){
                            log("Level 0 of Incoming");
                            ((ManagerActivityLollipop) context).setParentHandleIncoming(-1);
                            ((ManagerActivityLollipop) context).setDeepBrowserTreeIncoming(0);
                            firstNavigationLevel=true;
                        }
                        else{
                            firstNavigationLevel=false;
                            ((ManagerActivityLollipop) context).setParentHandleIncoming(parentIntentN.getHandle());
                            int deepBrowserTreeIncoming = MegaApiUtils.calculateDeepBrowserTreeIncoming(parentIntentN, context);
                            ((ManagerActivityLollipop) context).setDeepBrowserTreeIncoming(deepBrowserTreeIncoming);
                            log("After calculating deepBrowserTreeIncoming: "+deepBrowserTreeIncoming);
                        }
                        ((ManagerActivityLollipop) context).setTabItemShares(0);
                        break;
                    }
                    default: {
                        log("DEFAULT: The intent set the parentHandleBrowser to " + parentIntentN.getHandle());
                        ((ManagerActivityLollipop) context).setParentHandleBrowser(parentIntentN.getHandle());
                        drawerItem = ManagerActivityLollipop.DrawerItem.CLOUD_DRIVE;
                        firstNavigationLevel=true;
                        break;
                    }
                }
            }
            else{
                log("Parent is already NULL");

                drawerItem = ManagerActivityLollipop.DrawerItem.SHARED_ITEMS;
                ((ManagerActivityLollipop) context).setParentHandleIncoming(-1);
                ((ManagerActivityLollipop) context).setDeepBrowserTreeIncoming(0);
                firstNavigationLevel=true;
                ((ManagerActivityLollipop) context).setTabItemShares(0);
            }
            ((ManagerActivityLollipop) context).setFirstNavigationLevel(firstNavigationLevel);
            ((ManagerActivityLollipop) context).setDrawerItem(drawerItem);
            ((ManagerActivityLollipop) context).selectDrawerItemLollipop(drawerItem);
        }
    }

    public int checkParentNodeToOpenFolder(long folderHandle){
        log("checkParentNodeToOpenFolder");
        MegaNode folderNode = megaApi.getNodeByHandle(folderHandle);
        MegaNode parentNode = megaApi.getParentNode(folderNode);
        if(parentNode!=null){
            log("parentName: "+parentNode.getName());
            if(parentNode.getHandle()==megaApi.getRootNode().getHandle()){
                log("The parent is the ROOT");
                return 0;
            }
            else if(parentNode.getHandle()==megaApi.getRubbishNode().getHandle()){
                log("The parent is the RUBBISH");
                return 1;
            }
            else if(parentNode.getHandle()==megaApi.getInboxNode().getHandle()){
                log("The parent is the INBOX");
                return 2;
            }
            else if(parentNode.getHandle()==-1){
                log("The parent is -1");
                return -1;
            }
            else{
                int result = checkParentNodeToOpenFolder(parentNode.getHandle());
                log("Call returns "+result);
                switch(result){
                    case -1:
                        return -1;
                    case 0:
                        return 0;
                    case 1:
                        return 1;
                    case 2:
                        return 2;
                }
            }
        }
        return -1;
    }

    public void leaveIncomingShare (final MegaNode n){
        log("leaveIncomingShare");

        megaApi.remove(n);
    }

    public void leaveMultipleIncomingShares (final ArrayList<Long> handleList){
        log("leaveMultipleIncomingShares");

        MultipleRequestListener moveMultipleListener = new MultipleRequestListener(Constants.MULTIPLE_LEAVE_SHARE, context);
        if(handleList.size()>1){
            log("handleList.size()>1");
            for (int i=0; i<handleList.size(); i++){
                MegaNode node = megaApi.getNodeByHandle(handleList.get(i));
                megaApi.remove(node, moveMultipleListener);
            }
        }
        else{
            log("handleList.size()<=1");
            MegaNode node = megaApi.getNodeByHandle(handleList.get(0));
            megaApi.remove(node, (ManagerActivityLollipop)context);
        }
    }

    public void removeAllSharingContacts (ArrayList<MegaShare> listContacts, MegaNode node){
        log("removeAllSharingContacts");

        MultipleRequestListener shareMultipleListener = new MultipleRequestListener(Constants.MULTIPLE_REMOVE_SHARING_CONTACTS, context);
        if(listContacts.size()>1){
            log("listContacts.size()>1");
            for(int j=0; j<listContacts.size();j++){
                String cMail = listContacts.get(j).getUser();
                if(cMail!=null){
                    MegaUser c = megaApi.getContact(cMail);
                    if (c != null){
                        megaApi.share(node, c, MegaShare.ACCESS_UNKNOWN, shareMultipleListener);
                    }
                    else{
                        ((ManagerActivityLollipop)context).setIsGetLink(false);
                        megaApi.disableExport(node);
                    }
                }
                else{
                    ((ManagerActivityLollipop)context).setIsGetLink(false);
                    megaApi.disableExport(node);
                }
            }
        }
        else{
            log("listContacts.size()<=1");
            for(int j=0; j<listContacts.size();j++){
                String cMail = listContacts.get(j).getUser();
                if(cMail!=null){
                    MegaUser c = megaApi.getContact(cMail);
                    if (c != null){
                        megaApi.share(node, c, MegaShare.ACCESS_UNKNOWN, ((ManagerActivityLollipop)context));
                    }
                    else{
                        ((ManagerActivityLollipop)context).setIsGetLink(false);
                        megaApi.disableExport(node);
                    }
                }
                else{
                    ((ManagerActivityLollipop)context).setIsGetLink(false);
                    megaApi.disableExport(node);
                }
            }
        }
    }

    public void cleanRubbishBin(){
        log("cleanRubbishBin");
        megaApi.cleanRubbishBin((ManagerActivityLollipop) context);
    }

    public void clearAllVersions(){
        log("clearAllVersions");
        megaApi.removeVersions((ManagerActivityLollipop) context);
    }

    private void removeNotOfflineElements(String pathNavigation) {
        ArrayList<MegaOffline> mOffList = dbH.findByPath(pathNavigation);

        log("Number of elements: " + mOffList.size());

        for (int i = 0; i < mOffList.size(); i++) {
            MegaOffline checkOffline = mOffList.get(i);
            File offlineFile = getOfflineFile(context, checkOffline);

            if (!isFileAvailable(offlineFile)) {
                log("Path to remove B: " + (mOffList.get(i).getPath() + mOffList.get(i).getName()));
                mOffList.remove(i);
                i--;
            }

        }

        if (context instanceof ManagerActivityLollipop) {
            ((ManagerActivityLollipop) context).updateOfflineView(null);
        }
    }

    public void deleteOffline(MegaOffline selectedNode, String pathNavigation){
        log("deleteOffline");
        if (selectedNode == null){
            log("Delete RK");
            File file= buildExternalStorageFile(RK_FILE);
            if(isFileAvailable(file)){
                file.delete();
                removeNotOfflineElements(pathNavigation);
            }
        }
        else {
            if (selectedNode.getHandle().equals("0")) {
                log("Delete RK");
                File file = buildExternalStorageFile(RK_FILE);
                if (isFileAvailable(file)) {
                    file.delete();

                    if(context instanceof ManagerActivityLollipop){
                        ((ManagerActivityLollipop) context).invalidateOptionsMenu();
                        MyAccountFragmentLollipop mAF = ((ManagerActivityLollipop) context).getMyAccountFragment();
                        if(mAF!=null && mAF.isAdded()){
                            mAF.setMkButtonText();
                        }
                    }

                    removeNotOfflineElements(pathNavigation);
                }
            } else {
                log("deleteOffline node");
                dbH = DatabaseHandler.getDbHandler(context);

                ArrayList<MegaOffline> mOffListParent = new ArrayList<MegaOffline>();
                ArrayList<MegaOffline> mOffListChildren = new ArrayList<MegaOffline>();
                MegaOffline parentNode = null;

                //Delete children
                mOffListChildren = dbH.findByParentId(selectedNode.getId());
                if (mOffListChildren.size() > 0) {
                    //The node have childrens, delete
                    deleteChildrenDB(mOffListChildren);
                }

                removeNodePhysically(selectedNode);

                dbH.removeById(selectedNode.getId());

                //Check if the parent has to be deleted

                int parentId = selectedNode.getParentId();
                parentNode = dbH.findById(parentId);

                if (parentNode != null) {
                    log("Parent to check: " + parentNode.getName());
                    checkParentDeletion(parentNode);
                }

                if (context instanceof ManagerActivityLollipop) {
                    ((ManagerActivityLollipop) context).updateOfflineView(null);
                }
            }
        }
    }

    private void removeNodePhysically(MegaOffline megaOffline) {
        log("Remove the node physically");
        try {
            File offlineFile = getOfflineFile(context, megaOffline);
            deleteFolderAndSubfolders(context, offlineFile);
        } catch (Exception e) {
            log("EXCEPTION: deleteOffline - adapter");
        }
    }

    public void deleteChildrenDB(ArrayList<MegaOffline> mOffListChildren){

        log("deleteChildenDB: "+mOffListChildren.size());
        MegaOffline mOffDelete=null;

        for(int i=0; i<mOffListChildren.size(); i++){

            mOffDelete=mOffListChildren.get(i);

            log("Children "+i+ ": "+ mOffDelete.getName());
            ArrayList<MegaOffline> mOffListChildren2=dbH.findByParentId(mOffDelete.getId());
            if(mOffListChildren2.size()>0){
                //The node have children, delete
                deleteChildrenDB(mOffListChildren2);
            }

            int lines = dbH.removeById(mOffDelete.getId());
            log("Borradas; "+lines);
        }
    }

    public void checkParentDeletion (MegaOffline parentToDelete){
        log("checkParentDeletion: "+parentToDelete.getName());

        ArrayList<MegaOffline> mOffListChildren=dbH.findByParentId(parentToDelete.getId());
        File destination = null;
        if(mOffListChildren.size()<=0){
            log("The parent has NO children");
            //The node have NO childrens, delete it

            dbH.removeById(parentToDelete.getId());

            removeNodePhysically(parentToDelete);

            int parentId = parentToDelete.getParentId();
            if(parentId==-1){
                File rootIncomingFile = getOfflineFile(context, parentToDelete);

                if(isFileAvailable(rootIncomingFile)){
                    String[] fileList = rootIncomingFile.list();
                    if(fileList!=null){
                        if(rootIncomingFile.list().length==0){
                            try{
                                rootIncomingFile.delete();
                            }
                            catch(Exception e){
                                log("EXCEPTION: deleteParentIncoming: "+destination);
                            };
                        }
                    }
                }
                else{
                    log("rootIncomingFile is NULL");
                }
            }
            else{
                //Check if the parent has to be deleted

                parentToDelete = dbH.findById(parentId);
                if(parentToDelete != null){
                    log("Parent to check: "+parentToDelete.getName());
                    checkParentDeletion(parentToDelete);

                }
            }

        }
        else{
            log("The parent has children!!! RETURN!!");
            return;
        }

    }

    public void downloadFileLink (final MegaNode document, final String url) {
        log("downloadFileLink");

        if (document == null){
            return;
        }

        if (Build.VERSION.SDK_INT >= Build.VERSION_CODES.M) {
            boolean hasStoragePermission = (ContextCompat.checkSelfPermission(context, Manifest.permission.WRITE_EXTERNAL_STORAGE) == PackageManager.PERMISSION_GRANTED);
            if (!hasStoragePermission) {
                askForPermissions();
                return;
            }
        }


        if (dbH == null){
            dbH = DatabaseHandler.getDbHandler(context);
        }

        if (dbH.getCredentials() == null || dbH.getPreferences() == null){

            if (Build.VERSION.SDK_INT >= Build.VERSION_CODES.LOLLIPOP) {
                File[] fs = context.getExternalFilesDirs(null);
                if (fs.length > 1){
                    if (fs[1] == null){
                        intentPickFolder(document, url);
                    }else{
                        Dialog downloadLocationDialog;
                        String[] sdCardOptions = context.getResources().getStringArray(R.array.settings_storage_download_location_array);
                        android.app.AlertDialog.Builder b=new android.app.AlertDialog.Builder(context);

                        b.setTitle(context.getString(R.string.settings_storage_download_location));
                        b.setItems(sdCardOptions, new DialogInterface.OnClickListener() {

                            @Override
                            public void onClick(DialogInterface dialog, int which) {
                                switch(which){
                                    case 0:{
                                        intentPickFolder(document, url);
                                        break;
                                    }
                                    case 1:{
                                        File[] fs = context.getExternalFilesDirs(null);
                                        if (fs.length > 1){
                                            String path = fs[1].getAbsolutePath();
                                            File defaultPathF = new File(path);
                                            defaultPathF.mkdirs();
                                            Toast.makeText(context, context.getString(R.string.general_save_to_device) + ": "  + defaultPathF.getAbsolutePath() , Toast.LENGTH_LONG).show();
                                            downloadTo(document, path, url);
                                        }
                                        break;
                                    }
                                }
                            }
                        });
                        b.setNegativeButton(context.getString(R.string.general_cancel), new DialogInterface.OnClickListener() {

                            @Override
                            public void onClick(DialogInterface dialog, int which) {
                                dialog.cancel();
                            }
                        });
                        downloadLocationDialog = b.create();
                        downloadLocationDialog.show();
                    }
                }
                else{
                    intentPickFolder(document, url);
                }
            }
            else{
                intentPickFolder(document, url);
            }
            return;
        }

        boolean askMe = Util.askMe(context);
        String downloadLocationDefaultPath = getDownloadLocation(context);

        if (askMe){
            if (Build.VERSION.SDK_INT >= Build.VERSION_CODES.LOLLIPOP) {
                File[] fs = context.getExternalFilesDirs(null);
                if (fs.length > 1){
                    if (fs[1] == null){
                        intentPickFolder(document, url);
                    }
                    else{
                        Dialog downloadLocationDialog;
                        String[] sdCardOptions = context.getResources().getStringArray(R.array.settings_storage_download_location_array);
                        android.app.AlertDialog.Builder b=new android.app.AlertDialog.Builder(context);

                        b.setTitle(context.getString(R.string.settings_storage_download_location));
                        b.setItems(sdCardOptions, new DialogInterface.OnClickListener() {

                            @Override
                            public void onClick(DialogInterface dialog, int which) {
                                switch(which){
                                    case 0:{
                                        intentPickFolder(document, url);
                                        break;
                                    }
                                    case 1:{
                                        File[] fs = context.getExternalFilesDirs(null);
                                        if (fs.length > 1){
                                            String path = fs[1].getAbsolutePath();
                                            File defaultPathF = new File(path);
                                            defaultPathF.mkdirs();
                                            Toast.makeText(context, context.getString(R.string.general_save_to_device) + ": "  + defaultPathF.getAbsolutePath() , Toast.LENGTH_LONG).show();
                                            downloadTo(document, path, url);
                                        }
                                        break;
                                    }
                                }
                            }
                        });
                        b.setNegativeButton(context.getString(R.string.general_cancel), new DialogInterface.OnClickListener() {

                            @Override
                            public void onClick(DialogInterface dialog, int which) {
                                dialog.cancel();
                            }
                        });
                        downloadLocationDialog = b.create();
                        downloadLocationDialog.show();
                    }
                }
                else{
                    intentPickFolder(document, url);
                }
            }
            else{
                intentPickFolder(document, url);
            }
        }
        else{
            downloadTo(document, downloadLocationDefaultPath, url);
        }
    }

    void intentPickFolder(MegaNode document, String url) {
        Intent intent = new Intent(FileStorageActivityLollipop.Mode.PICK_FOLDER.getAction());
        intent.putExtra(FileStorageActivityLollipop.EXTRA_BUTTON_PREFIX, context.getString(R.string.context_download_to));
        intent.setClass(context, FileStorageActivityLollipop.class);
        intent.putExtra(FileStorageActivityLollipop.EXTRA_URL, url);
        intent.putExtra(FileStorageActivityLollipop.EXTRA_SIZE, document.getSize());
        if (context instanceof FileLinkActivityLollipop) {
            ((FileLinkActivityLollipop) context).startActivityForResult(intent, Constants.REQUEST_CODE_SELECT_LOCAL_FOLDER);
        }
        else if (context instanceof AudioVideoPlayerLollipop) {
            ((AudioVideoPlayerLollipop) context).startActivityForResult(intent, Constants.REQUEST_CODE_SELECT_LOCAL_FOLDER);
        }
        else if (context instanceof FullScreenImageViewerLollipop) {
            ((FullScreenImageViewerLollipop) context).startActivityForResult(intent, Constants.REQUEST_CODE_SELECT_LOCAL_FOLDER);
        }
        else if (context instanceof PdfViewerActivityLollipop) {
            ((PdfViewerActivityLollipop) context).startActivityForResult(intent, Constants.REQUEST_CODE_SELECT_LOCAL_FOLDER);
        }
    }

    public void downloadTo(MegaNode currentDocument, String parentPath, String url){
        log("downloadTo");
        double availableFreeSpace = Double.MAX_VALUE;
        try{
            StatFs stat = new StatFs(parentPath);
            availableFreeSpace = (double)stat.getAvailableBlocks() * (double)stat.getBlockSize();
        }catch(Exception ex){}

        MegaNode tempNode = currentDocument;
        if((tempNode != null) && tempNode.getType() == MegaNode.TYPE_FILE){
            log("is file");
            String localPath = getLocalFile(context, tempNode.getName(), tempNode.getSize(), parentPath);
            if(localPath != null){
                File file = new File(localPath);
                try {
                    copyFile(file, new File(parentPath, tempNode.getName()));
                }catch(Exception e) {}

                if (file != null && file.getParent().equals(parentPath)) {
                    showSnackbar(Constants.SNACKBAR_TYPE, context.getString(R.string.general_already_downloaded));
                }
                else {
                    showSnackbar(Constants.SNACKBAR_TYPE, context.getString(R.string.copy_already_downloaded));
                }

            }
            else{
                log("LocalPath is NULL");
                showSnackbar(Constants.SNACKBAR_TYPE, context.getString(R.string.download_began));

                if(tempNode != null){
                    log("Node!=null: "+tempNode.getName());
                    Map<MegaNode, String> dlFiles = new HashMap<MegaNode, String>();
                    dlFiles.put(tempNode, parentPath);

                    for (MegaNode document : dlFiles.keySet()) {
                        String path = dlFiles.get(document);

                        if(availableFreeSpace < document.getSize()){
                            showSnackbar(Constants.NOT_SPACE_SNACKBAR_TYPE, null);
                            continue;
                        }

                        Intent service = new Intent(context, DownloadService.class);
                        service.putExtra(DownloadService.EXTRA_HASH, document.getHandle());
                        service.putExtra(Constants.EXTRA_SERIALIZE_STRING, currentDocument.serialize());
                        service.putExtra(DownloadService.EXTRA_SIZE, document.getSize());
                        service.putExtra(DownloadService.EXTRA_PATH, path);
                        log("intent to DownloadService");
                        if (context instanceof AudioVideoPlayerLollipop || context instanceof FullScreenImageViewerLollipop || context instanceof PdfViewerActivityLollipop) {
                            service.putExtra("fromMV", true);
                        }
                        context.startService(service);
                    }
                }
                else if(url != null) {
                    if(availableFreeSpace < currentDocument.getSize()) {
                        showSnackbar(Constants.NOT_SPACE_SNACKBAR_TYPE, null);
                    }

                    Intent service = new Intent(context, DownloadService.class);
                    service.putExtra(DownloadService.EXTRA_HASH, currentDocument.getHandle());
                    service.putExtra(Constants.EXTRA_SERIALIZE_STRING, currentDocument.serialize());
                    service.putExtra(DownloadService.EXTRA_SIZE, currentDocument.getSize());
                    service.putExtra(DownloadService.EXTRA_PATH, parentPath);
                    if (context instanceof AudioVideoPlayerLollipop || context instanceof FullScreenImageViewerLollipop || context instanceof PdfViewerActivityLollipop) {
                        service.putExtra("fromMV", true);
                    }
                    context.startService(service);
                }
                else {
                    log("node not found. Let's try the document");
                }
            }
        }
    }

    public static void log(String message) {
        Util.log("NodeController", message);
    }
}<|MERGE_RESOLUTION|>--- conflicted
+++ resolved
@@ -842,15 +842,11 @@
                         log("localPath != null");
                         try {
                             log("Call to copyFile: localPath: "+localPath+" node name: "+tempNode.getName());
-<<<<<<< HEAD
                             if(downloadToSDCard) {
                                 sdCardOperator.moveFile(parentPath,new File(localPath));
                             } else {
-                                Util.copyFile(new File(localPath), new File(parentPath, tempNode.getName()));
+                                copyFile(new File(localPath), new File(parentPath, tempNode.getName()));
                             }
-=======
-                            copyFile(new File(localPath), new File(parentPath, tempNode.getName()));
->>>>>>> 627a3ff6
 
                             if(isVideoFile(parentPath+"/"+tempNode.getName())){
                                 log("Is video!!!");
