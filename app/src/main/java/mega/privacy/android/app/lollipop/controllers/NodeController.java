package mega.privacy.android.app.lollipop.controllers;

import android.app.Activity;
import android.content.Context;
import android.content.Intent;
import android.net.Uri;

import java.net.URLDecoder;
import java.util.ArrayList;
import java.util.List;

import mega.privacy.android.app.DatabaseHandler;
import mega.privacy.android.app.MegaApplication;
import mega.privacy.android.app.R;
import mega.privacy.android.app.interfaces.SnackbarShower;
import mega.privacy.android.app.listeners.CleanRubbishBinListener;
import mega.privacy.android.app.listeners.ExportListener;
import mega.privacy.android.app.listeners.RemoveVersionsListener;
import mega.privacy.android.app.listeners.ShareListener;
import mega.privacy.android.app.lollipop.AddContactActivityLollipop;
import mega.privacy.android.app.lollipop.FileExplorerActivityLollipop;
import mega.privacy.android.app.lollipop.FileLinkActivityLollipop;
import mega.privacy.android.app.lollipop.FolderLinkActivityLollipop;
import mega.privacy.android.app.lollipop.ManagerActivityLollipop;
import mega.privacy.android.app.lollipop.listeners.MultipleRequestListener;
import mega.privacy.android.app.lollipop.megachat.AndroidMegaRichLinkMessage;
import mega.privacy.android.app.utils.MegaNodeUtil;
import nz.mega.sdk.MegaApiAndroid;
import nz.mega.sdk.MegaNode;
import nz.mega.sdk.MegaRequestListenerInterface;
import nz.mega.sdk.MegaShare;

import static mega.privacy.android.app.listeners.ShareListener.*;
import static mega.privacy.android.app.utils.Constants.*;
import static mega.privacy.android.app.utils.LogUtil.*;
import static mega.privacy.android.app.utils.MegaApiUtils.*;
import static mega.privacy.android.app.utils.MegaNodeDialogUtil.BACKUP_NONE;
import static mega.privacy.android.app.utils.MegaNodeUtil.checkBackupNodeTypeByHandle;
import static mega.privacy.android.app.utils.StringResourcesUtils.getString;
import static mega.privacy.android.app.utils.Util.*;
import static nz.mega.sdk.MegaShare.ACCESS_READ;

public class NodeController {

    Context context;
    MegaApiAndroid megaApi;
    DatabaseHandler dbH;

    boolean isFolderLink = false;

    public NodeController(Context context){
        logDebug("NodeController created");
        this.context = context;
        if (megaApi == null){
            megaApi = MegaApplication.getInstance().getMegaApi();
        }
        if (dbH == null){
            dbH = DatabaseHandler.getDbHandler(context);
        }
    }

    public NodeController(Context context, boolean isFolderLink){
        logDebug("NodeController created");
        this.context = context;
        this.isFolderLink = isFolderLink;
        if (megaApi == null){
            if (isFolderLink) {
                megaApi = ((MegaApplication) ((Activity) context).getApplication()).getMegaApiFolder();
            }
            else {
                megaApi = ((MegaApplication) ((Activity) context).getApplication()).getMegaApi();
            }
        }
        if (dbH == null){
            dbH = DatabaseHandler.getDbHandler(context);
        }
    }

    public void chooseLocationToCopyNodes(ArrayList<Long> handleList){
        logDebug("chooseLocationToCopyNodes");
        Intent intent = new Intent(context, FileExplorerActivityLollipop.class);
        intent.setAction(FileExplorerActivityLollipop.ACTION_PICK_COPY_FOLDER);
        long[] longArray = new long[handleList.size()];
        for (int i=0; i<handleList.size(); i++){
            longArray[i] = handleList.get(i);
        }
        intent.putExtra("COPY_FROM", longArray);
        ((ManagerActivityLollipop) context).startActivityForResult(intent, REQUEST_CODE_SELECT_FOLDER_TO_COPY);
    }

    public void copyNodes(long[] copyHandles, long toHandle) {
        logDebug("copyNodes");

        if(!isOnline(context)){
            ((SnackbarShower) context).showSnackbar(SNACKBAR_TYPE, getString(R.string.error_server_connection_problem), -1);
            return;
        }

        MegaNode parent = megaApi.getNodeByHandle(toHandle);
        if(parent!=null) {
            MultipleRequestListener copyMultipleListener = null;
            if (copyHandles.length > 1) {
                logDebug("Copy multiple files");
                copyMultipleListener = new MultipleRequestListener(MULTIPLE_COPY, context);
                for (int i = 0; i < copyHandles.length; i++) {
                    MegaNode cN = megaApi.getNodeByHandle(copyHandles[i]);
                    if (cN != null){
                        logDebug("cN != null, i = " + i + " of " + copyHandles.length);
                        megaApi.copyNode(cN, parent, copyMultipleListener);
                    }
                    else{
                        logWarning("cN == null, i = " + i + " of " + copyHandles.length);
                    }
                }
            } else {
                logDebug("Copy one file");
                MegaNode cN = megaApi.getNodeByHandle(copyHandles[0]);
                if (cN != null){
                    logDebug("cN != null");
                    megaApi.copyNode(cN, parent, (ManagerActivityLollipop) context);
                }
                else{
                    logWarning("cN == null");
                    if(context instanceof ManagerActivityLollipop){
                        ((ManagerActivityLollipop)context).copyError();
                    }
                }
            }
        }

    }

    public void chooseLocationToMoveNodes(ArrayList<Long> handleList){
        logDebug("chooseLocationToMoveNodes");
        Intent intent = new Intent(context, FileExplorerActivityLollipop.class);
        intent.setAction(FileExplorerActivityLollipop.ACTION_PICK_MOVE_FOLDER);
        long[] longArray = new long[handleList.size()];
        for (int i=0; i<handleList.size(); i++){
            longArray[i] = handleList.get(i);
        }
        intent.putExtra("MOVE_FROM", longArray);
        ((ManagerActivityLollipop) context).startActivityForResult(intent, REQUEST_CODE_SELECT_FOLDER_TO_MOVE);
    }

    public void checkIfNodesAreMine(List<MegaNode> nodes, ArrayList<MegaNode> ownerNodes, ArrayList<MegaNode> notOwnerNodes) {
        MegaNode currentNode;

        for (int i=0; i<nodes.size(); i++) {
            currentNode = nodes.get(i);
            if (currentNode == null) continue;

            MegaNode nodeOwner = checkIfNodeIsMine(currentNode);

            if (nodeOwner != null) {
                ownerNodes.add(nodeOwner);
            }
            else {
                notOwnerNodes.add(currentNode);
            }
        }
    }

    public MegaNode checkIfNodeIsMine(MegaNode node) {
        long myUserHandle = megaApi.getMyUserHandleBinary();

        if (node.getOwner() == myUserHandle) {
            return node;
        }

        String nodeFP = megaApi.getFingerprint(node);
        ArrayList<MegaNode> fNodes = megaApi.getNodesByFingerprint(nodeFP);

        if (fNodes == null) return null;

        for (MegaNode n : fNodes) {
            if (n.getOwner() == myUserHandle) {
                return n;
            }
        }

        return null;
    }

    public boolean nodeComesFromIncoming (MegaNode node) {
        MegaNode parent = getParent(node);

        if (parent.getHandle() == megaApi.getRootNode().getHandle() ||
                parent.getHandle() == megaApi.getRubbishNode().getHandle() ||
                parent.getHandle() == megaApi.getInboxNode().getHandle()){
            return false;
        }
        else {
            return true;
        }
    }

    public MegaNode getParent (MegaNode node) {
        return MegaNodeUtil.getRootParentNode(node);
    }

    public int getIncomingLevel(MegaNode node) {
        int dBT = 0;
        MegaNode parent = node;

        while (megaApi.getParentNode(parent) != null){
            dBT++;
            parent = megaApi.getParentNode(parent);
        }

        return dBT;
    }

    public int importLink(String url) {
        try {
            url = URLDecoder.decode(url, "UTF-8");
        }
        catch (Exception e) {
            logError("Error decoding URL: " + url, e);
        }

        url.replace(' ', '+');
        if(url.startsWith("mega://")){
            url = url.replace("mega://", "https://mega.co.nz/");
        }

        logDebug("url " + url);

        // Download link
        if (AndroidMegaRichLinkMessage.isFileLink(url)) {
            Intent openFileIntent = new Intent(context, FileLinkActivityLollipop.class);
            openFileIntent.setFlags(Intent.FLAG_ACTIVITY_CLEAR_TOP);
            openFileIntent.setAction(ACTION_OPEN_MEGA_LINK);
            openFileIntent.setData(Uri.parse(url));
            ((ManagerActivityLollipop) context).startActivity(openFileIntent);
            return FILE_LINK;
        } else if (AndroidMegaRichLinkMessage.isFolderLink(url)) {
            Intent openFolderIntent = new Intent(context, FolderLinkActivityLollipop.class);
            openFolderIntent.setFlags(Intent.FLAG_ACTIVITY_CLEAR_TOP);
            openFolderIntent.setAction(ACTION_OPEN_MEGA_FOLDER_LINK);
            openFolderIntent.setData(Uri.parse(url));
            context.startActivity(openFolderIntent);
            return FOLDER_LINK;
        } else if (AndroidMegaRichLinkMessage.isChatLink(url)) {
            return CHAT_LINK;
        } else if (AndroidMegaRichLinkMessage.isContactLink(url)) {
            return CONTACT_LINK;
        }

        logWarning("wrong url");
        return ERROR_LINK;
    }

    //old getPublicLinkAndShareIt
    public void exportLink(MegaNode document){
        logDebug("exportLink");
        if (!isOnline(context)) {
            showSnackbar(context, getString(R.string.error_server_connection_problem));
        } else if(context instanceof MegaRequestListenerInterface) {
            megaApi.exportNode(document, ((MegaRequestListenerInterface) context));
        }
    }

    public void exportLinkTimestamp(MegaNode document, int timestamp){
        logDebug("exportLinkTimestamp: " + timestamp);
        if (!isOnline(context)) {
            showSnackbar(context, getString(R.string.error_server_connection_problem));
        } else if (context instanceof MegaRequestListenerInterface) {
            megaApi.exportNode(document, timestamp, ((MegaRequestListenerInterface) context));
        }
    }

    public void removeLink(MegaNode document, ExportListener exportListener){
        megaApi.disableExport(document, exportListener);
    }

    public void removeLinks(ArrayList<MegaNode> nodes){
        if (!isOnline(context)){
            ((SnackbarShower) context).showSnackbar(SNACKBAR_TYPE, getString(R.string.error_server_connection_problem), -1);
            return;
        }

        ExportListener exportListener = new ExportListener(context, nodes.size());

        for (MegaNode node : nodes) {
            removeLink(node, exportListener);
        }
    }


    public void selectContactToShareFolders(ArrayList<Long> handleList){
        logDebug("shareFolders ArrayListLong");
        //TODO shareMultipleFolders

        if (!isOnline(context)){
            ((SnackbarShower) context).showSnackbar(SNACKBAR_TYPE, getString(R.string.error_server_connection_problem), -1);
            return;
        }

        Intent intent = new Intent();
        intent.setClass(context, AddContactActivityLollipop.class);
        intent.putExtra("contactType", CONTACT_TYPE_BOTH);

        long[] handles=new long[handleList.size()];
        int j=0;
        for(int i=0; i<handleList.size();i++){
            handles[j]=handleList.get(i);
            j++;
        }
        intent.putExtra(AddContactActivityLollipop.EXTRA_NODE_HANDLE, handles);
        //Multiselect=1 (multiple folders)
        intent.putExtra("MULTISELECT", 1);
        ((ManagerActivityLollipop) context).startActivityForResult(intent, REQUEST_CODE_SELECT_CONTACT);
    }

    public void selectContactToShareFolder(MegaNode node){
        logDebug("shareFolder");

        Intent intent = new Intent();
        intent.setClass(context, AddContactActivityLollipop.class);
        intent.putExtra("contactType", CONTACT_TYPE_BOTH);
        //Multiselect=0
        intent.putExtra("MULTISELECT", 0);
        intent.putExtra(AddContactActivityLollipop.EXTRA_NODE_HANDLE, node.getHandle());
        ((ManagerActivityLollipop) context).startActivityForResult(intent, REQUEST_CODE_SELECT_CONTACT);
    }

<<<<<<< HEAD
    public void moveToTrash(final ArrayList<Long> handleList, boolean moveToRubbish){
        logDebug("moveToTrash: " + moveToRubbish);

        MultipleRequestListener moveMultipleListener;
        MegaNode parent;
        //Check if the node is not yet in the rubbish bin (if so, remove it)
        if(handleList!=null){
            if(handleList.size()>1){
                logDebug("MOVE multiple: " + handleList.size());
                if (moveToRubbish){
                    moveMultipleListener = new MultipleRequestListener(MULTIPLE_SEND_RUBBISH, context);
                }
                else{
                    moveMultipleListener = new MultipleRequestListener(MULTIPLE_MOVE, context);
                }
                for (int i=0;i<handleList.size();i++){
                    if (moveToRubbish){
                        megaApi.moveNode(megaApi.getNodeByHandle(handleList.get(i)), megaApi.getRubbishNode(), moveMultipleListener);

                    }
                    else{
                        megaApi.remove(megaApi.getNodeByHandle(handleList.get(i)), moveMultipleListener);
                    }
                }
            }
            else{
                logDebug("MOVE single");
                if (moveToRubbish){
                    megaApi.moveNode(megaApi.getNodeByHandle(handleList.get(0)), megaApi.getRubbishNode(), ((ManagerActivityLollipop) context));
                }
                else{
                    megaApi.remove(megaApi.getNodeByHandle(handleList.get(0)), ((ManagerActivityLollipop) context));
                }
            }
        }
        else{
            logWarning("handleList NULL");
            return;
        }
    }

=======
>>>>>>> 50366f4d
    public void openFolderFromSearch(long folderHandle){
        logDebug("openFolderFromSearch: " + folderHandle);
        ((ManagerActivityLollipop)context).textSubmitted = true;
        ((ManagerActivityLollipop)context).openFolderRefresh = true;
        boolean firstNavigationLevel=true;
        int access = -1;
        ManagerActivityLollipop.DrawerItem drawerItem = ManagerActivityLollipop.DrawerItem.CLOUD_DRIVE;
        if (folderHandle != -1) {
            MegaNode parentIntentN = megaApi.getParentNode(megaApi.getNodeByHandle(folderHandle));
            if (parentIntentN != null) {
                logDebug("Check the parent node: " + parentIntentN.getName() + " handle: " + parentIntentN.getHandle());
                access = megaApi.getAccess(parentIntentN);
                switch (access) {
                    case MegaShare.ACCESS_OWNER:
                    case MegaShare.ACCESS_UNKNOWN: {
                        //Not incoming folder, check if Cloud or Rubbish tab
                        if(parentIntentN.getHandle()==megaApi.getRootNode().getHandle()){
                            drawerItem = ManagerActivityLollipop.DrawerItem.CLOUD_DRIVE;
                            logDebug("Navigate to TAB CLOUD first level" + parentIntentN.getName());
                            firstNavigationLevel=true;
                            ((ManagerActivityLollipop) context).setParentHandleBrowser(parentIntentN.getHandle());
                        }
                        else if(parentIntentN.getHandle()==megaApi.getRubbishNode().getHandle()){
                            drawerItem = ManagerActivityLollipop.DrawerItem.RUBBISH_BIN;
                            logDebug("Navigate to TAB RUBBISH first level" + parentIntentN.getName());
                            firstNavigationLevel=true;
                            ((ManagerActivityLollipop) context).setParentHandleRubbish(parentIntentN.getHandle());
                        }
                        else if(parentIntentN.getHandle()==megaApi.getInboxNode().getHandle()){
                            logDebug("Navigate to INBOX first level" + parentIntentN.getName());
                            firstNavigationLevel=true;
                            ((ManagerActivityLollipop) context).setParentHandleInbox(parentIntentN.getHandle());
                            drawerItem = ManagerActivityLollipop.DrawerItem.INBOX;
                        }
                        else{
                            int parent = checkParentNodeToOpenFolder(parentIntentN.getHandle());
                            logDebug("The parent result is: " + parent);

                            switch (parent){
                                case 0:{
                                    //ROOT NODE
                                    drawerItem = ManagerActivityLollipop.DrawerItem.CLOUD_DRIVE;
                                    logDebug("Navigate to TAB CLOUD with parentHandle");
                                    ((ManagerActivityLollipop) context).setParentHandleBrowser(parentIntentN.getHandle());
                                    firstNavigationLevel=false;
                                    break;
                                }
                                case 1:{
                                    logDebug("Navigate to TAB RUBBISH");
                                    drawerItem = ManagerActivityLollipop.DrawerItem.RUBBISH_BIN;
                                    ((ManagerActivityLollipop) context).setParentHandleRubbish(parentIntentN.getHandle());
                                    firstNavigationLevel=false;
                                    break;
                                }
                                case 2:{
                                    logDebug("Navigate to INBOX WITH parentHandle");
                                    drawerItem = ManagerActivityLollipop.DrawerItem.INBOX;
                                    ((ManagerActivityLollipop) context).setParentHandleInbox(parentIntentN.getHandle());
                                    firstNavigationLevel=false;
                                    break;
                                }
                                case -1:{
                                    drawerItem = ManagerActivityLollipop.DrawerItem.CLOUD_DRIVE;
                                    logDebug("Navigate to TAB CLOUD general");
                                    ((ManagerActivityLollipop) context).setParentHandleBrowser(-1);
                                    firstNavigationLevel=true;
                                    break;
                                }
                            }
                        }
                        break;
                    }

                    case MegaShare.ACCESS_READ:
                    case MegaShare.ACCESS_READWRITE:
                    case MegaShare.ACCESS_FULL: {
                        logDebug("GO to INCOMING TAB: " + parentIntentN.getName());
                        drawerItem = ManagerActivityLollipop.DrawerItem.SHARED_ITEMS;
                        if(parentIntentN.getHandle()==-1){
                            logDebug("Level 0 of Incoming");
                            ((ManagerActivityLollipop) context).setParentHandleIncoming(-1);
                            ((ManagerActivityLollipop) context).setDeepBrowserTreeIncoming(0);
                            firstNavigationLevel=true;
                        }
                        else{
                            firstNavigationLevel=false;
                            ((ManagerActivityLollipop) context).setParentHandleIncoming(parentIntentN.getHandle());
                            int deepBrowserTreeIncoming = calculateDeepBrowserTreeIncoming(parentIntentN, context);
                            ((ManagerActivityLollipop) context).setDeepBrowserTreeIncoming(deepBrowserTreeIncoming);
                            logDebug("After calculating deepBrowserTreeIncoming: " + deepBrowserTreeIncoming);
                        }
                        ((ManagerActivityLollipop) context).setTabItemShares(0);
                        break;
                    }
                    default: {
                        logDebug("DEFAULT: The intent set the parentHandleBrowser to " + parentIntentN.getHandle());
                        ((ManagerActivityLollipop) context).setParentHandleBrowser(parentIntentN.getHandle());
                        drawerItem = ManagerActivityLollipop.DrawerItem.CLOUD_DRIVE;
                        firstNavigationLevel=true;
                        break;
                    }
                }
            }
            else{
                logWarning("Parent is already NULL");

                drawerItem = ManagerActivityLollipop.DrawerItem.SHARED_ITEMS;
                ((ManagerActivityLollipop) context).setParentHandleIncoming(-1);
                ((ManagerActivityLollipop) context).setDeepBrowserTreeIncoming(0);
                firstNavigationLevel=true;
                ((ManagerActivityLollipop) context).setTabItemShares(0);
            }
            ((ManagerActivityLollipop) context).setFirstNavigationLevel(firstNavigationLevel);
            ((ManagerActivityLollipop) context).setDrawerItem(drawerItem);
            ((ManagerActivityLollipop) context).selectDrawerItemLollipop(drawerItem);
        }
    }

    public int checkParentNodeToOpenFolder(long folderHandle){
        logDebug("Folder handle: " + folderHandle);
        MegaNode folderNode = megaApi.getNodeByHandle(folderHandle);
        MegaNode parentNode = megaApi.getParentNode(folderNode);
        if(parentNode!=null){
            logDebug("Parent handle: "+parentNode.getHandle());
            if(parentNode.getHandle()==megaApi.getRootNode().getHandle()){
                logDebug("The parent is the ROOT");
                return 0;
            }
            else if(parentNode.getHandle()==megaApi.getRubbishNode().getHandle()){
                logDebug("The parent is the RUBBISH");
                return 1;
            }
            else if(parentNode.getHandle()==megaApi.getInboxNode().getHandle()){
                logDebug("The parent is the INBOX");
                return 2;
            }
            else if(parentNode.getHandle()==-1){
                logWarning("The parent is -1");
                return -1;
            }
            else{
                int result = checkParentNodeToOpenFolder(parentNode.getHandle());
                logDebug("Call returns " + result);
                switch(result){
                    case -1:
                        return -1;
                    case 0:
                        return 0;
                    case 1:
                        return 1;
                    case 2:
                        return 2;
                }
            }
        }
        return -1;
    }

    public void removeShares(ArrayList<MegaShare> listShares, MegaNode node){
        if (listShares == null || listShares.isEmpty()) return;

        ShareListener shareListener = new ShareListener(context, REMOVE_SHARE_LISTENER, listShares.size());

        for (MegaShare share : listShares) {
            String email = share.getUser();
            if (email != null) {
                removeShare(shareListener, node, email);
            }
        }
    }

    public void removeSeveralFolderShares(List<MegaNode> nodes) {
        ArrayList<MegaShare> totalShares = new ArrayList<>();

        for (MegaNode node : nodes) {
            ArrayList<MegaShare> shares = megaApi.getOutShares(node);
            if (shares != null && !shares.isEmpty()) {
                totalShares.addAll(shares);
            }
        }

        ShareListener shareListener = new ShareListener(context, REMOVE_SHARE_LISTENER, totalShares.size());

        for (MegaShare megaShare : totalShares) {
            MegaNode node = megaApi.getNodeByHandle(megaShare.getNodeHandle());
            String email = megaShare.getUser();
            if (node != null && email != null) {
                removeShare(shareListener, node, email);
            }
        }
    }

    public void removeShare(ShareListener shareListener, MegaNode node, String email){
        megaApi.share(node, email, MegaShare.ACCESS_UNKNOWN, shareListener);
    }

    public void shareFolder(MegaNode node, ArrayList<String> selectedContacts, int permissions) {
        if (!isOnline(context)) {
            ((SnackbarShower) context).showSnackbar(SNACKBAR_TYPE, getString(R.string.error_server_connection_problem), -1);
            return;
        }

        if (selectedContacts == null || selectedContacts.isEmpty()) return;

        ShareListener shareListener = new ShareListener(context, SHARE_LISTENER, selectedContacts.size());

        for (int i = 0; i < selectedContacts.size(); i++) {
            shareFolder(node, selectedContacts.get(i), permissions, shareListener);
        }
    }

    public void shareFolders(long[] nodeHandles, ArrayList<String> contactsData, int permissions){

        if(!isOnline(context)){
            ((SnackbarShower) context).showSnackbar(SNACKBAR_TYPE, getString(R.string.error_server_connection_problem), -1);
            return;
        }

        if (nodeHandles == null || nodeHandles.length == 0) return;

        for (long nodeHandle : nodeHandles) {
            shareFolder(megaApi.getNodeByHandle(nodeHandle), contactsData, permissions);
        }
    }

    public void shareFolder(MegaNode node, String email, int permissions, ShareListener shareListener) {
        if (node == null || email == null) return;

        int nodeType = checkBackupNodeTypeByHandle(megaApi, node);
        logDebug("MyBackup + shareFolders nodeType = " + nodeType);

        if (nodeType == BACKUP_NONE) {
            megaApi.share(node, email, permissions, shareListener);
        } else {
            megaApi.share(node, email, ACCESS_READ, shareListener);
        }

    }

    public void cleanRubbishBin(){
        logDebug("cleanRubbishBin");
        megaApi.cleanRubbishBin(new CleanRubbishBinListener(context));
    }

    public void clearAllVersions(){
        logDebug("clearAllVersions");
        megaApi.removeVersions(new RemoveVersionsListener(context));
    }
}<|MERGE_RESOLUTION|>--- conflicted
+++ resolved
@@ -324,50 +324,6 @@
         ((ManagerActivityLollipop) context).startActivityForResult(intent, REQUEST_CODE_SELECT_CONTACT);
     }
 
-<<<<<<< HEAD
-    public void moveToTrash(final ArrayList<Long> handleList, boolean moveToRubbish){
-        logDebug("moveToTrash: " + moveToRubbish);
-
-        MultipleRequestListener moveMultipleListener;
-        MegaNode parent;
-        //Check if the node is not yet in the rubbish bin (if so, remove it)
-        if(handleList!=null){
-            if(handleList.size()>1){
-                logDebug("MOVE multiple: " + handleList.size());
-                if (moveToRubbish){
-                    moveMultipleListener = new MultipleRequestListener(MULTIPLE_SEND_RUBBISH, context);
-                }
-                else{
-                    moveMultipleListener = new MultipleRequestListener(MULTIPLE_MOVE, context);
-                }
-                for (int i=0;i<handleList.size();i++){
-                    if (moveToRubbish){
-                        megaApi.moveNode(megaApi.getNodeByHandle(handleList.get(i)), megaApi.getRubbishNode(), moveMultipleListener);
-
-                    }
-                    else{
-                        megaApi.remove(megaApi.getNodeByHandle(handleList.get(i)), moveMultipleListener);
-                    }
-                }
-            }
-            else{
-                logDebug("MOVE single");
-                if (moveToRubbish){
-                    megaApi.moveNode(megaApi.getNodeByHandle(handleList.get(0)), megaApi.getRubbishNode(), ((ManagerActivityLollipop) context));
-                }
-                else{
-                    megaApi.remove(megaApi.getNodeByHandle(handleList.get(0)), ((ManagerActivityLollipop) context));
-                }
-            }
-        }
-        else{
-            logWarning("handleList NULL");
-            return;
-        }
-    }
-
-=======
->>>>>>> 50366f4d
     public void openFolderFromSearch(long folderHandle){
         logDebug("openFolderFromSearch: " + folderHandle);
         ((ManagerActivityLollipop)context).textSubmitted = true;
