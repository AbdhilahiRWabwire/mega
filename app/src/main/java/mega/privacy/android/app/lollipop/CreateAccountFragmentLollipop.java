package mega.privacy.android.app.lollipop;

import android.app.Activity;
import android.content.Context;
import android.content.Intent;
import android.graphics.Typeface;
import android.net.Uri;
import android.os.Bundle;
import android.support.design.widget.TextInputLayout;
import android.support.v4.app.Fragment;
import android.support.v4.content.ContextCompat;
import android.support.v7.widget.AppCompatEditText;
import android.text.Editable;
import android.text.Html;
import android.text.InputType;
import android.text.Spanned;
import android.text.TextWatcher;
import android.util.DisplayMetrics;
import android.view.Display;
import android.view.LayoutInflater;
import android.view.View;
import android.view.ViewGroup;
import android.view.inputmethod.InputMethodManager;
import android.widget.Button;
import android.widget.CheckBox;
import android.widget.EditText;
import android.widget.ImageView;
import android.widget.LinearLayout;
import android.widget.ProgressBar;
import android.widget.RelativeLayout;
import android.widget.TextView;

import java.util.Locale;

import mega.privacy.android.app.DatabaseHandler;
import mega.privacy.android.app.EphemeralCredentials;
import mega.privacy.android.app.MegaApplication;
import mega.privacy.android.app.MegaAttributes;
import mega.privacy.android.app.R;
import mega.privacy.android.app.interfaces.OnKeyboardVisibilityListener;
import nz.mega.sdk.MegaApiAndroid;
import nz.mega.sdk.MegaApiJava;
import nz.mega.sdk.MegaError;
import nz.mega.sdk.MegaRequest;
import nz.mega.sdk.MegaRequestListenerInterface;

import static mega.privacy.android.app.utils.Constants.*;
import static mega.privacy.android.app.utils.LogUtil.*;
import static mega.privacy.android.app.utils.Util.*;
import static nz.mega.sdk.MegaApiJava.INVALID_HANDLE;

public class CreateAccountFragmentLollipop extends Fragment implements View.OnClickListener, MegaRequestListenerInterface, OnKeyboardVisibilityListener {

    private Context context;

    private Button bRegister;
    private Button bLogin;
    private TextInputLayout userNameLayout;
    private AppCompatEditText userName;
    private ImageView userNameError;
    private TextInputLayout userLastNameLayout;
    private AppCompatEditText userLastName;
    private ImageView userLastNameError;
    private TextInputLayout userEmailLayout;
    private AppCompatEditText userEmail;
    private ImageView userEmailError;
    private TextInputLayout userPasswordLayout;
    private AppCompatEditText userPassword;
    private ImageView userPasswordError;
    private TextInputLayout userPasswordConfirmLayout;
    private AppCompatEditText userPasswordConfirm;
    private ImageView userPasswordConfirmError;
    private RelativeLayout createAccountAndAcceptLayout;

    private CheckBox chkTOS;
    //TOP for 'terms of password'
    private CheckBox chkTOP;

    private MegaApiAndroid megaApi;

    private LinearLayout createAccountLayout;
    private LinearLayout creatingAccountLayout;

    private TextView creatingAccountTextView;
    private ProgressBar createAccountProgressBar;

<<<<<<< HEAD
    private ImageView toggleButtonPasswd;
    private ImageView toggleButtonConfirmPasswd;
    private boolean passwdVisibility;
=======
>>>>>>> c55097b0
    private LinearLayout containerPasswdElements;
    private ImageView firstShape;
    private ImageView secondShape;
    private ImageView tirdShape;
    private ImageView fourthShape;
    private ImageView fifthShape;
    private TextView passwdType;
    private TextView passwdAdvice;
    private boolean passwdValid;

    @Override
    public void onCreate (Bundle savedInstanceState){
        logDebug("onCreate");
        super.onCreate(savedInstanceState);

        if(context==null){
            logWarning("context is null");
            return;
        }

        ((LoginActivityLollipop) context).setKeyboardVisibilityListener(this);
    }


    @Override
    public View onCreateView(LayoutInflater inflater, ViewGroup container, Bundle savedInstanceState) {
        logDebug("onCreateView");

        View v = inflater.inflate(R.layout.fragment_create_account, container, false);

        Display display = ((Activity)context).getWindowManager().getDefaultDisplay();
        DisplayMetrics outMetrics = new DisplayMetrics ();
        display.getMetrics(outMetrics);

        megaApi = ((MegaApplication) ((Activity)context).getApplication()).getMegaApi();

        createAccountLayout = v.findViewById(R.id.create_account_create_layout);
        createAccountAndAcceptLayout = v.findViewById(R.id.create_account_and_accept_layout);

        userNameLayout = v.findViewById(R.id.create_account_name_text_layout);
        userName = v.findViewById(R.id.create_account_name_text);
        userNameError = v.findViewById(R.id.create_account_name_text_error_icon);
        userNameError.setVisibility(View.GONE);
        userLastNameLayout = v.findViewById(R.id.create_account_last_name_text_layout);
        userLastName = v.findViewById(R.id.create_account_last_name_text);
        userLastNameError = v.findViewById(R.id.create_account_last_name_text_error_icon);
        userLastNameError.setVisibility(View.GONE);
        userEmailLayout = v.findViewById(R.id.create_account_email_text_layout);
        userEmail = v.findViewById(R.id.create_account_email_text);
        userEmailError = v.findViewById(R.id.create_account_email_text_error_icon);
        userEmailError.setVisibility(View.GONE);
        userPasswordLayout = v.findViewById(R.id.create_account_password_text_layout);
        userPassword = v.findViewById(R.id.create_account_password_text);
        userPasswordError = v.findViewById(R.id.create_account_password_text_error_icon);
        userPasswordError.setVisibility(View.GONE);
        userPasswordConfirmLayout = v.findViewById(R.id.create_account_password_text_confirm_layout);
        userPasswordConfirm = v.findViewById(R.id.create_account_password_text_confirm);
        userPasswordConfirmError = v.findViewById(R.id.create_account_password_text_confirm_error_icon);
        userPasswordConfirmError.setVisibility(View.GONE);

<<<<<<< HEAD
        toggleButtonPasswd = v.findViewById(R.id.toggle_button_passwd);
        toggleButtonPasswd.setOnClickListener(this);
        toggleButtonConfirmPasswd = v.findViewById(R.id.toggle_button_confirm_passwd);
        toggleButtonConfirmPasswd.setOnClickListener(this);
        passwdVisibility = false;
=======
>>>>>>> c55097b0
        passwdValid = false;

        userName.requestFocus();
        userName.addTextChangedListener(new TextWatcher() {
            @Override
            public void beforeTextChanged(CharSequence charSequence, int i, int i1, int i2) {

            }

            @Override
            public void onTextChanged(CharSequence charSequence, int i, int i1, int i2) {

            }

            @Override
            public void afterTextChanged(Editable editable) {
                quitError(userName);
            }
        });

        userLastName.addTextChangedListener(new TextWatcher() {
            @Override
            public void beforeTextChanged(CharSequence charSequence, int i, int i1, int i2) {

            }

            @Override
            public void onTextChanged(CharSequence charSequence, int i, int i1, int i2) {

            }

            @Override
            public void afterTextChanged(Editable editable) {
                quitError(userLastName);
            }
        });

        userEmail.addTextChangedListener(new TextWatcher() {
            @Override
            public void beforeTextChanged(CharSequence charSequence, int i, int i1, int i2) {

            }

            @Override
            public void onTextChanged(CharSequence charSequence, int i, int i1, int i2) {

            }

            @Override
            public void afterTextChanged(Editable editable) {
                quitError(userEmail);
            }
        });

        userPassword.addTextChangedListener(new TextWatcher() {
            @Override
            public void beforeTextChanged(CharSequence charSequence, int i, int i1, int i2) {

            }

            @Override
            public void onTextChanged(CharSequence s, int start, int before, int count) {
                logDebug("Text changed: " + s.toString() + "_ " + start + "__" + before + "__" + count);
                if (s != null){
                    if (s.length() > 0) {
                        String temp = s.toString();
                        containerPasswdElements.setVisibility(View.VISIBLE);

                        checkPasswordStrenght(temp.trim());
                    }
                    else{
                        passwdValid = false;
                        containerPasswdElements.setVisibility(View.GONE);
                    }
                }
            }

            @Override
            public void afterTextChanged(Editable editable) {
                if (editable.toString().isEmpty()) {
                    quitError(userPassword);
<<<<<<< HEAD
                }
            }
        });

        userPassword.setOnFocusChangeListener(new View.OnFocusChangeListener() {
            @Override
            public void onFocusChange(View v, boolean hasFocus) {
                if (hasFocus) {
                    toggleButtonPasswd.setVisibility(View.VISIBLE);
                    toggleButtonPasswd.setImageDrawable(ContextCompat.getDrawable(context, R.drawable.ic_b_shared_read));
                }
                else {
                    toggleButtonPasswd.setVisibility(View.GONE);
                    passwdVisibility = false;
                    showHidePassword(false);
                }
            }
        });

=======
                }
            }
        });

        userPassword.setOnFocusChangeListener((v1, hasFocus) -> setPasswordToggle(userPasswordLayout, hasFocus));

>>>>>>> c55097b0
        userPasswordConfirm.addTextChangedListener(new TextWatcher() {
            @Override
            public void beforeTextChanged(CharSequence charSequence, int i, int i1, int i2) {

            }

            @Override
            public void onTextChanged(CharSequence charSequence, int i, int i1, int i2) {

            }

            @Override
            public void afterTextChanged(Editable editable) {
                quitError(userPasswordConfirm);
            }
        });

<<<<<<< HEAD
        userPasswordConfirm.setOnFocusChangeListener(new View.OnFocusChangeListener() {
            @Override
            public void onFocusChange(View v, boolean hasFocus) {
                if (hasFocus) {
                    toggleButtonConfirmPasswd.setVisibility(View.VISIBLE);
                    toggleButtonConfirmPasswd.setImageDrawable(ContextCompat.getDrawable(context, R.drawable.ic_b_shared_read));
                }
                else {
                    toggleButtonConfirmPasswd.setVisibility(View.GONE);
                    passwdVisibility = false;
                    showHidePassword(true);
                }
            }
        });
=======
        userPasswordConfirm.setOnFocusChangeListener((v12, hasFocus) -> setPasswordToggle(userPasswordConfirmLayout, hasFocus));
>>>>>>> c55097b0

        TextView tos = (TextView)v.findViewById(R.id.tos);

        String textToShow = context.getString(R.string.tos);
        try{
            textToShow = textToShow.replace("[A]", "<u>");
            textToShow = textToShow.replace("[/A]", "</u>");
        }
        catch (Exception e){}

        Spanned result = null;
        if (android.os.Build.VERSION.SDK_INT >= android.os.Build.VERSION_CODES.N) {
            result = Html.fromHtml(textToShow,Html.FROM_HTML_MODE_LEGACY);
        } else {
            result = Html.fromHtml(textToShow);
        }

        tos.setText(result);

        tos.setOnClickListener(this);

        TextView top = v.findViewById(R.id.top);

        String textToShowTOP = context.getString(R.string.top);
        try {
            textToShowTOP = textToShowTOP.replace("[B]", "<font color=\'#00BFA5\'>")
                    .replace("[/B]", "</font>")
                    .replace("[A]", "<u>")
                    .replace("[/A]", "</u>");
        } catch (Exception e) {
            logError("Exception formatting string", e);
        }

        Spanned resultTOP;
        if (android.os.Build.VERSION.SDK_INT >= android.os.Build.VERSION_CODES.N) {
            resultTOP = Html.fromHtml(textToShowTOP,Html.FROM_HTML_MODE_LEGACY);
        } else {
            resultTOP = Html.fromHtml(textToShowTOP);
        }

        top.setText(resultTOP);
        top.setOnClickListener(this);

        chkTOS = (CheckBox) v.findViewById(R.id.create_account_chkTOS);
        chkTOS.setOnClickListener(this);

        chkTOP = v.findViewById(R.id.chk_top);
        chkTOP.setOnClickListener(this);

        bRegister = (Button) v.findViewById(R.id.button_create_account_create);
        bRegister.setText(getString(R.string.create_account));
        bRegister.setOnClickListener(this);

        bLogin = (Button) v.findViewById(R.id.button_login_create);
        bLogin.setOnClickListener(this);

        bLogin.setText(getString(R.string.login_text));

        creatingAccountLayout = (LinearLayout) v.findViewById(R.id.create_account_creating_layout);
        creatingAccountTextView = (TextView) v.findViewById(R.id.create_account_creating_text);
        createAccountProgressBar = (ProgressBar) v.findViewById(R.id.create_account_progress_bar);

        createAccountLayout.setVisibility(View.VISIBLE);
        creatingAccountLayout.setVisibility(View.GONE);
        creatingAccountTextView.setVisibility(View.GONE);
        createAccountProgressBar.setVisibility(View.GONE);

        containerPasswdElements = (LinearLayout) v.findViewById(R.id.container_passwd_elements);
        containerPasswdElements.setVisibility(View.GONE);
        firstShape = (ImageView) v.findViewById(R.id.shape_passwd_first);
        secondShape = (ImageView) v.findViewById(R.id.shape_passwd_second);
        tirdShape = (ImageView) v.findViewById(R.id.shape_passwd_third);
        fourthShape = (ImageView) v.findViewById(R.id.shape_passwd_fourth);
        fifthShape = (ImageView) v.findViewById(R.id.shape_passwd_fifth);
        passwdType = (TextView) v.findViewById(R.id.password_type);
        passwdAdvice = (TextView) v.findViewById(R.id.password_advice_text);

        return v;
    }

    public void checkPasswordStrenght(String s) {

        if (megaApi.getPasswordStrength(s) == MegaApiJava.PASSWORD_STRENGTH_VERYWEAK || s.length() < 4){
            firstShape.setBackground(ContextCompat.getDrawable(context, R.drawable.passwd_very_weak));
            secondShape.setBackground(ContextCompat.getDrawable(context, R.drawable.shape_password));
            tirdShape.setBackground(ContextCompat.getDrawable(context, R.drawable.shape_password));
            fourthShape.setBackground(ContextCompat.getDrawable(context, R.drawable.shape_password));
            fifthShape.setBackground(ContextCompat.getDrawable(context, R.drawable.shape_password));

            passwdType.setText(getString(R.string.pass_very_weak));
            passwdType.setTextColor(ContextCompat.getColor(context, R.color.login_warning));

            passwdAdvice.setText(getString(R.string.passwd_weak));

            passwdValid = false;

            userPasswordLayout.setHintTextAppearance(R.style.InputTextAppearanceVeryWeak);
            userPasswordLayout.setErrorTextAppearance(R.style.InputTextAppearanceVeryWeak);
        }
        else if (megaApi.getPasswordStrength(s) == MegaApiJava.PASSWORD_STRENGTH_WEAK){
            firstShape.setBackground(ContextCompat.getDrawable(context, R.drawable.passwd_weak));
            secondShape.setBackground(ContextCompat.getDrawable(context, R.drawable.passwd_weak));
            tirdShape.setBackground(ContextCompat.getDrawable(context, R.drawable.shape_password));
            fourthShape.setBackground(ContextCompat.getDrawable(context, R.drawable.shape_password));
            fifthShape.setBackground(ContextCompat.getDrawable(context, R.drawable.shape_password));

            passwdType.setText(getString(R.string.pass_weak));
            passwdType.setTextColor(ContextCompat.getColor(context, R.color.pass_weak));

            passwdAdvice.setText(getString(R.string.passwd_weak));

            passwdValid = true;

            userPasswordLayout.setHintTextAppearance(R.style.InputTextAppearanceWeak);
            userPasswordLayout.setErrorTextAppearance(R.style.InputTextAppearanceWeak);
        }
        else if (megaApi.getPasswordStrength(s) == MegaApiJava.PASSWORD_STRENGTH_MEDIUM){
            firstShape.setBackground(ContextCompat.getDrawable(context, R.drawable.passwd_medium));
            secondShape.setBackground(ContextCompat.getDrawable(context, R.drawable.passwd_medium));
            tirdShape.setBackground(ContextCompat.getDrawable(context, R.drawable.passwd_medium));
            fourthShape.setBackground(ContextCompat.getDrawable(context, R.drawable.shape_password));
            fifthShape.setBackground(ContextCompat.getDrawable(context, R.drawable.shape_password));

            passwdType.setText(getString(R.string.pass_medium));
            passwdType.setTextColor(ContextCompat.getColor(context, R.color.green_unlocked_rewards));

            passwdAdvice.setText(getString(R.string.passwd_medium));

            passwdValid = true;

            userPasswordLayout.setHintTextAppearance(R.style.InputTextAppearanceMedium);
            userPasswordLayout.setErrorTextAppearance(R.style.InputTextAppearanceMedium);
        }
        else if (megaApi.getPasswordStrength(s) == MegaApiJava.PASSWORD_STRENGTH_GOOD){
            firstShape.setBackground(ContextCompat.getDrawable(context, R.drawable.passwd_good));
            secondShape.setBackground(ContextCompat.getDrawable(context, R.drawable.passwd_good));
            tirdShape.setBackground(ContextCompat.getDrawable(context, R.drawable.passwd_good));
            fourthShape.setBackground(ContextCompat.getDrawable(context, R.drawable.passwd_good));
            fifthShape.setBackground(ContextCompat.getDrawable(context, R.drawable.shape_password));

            passwdType.setText(getString(R.string.pass_good));
            passwdType.setTextColor(ContextCompat.getColor(context, R.color.pass_good));

            passwdAdvice.setText(getString(R.string.passwd_good));

            passwdValid = true;

            userPasswordLayout.setHintTextAppearance(R.style.InputTextAppearanceGood);
            userPasswordLayout.setErrorTextAppearance(R.style.InputTextAppearanceGood);
        }
        else {
            firstShape.setBackground(ContextCompat.getDrawable(context, R.drawable.passwd_strong));
            secondShape.setBackground(ContextCompat.getDrawable(context, R.drawable.passwd_strong));
            tirdShape.setBackground(ContextCompat.getDrawable(context, R.drawable.passwd_strong));
            fourthShape.setBackground(ContextCompat.getDrawable(context, R.drawable.passwd_strong));
            fifthShape.setBackground(ContextCompat.getDrawable(context, R.drawable.passwd_strong));

            passwdType.setText(getString(R.string.pass_strong));
            passwdType.setTextColor(ContextCompat.getColor(context, R.color.blue_unlocked_rewards));

            passwdAdvice.setText(getString(R.string.passwd_strong));

            passwdValid = true;
<<<<<<< HEAD

            userPasswordLayout.setHintTextAppearance(R.style.InputTextAppearanceStrong);
            userPasswordLayout.setErrorTextAppearance(R.style.InputTextAppearanceStrong);
        }

        userPasswordError.setVisibility(View.GONE);
        userPasswordLayout.setError(" ");
    }
=======
>>>>>>> c55097b0

            userPasswordLayout.setHintTextAppearance(R.style.InputTextAppearanceStrong);
            userPasswordLayout.setErrorTextAppearance(R.style.InputTextAppearanceStrong);
        }

        userPasswordError.setVisibility(View.GONE);
        userPasswordLayout.setError(" ");
    }

    @Override
    public void onClick(View v) {
        logDebug("onClick");

        switch (v.getId()) {
            case R.id.create_account_chkTOS:
                break;

            case R.id.button_create_account_create:
<<<<<<< HEAD
                hidePasswordIfVisible();
=======
>>>>>>> c55097b0
                submitForm();
                break;

            case R.id.button_login_create:
                ((LoginActivityLollipop) context).showFragment(LOGIN_FRAGMENT);
                break;

            case R.id.tos:
                logDebug("Show ToS");
//				Intent browserIntent = new Intent(Intent.ACTION_VIEW);
//				browserIntent.setComponent(new ComponentName("com.android.browser", "com.android.browser.BrowserActivity"));
//				browserIntent.setDataAndType(Uri.parse("http://www.google.es"), "text/html");
//				browserIntent.addCategory(Intent.CATEGORY_BROWSABLE);
//				startActivity(browserIntent);
                try {
                    String url = "https://mega.nz/terms";
                    Intent openTermsIntent = new Intent(context, WebViewActivityLollipop.class);
                    openTermsIntent.setFlags(Intent.FLAG_ACTIVITY_CLEAR_TOP);
                    openTermsIntent.setData(Uri.parse(url));
                    startActivity(openTermsIntent);
                }
                catch (Exception e){
                    Intent viewIntent = new Intent(Intent.ACTION_VIEW);
                    viewIntent.setData(Uri.parse("https://mega.nz/terms"));
                    startActivity(viewIntent);
                }

                break;
            case R.id.top:
                logDebug("Show terms of password");
<<<<<<< HEAD
                hidePasswordIfVisible();
=======
>>>>>>> c55097b0
                try {
                    Intent openTermsIntent = new Intent(context, WebViewActivityLollipop.class);
                    openTermsIntent.setFlags(Intent.FLAG_ACTIVITY_CLEAR_TOP);
                    openTermsIntent.setData(Uri.parse(URL_E2EE));
                    startActivity(openTermsIntent);
<<<<<<< HEAD
                }
                catch (Exception e){
                    Intent viewIntent = new Intent(Intent.ACTION_VIEW);
                    viewIntent.setData(Uri.parse(URL_E2EE));
                    startActivity(viewIntent);
                }

                break;
            case R.id.toggle_button_passwd:
                if (passwdVisibility) {
                    toggleButtonPasswd.setImageDrawable(ContextCompat.getDrawable(context, R.drawable.ic_b_shared_read));
                    passwdVisibility = false;
                    showHidePassword(false);
=======
>>>>>>> c55097b0
                }
                catch (Exception e){
                    Intent viewIntent = new Intent(Intent.ACTION_VIEW);
                    viewIntent.setData(Uri.parse(URL_E2EE));
                    startActivity(viewIntent);
                }

                break;
        }
    }

    /*
	 * Registration form submit
	 */
    private void submitForm() {
        logDebug("submit form!");

        DatabaseHandler dbH = DatabaseHandler.getDbHandler(context.getApplicationContext());
        dbH.clearCredentials();

        if (!validateForm()) {
            return;
        }

        InputMethodManager imm = (InputMethodManager) context.getSystemService(Context.INPUT_METHOD_SERVICE);
        imm.hideSoftInputFromWindow(userEmail.getWindowToken(), 0);

        if(!isOnline(context)){
            ((LoginActivityLollipop)context).showSnackbar(getString(R.string.error_server_connection_problem));
            return;
        }

        createAccountLayout.setVisibility(View.GONE);
        creatingAccountLayout.setVisibility(View.VISIBLE);
        creatingAccountTextView.setVisibility(View.VISIBLE);
        createAccountProgressBar.setVisibility(View.VISIBLE);
        createAccountAndAcceptLayout.setVisibility(View.GONE);

<<<<<<< HEAD
        megaApi.createAccount(userEmail.getText().toString().trim().toLowerCase(Locale.ENGLISH), userPassword.getText().toString(), userName.getText().toString(), userLastName.getText().toString(),this);
=======
        final String email = userEmail.getText() != null ? userEmail.getText().toString().trim().toLowerCase(Locale.ENGLISH) : null;
        final String password = userPassword.getText() != null ? userPassword.getText().toString() : null;
        final String name = userName.getText() != null ? userName.getText().toString() : null;
        final String lastName = userLastName.getText() != null ? userLastName.getText().toString() : null;

        MegaAttributes attributes = MegaApplication.getInstance().getDbH().getAttributes();
        final long lastPublicHandle = attributes != null ? attributes.getLastPublicHandle() : INVALID_HANDLE;

        if (lastPublicHandle == INVALID_HANDLE) {
            megaApi.createAccount(email, password, name, lastName, this);
        } else {
            megaApi.createAccount(email, password, name, lastName, lastPublicHandle,
                    attributes.getLastPublicHandleType(), attributes.getLastPublicHandleTimeStamp(), this);
        }
>>>>>>> c55097b0
    }

    private boolean validateForm() {
        String emailError = getEmailError();
        String passwordError = getPasswordError();
        String usernameError = getUsernameError();
        String userLastnameError = getUserLastnameError();
        String passwordConfirmError = getPasswordConfirmError();

        // Set or remove errors
        setError(userName, usernameError);
        setError(userLastName, userLastnameError);
        setError(userEmail, emailError);
        setError(userPassword, passwordError);
        setError(userPasswordConfirm, passwordConfirmError);

        // Return false on any error or true on success
        if (usernameError != null) {
            userName.requestFocus();
            return false;
        } else if(userLastnameError != null){
            userLastName.requestFocus();
            return false;
        }else if (emailError != null) {
            userEmail.requestFocus();
            return false;
        } else if (passwordError != null) {
            userPassword.requestFocus();
            return false;
        } else if (passwordConfirmError != null) {
            userPasswordConfirm.requestFocus();
            return false;
        } else if (!chkTOS.isChecked()) {
            ((LoginActivityLollipop)context).showSnackbar(getString(R.string.create_account_no_terms));
            return false;
        } else if (!chkTOP.isChecked()) {
            ((LoginActivityLollipop)context).showSnackbar(getString(R.string.create_account_no_top));
            return false;
        }
        return true;
    }

    private String getEmailError() {
        String value = userEmail.getText().toString();
        if (value.length() == 0) {
            return getString(R.string.error_enter_email);
        }
        if (!EMAIL_ADDRESS.matcher(value).matches()) {
            return getString(R.string.error_invalid_email);
        }
        return null;
    }

    private String getUsernameError() {
        String value = userName.getText().toString();
        if (value.length() == 0) {
            return getString(R.string.error_enter_username);
        }
        return null;
    }

    private String getUserLastnameError() {
        String value = userLastName.getText().toString();
        if (value.length() == 0) {
            return getString(R.string.error_enter_userlastname);
        }
        return null;
    }

    private String getPasswordError() {
        String value = userPassword.getText().toString();
        if (value.isEmpty()) {
            return getString(R.string.error_enter_password);
        }
        else if (!passwdValid){
            containerPasswdElements.setVisibility(View.GONE);
            return getString(R.string.error_password);
        }
        return null;
    }

    private String getPasswordConfirmError() {
        String password = userPassword.getText().toString();
        String confirm = userPasswordConfirm.getText().toString();
        if (confirm.isEmpty()) {
            return getString(R.string.error_enter_password);
        } else if (password.equals(confirm) == false) {
            return getString(R.string.error_passwords_dont_match);
        }
        return null;
    }

<<<<<<< HEAD
    private void onKeysGenerated(final String privateKey, final String publicKey) {
        if(!isOnline(context)){
            ((LoginActivityLollipop)context).showSnackbar(getString(R.string.error_server_connection_problem));
            return;
        }

        createAccountLayout.setVisibility(View.GONE);
        creatingAccountLayout.setVisibility(View.VISIBLE);
        creatingAccountTextView.setVisibility(View.VISIBLE);
        createAccountProgressBar.setVisibility(View.VISIBLE);
        megaApi.createAccount(userEmail.getText().toString().trim().toLowerCase(Locale.ENGLISH), userPassword.getText().toString(), userName.getText().toString(), userLastName.getText().toString(),this);
//		megaApi.fastCreateAccount(userEmail.getText().toString().trim().toLowerCase(Locale.ENGLISH), privateKey, userName.getText().toString().trim(), this);
    }

=======
>>>>>>> c55097b0
    @Override
    public void onRequestStart(MegaApiJava api, MegaRequest request) {
        logDebug("onRequestStart" + request.getRequestString());
    }

    @Override
    public void onRequestFinish(MegaApiJava api, MegaRequest request,
                                MegaError e) {
        logDebug("onRequestFinish");

        if (isAdded()) {
            if (e.getErrorCode() != MegaError.API_OK) {
                logWarning("ERROR CODE: " + e.getErrorCode() + "_ ERROR MESSAGE: " + e.getErrorString());

                if (e.getErrorCode() == MegaError.API_EEXIST) {
                    try {
                        ((LoginActivityLollipop) context).showSnackbar(getString(R.string.error_email_registered));
                        createAccountLayout.setVisibility(View.VISIBLE);
                        creatingAccountLayout.setVisibility(View.GONE);
                        creatingAccountTextView.setVisibility(View.GONE);
                        createAccountProgressBar.setVisibility(View.GONE);
                    }
                    catch(Exception ex){}
                    return;
                }
                else{
                    try {
                        String message = e.getErrorString();
                        ((LoginActivityLollipop) context).showSnackbar(message);
                        ((LoginActivityLollipop) context).showFragment(LOGIN_FRAGMENT);
                        createAccountLayout.setVisibility(View.VISIBLE);
                        creatingAccountLayout.setVisibility(View.GONE);
                        creatingAccountTextView.setVisibility(View.GONE);
                        createAccountProgressBar.setVisibility(View.GONE);
                    }
                    catch (Exception ex){}
                    return;
                }
            }
            else{
                ((LoginActivityLollipop)context).setEmailTemp(userEmail.getText().toString().toLowerCase(Locale.ENGLISH).trim());
                ((LoginActivityLollipop)context).setFirstNameTemp(userName.getText().toString());
                ((LoginActivityLollipop)context).setLastNameTemp(userLastName.getText().toString());
                ((LoginActivityLollipop)context).setPasswdTemp(userPassword.getText().toString());
                ((LoginActivityLollipop)context).setWaitingForConfirmAccount(true);

                DatabaseHandler dbH = DatabaseHandler.getDbHandler(context.getApplicationContext());
                if (dbH != null){
                    dbH.clearEphemeral();

                    EphemeralCredentials ephemeral = new EphemeralCredentials(request.getEmail(), request.getPassword(), request.getSessionKey(), request.getName(), request.getText());

                    dbH.saveEphemeral(ephemeral);
                }

                ((LoginActivityLollipop)context).showFragment(CONFIRM_EMAIL_FRAGMENT);
            }
        }
    }

    @Override
    public void onRequestTemporaryError(MegaApiJava api, MegaRequest request, MegaError e) {
        logWarning("onRequestTemporaryError");
    }


    @Override
    public void onRequestUpdate(MegaApiJava api, MegaRequest request) {
        // TODO Auto-generated method stub

    }

    @Override
    public void onAttach(Context context) {
        logDebug("onAttach");
        super.onAttach(context);
        this.context = context;

        if (megaApi == null){
            megaApi = ((MegaApplication) ((Activity)context).getApplication()).getMegaApi();
        }
    }

    @Override
    public void onAttach(Activity context) {
        logDebug("onAttach Activity");
        super.onAttach(context);
        this.context = context;

        if (megaApi == null){
            megaApi = ((MegaApplication) ((Activity)context).getApplication()).getMegaApi();
        }
    }

    private void setError(final EditText editText, String error){
        if(error == null || error.equals("")){
            return;
        }

        switch (editText.getId()){
            case R.id.create_account_email_text:{
<<<<<<< HEAD

=======
>>>>>>> c55097b0
                userEmailLayout.setError(error);
                userEmailLayout.setHintTextAppearance(R.style.InputTextAppearanceError);
                userEmailError.setVisibility(View.VISIBLE);
                break;
            }
            case R.id.create_account_password_text_confirm:{
                userPasswordConfirmLayout.setError(error);
                userPasswordConfirmLayout.setHintTextAppearance(R.style.InputTextAppearanceError);
                userPasswordConfirmError.setVisibility(View.VISIBLE);
                break;
            }
            case R.id.create_account_name_text:{
                userNameLayout.setError(error);
                userNameLayout.setHintTextAppearance(R.style.InputTextAppearanceError);
                userNameError.setVisibility(View.VISIBLE);
                break;
            }
            case R.id.create_account_last_name_text:{
                userLastNameLayout.setError(error);
                userLastNameLayout.setHintTextAppearance(R.style.InputTextAppearanceError);
                userLastNameError.setVisibility(View.VISIBLE);
                break;
            }
            case R.id.create_account_password_text:{
                userPasswordLayout.setError(error);
                userPasswordLayout.setHintTextAppearance(R.style.InputTextAppearanceError);
                userPasswordLayout.setErrorTextAppearance(R.style.InputTextAppearanceError);
                userPasswordError.setVisibility(View.VISIBLE);
                break;
            }
        }
    }

    private void quitError(EditText editText){
        switch (editText.getId()){
            case R.id.create_account_email_text:{
                userEmailLayout.setError(null);
                userEmailLayout.setHintTextAppearance(R.style.TextAppearance_Design_Hint);
                userEmailError.setVisibility(View.GONE);
                break;
            }
            case R.id.create_account_password_text_confirm:{
                userPasswordConfirmLayout.setError(null);
                userPasswordConfirmLayout.setHintTextAppearance(R.style.TextAppearance_Design_Hint);
                userPasswordConfirmError.setVisibility(View.GONE);
                break;
            }
            case R.id.create_account_name_text:{
                userNameLayout.setError(null);
                userNameLayout.setHintTextAppearance(R.style.TextAppearance_Design_Hint);
                userNameError.setVisibility(View.GONE);
                break;
            }
            case R.id.create_account_last_name_text:{
                userLastNameLayout.setError(null);
                userLastNameLayout.setHintTextAppearance(R.style.TextAppearance_Design_Hint);
                userLastNameError.setVisibility(View.GONE);
                break;
            }
            case R.id.create_account_password_text:{
                userPasswordLayout.setError(null);
                userPasswordLayout.setHintTextAppearance(R.style.TextAppearance_Design_Hint);
                userPasswordError.setVisibility(View.GONE);
                break;
            }
        }
    }

    @Override
    public void onVisibilityChanged(boolean visible) {
        if (!visible && createAccountLayout.getVisibility() == View.VISIBLE) {
            createAccountAndAcceptLayout.setVisibility(View.VISIBLE);
        } else {
            createAccountAndAcceptLayout.setVisibility(View.GONE);
        }
    }
}<|MERGE_RESOLUTION|>--- conflicted
+++ resolved
@@ -84,12 +84,6 @@
     private TextView creatingAccountTextView;
     private ProgressBar createAccountProgressBar;
 
-<<<<<<< HEAD
-    private ImageView toggleButtonPasswd;
-    private ImageView toggleButtonConfirmPasswd;
-    private boolean passwdVisibility;
-=======
->>>>>>> c55097b0
     private LinearLayout containerPasswdElements;
     private ImageView firstShape;
     private ImageView secondShape;
@@ -150,14 +144,6 @@
         userPasswordConfirmError = v.findViewById(R.id.create_account_password_text_confirm_error_icon);
         userPasswordConfirmError.setVisibility(View.GONE);
 
-<<<<<<< HEAD
-        toggleButtonPasswd = v.findViewById(R.id.toggle_button_passwd);
-        toggleButtonPasswd.setOnClickListener(this);
-        toggleButtonConfirmPasswd = v.findViewById(R.id.toggle_button_confirm_passwd);
-        toggleButtonConfirmPasswd.setOnClickListener(this);
-        passwdVisibility = false;
-=======
->>>>>>> c55097b0
         passwdValid = false;
 
         userName.requestFocus();
@@ -239,34 +225,12 @@
             public void afterTextChanged(Editable editable) {
                 if (editable.toString().isEmpty()) {
                     quitError(userPassword);
-<<<<<<< HEAD
                 }
             }
         });
 
-        userPassword.setOnFocusChangeListener(new View.OnFocusChangeListener() {
-            @Override
-            public void onFocusChange(View v, boolean hasFocus) {
-                if (hasFocus) {
-                    toggleButtonPasswd.setVisibility(View.VISIBLE);
-                    toggleButtonPasswd.setImageDrawable(ContextCompat.getDrawable(context, R.drawable.ic_b_shared_read));
-                }
-                else {
-                    toggleButtonPasswd.setVisibility(View.GONE);
-                    passwdVisibility = false;
-                    showHidePassword(false);
-                }
-            }
-        });
-
-=======
-                }
-            }
-        });
-
         userPassword.setOnFocusChangeListener((v1, hasFocus) -> setPasswordToggle(userPasswordLayout, hasFocus));
 
->>>>>>> c55097b0
         userPasswordConfirm.addTextChangedListener(new TextWatcher() {
             @Override
             public void beforeTextChanged(CharSequence charSequence, int i, int i1, int i2) {
@@ -284,24 +248,7 @@
             }
         });
 
-<<<<<<< HEAD
-        userPasswordConfirm.setOnFocusChangeListener(new View.OnFocusChangeListener() {
-            @Override
-            public void onFocusChange(View v, boolean hasFocus) {
-                if (hasFocus) {
-                    toggleButtonConfirmPasswd.setVisibility(View.VISIBLE);
-                    toggleButtonConfirmPasswd.setImageDrawable(ContextCompat.getDrawable(context, R.drawable.ic_b_shared_read));
-                }
-                else {
-                    toggleButtonConfirmPasswd.setVisibility(View.GONE);
-                    passwdVisibility = false;
-                    showHidePassword(true);
-                }
-            }
-        });
-=======
         userPasswordConfirm.setOnFocusChangeListener((v12, hasFocus) -> setPasswordToggle(userPasswordConfirmLayout, hasFocus));
->>>>>>> c55097b0
 
         TextView tos = (TextView)v.findViewById(R.id.tos);
 
@@ -465,7 +412,6 @@
             passwdAdvice.setText(getString(R.string.passwd_strong));
 
             passwdValid = true;
-<<<<<<< HEAD
 
             userPasswordLayout.setHintTextAppearance(R.style.InputTextAppearanceStrong);
             userPasswordLayout.setErrorTextAppearance(R.style.InputTextAppearanceStrong);
@@ -474,16 +420,6 @@
         userPasswordError.setVisibility(View.GONE);
         userPasswordLayout.setError(" ");
     }
-=======
->>>>>>> c55097b0
-
-            userPasswordLayout.setHintTextAppearance(R.style.InputTextAppearanceStrong);
-            userPasswordLayout.setErrorTextAppearance(R.style.InputTextAppearanceStrong);
-        }
-
-        userPasswordError.setVisibility(View.GONE);
-        userPasswordLayout.setError(" ");
-    }
 
     @Override
     public void onClick(View v) {
@@ -494,10 +430,6 @@
                 break;
 
             case R.id.button_create_account_create:
-<<<<<<< HEAD
-                hidePasswordIfVisible();
-=======
->>>>>>> c55097b0
                 submitForm();
                 break;
 
@@ -528,31 +460,11 @@
                 break;
             case R.id.top:
                 logDebug("Show terms of password");
-<<<<<<< HEAD
-                hidePasswordIfVisible();
-=======
->>>>>>> c55097b0
                 try {
                     Intent openTermsIntent = new Intent(context, WebViewActivityLollipop.class);
                     openTermsIntent.setFlags(Intent.FLAG_ACTIVITY_CLEAR_TOP);
                     openTermsIntent.setData(Uri.parse(URL_E2EE));
                     startActivity(openTermsIntent);
-<<<<<<< HEAD
-                }
-                catch (Exception e){
-                    Intent viewIntent = new Intent(Intent.ACTION_VIEW);
-                    viewIntent.setData(Uri.parse(URL_E2EE));
-                    startActivity(viewIntent);
-                }
-
-                break;
-            case R.id.toggle_button_passwd:
-                if (passwdVisibility) {
-                    toggleButtonPasswd.setImageDrawable(ContextCompat.getDrawable(context, R.drawable.ic_b_shared_read));
-                    passwdVisibility = false;
-                    showHidePassword(false);
-=======
->>>>>>> c55097b0
                 }
                 catch (Exception e){
                     Intent viewIntent = new Intent(Intent.ACTION_VIEW);
@@ -591,9 +503,6 @@
         createAccountProgressBar.setVisibility(View.VISIBLE);
         createAccountAndAcceptLayout.setVisibility(View.GONE);
 
-<<<<<<< HEAD
-        megaApi.createAccount(userEmail.getText().toString().trim().toLowerCase(Locale.ENGLISH), userPassword.getText().toString(), userName.getText().toString(), userLastName.getText().toString(),this);
-=======
         final String email = userEmail.getText() != null ? userEmail.getText().toString().trim().toLowerCase(Locale.ENGLISH) : null;
         final String password = userPassword.getText() != null ? userPassword.getText().toString() : null;
         final String name = userName.getText() != null ? userName.getText().toString() : null;
@@ -608,7 +517,6 @@
             megaApi.createAccount(email, password, name, lastName, lastPublicHandle,
                     attributes.getLastPublicHandleType(), attributes.getLastPublicHandleTimeStamp(), this);
         }
->>>>>>> c55097b0
     }
 
     private boolean validateForm() {
@@ -701,23 +609,6 @@
         return null;
     }
 
-<<<<<<< HEAD
-    private void onKeysGenerated(final String privateKey, final String publicKey) {
-        if(!isOnline(context)){
-            ((LoginActivityLollipop)context).showSnackbar(getString(R.string.error_server_connection_problem));
-            return;
-        }
-
-        createAccountLayout.setVisibility(View.GONE);
-        creatingAccountLayout.setVisibility(View.VISIBLE);
-        creatingAccountTextView.setVisibility(View.VISIBLE);
-        createAccountProgressBar.setVisibility(View.VISIBLE);
-        megaApi.createAccount(userEmail.getText().toString().trim().toLowerCase(Locale.ENGLISH), userPassword.getText().toString(), userName.getText().toString(), userLastName.getText().toString(),this);
-//		megaApi.fastCreateAccount(userEmail.getText().toString().trim().toLowerCase(Locale.ENGLISH), privateKey, userName.getText().toString().trim(), this);
-    }
-
-=======
->>>>>>> c55097b0
     @Override
     public void onRequestStart(MegaApiJava api, MegaRequest request) {
         logDebug("onRequestStart" + request.getRequestString());
@@ -819,10 +710,6 @@
 
         switch (editText.getId()){
             case R.id.create_account_email_text:{
-<<<<<<< HEAD
-
-=======
->>>>>>> c55097b0
                 userEmailLayout.setError(error);
                 userEmailLayout.setHintTextAppearance(R.style.InputTextAppearanceError);
                 userEmailError.setVisibility(View.VISIBLE);
