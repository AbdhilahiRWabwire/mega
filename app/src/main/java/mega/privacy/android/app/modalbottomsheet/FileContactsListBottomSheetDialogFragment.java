package mega.privacy.android.app.modalbottomsheet;

import android.annotation.SuppressLint;
import android.app.Dialog;
import android.content.Intent;
import android.graphics.Bitmap;
import android.graphics.BitmapFactory;
import android.os.Bundle;
import android.view.View;
import android.widget.LinearLayout;
import android.widget.TextView;
import java.io.File;
import mega.privacy.android.app.R;
import mega.privacy.android.app.components.RoundedImageView;
import mega.privacy.android.app.components.twemoji.EmojiTextView;
import mega.privacy.android.app.lollipop.ContactInfoActivityLollipop;
import mega.privacy.android.app.lollipop.FileContactListActivityLollipop;
import mega.privacy.android.app.lollipop.FileInfoActivityLollipop;
import mega.privacy.android.app.lollipop.controllers.ContactController;
import nz.mega.sdk.MegaNode;
import nz.mega.sdk.MegaShare;
import nz.mega.sdk.MegaUser;

import static mega.privacy.android.app.utils.CacheFolderManager.*;
import static mega.privacy.android.app.utils.Constants.*;
import static mega.privacy.android.app.utils.FileUtils.*;
import static mega.privacy.android.app.utils.LogUtil.*;
import static mega.privacy.android.app.utils.Util.*;
import static mega.privacy.android.app.utils.ContactUtil.*;
import static mega.privacy.android.app.utils.AvatarUtil.*;

public class FileContactsListBottomSheetDialogFragment extends BaseBottomSheetDialogFragment implements View.OnClickListener {

    private MegaUser contact = null;
    private MegaShare share = null;
    private String nonContactEmail;

    @Override
    public void onCreate(Bundle savedInstanceState) {
        super.onCreate(savedInstanceState);

        if (savedInstanceState != null) {
            String email = savedInstanceState.getString(EMAIL);
            if (email != null) {
                contact = megaApi.getContact(email);
                if (contact == null) {
                    nonContactEmail = email;
                }
            }
        } else {
            if (context instanceof FileContactListActivityLollipop) {
                share = ((FileContactListActivityLollipop) context).getSelectedShare();
                contact = ((FileContactListActivityLollipop) context).getSelectedContact();
            } else if (context instanceof FileInfoActivityLollipop) {
                share = ((FileInfoActivityLollipop) context).getSelectedShare();
                contact = ((FileInfoActivityLollipop) context).getSelectedContact();
            }

            if (contact == null) {
                nonContactEmail = share.getUser();
            }
        }
    }

    @SuppressLint("RestrictedApi")
    @Override
    public void setupDialog(final Dialog dialog, int style) {
        super.setupDialog(dialog, style);

        contentView = View.inflate(getContext(), R.layout.bottom_sheet_file_contact_list, null);

        mainLinearLayout = contentView.findViewById(R.id.file_contact_list_bottom_sheet);
        items_layout = contentView.findViewById(R.id.items_layout);

        EmojiTextView titleNameContactPanel = contentView.findViewById(R.id.file_contact_list_contact_name_text);
        TextView titleMailContactPanel = contentView.findViewById(R.id.file_contact_list_contact_mail_text);
        RoundedImageView contactImageView = contentView.findViewById(R.id.sliding_file_contact_list_thumbnail);

        LinearLayout optionChangePermissions = contentView.findViewById(R.id.file_contact_list_option_permissions_layout);
        LinearLayout optionDelete = contentView.findViewById(R.id.file_contact_list_option_delete_layout);
        LinearLayout optionInfo = contentView.findViewById(R.id.file_contact_list_option_info_layout);

        optionChangePermissions.setOnClickListener(this);
        optionDelete.setOnClickListener(this);
        optionInfo.setOnClickListener(this);

        titleNameContactPanel.setMaxWidthEmojis(scaleWidthPx(200, outMetrics));
        titleMailContactPanel.setMaxWidth(scaleWidthPx(200, outMetrics));

        LinearLayout separatorInfo = contentView.findViewById(R.id.separator_info);

        String fullName = contact != null ? getMegaUserNameDB(contact) : nonContactEmail;

        if (contact != null && contact.getVisibility() == MegaUser.VISIBILITY_VISIBLE) {
            optionInfo.setVisibility(View.VISIBLE);
            separatorInfo.setVisibility(View.VISIBLE);
        } else {
            optionInfo.setVisibility(View.GONE);
            separatorInfo.setVisibility(View.GONE);
        }

        titleNameContactPanel.setText(fullName);
        setImageAvatar(contact, contact != null ? contact.getEmail() : nonContactEmail, fullName, contactImageView);

        if (share != null) {
            int accessLevel = share.getAccess();
            switch (accessLevel) {
                case MegaShare.ACCESS_OWNER:
                case MegaShare.ACCESS_FULL:
                    titleMailContactPanel.setText(context.getString(R.string.file_properties_shared_folder_full_access));
                    break;

                case MegaShare.ACCESS_READ:
                    titleMailContactPanel.setText(context.getString(R.string.file_properties_shared_folder_read_only));
                    break;

                case MegaShare.ACCESS_READWRITE:
                    titleMailContactPanel.setText(context.getString(R.string.file_properties_shared_folder_read_write));
                    break;
            }
<<<<<<< HEAD

            if (share.isPending()) {
                titleMailContactPanel.append(" " + getString(R.string.pending_outshare_indicator));
            }
        }
        else{
            titleMailContactPanel.setText(contact.getEmail());
        }

        dialog.setContentView(contentView);
        mBehavior = BottomSheetBehavior.from((View) mainLinearLayout.getParent());
//        mBehavior.setState(BottomSheetBehavior.STATE_EXPANDED);
//
//        if(getResources().getConfiguration().orientation == Configuration.ORIENTATION_LANDSCAPE) {
//            mBehavior.setPeekHeight((heightDisplay / 4) * 2);
//        }
//        else if (getResources().getConfiguration().orientation == Configuration.ORIENTATION_PORTRAIT){
//            mBehavior.setPeekHeight(BottomSheetBehavior.PEEK_HEIGHT_AUTO);
//        }
=======
>>>>>>> b3f63831

            if (share.isPending()) {
                titleMailContactPanel.append(" " + getString(R.string.pending_outshare_indicator));
            }
        } else {
            titleMailContactPanel.setText(contact.getEmail());
        }

        dialog.setContentView(contentView);
        setBottomSheetBehavior(HEIGHT_HEADER_LARGE, false);
    }

    @Override
    public void onClick(View v) {
        if (contact == null) {
            logWarning("Selected contact NULL");
            return;
        }

        switch (v.getId()) {
            case R.id.file_contact_list_option_permissions_layout:
                if (context instanceof FileContactListActivityLollipop) {
                    ((FileContactListActivityLollipop) context).changePermissions();
                } else if (context instanceof FileInfoActivityLollipop) {
                    ((FileInfoActivityLollipop) context).changePermissions();
                }
                break;

            case R.id.file_contact_list_option_delete_layout:
                if (context instanceof FileContactListActivityLollipop) {
                    ((FileContactListActivityLollipop) context).removeFileContactShare();
                } else if (context instanceof FileInfoActivityLollipop) {
                    ((FileInfoActivityLollipop) context).removeFileContactShare();
                }
                break;

            case R.id.file_contact_list_option_info_layout:
                Intent i = new Intent(context, ContactInfoActivityLollipop.class);
                i.putExtra(NAME, share.getUser());
                context.startActivity(i);
                break;
        }

        setStateBottomSheetBehaviorHidden();
    }

    @Override
    public void onSaveInstanceState(Bundle outState) {
        super.onSaveInstanceState(outState);
        String email = contact.getEmail();
        outState.putString(EMAIL, email);
    }
}<|MERGE_RESOLUTION|>--- conflicted
+++ resolved
@@ -118,28 +118,6 @@
                     titleMailContactPanel.setText(context.getString(R.string.file_properties_shared_folder_read_write));
                     break;
             }
-<<<<<<< HEAD
-
-            if (share.isPending()) {
-                titleMailContactPanel.append(" " + getString(R.string.pending_outshare_indicator));
-            }
-        }
-        else{
-            titleMailContactPanel.setText(contact.getEmail());
-        }
-
-        dialog.setContentView(contentView);
-        mBehavior = BottomSheetBehavior.from((View) mainLinearLayout.getParent());
-//        mBehavior.setState(BottomSheetBehavior.STATE_EXPANDED);
-//
-//        if(getResources().getConfiguration().orientation == Configuration.ORIENTATION_LANDSCAPE) {
-//            mBehavior.setPeekHeight((heightDisplay / 4) * 2);
-//        }
-//        else if (getResources().getConfiguration().orientation == Configuration.ORIENTATION_PORTRAIT){
-//            mBehavior.setPeekHeight(BottomSheetBehavior.PEEK_HEIGHT_AUTO);
-//        }
-=======
->>>>>>> b3f63831
 
             if (share.isPending()) {
                 titleMailContactPanel.append(" " + getString(R.string.pending_outshare_indicator));
