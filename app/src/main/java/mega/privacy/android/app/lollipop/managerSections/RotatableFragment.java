--- conflicted
+++ resolved
@@ -64,23 +64,13 @@
     public void onSaveInstanceState(Bundle outState) {
         super.onSaveInstanceState(outState);
         RotatableAdapter currentAdapter = getAdapter();
-<<<<<<< HEAD
-        if(currentAdapter != null) {
-=======
         if(currentAdapter != null){
->>>>>>> 9e583ccf
             ArrayList<Integer> selectedItems = (ArrayList<Integer>) (currentAdapter.getSelectedItems());
             outState.putSerializable(SELECTED_ITEMS, selectedItems);
             outState.putInt(FOLDER_COUNT, currentAdapter.getFolderCount());
             outState.putInt(LAST_PLACE_HOLDER_COUNT, currentAdapter.getPlaceholderCount());
-<<<<<<< HEAD
-        }
-        selectedItems = null;
-        lastPlaceHolderCount = -1;
-=======
             lastPlaceHolderCount = -1;
         }
->>>>>>> 9e583ccf
     }
 
     @Override
