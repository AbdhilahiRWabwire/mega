package mega.privacy.android.app.main;

import static mega.privacy.android.app.constants.BroadcastConstants.ACTION_CLOSE_CHAT_AFTER_OPEN_TRANSFERS;
import static mega.privacy.android.app.constants.BroadcastConstants.ACTION_TRANSFER_OVER_QUOTA;
import static mega.privacy.android.app.constants.BroadcastConstants.ACTION_TYPE;
import static mega.privacy.android.app.constants.BroadcastConstants.ACTION_UPDATE_CREDENTIALS;
import static mega.privacy.android.app.constants.BroadcastConstants.ACTION_UPDATE_CU;
import static mega.privacy.android.app.constants.BroadcastConstants.ACTION_UPDATE_DISABLE_CU_SETTING;
import static mega.privacy.android.app.constants.BroadcastConstants.ACTION_UPDATE_DISABLE_CU_UI_SETTING;
import static mega.privacy.android.app.constants.BroadcastConstants.ACTION_UPDATE_FIRST_NAME;
import static mega.privacy.android.app.constants.BroadcastConstants.ACTION_UPDATE_LAST_NAME;
import static mega.privacy.android.app.constants.BroadcastConstants.ACTION_UPDATE_NICKNAME;
import static mega.privacy.android.app.constants.BroadcastConstants.ACTION_UPDATE_PUSH_NOTIFICATION_SETTING;
import static mega.privacy.android.app.constants.BroadcastConstants.BROADCAST_ACTION_INTENT_CU_ATTR_CHANGE;
import static mega.privacy.android.app.constants.BroadcastConstants.BROADCAST_ACTION_INTENT_FILTER_CONTACT_UPDATE;
import static mega.privacy.android.app.constants.BroadcastConstants.BROADCAST_ACTION_INTENT_TRANSFER_UPDATE;
import static mega.privacy.android.app.constants.BroadcastConstants.BROADCAST_ACTION_TRANSFER_FINISH;
import static mega.privacy.android.app.constants.BroadcastConstants.COMPLETED_TRANSFER;
import static mega.privacy.android.app.constants.BroadcastConstants.EXTRA_USER_HANDLE;
import static mega.privacy.android.app.constants.BroadcastConstants.INVALID_ACTION;
import static mega.privacy.android.app.constants.BroadcastConstants.PENDING_TRANSFERS;
import static mega.privacy.android.app.constants.BroadcastConstants.PROGRESS;
import static mega.privacy.android.app.constants.EventConstants.EVENT_CALL_ON_HOLD_CHANGE;
import static mega.privacy.android.app.constants.EventConstants.EVENT_CALL_STATUS_CHANGE;
import static mega.privacy.android.app.constants.EventConstants.EVENT_FINISH_ACTIVITY;
import static mega.privacy.android.app.constants.EventConstants.EVENT_MY_BACKUPS_FOLDER_CHANGED;
import static mega.privacy.android.app.constants.EventConstants.EVENT_NETWORK_CHANGE;
import static mega.privacy.android.app.constants.EventConstants.EVENT_REFRESH;
import static mega.privacy.android.app.constants.EventConstants.EVENT_REFRESH_PHONE_NUMBER;
import static mega.privacy.android.app.constants.EventConstants.EVENT_SESSION_ON_HOLD_CHANGE;
import static mega.privacy.android.app.constants.EventConstants.EVENT_UPDATE_VIEW_MODE;
import static mega.privacy.android.app.constants.EventConstants.EVENT_USER_EMAIL_UPDATED;
import static mega.privacy.android.app.constants.EventConstants.EVENT_USER_NAME_UPDATED;
import static mega.privacy.android.app.constants.IntentConstants.ACTION_OPEN_ACHIEVEMENTS;
import static mega.privacy.android.app.constants.IntentConstants.EXTRA_ACCOUNT_TYPE;
import static mega.privacy.android.app.constants.IntentConstants.EXTRA_ASK_PERMISSIONS;
import static mega.privacy.android.app.constants.IntentConstants.EXTRA_FIRST_LOGIN;
import static mega.privacy.android.app.constants.IntentConstants.EXTRA_NEW_ACCOUNT;
import static mega.privacy.android.app.constants.IntentConstants.EXTRA_UPGRADE_ACCOUNT;
import static mega.privacy.android.app.fragments.settingsFragments.startSceen.util.StartScreenUtil.CHAT_BNV;
import static mega.privacy.android.app.fragments.settingsFragments.startSceen.util.StartScreenUtil.CLOUD_DRIVE_BNV;
import static mega.privacy.android.app.fragments.settingsFragments.startSceen.util.StartScreenUtil.HOME_BNV;
import static mega.privacy.android.app.fragments.settingsFragments.startSceen.util.StartScreenUtil.NO_BNV;
import static mega.privacy.android.app.fragments.settingsFragments.startSceen.util.StartScreenUtil.PHOTOS_BNV;
import static mega.privacy.android.app.fragments.settingsFragments.startSceen.util.StartScreenUtil.SHARED_ITEMS_BNV;
import static mega.privacy.android.app.fragments.settingsFragments.startSceen.util.StartScreenUtil.getStartBottomNavigationItem;
import static mega.privacy.android.app.fragments.settingsFragments.startSceen.util.StartScreenUtil.getStartDrawerItem;
import static mega.privacy.android.app.fragments.settingsFragments.startSceen.util.StartScreenUtil.setStartScreenTimeStamp;
import static mega.privacy.android.app.fragments.settingsFragments.startSceen.util.StartScreenUtil.shouldCloseApp;
import static mega.privacy.android.app.main.FileInfoActivity.NODE_HANDLE;
import static mega.privacy.android.app.main.PermissionsFragment.PERMISSIONS_FRAGMENT;
import static mega.privacy.android.app.meeting.activity.MeetingActivity.MEETING_ACTION_CREATE;
import static mega.privacy.android.app.meeting.activity.MeetingActivity.MEETING_ACTION_JOIN;
import static mega.privacy.android.app.modalbottomsheet.ModalBottomSheetUtil.isBottomSheetDialogShown;
import static mega.privacy.android.app.modalbottomsheet.UploadBottomSheetDialogFragment.GENERAL_UPLOAD;
import static mega.privacy.android.app.modalbottomsheet.UploadBottomSheetDialogFragment.HOMEPAGE_UPLOAD;
import static mega.privacy.android.app.sync.fileBackups.FileBackupManager.BackupDialogState.BACKUP_DIALOG_SHOW_CONFIRM;
import static mega.privacy.android.app.sync.fileBackups.FileBackupManager.BackupDialogState.BACKUP_DIALOG_SHOW_NONE;
import static mega.privacy.android.app.sync.fileBackups.FileBackupManager.BackupDialogState.BACKUP_DIALOG_SHOW_WARNING;
import static mega.privacy.android.app.sync.fileBackups.FileBackupManager.OperationType.OPERATION_EXECUTE;
import static mega.privacy.android.app.utils.AlertDialogUtil.dismissAlertDialogIfExists;
import static mega.privacy.android.app.utils.AlertDialogUtil.isAlertDialogShown;
import static mega.privacy.android.app.utils.AlertsAndWarnings.askForCustomizedPlan;
import static mega.privacy.android.app.utils.AlertsAndWarnings.showOverDiskQuotaPaywallWarning;
import static mega.privacy.android.app.utils.AvatarUtil.getColorAvatar;
import static mega.privacy.android.app.utils.AvatarUtil.getDefaultAvatar;
import static mega.privacy.android.app.utils.CacheFolderManager.TEMPORAL_FOLDER;
import static mega.privacy.android.app.utils.CacheFolderManager.buildAvatarFile;
import static mega.privacy.android.app.utils.CacheFolderManager.createCacheFolders;
import static mega.privacy.android.app.utils.CacheFolderManager.getCacheFolder;
import static mega.privacy.android.app.utils.CallUtil.checkPermissionsCall;
import static mega.privacy.android.app.utils.CallUtil.hideCallMenuItem;
import static mega.privacy.android.app.utils.CallUtil.hideCallWidget;
import static mega.privacy.android.app.utils.CallUtil.isChatConnectedInOrderToInitiateACall;
import static mega.privacy.android.app.utils.CallUtil.isMeetingEnded;
import static mega.privacy.android.app.utils.CallUtil.isNecessaryDisableLocalCamera;
import static mega.privacy.android.app.utils.CallUtil.openMeetingToCreate;
import static mega.privacy.android.app.utils.CallUtil.participatingInACall;
import static mega.privacy.android.app.utils.CallUtil.returnActiveCall;
import static mega.privacy.android.app.utils.CallUtil.setCallMenuItem;
import static mega.privacy.android.app.utils.CallUtil.showCallLayout;
import static mega.privacy.android.app.utils.CallUtil.showConfirmationInACall;
import static mega.privacy.android.app.utils.CallUtil.showConfirmationOpenCamera;
import static mega.privacy.android.app.utils.CallUtil.startCallWithChatOnline;
import static mega.privacy.android.app.utils.CameraUploadUtil.backupTimestampsAndFolderHandle;
import static mega.privacy.android.app.utils.CameraUploadUtil.disableCameraUploadSettingProcess;
import static mega.privacy.android.app.utils.CameraUploadUtil.disableMediaUploadProcess;
import static mega.privacy.android.app.utils.CameraUploadUtil.getPrimaryFolderHandle;
import static mega.privacy.android.app.utils.CameraUploadUtil.getSecondaryFolderHandle;
import static mega.privacy.android.app.utils.ChatUtil.StatusIconLocation;
import static mega.privacy.android.app.utils.ChatUtil.createMuteNotificationsChatAlertDialog;
import static mega.privacy.android.app.utils.ChatUtil.getGeneralNotification;
import static mega.privacy.android.app.utils.ChatUtil.getTitleChat;
import static mega.privacy.android.app.utils.ColorUtils.tintIcon;
import static mega.privacy.android.app.utils.Constants.*;
import static mega.privacy.android.app.utils.ConstantsUrl.RECOVERY_URL;
import static mega.privacy.android.app.utils.FileUtil.JPG_EXTENSION;
import static mega.privacy.android.app.utils.FileUtil.OLD_MK_FILE;
import static mega.privacy.android.app.utils.FileUtil.OLD_RK_FILE;
import static mega.privacy.android.app.utils.FileUtil.buildExternalStorageFile;
import static mega.privacy.android.app.utils.FileUtil.createTemporalTextFile;
import static mega.privacy.android.app.utils.FileUtil.getRecoveryKeyFileName;
import static mega.privacy.android.app.utils.FileUtil.isFileAvailable;
import static mega.privacy.android.app.utils.JobUtil.cancelAllUploads;
import static mega.privacy.android.app.utils.JobUtil.startCameraUploadService;
import static mega.privacy.android.app.utils.JobUtil.startCameraUploadServiceIgnoreAttr;
import static mega.privacy.android.app.utils.JobUtil.stopRunningCameraUploadService;
import static mega.privacy.android.app.utils.LogUtil.logDebug;
import static mega.privacy.android.app.utils.LogUtil.logError;
import static mega.privacy.android.app.utils.LogUtil.logInfo;
import static mega.privacy.android.app.utils.LogUtil.logWarning;
import static mega.privacy.android.app.utils.LogUtil.resetLoggerSDK;
import static mega.privacy.android.app.utils.MegaApiUtils.calculateDeepBrowserTreeIncoming;
import static mega.privacy.android.app.utils.MegaNodeDialogUtil.ACTION_BACKUP_FAB;
import static mega.privacy.android.app.utils.MegaNodeDialogUtil.ACTION_BACKUP_SHARE_FOLDER;
import static mega.privacy.android.app.utils.MegaNodeDialogUtil.ACTION_MOVE_TO_BACKUP;
import static mega.privacy.android.app.utils.MegaNodeDialogUtil.BACKUP_ACTION_TYPE;
import static mega.privacy.android.app.utils.MegaNodeDialogUtil.BACKUP_DIALOG_WARN;
import static mega.privacy.android.app.utils.MegaNodeDialogUtil.BACKUP_HANDLED_ITEM;
import static mega.privacy.android.app.utils.MegaNodeDialogUtil.BACKUP_HANDLED_NODE;
import static mega.privacy.android.app.utils.MegaNodeDialogUtil.BACKUP_NODE_TYPE;
import static mega.privacy.android.app.utils.MegaNodeDialogUtil.IS_NEW_TEXT_FILE_SHOWN;
import static mega.privacy.android.app.utils.MegaNodeDialogUtil.NEW_TEXT_FILE_TEXT;
import static mega.privacy.android.app.utils.MegaNodeDialogUtil.checkNewTextFileDialogState;
import static mega.privacy.android.app.utils.MegaNodeDialogUtil.showRenameNodeDialog;
import static mega.privacy.android.app.utils.MegaNodeUtil.isNodeInRubbish;
import static mega.privacy.android.app.utils.MegaNodeUtil.showTakenDownNodeActionNotAvailableDialog;
import static mega.privacy.android.app.utils.MegaProgressDialogUtil.createProgressDialog;
import static mega.privacy.android.app.utils.MegaProgressDialogUtil.showProcessFileDialog;
import static mega.privacy.android.app.utils.MegaTransferUtils.isBackgroundTransfer;
import static mega.privacy.android.app.utils.OfflineUtils.removeInitialOfflinePath;
import static mega.privacy.android.app.utils.OfflineUtils.removeOffline;
import static mega.privacy.android.app.utils.OfflineUtils.saveOffline;
import static mega.privacy.android.app.utils.StringResourcesUtils.getQuantityString;
import static mega.privacy.android.app.utils.TextUtil.isTextEmpty;
import static mega.privacy.android.app.utils.TimeUtils.getHumanizedTime;
import static mega.privacy.android.app.utils.UploadUtil.chooseFiles;
import static mega.privacy.android.app.utils.UploadUtil.chooseFolder;
import static mega.privacy.android.app.utils.UploadUtil.getFolder;
import static mega.privacy.android.app.utils.UploadUtil.getTemporalTakePictureFile;
import static mega.privacy.android.app.utils.Util.ONTRANSFERUPDATE_REFRESH_MILLIS;
import static mega.privacy.android.app.utils.Util.canVoluntaryVerifyPhoneNumber;
import static mega.privacy.android.app.utils.Util.checkTakePicture;
import static mega.privacy.android.app.utils.Util.dp2px;
import static mega.privacy.android.app.utils.Util.getSizeString;
import static mega.privacy.android.app.utils.Util.getSizeStringGBBased;
import static mega.privacy.android.app.utils.Util.getVersion;
import static mega.privacy.android.app.utils.Util.hideKeyboard;
import static mega.privacy.android.app.utils.Util.hideKeyboardView;
import static mega.privacy.android.app.utils.Util.isOnline;
import static mega.privacy.android.app.utils.Util.isScreenInPortrait;
import static mega.privacy.android.app.utils.Util.isTablet;
import static mega.privacy.android.app.utils.Util.matchRegexs;
import static mega.privacy.android.app.utils.Util.mutateIconSecondary;
import static mega.privacy.android.app.utils.Util.resetActionBar;
import static mega.privacy.android.app.utils.Util.scaleHeightPx;
import static mega.privacy.android.app.utils.Util.scaleWidthPx;
import static mega.privacy.android.app.utils.Util.setStatusBarColor;
import static mega.privacy.android.app.utils.Util.showAlert;
import static mega.privacy.android.app.utils.Util.showMessageRandom;
import static mega.privacy.android.app.utils.billing.PaymentUtils.updateSubscriptionLevel;
import static mega.privacy.android.app.utils.permission.PermissionUtils.hasPermissions;
import static mega.privacy.android.app.utils.permission.PermissionUtils.requestPermission;
import static nz.mega.sdk.MegaApiJava.BUSINESS_STATUS_EXPIRED;
import static nz.mega.sdk.MegaApiJava.BUSINESS_STATUS_GRACE_PERIOD;
import static nz.mega.sdk.MegaApiJava.INVALID_HANDLE;
import static nz.mega.sdk.MegaApiJava.ORDER_DEFAULT_ASC;
import static nz.mega.sdk.MegaApiJava.STORAGE_STATE_PAYWALL;
import static nz.mega.sdk.MegaApiJava.USER_ATTR_MY_BACKUPS_FOLDER;
import static nz.mega.sdk.MegaChatApiJava.MEGACHAT_INVALID_HANDLE;
import static nz.mega.sdk.MegaShare.ACCESS_READ;

import android.Manifest;
import android.animation.Animator;
import android.animation.AnimatorListenerAdapter;
import android.animation.AnimatorSet;
import android.animation.ObjectAnimator;
import android.annotation.SuppressLint;
import android.app.Activity;
import android.app.NotificationManager;
import android.app.SearchManager;
import android.content.BroadcastReceiver;
import android.content.ComponentCallbacks2;
import android.content.Context;
import android.content.DialogInterface;
import android.content.Intent;
import android.content.IntentFilter;
import android.content.pm.ActivityInfo;
import android.content.pm.PackageManager;
import android.database.Cursor;
import android.graphics.Bitmap;
import android.graphics.Color;
import android.graphics.drawable.Drawable;
import android.net.Uri;
import android.os.Build;
import android.os.Bundle;
import android.os.Handler;
import android.os.Looper;
import android.provider.ContactsContract;
import android.text.Editable;
import android.text.Html;
import android.text.Layout;
import android.text.Spanned;
import android.text.TextUtils;
import android.text.TextWatcher;
import android.util.DisplayMetrics;
import android.util.Pair;
import android.view.Display;
import android.view.Gravity;
import android.view.KeyEvent;
import android.view.LayoutInflater;
import android.view.Menu;
import android.view.MenuInflater;
import android.view.MenuItem;
import android.view.View;
import android.view.View.OnClickListener;
import android.view.ViewGroup;
import android.view.ViewTreeObserver;
import android.view.Window;
import android.view.inputmethod.EditorInfo;
import android.view.inputmethod.InputMethodManager;
import android.widget.Button;
import android.widget.Chronometer;
import android.widget.EditText;
import android.widget.ImageView;
import android.widget.LinearLayout;
import android.widget.ProgressBar;
import android.widget.RelativeLayout;
import android.widget.TextView;

import androidx.annotation.NonNull;
import androidx.appcompat.app.ActionBar;
import androidx.appcompat.app.AlertDialog;
import androidx.appcompat.widget.SearchView;
import androidx.coordinatorlayout.widget.CoordinatorLayout;
import androidx.core.app.ActivityCompat;
import androidx.core.app.NotificationManagerCompat;
import androidx.core.content.ContextCompat;
import androidx.core.content.res.ResourcesCompat;
import androidx.core.text.HtmlCompat;
import androidx.core.view.MenuItemCompat;
import androidx.drawerlayout.widget.DrawerLayout;
import androidx.fragment.app.Fragment;
import androidx.fragment.app.FragmentContainerView;
import androidx.fragment.app.FragmentManager;
import androidx.fragment.app.FragmentTransaction;
import androidx.lifecycle.Lifecycle;
import androidx.lifecycle.Observer;
import androidx.navigation.NavController;
import androidx.navigation.NavOptions;
import androidx.navigation.fragment.NavHostFragment;
import androidx.viewpager.widget.ViewPager;

import com.google.android.material.appbar.AppBarLayout;
import com.google.android.material.appbar.MaterialToolbar;
import com.google.android.material.bottomnavigation.BottomNavigationItemView;
import com.google.android.material.bottomnavigation.BottomNavigationMenuView;
import com.google.android.material.bottomnavigation.BottomNavigationView;
import com.google.android.material.bottomsheet.BottomSheetDialogFragment;
import com.google.android.material.dialog.MaterialAlertDialogBuilder;
import com.google.android.material.floatingactionbutton.FloatingActionButton;
import com.google.android.material.navigation.NavigationView;
import com.google.android.material.navigation.NavigationView.OnNavigationItemSelectedListener;
import com.google.android.material.tabs.TabLayout;
import com.jeremyliao.liveeventbus.LiveEventBus;

import org.jetbrains.annotations.NotNull;

import java.io.File;
import java.util.ArrayList;
import java.util.Calendar;
import java.util.Collections;
import java.util.List;
import java.util.ListIterator;
import java.util.Locale;

import javax.inject.Inject;

import dagger.hilt.android.AndroidEntryPoint;
import io.reactivex.rxjava3.android.schedulers.AndroidSchedulers;
import io.reactivex.rxjava3.disposables.CompositeDisposable;
import io.reactivex.rxjava3.disposables.Disposable;
import io.reactivex.rxjava3.schedulers.Schedulers;
import kotlin.Unit;
import mega.privacy.android.app.AndroidCompletedTransfer;
import mega.privacy.android.app.BusinessExpiredAlertActivity;
import mega.privacy.android.app.DatabaseHandler;
import mega.privacy.android.app.DownloadService;
import mega.privacy.android.app.MegaApplication;
import mega.privacy.android.app.MegaAttributes;
import mega.privacy.android.app.MegaContactAdapter;
import mega.privacy.android.app.MegaOffline;
import mega.privacy.android.app.MegaPreferences;
import mega.privacy.android.app.OpenPasswordLinkActivity;
import mega.privacy.android.app.Product;
import mega.privacy.android.app.R;

import mega.privacy.android.app.namecollision.data.NameCollision;
import mega.privacy.android.app.databinding.FabMaskChatLayoutBinding;
import mega.privacy.android.app.fragments.managerFragments.cu.PhotosFragment;
import mega.privacy.android.app.fragments.managerFragments.cu.album.AlbumContentFragment;
import mega.privacy.android.app.fragments.managerFragments.cu.album.AlbumsFragment;
import mega.privacy.android.app.gallery.ui.MediaDiscoveryFragment;
import mega.privacy.android.app.namecollision.data.NameCollisionType;
import mega.privacy.android.app.objects.PasscodeManagement;
import mega.privacy.android.app.fragments.homepage.documents.DocumentsFragment;
import mega.privacy.android.app.generalusecase.FilePrepareUseCase;
import mega.privacy.android.app.smsVerification.SMSVerificationActivity;
import mega.privacy.android.app.ShareInfo;
import mega.privacy.android.app.TransfersManagementActivity;
import mega.privacy.android.app.UploadService;
import mega.privacy.android.app.UserCredentials;
import mega.privacy.android.app.activities.OfflineFileInfoActivity;
import mega.privacy.android.app.activities.WebViewActivity;
import mega.privacy.android.app.components.CustomViewPager;
import mega.privacy.android.app.components.RoundedImageView;
import mega.privacy.android.app.components.attacher.MegaAttacher;
import mega.privacy.android.app.components.saver.NodeSaver;
import mega.privacy.android.app.components.twemoji.EmojiTextView;
import mega.privacy.android.app.contacts.ContactsActivity;
import mega.privacy.android.app.contacts.usecase.InviteContactUseCase;
import mega.privacy.android.app.exportRK.ExportRecoveryKeyActivity;
import mega.privacy.android.app.fragments.homepage.HomepageSearchable;
import mega.privacy.android.app.fragments.homepage.main.HomepageFragment;
import mega.privacy.android.app.fragments.homepage.main.HomepageFragmentDirections;
import mega.privacy.android.app.fragments.managerFragments.LinksFragment;
import mega.privacy.android.app.fragments.managerFragments.cu.CustomHideBottomViewOnScrollBehaviour;
import mega.privacy.android.app.fragments.offline.OfflineFragment;
import mega.privacy.android.app.fragments.recent.RecentsFragment;
import mega.privacy.android.app.fragments.settingsFragments.cookie.CookieDialogHandler;
import mega.privacy.android.app.globalmanagement.MyAccountInfo;
import mega.privacy.android.app.globalmanagement.SortOrderManagement;
import mega.privacy.android.app.interfaces.ActionNodeCallback;
import mega.privacy.android.app.interfaces.ChatManagementCallback;
import mega.privacy.android.app.interfaces.MeetingBottomSheetDialogActionListener;
import mega.privacy.android.app.interfaces.SnackbarShower;
import mega.privacy.android.app.interfaces.UploadBottomSheetDialogActionListener;
import mega.privacy.android.app.listeners.CancelTransferListener;
import mega.privacy.android.app.listeners.ExportListener;
import mega.privacy.android.app.listeners.GetAttrUserListener;
import mega.privacy.android.app.listeners.LoadPreviewListener;
import mega.privacy.android.app.listeners.RemoveFromChatRoomListener;
import mega.privacy.android.app.main.adapters.SharesPageAdapter;
import mega.privacy.android.app.main.adapters.TransfersPageAdapter;
import mega.privacy.android.app.main.controllers.AccountController;
import mega.privacy.android.app.main.controllers.ContactController;
import mega.privacy.android.app.main.controllers.NodeController;
import mega.privacy.android.app.main.listeners.CreateGroupChatWithPublicLink;
import mega.privacy.android.app.main.listeners.FabButtonListener;
import mega.privacy.android.app.main.managerSections.CompletedTransfersFragment;
import mega.privacy.android.app.main.managerSections.FileBrowserFragment;
import mega.privacy.android.app.main.managerSections.InboxFragment;
import mega.privacy.android.app.main.managerSections.IncomingSharesFragment;
import mega.privacy.android.app.main.managerSections.NotificationsFragment;
import mega.privacy.android.app.main.managerSections.OutgoingSharesFragment;
import mega.privacy.android.app.main.managerSections.RubbishBinFragment;
import mega.privacy.android.app.main.managerSections.SearchFragment;
import mega.privacy.android.app.main.managerSections.TransfersFragment;
import mega.privacy.android.app.main.managerSections.TurnOnNotificationsFragment;
import mega.privacy.android.app.main.megachat.BadgeDrawerArrowDrawable;
import mega.privacy.android.app.main.megachat.ChatActivity;
import mega.privacy.android.app.main.megachat.RecentChatsFragment;
import mega.privacy.android.app.main.qrcode.QRCodeActivity;
import mega.privacy.android.app.main.qrcode.ScanCodeFragment;
import mega.privacy.android.app.main.tasks.CheckOfflineNodesTask;
import mega.privacy.android.app.main.tasks.FillDBContactsTask;
import mega.privacy.android.app.mediaplayer.miniplayer.MiniAudioPlayerController;
import mega.privacy.android.app.meeting.fragments.MeetingHasEndedDialogFragment;
import mega.privacy.android.app.meeting.fragments.MeetingParticipantBottomSheetDialogFragment;
import mega.privacy.android.app.modalbottomsheet.ManageTransferBottomSheetDialogFragment;
import mega.privacy.android.app.modalbottomsheet.MeetingBottomSheetDialogFragment;
import mega.privacy.android.app.modalbottomsheet.NodeOptionsBottomSheetDialogFragment;
import mega.privacy.android.app.modalbottomsheet.OfflineOptionsBottomSheetDialogFragment;
import mega.privacy.android.app.modalbottomsheet.SortByBottomSheetDialogFragment;
import mega.privacy.android.app.modalbottomsheet.UploadBottomSheetDialogFragment;
import mega.privacy.android.app.modalbottomsheet.chatmodalbottomsheet.ChatBottomSheetDialogFragment;
import mega.privacy.android.app.modalbottomsheet.nodelabel.NodeLabelBottomSheetDialogFragment;
import mega.privacy.android.app.myAccount.MyAccountActivity;
import mega.privacy.android.app.myAccount.usecase.CheckPasswordReminderUseCase;
import mega.privacy.android.app.presentation.settings.model.TargetPreference;
import mega.privacy.android.app.psa.Psa;
import mega.privacy.android.app.psa.PsaManager;
import mega.privacy.android.app.psa.PsaViewHolder;
import mega.privacy.android.app.service.iar.RatingHandlerImpl;
import mega.privacy.android.app.service.push.MegaMessageService;
import mega.privacy.android.app.sync.cusync.CuSyncManager;
import mega.privacy.android.app.sync.fileBackups.FileBackupManager;
import mega.privacy.android.app.upgradeAccount.UpgradeAccountActivity;
import mega.privacy.android.app.usecase.CopyNodeUseCase;
import mega.privacy.android.app.usecase.DownloadNodeUseCase;
import mega.privacy.android.app.usecase.GetNodeUseCase;
import mega.privacy.android.app.usecase.MoveNodeUseCase;
import mega.privacy.android.app.usecase.RemoveNodeUseCase;
import mega.privacy.android.app.usecase.UploadUseCase;
import mega.privacy.android.app.usecase.data.CopyRequestResult;
import mega.privacy.android.app.usecase.chat.GetChatChangesUseCase;
import mega.privacy.android.app.usecase.data.MoveRequestResult;
import mega.privacy.android.app.namecollision.usecase.CheckNameCollisionUseCase;
import mega.privacy.android.app.usecase.exception.ForeignNodeException;
import mega.privacy.android.app.usecase.exception.MegaNodeException;
import mega.privacy.android.app.usecase.exception.NotEnoughQuotaMegaException;
import mega.privacy.android.app.usecase.exception.QuotaExceededMegaException;
import mega.privacy.android.app.utils.AlertsAndWarnings;
import mega.privacy.android.app.utils.AvatarUtil;
import mega.privacy.android.app.utils.CallUtil;
import mega.privacy.android.app.utils.CameraUploadUtil;
import mega.privacy.android.app.utils.ChatUtil;
import mega.privacy.android.app.utils.ColorUtils;
import mega.privacy.android.app.utils.ContactUtil;
import mega.privacy.android.app.utils.LastShowSMSDialogTimeChecker;
import mega.privacy.android.app.utils.LinksUtil;
import mega.privacy.android.app.utils.MegaNodeDialogUtil;
import mega.privacy.android.app.utils.MegaNodeUtil;
import mega.privacy.android.app.utils.StringResourcesUtils;
import mega.privacy.android.app.utils.TextUtil;
import mega.privacy.android.app.utils.ThumbnailUtils;
import mega.privacy.android.app.utils.TimeUtils;
import mega.privacy.android.app.utils.Util;
import mega.privacy.android.app.utils.contacts.MegaContactGetter;
import mega.privacy.android.app.zippreview.ui.ZipBrowserActivity;
import nz.mega.documentscanner.DocumentScannerActivity;
import nz.mega.sdk.MegaAccountDetails;
import nz.mega.sdk.MegaAchievementsDetails;
import nz.mega.sdk.MegaApiAndroid;
import nz.mega.sdk.MegaApiJava;
import nz.mega.sdk.MegaChatApi;
import nz.mega.sdk.MegaChatApiAndroid;
import nz.mega.sdk.MegaChatApiJava;
import nz.mega.sdk.MegaChatCall;
import nz.mega.sdk.MegaChatError;
import nz.mega.sdk.MegaChatListItem;
import nz.mega.sdk.MegaChatPeerList;
import nz.mega.sdk.MegaChatRequest;
import nz.mega.sdk.MegaChatRequestListenerInterface;
import nz.mega.sdk.MegaChatRoom;
import nz.mega.sdk.MegaContactRequest;
import nz.mega.sdk.MegaError;
import nz.mega.sdk.MegaEvent;
import nz.mega.sdk.MegaFolderInfo;
import nz.mega.sdk.MegaGlobalListenerInterface;
import nz.mega.sdk.MegaNode;
import nz.mega.sdk.MegaRequest;
import nz.mega.sdk.MegaRequestListenerInterface;
import nz.mega.sdk.MegaShare;
import nz.mega.sdk.MegaTransfer;
import nz.mega.sdk.MegaTransferData;
import nz.mega.sdk.MegaTransferListenerInterface;
import nz.mega.sdk.MegaUser;
import nz.mega.sdk.MegaUserAlert;

@AndroidEntryPoint
@SuppressWarnings("deprecation")
public class ManagerActivity extends TransfersManagementActivity
        implements MegaRequestListenerInterface, MegaChatRequestListenerInterface, OnNavigationItemSelectedListener,
        MegaGlobalListenerInterface, MegaTransferListenerInterface, OnClickListener,
        BottomNavigationView.OnNavigationItemSelectedListener, UploadBottomSheetDialogActionListener,
        ChatManagementCallback, ActionNodeCallback, SnackbarShower,
        MeetingBottomSheetDialogActionListener, LoadPreviewListener.OnPreviewLoadedCallback {

    private static final String TRANSFER_OVER_QUOTA_SHOWN = "TRANSFER_OVER_QUOTA_SHOWN";

    public static final String TRANSFERS_TAB = "TRANSFERS_TAB";
    private static final String SEARCH_SHARED_TAB = "SEARCH_SHARED_TAB";
    private static final String SEARCH_DRAWER_ITEM = "SEARCH_DRAWER_ITEM";
    private static final String BOTTOM_ITEM_BEFORE_OPEN_FULLSCREEN_OFFLINE = "BOTTOM_ITEM_BEFORE_OPEN_FULLSCREEN_OFFLINE";

    private static final String BUSINESS_GRACE_ALERT_SHOWN = "BUSINESS_GRACE_ALERT_SHOWN";
    private static final String BUSINESS_CU_ALERT_SHOWN = "BUSINESS_CU_ALERT_SHOWN";

    private static final String DEEP_BROWSER_TREE_LINKS = "DEEP_BROWSER_TREE_LINKS";
    private static final String PARENT_HANDLE_LINKS = "PARENT_HANDLE_LINKS";
    public static final String NEW_CREATION_ACCOUNT = "NEW_CREATION_ACCOUNT";
    public static final String JOINING_CHAT_LINK = "JOINING_CHAT_LINK";
    public static final String LINK_JOINING_CHAT_LINK = "LINK_JOINING_CHAT_LINK";
    private static final String PROCESS_FILE_DIALOG_SHOWN = "PROGRESS_DIALOG_SHOWN";
    private static final String OPEN_LINK_DIALOG_SHOWN = "OPEN_LINK_DIALOG_SHOWN";
    private static final String OPEN_LINK_TEXT = "OPEN_LINK_TEXT";
    private static final String OPEN_LINK_ERROR = "OPEN_LINK_ERROR";

    public static final int ERROR_TAB = -1;
    public static final int INCOMING_TAB = 0;
    public static final int OUTGOING_TAB = 1;
    public static final int LINKS_TAB = 2;
    public static final int PENDING_TAB = 0;
    public static final int COMPLETED_TAB = 1;

    // 8dp + 56dp(Fab's size) + 8dp
    public static final int TRANSFER_WIDGET_MARGIN_BOTTOM = 72;

    /**
     * The causes of elevating the app bar
     */
    public static final int ELEVATION_SCROLL = 0x01;
    public static final int ELEVATION_CALL_IN_PROGRESS = 0x02;
    /**
     * The cause bitmap of elevating the app bar
     */
    private int mElevationCause;
    /**
     * True if any TabLayout is visible
     */
    private boolean mShowAnyTabLayout;

    private LastShowSMSDialogTimeChecker smsDialogTimeChecker;

    @Inject
    CheckPasswordReminderUseCase checkPasswordReminderUseCase;
    @Inject
    CookieDialogHandler cookieDialogHandler;
    @Inject
    SortOrderManagement sortOrderManagement;
    @Inject
    MyAccountInfo myAccountInfo;
    @Inject
    InviteContactUseCase inviteContactUseCase;
    @Inject
    FilePrepareUseCase filePrepareUseCase;
    @Inject
    PasscodeManagement passcodeManagement;
    @Inject
    MoveNodeUseCase moveNodeUseCase;
    @Inject
    RemoveNodeUseCase removeNodeUseCase;
    @Inject
    GetNodeUseCase getNodeUseCase;
    @Inject
    GetChatChangesUseCase getChatChangesUseCase;
    @Inject
    DownloadNodeUseCase downloadNodeUseCase;
    @Inject
    CheckNameCollisionUseCase checkNameCollisionUseCase;
    @Inject
    UploadUseCase uploadUseCase;
    @Inject
    CopyNodeUseCase copyNodeUseCase;

    public ArrayList<Integer> transfersInProgress;
    public MegaTransferData transferData;

    public long transferCallback = 0;

    //GET PRO ACCOUNT PANEL
    LinearLayout getProLayout = null;
    TextView getProText;
    TextView leftCancelButton;
    TextView rightUpgradeButton;
    Button addPhoneNumberButton;
    TextView addPhoneNumberLabel;
    FloatingActionButton fabButton;
    FloatingActionButton fabMaskButton;

    MegaNode inboxNode = null;

    MegaNode rootNode = null;

    NodeController nC;
    ContactController cC;
    AccountController aC;

    private final MegaAttacher nodeAttacher = new MegaAttacher(this);
    private final NodeSaver nodeSaver = new NodeSaver(this, this, this,
            AlertsAndWarnings.showSaveToDeviceConfirmDialog(this));

    private AndroidCompletedTransfer selectedTransfer;
    MegaNode selectedNode;
    MegaOffline selectedOfflineNode;
    MegaContactAdapter selectedUser;
    MegaContactRequest selectedRequest;

    public long selectedChatItemId;

    private BadgeDrawerArrowDrawable badgeDrawable;

    MegaPreferences prefs = null;
    MegaAttributes attr = null;
    static ManagerActivity managerActivity = null;
    MegaApplication app = null;
    MegaApiAndroid megaApi;
    MegaChatApiAndroid megaChatApi;
    Handler handler;
    DisplayMetrics outMetrics;
    FragmentContainerView fragmentContainer;
    ActionBar aB;
    MaterialToolbar toolbar;
    AppBarLayout abL;

    int selectedAccountType;

    ShareInfo infoManager;
    MegaNode parentNodeManager;

    boolean firstNavigationLevel = true;
    public DrawerLayout drawerLayout;
    ArrayList<MegaUser> contacts = new ArrayList<>();
    ArrayList<MegaUser> visibleContacts = new ArrayList<>();

    public boolean openFolderRefresh = false;

    public boolean openSettingsStartScreen;
    public boolean openSettingsStorage = false;
    public boolean openSettingsQR = false;
    boolean newAccount = false;
    public boolean newCreationAccount;

    private int storageState = MegaApiJava.STORAGE_STATE_UNKNOWN; //Default value
    private int storageStateFromBroadcast = MegaApiJava.STORAGE_STATE_UNKNOWN; //Default value
    private boolean showStorageAlertWithDelay;

    private boolean isStorageStatusDialogShown = false;

    private boolean isTransferOverQuotaWarningShown;
    private AlertDialog transferOverQuotaWarning;
    private AlertDialog confirmationTransfersDialog;

    private AlertDialog reconnectDialog;
    private AlertDialog inviteContactDialog;

    private RelativeLayout navigationDrawerAddPhoneContainer;
    int orientationSaved;

    private boolean isSMSDialogShowing;
    private final static String STATE_KEY_SMS_DIALOG = "isSMSDialogShowing";

    // Determine if open this activity from meeting page, if true, will finish this activity when user click back icon
    private boolean isFromMeeting = false;

    private static final String STATE_KEY_IS_IN_MD_MODE = "isInMDMode";
    // Determine if in Media discovery page, if it is true, it must in CD drawerItem tab
    private boolean isInMDMode = false;

    private static final String STATE_KEY_IS_IN_ALBUM_CONTENT = "isInAlbumContent";
    private boolean isInAlbumContent;
    public boolean fromAlbumContent = false;

    public enum FragmentTag {
        CLOUD_DRIVE, HOMEPAGE, PHOTOS, INBOX, INCOMING_SHARES, OUTGOING_SHARES, SEARCH, TRANSFERS, COMPLETED_TRANSFERS,
        RECENT_CHAT, RUBBISH_BIN, NOTIFICATIONS, TURN_ON_NOTIFICATIONS, PERMISSIONS, SMS_VERIFICATION,
        LINKS, MEDIA_DISCOVERY, ALBUM_CONTENT;

        public String getTag() {
            switch (this) {
                case CLOUD_DRIVE:
                    return "fileBrowserFragment";
                case HOMEPAGE:
                    return "homepageFragment";
                case RUBBISH_BIN:
                    return "rubbishBinFragment";
                case PHOTOS:
                    return "photosFragment";
                case INBOX:
                    return "inboxFragment";
                case INCOMING_SHARES:
                    return "incomingSharesFragment";
                case OUTGOING_SHARES:
                    return "outgoingSharesFragment";
                case SEARCH:
                    return "searchFragment";
                case TRANSFERS:
                    return "android:switcher:" + R.id.transfers_tabs_pager + ":" + 0;
                case COMPLETED_TRANSFERS:
                    return "android:switcher:" + R.id.transfers_tabs_pager + ":" + 1;
                case RECENT_CHAT:
                    return "recentChatsFragment";
                case NOTIFICATIONS:
                    return "notificationsFragment";
                case TURN_ON_NOTIFICATIONS:
                    return "turnOnNotificationsFragment";
                case PERMISSIONS:
                    return "permissionsFragment";
                case SMS_VERIFICATION:
                    return "smsVerificationFragment";
                case LINKS:
                    return "linksFragment";
                case MEDIA_DISCOVERY:
                    return "mediaDiscoveryFragment";
                case ALBUM_CONTENT:
                    return "fragmentAlbumContent";
            }
            return null;
        }
    }

    public boolean turnOnNotifications = false;

    private int searchSharedTab = -1;
    private DrawerItem searchDrawerItem = null;
    private DrawerItem drawerItem;
    static MenuItem drawerMenuItem = null;
    LinearLayout fragmentLayout;
    BottomNavigationView bNV;
    NavigationView nV;
    RelativeLayout usedSpaceLayout;
    private EmojiTextView nVDisplayName;
    TextView nVEmail;
    TextView businessLabel;
    RoundedImageView nVPictureProfile;
    TextView spaceTV;
    ProgressBar usedSpacePB;

    private MiniAudioPlayerController miniAudioPlayerController;

    private LinearLayout cuViewTypes;
    private TextView cuYearsButton;
    private TextView cuMonthsButton;
    private TextView cuDaysButton;
    private TextView cuAllButton;
    private LinearLayout cuLayout;
    private Button enableCUButton;
    private ProgressBar cuProgressBar;

    //Tabs in Shares
    private TabLayout tabLayoutShares;
    private SharesPageAdapter sharesPageAdapter;
    private CustomViewPager viewPagerShares;

    //Tabs in Transfers
    private TabLayout tabLayoutTransfers;
    private TransfersPageAdapter mTabsAdapterTransfers;
    private CustomViewPager viewPagerTransfers;

    private RelativeLayout callInProgressLayout;
    private Chronometer callInProgressChrono;
    private TextView callInProgressText;
    private LinearLayout microOffLayout;
    private LinearLayout videoOnLayout;

    boolean firstTimeAfterInstallation = true;
    SearchView searchView;
    public boolean searchExpand = false;
    private String searchQuery = "";
    public boolean textSubmitted = false;
    public boolean textsearchQuery = false;
    boolean isSearching = false;
    public int levelsSearch = -1;
    boolean openLink = false;

    long lastTimeOnTransferUpdate = Calendar.getInstance().getTimeInMillis();

    boolean firstLogin = false;
    private boolean askPermissions = false;
    private boolean isClearRubbishBin = false;

    boolean megaContacts = true;

    private HomepageScreen mHomepageScreen = HomepageScreen.HOMEPAGE;

    private enum HomepageScreen {
        HOMEPAGE, IMAGES, DOCUMENTS, AUDIO, VIDEO,
        FULLSCREEN_OFFLINE, OFFLINE_FILE_INFO, RECENT_BUCKET
    }

    public boolean isList = true;

    private long parentHandleBrowser;
    private long parentHandleRubbish;
    private long parentHandleIncoming;
    private long parentHandleLinks;
    private long parentHandleOutgoing;
    private long parentHandleSearch;
    private long parentHandleInbox;
    private String pathNavigationOffline;
    public int deepBrowserTreeIncoming = 0;
    public int deepBrowserTreeOutgoing = 0;
    private int deepBrowserTreeLinks;

    int indexShares = -1;
    int indexTransfers = -1;

    // Fragments
    private FileBrowserFragment fileBrowserFragment;
    private RubbishBinFragment rubbishBinFragment;
    private InboxFragment inboxFragment;
    private IncomingSharesFragment incomingSharesFragment;
    private OutgoingSharesFragment outgoingSharesFragment;
    private LinksFragment linksFragment;
    private TransfersFragment transfersFragment;
    private CompletedTransfersFragment completedTransfersFragment;
    private SearchFragment searchFragment;
    private PhotosFragment photosFragment;
    private AlbumContentFragment albumContentFragment;
    private RecentChatsFragment recentChatsFragment;
    private NotificationsFragment notificationsFragment;
    private TurnOnNotificationsFragment turnOnNotificationsFragment;
    private PermissionsFragment permissionsFragment;
    private SMSVerificationFragment smsVerificationFragment;
    private MediaDiscoveryFragment mediaDiscoveryFragment;

    private boolean mStopped = true;
    private int bottomItemBeforeOpenFullscreenOffline = INVALID_VALUE;
    private OfflineFragment fullscreenOfflineFragment;
    private OfflineFragment pagerOfflineFragment;
    private RecentsFragment pagerRecentsFragment;

    AlertDialog statusDialog;
    private AlertDialog processFileDialog;

    private AlertDialog permissionsDialog;
    private AlertDialog presenceStatusDialog;
    private AlertDialog alertNotPermissionsUpload;
    private AlertDialog clearRubbishBinDialog;
    private AlertDialog insertPassDialog;
    private AlertDialog changeUserAttributeDialog;
    private AlertDialog alertDialogStorageStatus;
    private AlertDialog alertDialogSMSVerification;
    private AlertDialog newTextFileDialog;

    private MenuItem searchMenuItem;
    private MenuItem enableSelectMenuItem;
    private MenuItem doNotDisturbMenuItem;
    private MenuItem clearRubbishBinMenuitem;
    private MenuItem cancelAllTransfersMenuItem;
    private MenuItem playTransfersMenuIcon;
    private MenuItem pauseTransfersMenuIcon;
    private MenuItem retryTransfers;
    private MenuItem clearCompletedTransfers;
    private MenuItem scanQRcodeMenuItem;
    private MenuItem returnCallMenuItem;
    private MenuItem openMeetingMenuItem;
    private MenuItem openLinkMenuItem;
    private Chronometer chronometerMenuItem;
    private LinearLayout layoutCallMenuItem;

    private int typesCameraPermission = INVALID_TYPE_PERMISSIONS;
    AlertDialog enable2FADialog;
    boolean isEnable2FADialogShown = false;
    Button enable2FAButton;
    Button skip2FAButton;

    private boolean is2FAEnabled = false;

    public boolean comesFromNotifications = false;
    public int comesFromNotificationsLevel = 0;
    public long comesFromNotificationHandle = -1;
    public long comesFromNotificationHandleSaved = -1;
    public int comesFromNotificationDeepBrowserTreeIncoming = -1;

    RelativeLayout myAccountHeader;
    ImageView contactStatus;
    RelativeLayout myAccountSection;
    RelativeLayout inboxSection;
    RelativeLayout contactsSection;
    RelativeLayout notificationsSection;
    private RelativeLayout rubbishBinSection;
    RelativeLayout settingsSection;
    Button upgradeAccount;
    TextView contactsSectionText;
    TextView notificationsSectionText;
    int bottomNavigationCurrentItem = -1;
    View chatBadge;
    View callBadge;

    private boolean joiningToChatLink;
    private String linkJoinToChatLink;

    private boolean onAskingPermissionsFragment = false;
    public boolean onAskingSMSVerificationFragment = false;

    private View mNavHostView;
    private NavController mNavController;
    private HomepageSearchable mHomepageSearchable;

    private Boolean initFabButtonShow = false;

    private Observer<Boolean> fabChangeObserver = isShow -> {
        if (drawerItem == DrawerItem.HOMEPAGE) {
            controlFabInHomepage(isShow);
        } else if (isInMDMode) {
            hideFabButton();
        } else {
            if (initFabButtonShow) {
                if (isShow) {
                    showFabButtonAfterScrolling();
                } else {
                    hideFabButtonWhenScrolling();
                }
            }
        }
    };

    private final Observer<Boolean> refreshAddPhoneNumberButtonObserver = new Observer<Boolean>() {
        @Override
        public void onChanged(Boolean aBoolean) {
            if (drawerLayout != null) {
                drawerLayout.closeDrawer(Gravity.LEFT);
            }
            refreshAddPhoneNumberButton();
        }
    };

    private final Observer<Boolean> fileBackupChangedObserver = change -> {
        if (change) {
            megaApi.getMyBackupsFolder(this);
        }
    };

    private boolean isBusinessGraceAlertShown;
    private AlertDialog businessGraceAlert;
    private boolean isBusinessCUAlertShown;
    private AlertDialog businessCUAlert;

    private BottomSheetDialogFragment bottomSheetDialogFragment;
    private PsaViewHolder psaViewHolder;

    private AlertDialog openLinkDialog;
    private boolean openLinkDialogIsErrorShown = false;
    private EditText openLinkText;
    private RelativeLayout openLinkError;
    private TextView openLinkErrorText;
    private Button openLinkOpenButton;
    private static final int LINK_DIALOG_MEETING = 1;
    private static final int LINK_DIALOG_CHAT = 2;
    private int chatLinkDialogType = LINK_DIALOG_CHAT;

    // for Meeting
    boolean isFabExpanded = false;
    private static long FAB_ANIM_DURATION = 200L;
    private static long FAB_MASK_OUT_DELAY = 200L;
    private static float ALPHA_TRANSPARENT = 0f;
    private static float ALPHA_OPAQUE = 1f;
    private static float FAB_DEFAULT_ANGEL = 0f;
    private static float FAB_ROTATE_ANGEL = 135f;
    private static String KEY_IS_FAB_EXPANDED = "isFabExpanded";
    private static String MEETING_TYPE = MEETING_ACTION_CREATE;
    private View fabMaskLayout;
    private ViewGroup windowContent;
    private final ArrayList<View> fabs = new ArrayList<>();
    // end for Meeting

    // Backup warning dialog
    private AlertDialog backupWarningDialog;
    private ArrayList<Long> backupHandleList;
    private int backupDialogType = BACKUP_DIALOG_SHOW_NONE;
    private Long backupNodeHandle;
    private int backupNodeType;
    private int backupActionType;

    // Version removed
    private int versionsToRemove = 0;
    private int versionsRemoved = 0;
    private int errorVersionRemove = 0;

    /**
     * Broadcast to update the completed transfers tab.
     */
    private BroadcastReceiver transferFinishReceiver = new BroadcastReceiver() {
        @Override
        public void onReceive(Context context, Intent intent) {
            if (!isTransfersCompletedAdded()) {
                return;
            }

            if (intent == null || intent.getAction() == null
                    || !intent.getAction().equals(BROADCAST_ACTION_TRANSFER_FINISH)) {
                return;
            }

            AndroidCompletedTransfer completedTransfer = intent.getParcelableExtra(COMPLETED_TRANSFER);
            if (completedTransfer == null) {
                return;
            }

            completedTransfersFragment.transferFinish(completedTransfer);
        }
    };

    /**
     * Broadcast to show a "transfer over quota" warning if it is on Transfers section.
     */
    private BroadcastReceiver transferOverQuotaUpdateReceiver = new BroadcastReceiver() {
        @Override
        public void onReceive(Context context, Intent intent) {
            updateTransfersWidget(intent);

            if (intent == null) return;

            if (intent.getAction() != null && intent.getAction().equals(ACTION_TRANSFER_OVER_QUOTA) && drawerItem == DrawerItem.TRANSFERS && isActivityInForeground()) {
                showTransfersTransferOverQuotaWarning();
            }

            if (transfersManagement.getAreFailedTransfers() && drawerItem == DrawerItem.TRANSFERS && getTabItemTransfers() == COMPLETED_TAB && !retryTransfers.isVisible()) {
                retryTransfers.setVisible(true);
            }
        }
    };

    private BroadcastReceiver chatArchivedReceiver = new BroadcastReceiver() {
        @Override
        public void onReceive(Context context, Intent intent) {
            if (intent == null) return;

            String title = intent.getStringExtra(CHAT_TITLE);
            if (title != null) {
                showSnackbar(SNACKBAR_TYPE, getString(R.string.success_archive_chat, title), -1);
            }
        }
    };

    private BroadcastReceiver updateMyAccountReceiver = new BroadcastReceiver() {
        @Override
        public void onReceive(Context context, Intent intent) {
            if (intent != null) {
                if (ACTION_STORAGE_STATE_CHANGED.equals(intent.getAction())) {
                    storageStateFromBroadcast = intent.getIntExtra(EXTRA_STORAGE_STATE, MegaApiJava.STORAGE_STATE_UNKNOWN);
                    if (!showStorageAlertWithDelay) {
                        checkStorageStatus(storageStateFromBroadcast != MegaApiJava.STORAGE_STATE_UNKNOWN ?
                                storageStateFromBroadcast : app.getStorageState(), false);
                    }
                    updateAccountDetailsVisibleInfo();
                    return;
                }

                int actionType = intent.getIntExtra(ACTION_TYPE, INVALID_ACTION);

                if (actionType == UPDATE_ACCOUNT_DETAILS) {
                    logDebug("BROADCAST TO UPDATE AFTER UPDATE_ACCOUNT_DETAILS");
                    if (isFinishing()) {
                        return;
                    }

                    updateAccountDetailsVisibleInfo();

                    if (megaApi.isBusinessAccount()) {
                        supportInvalidateOptionsMenu();
                    }
                } else if (actionType == UPDATE_PAYMENT_METHODS) {
                    logDebug("BROADCAST TO UPDATE AFTER UPDATE_PAYMENT_METHODS");
                }
            }
        }
    };

    private final BroadcastReceiver receiverUpdateOrder = new BroadcastReceiver() {
        @Override
        public void onReceive(Context context, Intent intent) {
            if (intent == null || !BROADCAST_ACTION_INTENT_UPDATE_ORDER.equals(intent.getAction())) {
                return;
            }

            if (intent.getBooleanExtra(IS_CLOUD_ORDER, true)) {
                refreshCloudOrder(intent.getIntExtra(NEW_ORDER, ORDER_DEFAULT_ASC));
            } else {
                refreshOthersOrder();
            }
        }
    };

    private BroadcastReceiver receiverCUAttrChanged = new BroadcastReceiver() {
        @Override
        public void onReceive(Context context, Intent intent) {

            synchronized (this) {
                if (drawerItem == DrawerItem.PHOTOS) {
                    cameraUploadsClicked();
                }

                //update folder icon
                onNodesCloudDriveUpdate();
            }
        }
    };

    private BroadcastReceiver networkReceiver = new BroadcastReceiver() {
        @Override
        public void onReceive(Context context, Intent intent) {
            logDebug("Network broadcast received!");
            int actionType;

            if (intent != null) {
                actionType = intent.getIntExtra(ACTION_TYPE, INVALID_ACTION);

                if (actionType == GO_OFFLINE) {
                    //stop cu process
                    stopRunningCameraUploadService(ManagerActivity.this);
                    showOfflineMode();
                    LiveEventBus.get(EVENT_NETWORK_CHANGE, Boolean.class).post(false);
                } else if (actionType == GO_ONLINE) {
                    showOnlineMode();
                    LiveEventBus.get(EVENT_NETWORK_CHANGE, Boolean.class).post(true);
                } else if (actionType == START_RECONNECTION) {
                    refreshSession();
                }
            }
        }
    };

    private BroadcastReceiver cameraUploadLauncherReceiver = new BroadcastReceiver() {
        @Override
        public void onReceive(Context context, Intent intent) {
            try {
                logDebug("cameraUploadLauncherReceiver: Start service here");
                startCameraUploadServiceIgnoreAttr(ManagerActivity.this);
            } catch (Exception e) {
                logError("cameraUploadLauncherReceiver: Exception", e);
            }
        }
    };

    private BroadcastReceiver contactUpdateReceiver = new BroadcastReceiver() {
        @Override
        public void onReceive(Context context, Intent intent) {
            if (intent == null || intent.getAction() == null)
                return;


            long userHandle = intent.getLongExtra(EXTRA_USER_HANDLE, INVALID_HANDLE);

            if (intent.getAction().equals(ACTION_UPDATE_NICKNAME)
                    || intent.getAction().equals(ACTION_UPDATE_FIRST_NAME)
                    || intent.getAction().equals(ACTION_UPDATE_LAST_NAME)) {

                if (isIncomingAdded() && incomingSharesFragment.getItemCount() > 0) {
                    incomingSharesFragment.updateContact(userHandle);
                }

                if (isOutgoingAdded() && outgoingSharesFragment.getItemCount() > 0) {
                    outgoingSharesFragment.updateContact(userHandle);
                }
            }
        }
    };

    private final Observer<MegaChatCall> callStatusObserver = call -> {
        int callStatus = call.getStatus();
        switch (callStatus) {
            case MegaChatCall.CALL_STATUS_CONNECTING:
            case MegaChatCall.CALL_STATUS_IN_PROGRESS:
            case MegaChatCall.CALL_STATUS_TERMINATING_USER_PARTICIPATION:
            case MegaChatCall.CALL_STATUS_DESTROYED:
            case MegaChatCall.CALL_STATUS_USER_NO_PRESENT:
                updateVisibleCallElements(call.getChatid());
                if (call.getStatus() == MegaChatCall.CALL_STATUS_TERMINATING_USER_PARTICIPATION &&
                        call.getTermCode() == MegaChatCall.TERM_CODE_TOO_MANY_PARTICIPANTS) {
                    showSnackbar(SNACKBAR_TYPE, StringResourcesUtils.getString(R.string.call_error_too_many_participants), MEGACHAT_INVALID_HANDLE);
                }
                break;
        }
    };

    private final Observer<MegaChatCall> callOnHoldObserver = call -> updateVisibleCallElements(call.getChatid());

    private final Observer<Pair> sessionOnHoldObserver = sessionAndCall -> {
        MegaChatCall call = megaChatApi.getChatCallByCallId((long) sessionAndCall.first);
        updateVisibleCallElements(call.getChatid());
    };

    private BroadcastReceiver chatRoomMuteUpdateReceiver = new BroadcastReceiver() {
        @Override
        public void onReceive(Context context, Intent intent) {
            if (intent == null || intent.getAction() == null)
                return;

            if (intent.getAction().equals(ACTION_UPDATE_PUSH_NOTIFICATION_SETTING)) {
                if (getChatsFragment() != null) {
                    recentChatsFragment.notifyPushChanged();
                }
            }
        }
    };

    private final Observer<Boolean> refreshObserver = refreshed -> {
        if (!refreshed) {
            return;
        }

        if (drawerItem == DrawerItem.CLOUD_DRIVE) {
            MegaNode parentNode = megaApi.getNodeByHandle(parentHandleBrowser);

            ArrayList<MegaNode> nodes = megaApi.getChildren(parentNode != null
                            ? parentNode
                            : megaApi.getRootNode(),
                    sortOrderManagement.getOrderCloud());

            fileBrowserFragment.setNodes(nodes);
            fileBrowserFragment.getRecyclerView().invalidate();
        } else if (drawerItem == DrawerItem.SHARED_ITEMS) {
            refreshIncomingShares();
        }
    };

    private final BroadcastReceiver cuUpdateReceiver = new BroadcastReceiver() {
        @Override
        public void onReceive(Context context, Intent intent) {
            if (intent == null || !ACTION_UPDATE_CU.equals(intent.getAction())) {
                return;
            }

            updateCUProgress(intent.getIntExtra(PROGRESS, 0),
                    intent.getIntExtra(PENDING_TRANSFERS, 0));
        }
    };

    private final Observer<Boolean> finishObserver = finish -> {
        if (finish) finish();
    };

    private FileBackupManager fileBackupManager;

    /**
     * Method for updating the visible elements related to a call.
     *
     * @param chatIdReceived The chat ID of a call.
     */
    private void updateVisibleCallElements(long chatIdReceived) {
        if (getChatsFragment() != null && recentChatsFragment.isVisible()) {
            recentChatsFragment.refreshNode(megaChatApi.getChatListItem(chatIdReceived));
        }

        if (isScreenInPortrait(ManagerActivity.this)) {
            setCallWidget();
        } else {
            supportInvalidateOptionsMenu();
        }
    }

    @Override
    public void onRequestPermissionsResult(int requestCode, @NonNull String[] permissions, @NonNull int[] grantResults) {
        super.onRequestPermissionsResult(requestCode, permissions, grantResults);
        switch (requestCode) {
            case REQUEST_UPLOAD_CONTACT: {
                uploadContactInfo(infoManager, parentNodeManager);
                break;
            }
            case REQUEST_CAMERA: {
                if (typesCameraPermission == TAKE_PICTURE_OPTION) {
                    logDebug("TAKE_PICTURE_OPTION");
                    if (grantResults.length > 0 && grantResults[0] == PackageManager.PERMISSION_GRANTED) {
                        if (!hasPermissions(this, Manifest.permission.WRITE_EXTERNAL_STORAGE)) {
                            requestPermission(this,
                                    REQUEST_WRITE_STORAGE,
                                    Manifest.permission.WRITE_EXTERNAL_STORAGE);
                        } else {
                            checkTakePicture(this, TAKE_PHOTO_CODE);
                            typesCameraPermission = INVALID_TYPE_PERMISSIONS;
                        }
                    }
                } else if ((typesCameraPermission == RETURN_CALL_PERMISSIONS || typesCameraPermission == START_CALL_PERMISSIONS) &&
                        grantResults.length > 0 && grantResults[0] == PackageManager.PERMISSION_GRANTED) {
                    controlCallPermissions();
                }
                break;
            }
            case REQUEST_READ_WRITE_STORAGE: {
                if (grantResults.length > 0 && grantResults[0] == PackageManager.PERMISSION_GRANTED) {
                    showUploadPanel();
                }
                break;
            }
            case REQUEST_WRITE_STORAGE: {
                if (firstLogin) {
                    logDebug("The first time");
                    if (grantResults.length > 0 && grantResults[0] == PackageManager.PERMISSION_GRANTED) {
                        if (typesCameraPermission == TAKE_PICTURE_OPTION) {
                            logDebug("TAKE_PICTURE_OPTION");
                            if (!hasPermissions(this, Manifest.permission.CAMERA)) {
                                requestPermission(this, REQUEST_CAMERA, Manifest.permission.CAMERA);
                            } else {
                                checkTakePicture(this, TAKE_PHOTO_CODE);
                                typesCameraPermission = INVALID_TYPE_PERMISSIONS;
                            }

                            break;
                        }
                    }
                } else {
                    if (typesCameraPermission == TAKE_PICTURE_OPTION) {
                        logDebug("TAKE_PICTURE_OPTION");
                        if (!hasPermissions(this, Manifest.permission.CAMERA)) {
                            requestPermission(this,
                                    REQUEST_CAMERA,
                                    Manifest.permission.CAMERA);
                        } else {
                            checkTakePicture(this, TAKE_PHOTO_CODE);
                            typesCameraPermission = INVALID_TYPE_PERMISSIONS;
                        }
                    } else {
                        refreshOfflineNodes();
                    }

                    break;
                }

                nodeSaver.handleRequestPermissionsResult(requestCode);
                break;
            }

            case REQUEST_CAMERA_UPLOAD:
            case REQUEST_CAMERA_ON_OFF:
                if (grantResults.length > 0 && grantResults[0] == PackageManager.PERMISSION_GRANTED) {
                    checkIfShouldShowBusinessCUAlert();
                } else {
                    showSnackbar(SNACKBAR_TYPE, getString(R.string.on_refuse_storage_permission), INVALID_HANDLE);
                }

                break;

            case REQUEST_CAMERA_ON_OFF_FIRST_TIME:
                if (permissions.length == 0) {
                    return;
                }
                if (grantResults[0] == PackageManager.PERMISSION_GRANTED) {
                    checkIfShouldShowBusinessCUAlert();
                } else {
                    if (!ActivityCompat.shouldShowRequestPermissionRationale(this, permissions[0])) {
                        if (getPhotosFragment() != null) {
                            photosFragment.onStoragePermissionRefused();
                        }
                    } else {
                        showSnackbar(SNACKBAR_TYPE, getString(R.string.on_refuse_storage_permission), INVALID_HANDLE);
                    }
                }

                break;

            case PERMISSIONS_FRAGMENT: {
                if (getPermissionsFragment() != null) {
                    permissionsFragment.setNextPermission();
                }
                break;
            }

            case REQUEST_RECORD_AUDIO:
                if ((typesCameraPermission == RETURN_CALL_PERMISSIONS || typesCameraPermission == START_CALL_PERMISSIONS) &&
                        grantResults.length > 0 && grantResults[0] == PackageManager.PERMISSION_GRANTED) {
                    controlCallPermissions();
                }
                break;

            case REQUEST_BT_CONNECT:
                logDebug("get Bluetooth Connect permission");
                if (permissions.length == 0) {
                    return;
                }
                if (grantResults[0] == PackageManager.PERMISSION_GRANTED) {
                    if (MEETING_TYPE.equals(MEETING_ACTION_CREATE)) {
                        openMeetingToCreate(this);
                    }
                } else {
                    showSnackbar(PERMISSIONS_TYPE, getString(R.string.meeting_bluetooth_connect_required_permissions_warning), INVALID_HANDLE);
                }
                break;
        }
    }

    /**
     * Method for checking the necessary actions when you have permission to start a call or return to one in progress.
     */
    private void controlCallPermissions() {
        if (checkPermissionsCall(this, typesCameraPermission)) {
            switch (typesCameraPermission) {
                case RETURN_CALL_PERMISSIONS:
                    returnActiveCall(this, passcodeManagement);
                    break;

                case START_CALL_PERMISSIONS:
                    MegaChatRoom chat = megaChatApi.getChatRoomByUser(MegaApplication.getUserWaitingForCall());
                    if (chat != null) {
                        startCallWithChatOnline(this, chat);
                    }
                    break;
            }
            typesCameraPermission = INVALID_TYPE_PERMISSIONS;
        }
    }

    public void setTypesCameraPermission(int typesCameraPermission) {
        this.typesCameraPermission = typesCameraPermission;
    }

    @Override
    public void onSaveInstanceState(Bundle outState) {
        logDebug("onSaveInstanceState");
        if (drawerItem != null) {
            logDebug("DrawerItem = " + drawerItem);
        } else {
            logWarning("DrawerItem is null");
        }
        super.onSaveInstanceState(outState);
        outState.putLong("parentHandleBrowser", parentHandleBrowser);
        outState.putLong("parentHandleRubbish", parentHandleRubbish);
        outState.putLong("parentHandleIncoming", parentHandleIncoming);
        logDebug("IN BUNDLE -> parentHandleOutgoing: " + parentHandleOutgoing);
        outState.putLong(PARENT_HANDLE_LINKS, parentHandleLinks);
        outState.putLong("parentHandleOutgoing", parentHandleOutgoing);
        outState.putLong("parentHandleSearch", parentHandleSearch);
        outState.putLong("parentHandleInbox", parentHandleInbox);
        outState.putSerializable("drawerItem", drawerItem);
        outState.putInt(BOTTOM_ITEM_BEFORE_OPEN_FULLSCREEN_OFFLINE,
                bottomItemBeforeOpenFullscreenOffline);
        outState.putSerializable(SEARCH_DRAWER_ITEM, searchDrawerItem);
        outState.putSerializable(SEARCH_SHARED_TAB, searchSharedTab);
        outState.putBoolean(EXTRA_FIRST_LOGIN, firstLogin);
        outState.putBoolean(STATE_KEY_SMS_DIALOG, isSMSDialogShowing);

        if (parentHandleIncoming != INVALID_HANDLE) {
            outState.putInt("deepBrowserTreeIncoming", deepBrowserTreeIncoming);
        }

        if (parentHandleOutgoing != INVALID_HANDLE) {
            outState.putInt("deepBrowserTreeOutgoing", deepBrowserTreeOutgoing);
        }

        if (parentHandleLinks != INVALID_HANDLE) {
            outState.putInt(DEEP_BROWSER_TREE_LINKS, deepBrowserTreeLinks);
        }

        if (viewPagerShares != null) {
            indexShares = viewPagerShares.getCurrentItem();
        }
        outState.putInt("indexShares", indexShares);

        outState.putString("pathNavigationOffline", pathNavigationOffline);

        if (searchQuery != null) {
            outState.putInt("levelsSearch", levelsSearch);
            outState.putString("searchQuery", searchQuery);
            textsearchQuery = true;
            outState.putBoolean("textsearchQuery", textsearchQuery);
        } else {
            textsearchQuery = false;
        }

        if (turnOnNotifications) {
            outState.putBoolean("turnOnNotifications", turnOnNotifications);
        }

        outState.putInt("orientationSaved", orientationSaved);
        outState.putBoolean("isEnable2FADialogShown", isEnable2FADialogShown);
        outState.putInt("bottomNavigationCurrentItem", bottomNavigationCurrentItem);
        outState.putBoolean("searchExpand", searchExpand);
        outState.putBoolean("comesFromNotifications", comesFromNotifications);
        outState.putInt("comesFromNotificationsLevel", comesFromNotificationsLevel);
        outState.putLong("comesFromNotificationHandle", comesFromNotificationHandle);
        outState.putLong("comesFromNotificationHandleSaved", comesFromNotificationHandleSaved);
        outState.putBoolean("onAskingPermissionsFragment", onAskingPermissionsFragment);
        permissionsFragment = (PermissionsFragment) getSupportFragmentManager().findFragmentByTag(FragmentTag.PERMISSIONS.getTag());
        if (onAskingPermissionsFragment && permissionsFragment != null) {
            getSupportFragmentManager().putFragment(outState, FragmentTag.PERMISSIONS.getTag(), permissionsFragment);
        }
        outState.putBoolean("onAskingSMSVerificationFragment", onAskingSMSVerificationFragment);
        smsVerificationFragment = (SMSVerificationFragment) getSupportFragmentManager().findFragmentByTag(FragmentTag.SMS_VERIFICATION.getTag());
        if (onAskingSMSVerificationFragment && smsVerificationFragment != null) {
            getSupportFragmentManager().putFragment(outState, FragmentTag.SMS_VERIFICATION.getTag(), smsVerificationFragment);
        }
        outState.putInt("elevation", mElevationCause);
        outState.putInt("storageState", storageState);
        outState.putBoolean("isStorageStatusDialogShown", isStorageStatusDialogShown);
        outState.putInt("comesFromNotificationDeepBrowserTreeIncoming", comesFromNotificationDeepBrowserTreeIncoming);

        if (isAlertDialogShown(openLinkDialog)) {
            outState.putBoolean(OPEN_LINK_DIALOG_SHOWN, true);
            outState.putBoolean(OPEN_LINK_ERROR, openLinkDialogIsErrorShown);
            outState.putString(OPEN_LINK_TEXT, openLinkText != null && openLinkText.getText() != null
                    ? openLinkText.getText().toString() : "");
        }

        outState.putBoolean(BUSINESS_GRACE_ALERT_SHOWN, isBusinessGraceAlertShown);
        if (isBusinessCUAlertShown) {
            outState.putBoolean(BUSINESS_CU_ALERT_SHOWN, isBusinessCUAlertShown);
        }

        outState.putBoolean(TRANSFER_OVER_QUOTA_SHOWN, isTransferOverQuotaWarningShown);
        outState.putInt(TYPE_CALL_PERMISSION, typesCameraPermission);
        outState.putBoolean(JOINING_CHAT_LINK, joiningToChatLink);
        outState.putString(LINK_JOINING_CHAT_LINK, linkJoinToChatLink);
        outState.putBoolean(KEY_IS_FAB_EXPANDED, isFabExpanded);

        if (getPhotosFragment() != null) {
            getSupportFragmentManager().putFragment(outState, FragmentTag.PHOTOS.getTag(), photosFragment);
        }

        checkNewTextFileDialogState(newTextFileDialog, outState);

        nodeAttacher.saveState(outState);
        nodeSaver.saveState(outState);

        outState.putBoolean(PROCESS_FILE_DIALOG_SHOWN, isAlertDialogShown(processFileDialog));

        outState.putBoolean(STATE_KEY_IS_IN_MD_MODE, isInMDMode);
        mediaDiscoveryFragment = (MediaDiscoveryFragment) getSupportFragmentManager().findFragmentByTag(FragmentTag.MEDIA_DISCOVERY.getTag());
        if (mediaDiscoveryFragment != null) {
            getSupportFragmentManager().putFragment(outState, FragmentTag.MEDIA_DISCOVERY.getTag(), mediaDiscoveryFragment);
        }

        outState.putBoolean(STATE_KEY_IS_IN_ALBUM_CONTENT, isInAlbumContent);
        albumContentFragment = (AlbumContentFragment) getSupportFragmentManager().findFragmentByTag(FragmentTag.ALBUM_CONTENT.getTag());
        if (albumContentFragment != null) {
            getSupportFragmentManager().putFragment(outState, FragmentTag.ALBUM_CONTENT.getTag(), albumContentFragment);
        }

        backupWarningDialog = fileBackupManager.getBackupWarningDialog();
        if (backupWarningDialog != null && backupWarningDialog.isShowing()) {
            backupHandleList = fileBackupManager.getBackupHandleList();
            backupNodeHandle = fileBackupManager.getBackupNodeHandle();
            backupNodeType = fileBackupManager.getBackupNodeType();
            backupActionType = fileBackupManager.getBackupActionType();
            backupDialogType = fileBackupManager.getBackupDialogType();

            if (backupHandleList != null) {
                outState.putSerializable(BACKUP_HANDLED_ITEM, backupHandleList);
            }

            outState.putLong(BACKUP_HANDLED_NODE, backupNodeHandle);
            outState.putInt(BACKUP_NODE_TYPE, backupNodeType);
            outState.putInt(BACKUP_ACTION_TYPE, backupActionType);
            outState.putInt(BACKUP_DIALOG_WARN, backupDialogType);
            backupWarningDialog.dismiss();
        }
    }

    @Override
    public void onStart() {
        logDebug("onStart");

        mStopped = false;

        super.onStart();
    }

    @SuppressLint("NewApi")
    @Override
    protected void onCreate(Bundle savedInstanceState) {
        logDebug("onCreate");
//		Fragments are restored during the Activity's onCreate().
//		Importantly though, they are restored in the base Activity class's onCreate().
//		Thus if you call super.onCreate() first, all of the rest of your onCreate() method will execute after your Fragments have been restored.
        super.onCreate(savedInstanceState);
        logDebug("onCreate after call super");

        // This block for solving the issue below:
        // Android is installed for the first time. Press the “Open” button on the system installation dialog, press the home button to switch the app to background,
        // and then switch the app to foreground, causing the app to create a new instantiation.
        if (!isTaskRoot()) {
            Intent intent = getIntent();
            if (intent != null) {
                String action = intent.getAction();
                if (intent.hasCategory(Intent.CATEGORY_LAUNCHER) && Intent.ACTION_MAIN.equals(action)) {
                    finish();
                    return;
                }
            }
        }

        boolean selectDrawerItemPending = true;

        getLifecycle().addObserver(cookieDialogHandler);

        boolean openLinkDialogIsShown = false;

        if (savedInstanceState != null) {
            logDebug("Bundle is NOT NULL");
            parentHandleBrowser = savedInstanceState.getLong("parentHandleBrowser", -1);
            logDebug("savedInstanceState -> parentHandleBrowser: " + parentHandleBrowser);
            parentHandleRubbish = savedInstanceState.getLong("parentHandleRubbish", -1);
            parentHandleIncoming = savedInstanceState.getLong("parentHandleIncoming", -1);
            logDebug("savedInstanceState -> parentHandleIncoming: " + parentHandleIncoming);
            parentHandleOutgoing = savedInstanceState.getLong("parentHandleOutgoing", -1);
            logDebug("savedInstanceState -> parentHandleOutgoing: " + parentHandleOutgoing);
            parentHandleLinks = savedInstanceState.getLong(PARENT_HANDLE_LINKS, INVALID_HANDLE);
            parentHandleSearch = savedInstanceState.getLong("parentHandleSearch", -1);
            parentHandleInbox = savedInstanceState.getLong("parentHandleInbox", -1);
            deepBrowserTreeIncoming = savedInstanceState.getInt("deepBrowserTreeIncoming", 0);
            deepBrowserTreeOutgoing = savedInstanceState.getInt("deepBrowserTreeOutgoing", 0);
            deepBrowserTreeLinks = savedInstanceState.getInt(DEEP_BROWSER_TREE_LINKS, 0);
            isSMSDialogShowing = savedInstanceState.getBoolean(STATE_KEY_SMS_DIALOG, false);
            firstLogin = savedInstanceState.getBoolean(EXTRA_FIRST_LOGIN);
            askPermissions = savedInstanceState.getBoolean(EXTRA_ASK_PERMISSIONS);
            drawerItem = (DrawerItem) savedInstanceState.getSerializable("drawerItem");
            bottomItemBeforeOpenFullscreenOffline = savedInstanceState.getInt(BOTTOM_ITEM_BEFORE_OPEN_FULLSCREEN_OFFLINE);
            searchDrawerItem = (DrawerItem) savedInstanceState.getSerializable(SEARCH_DRAWER_ITEM);
            searchSharedTab = savedInstanceState.getInt(SEARCH_SHARED_TAB);
            indexShares = savedInstanceState.getInt("indexShares", indexShares);
            logDebug("savedInstanceState -> indexShares: " + indexShares);
            pathNavigationOffline = savedInstanceState.getString("pathNavigationOffline", pathNavigationOffline);
            logDebug("savedInstanceState -> pathNavigationOffline: " + pathNavigationOffline);
            selectedAccountType = savedInstanceState.getInt("selectedAccountType", -1);
            searchQuery = savedInstanceState.getString("searchQuery");
            textsearchQuery = savedInstanceState.getBoolean("textsearchQuery");
            levelsSearch = savedInstanceState.getInt("levelsSearch");
            turnOnNotifications = savedInstanceState.getBoolean("turnOnNotifications", false);
            orientationSaved = savedInstanceState.getInt("orientationSaved");
            isEnable2FADialogShown = savedInstanceState.getBoolean("isEnable2FADialogShown", false);
            bottomNavigationCurrentItem = savedInstanceState.getInt("bottomNavigationCurrentItem", -1);
            searchExpand = savedInstanceState.getBoolean("searchExpand", false);
            comesFromNotifications = savedInstanceState.getBoolean("comesFromNotifications", false);
            comesFromNotificationsLevel = savedInstanceState.getInt("comesFromNotificationsLevel", 0);
            comesFromNotificationHandle = savedInstanceState.getLong("comesFromNotificationHandle", -1);
            comesFromNotificationHandleSaved = savedInstanceState.getLong("comesFromNotificationHandleSaved", -1);
            onAskingPermissionsFragment = savedInstanceState.getBoolean("onAskingPermissionsFragment", false);
            if (onAskingPermissionsFragment) {
                permissionsFragment = (PermissionsFragment) getSupportFragmentManager().getFragment(savedInstanceState, FragmentTag.PERMISSIONS.getTag());
            }
            onAskingSMSVerificationFragment = savedInstanceState.getBoolean("onAskingSMSVerificationFragment", false);
            if (onAskingSMSVerificationFragment) {
                smsVerificationFragment = (SMSVerificationFragment) getSupportFragmentManager().getFragment(savedInstanceState, FragmentTag.SMS_VERIFICATION.getTag());
            }
            mElevationCause = savedInstanceState.getInt("elevation", 0);
            storageState = savedInstanceState.getInt("storageState", MegaApiJava.STORAGE_STATE_UNKNOWN);
            isStorageStatusDialogShown = savedInstanceState.getBoolean("isStorageStatusDialogShown", false);
            comesFromNotificationDeepBrowserTreeIncoming = savedInstanceState.getInt("comesFromNotificationDeepBrowserTreeIncoming", -1);
            openLinkDialogIsShown = savedInstanceState.getBoolean(OPEN_LINK_DIALOG_SHOWN, false);
            isBusinessGraceAlertShown = savedInstanceState.getBoolean(BUSINESS_GRACE_ALERT_SHOWN, false);
            isBusinessCUAlertShown = savedInstanceState.getBoolean(BUSINESS_CU_ALERT_SHOWN, false);
            isTransferOverQuotaWarningShown = savedInstanceState.getBoolean(TRANSFER_OVER_QUOTA_SHOWN, false);
            typesCameraPermission = savedInstanceState.getInt(TYPE_CALL_PERMISSION, INVALID_TYPE_PERMISSIONS);
            joiningToChatLink = savedInstanceState.getBoolean(JOINING_CHAT_LINK, false);
            linkJoinToChatLink = savedInstanceState.getString(LINK_JOINING_CHAT_LINK);
            isFabExpanded = savedInstanceState.getBoolean(KEY_IS_FAB_EXPANDED, false);
            isInMDMode = savedInstanceState.getBoolean(STATE_KEY_IS_IN_MD_MODE, false);
            isInAlbumContent = savedInstanceState.getBoolean(STATE_KEY_IS_IN_ALBUM_CONTENT, false);

            nodeAttacher.restoreState(savedInstanceState);
            nodeSaver.restoreState(savedInstanceState);

            //upload from device, progress dialog should show when screen orientation changes.
            if (savedInstanceState.getBoolean(PROCESS_FILE_DIALOG_SHOWN, false)) {
                processFileDialog = showProcessFileDialog(this, null);
            }

            // Backup warning dialog
            backupHandleList = (ArrayList<Long>) savedInstanceState.getSerializable(BACKUP_HANDLED_ITEM);
            backupNodeHandle = savedInstanceState.getLong(BACKUP_HANDLED_NODE, -1);
            backupNodeType = savedInstanceState.getInt(BACKUP_NODE_TYPE, -1);
            backupActionType = savedInstanceState.getInt(BACKUP_ACTION_TYPE, -1);
            backupDialogType = savedInstanceState.getInt(BACKUP_DIALOG_WARN, BACKUP_DIALOG_SHOW_NONE);
        } else {
            logDebug("Bundle is NULL");
            parentHandleBrowser = -1;
            parentHandleRubbish = -1;
            parentHandleIncoming = -1;
            parentHandleOutgoing = -1;
            parentHandleLinks = INVALID_HANDLE;
            parentHandleSearch = -1;
            parentHandleInbox = -1;
            deepBrowserTreeIncoming = 0;
            deepBrowserTreeOutgoing = 0;
            deepBrowserTreeLinks = 0;
            this.setPathNavigationOffline(OFFLINE_ROOT);
        }

        IntentFilter contactUpdateFilter = new IntentFilter(BROADCAST_ACTION_INTENT_FILTER_CONTACT_UPDATE);
        contactUpdateFilter.addAction(ACTION_UPDATE_NICKNAME);
        contactUpdateFilter.addAction(ACTION_UPDATE_FIRST_NAME);
        contactUpdateFilter.addAction(ACTION_UPDATE_LAST_NAME);
        contactUpdateFilter.addAction(ACTION_UPDATE_CREDENTIALS);
        registerReceiver(contactUpdateReceiver, contactUpdateFilter);

        IntentFilter filter = new IntentFilter(BROADCAST_ACTION_INTENT_UPDATE_ACCOUNT_DETAILS);
        filter.addAction(ACTION_STORAGE_STATE_CHANGED);
        registerReceiver(updateMyAccountReceiver, filter);

        registerReceiver(networkReceiver,
                new IntentFilter(BROADCAST_ACTION_INTENT_CONNECTIVITY_CHANGE));

        registerReceiver(receiverCUAttrChanged,
                new IntentFilter(BROADCAST_ACTION_INTENT_CU_ATTR_CHANGE));

        registerReceiver(receiverUpdateOrder, new IntentFilter(BROADCAST_ACTION_INTENT_UPDATE_ORDER));

        LiveEventBus.get(EVENT_UPDATE_VIEW_MODE, Boolean.class)
                .observe(this, this::updateView);

        registerReceiver(chatArchivedReceiver, new IntentFilter(BROADCAST_ACTION_INTENT_CHAT_ARCHIVED));

        LiveEventBus.get(EVENT_REFRESH_PHONE_NUMBER, Boolean.class)
                .observeForever(refreshAddPhoneNumberButtonObserver);

        IntentFilter filterTransfers = new IntentFilter(BROADCAST_ACTION_INTENT_TRANSFER_UPDATE);
        filterTransfers.addAction(ACTION_TRANSFER_OVER_QUOTA);
        registerReceiver(transferOverQuotaUpdateReceiver, filterTransfers);

        registerReceiver(transferFinishReceiver, new IntentFilter(BROADCAST_ACTION_TRANSFER_FINISH));

        LiveEventBus.get(EVENT_CALL_STATUS_CHANGE, MegaChatCall.class).observe(this, callStatusObserver);
        LiveEventBus.get(EVENT_CALL_ON_HOLD_CHANGE, MegaChatCall.class).observe(this, callOnHoldObserver);
        LiveEventBus.get(EVENT_SESSION_ON_HOLD_CHANGE, Pair.class).observe(this, sessionOnHoldObserver);

        registerReceiver(chatRoomMuteUpdateReceiver, new IntentFilter(ACTION_UPDATE_PUSH_NOTIFICATION_SETTING));
        registerReceiver(cameraUploadLauncherReceiver, new IntentFilter(Intent.ACTION_POWER_CONNECTED));

        LiveEventBus.get(EVENT_REFRESH, Boolean.class).observeForever(refreshObserver);

        registerReceiver(cuUpdateReceiver, new IntentFilter(ACTION_UPDATE_CU));

        LiveEventBus.get(EVENT_FINISH_ACTIVITY, Boolean.class).observeForever(finishObserver);

        LiveEventBus.get(EVENT_MY_BACKUPS_FOLDER_CHANGED, Boolean.class).observeForever(fileBackupChangedObserver);

        smsDialogTimeChecker = new LastShowSMSDialogTimeChecker(this);
        nC = new NodeController(this);
        cC = new ContactController(this);
        aC = new AccountController(this);

        createCacheFolders(this);

        dbH = DatabaseHandler.getDbHandler(getApplicationContext());

        managerActivity = this;
        app = (MegaApplication) getApplication();
        megaApi = app.getMegaApi();

        megaChatApi = app.getMegaChatApi();

        checkChatChanges();

        if (megaChatApi != null) {
            logDebug("retryChatPendingConnections()");
            megaChatApi.retryPendingConnections(false, null);
        }

        MegaApplication.getPushNotificationSettingManagement().getPushNotificationSetting();

        transfersInProgress = new ArrayList<Integer>();

        //sync local contacts to see who's on mega.
        if (hasPermissions(this, Manifest.permission.READ_CONTACTS) && app.getStorageState() != STORAGE_STATE_PAYWALL) {
            logDebug("sync mega contacts");
            MegaContactGetter getter = new MegaContactGetter(this);
            getter.getMegaContacts(megaApi, TimeUtils.WEEK);
        }

        Display display = getWindowManager().getDefaultDisplay();
        outMetrics = new DisplayMetrics();
        display.getMetrics(outMetrics);
        float density = getResources().getDisplayMetrics().density;

        initFileBackupManager();

        if (dbH.getEphemeral() != null) {
            refreshSession();
            return;
        }

        if (dbH.getCredentials() == null) {
            Intent newIntent = getIntent();

            if (newIntent != null) {
                if (newIntent.getAction() != null) {
                    if (newIntent.getAction().equals(ACTION_EXPORT_MASTER_KEY) || newIntent.getAction().equals(ACTION_OPEN_MEGA_LINK) || newIntent.getAction().equals(ACTION_OPEN_MEGA_FOLDER_LINK)) {
                        openLink = true;
                    } else if (newIntent.getAction().equals(ACTION_CANCEL_CAM_SYNC)) {
                        stopRunningCameraUploadService(getApplicationContext());
                        finish();
                        return;
                    }
                }
            }

            if (!openLink) {
                Intent intent = new Intent(this, LoginActivity.class);
                intent.putExtra(VISIBLE_FRAGMENT, TOUR_FRAGMENT);
                intent.addFlags(Intent.FLAG_ACTIVITY_CLEAR_TASK);
                startActivity(intent);
                finish();
            }
            return;
        }

        prefs = dbH.getPreferences();
        if (prefs == null) {
            firstTimeAfterInstallation = true;
            isList = true;
        } else {
            if (prefs.getFirstTime() == null) {
                firstTimeAfterInstallation = true;
            } else {
                firstTimeAfterInstallation = Boolean.parseBoolean(prefs.getFirstTime());
            }
            if (prefs.getPreferredViewList() == null) {
                isList = true;
            } else {
                isList = Boolean.parseBoolean(prefs.getPreferredViewList());
            }
        }

        if (firstTimeAfterInstallation) {
            setStartScreenTimeStamp(this);
        }

        logDebug("Preferred View List: " + isList);

        LiveEventBus.get(EVENT_LIST_GRID_CHANGE, Boolean.class).post(isList);

        handler = new Handler();

        logDebug("Set view");
        setContentView(R.layout.activity_manager);

        observePsa();

        megaApi.getMyBackupsFolder(this);

        //Set toolbar
        abL = (AppBarLayout) findViewById(R.id.app_bar_layout);

        toolbar = findViewById(R.id.toolbar);
        setSupportActionBar(toolbar);
        aB = getSupportActionBar();

        aB.setHomeButtonEnabled(true);
        aB.setDisplayHomeAsUpEnabled(true);

        fragmentLayout = (LinearLayout) findViewById(R.id.fragment_layout);

        bNV = (BottomNavigationView) findViewById(R.id.bottom_navigation_view);
        bNV.setOnNavigationItemSelectedListener(this);

        miniAudioPlayerController = new MiniAudioPlayerController(
                findViewById(R.id.mini_audio_player),
                () -> {
                    // we need update fragmentLayout's layout params when player view is closed.
                    if (bNV.getVisibility() == View.VISIBLE) {
                        showBNVImmediate();
                    }

                    return Unit.INSTANCE;
                });
        getLifecycle().addObserver(miniAudioPlayerController);

        //Set navigation view
        drawerLayout = (DrawerLayout) findViewById(R.id.drawer_layout);
        drawerLayout.addDrawerListener(new DrawerLayout.DrawerListener() {
            @Override
            public void onDrawerSlide(@NonNull View drawerView, float slideOffset) {
                refreshDrawerInfo(false);
            }

            @Override
            public void onDrawerOpened(@NonNull View drawerView) {
                refreshDrawerInfo(storageState == MegaApiAndroid.STORAGE_STATE_UNKNOWN);

                // Sync the account info after changing account information settings to keep the data the same
                updateAccountDetailsVisibleInfo();
            }

            @Override
            public void onDrawerClosed(@NonNull View drawerView) {

            }

            @Override
            public void onDrawerStateChanged(int newState) {

            }

            /**
             * Method to refresh the info displayed in the drawer menu.
             *
             * @param refreshStorageInfo Parameter to indicate if refresh the storage info.
             */
            private void refreshDrawerInfo(boolean refreshStorageInfo) {
                if (!isOnline(managerActivity) || megaApi == null || megaApi.getRootNode() == null) {
                    disableNavigationViewLayout();
                } else {
                    resetNavigationViewLayout();
                }

                setContactStatus();

                if (!refreshStorageInfo) return;
                showAddPhoneNumberInMenu();
                refreshAccountInfo();
            }
        });
        nV = (NavigationView) findViewById(R.id.navigation_view);

        myAccountHeader = findViewById(R.id.navigation_drawer_account_section);
        myAccountHeader.setOnClickListener(this);
        contactStatus = (ImageView) findViewById(R.id.contact_state);
        myAccountSection = findViewById(R.id.my_account_section);
        myAccountSection.setOnClickListener(this);
        inboxSection = findViewById(R.id.inbox_section);
        inboxSection.setOnClickListener(this);
        contactsSection = findViewById(R.id.contacts_section);
        contactsSection.setOnClickListener(this);
        notificationsSection = findViewById(R.id.notifications_section);
        notificationsSection.setOnClickListener(this);
        notificationsSectionText = (TextView) findViewById(R.id.notification_section_text);
        contactsSectionText = (TextView) findViewById(R.id.contacts_section_text);
        findViewById(R.id.offline_section).setOnClickListener(this);
        RelativeLayout transfersSection = findViewById(R.id.transfers_section);
        transfersSection.setOnClickListener(this);
        rubbishBinSection = findViewById(R.id.rubbish_bin_section);
        rubbishBinSection.setOnClickListener(this);
        settingsSection = findViewById(R.id.settings_section);
        settingsSection.setOnClickListener(this);
        upgradeAccount = (Button) findViewById(R.id.upgrade_navigation_view);
        upgradeAccount.setOnClickListener(this);

        navigationDrawerAddPhoneContainer = findViewById(R.id.navigation_drawer_add_phone_number_container);

        addPhoneNumberButton = findViewById(R.id.navigation_drawer_add_phone_number_button);
        addPhoneNumberButton.getViewTreeObserver().addOnPreDrawListener(
                new ViewTreeObserver.OnPreDrawListener() {
                    @Override
                    public boolean onPreDraw() {
                        Layout buttonLayout = addPhoneNumberButton.getLayout();
                        if (buttonLayout != null) {
                            if (buttonLayout.getLineCount() > 1) {
                                findViewById(R.id.navigation_drawer_add_phone_number_icon).setVisibility(View.GONE);
                            }
                            addPhoneNumberButton.getViewTreeObserver().removeOnPreDrawListener(this);
                        }

                        return true;
                    }
                }
        );
        addPhoneNumberButton.setOnClickListener(this);

        addPhoneNumberLabel = findViewById(R.id.navigation_drawer_add_phone_number_label);
        megaApi.getAccountAchievements(this);

        badgeDrawable = new BadgeDrawerArrowDrawable(managerActivity, R.color.red_600_red_300,
                R.color.white_dark_grey, R.color.white_dark_grey);

        BottomNavigationMenuView menuView = (BottomNavigationMenuView) bNV.getChildAt(0);
        // Navi button Chat
        BottomNavigationItemView itemView = (BottomNavigationItemView) menuView.getChildAt(3);
        chatBadge = LayoutInflater.from(this).inflate(R.layout.bottom_chat_badge, menuView, false);
        itemView.addView(chatBadge);
        setChatBadge();

        callBadge = LayoutInflater.from(this).inflate(R.layout.bottom_call_badge, menuView, false);
        itemView.addView(callBadge);
        callBadge.setVisibility(View.GONE);
        setCallBadge();

        usedSpaceLayout = findViewById(R.id.nv_used_space_layout);

        //FAB Button
        fabButton = (FloatingActionButton) findViewById(R.id.floating_button);
        fabButton.setOnClickListener(new FabButtonListener(this));
        setupFabs();

        //PRO PANEL
        getProLayout = (LinearLayout) findViewById(R.id.get_pro_account);
        getProLayout.setBackgroundColor(Util.isDarkMode(this)
                ? ColorUtils.getColorForElevation(this, 8f) : Color.WHITE);
        String getProTextString = getString(R.string.get_pro_account);
        try {
            getProTextString = getProTextString.replace("[A]", "\n");
        } catch (Exception e) {
            logError("Formatted string: " + getProTextString, e);
        }

        getProText = (TextView) findViewById(R.id.get_pro_account_text);
        getProText.setText(getProTextString);
        rightUpgradeButton = (TextView) findViewById(R.id.btnRight_upgrade);
        leftCancelButton = (TextView) findViewById(R.id.btnLeft_cancel);

        nVDisplayName = findViewById(R.id.navigation_drawer_account_information_display_name);
        nVDisplayName.setMaxWidthEmojis(dp2px(MAX_WIDTH_BOTTOM_SHEET_DIALOG_PORT, outMetrics));

        nVEmail = (TextView) findViewById(R.id.navigation_drawer_account_information_email);
        nVPictureProfile = (RoundedImageView) findViewById(R.id.navigation_drawer_user_account_picture_profile);

        businessLabel = findViewById(R.id.business_label);
        businessLabel.setVisibility(View.GONE);

        fragmentContainer = findViewById(R.id.fragment_container);
        spaceTV = (TextView) findViewById(R.id.navigation_drawer_space);
        usedSpacePB = (ProgressBar) findViewById(R.id.manager_used_space_bar);

        cuViewTypes = findViewById(R.id.cu_view_type);
        cuYearsButton = findViewById(R.id.years_button);
        cuMonthsButton = findViewById(R.id.months_button);
        cuDaysButton = findViewById(R.id.days_button);
        cuAllButton = findViewById(R.id.all_button);
        cuLayout = findViewById(R.id.cu_layout);
        cuProgressBar = findViewById(R.id.cu_progress_bar);
        enableCUButton = findViewById(R.id.enable_cu_button);
        enableCUButton.setOnClickListener(v -> {
            if (getPhotosFragment() != null) {
                photosFragment.enableCUClick();
            }
        });

        //TABS section Shared Items
        tabLayoutShares = findViewById(R.id.sliding_tabs_shares);
        viewPagerShares = findViewById(R.id.shares_tabs_pager);
        viewPagerShares.setOffscreenPageLimit(3);

        viewPagerShares.addOnPageChangeListener(new ViewPager.OnPageChangeListener() {

            @Override
            public void onPageScrolled(int position, float positionOffset, int positionOffsetPixels) {
            }

            @Override
            public void onPageSelected(int position) {
                logDebug("selectDrawerItemSharedItems - TabId: " + position);
                supportInvalidateOptionsMenu();
                checkScrollElevation();
                setSharesTabIcons(position);
                switch (position) {
                    case INCOMING_TAB:
                        if (isOutgoingAdded() && outgoingSharesFragment.isMultipleSelect()) {
                            outgoingSharesFragment.getActionMode().finish();
                        } else if (isLinksAdded() && linksFragment.isMultipleSelect()) {
                            linksFragment.getActionMode().finish();
                        }
                        break;
                    case OUTGOING_TAB:
                        if (isIncomingAdded() && incomingSharesFragment.isMultipleSelect()) {
                            incomingSharesFragment.getActionMode().finish();
                        } else if (isLinksAdded() && linksFragment.isMultipleSelect()) {
                            linksFragment.getActionMode().finish();
                        }
                        break;
                    case LINKS_TAB:
                        if (isIncomingAdded() && incomingSharesFragment.isMultipleSelect()) {
                            incomingSharesFragment.getActionMode().finish();
                        } else if (isOutgoingAdded() && outgoingSharesFragment.isMultipleSelect()) {
                            outgoingSharesFragment.getActionMode().finish();
                        }
                        break;
                }
                setToolbarTitle();
                showFabButton();
            }

            @Override
            public void onPageScrollStateChanged(int state) {
            }
        });

        //Tab section Transfers
        tabLayoutTransfers = (TabLayout) findViewById(R.id.sliding_tabs_transfers);
        viewPagerTransfers = findViewById(R.id.transfers_tabs_pager);
        viewPagerTransfers.addOnPageChangeListener(new ViewPager.OnPageChangeListener() {
            @Override
            public void onPageScrolled(int position, float positionOffset, int positionOffsetPixels) {
            }

            @Override
            public void onPageSelected(int position) {
                supportInvalidateOptionsMenu();
                checkScrollElevation();

                if (position == PENDING_TAB && isTransfersInProgressAdded()) {
                    transfersFragment.setGetMoreQuotaViewVisibility();
                } else if (position == COMPLETED_TAB) {
                    if (isTransfersCompletedAdded()) {
                        completedTransfersFragment.setGetMoreQuotaViewVisibility();
                    }

                    if (isTransfersInProgressAdded()) {
                        transfersFragment.checkSelectModeAfterChangeTabOrDrawerItem();
                    }
                }
            }

            @Override
            public void onPageScrollStateChanged(int state) {
            }
        });

        callInProgressLayout = findViewById(R.id.call_in_progress_layout);
        callInProgressLayout.setOnClickListener(this);
        callInProgressChrono = findViewById(R.id.call_in_progress_chrono);
        callInProgressText = findViewById(R.id.call_in_progress_text);
        microOffLayout = findViewById(R.id.micro_off_layout);
        videoOnLayout = findViewById(R.id.video_on_layout);
        callInProgressLayout.setVisibility(View.GONE);

        if (mElevationCause > 0) {
            // A work around: mElevationCause will be changed unexpectedly shortly
            int elevationCause = mElevationCause;
            // Apply the previous Appbar elevation(e.g. before rotation) after all views have been created
            handler.postDelayed(() -> changeAppBarElevation(true, elevationCause), 100);
        }

        mNavHostView = findViewById(R.id.nav_host_fragment);
        setupNavDestListener();

        setTransfersWidgetLayout(findViewById(R.id.transfers_widget_layout), this);

        transferData = megaApi.getTransferData(this);
        if (transferData != null) {
            for (int i = 0; i < transferData.getNumDownloads(); i++) {
                int tag = transferData.getDownloadTag(i);
                transfersInProgress.add(tag);
                transfersManagement.checkIfTransferIsPaused(tag);
            }

            for (int i = 0; i < transferData.getNumUploads(); i++) {
                int tag = transferData.getUploadTag(i);
                transfersInProgress.add(transferData.getUploadTag(i));
                transfersManagement.checkIfTransferIsPaused(tag);
            }
        }

        if (!isOnline(this)) {
            logDebug("No network -> SHOW OFFLINE MODE");

            if (drawerItem == null) {
                drawerItem = DrawerItem.HOMEPAGE;
            }

            selectDrawerItem(drawerItem);
            showOfflineMode();

            UserCredentials credentials = dbH.getCredentials();
            if (credentials != null) {
                String gSession = credentials.getSession();
                ChatUtil.initMegaChatApi(gSession, this);
            }

            return;
        }

        ///Check the MK or RK file
        logInfo("App version: " + getVersion());
        final File fMKOld = buildExternalStorageFile(OLD_MK_FILE);
        final File fRKOld = buildExternalStorageFile(OLD_RK_FILE);
        if (isFileAvailable(fMKOld)) {
            logDebug("Old MK file need to be renamed!");
            aC.renameRK(fMKOld);
        } else if (isFileAvailable(fRKOld)) {
            logDebug("Old RK file need to be renamed!");
            aC.renameRK(fRKOld);
        }

        rootNode = megaApi.getRootNode();
        if (rootNode == null || LoginActivity.isBackFromLoginPage) {
            if (getIntent() != null) {
                logDebug("Action: " + getIntent().getAction());
                if (getIntent().getAction() != null) {
                    if (getIntent().getAction().equals(ACTION_IMPORT_LINK_FETCH_NODES)) {
                        Intent intent = new Intent(managerActivity, LoginActivity.class);
                        intent.putExtra(VISIBLE_FRAGMENT, LOGIN_FRAGMENT);
                        intent.setFlags(Intent.FLAG_ACTIVITY_CLEAR_TOP);
                        intent.setAction(ACTION_IMPORT_LINK_FETCH_NODES);
                        intent.setData(Uri.parse(getIntent().getDataString()));
                        startActivity(intent);
                        finish();
                        return;
                    } else if (getIntent().getAction().equals(ACTION_OPEN_MEGA_LINK)) {
                        Intent intent = new Intent(managerActivity, FileLinkActivity.class);
                        intent.putExtra(VISIBLE_FRAGMENT, LOGIN_FRAGMENT);
                        intent.setFlags(Intent.FLAG_ACTIVITY_CLEAR_TOP);
                        intent.setAction(ACTION_IMPORT_LINK_FETCH_NODES);
                        intent.setData(Uri.parse(getIntent().getDataString()));
                        startActivity(intent);
                        finish();
                        return;
                    } else if (getIntent().getAction().equals(ACTION_OPEN_MEGA_FOLDER_LINK)) {
                        Intent intent = new Intent(managerActivity, LoginActivity.class);
                        intent.putExtra(VISIBLE_FRAGMENT, LOGIN_FRAGMENT);
                        intent.setFlags(Intent.FLAG_ACTIVITY_CLEAR_TOP);
                        intent.setAction(ACTION_OPEN_MEGA_FOLDER_LINK);
                        intent.setData(Uri.parse(getIntent().getDataString()));
                        startActivity(intent);
                        finish();
                        return;
                    } else if (getIntent().getAction().equals(ACTION_OPEN_CHAT_LINK)) {
                        Intent intent = new Intent(managerActivity, LoginActivity.class);
                        intent.putExtra(VISIBLE_FRAGMENT, LOGIN_FRAGMENT);
                        intent.setFlags(Intent.FLAG_ACTIVITY_CLEAR_TOP);
                        intent.setAction(ACTION_OPEN_CHAT_LINK);
                        intent.setData(Uri.parse(getIntent().getDataString()));
                        startActivity(intent);
                        finish();
                        return;
                    } else if (getIntent().getAction().equals(ACTION_CANCEL_CAM_SYNC)) {
                        stopRunningCameraUploadService(getApplicationContext());
                        finish();
                        return;
                    } else if (getIntent().getAction().equals(ACTION_EXPORT_MASTER_KEY)) {
                        Intent intent = new Intent(managerActivity, LoginActivity.class);
                        intent.putExtra(VISIBLE_FRAGMENT, LOGIN_FRAGMENT);
                        intent.setFlags(Intent.FLAG_ACTIVITY_CLEAR_TOP);
                        intent.setAction(getIntent().getAction());
                        startActivity(intent);
                        finish();
                        return;
                    } else if (getIntent().getAction().equals(ACTION_SHOW_TRANSFERS)) {
                        Intent intent = new Intent(managerActivity, LoginActivity.class);
                        intent.putExtra(VISIBLE_FRAGMENT, LOGIN_FRAGMENT);
                        intent.setFlags(Intent.FLAG_ACTIVITY_CLEAR_TOP);
                        intent.setAction(ACTION_SHOW_TRANSFERS);
                        intent.putExtra(TRANSFERS_TAB, getIntent().getIntExtra(TRANSFERS_TAB, ERROR_TAB));
                        startActivity(intent);
                        finish();
                        return;
                    } else if (getIntent().getAction().equals(ACTION_IPC)) {
                        Intent intent = new Intent(managerActivity, LoginActivity.class);
                        intent.putExtra(VISIBLE_FRAGMENT, LOGIN_FRAGMENT);
                        intent.setFlags(Intent.FLAG_ACTIVITY_CLEAR_TOP);
                        intent.setAction(ACTION_IPC);
                        startActivity(intent);
                        finish();
                        return;
                    } else if (getIntent().getAction().equals(ACTION_CHAT_NOTIFICATION_MESSAGE)) {
                        Intent intent = new Intent(managerActivity, LoginActivity.class);
                        intent.putExtra(VISIBLE_FRAGMENT, LOGIN_FRAGMENT);
                        intent.setFlags(Intent.FLAG_ACTIVITY_CLEAR_TOP);
                        intent.setAction(ACTION_CHAT_NOTIFICATION_MESSAGE);
                        startActivity(intent);
                        finish();
                        return;
                    } else if (getIntent().getAction().equals(ACTION_CHAT_SUMMARY)) {
                        Intent intent = new Intent(managerActivity, LoginActivity.class);
                        intent.putExtra(VISIBLE_FRAGMENT, LOGIN_FRAGMENT);
                        intent.setFlags(Intent.FLAG_ACTIVITY_CLEAR_TOP);
                        intent.setAction(ACTION_CHAT_SUMMARY);
                        startActivity(intent);
                        finish();
                        return;
                    } else if (getIntent().getAction().equals(ACTION_INCOMING_SHARED_FOLDER_NOTIFICATION)) {
                        Intent intent = new Intent(managerActivity, LoginActivity.class);
                        intent.putExtra(VISIBLE_FRAGMENT, LOGIN_FRAGMENT);
                        intent.setFlags(Intent.FLAG_ACTIVITY_CLEAR_TOP);
                        intent.setAction(ACTION_INCOMING_SHARED_FOLDER_NOTIFICATION);
                        startActivity(intent);
                        finish();
                        return;
                    } else if (getIntent().getAction().equals(ACTION_OPEN_HANDLE_NODE)) {
                        Intent intent = new Intent(managerActivity, LoginActivity.class);
                        intent.putExtra(VISIBLE_FRAGMENT, LOGIN_FRAGMENT);
                        intent.setFlags(Intent.FLAG_ACTIVITY_CLEAR_TOP);
                        intent.setAction(ACTION_OPEN_HANDLE_NODE);
                        intent.setData(Uri.parse(getIntent().getDataString()));
                        startActivity(intent);
                        finish();
                        return;
                    } else if (getIntent().getAction().equals(ACTION_OVERQUOTA_TRANSFER)) {
                        Intent intent = new Intent(managerActivity, LoginActivity.class);
                        intent.putExtra(VISIBLE_FRAGMENT, LOGIN_FRAGMENT);
                        intent.setFlags(Intent.FLAG_ACTIVITY_CLEAR_TOP);
                        intent.setAction(ACTION_OVERQUOTA_TRANSFER);
                        startActivity(intent);
                        finish();
                        return;
                    } else if (getIntent().getAction().equals(ACTION_OVERQUOTA_STORAGE)) {
                        Intent intent = new Intent(managerActivity, LoginActivity.class);
                        intent.putExtra(VISIBLE_FRAGMENT, LOGIN_FRAGMENT);
                        intent.setFlags(Intent.FLAG_ACTIVITY_CLEAR_TOP);
                        intent.setAction(ACTION_OVERQUOTA_STORAGE);
                        startActivity(intent);
                        finish();
                        return;
                    } else if (getIntent().getAction().equals(ACTION_OPEN_CONTACTS_SECTION)) {
                        logDebug("Login");
                        Intent intent = new Intent(managerActivity, LoginActivity.class);
                        intent.putExtra(CONTACT_HANDLE, getIntent().getLongExtra(CONTACT_HANDLE, -1));
                        intent.putExtra(VISIBLE_FRAGMENT, LOGIN_FRAGMENT);
                        intent.setFlags(Intent.FLAG_ACTIVITY_CLEAR_TOP);
                        intent.setAction(ACTION_OPEN_CONTACTS_SECTION);
                        startActivity(intent);
                        finish();
                        return;
                    } else if (getIntent().getAction().equals(ACTION_SHOW_SNACKBAR_SENT_AS_MESSAGE)) {
                        Intent intent = new Intent(managerActivity, LoginActivity.class);
                        intent.putExtra(VISIBLE_FRAGMENT, LOGIN_FRAGMENT);
                        intent.setFlags(Intent.FLAG_ACTIVITY_CLEAR_TOP);
                        intent.setAction(ACTION_SHOW_SNACKBAR_SENT_AS_MESSAGE);
                        startActivity(intent);
                        finish();
                        return;
                    } else if (getIntent().getAction().equals(ACTION_SHOW_UPGRADE_ACCOUNT)) {
                        Intent intent = new Intent(managerActivity, LoginActivity.class);
                        intent.putExtra(VISIBLE_FRAGMENT, LOGIN_FRAGMENT);
                        intent.setFlags(Intent.FLAG_ACTIVITY_CLEAR_TOP);
                        intent.setAction(ACTION_SHOW_UPGRADE_ACCOUNT);
                        startActivity(intent);
                        finish();
                        return;
                    }
                }
            }

            refreshSession();
            return;
        } else {
            inboxNode = megaApi.getInboxNode();
            attr = dbH.getAttributes();
            if (attr != null) {
                if (attr.getInvalidateSdkCache() != null) {
                    if (attr.getInvalidateSdkCache().compareTo("") != 0) {
                        try {
                            if (Boolean.parseBoolean(attr.getInvalidateSdkCache())) {
                                logDebug("megaApi.invalidateCache();");
                                megaApi.invalidateCache();
                            }
                        } catch (Exception e) {
                        }
                    }
                }
            }

            dbH.setInvalidateSdkCache(false);
            MegaMessageService.getToken(this);
            nVEmail.setVisibility(View.VISIBLE);
            nVEmail.setText(megaApi.getMyEmail());
            megaApi.getUserAttribute(MegaApiJava.USER_ATTR_FIRSTNAME, this);
            megaApi.getUserAttribute(MegaApiJava.USER_ATTR_LASTNAME, this);

            this.setDefaultAvatar();

            this.setProfileAvatar();

            initPayments();

            megaApi.addGlobalListener(this);
            megaApi.isGeolocationEnabled(this);

            if (savedInstanceState == null) {
                logDebug("Run async task to check offline files");
                //Check the consistency of the offline nodes in the DB
                CheckOfflineNodesTask checkOfflineNodesTask = new CheckOfflineNodesTask(this);
                checkOfflineNodesTask.execute();
            }

            if (getIntent() != null) {
                if (getIntent().getAction() != null) {
                    if (getIntent().getAction().equals(ACTION_EXPORT_MASTER_KEY)) {
                        logDebug("Intent to export Master Key - im logged in!");
                        startActivity(new Intent(this, ExportRecoveryKeyActivity.class));
                        return;
                    } else if (getIntent().getAction().equals(ACTION_CANCEL_ACCOUNT)) {
                        Uri link = getIntent().getData();
                        if (link != null) {
                            logDebug("Link to cancel: " + link);
                            showMyAccount(ACTION_CANCEL_ACCOUNT, link);
                        }
                    } else if (getIntent().getAction().equals(ACTION_CHANGE_MAIL)) {
                        Uri link = getIntent().getData();
                        if (link != null) {
                            logDebug("Link to change mail: " + link);
                            showMyAccount(ACTION_CHANGE_MAIL, link);
                        }
                    } else if (getIntent().getAction().equals(ACTION_OPEN_FOLDER)) {
                        logDebug("Open after LauncherFileExplorerActivity ");
                        boolean locationFileInfo = getIntent().getBooleanExtra(INTENT_EXTRA_KEY_LOCATION_FILE_INFO, false);
                        long handleIntent = getIntent().getLongExtra(INTENT_EXTRA_KEY_PARENT_HANDLE, INVALID_HANDLE);

                        if (getIntent().getBooleanExtra(SHOW_MESSAGE_UPLOAD_STARTED, false)) {
                            int numberUploads = getIntent().getIntExtra(NUMBER_UPLOADS, 1);
                            showSnackbar(SNACKBAR_TYPE, getResources().getQuantityString(R.plurals.upload_began, numberUploads, numberUploads), -1);
                        }

                        String message = getIntent().getStringExtra(EXTRA_MESSAGE);
                        if (message != null) {
                            showSnackbar(SNACKBAR_TYPE, message, MEGACHAT_INVALID_HANDLE);
                        }

                        if (locationFileInfo) {
                            boolean offlineAdapter = getIntent().getBooleanExtra("offline_adapter", false);
                            if (offlineAdapter) {
                                drawerItem = DrawerItem.HOMEPAGE;
                                selectDrawerItem(drawerItem);
                                selectDrawerItemPending = false;
                                openFullscreenOfflineFragment(
                                        getIntent().getStringExtra(INTENT_EXTRA_KEY_PATH_NAVIGATION));
                            } else {
                                long fragmentHandle = getIntent().getLongExtra("fragmentHandle", -1);

                                if (fragmentHandle == megaApi.getRootNode().getHandle()) {
                                    drawerItem = DrawerItem.CLOUD_DRIVE;
                                    setParentHandleBrowser(handleIntent);
                                    selectDrawerItem(drawerItem);
                                    selectDrawerItemPending = false;
                                } else if (fragmentHandle == megaApi.getRubbishNode().getHandle()) {
                                    drawerItem = DrawerItem.RUBBISH_BIN;
                                    setParentHandleRubbish(handleIntent);
                                    selectDrawerItem(drawerItem);
                                    selectDrawerItemPending = false;
                                } else if (fragmentHandle == megaApi.getInboxNode().getHandle()) {
                                    drawerItem = DrawerItem.INBOX;
                                    setParentHandleInbox(handleIntent);
                                    selectDrawerItem(drawerItem);
                                    selectDrawerItemPending = false;
                                } else {
                                    //Incoming
                                    drawerItem = DrawerItem.SHARED_ITEMS;
                                    indexShares = 0;
                                    MegaNode parentIntentN = megaApi.getNodeByHandle(handleIntent);
                                    if (parentIntentN != null) {
                                        deepBrowserTreeIncoming = calculateDeepBrowserTreeIncoming(parentIntentN, this);
                                    }
                                    setParentHandleIncoming(handleIntent);
                                    selectDrawerItem(drawerItem);
                                    selectDrawerItemPending = false;
                                }
                            }
                        } else {
                            actionOpenFolder(handleIntent);
                        }

                        setIntent(null);
                    } else if (getIntent().getAction().equals(ACTION_PASS_CHANGED)) {
                        showMyAccount(ACTION_PASS_CHANGED, null,
                                new Pair<>(RESULT, getIntent().getIntExtra(RESULT, MegaError.API_OK)));
                    } else if (getIntent().getAction().equals(ACTION_RESET_PASS)) {
                        Uri link = getIntent().getData();
                        if (link != null) {
                            showMyAccount(ACTION_RESET_PASS, link);
                        }
                    } else if (getIntent().getAction().equals(ACTION_IPC)) {
                        logDebug("IPC link - go to received request in Contacts");
                        markNotificationsSeen(true);
                        navigateToContactRequests();
                        getIntent().setAction(null);
                        setIntent(null);
                    } else if (getIntent().getAction().equals(ACTION_CHAT_NOTIFICATION_MESSAGE)) {
                        logDebug("Chat notitificacion received");
                        drawerItem = DrawerItem.CHAT;
                        selectDrawerItem(drawerItem);
                        long chatId = getIntent().getLongExtra(CHAT_ID, MEGACHAT_INVALID_HANDLE);
                        if (getIntent().getBooleanExtra(EXTRA_MOVE_TO_CHAT_SECTION, false)) {
                            moveToChatSection(chatId);
                        } else {
                            String text = getIntent().getStringExtra(SHOW_SNACKBAR);
                            if (chatId != -1) {
                                openChat(chatId, text);
                            }
                        }
                        selectDrawerItemPending = false;
                        getIntent().setAction(null);
                        setIntent(null);
                    } else if (getIntent().getAction().equals(ACTION_CHAT_SUMMARY)) {
                        logDebug("Chat notification: ACTION_CHAT_SUMMARY");
                        drawerItem = DrawerItem.CHAT;
                        selectDrawerItem(drawerItem);
                        selectDrawerItemPending = false;
                        getIntent().setAction(null);
                        setIntent(null);
                    } else if (getIntent().getAction().equals(ACTION_OPEN_CHAT_LINK)) {
                        logDebug("ACTION_OPEN_CHAT_LINK: " + getIntent().getDataString());
                        drawerItem = DrawerItem.CHAT;
                        selectDrawerItem(drawerItem);
                        selectDrawerItemPending = false;
                        megaChatApi.checkChatLink(getIntent().getDataString(), new LoadPreviewListener(ManagerActivity.this, ManagerActivity.this, CHECK_LINK_TYPE_UNKNOWN_LINK));
                        getIntent().setAction(null);
                        setIntent(null);
                    } else if (getIntent().getAction().equals(ACTION_JOIN_OPEN_CHAT_LINK)) {
                        linkJoinToChatLink = getIntent().getDataString();
                        joiningToChatLink = true;

                        if (megaChatApi.getConnectionState() == MegaChatApi.CONNECTED) {
                            megaChatApi.checkChatLink(linkJoinToChatLink, new LoadPreviewListener(ManagerActivity.this, ManagerActivity.this, CHECK_LINK_TYPE_UNKNOWN_LINK));
                        }

                        getIntent().setAction(null);
                        setIntent(null);
                    } else if (getIntent().getAction().equals(ACTION_SHOW_SETTINGS)) {
                        logDebug("Chat notification: SHOW_SETTINGS");
                        selectDrawerItemPending = false;
                        moveToSettingsSection();
                        getIntent().setAction(null);
                        setIntent(null);
                    } else if (getIntent().getAction().equals(ACTION_SHOW_SETTINGS_STORAGE)) {
                        logDebug("ACTION_SHOW_SETTINGS_STORAGE");
                        selectDrawerItemPending = false;
                        moveToSettingsSectionStorage();
                        getIntent().setAction(null);
                        setIntent(null);
                    } else if (getIntent().getAction().equals(ACTION_INCOMING_SHARED_FOLDER_NOTIFICATION)) {
                        logDebug("ACTION_INCOMING_SHARED_FOLDER_NOTIFICATION");
                        markNotificationsSeen(true);

                        drawerItem = DrawerItem.SHARED_ITEMS;
                        indexShares = 0;
                        selectDrawerItem(drawerItem);
                        selectDrawerItemPending = false;
                    } else if (getIntent().getAction().equals(ACTION_SHOW_MY_ACCOUNT)) {
                        logDebug("Intent from chat - show my account");

                        if (getIntent().hasExtra(MeetingParticipantBottomSheetDialogFragment.EXTRA_FROM_MEETING)) {
                            isFromMeeting = getIntent().getBooleanExtra(MeetingParticipantBottomSheetDialogFragment.EXTRA_FROM_MEETING, false);
                        }

                        showMyAccount();
                        selectDrawerItemPending = false;
                    } else if (getIntent().getAction().equals(ACTION_SHOW_UPGRADE_ACCOUNT)) {
                        navigateToUpgradeAccount();
                        selectDrawerItemPending = false;
                    } else if (getIntent().getAction().equals(ACTION_OPEN_HANDLE_NODE)) {
                        String link = getIntent().getDataString();
                        String[] s = link.split("#");
                        if (s.length > 1) {
                            String nodeHandleLink = s[1];
                            String[] sSlash = s[1].split("/");
                            if (sSlash.length > 0) {
                                nodeHandleLink = sSlash[0];
                            }
                            long nodeHandleLinkLong = MegaApiAndroid.base64ToHandle(nodeHandleLink);
                            MegaNode nodeLink = megaApi.getNodeByHandle(nodeHandleLinkLong);
                            if (nodeLink == null) {
                                showSnackbar(SNACKBAR_TYPE, getString(R.string.general_error_file_not_found), -1);
                            } else {
                                MegaNode pN = megaApi.getParentNode(nodeLink);
                                if (pN == null) {
                                    pN = megaApi.getRootNode();
                                }
                                parentHandleBrowser = pN.getHandle();
                                drawerItem = DrawerItem.CLOUD_DRIVE;
                                selectDrawerItem(drawerItem);
                                selectDrawerItemPending = false;

                                Intent i = new Intent(this, FileInfoActivity.class);
                                i.putExtra("handle", nodeLink.getHandle());
                                i.putExtra(NAME, nodeLink.getName());
                                startActivity(i);
                            }
                        } else {
                            drawerItem = DrawerItem.CLOUD_DRIVE;
                            selectDrawerItem(drawerItem);
                        }
                    } else if (getIntent().getAction().equals(ACTION_IMPORT_LINK_FETCH_NODES)) {
                        getIntent().setAction(null);
                        setIntent(null);
                    } else if (getIntent().getAction().equals(ACTION_OPEN_CONTACTS_SECTION)) {
                        markNotificationsSeen(true);
                        openContactLink(getIntent().getLongExtra(CONTACT_HANDLE, -1));
                    } else if (getIntent().getAction().equals(ACTION_SHOW_SNACKBAR_SENT_AS_MESSAGE)) {
                        long chatId = getIntent().getLongExtra(CHAT_ID, MEGACHAT_INVALID_HANDLE);
                        showSnackbar(MESSAGE_SNACKBAR_TYPE, null, chatId);
                        getIntent().setAction(null);
                        setIntent(null);
                    }
                }
            }

            logDebug("Check if there any unread chat");
            if (joiningToChatLink && !isTextEmpty(linkJoinToChatLink)) {
                megaChatApi.checkChatLink(linkJoinToChatLink, new LoadPreviewListener(ManagerActivity.this, ManagerActivity.this, CHECK_LINK_TYPE_UNKNOWN_LINK));
            }

            if (drawerItem == DrawerItem.CHAT) {
                recentChatsFragment = (RecentChatsFragment) getSupportFragmentManager().findFragmentByTag(FragmentTag.RECENT_CHAT.getTag());
                if (recentChatsFragment != null) {
                    recentChatsFragment.onlineStatusUpdate(megaChatApi.getOnlineStatus());
                }
            }
            setChatBadge();

            logDebug("Check if there any INCOMING pendingRequest contacts");
            setContactTitleSection();

            setNotificationsTitleSection();

            if (drawerItem == null) {
                drawerItem = getStartDrawerItem(this);

                Intent intent = getIntent();
                if (intent != null) {
                    boolean upgradeAccount = getIntent().getBooleanExtra(EXTRA_UPGRADE_ACCOUNT, false);
                    newAccount = getIntent().getBooleanExtra(EXTRA_NEW_ACCOUNT, false);
                    newCreationAccount = getIntent().getBooleanExtra(NEW_CREATION_ACCOUNT, false);
                    firstLogin = getIntent().getBooleanExtra(EXTRA_FIRST_LOGIN, firstLogin);
                    askPermissions = getIntent().getBooleanExtra(EXTRA_ASK_PERMISSIONS, askPermissions);

                    //reset flag to fix incorrect view loaded when orientation changes
                    getIntent().removeExtra(EXTRA_NEW_ACCOUNT);
                    getIntent().removeExtra(EXTRA_UPGRADE_ACCOUNT);
                    getIntent().removeExtra(EXTRA_FIRST_LOGIN);
                    getIntent().removeExtra(EXTRA_ASK_PERMISSIONS);
                    if (upgradeAccount) {
                        int accountType = getIntent().getIntExtra(EXTRA_ACCOUNT_TYPE, 0);

                        if (accountType != FREE) {
                            showMyAccount(new Pair<>(EXTRA_ACCOUNT_TYPE, accountType));
                        } else if (firstLogin && app.getStorageState() != STORAGE_STATE_PAYWALL) {
                            drawerItem = DrawerItem.PHOTOS;
                        } else {
                            showMyAccount();
                        }
                    } else {
                        if (firstLogin && app.getStorageState() != STORAGE_STATE_PAYWALL) {
                            logDebug("First login. Go to Camera Uploads configuration.");
                            drawerItem = DrawerItem.PHOTOS;
                            setIntent(null);
                        }
                    }
                }
            } else {
                logDebug("DRAWERITEM NOT NULL: " + drawerItem);
                Intent intentRec = getIntent();
                if (intentRec != null) {
                    boolean upgradeAccount = getIntent().getBooleanExtra(EXTRA_UPGRADE_ACCOUNT, false);
                    newAccount = getIntent().getBooleanExtra(EXTRA_NEW_ACCOUNT, false);
                    newCreationAccount = getIntent().getBooleanExtra(NEW_CREATION_ACCOUNT, false);
                    //reset flag to fix incorrect view loaded when orientation changes
                    getIntent().removeExtra(EXTRA_NEW_ACCOUNT);
                    getIntent().removeExtra(EXTRA_UPGRADE_ACCOUNT);
                    firstLogin = intentRec.getBooleanExtra(EXTRA_FIRST_LOGIN, firstLogin);
                    askPermissions = intentRec.getBooleanExtra(EXTRA_ASK_PERMISSIONS, askPermissions);
                    if (upgradeAccount) {
                        drawerLayout.closeDrawer(Gravity.LEFT);
                        int accountType = getIntent().getIntExtra(EXTRA_ACCOUNT_TYPE, 0);

                        if (accountType != FREE) {
                            showMyAccount(new Pair<>(EXTRA_ACCOUNT_TYPE, accountType));
                        } else if (firstLogin && app.getStorageState() != STORAGE_STATE_PAYWALL) {
                            drawerItem = DrawerItem.PHOTOS;
                        } else {
                            showMyAccount();
                        }
                    } else {
                        if (firstLogin && !joiningToChatLink) {
                            logDebug("Intent firstTimeCam==true");
                            if (prefs != null && prefs.getCamSyncEnabled() != null) {
                                firstLogin = false;
                            } else {
                                firstLogin = true;
                                if (app.getStorageState() != STORAGE_STATE_PAYWALL && isInPhotosPage()) {
                                    drawerItem = DrawerItem.PHOTOS;
                                }
                            }
                            setIntent(null);
                        }
                    }

                    if (intentRec.getAction() != null) {
                        if (intentRec.getAction().equals(ACTION_SHOW_TRANSFERS)) {
                            if (intentRec.getBooleanExtra(OPENED_FROM_CHAT, false)) {
                                sendBroadcast(new Intent(ACTION_CLOSE_CHAT_AFTER_OPEN_TRANSFERS));
                            }

                            drawerItem = DrawerItem.TRANSFERS;
                            indexTransfers = intentRec.getIntExtra(TRANSFERS_TAB, ERROR_TAB);
                            setIntent(null);
                        } else if (intentRec.getAction().equals(ACTION_REFRESH_AFTER_BLOCKED)) {
                            drawerItem = DrawerItem.CLOUD_DRIVE;
                            setIntent(null);
                        }
                    }
                }
                drawerLayout.closeDrawer(Gravity.LEFT);
            }

            checkCurrentStorageStatus(true);

            //INITIAL FRAGMENT
            if (selectDrawerItemPending) {
                selectDrawerItem(drawerItem);
            }
        }

        new CompositeDisposable().add(checkPasswordReminderUseCase.check(false)
                .subscribeOn(Schedulers.io())
                .observeOn(AndroidSchedulers.mainThread())
                .subscribe(show -> {
                    if (show) {
                        startActivity(new Intent(this, TestPasswordActivity.class));
                    }
                }, throwable -> logError("doUpdateProgressNotification onError", throwable)));

        updateAccountDetailsVisibleInfo();

        setContactStatus();

        checkInitialScreens();

        if (openLinkDialogIsShown) {
            showOpenLinkDialog();
            String text = savedInstanceState.getString(OPEN_LINK_TEXT, "");
            openLinkText.setText(text);
            openLinkText.setSelection(text.length());
            if (savedInstanceState.getBoolean(OPEN_LINK_ERROR, false)) {
                openLink(text);
            }
        }

        if (drawerItem == DrawerItem.TRANSFERS && isTransferOverQuotaWarningShown) {
            showTransfersTransferOverQuotaWarning();
        }

        PsaManager.INSTANCE.startChecking();

        if (savedInstanceState != null && savedInstanceState.getBoolean(IS_NEW_TEXT_FILE_SHOWN, false)) {
            showNewTextFileDialog(savedInstanceState.getString(NEW_TEXT_FILE_TEXT));
        }

        logDebug("END onCreate");
        new RatingHandlerImpl(this).showRatingBaseOnTransaction();

        // Show backup dialog
        if (backupDialogType == BACKUP_DIALOG_SHOW_WARNING) {
            fileBackupManager.actWithBackupTips(backupHandleList, megaApi.getNodeByHandle(backupNodeHandle), backupNodeType, backupActionType);
        } else if (backupDialogType == BACKUP_DIALOG_SHOW_CONFIRM) {
            fileBackupManager.confirmationActionForBackup(backupHandleList, megaApi.getNodeByHandle(backupNodeHandle), backupNodeType, backupActionType);
        } else {
            logDebug("Backup warning dialog is not show");
        }
    }

    /**
     * Checks which screen should be shown when an user is logins.
     * There are three different screens or warnings:
     * - Business warning: it takes priority over the other two
     * - SMS verification screen: it takes priority over the other one
     * - Onboarding permissions screens: it has to be only shown when account is logged in after the installation,
     * some of the permissions required have not been granted
     * and the business warnings and SMS verification have not to be shown.
     */
    private void checkInitialScreens() {
        if (checkBusinessStatus()) {
            myAccountInfo.setBusinessAlertShown(true);
            return;
        }

        if (firstTimeAfterInstallation || askPermissions) {
            //haven't verified phone number
            if (canVoluntaryVerifyPhoneNumber() && !onAskingPermissionsFragment && !newCreationAccount) {
                askForSMSVerification();
            } else {
                drawerItem = DrawerItem.ASK_PERMISSIONS;
                askForAccess();
            }
        } else if (firstLogin && !newCreationAccount && canVoluntaryVerifyPhoneNumber() && !onAskingPermissionsFragment) {
            askForSMSVerification();
        }
    }

    /**
     * Checks if some business warning has to be shown due to the status of the account.
     *
     * @return True if some warning has been shown, false otherwise.
     */
    private boolean checkBusinessStatus() {
        if (!megaApi.isBusinessAccount()) {
            return false;
        }

        if (isBusinessGraceAlertShown) {
            showBusinessGraceAlert();
            return true;
        }

        if (isBusinessCUAlertShown) {
            showBusinessCUAlert();
            return true;
        }

        if (myAccountInfo.isBusinessAlertShown()) {
            return false;
        }

        if (firstLogin && myAccountInfo.wasNotBusinessAlertShownYet()) {
            int status = megaApi.getBusinessStatus();

            if (status == BUSINESS_STATUS_EXPIRED) {
                myAccountInfo.setBusinessAlertShown(true);
                startActivity(new Intent(this, BusinessExpiredAlertActivity.class));
                return true;
            } else if (megaApi.isMasterBusinessAccount() && status == BUSINESS_STATUS_GRACE_PERIOD) {
                myAccountInfo.setBusinessAlertShown(true);
                showBusinessGraceAlert();
                return true;
            }
        }

        return false;
    }

    private void showBusinessGraceAlert() {
        logDebug("showBusinessGraceAlert");
        if (businessGraceAlert != null && businessGraceAlert.isShowing()) {
            return;
        }

        MaterialAlertDialogBuilder builder = new MaterialAlertDialogBuilder(this);
        LayoutInflater inflater = getLayoutInflater();
        View v = inflater.inflate(R.layout.dialog_business_grace_alert, null);

        businessGraceAlert = builder.setView(v)
                .setPositiveButton(R.string.general_dismiss, (dialog, which) -> {
                    myAccountInfo.setBusinessAlertShown(isBusinessGraceAlertShown = false);
                    try {
                        businessGraceAlert.dismiss();
                    } catch (Exception e) {
                        logWarning("Exception dismissing businessGraceAlert", e);
                    }
                })
                .create();

        businessGraceAlert.setCanceledOnTouchOutside(false);
        try {
            businessGraceAlert.show();
        } catch (Exception e) {
            logWarning("Exception showing businessGraceAlert", e);
        }
        isBusinessGraceAlertShown = true;
    }

    /**
     * If the account is business and not a master user, it shows a warning.
     * Otherwise proceeds to enable CU.
     */
    public void checkIfShouldShowBusinessCUAlert() {
        if (megaApi.isBusinessAccount() && !megaApi.isMasterBusinessAccount()) {
            showBusinessCUAlert();
        } else {
            enableCUClicked();
        }
    }

    /**
     * Proceeds to enable CU action.
     */
    private void enableCUClicked() {
        if (getPhotosFragment() != null) {
            if (photosFragment.isEnablePhotosFragmentShown()) {
                photosFragment.enableCu();
            } else {
                photosFragment.enableCUClick();
            }
        }
    }

    /**
     * Shows a warning to business users about the risks of enabling CU.
     */
    private void showBusinessCUAlert() {
        if (businessCUAlert != null && businessCUAlert.isShowing()) {
            return;
        }

        MaterialAlertDialogBuilder builder = new MaterialAlertDialogBuilder(this);
        builder.setTitle(R.string.section_photo_sync)
                .setMessage(R.string.camera_uploads_business_alert)
                .setNegativeButton(R.string.general_cancel, (dialog, which) -> {
                })
                .setPositiveButton(R.string.general_enable, (dialog, which) -> {
                    if (getPhotosFragment() != null) {
                        photosFragment.enableCUClick();
                    }
                })
                .setCancelable(false)
                .setOnDismissListener(dialog -> isBusinessCUAlertShown = false);

        businessCUAlert = builder.create();
        businessCUAlert.show();
        isBusinessCUAlertShown = true;
    }

    private void openContactLink(long handle) {
        if (handle == INVALID_HANDLE) {
            logWarning("Not valid contact handle");
            return;
        }

        dismissAlertDialogIfExists(openLinkDialog);
        logDebug("Handle to invite a contact: " + handle);

        inviteContactUseCase.getContactLink(handle)
                .subscribeOn(Schedulers.io())
                .observeOn(AndroidSchedulers.mainThread())
                .subscribe((result, throwable) -> {
                    if (throwable == null) {
                        showContactInviteDialog(result.getContactLinkHandle(), result.getFullName(), result.getEmail(), result.isContact());
                    }
                });
    }

    /**
     * Show contact invite dialog.
     *
     * @param linkHandle User link handle for the invitation
     * @param fullName   User full name
     * @param email      User email
     * @param isContact  Flag to check wether is contact or not
     */
    private void showContactInviteDialog(Long linkHandle, String fullName, String email, boolean isContact) {
        if (inviteContactDialog != null && inviteContactDialog.isShowing()) return;

        String message;
        String buttonText;

        if (isContact) {
            message = getString(R.string.context_contact_already_exists, email);
            buttonText = getString(R.string.contact_view);
        } else {
            message = getString(R.string.invite_not_sent);
            buttonText = getString(R.string.contact_invite);
        }

        inviteContactDialog = new MaterialAlertDialogBuilder(this)
                .setTitle(fullName)
                .setMessage(message)
                .setNegativeButton(R.string.general_cancel, null)
                .setPositiveButton(buttonText, (dialog, which) -> {
                    if (isContact) {
                        ContactUtil.openContactInfoActivity(this, email);
                    } else {
                        sendContactInvitation(linkHandle, email);
                    }

                    dialog.dismiss();
                    inviteContactDialog = null;
                })
                .create();
        inviteContactDialog.show();
    }

    /**
     * Send contact invitation to specific user and show specific SnackBar.
     *
     * @param contactLinkHandle User link handle for invitation
     * @param email             User email
     */
    private void sendContactInvitation(Long contactLinkHandle, String email) {
        inviteContactUseCase.invite(contactLinkHandle, email)
                .subscribeOn(Schedulers.io())
                .observeOn(AndroidSchedulers.mainThread())
                .subscribe((result, throwable) -> {
                    String snackbarMessage = getString(R.string.general_error);
                    if (throwable == null) {
                        switch (result) {
                            case SENT:
                                snackbarMessage = getString(R.string.context_contact_request_sent, email);
                                break;
                            case RESENT:
                                snackbarMessage = getString(R.string.context_contact_invitation_resent);
                                break;
                            case DELETED:
                                snackbarMessage = getString(R.string.context_contact_invitation_deleted);
                                break;
                            case ALREADY_SENT:
                                snackbarMessage = getString(R.string.invite_not_sent_already_sent, email);
                                break;
                            case ALREADY_CONTACT:
                                snackbarMessage = getString(R.string.context_contact_already_exists, email);
                                break;
                            case INVALID_EMAIL:
                                snackbarMessage = getString(R.string.error_own_email_as_contact);
                                break;
                        }
                    }
                    showSnackbar(SNACKBAR_TYPE, snackbarMessage, MEGACHAT_INVALID_HANDLE);
                });
    }

    private void askForSMSVerification() {
        if (!smsDialogTimeChecker.shouldShow()) return;
        showStorageAlertWithDelay = true;
        //If mobile device, only portrait mode is allowed
        if (!isTablet(this)) {
            logDebug("mobile only portrait mode");
            setRequestedOrientation(ActivityInfo.SCREEN_ORIENTATION_PORTRAIT);
        }
        smsDialogTimeChecker.update();
        onAskingSMSVerificationFragment = true;
        if (smsVerificationFragment == null) {
            smsVerificationFragment = new SMSVerificationFragment();
        }
        replaceFragment(smsVerificationFragment, FragmentTag.SMS_VERIFICATION.getTag());
        tabLayoutShares.setVisibility(View.GONE);
        viewPagerShares.setVisibility(View.GONE);
        tabLayoutTransfers.setVisibility(View.GONE);
        viewPagerTransfers.setVisibility(View.GONE);
        abL.setVisibility(View.GONE);

        fragmentContainer.setVisibility(View.VISIBLE);
        drawerLayout.closeDrawer(Gravity.LEFT);
        drawerLayout.setDrawerLockMode(DrawerLayout.LOCK_MODE_LOCKED_CLOSED);
        supportInvalidateOptionsMenu();
        hideFabButton();
        showHideBottomNavigationView(true);
    }

    public void askForAccess() {
        askPermissions = false;
        showStorageAlertWithDelay = true;
        //If mobile device, only portrait mode is allowed
        if (!isTablet(this)) {
            logDebug("Mobile only portrait mode");
            setRequestedOrientation(ActivityInfo.SCREEN_ORIENTATION_PORTRAIT);
        }
        boolean writeStorageGranted = hasPermissions(this, Manifest.permission.WRITE_EXTERNAL_STORAGE);
        boolean readStorageGranted = hasPermissions(this, Manifest.permission.READ_EXTERNAL_STORAGE);
        boolean cameraGranted = hasPermissions(this, Manifest.permission.CAMERA);
        boolean microphoneGranted = hasPermissions(this, Manifest.permission.RECORD_AUDIO);

        if (!writeStorageGranted || !readStorageGranted || !cameraGranted || !microphoneGranted/* || !writeCallsGranted*/) {
            deleteCurrentFragment();

            if (permissionsFragment == null) {
                permissionsFragment = new PermissionsFragment();
            }

            replaceFragment(permissionsFragment, FragmentTag.PERMISSIONS.getTag());

            onAskingPermissionsFragment = true;

            abL.setVisibility(View.GONE);
            setTabsVisibility();
            drawerLayout.setDrawerLockMode(DrawerLayout.LOCK_MODE_LOCKED_CLOSED);
            supportInvalidateOptionsMenu();
            hideFabButton();
            showHideBottomNavigationView(true);
        }
    }

    public void destroySMSVerificationFragment() {
        if (!isTablet(this)) {
            logDebug("mobile, all orientation");
            setRequestedOrientation(ActivityInfo.SCREEN_ORIENTATION_FULL_USER);
        }
        onAskingSMSVerificationFragment = false;
        smsVerificationFragment = null;

        if (!firstTimeAfterInstallation) {
            abL.setVisibility(View.VISIBLE);

            deleteCurrentFragment();

            drawerLayout.setDrawerLockMode(DrawerLayout.LOCK_MODE_UNLOCKED);
            supportInvalidateOptionsMenu();
            selectDrawerItem(drawerItem);
        }
    }

    public void destroyPermissionsFragment() {
        //In mobile, allow all orientation after permission screen
        if (!isTablet(this)) {
            logDebug("Mobile, all orientation");
            setRequestedOrientation(ActivityInfo.SCREEN_ORIENTATION_FULL_USER);
        }

        turnOnNotifications = false;

        abL.setVisibility(View.VISIBLE);

        deleteCurrentFragment();

        onAskingPermissionsFragment = false;

        permissionsFragment = null;

        drawerLayout.setDrawerLockMode(DrawerLayout.LOCK_MODE_UNLOCKED);
        supportInvalidateOptionsMenu();

        if (app.getStorageState() == STORAGE_STATE_PAYWALL) {
            drawerItem = DrawerItem.CLOUD_DRIVE;
        } else {
            firstLogin = true;
            drawerItem = DrawerItem.PHOTOS;
        }

        selectDrawerItem(drawerItem);
    }

    void setContactStatus() {
        if (megaChatApi == null) {
            megaChatApi = app.getMegaChatApi();
            composite.clear();
            checkChatChanges();
        }

        int chatStatus = megaChatApi.getOnlineStatus();
        if (contactStatus != null) {
            ChatUtil.setContactStatus(chatStatus, contactStatus, StatusIconLocation.DRAWER);
        }
    }

    @Override
    protected void onResume() {
        if (drawerItem == DrawerItem.SEARCH && getSearchFragment() != null) {
            searchFragment.setWaitingForSearchedNodes(true);
        }

        super.onResume();
        queryIfNotificationsAreOn();

        if (getResources().getConfiguration().orientation != orientationSaved) {
            orientationSaved = getResources().getConfiguration().orientation;
            drawerLayout.setDrawerLockMode(DrawerLayout.LOCK_MODE_UNLOCKED);
        }

        checkScrollElevation();
        checkTransferOverQuotaOnResume();
        LiveEventBus.get(EVENT_FAB_CHANGE, Boolean.class).observeForever(fabChangeObserver);
    }

    void queryIfNotificationsAreOn() {
        logDebug("queryIfNotificationsAreOn");

        if (dbH == null) {
            dbH = DatabaseHandler.getDbHandler(getApplicationContext());
        }

        if (megaApi == null) {
            megaApi = ((MegaApplication) getApplication()).getMegaApi();
        }

        if (turnOnNotifications) {
            setTurnOnNotificationsFragment();
        } else {
            NotificationManagerCompat nf = NotificationManagerCompat.from(this);
            logDebug("Notifications Enabled: " + nf.areNotificationsEnabled());
            if (!nf.areNotificationsEnabled()) {
                logDebug("OFF");
                if (dbH.getShowNotifOff() == null || dbH.getShowNotifOff().equals("true")) {
                    if (megaChatApi == null) {
                        megaChatApi = ((MegaApplication) getApplication()).getMegaChatApi();
                    }
                    if ((megaApi.getContacts().size() >= 1) || (megaChatApi.getChatListItems().size() >= 1)) {
                        setTurnOnNotificationsFragment();
                    }
                }
            }
        }
    }

    public void deleteTurnOnNotificationsFragment() {
        logDebug("deleteTurnOnNotificationsFragment");
        turnOnNotifications = false;

        abL.setVisibility(View.VISIBLE);

        turnOnNotificationsFragment = null;

        drawerLayout.setDrawerLockMode(DrawerLayout.LOCK_MODE_UNLOCKED);
        supportInvalidateOptionsMenu();
        selectDrawerItem(drawerItem);

        setStatusBarColor(this, android.R.color.transparent);
    }

    void deleteCurrentFragment() {
        Fragment currentFragment = getSupportFragmentManager().findFragmentById(R.id.fragment_container);
        if (currentFragment != null) {
            getSupportFragmentManager().beginTransaction().remove(currentFragment).commitNowAllowingStateLoss();
        }
    }

    void setTurnOnNotificationsFragment() {
        logDebug("setTurnOnNotificationsFragment");
        aB.setSubtitle(null);
        abL.setVisibility(View.GONE);

        deleteCurrentFragment();

        if (turnOnNotificationsFragment == null) {
            turnOnNotificationsFragment = new TurnOnNotificationsFragment();
        }
        replaceFragment(turnOnNotificationsFragment, FragmentTag.TURN_ON_NOTIFICATIONS.getTag());

        setTabsVisibility();
        abL.setVisibility(View.GONE);

        drawerLayout.closeDrawer(Gravity.LEFT);
        drawerLayout.setDrawerLockMode(DrawerLayout.LOCK_MODE_LOCKED_CLOSED);
        supportInvalidateOptionsMenu();
        hideFabButton();
        showHideBottomNavigationView(true);

        setStatusBarColor(this, R.color.teal_500_teal_400);
    }

    void actionOpenFolder(long handleIntent) {
        if (handleIntent == INVALID_HANDLE) {
            logWarning("handleIntent is not valid");
            return;
        }

        MegaNode parentIntentN = megaApi.getNodeByHandle(handleIntent);
        if (parentIntentN == null) {
            logWarning("parentIntentN is null");
            return;
        }

        switch (megaApi.getAccess(parentIntentN)) {
            case MegaShare.ACCESS_READ:
            case MegaShare.ACCESS_READWRITE:
            case MegaShare.ACCESS_FULL:
                parentHandleIncoming = handleIntent;
                deepBrowserTreeIncoming = calculateDeepBrowserTreeIncoming(parentIntentN, this);
                drawerItem = DrawerItem.SHARED_ITEMS;
                break;

            default:
                if (megaApi.isInRubbish(parentIntentN)) {
                    parentHandleRubbish = handleIntent;
                    drawerItem = DrawerItem.RUBBISH_BIN;
                } else if (megaApi.isInInbox(parentIntentN)) {
                    parentHandleInbox = handleIntent;
                    drawerItem = DrawerItem.INBOX;
                } else {
                    parentHandleBrowser = handleIntent;
                    drawerItem = DrawerItem.CLOUD_DRIVE;
                }
                break;
        }
    }

    @Override
    protected void onPostResume() {
        logDebug("onPostResume");
        super.onPostResume();

        if (isSearching) {
            selectDrawerItem(DrawerItem.SEARCH);
            isSearching = false;
            return;
        }

        managerActivity = this;

        Intent intent = getIntent();

        dbH = DatabaseHandler.getDbHandler(getApplicationContext());
        if (dbH.getCredentials() == null) {
            if (!openLink) {
                return;
            } else {
                logDebug("Not credentials");
                if (intent != null) {
                    logDebug("Not credentials -> INTENT");
                    if (intent.getAction() != null) {
                        logDebug("Intent with ACTION: " + intent.getAction());

                        if (getIntent().getAction().equals(ACTION_EXPORT_MASTER_KEY)) {
                            Intent exportIntent = new Intent(managerActivity, LoginActivity.class);
                            intent.putExtra(VISIBLE_FRAGMENT, LOGIN_FRAGMENT);
                            exportIntent.setFlags(Intent.FLAG_ACTIVITY_CLEAR_TOP);
                            exportIntent.setAction(getIntent().getAction());
                            startActivity(exportIntent);
                            finish();
                            return;
                        }
                    }
                }
            }
        }

        if (intent != null) {
            logDebug("Intent not null! " + intent.getAction());
            // Open folder from the intent
            if (intent.hasExtra(EXTRA_OPEN_FOLDER)) {
                logDebug("INTENT: EXTRA_OPEN_FOLDER");

                parentHandleBrowser = intent.getLongExtra(EXTRA_OPEN_FOLDER, -1);
                intent.removeExtra(EXTRA_OPEN_FOLDER);
                setIntent(null);
            }

            if (intent.getAction() != null) {
                logDebug("Intent action");

                if (getIntent().getAction().equals(ACTION_EXPLORE_ZIP)) {
                    logDebug("Open zip browser");

                    String pathZip = intent.getExtras().getString(EXTRA_PATH_ZIP);
                    ZipBrowserActivity.Companion.start(this, pathZip);
                }

                if (getIntent().getAction().equals(ACTION_IMPORT_LINK_FETCH_NODES)) {
                    logDebug("ACTION_IMPORT_LINK_FETCH_NODES");

                    Intent loginIntent = new Intent(managerActivity, LoginActivity.class);
                    intent.putExtra(VISIBLE_FRAGMENT, LOGIN_FRAGMENT);
                    loginIntent.setFlags(Intent.FLAG_ACTIVITY_CLEAR_TOP);
                    loginIntent.setAction(ACTION_IMPORT_LINK_FETCH_NODES);
                    loginIntent.setData(Uri.parse(getIntent().getDataString()));
                    startActivity(loginIntent);
                    finish();
                    return;
                } else if (getIntent().getAction().equals(ACTION_OPEN_MEGA_LINK)) {
                    logDebug("ACTION_OPEN_MEGA_LINK");

                    Intent fileLinkIntent = new Intent(managerActivity, FileLinkActivity.class);
                    fileLinkIntent.setFlags(Intent.FLAG_ACTIVITY_CLEAR_TOP);
                    fileLinkIntent.setAction(ACTION_IMPORT_LINK_FETCH_NODES);
                    String data = getIntent().getDataString();
                    if (data != null) {
                        fileLinkIntent.setData(Uri.parse(data));
                        startActivity(fileLinkIntent);
                    } else {
                        logWarning("getDataString is NULL");
                    }
                    finish();
                    return;
                } else if (intent.getAction().equals(ACTION_OPEN_MEGA_FOLDER_LINK)) {
                    logDebug("ACTION_OPEN_MEGA_FOLDER_LINK");

                    Intent intentFolderLink = new Intent(managerActivity, FolderLinkActivity.class);
                    intentFolderLink.setFlags(Intent.FLAG_ACTIVITY_CLEAR_TOP);
                    intentFolderLink.setAction(ACTION_OPEN_MEGA_FOLDER_LINK);

                    String data = getIntent().getDataString();
                    if (data != null) {
                        intentFolderLink.setData(Uri.parse(data));
                        startActivity(intentFolderLink);
                    } else {
                        logWarning("getDataString is NULL");
                    }
                    finish();
                } else if (intent.getAction().equals(ACTION_REFRESH_PARENTHANDLE_BROWSER)) {

                    parentHandleBrowser = intent.getLongExtra("parentHandle", -1);
                    intent.removeExtra("parentHandle");

                    //Refresh Cloud Fragment
                    refreshCloudDrive();

                    //Refresh Rubbish Fragment
                    refreshRubbishBin();
                } else if (intent.getAction().equals(ACTION_OVERQUOTA_STORAGE)) {
                    showOverquotaAlert(false);
                } else if (intent.getAction().equals(ACTION_PRE_OVERQUOTA_STORAGE)) {
                    showOverquotaAlert(true);
                } else if (intent.getAction().equals(ACTION_CHANGE_AVATAR)) {
                    logDebug("Intent CHANGE AVATAR");

                    String path = intent.getStringExtra("IMAGE_PATH");
                    megaApi.setAvatar(path, this);
                } else if (intent.getAction().equals(ACTION_CANCEL_CAM_SYNC)) {
                    logDebug("ACTION_CANCEL_UPLOAD or ACTION_CANCEL_DOWNLOAD or ACTION_CANCEL_CAM_SYNC");
                    drawerItem = DrawerItem.TRANSFERS;
                    indexTransfers = intent.getIntExtra(TRANSFERS_TAB, ERROR_TAB);
                    selectDrawerItem(drawerItem);

                    String text = getString(R.string.cam_sync_cancel_sync);

                    MaterialAlertDialogBuilder builder = new MaterialAlertDialogBuilder(this);
                    builder.setMessage(text);

                    builder.setPositiveButton(getString(R.string.general_yes),
                            (dialog, whichButton) -> {
                                stopRunningCameraUploadService(ManagerActivity.this);
                                dbH.setCamSyncEnabled(false);
                                sendBroadcast(new Intent(ACTION_UPDATE_DISABLE_CU_SETTING));

                                if (drawerItem == DrawerItem.PHOTOS) {
                                    cuLayout.setVisibility(View.VISIBLE);
                                }
                            });

                    builder.setNegativeButton(getString(R.string.general_no), null);
                    final AlertDialog dialog = builder.create();
                    try {
                        dialog.show();
                    } catch (Exception ex) {
                        logError("EXCEPTION", ex);
                    }
                } else if (intent.getAction().equals(ACTION_SHOW_TRANSFERS)) {
                    if (intent.getBooleanExtra(OPENED_FROM_CHAT, false)) {
                        sendBroadcast(new Intent(ACTION_CLOSE_CHAT_AFTER_OPEN_TRANSFERS));
                    }

                    drawerItem = DrawerItem.TRANSFERS;
                    indexTransfers = intent.getIntExtra(TRANSFERS_TAB, ERROR_TAB);
                    selectDrawerItem(drawerItem);
                } else if (intent.getAction().equals(ACTION_TAKE_SELFIE)) {
                    logDebug("Intent take selfie");
                    checkTakePicture(this, TAKE_PHOTO_CODE);
                } else if (intent.getAction().equals(SHOW_REPEATED_UPLOAD)) {
                    logDebug("Intent SHOW_REPEATED_UPLOAD");
                    String message = intent.getStringExtra("MESSAGE");
                    showSnackbar(SNACKBAR_TYPE, message, -1);
                } else if (getIntent().getAction().equals(ACTION_IPC)) {
                    logDebug("IPC - go to received request in Contacts");
                    markNotificationsSeen(true);
                    navigateToContactRequests();
                } else if (getIntent().getAction().equals(ACTION_CHAT_NOTIFICATION_MESSAGE)) {
                    logDebug("ACTION_CHAT_NOTIFICATION_MESSAGE");

                    long chatId = getIntent().getLongExtra(CHAT_ID, MEGACHAT_INVALID_HANDLE);
                    if (getIntent().getBooleanExtra(EXTRA_MOVE_TO_CHAT_SECTION, false)) {
                        moveToChatSection(chatId);
                    } else {
                        String text = getIntent().getStringExtra(SHOW_SNACKBAR);
                        if (chatId != -1) {
                            openChat(chatId, text);
                        }
                    }
                } else if (getIntent().getAction().equals(ACTION_CHAT_SUMMARY)) {
                    logDebug("ACTION_CHAT_SUMMARY");
                    drawerItem = DrawerItem.CHAT;
                    selectDrawerItem(drawerItem);
                } else if (getIntent().getAction().equals(ACTION_INCOMING_SHARED_FOLDER_NOTIFICATION)) {
                    logDebug("ACTION_INCOMING_SHARED_FOLDER_NOTIFICATION");
                    markNotificationsSeen(true);

                    drawerItem = DrawerItem.SHARED_ITEMS;
                    indexShares = 0;
                    selectDrawerItem(drawerItem);
                } else if (getIntent().getAction().equals(ACTION_OPEN_CONTACTS_SECTION)) {
                    logDebug("ACTION_OPEN_CONTACTS_SECTION");
                    markNotificationsSeen(true);
                    openContactLink(getIntent().getLongExtra(CONTACT_HANDLE, -1));
                } else if (getIntent().getAction().equals(ACTION_RECOVERY_KEY_EXPORTED)) {
                    logDebug("ACTION_RECOVERY_KEY_EXPORTED");
                    exportRecoveryKey();
                } else if (getIntent().getAction().equals(ACTION_REQUEST_DOWNLOAD_FOLDER_LOGOUT)) {
                    String parentPath = intent.getStringExtra(FileStorageActivity.EXTRA_PATH);

                    if (parentPath != null) {
                        AccountController ac = new AccountController(this);
                        ac.exportMK(parentPath);
                    }
                } else if (getIntent().getAction().equals(ACTION_RECOVERY_KEY_COPY_TO_CLIPBOARD)) {
                    AccountController ac = new AccountController(this);
                    if (getIntent().getBooleanExtra("logout", false)) {
                        ac.copyMK(true);
                    } else {
                        ac.copyMK(false);
                    }
                } else if (getIntent().getAction().equals(ACTION_OPEN_FOLDER)) {
                    logDebug("Open after LauncherFileExplorerActivity ");
                    long handleIntent = getIntent().getLongExtra(INTENT_EXTRA_KEY_PARENT_HANDLE, -1);

                    if (getIntent().getBooleanExtra(SHOW_MESSAGE_UPLOAD_STARTED, false)) {
                        int numberUploads = getIntent().getIntExtra(NUMBER_UPLOADS, 1);
                        showSnackbar(SNACKBAR_TYPE, getResources().getQuantityString(R.plurals.upload_began, numberUploads, numberUploads), -1);
                    }

                    String message = getIntent().getStringExtra(EXTRA_MESSAGE);
                    if (message != null) {
                        showSnackbar(SNACKBAR_TYPE, message, MEGACHAT_INVALID_HANDLE);
                    }

                    actionOpenFolder(handleIntent);
                    selectDrawerItem(drawerItem);
                } else if (getIntent().getAction().equals(ACTION_SHOW_SNACKBAR_SENT_AS_MESSAGE)) {
                    long chatId = getIntent().getLongExtra(CHAT_ID, MEGACHAT_INVALID_HANDLE);
                    showSnackbar(MESSAGE_SNACKBAR_TYPE, null, chatId);
                }

                intent.setAction(null);
                setIntent(null);
            }
        }


        if (bNV != null) {
            Menu nVMenu = bNV.getMenu();
            resetNavigationViewMenu(nVMenu);

            switch (drawerItem) {
                case CLOUD_DRIVE: {
                    logDebug("Case CLOUD DRIVE");
                    //Check the tab to shown and the title of the actionBar
                    setToolbarTitle();
                    setBottomNavigationMenuItemChecked(CLOUD_DRIVE_BNV);
                    break;
                }
                case SHARED_ITEMS: {
                    logDebug("Case SHARED ITEMS");
                    setBottomNavigationMenuItemChecked(SHARED_ITEMS_BNV);
                    try {
                        NotificationManager notificationManager =
                                (NotificationManager) getSystemService(Context.NOTIFICATION_SERVICE);

                        notificationManager.cancel(NOTIFICATION_PUSH_CLOUD_DRIVE);
                    } catch (Exception e) {
                        logError("Exception NotificationManager - remove contact notification", e);
                    }
                    setToolbarTitle();
                    break;
                }
                case SEARCH: {
                    if (searchExpand) {
                        textsearchQuery = false;
                        break;
                    }

                    setBottomNavigationMenuItemChecked(NO_BNV);
                    setToolbarTitle();
                    break;
                }
                case CHAT:
                    setBottomNavigationMenuItemChecked(CHAT_BNV);
                    if (getChatsFragment() != null && recentChatsFragment.isVisible()) {
                        recentChatsFragment.setChats();
                        recentChatsFragment.setStatus();
                    }
                    MegaApplication.setRecentChatVisible(true);
                    break;

                case PHOTOS: {
                    setBottomNavigationMenuItemChecked(PHOTOS_BNV);
                    break;
                }
                case NOTIFICATIONS: {
                    notificationsFragment = (NotificationsFragment) getSupportFragmentManager().findFragmentByTag(FragmentTag.NOTIFICATIONS.getTag());
                    if (notificationsFragment != null) {
                        notificationsFragment.setNotifications();
                    }
                    break;
                }
                case HOMEPAGE:
                default:
                    setBottomNavigationMenuItemChecked(HOME_BNV);
                    break;
            }
        }
    }

    public void openChat(long chatId, String text) {
        logDebug("Chat ID: " + chatId);

        if (chatId != -1) {
            MegaChatRoom chat = megaChatApi.getChatRoom(chatId);
            if (chat != null) {
                logDebug("Open chat with id: " + chatId);
                Intent intentToChat = new Intent(this, ChatActivity.class);
                intentToChat.setAction(ACTION_CHAT_SHOW_MESSAGES);
                intentToChat.putExtra(CHAT_ID, chatId);
                intentToChat.putExtra(SHOW_SNACKBAR, text);
                this.startActivity(intentToChat);
            } else {
                logError("Error, chat is NULL");
            }
        } else {
            logError("Error, chat id is -1");
        }
    }

    public void setProfileAvatar() {
        logDebug("setProfileAvatar");
        Pair<Boolean, Bitmap> circleAvatar = AvatarUtil.getCircleAvatar(this, megaApi.getMyEmail());
        if (circleAvatar.first) {
            nVPictureProfile.setImageBitmap(circleAvatar.second);
        } else {
            megaApi.getUserAvatar(megaApi.getMyUser(),
                    buildAvatarFile(this, megaApi.getMyEmail() + JPG_EXTENSION).getAbsolutePath(),
                    this);
        }
    }

    public void setDefaultAvatar() {
        logDebug("setDefaultAvatar");
        nVPictureProfile.setImageBitmap(getDefaultAvatar(getColorAvatar(megaApi.getMyUser()), myAccountInfo.getFullName(), AVATAR_SIZE, true));
    }

    public void setOfflineAvatar(String email, long myHandle, String name) {
        logDebug("setOfflineAvatar");
        if (nVPictureProfile == null) {
            return;
        }

        Pair<Boolean, Bitmap> circleAvatar = AvatarUtil.getCircleAvatar(this, email);
        if (circleAvatar.first) {
            nVPictureProfile.setImageBitmap(circleAvatar.second);
        } else {
            nVPictureProfile.setImageBitmap(
                    getDefaultAvatar(getColorAvatar(myHandle), name, AVATAR_SIZE, true));
        }
    }

    @Override
    protected void onStop() {
        logDebug("onStop");

        mStopped = true;

        super.onStop();
    }

    @Override
    protected void onPause() {
        logDebug("onPause");
        managerActivity = null;
        transfersManagement.setOnTransfersSection(false);
        super.onPause();
    }

    @Override
    protected void onDestroy() {
        logDebug("onDestroy()");

        dbH.removeSentPendingMessages();

        if (megaApi != null && megaApi.getRootNode() != null) {
            megaApi.removeGlobalListener(this);
            megaApi.removeTransferListener(this);
            megaApi.removeRequestListener(this);
        }

        composite.clear();

        if (alertDialogSMSVerification != null) {
            alertDialogSMSVerification.dismiss();
        }
        isStorageStatusDialogShown = false;

        unregisterReceiver(chatRoomMuteUpdateReceiver);
        unregisterReceiver(contactUpdateReceiver);
        unregisterReceiver(updateMyAccountReceiver);
        unregisterReceiver(networkReceiver);
        unregisterReceiver(receiverUpdateOrder);
        unregisterReceiver(chatArchivedReceiver);
        LiveEventBus.get(EVENT_REFRESH_PHONE_NUMBER, Boolean.class)
                .removeObserver(refreshAddPhoneNumberButtonObserver);
        unregisterReceiver(receiverCUAttrChanged);
        unregisterReceiver(transferOverQuotaUpdateReceiver);
        unregisterReceiver(transferFinishReceiver);
        unregisterReceiver(cameraUploadLauncherReceiver);
        LiveEventBus.get(EVENT_REFRESH, Boolean.class).removeObserver(refreshObserver);
        unregisterReceiver(cuUpdateReceiver);
        LiveEventBus.get(EVENT_FINISH_ACTIVITY, Boolean.class).removeObserver(finishObserver);
        LiveEventBus.get(EVENT_MY_BACKUPS_FOLDER_CHANGED, Boolean.class).removeObserver(fileBackupChangedObserver);

        destroyPayments();

        cancelSearch();
        if (reconnectDialog != null) {
            reconnectDialog.cancel();
        }

        if (confirmationTransfersDialog != null) {
            confirmationTransfersDialog.dismiss();
        }

        if (newTextFileDialog != null) {
            newTextFileDialog.dismiss();
        }

        dismissAlertDialogIfExists(processFileDialog);
        dismissAlertDialogIfExists(openLinkDialog);

        nodeSaver.destroy();

        super.onDestroy();
    }

    private void cancelSearch() {
        if (getSearchFragment() != null) {
            searchFragment.cancelSearch();
        }
    }

    public void skipToMediaDiscoveryFragment(Fragment f) {
        mediaDiscoveryFragment = (MediaDiscoveryFragment) f;
        replaceFragment(f, FragmentTag.MEDIA_DISCOVERY.getTag());
        isInMDMode = true;
    }

    public void skipToAlbumContentFragment(Fragment f) {
        albumContentFragment = (AlbumContentFragment) f;
        replaceFragment(f, FragmentTag.ALBUM_CONTENT.getTag());
        isInAlbumContent = true;
        firstNavigationLevel = false;

        cuLayout.setVisibility(View.GONE);
        showHideBottomNavigationView(true);
    }

    public void changeMDMode(boolean targetMDMode) {
        isInMDMode = targetMDMode;
    }

    void replaceFragment(Fragment f, String fTag) {
        FragmentTransaction ft = getSupportFragmentManager().beginTransaction();
        ft.replace(R.id.fragment_container, f, fTag);
        ft.commitNowAllowingStateLoss();
        // refresh manually
        if (f instanceof RecentChatsFragment) {
            RecentChatsFragment rcf = (RecentChatsFragment) f;
            if (rcf.isResumed()) {
                rcf.refreshMegaContactsList();
                rcf.setCustomisedActionBar();
            }
        }
    }

    private void refreshFragment(String fTag) {
        Fragment f = getSupportFragmentManager().findFragmentByTag(fTag);
        if (f != null) {
            logDebug("Fragment " + fTag + " refreshing");
            getSupportFragmentManager().beginTransaction().detach(f).commitNowAllowingStateLoss();
            getSupportFragmentManager().beginTransaction().attach(f).commitNowAllowingStateLoss();
        } else {
            logWarning("Fragment == NULL. Not refresh");
        }
    }

    public boolean isFirstLogin() {
        return firstLogin;
    }

    public void selectDrawerItemCloudDrive() {
        logDebug("selectDrawerItemCloudDrive");
        abL.setVisibility(View.VISIBLE);

        tabLayoutShares.setVisibility(View.GONE);
        viewPagerShares.setVisibility(View.GONE);
        tabLayoutTransfers.setVisibility(View.GONE);
        viewPagerTransfers.setVisibility(View.GONE);

        fragmentContainer.setVisibility(View.VISIBLE);
        fileBrowserFragment = (FileBrowserFragment) getSupportFragmentManager().findFragmentByTag(FragmentTag.CLOUD_DRIVE.getTag());
        if (fileBrowserFragment == null) {
            fileBrowserFragment = FileBrowserFragment.newInstance();
        }

        replaceFragment(fileBrowserFragment, FragmentTag.CLOUD_DRIVE.getTag());
    }

    private void showGlobalAlertDialogsIfNeeded() {
        if (showStorageAlertWithDelay) {
            showStorageAlertWithDelay = false;
            checkStorageStatus(storageStateFromBroadcast != MegaApiJava.STORAGE_STATE_UNKNOWN ?
                    storageStateFromBroadcast : app.getStorageState(), false);
        }

        if (!firstTimeAfterInstallation) {
            logDebug("Its NOT first time");
            int dbContactsSize = dbH.getContactsSize();
            int sdkContactsSize = megaApi.getContacts().size();
            if (dbContactsSize != sdkContactsSize) {
                logDebug("Contacts TABLE != CONTACTS SDK " + dbContactsSize + " vs " + sdkContactsSize);
                dbH.clearContacts();
                FillDBContactsTask fillDBContactsTask = new FillDBContactsTask(this);
                fillDBContactsTask.execute();
            }
        } else {
            logDebug("Its first time");

            //Fill the contacts DB
            FillDBContactsTask fillDBContactsTask = new FillDBContactsTask(this);
            fillDBContactsTask.execute();
            firstTimeAfterInstallation = false;
            dbH.setFirstTime(false);
        }

        checkBeforeShowSMSVerificationDialog();

        cookieDialogHandler.showDialogIfNeeded(this);
    }

    /**
     * Observe LiveData for PSA, and show PSA view when get it.
     */
    private void observePsa() {
        psaViewHolder = new PsaViewHolder(findViewById(R.id.psa_layout), PsaManager.INSTANCE);

        LiveEventBus.get(EVENT_PSA, Psa.class).observe(this, psa -> {
            if (psa.getUrl() == null) {
                showPsa(psa);
            }
        });
    }

    /**
     * Show PSA view for old PSA type.
     *
     * @param psa the PSA to show
     */
    private void showPsa(Psa psa) {
        if (psa == null || drawerItem != DrawerItem.HOMEPAGE
                || mHomepageScreen != HomepageScreen.HOMEPAGE) {
            updateHomepageFabPosition();
            return;
        }

        if (getLifecycle().getCurrentState() == Lifecycle.State.RESUMED
                && getProLayout.getVisibility() == View.GONE
                && TextUtils.isEmpty(psa.getUrl())) {
            psaViewHolder.bind(psa);
            handler.post(this::updateHomepageFabPosition);
        }
    }

    public void checkBeforeShowSMSVerificationDialog() {
        //This account hasn't verified a phone number and first login.

        if (myAccountInfo.isBusinessAlertShown()) {
            //The business alerts has priority over SMS verification
            return;
        }

        if (canVoluntaryVerifyPhoneNumber() && (smsDialogTimeChecker.shouldShow() || isSMSDialogShowing) && !newCreationAccount) {
            showSMSVerificationDialog();
        }
    }

    public void setToolbarTitle(String title) {
        aB.setTitle(title);
    }

    public void setToolbarTitle() {
        logDebug("setToolbarTitle");
        if (drawerItem == null) {
            return;
        }

        switch (drawerItem) {
            case CLOUD_DRIVE: {
                aB.setSubtitle(null);
                logDebug("Cloud Drive SECTION");
                MegaNode parentNode = megaApi.getNodeByHandle(parentHandleBrowser);
                if (parentNode != null) {
                    if (megaApi.getRootNode() != null) {
                        if (parentNode.getHandle() == megaApi.getRootNode().getHandle() || parentHandleBrowser == -1) {
                            aB.setTitle(getString(R.string.section_cloud_drive).toUpperCase());
                            firstNavigationLevel = true;
                        } else {
                            aB.setTitle(parentNode.getName());
                            firstNavigationLevel = false;
                        }
                    } else {
                        parentHandleBrowser = -1;
                    }
                } else {
                    if (megaApi.getRootNode() != null) {
                        parentHandleBrowser = megaApi.getRootNode().getHandle();
                        aB.setTitle(getString(R.string.title_mega_info_empty_screen).toUpperCase());
                        firstNavigationLevel = true;
                    } else {
                        parentHandleBrowser = -1;
                        firstNavigationLevel = true;
                    }
                }
                break;
            }
            case RUBBISH_BIN: {
                aB.setSubtitle(null);
                MegaNode node = megaApi.getNodeByHandle(parentHandleRubbish);
                MegaNode rubbishNode = megaApi.getRubbishNode();
                if (rubbishNode == null) {
                    parentHandleRubbish = INVALID_HANDLE;
                    firstNavigationLevel = true;
                } else if (parentHandleRubbish == INVALID_HANDLE || node == null || node.getHandle() == rubbishNode.getHandle()) {
                    aB.setTitle(StringResourcesUtils.getString(R.string.section_rubbish_bin).toUpperCase());
                    firstNavigationLevel = true;
                } else {
                    aB.setTitle(node.getName());
                    firstNavigationLevel = false;
                }
                break;
            }
            case SHARED_ITEMS: {
                logDebug("Shared Items SECTION");
                aB.setSubtitle(null);
                int indexShares = getTabItemShares();
                if (indexShares == ERROR_TAB) break;
                switch (indexShares) {
                    case INCOMING_TAB: {
                        if (isIncomingAdded()) {
                            if (parentHandleIncoming != -1) {
                                MegaNode node = megaApi.getNodeByHandle(parentHandleIncoming);
                                if (node == null) {
                                    aB.setTitle(getResources().getString(R.string.title_shared_items).toUpperCase());
                                } else {
                                    aB.setTitle(node.getName());
                                }

                                firstNavigationLevel = false;
                            } else {
                                aB.setTitle(getResources().getString(R.string.title_shared_items).toUpperCase());
                                firstNavigationLevel = true;
                            }
                        } else {
                            logDebug("selectDrawerItemSharedItems: inSFLol == null");
                        }
                        break;
                    }
                    case OUTGOING_TAB: {
                        logDebug("setToolbarTitle: OUTGOING TAB");
                        if (isOutgoingAdded()) {
                            if (parentHandleOutgoing != -1) {
                                MegaNode node = megaApi.getNodeByHandle(parentHandleOutgoing);
                                aB.setTitle(node.getName());
                                firstNavigationLevel = false;
                            } else {
                                aB.setTitle(getResources().getString(R.string.title_shared_items).toUpperCase());
                                firstNavigationLevel = true;
                            }
                        }
                        break;
                    }
                    case LINKS_TAB:
                        if (isLinksAdded()) {
                            if (parentHandleLinks == INVALID_HANDLE) {
                                aB.setTitle(getResources().getString(R.string.title_shared_items).toUpperCase());
                                firstNavigationLevel = true;
                            } else {
                                MegaNode node = megaApi.getNodeByHandle(parentHandleLinks);
                                aB.setTitle(node.getName());
                                firstNavigationLevel = false;
                            }
                        }
                        break;
                    default: {
                        aB.setTitle(getResources().getString(R.string.title_shared_items).toUpperCase());
                        firstNavigationLevel = true;
                        break;
                    }
                }
                break;
            }
            case INBOX: {
                aB.setSubtitle(null);
                if (parentHandleInbox == megaApi.getInboxNode().getHandle() || parentHandleInbox == -1) {
                    aB.setTitle(getResources().getString(R.string.section_inbox).toUpperCase());
                    firstNavigationLevel = true;
                } else {
                    MegaNode node = megaApi.getNodeByHandle(parentHandleInbox);
                    aB.setTitle(node.getName());
                    firstNavigationLevel = false;
                }
                break;
            }
            case NOTIFICATIONS: {
                aB.setSubtitle(null);
                aB.setTitle(getString(R.string.title_properties_chat_contact_notifications).toUpperCase());
                firstNavigationLevel = true;
                break;
            }
            case CHAT: {
                abL.setVisibility(View.VISIBLE);
                aB.setTitle(getString(R.string.section_chat).toUpperCase());

                firstNavigationLevel = true;
                break;
            }
            case SEARCH: {
                aB.setSubtitle(null);
                if (parentHandleSearch == -1) {
                    firstNavigationLevel = true;
                    if (searchQuery != null) {
                        textSubmitted = true;
                        if (!searchQuery.isEmpty()) {
                            aB.setTitle(getString(R.string.action_search).toUpperCase() + ": " + searchQuery);
                        } else {
                            aB.setTitle(getString(R.string.action_search).toUpperCase() + ": " + "");
                        }
                    } else {
                        aB.setTitle(getString(R.string.action_search).toUpperCase() + ": " + "");
                    }

                } else {
                    MegaNode parentNode = megaApi.getNodeByHandle(parentHandleSearch);
                    if (parentNode != null) {
                        aB.setTitle(parentNode.getName());
                        firstNavigationLevel = false;
                    }
                }
                break;
            }
            case TRANSFERS: {
                aB.setSubtitle(null);
                aB.setTitle(getString(R.string.section_transfers).toUpperCase());
                setFirstNavigationLevel(true);
                break;
            }
            case PHOTOS: {
                aB.setSubtitle(null);
                if (getPhotosFragment() != null && photosFragment.isEnablePhotosFragmentShown()) {
                    setFirstNavigationLevel(false);
                    aB.setTitle(getString(R.string.settings_camera_upload_on).toUpperCase());
                } else {
                    if (isInAlbumContent) {
                        aB.setTitle(getString(R.string.title_favourites_album));
                    } else {
                        setFirstNavigationLevel(true);
                        aB.setTitle(getString(R.string.sortby_type_photo_first).toUpperCase());
                    }
                }
                break;
            }
            case HOMEPAGE: {
                setFirstNavigationLevel(false);
                int titleId = -1;

                switch (mHomepageScreen) {
                    case IMAGES:
                        titleId = R.string.section_images;
                        break;
                    case DOCUMENTS:
                        titleId = R.string.section_documents;
                        break;
                    case AUDIO:
                        titleId = R.string.upload_to_audio;
                        break;
                    case VIDEO:
                        titleId = R.string.sortby_type_video_first;
                        break;
                }

                if (titleId != -1) {
                    aB.setTitle(getString(titleId).toUpperCase(Locale.getDefault()));
                }
            }
            default: {
                logDebug("Default GONE");

                break;
            }
        }

        updateNavigationToolbarIcon();
    }

    public void setToolbarTitleFromFullscreenOfflineFragment(String title,
                                                             boolean firstNavigationLevel, boolean showSearch) {
        aB.setSubtitle(null);
        aB.setTitle(title);
        this.firstNavigationLevel = firstNavigationLevel;
        updateNavigationToolbarIcon();
        textSubmitted = true;
        if (searchMenuItem != null) {
            searchMenuItem.setVisible(showSearch);
        }
    }

    public void updateNavigationToolbarIcon() {
        int totalHistoric = megaApi.getNumUnreadUserAlerts();
        int totalIpc = 0;
        ArrayList<MegaContactRequest> requests = megaApi.getIncomingContactRequests();
        if (requests != null) {
            totalIpc = requests.size();
        }

        int totalNotifications = totalHistoric + totalIpc;

        if (totalNotifications == 0) {
            if (isFirstNavigationLevel()) {
                if (drawerItem == DrawerItem.SEARCH || drawerItem == DrawerItem.INBOX || drawerItem == DrawerItem.NOTIFICATIONS
                        || drawerItem == DrawerItem.RUBBISH_BIN || drawerItem == DrawerItem.TRANSFERS) {
                    aB.setHomeAsUpIndicator(tintIcon(this, R.drawable.ic_arrow_back_white));
                } else {
                    aB.setHomeAsUpIndicator(tintIcon(this, R.drawable.ic_menu_white));
                }
            } else {
                aB.setHomeAsUpIndicator(tintIcon(this, R.drawable.ic_arrow_back_white));
            }
        } else {
            if (isFirstNavigationLevel()) {
                if (drawerItem == DrawerItem.SEARCH || drawerItem == DrawerItem.INBOX || drawerItem == DrawerItem.NOTIFICATIONS
                        || drawerItem == DrawerItem.RUBBISH_BIN || drawerItem == DrawerItem.TRANSFERS) {
                    badgeDrawable.setProgress(1.0f);
                } else {
                    badgeDrawable.setProgress(0.0f);
                }
            } else {
                badgeDrawable.setProgress(1.0f);
            }

            if (totalNotifications > 9) {
                badgeDrawable.setText("9+");
            } else {
                badgeDrawable.setText(totalNotifications + "");
            }

            aB.setHomeAsUpIndicator(badgeDrawable);
        }

        if (drawerItem == DrawerItem.CLOUD_DRIVE && isInMDMode) {
            aB.setHomeAsUpIndicator(tintIcon(this, R.drawable.ic_close_white));
        }

        if (drawerItem == DrawerItem.PHOTOS && isInAlbumContent) {
            aB.setHomeAsUpIndicator(tintIcon(this, R.drawable.ic_arrow_back_white));
        }
    }

    public void showOnlineMode() {
        logDebug("showOnlineMode");

        try {
            if (usedSpaceLayout != null) {

                if (rootNode != null) {
                    Menu bNVMenu = bNV.getMenu();
                    if (bNVMenu != null) {
                        resetNavigationViewMenu(bNVMenu);
                    }
                    clickDrawerItem(drawerItem);
                    supportInvalidateOptionsMenu();
                    updateAccountDetailsVisibleInfo();
                    checkCurrentStorageStatus(false);
                } else {
                    logWarning("showOnlineMode - Root is NULL");
                    if (getApplicationContext() != null) {
                        if (MegaApplication.getOpenChatId() != MEGACHAT_INVALID_HANDLE) {
                            Intent intent = new Intent(BROADCAST_ACTION_INTENT_CONNECTIVITY_CHANGE_DIALOG);
                            sendBroadcast(intent);
                        } else {
                            showConfirmationConnect();
                        }
                    }
                }
            }
        } catch (Exception e) {
        }
    }

    public void showConfirmationConnect() {
        logDebug("showConfirmationConnect");

        DialogInterface.OnClickListener dialogClickListener = new DialogInterface.OnClickListener() {
            @Override
            public void onClick(DialogInterface dialog, int which) {
                switch (which) {
                    case DialogInterface.BUTTON_POSITIVE:
                        refreshSession();
                        break;

                    case DialogInterface.BUTTON_NEGATIVE:
                        logDebug("showConfirmationConnect: BUTTON_NEGATIVE");
                        setToolbarTitle();
                        break;
                }
            }
        };

        MaterialAlertDialogBuilder builder = new MaterialAlertDialogBuilder(this);
        try {
            builder.setMessage(R.string.confirmation_to_reconnect).setPositiveButton(R.string.general_ok, dialogClickListener)
                    .setNegativeButton(R.string.general_cancel, dialogClickListener);
            reconnectDialog = builder.create();
            reconnectDialog.setCanceledOnTouchOutside(false);
            reconnectDialog.show();
        } catch (Exception e) {
        }
    }

    public void showOfflineMode() {
        logDebug("showOfflineMode");

        try {
            if (megaApi == null) {
                logWarning("megaApi is Null in Offline mode");
            }

            if (usedSpaceLayout != null) {
                usedSpaceLayout.setVisibility(View.GONE);
            }
            if (nVEmail != null) {
                nVEmail.setText(megaChatApi.getMyEmail());
            }
            if (nVDisplayName != null) {
                nVDisplayName.setText(megaChatApi.getMyFullname());
            }

            setOfflineAvatar(megaChatApi.getMyEmail(), megaChatApi.getMyUserHandle(),
                    megaChatApi.getMyFullname());

            logDebug("DrawerItem on start offline: " + drawerItem);
            if (drawerItem == null) {
                logWarning("drawerItem == null --> On start OFFLINE MODE");
                drawerItem = getStartDrawerItem(this);

                if (bNV != null) {
                    disableNavigationViewMenu(bNV.getMenu());
                }

                selectDrawerItem(drawerItem);
            } else {
                if (bNV != null) {
                    disableNavigationViewMenu(bNV.getMenu());
                }

                logDebug("Change to OFFLINE MODE");
                clickDrawerItem(drawerItem);
            }

            supportInvalidateOptionsMenu();
        } catch (Exception e) {
        }
    }

    public void clickDrawerItem(DrawerItem item) {
        logDebug("Item: " + item);
        Menu bNVMenu = bNV.getMenu();

        if (item == null) {
            drawerMenuItem = bNVMenu.findItem(R.id.bottom_navigation_item_cloud_drive);
            onNavigationItemSelected(drawerMenuItem);
            return;
        }

        drawerLayout.closeDrawer(Gravity.LEFT);

        switch (item) {
            case CLOUD_DRIVE: {
                setBottomNavigationMenuItemChecked(CLOUD_DRIVE_BNV);
                break;
            }
            case HOMEPAGE: {
                setBottomNavigationMenuItemChecked(HOME_BNV);
                break;
            }
            case PHOTOS: {
                setBottomNavigationMenuItemChecked(PHOTOS_BNV);
                break;
            }
            case SHARED_ITEMS: {
                setBottomNavigationMenuItemChecked(SHARED_ITEMS_BNV);
                break;
            }
            case CHAT: {
                setBottomNavigationMenuItemChecked(CHAT_BNV);
                break;
            }
            case SEARCH:
            case TRANSFERS:
            case NOTIFICATIONS:
            case INBOX: {
                setBottomNavigationMenuItemChecked(NO_BNV);
                break;
            }
        }
    }


    public void selectDrawerItemSharedItems() {
        logDebug("selectDrawerItemSharedItems");
        abL.setVisibility(View.VISIBLE);

        try {
            NotificationManager notificationManager =
                    (NotificationManager) getSystemService(Context.NOTIFICATION_SERVICE);

            notificationManager.cancel(NOTIFICATION_PUSH_CLOUD_DRIVE);
        } catch (Exception e) {
            logError("Exception NotificationManager - remove contact notification", e);
        }

        if (sharesPageAdapter == null) {
            logWarning("sharesPageAdapter is NULL");
            sharesPageAdapter = new SharesPageAdapter(getSupportFragmentManager(), this);
            viewPagerShares.setAdapter(sharesPageAdapter);
            tabLayoutShares.setupWithViewPager(viewPagerShares);
            setSharesTabIcons(indexShares);

            //Force on CreateView, addTab do not execute onCreateView
            if (indexShares != ERROR_TAB) {
                logDebug("The index of the TAB Shares is: " + indexShares);
                if (viewPagerShares != null) {
                    switch (indexShares) {
                        case INCOMING_TAB:
                        case OUTGOING_TAB:
                        case LINKS_TAB:
                            viewPagerShares.setCurrentItem(indexShares);
                            break;
                    }
                }
                indexShares = ERROR_TAB;
            } else {
                //No bundle, no change of orientation
                logDebug("indexShares is NOT -1");
            }

        }

        setToolbarTitle();

        drawerLayout.closeDrawer(Gravity.LEFT);
    }

    private void setSharesTabIcons(int tabSelected) {
        if (tabLayoutShares == null
                || tabLayoutShares.getTabAt(INCOMING_TAB) == null
                || tabLayoutShares.getTabAt(OUTGOING_TAB) == null
                || tabLayoutShares.getTabAt(LINKS_TAB) == null) {
            return;
        }

        // The TabLayout style sets the default icon tint
        switch (tabSelected) {
            case OUTGOING_TAB:
                tabLayoutShares.getTabAt(INCOMING_TAB).setIcon(R.drawable.ic_incoming_shares);
                tabLayoutShares.getTabAt(OUTGOING_TAB).setIcon(mutateIconSecondary(this, R.drawable.ic_outgoing_shares, R.color.red_600_red_300));
                tabLayoutShares.getTabAt(LINKS_TAB).setIcon(R.drawable.link_ic);
                break;
            case LINKS_TAB:
                tabLayoutShares.getTabAt(INCOMING_TAB).setIcon(R.drawable.ic_incoming_shares);
                tabLayoutShares.getTabAt(OUTGOING_TAB).setIcon(R.drawable.ic_outgoing_shares);
                tabLayoutShares.getTabAt(LINKS_TAB).setIcon(mutateIconSecondary(this, R.drawable.link_ic, R.color.red_600_red_300));
                break;
            default:
                tabLayoutShares.getTabAt(INCOMING_TAB).setIcon(mutateIconSecondary(this, R.drawable.ic_incoming_shares, R.color.red_600_red_300));
                tabLayoutShares.getTabAt(OUTGOING_TAB).setIcon(R.drawable.ic_outgoing_shares);
                tabLayoutShares.getTabAt(LINKS_TAB).setIcon(R.drawable.link_ic);
        }
    }

    public void selectDrawerItemNotifications() {
        logDebug("selectDrawerItemNotifications");

        abL.setVisibility(View.VISIBLE);

        drawerItem = DrawerItem.NOTIFICATIONS;

        setBottomNavigationMenuItemChecked(NO_BNV);

        notificationsFragment = (NotificationsFragment) getSupportFragmentManager().findFragmentByTag(FragmentTag.NOTIFICATIONS.getTag());
        if (notificationsFragment == null) {
            logWarning("New NotificationsFragment");
            notificationsFragment = NotificationsFragment.newInstance();
        } else {
            refreshFragment(FragmentTag.NOTIFICATIONS.getTag());
        }
        replaceFragment(notificationsFragment, FragmentTag.NOTIFICATIONS.getTag());

        setToolbarTitle();

        showFabButton();
    }

    public void selectDrawerItemTransfers() {
        logDebug("selectDrawerItemTransfers");

        abL.setVisibility(View.VISIBLE);
        hideTransfersWidget();

        drawerItem = DrawerItem.TRANSFERS;

        setBottomNavigationMenuItemChecked(NO_BNV);

        if (mTabsAdapterTransfers == null) {
            mTabsAdapterTransfers = new TransfersPageAdapter(getSupportFragmentManager(), this);
            viewPagerTransfers.setAdapter(mTabsAdapterTransfers);
            tabLayoutTransfers.setupWithViewPager(viewPagerTransfers);
        }

        boolean showCompleted = !dbH.getCompletedTransfers().isEmpty() && getPendingTransfers() <= 0;

        indexTransfers = transfersManagement.getAreFailedTransfers() || showCompleted ? COMPLETED_TAB : PENDING_TAB;

        if (viewPagerTransfers != null) {
            switch (indexTransfers) {
                case COMPLETED_TAB:
                    refreshFragment(FragmentTag.COMPLETED_TRANSFERS.getTag());
                    viewPagerTransfers.setCurrentItem(COMPLETED_TAB);
                    break;

                default:
                    refreshFragment(FragmentTag.TRANSFERS.getTag());
                    viewPagerTransfers.setCurrentItem(PENDING_TAB);

                    if (transfersManagement.getShouldShowNetworkWarning()) {
                        showSnackbar(SNACKBAR_TYPE, getString(R.string.error_server_connection_problem), MEGACHAT_INVALID_HANDLE);
                    }

                    break;
            }

            if (mTabsAdapterTransfers != null) {
                mTabsAdapterTransfers.notifyDataSetChanged();
            }

            indexTransfers = viewPagerTransfers.getCurrentItem();
        }

        setToolbarTitle();
        showFabButton();
        drawerLayout.closeDrawer(Gravity.LEFT);
    }

    public void selectDrawerItemChat() {
        ((MegaApplication) getApplication()).setRecentChatVisible(true);
        setToolbarTitle();

        recentChatsFragment = (RecentChatsFragment) getSupportFragmentManager().findFragmentByTag(FragmentTag.RECENT_CHAT.getTag());
        if (recentChatsFragment == null) {
            recentChatsFragment = RecentChatsFragment.newInstance();
        } else {
            refreshFragment(FragmentTag.RECENT_CHAT.getTag());
        }

        replaceFragment(recentChatsFragment, FragmentTag.RECENT_CHAT.getTag());

        drawerLayout.closeDrawer(Gravity.LEFT);
    }

    public void setBottomNavigationMenuItemChecked(int item) {
        if (bNV != null) {
            if (item == NO_BNV) {
                showHideBottomNavigationView(true);
            } else if (bNV.getMenu().getItem(item) != null) {
                if (!bNV.getMenu().getItem(item).isChecked()) {
                    bNV.getMenu().getItem(item).setChecked(true);
                }
            }
        }

        boolean isCameraUploadItem = item == PHOTOS_BNV;
        updateMiniAudioPlayerVisibility(!isCameraUploadItem);
    }

    private void setTabsVisibility() {
        tabLayoutShares.setVisibility(View.GONE);
        viewPagerShares.setVisibility(View.GONE);
        tabLayoutTransfers.setVisibility(View.GONE);
        viewPagerTransfers.setVisibility(View.GONE);
        mShowAnyTabLayout = false;

        fragmentContainer.setVisibility(View.GONE);
        mNavHostView.setVisibility(View.GONE);

        updatePsaViewVisibility();

        if (turnOnNotifications) {
            fragmentContainer.setVisibility(View.VISIBLE);
            drawerLayout.closeDrawer(Gravity.LEFT);
            return;
        }

        switch (drawerItem) {
            case SHARED_ITEMS: {
                int tabItemShares = getTabItemShares();

                if ((tabItemShares == INCOMING_TAB && parentHandleIncoming != INVALID_HANDLE)
                        || (tabItemShares == OUTGOING_TAB && parentHandleOutgoing != INVALID_HANDLE)
                        || (tabItemShares == LINKS_TAB && parentHandleLinks != INVALID_HANDLE)) {
                    tabLayoutShares.setVisibility(View.GONE);
                    viewPagerShares.disableSwipe(true);
                } else {
                    tabLayoutShares.setVisibility(View.VISIBLE);
                    viewPagerShares.disableSwipe(false);
                }

                viewPagerShares.setVisibility(View.VISIBLE);
                mShowAnyTabLayout = true;
                break;
            }
            case TRANSFERS: {
                tabLayoutTransfers.setVisibility(View.VISIBLE);
                viewPagerTransfers.setVisibility(View.VISIBLE);
                mShowAnyTabLayout = true;
                break;
            }
            case HOMEPAGE:
                mNavHostView.setVisibility(View.VISIBLE);
                break;
            default: {
                fragmentContainer.setVisibility(View.VISIBLE);
                break;
            }
        }

        LiveEventBus.get(EVENT_HOMEPAGE_VISIBILITY, Boolean.class)
                .post(drawerItem == DrawerItem.HOMEPAGE);

        drawerLayout.closeDrawer(Gravity.LEFT);
    }

    /**
     * Hides or shows tabs of a section depending on the navigation level
     * and if select mode is enabled or not.
     *
     * @param hide       If true, hides the tabs, else shows them.
     * @param currentTab The current tab where the action happens.
     */
    public void hideTabs(boolean hide, int currentTab) {
        int visibility = hide ? View.GONE : View.VISIBLE;

        switch (drawerItem) {
            case SHARED_ITEMS:
                switch (currentTab) {
                    case INCOMING_TAB:
                        if (!isIncomingAdded() || (!hide && parentHandleIncoming != INVALID_HANDLE)) {
                            return;
                        }

                        break;

                    case OUTGOING_TAB:
                        if (!isOutgoingAdded() || (!hide && parentHandleOutgoing != INVALID_HANDLE)) {
                            return;
                        }

                        break;

                    case LINKS_TAB:
                        if (!isLinksAdded() || (!hide && parentHandleLinks != INVALID_HANDLE)) {
                            return;
                        }

                        break;
                }

                tabLayoutShares.setVisibility(visibility);
                viewPagerShares.disableSwipe(hide);
                break;

            case TRANSFERS:
                if (currentTab == PENDING_TAB && !isTransfersInProgressAdded()) {
                    return;
                }

                tabLayoutTransfers.setVisibility(visibility);
                viewPagerTransfers.disableSwipe(hide);
                break;
        }
    }

    private void removeFragment(Fragment fragment) {
        if (fragment != null && fragment.isAdded()) {
            FragmentTransaction ft = getSupportFragmentManager().beginTransaction();
            ft.remove(fragment);
            ft.commitAllowingStateLoss();
        }
    }

    /**
     * Set up a listener for navigating to a new destination (screen)
     * This only for Homepage for the time being since it is the only module to
     * which Jetpack Navigation applies.
     * It updates the status variable such as mHomepageScreen, as well as updating
     * BNV, Toolbar title, etc.
     */
    private void setupNavDestListener() {
        NavHostFragment navHostFragment = (NavHostFragment) getSupportFragmentManager().findFragmentById(R.id.nav_host_fragment);
        mNavController = navHostFragment.getNavController();

        mNavController.addOnDestinationChangedListener((controller, destination, arguments) -> {
            int destinationId = destination.getId();
            mHomepageSearchable = null;

            if (destinationId == R.id.homepageFragment) {
                mHomepageScreen = HomepageScreen.HOMEPAGE;
                updatePsaViewVisibility();
                // Showing the bottom navigation view immediately because the initial dimension
                // of Homepage bottom sheet is calculated based on it
                showBNVImmediate();
                if (bottomNavigationCurrentItem == HOME_BNV) {
                    abL.setVisibility(View.GONE);
                }

                updateTransfersWidget();
                setDrawerLockMode(false);
                return;
            } else if (destinationId == R.id.photosFragment) {
                mHomepageScreen = HomepageScreen.IMAGES;
            } else if (destinationId == R.id.documentsFragment) {
                mHomepageScreen = HomepageScreen.DOCUMENTS;
            } else if (destinationId == R.id.audioFragment) {
                mHomepageScreen = HomepageScreen.AUDIO;
            } else if (destinationId == R.id.videoFragment) {
                mHomepageScreen = HomepageScreen.VIDEO;
            } else if (destinationId == R.id.fullscreen_offline) {
                mHomepageScreen = HomepageScreen.FULLSCREEN_OFFLINE;
            } else if (destinationId == R.id.offline_file_info) {
                mHomepageScreen = HomepageScreen.OFFLINE_FILE_INFO;
                updatePsaViewVisibility();
                abL.setVisibility(View.GONE);
                showHideBottomNavigationView(true);
                return;
            } else if (destinationId == R.id.recentBucketFragment) {
                mHomepageScreen = HomepageScreen.RECENT_BUCKET;
            }

            updateTransfersWidget();
            updatePsaViewVisibility();
            abL.setVisibility(View.VISIBLE);
            showHideBottomNavigationView(true);
            supportInvalidateOptionsMenu();
            setToolbarTitle();
            setDrawerLockMode(true);
        });
    }

    /**
     * Hides all views only related to CU section and sets the CU default view.
     */
    private void resetCUFragment() {
        cuLayout.setVisibility(View.GONE);
        cuViewTypes.setVisibility(View.GONE);

        if (getPhotosFragment() != null) {
            photosFragment.setDefaultView();
            showBottomView();
        }
    }

    @SuppressLint("NewApi")
    public void selectDrawerItem(DrawerItem item) {
        if (item == null) {
            logWarning("The selected DrawerItem is NULL. Using latest or default value.");
            item = drawerItem != null ? drawerItem : DrawerItem.CLOUD_DRIVE;
        }

        logDebug("Selected DrawerItem: " + item.name());

        // Homepage may hide the Appbar before
        abL.setVisibility(View.VISIBLE);

        drawerItem = item;
        MegaApplication.setRecentChatVisible(false);
        resetActionBar(aB);
        updateTransfersWidget();
        setCallWidget();

        if (item != DrawerItem.CHAT) {
            //remove recent chat fragment as its life cycle get triggered unexpectedly, e.g. rotate device while not on recent chat page
            removeFragment(getChatsFragment());
        }

        if (item != DrawerItem.PHOTOS) {
            resetCUFragment();
        }

        if (item != DrawerItem.TRANSFERS && isTransfersInProgressAdded()) {
            transfersFragment.checkSelectModeAfterChangeTabOrDrawerItem();
        }

        transfersManagement.setOnTransfersSection(item == DrawerItem.TRANSFERS);

        switch (item) {
            case CLOUD_DRIVE: {
                if (isInMDPage()) {
                    mediaDiscoveryFragment = (MediaDiscoveryFragment) getSupportFragmentManager().findFragmentByTag(FragmentTag.MEDIA_DISCOVERY.getTag());

                    if (mediaDiscoveryFragment == null) {
                        selectDrawerItemCloudDrive();
                        mediaDiscoveryFragment = fileBrowserFragment.showMediaDiscovery(Unit.INSTANCE);
                    } else {
                        refreshFragment(FragmentTag.MEDIA_DISCOVERY.getTag());
                    }

                    replaceFragment(mediaDiscoveryFragment, FragmentTag.MEDIA_DISCOVERY.getTag());
                } else {
                    selectDrawerItemCloudDrive();
                }

                if (openFolderRefresh) {
                    onNodesCloudDriveUpdate();
                    openFolderRefresh = false;
                }
                supportInvalidateOptionsMenu();
                setToolbarTitle();
                showFabButton();
                showHideBottomNavigationView(false);
                if (!comesFromNotifications) {
                    bottomNavigationCurrentItem = CLOUD_DRIVE_BNV;
                }
                setBottomNavigationMenuItemChecked(CLOUD_DRIVE_BNV);
                if (getIntent() != null && getIntent().getBooleanExtra(INTENT_EXTRA_KEY_LOCATION_FILE_INFO, false)) {
                    fileBrowserFragment.refreshNodes();
                }
                logDebug("END for Cloud Drive");
                break;
            }
            case RUBBISH_BIN: {
                showHideBottomNavigationView(true);
                abL.setVisibility(View.VISIBLE);
                rubbishBinFragment = (RubbishBinFragment) getSupportFragmentManager().findFragmentByTag(FragmentTag.RUBBISH_BIN.getTag());
                if (rubbishBinFragment == null) {
                    rubbishBinFragment = RubbishBinFragment.newInstance();
                }

                setBottomNavigationMenuItemChecked(NO_BNV);

                replaceFragment(rubbishBinFragment, FragmentTag.RUBBISH_BIN.getTag());

                if (openFolderRefresh) {
                    onNodesCloudDriveUpdate();
                    openFolderRefresh = false;
                }
                supportInvalidateOptionsMenu();
                setToolbarTitle();
                showFabButton();
                break;
            }
            case HOMEPAGE: {
                // Don't use fabButton.hide() here.
                fabButton.setVisibility(View.GONE);
                if (mHomepageScreen == HomepageScreen.HOMEPAGE) {
                    showBNVImmediate();
                    abL.setVisibility(View.GONE);
                    showHideBottomNavigationView(false);
                } else {
                    // For example, back from Rubbish Bin to Photos
                    setToolbarTitle();
                    invalidateOptionsMenu();
                    showHideBottomNavigationView(true);
                }

                setBottomNavigationMenuItemChecked(HOME_BNV);

                if (!comesFromNotifications) {
                    bottomNavigationCurrentItem = HOME_BNV;
                }

                showGlobalAlertDialogsIfNeeded();

                if (mHomepageScreen == HomepageScreen.HOMEPAGE) {
                    changeAppBarElevation(false);
                }
                break;
            }
            case PHOTOS: {
                if (isInAlbumContent) {
                    skipToAlbumContentFragment(AlbumContentFragment.getInstance());
                } else {
                    abL.setVisibility(View.VISIBLE);
                    if (getPhotosFragment() == null) {
                        photosFragment = new PhotosFragment();
                    } else {
                        refreshFragment(FragmentTag.PHOTOS.getTag());
                    }

                    replaceFragment(photosFragment, FragmentTag.PHOTOS.getTag());
                    setToolbarTitle();
                    supportInvalidateOptionsMenu();
                    showFabButton();
                    showHideBottomNavigationView(false);
                    refreshCUNodes();
                    if (!comesFromNotifications) {
                        bottomNavigationCurrentItem = PHOTOS_BNV;
                    }
                    setBottomNavigationMenuItemChecked(PHOTOS_BNV);
                }
                break;
            }
            case INBOX: {
                showHideBottomNavigationView(true);
                abL.setVisibility(View.VISIBLE);
                inboxFragment = (InboxFragment) getSupportFragmentManager().findFragmentByTag(FragmentTag.INBOX.getTag());
                if (inboxFragment == null) {
                    inboxFragment = InboxFragment.newInstance();
                }

                replaceFragment(inboxFragment, FragmentTag.INBOX.getTag());

                if (openFolderRefresh) {
                    onNodesInboxUpdate();
                    openFolderRefresh = false;
                }
                supportInvalidateOptionsMenu();
                setToolbarTitle();
                showFabButton();
                break;
            }
            case SHARED_ITEMS: {
                selectDrawerItemSharedItems();
                if (openFolderRefresh) {
                    onNodesSharedUpdate();
                    openFolderRefresh = false;
                }
                supportInvalidateOptionsMenu();

                showFabButton();
                showHideBottomNavigationView(false);
                if (!comesFromNotifications) {
                    bottomNavigationCurrentItem = SHARED_ITEMS_BNV;
                }
                setBottomNavigationMenuItemChecked(SHARED_ITEMS_BNV);
                break;
            }
            case NOTIFICATIONS: {
                showHideBottomNavigationView(true);
                selectDrawerItemNotifications();
                supportInvalidateOptionsMenu();
                showFabButton();
                break;
            }
            case SEARCH: {
                showHideBottomNavigationView(true);

                setBottomNavigationMenuItemChecked(NO_BNV);

                drawerItem = DrawerItem.SEARCH;
                if (getSearchFragment() == null) {
                    searchFragment = SearchFragment.newInstance();
                }

                replaceFragment(searchFragment, FragmentTag.SEARCH.getTag());
                showFabButton();

                break;
            }
            case TRANSFERS: {
                showHideBottomNavigationView(true);
                aB.setSubtitle(null);
                selectDrawerItemTransfers();
                supportInvalidateOptionsMenu();
                showFabButton();
                break;
            }
            case CHAT: {
                logDebug("Chat selected");
                if (megaApi != null) {
                    contacts = megaApi.getContacts();
                    for (int i = 0; i < contacts.size(); i++) {
                        if (contacts.get(i).getVisibility() == MegaUser.VISIBILITY_VISIBLE) {
                            visibleContacts.add(contacts.get(i));
                        }
                    }
                }
                selectDrawerItemChat();
                supportInvalidateOptionsMenu();
                showHideBottomNavigationView(false);
                if (!comesFromNotifications) {
                    bottomNavigationCurrentItem = CHAT_BNV;
                }
                setBottomNavigationMenuItemChecked(CHAT_BNV);
                break;
            }
        }

        setTabsVisibility();
        checkScrollElevation();

        if (megaApi.multiFactorAuthAvailable()) {
            if (newAccount || isEnable2FADialogShown) {
                showEnable2FADialog();
            }
        }
    }

    private void navigateToSettingsActivity(TargetPreference targetPreference) {
        if (nV != null && drawerLayout != null && drawerLayout.isDrawerOpen(nV)) {
            drawerLayout.closeDrawer(Gravity.LEFT);
        }
        Intent settingsIntent = mega.privacy.android.app.presentation.settings.SettingsActivity.Companion.getIntent(this, targetPreference);
        startActivity(settingsIntent);
    }

    public void openFullscreenOfflineFragment(String path) {
        drawerItem = DrawerItem.HOMEPAGE;
        mNavController.navigate(
                HomepageFragmentDirections.Companion.actionHomepageToFullscreenOffline(path, false),
                new NavOptions.Builder().setLaunchSingleTop(true).build());
    }

    public void fullscreenOfflineFragmentOpened(OfflineFragment fragment) {
        fullscreenOfflineFragment = fragment;

        showFabButton();
        setBottomNavigationMenuItemChecked(HOME_BNV);
        abL.setVisibility(View.VISIBLE);
        setToolbarTitle();
        supportInvalidateOptionsMenu();
    }

    public void fullscreenOfflineFragmentClosed(OfflineFragment fragment) {
        if (fragment == fullscreenOfflineFragment) {
            if (bottomItemBeforeOpenFullscreenOffline != INVALID_VALUE && !mStopped) {
                backToDrawerItem(bottomItemBeforeOpenFullscreenOffline);
                bottomItemBeforeOpenFullscreenOffline = INVALID_VALUE;
            }

            setPathNavigationOffline("/");
            fullscreenOfflineFragment = null;
            // workaround for flicker of AppBarLayout: if we go back to homepage from fullscreen
            // offline, and hide AppBarLayout when immediately on go back, we will see the flicker
            // of AppBarLayout, hide AppBarLayout when fullscreen offline is closed is better.
            if (isInMainHomePage()) {
                abL.setVisibility(View.GONE);
            }
        }
    }

    public void pagerOfflineFragmentOpened(OfflineFragment fragment) {
        pagerOfflineFragment = fragment;
    }

    public void pagerOfflineFragmentClosed(OfflineFragment fragment) {
        if (fragment == pagerOfflineFragment) {
            pagerOfflineFragment = null;
        }
    }

    public void pagerRecentsFragmentOpened(RecentsFragment fragment) {
        pagerRecentsFragment = fragment;
    }

    public void pagerRecentsFragmentClosed(RecentsFragment fragment) {
        if (fragment == pagerRecentsFragment) {
            pagerRecentsFragment = null;
        }
    }

    private void showBNVImmediate() {
        updateMiniAudioPlayerVisibility(true);

        bNV.setTranslationY(0);
        bNV.animate().cancel();
        bNV.clearAnimation();
        if (bNV.getVisibility() != View.VISIBLE) {
            bNV.setVisibility(View.VISIBLE);
        }
        bNV.setVisibility(View.VISIBLE);
        final CoordinatorLayout.LayoutParams params = new CoordinatorLayout.LayoutParams(
                ViewGroup.LayoutParams.MATCH_PARENT, ViewGroup.LayoutParams.MATCH_PARENT);
        params.setMargins(0, 0, 0,
                getResources().getDimensionPixelSize(R.dimen.bottom_navigation_view_height));
        fragmentLayout.setLayoutParams(params);
    }

    /**
     * Update whether we should display the mini audio player. It should only
     * be visible when BNV is visible.
     *
     * @param shouldVisible whether we should display the mini audio player
     * @return is the mini player visible after this update
     */
    private boolean updateMiniAudioPlayerVisibility(boolean shouldVisible) {
        if (miniAudioPlayerController != null) {
            miniAudioPlayerController.setShouldVisible(shouldVisible);

            handler.post(this::updateHomepageFabPosition);

            return miniAudioPlayerController.visible();
        }

        return false;
    }

    /**
     * Update homepage FAB position, considering the visibility of PSA layout and mini audio player.
     */
    private void updateHomepageFabPosition() {
        HomepageFragment fragment = getFragmentByType(HomepageFragment.class);
        if (isInMainHomePage() && fragment != null) {
            fragment.updateFabPosition(psaViewHolder.visible() ? psaViewHolder.psaLayoutHeight() : 0,
                    miniAudioPlayerController.visible() ? miniAudioPlayerController.playerHeight() : 0);
        }
    }

    private boolean isCloudAdded() {
        fileBrowserFragment = (FileBrowserFragment) getSupportFragmentManager().findFragmentByTag(FragmentTag.CLOUD_DRIVE.getTag());
        return fileBrowserFragment != null && fileBrowserFragment.isAdded();
    }

    private boolean isIncomingAdded() {
        if (sharesPageAdapter == null) return false;

        incomingSharesFragment = (IncomingSharesFragment) sharesPageAdapter.instantiateItem(viewPagerShares, INCOMING_TAB);

        return incomingSharesFragment != null && incomingSharesFragment.isAdded();
    }

    private boolean isOutgoingAdded() {
        if (sharesPageAdapter == null) return false;

        outgoingSharesFragment = (OutgoingSharesFragment) sharesPageAdapter.instantiateItem(viewPagerShares, OUTGOING_TAB);

        return outgoingSharesFragment != null && outgoingSharesFragment.isAdded();
    }

    private boolean isLinksAdded() {
        if (sharesPageAdapter == null) return false;

        linksFragment = (LinksFragment) sharesPageAdapter.instantiateItem(viewPagerShares, LINKS_TAB);

        return linksFragment != null && linksFragment.isAdded();
    }

    private boolean isTransfersInProgressAdded() {
        if (mTabsAdapterTransfers == null) return false;

        transfersFragment = (TransfersFragment) mTabsAdapterTransfers.instantiateItem(viewPagerTransfers, PENDING_TAB);

        return transfersFragment.isAdded();
    }

    private boolean isTransfersCompletedAdded() {
        if (mTabsAdapterTransfers == null) return false;

        completedTransfersFragment = (CompletedTransfersFragment) mTabsAdapterTransfers.instantiateItem(viewPagerTransfers, COMPLETED_TAB);

        return completedTransfersFragment.isAdded();
    }

    public void checkScrollElevation() {
        if (drawerItem == null) {
            return;
        }

        switch (drawerItem) {
            case CLOUD_DRIVE: {
                if (fileBrowserFragment != null && fileBrowserFragment.isResumed()) {
                    fileBrowserFragment.checkScroll();
                }
                break;
            }
            case HOMEPAGE: {
                if (fullscreenOfflineFragment != null) {
                    fullscreenOfflineFragment.checkScroll();
                }
                break;
            }
            case PHOTOS: {
                if (getPhotosFragment() != null) {
                    photosFragment.checkScroll();
                }
                break;
            }
            case INBOX: {
                inboxFragment = (InboxFragment) getSupportFragmentManager().findFragmentByTag(FragmentTag.INBOX.getTag());
                if (inboxFragment != null) {
                    inboxFragment.checkScroll();
                }
                break;
            }
            case SHARED_ITEMS: {
                if (getTabItemShares() == INCOMING_TAB && isIncomingAdded())
                    incomingSharesFragment.checkScroll();
                else if (getTabItemShares() == OUTGOING_TAB && isOutgoingAdded())
                    outgoingSharesFragment.checkScroll();
                else if (getTabItemShares() == LINKS_TAB && isLinksAdded())
                    linksFragment.checkScroll();
                break;
            }
            case SEARCH: {
                if (getSearchFragment() != null) {
                    searchFragment.checkScroll();
                }
                break;
            }
            case CHAT: {
                recentChatsFragment = (RecentChatsFragment) getSupportFragmentManager().findFragmentByTag(FragmentTag.RECENT_CHAT.getTag());
                if (recentChatsFragment != null) {
                    recentChatsFragment.checkScroll();
                }
                break;
            }
            case RUBBISH_BIN: {
                rubbishBinFragment = (RubbishBinFragment) getSupportFragmentManager().findFragmentByTag(FragmentTag.RUBBISH_BIN.getTag());
                if (rubbishBinFragment != null) {
                    rubbishBinFragment.checkScroll();
                }
                break;
            }

            case TRANSFERS: {
                if (getTabItemTransfers() == PENDING_TAB && isTransfersInProgressAdded()) {
                    transfersFragment.checkScroll();
                } else if (getTabItemTransfers() == COMPLETED_TAB && isTransfersCompletedAdded()) {
                    completedTransfersFragment.checkScroll();
                }
            }
        }
    }


    void showEnable2FADialog() {
        logDebug("newAccount: " + newAccount);
        newAccount = false;

        MaterialAlertDialogBuilder builder = new MaterialAlertDialogBuilder(this);
        LayoutInflater inflater = getLayoutInflater();
        View v = inflater.inflate(R.layout.dialog_enable_2fa_create_account, null);
        builder.setView(v);

        enable2FAButton = (Button) v.findViewById(R.id.enable_2fa_button);
        enable2FAButton.setOnClickListener(this);
        skip2FAButton = (Button) v.findViewById(R.id.skip_enable_2fa_button);
        skip2FAButton.setOnClickListener(this);

        enable2FADialog = builder.create();
        enable2FADialog.setCanceledOnTouchOutside(false);
        try {
            enable2FADialog.show();
        } catch (Exception e) {
            e.printStackTrace();
        }
        isEnable2FADialogShown = true;
    }

    /**
     * Opens the settings section.
     */
    public void moveToSettingsSection() {
        navigateToSettingsActivity(null);
    }

    /**
     * Opens the settings section and scrolls to storage category.
     */
    public void moveToSettingsSectionStorage() {
        navigateToSettingsActivity(TargetPreference.Storage.INSTANCE);
    }

    /**
     * Opens the settings section and scrolls to start screen setting.
     */
    public void moveToSettingsSectionStartScreen() {
        navigateToSettingsActivity(TargetPreference.StartScreen.INSTANCE);
    }

    public void moveToChatSection(long idChat) {
        if (idChat != -1) {
            Intent intent = new Intent(this, ChatActivity.class);
            intent.setAction(ACTION_CHAT_SHOW_MESSAGES);
            intent.putExtra(CHAT_ID, idChat);
            this.startActivity(intent);
        }
        drawerItem = DrawerItem.CHAT;
        selectDrawerItem(drawerItem);
    }

    /**
     * Launches a MyAccountActivity intent without any intent action, data and extra.
     */
    public void showMyAccount() {
        showMyAccount(null, null, null);
    }

    /**
     * Launches a MyAccountActivity intent without any extra.
     *
     * @param action The intent action.
     * @param data   The intent data.
     */
    private void showMyAccount(String action, Uri data) {
        showMyAccount(action, data, null);
    }

    /**
     * Launches a MyAccountActivity intent without any intent action and data.
     *
     * @param extra Pair<String, Integer> The intent extra. First is the extra key, second the value.
     */
    private void showMyAccount(Pair<String, Integer> extra) {
        showMyAccount(null, null, extra);
    }

    /**
     * Launches a MyAccountActivity intent.
     *
     * @param action The intent action.
     * @param data   The intent data.
     * @param extra  Pair<String, Integer> The intent extra. First is the extra key, second the value.
     */
    private void showMyAccount(String action, Uri data, Pair<String, Integer> extra) {
        if (nV != null && drawerLayout != null && drawerLayout.isDrawerOpen(nV)) {
            drawerLayout.closeDrawer(Gravity.LEFT);
        }

        Intent intent = new Intent(this, MyAccountActivity.class)
                .setAction(action)
                .setData(data);

        if (extra != null) {
            intent.putExtra(extra.first, extra.second);
        }

        startActivity(intent);
    }

    private void closeSearchSection() {
        searchQuery = "";
        drawerItem = searchDrawerItem;
        selectDrawerItem(drawerItem);
        searchDrawerItem = null;
    }

    @Override
    public boolean onCreateOptionsMenu(Menu menu) {
        logDebug("onCreateOptionsMenu");
        // Force update the toolbar title to make the the tile length to be updated
        setToolbarTitle();
        // Inflate the menu items for use in the action bar
        MenuInflater inflater = getMenuInflater();
        inflater.inflate(R.menu.activity_manager, menu);

        searchMenuItem = menu.findItem(R.id.action_search);
        searchView = (SearchView) searchMenuItem.getActionView();

        SearchView.SearchAutoComplete searchAutoComplete = searchView.findViewById(androidx.appcompat.R.id.search_src_text);
        searchAutoComplete.setHint(getString(R.string.hint_action_search));
        View v = searchView.findViewById(androidx.appcompat.R.id.search_plate);
        v.setBackgroundColor(ContextCompat.getColor(this, android.R.color.transparent));

        if (searchView != null) {
            searchView.setIconifiedByDefault(true);
        }

        searchMenuItem.setOnActionExpandListener(new MenuItem.OnActionExpandListener() {
            @Override
            public boolean onMenuItemActionExpand(MenuItem item) {
                logDebug("onMenuItemActionExpand");
                searchQuery = "";
                searchExpand = true;
                if (drawerItem == DrawerItem.HOMEPAGE) {
                    if (mHomepageScreen == HomepageScreen.FULLSCREEN_OFFLINE) {
                        setFullscreenOfflineFragmentSearchQuery(searchQuery);
                    } else if (mHomepageSearchable != null) {
                        mHomepageSearchable.searchReady();
                    } else {
                        openSearchOnHomepage();
                    }
                } else if (drawerItem != DrawerItem.CHAT) {
                    textsearchQuery = false;
                    firstNavigationLevel = true;
                    parentHandleSearch = -1;
                    levelsSearch = -1;
                    setSearchDrawerItem();
                    selectDrawerItem(drawerItem);
                } else {
                    resetActionBar(aB);
                }
                hideCallMenuItem(chronometerMenuItem, returnCallMenuItem);
                hideCallWidget(ManagerActivity.this, callInProgressChrono, callInProgressLayout);
                return true;
            }

            @Override
            public boolean onMenuItemActionCollapse(MenuItem item) {
                logDebug("onMenuItemActionCollapse()");
                searchExpand = false;
                setCallWidget();
                setCallMenuItem(returnCallMenuItem, layoutCallMenuItem, chronometerMenuItem);
                if (drawerItem == DrawerItem.CHAT) {
                    if (getChatsFragment() != null) {
                        recentChatsFragment.closeSearch();
                        recentChatsFragment.setCustomisedActionBar();
                        supportInvalidateOptionsMenu();
                    }
                } else if (drawerItem == DrawerItem.HOMEPAGE) {
                    if (mHomepageScreen == HomepageScreen.FULLSCREEN_OFFLINE) {
                        if (!textSubmitted) {
                            setFullscreenOfflineFragmentSearchQuery(null);
                            textSubmitted = true;
                        }
                        supportInvalidateOptionsMenu();
                    } else if (mHomepageSearchable != null) {
                        mHomepageSearchable.exitSearch();
                        searchQuery = "";
                        supportInvalidateOptionsMenu();
                    }
                } else {
                    cancelSearch();
                    textSubmitted = true;
                    closeSearchSection();
                }
                return true;
            }
        });

        searchView.setMaxWidth(Integer.MAX_VALUE);

        searchView.setOnQueryTextListener(new SearchView.OnQueryTextListener() {
            @Override
            public boolean onQueryTextSubmit(String query) {
                if (drawerItem == DrawerItem.CHAT) {
                    hideKeyboard(managerActivity, 0);
                } else if (drawerItem == DrawerItem.HOMEPAGE) {
                    if (mHomepageScreen == HomepageScreen.FULLSCREEN_OFFLINE) {
                        searchExpand = false;
                        textSubmitted = true;
                        hideKeyboard(managerActivity, 0);
                        if (fullscreenOfflineFragment != null) {
                            fullscreenOfflineFragment.onSearchQuerySubmitted();
                        }
                        setToolbarTitle();
                        supportInvalidateOptionsMenu();
                    } else {
                        hideKeyboard(ManagerActivity.this);
                    }
                } else {
                    searchExpand = false;
                    searchQuery = "" + query;
                    setToolbarTitle();
                    logDebug("Search query: " + query);
                    textSubmitted = true;
                    supportInvalidateOptionsMenu();
                }
                return true;
            }

            @Override
            public boolean onQueryTextChange(String newText) {
                logDebug("onQueryTextChange");
                if (drawerItem == DrawerItem.CHAT) {
                    searchQuery = newText;
                    recentChatsFragment = (RecentChatsFragment) getSupportFragmentManager().findFragmentByTag(FragmentTag.RECENT_CHAT.getTag());
                    if (recentChatsFragment != null) {
                        recentChatsFragment.filterChats(newText, false);
                    }
                } else if (drawerItem == DrawerItem.HOMEPAGE) {
                    if (mHomepageScreen == HomepageScreen.FULLSCREEN_OFFLINE) {
                        if (textSubmitted) {
                            textSubmitted = false;
                            return true;
                        }

                        searchQuery = newText;
                        setFullscreenOfflineFragmentSearchQuery(searchQuery);
                    } else if (mHomepageSearchable != null) {
                        searchQuery = newText;
                        mHomepageSearchable.searchQuery(searchQuery);
                    }
                } else {
                    if (textSubmitted) {
                        textSubmitted = false;
                    } else {
                        if (!textsearchQuery) {
                            searchQuery = newText;
                        }
                        if (getSearchFragment() != null) {
                            searchFragment.newSearchNodesTask();
                        }
                    }
                }
                return true;
            }
        });

        enableSelectMenuItem = menu.findItem(R.id.action_enable_select);
        doNotDisturbMenuItem = menu.findItem(R.id.action_menu_do_not_disturb);
        clearRubbishBinMenuitem = menu.findItem(R.id.action_menu_clear_rubbish_bin);
        cancelAllTransfersMenuItem = menu.findItem(R.id.action_menu_cancel_all_transfers);
        clearCompletedTransfers = menu.findItem(R.id.action_menu_clear_completed_transfers);
        retryTransfers = menu.findItem(R.id.action_menu_retry_transfers);
        playTransfersMenuIcon = menu.findItem(R.id.action_play);
        pauseTransfersMenuIcon = menu.findItem(R.id.action_pause);
        scanQRcodeMenuItem = menu.findItem(R.id.action_scan_qr);
        returnCallMenuItem = menu.findItem(R.id.action_return_call);
        openMeetingMenuItem = menu.findItem(R.id.action_menu_open_meeting);
        RelativeLayout rootView = (RelativeLayout) returnCallMenuItem.getActionView();
        layoutCallMenuItem = rootView.findViewById(R.id.layout_menu_call);
        chronometerMenuItem = rootView.findViewById(R.id.chrono_menu);
        chronometerMenuItem.setVisibility(View.GONE);
        MenuItem moreMenuItem = menu.findItem(R.id.action_more);
        openLinkMenuItem = menu.findItem(R.id.action_open_link);

        rootView.setOnClickListener(v1 -> onOptionsItemSelected(returnCallMenuItem));

        if (bNV != null) {
            Menu bNVMenu = bNV.getMenu();
            if (bNVMenu != null) {
                if (drawerItem == null) {
                    drawerItem = getStartDrawerItem(this);
                }

                if (drawerItem == DrawerItem.CLOUD_DRIVE) {
                    setBottomNavigationMenuItemChecked(CLOUD_DRIVE_BNV);
                }
            }
        }

        setCallMenuItem(returnCallMenuItem, layoutCallMenuItem, chronometerMenuItem);

        if (isOnline(this)) {
            switch (drawerItem) {
                case CLOUD_DRIVE:
                    if (!isInMDMode) {
                        openLinkMenuItem.setVisible(isFirstNavigationLevel());
                        moreMenuItem.setVisible(!isFirstNavigationLevel());

                        if (isCloudAdded() && fileBrowserFragment.getItemCount() > 0) {
                            searchMenuItem.setVisible(true);
                        }
                    }
                    break;
                case HOMEPAGE:
                    if (mHomepageScreen == HomepageScreen.FULLSCREEN_OFFLINE) {
                        updateFullscreenOfflineFragmentOptionMenu(true);
                    }

                    break;
                case RUBBISH_BIN:
                    moreMenuItem.setVisible(!isFirstNavigationLevel());

                    if (getRubbishBinFragment() != null && rubbishBinFragment.getItemCount() > 0) {
                        clearRubbishBinMenuitem.setVisible(isFirstNavigationLevel());
                        searchMenuItem.setVisible(true);
                    }
                    break;
                case PHOTOS:
                    break;

                case INBOX:
                    moreMenuItem.setVisible(!isFirstNavigationLevel());

                    if (getInboxFragment() != null && inboxFragment.getItemCount() > 0) {
                        searchMenuItem.setVisible(true);
                    }
                    break;

                case SHARED_ITEMS:
                    moreMenuItem.setVisible(!isFirstNavigationLevel());

                    if (getTabItemShares() == INCOMING_TAB && isIncomingAdded()) {
                        if (isIncomingAdded() && incomingSharesFragment.getItemCount() > 0) {
                            searchMenuItem.setVisible(true);
                        }
                    } else if (getTabItemShares() == OUTGOING_TAB && isOutgoingAdded()) {
                        if (isOutgoingAdded() && outgoingSharesFragment.getItemCount() > 0) {
                            searchMenuItem.setVisible(true);
                        }
                    } else if (getTabItemShares() == LINKS_TAB && isLinksAdded()) {
                        if (isLinksAdded() && linksFragment.getItemCount() > 0) {
                            searchMenuItem.setVisible(true);
                        }
                    }
                    break;

                case SEARCH:
                    if (searchExpand) {
                        openSearchView();
                        searchFragment.checkSelectMode();
                    } else {
                        moreMenuItem.setVisible(!isFirstNavigationLevel());
                    }

                    break;

                case TRANSFERS:
                    if (getTabItemTransfers() == PENDING_TAB && isTransfersInProgressAdded() && transfersInProgress.size() > 0) {
                        if (megaApi.areTransfersPaused(MegaTransfer.TYPE_DOWNLOAD) || megaApi.areTransfersPaused(MegaTransfer.TYPE_UPLOAD)) {
                            playTransfersMenuIcon.setVisible(true);
                        } else {
                            pauseTransfersMenuIcon.setVisible(true);
                        }

                        cancelAllTransfersMenuItem.setVisible(true);
                        enableSelectMenuItem.setVisible(true);
                    } else if (getTabItemTransfers() == COMPLETED_TAB && isTransfersInProgressAdded() && completedTransfersFragment.isAnyTransferCompleted()) {
                        clearCompletedTransfers.setVisible(true);
                        retryTransfers.setVisible(thereAreFailedOrCancelledTransfers());
                    }

                    break;

                case CHAT:
                    if (searchExpand) {
                        openSearchView();
                    } else {
                        openMeetingMenuItem.setVisible(true);
                        doNotDisturbMenuItem.setVisible(true);
                        openLinkMenuItem.setVisible(true);

                        if (getChatsFragment() != null && recentChatsFragment.getItemCount() > 0) {
                            searchMenuItem.setVisible(true);
                        }
                    }
                    break;

                case NOTIFICATIONS:
                    break;
            }
        }

        if (drawerItem == DrawerItem.HOMEPAGE) {
            // Get the Searchable again at onCreateOptionsMenu() after screen rotation
            mHomepageSearchable = findHomepageSearchable();

            if (searchExpand) {
                openSearchView();
            } else {
                if (mHomepageSearchable != null) {
                    searchMenuItem.setVisible(mHomepageSearchable.shouldShowSearchMenu());
                }
            }
        }

        logDebug("Call to super onCreateOptionsMenu");
        return super.onCreateOptionsMenu(menu);
    }

    private void openSearchOnHomepage() {
        textsearchQuery = false;
        firstNavigationLevel = true;
        parentHandleSearch = -1;
        levelsSearch = -1;
        setSearchDrawerItem();
        selectDrawerItem(drawerItem);
        resetActionBar(aB);

        if (searchFragment != null) {
            searchFragment.newSearchNodesTask();
        }
    }

    private void setFullscreenOfflineFragmentSearchQuery(String searchQuery) {
        if (fullscreenOfflineFragment != null) {
            fullscreenOfflineFragment.setSearchQuery(searchQuery);
        }
    }

    public void updateFullscreenOfflineFragmentOptionMenu(boolean openSearchView) {
        if (fullscreenOfflineFragment == null) {
            return;
        }

        if (searchExpand && openSearchView) {
            openSearchView();
        } else if (!searchExpand) {
            if (isOnline(this)) {
                if (fullscreenOfflineFragment.getItemCount() > 0
                        && !fullscreenOfflineFragment.searchMode() && searchMenuItem != null) {
                    searchMenuItem.setVisible(true);
                }
            } else {
                supportInvalidateOptionsMenu();
            }

            fullscreenOfflineFragment.refreshActionBarTitle();
        }
    }

    private HomepageSearchable findHomepageSearchable() {
        FragmentManager fragmentManager = getSupportFragmentManager();
        Fragment navHostFragment = fragmentManager.findFragmentById(R.id.nav_host_fragment);
        if (navHostFragment != null && navHostFragment.getChildFragmentManager() != null) {
            for (Fragment fragment : navHostFragment.getChildFragmentManager().getFragments()) {
                if (fragment instanceof HomepageSearchable) {
                    return (HomepageSearchable) fragment;
                }
            }
        }

        return null;
    }

    @SuppressWarnings("unchecked")
    public <F extends Fragment> F getFragmentByType(Class<F> fragmentClass) {
        Fragment navHostFragment = getSupportFragmentManager().findFragmentById(R.id.nav_host_fragment);
        if (navHostFragment == null) {
            return null;
        }

        for (Fragment fragment : navHostFragment.getChildFragmentManager().getFragments()) {
            if (fragment.getClass() == fragmentClass) {
                return (F) fragment;
            }
        }

        return null;
    }

    @Override
    public boolean onOptionsItemSelected(MenuItem item) {
        logDebug("onOptionsItemSelected");
        typesCameraPermission = INVALID_TYPE_PERMISSIONS;

        if (megaApi == null) {
            megaApi = ((MegaApplication) getApplication()).getMegaApi();
        }

        if (megaApi != null) {
            logDebug("retryPendingConnections");
            megaApi.retryPendingConnections();
        }

        if (megaChatApi != null) {
            megaChatApi.retryPendingConnections(false, null);
        }

        int id = item.getItemId();
        switch (id) {
            case android.R.id.home: {
                if (firstNavigationLevel && drawerItem != DrawerItem.SEARCH) {
                    if (drawerItem == DrawerItem.RUBBISH_BIN || drawerItem == DrawerItem.INBOX
                            || drawerItem == DrawerItem.NOTIFICATIONS || drawerItem == DrawerItem.TRANSFERS) {

                        backToDrawerItem(bottomNavigationCurrentItem);
                    } else {
                        drawerLayout.openDrawer(nV);
                    }
                } else {
                    logDebug("NOT firstNavigationLevel");
                    if (drawerItem == DrawerItem.CLOUD_DRIVE) {
                        //Check media discovery mode
                        if (isInMDMode) {
                            onBackPressed();
                        } else {
                            //Cloud Drive
                            if (isCloudAdded()) {
                                fileBrowserFragment.onBackPressed();
                            }
                        }
                    } else if (drawerItem == DrawerItem.RUBBISH_BIN) {
                        rubbishBinFragment = (RubbishBinFragment) getSupportFragmentManager().findFragmentByTag(FragmentTag.RUBBISH_BIN.getTag());
                        if (rubbishBinFragment != null) {
                            rubbishBinFragment.onBackPressed();
                        }
                    } else if (drawerItem == DrawerItem.SHARED_ITEMS) {
                        if (getTabItemShares() == INCOMING_TAB && isIncomingAdded()) {
                            incomingSharesFragment.onBackPressed();
                        } else if (getTabItemShares() == OUTGOING_TAB && isOutgoingAdded()) {
                            outgoingSharesFragment.onBackPressed();
                        } else if (getTabItemShares() == LINKS_TAB && isLinksAdded()) {
                            linksFragment.onBackPressed();
                        }
                    } else if (drawerItem == DrawerItem.PHOTOS) {
                        if (getPhotosFragment() != null) {
                            if (photosFragment.isEnablePhotosFragmentShown()) {
                                photosFragment.onBackPressed();
                                return true;
                            }

                            setToolbarTitle();
                            invalidateOptionsMenu();
                            return true;
                        } else if (isInAlbumContent) {
                            // When current fragment is AlbumContentFragment, the photosFragment will be null due to replaceFragment.
                            onBackPressed();
                        }
                    } else if (drawerItem == DrawerItem.INBOX) {
                        inboxFragment = (InboxFragment) getSupportFragmentManager().findFragmentByTag(FragmentTag.INBOX.getTag());
                        if (inboxFragment != null) {
                            inboxFragment.onBackPressed();
                            return true;
                        }
                    } else if (drawerItem == DrawerItem.SEARCH) {
                        if (getSearchFragment() != null) {
                            onBackPressed();
                            return true;
                        }
                    } else if (drawerItem == DrawerItem.TRANSFERS) {
                        drawerItem = getStartDrawerItem(this);
                        selectDrawerItem(drawerItem);
                        return true;
                    } else if (drawerItem == DrawerItem.HOMEPAGE) {
                        if (mHomepageScreen == HomepageScreen.FULLSCREEN_OFFLINE) {
                            handleBackPressIfFullscreenOfflineFragmentOpened();
                        } else if (mNavController.getCurrentDestination() != null &&
                                mNavController.getCurrentDestination().getId() == R.id.favouritesFolderFragment) {
                            onBackPressed();
                        } else {
                            mNavController.navigateUp();
                        }
                    } else {
                        super.onBackPressed();
                    }
                }
                return true;
            }
            case R.id.action_search: {
                logDebug("Action search selected");
                hideItemsWhenSearchSelected();
                return true;
            }
            case R.id.action_open_link:
                showOpenLinkDialog();
                return true;

            case R.id.action_menu_cancel_all_transfers: {
                showConfirmationCancelAllTransfers();
                return true;
            }
            case R.id.action_menu_clear_completed_transfers: {
                showConfirmationClearCompletedTransfers();
                return true;
            }
            case R.id.action_pause: {
                if (drawerItem == DrawerItem.TRANSFERS) {
                    logDebug("Click on action_pause - play visible");
                    megaApi.pauseTransfers(true, this);
                    pauseTransfersMenuIcon.setVisible(false);
                    playTransfersMenuIcon.setVisible(true);
                }

                return true;
            }
            case R.id.action_play: {
                logDebug("Click on action_play - pause visible");
                pauseTransfersMenuIcon.setVisible(true);
                playTransfersMenuIcon.setVisible(false);
                megaApi.pauseTransfers(false, this);

                return true;
            }
            case R.id.action_menu_do_not_disturb:
                if (drawerItem == DrawerItem.CHAT) {
                    if (getGeneralNotification().equals(NOTIFICATIONS_ENABLED)) {
                        createMuteNotificationsChatAlertDialog(this, null);
                    } else {
                        showSnackbar(MUTE_NOTIFICATIONS_SNACKBAR_TYPE, null, -1);
                    }
                }
                return true;

            case R.id.action_select: {
                switch (drawerItem) {
                    case CLOUD_DRIVE:
                        if (isCloudAdded()) {
                            fileBrowserFragment.selectAll();
                        }
                        break;

                    case RUBBISH_BIN:
                        if (getRubbishBinFragment() != null) {
                            rubbishBinFragment.selectAll();
                        }
                        break;

                    case SHARED_ITEMS:
                        switch (getTabItemShares()) {
                            case INCOMING_TAB:
                                if (isIncomingAdded()) {
                                    incomingSharesFragment.selectAll();
                                }
                                break;

                            case OUTGOING_TAB:
                                if (isOutgoingAdded()) {
                                    outgoingSharesFragment.selectAll();
                                }
                                break;

                            case LINKS_TAB:
                                if (isLinksAdded()) {
                                    linksFragment.selectAll();
                                }
                                break;
                        }
                        break;
                    case HOMEPAGE:
                        if (fullscreenOfflineFragment != null) {
                            fullscreenOfflineFragment.selectAll();
                        }
                        break;
                    case CHAT:
                        if (getChatsFragment() != null) {
                            recentChatsFragment.selectAll();
                        }
                        break;

                    case INBOX:
                        if (getInboxFragment() != null) {
                            inboxFragment.selectAll();
                        }
                        break;

                    case SEARCH:
                        if (getSearchFragment() != null) {
                            searchFragment.selectAll();
                        }
                        break;
                }

                return true;
            }
            case R.id.action_menu_clear_rubbish_bin:
                showClearRubbishBinDialog();
                return true;

            case R.id.action_scan_qr: {
                logDebug("Action menu scan QR code pressed");
                //Check if there is a in progress call:
                checkBeforeOpeningQR(true);
                return true;
            }
            case R.id.action_return_call: {
                logDebug("Action menu return to call in progress pressed");
                returnCallWithPermissions();
                return true;
            }
            case R.id.action_menu_retry_transfers:
                retryAllTransfers();
                return true;

            case R.id.action_enable_select:
                if (isTransfersInProgressAdded()) {
                    transfersFragment.activateActionMode();
                }
                return true;
            case R.id.action_menu_open_meeting:
                // Click to enter "create meeting"
                onCreateMeeting();
                return true;

            case R.id.action_more:
                showNodeOptionsPanel(getCurrentParentNode(getCurrentParentHandle(), INVALID_VALUE));
                return true;

            default: {
                return super.onOptionsItemSelected(item);
            }
        }
    }

    private void hideItemsWhenSearchSelected() {
        textSubmitted = false;

        if (searchMenuItem != null) {
            doNotDisturbMenuItem.setVisible(false);
            cancelAllTransfersMenuItem.setVisible(false);
            clearCompletedTransfers.setVisible(false);
            pauseTransfersMenuIcon.setVisible(false);
            playTransfersMenuIcon.setVisible(false);
            clearRubbishBinMenuitem.setVisible(false);
            searchMenuItem.setVisible(false);
            openMeetingMenuItem.setVisible(false);
            openLinkMenuItem.setVisible(false);
        }
    }

    public void returnCallWithPermissions() {
        if (checkPermissionsCall(this, RETURN_CALL_PERMISSIONS)) {
            returnActiveCall(this, passcodeManagement);
        }
    }

    public void checkBeforeOpeningQR(boolean openScanQR) {
        if (isNecessaryDisableLocalCamera() != MEGACHAT_INVALID_HANDLE) {
            showConfirmationOpenCamera(this, ACTION_OPEN_QR, openScanQR);
            return;
        }
        openQR(openScanQR);
    }

    public void openQR(boolean openScanQr) {
        if (openScanQr) {
            getSupportFragmentManager().beginTransaction()
                    .replace(R.id.fragment_container, new ScanCodeFragment()).commitNowAllowingStateLoss();
        }

        Intent intent = new Intent(this, QRCodeActivity.class);
        intent.putExtra(OPEN_SCAN_QR, openScanQr);
        startActivity(intent);
    }

    private void updateView(boolean isList) {
        if (this.isList != isList) {
            this.isList = isList;
            dbH.setPreferredViewList(isList);
        }

        LiveEventBus.get(EVENT_LIST_GRID_CHANGE, Boolean.class).post(isList);

        //Refresh Cloud Fragment
        refreshFragment(FragmentTag.CLOUD_DRIVE.getTag());

        //Refresh Rubbish Fragment
        refreshFragment(FragmentTag.RUBBISH_BIN.getTag());

        //Refresh shares section
        refreshFragment(FragmentTag.INCOMING_SHARES.getTag());

        //Refresh shares section
        refreshFragment(FragmentTag.OUTGOING_SHARES.getTag());

        refreshSharesPageAdapter();

        //Refresh search section
        refreshFragment(FragmentTag.SEARCH.getTag());

        //Refresh inbox section
        refreshFragment(FragmentTag.INBOX.getTag());
    }

    public void refreshAfterMovingToRubbish() {
        logDebug("refreshAfterMovingToRubbish");

        if (drawerItem == DrawerItem.CLOUD_DRIVE) {
            refreshCloudDrive();
        } else if (drawerItem == DrawerItem.INBOX) {
            onNodesInboxUpdate();
        } else if (drawerItem == DrawerItem.SHARED_ITEMS) {
            onNodesSharedUpdate();
        } else if (drawerItem == DrawerItem.SEARCH) {
            refreshSearch();
        } else if (drawerItem == DrawerItem.HOMEPAGE) {
            LiveEventBus.get(EVENT_NODES_CHANGE).post(false);
        }

        checkCameraUploadFolder(true, null);
        refreshRubbishBin();
        setToolbarTitle();
    }

    /**
     * After nodes on Cloud Drive changed or some nodes are moved to rubbish bin,
     * need to check CU and MU folders' status.
     *
     * @param shouldDisable If CU or MU folder is deleted by current client, then CU should be disabled. Otherwise not.
     * @param updatedNodes  Nodes which have changed.
     */
    private void checkCameraUploadFolder(boolean shouldDisable, ArrayList<MegaNode> updatedNodes) {
        // Get CU and MU folder hanlde from local setting.
        long primaryHandle = getPrimaryFolderHandle();
        long secondaryHandle = getSecondaryFolderHandle();

        if (updatedNodes != null) {
            List<Long> handles = new ArrayList<>();
            for (MegaNode node : updatedNodes) {
                handles.add(node.getHandle());
            }
            // If CU and MU folder don't change then return.
            if (!handles.contains(primaryHandle) && !handles.contains(secondaryHandle)) {
                logDebug("Updated nodes don't include CU/MU, return.");
                return;
            }
        }

        MegaPreferences prefs = dbH.getPreferences();
        boolean isSecondaryEnabled = false;
        if (prefs != null) {
            isSecondaryEnabled = Boolean.parseBoolean(prefs.getSecondaryMediaFolderEnabled());
        }

        // Check if CU and MU folder are moved to rubbish bin.
        boolean isPrimaryFolderInRubbish = isNodeInRubbish(primaryHandle);
        boolean isSecondaryFolderInRubbish = isSecondaryEnabled && isNodeInRubbish(secondaryHandle);

        // If only MU folder is in rubbish bin.
        if (isSecondaryFolderInRubbish && !isPrimaryFolderInRubbish) {
            logDebug("MU folder is deleted, backup settings and disable MU.");
            if (shouldDisable) {
                // Back up timestamps and disabled MU upload.
                backupTimestampsAndFolderHandle();
                disableMediaUploadProcess();
            } else {
                // Just stop the upload process.
                stopRunningCameraUploadService(app);
            }
        } else if (isPrimaryFolderInRubbish) {
            // If CU folder is in rubbish bin.
            logDebug("CU folder is deleted, backup settings and disable CU.");
            if (shouldDisable) {
                // Disable both CU and MU.
                backupTimestampsAndFolderHandle();
                disableCameraUploadSettingProcess(false);
                sendBroadcast(new Intent(ACTION_UPDATE_DISABLE_CU_UI_SETTING));
            } else {
                // Just stop the upload process.
                stopRunningCameraUploadService(app);
            }
        }
    }

    public void refreshRubbishBin() {
        rubbishBinFragment = (RubbishBinFragment) getSupportFragmentManager().findFragmentByTag(FragmentTag.RUBBISH_BIN.getTag());
        if (rubbishBinFragment != null) {
            ArrayList<MegaNode> nodes;
            if (parentHandleRubbish == -1) {
                nodes = megaApi.getChildren(megaApi.getRubbishNode(), sortOrderManagement.getOrderCloud());
            } else {
                nodes = megaApi.getChildren(megaApi.getNodeByHandle(parentHandleRubbish),
                        sortOrderManagement.getOrderCloud());
            }

            rubbishBinFragment.hideMultipleSelect();
            rubbishBinFragment.setNodes(nodes);
            rubbishBinFragment.getRecyclerView().invalidate();
        }
    }

    public void refreshAfterMoving() {
        logDebug("refreshAfterMoving");
        if (drawerItem == DrawerItem.CLOUD_DRIVE) {

            //Refresh Cloud Fragment
            refreshCloudDrive();

            //Refresh Rubbish Fragment
            refreshRubbishBin();
        } else if (drawerItem == DrawerItem.RUBBISH_BIN) {
            //Refresh Rubbish Fragment
            refreshRubbishBin();
        } else if (drawerItem == DrawerItem.INBOX) {
            onNodesInboxUpdate();

            refreshCloudDrive();
        } else if (drawerItem == DrawerItem.SHARED_ITEMS) {
            onNodesSharedUpdate();

            //Refresh Cloud Fragment
            refreshCloudDrive();

            //Refresh Rubbish Fragment
            refreshRubbishBin();
        } else if (drawerItem == DrawerItem.SEARCH) {
            refreshSearch();
        }

        setToolbarTitle();
    }

    public void refreshSearch() {
        if (getSearchFragment() != null) {
            searchFragment.hideMultipleSelect();
            searchFragment.refresh();
        }
    }

    public void refreshAfterRemoving() {
        logDebug("refreshAfterRemoving");

        rubbishBinFragment = (RubbishBinFragment) getSupportFragmentManager().findFragmentByTag(FragmentTag.RUBBISH_BIN.getTag());
        if (rubbishBinFragment != null) {
            rubbishBinFragment.hideMultipleSelect();

            if (isClearRubbishBin) {
                isClearRubbishBin = false;
                parentHandleRubbish = megaApi.getRubbishNode().getHandle();
                ArrayList<MegaNode> nodes = megaApi.getChildren(megaApi.getRubbishNode(),
                        sortOrderManagement.getOrderCloud());
                rubbishBinFragment.setNodes(nodes);
                rubbishBinFragment.getRecyclerView().invalidate();
            } else {
                refreshRubbishBin();
            }
        }

        onNodesInboxUpdate();

        refreshSearch();
    }

    @Override
    public void onBackPressed() {
        logDebug("onBackPressed");

        // Let the PSA web browser fragment (if visible) to consume the back key event
        if (psaWebBrowser != null && psaWebBrowser.consumeBack()) return;

        retryConnectionsAndSignalPresence();

        if (drawerLayout.isDrawerOpen(nV)) {
            drawerLayout.closeDrawer(Gravity.LEFT);
            return;
        }

        dismissAlertDialogIfExists(statusDialog);

        logDebug("DRAWERITEM: " + drawerItem);

        if (turnOnNotifications) {
            deleteTurnOnNotificationsFragment();
            return;
        }
        if (onAskingPermissionsFragment || onAskingSMSVerificationFragment) {
            return;
        }

        if (mNavController.getCurrentDestination() != null &&
                mNavController.getCurrentDestination().getId() == R.id.favouritesFolderFragment) {
            super.onBackPressed();
            return;
        }

        if (drawerItem == DrawerItem.CLOUD_DRIVE) {
            if (isInMDMode) {
                changeMDMode(false);
                backToDrawerItem(bottomNavigationCurrentItem);
            } else {
                if (!isCloudAdded() || fileBrowserFragment.onBackPressed() == 0) {
                    performOnBack();
                }
            }
        } else if (drawerItem == DrawerItem.RUBBISH_BIN) {
            rubbishBinFragment = (RubbishBinFragment) getSupportFragmentManager()
                    .findFragmentByTag(FragmentTag.RUBBISH_BIN.getTag());
            if (rubbishBinFragment == null || rubbishBinFragment.onBackPressed() == 0) {
                backToDrawerItem(bottomNavigationCurrentItem);
            }
        } else if (drawerItem == DrawerItem.TRANSFERS) {
            backToDrawerItem(bottomNavigationCurrentItem);

        } else if (drawerItem == DrawerItem.INBOX) {
            inboxFragment = (InboxFragment) getSupportFragmentManager()
                    .findFragmentByTag(FragmentTag.INBOX.getTag());
            if (inboxFragment == null || inboxFragment.onBackPressed() == 0) {
                backToDrawerItem(bottomNavigationCurrentItem);
            }
        } else if (drawerItem == DrawerItem.NOTIFICATIONS) {
            backToDrawerItem(bottomNavigationCurrentItem);
        } else if (drawerItem == DrawerItem.SHARED_ITEMS) {
            switch (getTabItemShares()) {
                case INCOMING_TAB:
                    if (!isIncomingAdded() || incomingSharesFragment.onBackPressed() == 0) {
                        performOnBack();
                    }
                    break;
                case OUTGOING_TAB:
                    if (!isOutgoingAdded() || outgoingSharesFragment.onBackPressed() == 0) {
                        performOnBack();
                    }
                    break;
                case LINKS_TAB:
                    if (!isLinksAdded() || linksFragment.onBackPressed() == 0) {
                        performOnBack();
                    }
                    break;
                default:
                    performOnBack();
                    break;
            }
        } else if (drawerItem == DrawerItem.CHAT) {
            if (getChatsFragment() != null && isFabExpanded) {
                collapseFab();
            } else {
                performOnBack();
            }
        } else if (drawerItem == DrawerItem.PHOTOS) {
            if (isInAlbumContent) {
                fromAlbumContent = true;
                isInAlbumContent = false;

                backToDrawerItem(bottomNavigationCurrentItem);
                if (photosFragment == null) {
                    backToDrawerItem(bottomNavigationCurrentItem);
                } else {
                    photosFragment.switchToAlbum();
                }
            } else if (getPhotosFragment() == null || photosFragment.onBackPressed() == 0) {
                performOnBack();
            }
        } else if (drawerItem == DrawerItem.SEARCH) {
            if (getSearchFragment() == null || searchFragment.onBackPressed() == 0) {
                closeSearchSection();
            }
        } else if (isInMainHomePage()) {
            HomepageFragment fragment = getFragmentByType(HomepageFragment.class);
            if (fragment != null && fragment.isFabExpanded()) {
                fragment.collapseFab();
            } else {
                performOnBack();
            }
        } else {
            handleBackPressIfFullscreenOfflineFragmentOpened();
        }
    }

    /**
     * Closes the app if the current DrawerItem is the same as the preferred one.
     * If not, sets the current DrawerItem as the preferred one.
     */
    private void performOnBack() {
        int startItem = getStartBottomNavigationItem(this);

        if (shouldCloseApp(startItem, drawerItem)) {
            // The Psa requires the activity to load the new PSA even though the app is on the
            // background. So don't call super.onBackPressed() since it will destroy this activity
            // and its embedded web browser fragment.
            moveTaskToBack(false);
        } else {
            backToDrawerItem(startItem);
        }
    }

    private void handleBackPressIfFullscreenOfflineFragmentOpened() {
        if (fullscreenOfflineFragment == null || fullscreenOfflineFragment.onBackPressed() == 0) {
            // workaround for flicker of AppBarLayout: if we go back to homepage from fullscreen
            // offline, and hide AppBarLayout when immediately on go back, we will see the flicker
            // of AppBarLayout, hide AppBarLayout when fullscreen offline is closed is better.
            if (bottomNavigationCurrentItem != HOME_BNV) {
                backToDrawerItem(bottomNavigationCurrentItem);
            } else {
                drawerItem = DrawerItem.HOMEPAGE;
            }
            super.onBackPressed();
        }
    }

    public void adjustTransferWidgetPositionInHomepage() {
        if (isInMainHomePage()) {
            RelativeLayout transfersWidgetLayout = findViewById(R.id.transfers_widget_layout);
            if (transfersWidgetLayout == null) return;

            LinearLayout.LayoutParams params = (LinearLayout.LayoutParams) transfersWidgetLayout.getLayoutParams();
            params.bottomMargin = Util.dp2px(TRANSFER_WIDGET_MARGIN_BOTTOM, outMetrics);
            params.gravity = Gravity.END;
            transfersWidgetLayout.setLayoutParams(params);
        }
    }

    /**
     * Update the PSA view visibility. It should only visible in root homepage tab.
     */
    private void updatePsaViewVisibility() {
        psaViewHolder.toggleVisible(isInMainHomePage());
        if (psaViewHolder.visible()) {
            handler.post(this::updateHomepageFabPosition);
        } else {
            updateHomepageFabPosition();
        }
    }

    public void backToDrawerItem(int item) {
        if (item == CLOUD_DRIVE_BNV) {
            drawerItem = DrawerItem.CLOUD_DRIVE;
            if (isCloudAdded()) {
                fileBrowserFragment.setTransferOverQuotaBannerVisibility();
            }
        } else if (item == PHOTOS_BNV) {
            drawerItem = DrawerItem.PHOTOS;
        } else if (item == CHAT_BNV) {
            drawerItem = DrawerItem.CHAT;
        } else if (item == SHARED_ITEMS_BNV) {
            drawerItem = DrawerItem.SHARED_ITEMS;
        } else if (item == HOME_BNV || item == -1) {
            drawerItem = DrawerItem.HOMEPAGE;
        }

        selectDrawerItem(drawerItem);
    }

    void isFirstTimeCam() {
        if (firstLogin) {
            firstLogin = false;
            dbH.setCamSyncEnabled(false);
            bottomNavigationCurrentItem = CLOUD_DRIVE_BNV;
        }
    }

    private void checkIfShouldCloseSearchView(DrawerItem oldDrawerItem) {
        if (!searchExpand) return;

        if (oldDrawerItem == DrawerItem.CHAT
                || (oldDrawerItem == DrawerItem.HOMEPAGE
                && mHomepageScreen == HomepageScreen.FULLSCREEN_OFFLINE)) {
            searchExpand = false;
        }
    }

    @Override
    public boolean onNavigationItemSelected(MenuItem menuItem) {
        logDebug("onNavigationItemSelected");

        if (nV != null) {
            Menu nVMenu = nV.getMenu();
            resetNavigationViewMenu(nVMenu);
        }

        DrawerItem oldDrawerItem = drawerItem;

        switch (menuItem.getItemId()) {
            case R.id.bottom_navigation_item_cloud_drive: {
                if (drawerItem == DrawerItem.CLOUD_DRIVE) {
                    if (isInMDMode) {
                        changeMDMode(false);
                    }
                    MegaNode rootNode = megaApi.getRootNode();
                    if (rootNode == null) {
                        logError("Root node is null");
                    }

                    if (parentHandleBrowser != INVALID_HANDLE
                            && rootNode != null && parentHandleBrowser != rootNode.getHandle()) {
                        parentHandleBrowser = rootNode.getHandle();
                        refreshFragment(FragmentTag.CLOUD_DRIVE.getTag());
                        if (isCloudAdded()) {
                            fileBrowserFragment.scrollToFirstPosition();
                        }
                    }
                } else {
                    drawerItem = DrawerItem.CLOUD_DRIVE;
                    setBottomNavigationMenuItemChecked(CLOUD_DRIVE_BNV);
                }
                break;
            }
            case R.id.bottom_navigation_item_homepage: {
                drawerItem = DrawerItem.HOMEPAGE;
                if (fullscreenOfflineFragment != null) {
                    super.onBackPressed();
                    return true;
                } else {
                    setBottomNavigationMenuItemChecked(HOME_BNV);
                }
                break;
            }
            case R.id.bottom_navigation_item_camera_uploads: {
                // if pre fragment is the same one, do nothing.
                if (oldDrawerItem != DrawerItem.PHOTOS) {
                    drawerItem = DrawerItem.PHOTOS;
                    setBottomNavigationMenuItemChecked(PHOTOS_BNV);
                }
                break;
            }
            case R.id.bottom_navigation_item_shared_items: {
                if (drawerItem == DrawerItem.SHARED_ITEMS) {
                    if (getTabItemShares() == INCOMING_TAB && parentHandleIncoming != INVALID_HANDLE) {
                        parentHandleIncoming = INVALID_HANDLE;
                        refreshFragment(FragmentTag.INCOMING_SHARES.getTag());
                    } else if (getTabItemShares() == OUTGOING_TAB && parentHandleOutgoing != INVALID_HANDLE) {
                        parentHandleOutgoing = INVALID_HANDLE;
                        refreshFragment(FragmentTag.OUTGOING_SHARES.getTag());
                    } else if (getTabItemShares() == LINKS_TAB && parentHandleLinks != INVALID_HANDLE) {
                        parentHandleLinks = INVALID_HANDLE;
                        refreshFragment(FragmentTag.LINKS.getTag());
                    }

                    refreshSharesPageAdapter();
                } else {
                    drawerItem = DrawerItem.SHARED_ITEMS;
                    setBottomNavigationMenuItemChecked(SHARED_ITEMS_BNV);
                }
                break;
            }
            case R.id.bottom_navigation_item_chat: {
                drawerItem = DrawerItem.CHAT;
                setBottomNavigationMenuItemChecked(CHAT_BNV);
                break;
            }
        }

        checkIfShouldCloseSearchView(oldDrawerItem);
        selectDrawerItem(drawerItem);
        drawerLayout.closeDrawer(Gravity.LEFT);

        return true;
    }

    @Override
    public void showSnackbar(int type, String content, long chatId) {
        showSnackbar(type, fragmentContainer, content, chatId);
    }

    /**
     * Restores a list of nodes from Rubbish Bin to their original parent.
     *
     * @param nodes List of nodes.
     */
    public void restoreFromRubbish(final List<MegaNode> nodes) {
        checkNameCollisionUseCase.checkRestorations(nodes)
                .subscribeOn(Schedulers.io())
                .observeOn(AndroidSchedulers.mainThread())
                .subscribe((result, throwable) -> {
                    if (throwable == null) {
                        ArrayList<NameCollision> collisions = result.getFirst();
                        if (!collisions.isEmpty()) {
                            nameCollisionActivityContract.launch(collisions);
                        }

                        List<MegaNode> nodesWithoutCollisions = result.getSecond();
                        if (!nodesWithoutCollisions.isEmpty()) {
                            proceedWithRestoration(nodesWithoutCollisions);
                        }
                    }
                });
    }

    private void proceedWithRestoration(List<MegaNode> nodes) {
        moveNodeUseCase.restore(nodes)
                .subscribeOn(Schedulers.io())
                .observeOn(AndroidSchedulers.mainThread())
                .subscribe((result, throwable) -> {
                    if (throwable == null) {
                        boolean notValidView = result.isSingleAction() && result.isSuccess()
                                && parentHandleRubbish == nodes.get(0).getHandle();

                        showRestorationOrRemovalResult(notValidView, result.getResultText());
                    } else if (throwable instanceof ForeignNodeException) {
                        launchForeignNodeError();
                    }
                });
    }

    /**
     * Shows the final result of a restoration or removal from Rubbish Bin section.
     *
     * @param notValidView True if should update the view, false otherwise.
     * @param message      Text message to show as the request result.
     */
    private void showRestorationOrRemovalResult(boolean notValidView, String message) {
        if (notValidView) {
            parentHandleRubbish = INVALID_HANDLE;
            setToolbarTitle();
            refreshRubbishBin();
        }

        dismissAlertDialogIfExists(statusDialog);
        showSnackbar(SNACKBAR_TYPE, message, MEGACHAT_INVALID_HANDLE);
    }

    public void showRenameDialog(final MegaNode document) {
        showRenameNodeDialog(this, document, this, this);
    }

    /**
     * Launches an intent to get the links of the nodes received.
     *
     * @param nodes List of nodes to get their links.
     */
    public void showGetLinkActivity(List<MegaNode> nodes) {
        if (nodes == null || nodes.isEmpty()) {
            showSnackbar(SNACKBAR_TYPE, getString(R.string.general_text_error), MEGACHAT_INVALID_HANDLE);
            return;
        }

        if (nodes.size() == 1) {
            showGetLinkActivity(nodes.get(0).getHandle());
            return;
        }

        long[] handles = new long[nodes.size()];
        for (int i = 0; i < nodes.size(); i++) {
            MegaNode node = nodes.get(i);
            if (showTakenDownNodeActionNotAvailableDialog(node, this)) {
                return;
            }

            handles[i] = node.getHandle();
        }

        LinksUtil.showGetLinkActivity(this, handles);
    }

    public void showGetLinkActivity(long handle) {
        logDebug("Handle: " + handle);
        MegaNode node = megaApi.getNodeByHandle(handle);
        if (node == null) {
            showSnackbar(SNACKBAR_TYPE, getString(R.string.warning_node_not_exists_in_cloud), MEGACHAT_INVALID_HANDLE);
            return;
        }


        if (showTakenDownNodeActionNotAvailableDialog(node, this)) {
            return;
        }

        LinksUtil.showGetLinkActivity(this, handle);

        refreshAfterMovingToRubbish();
    }

    /*
     * Display keyboard
     */
    private void showKeyboardDelayed(final View view) {
        logDebug("showKeyboardDelayed");
        handler.postDelayed(new Runnable() {
            @Override
            public void run() {
                InputMethodManager imm = (InputMethodManager) getSystemService(Context.INPUT_METHOD_SERVICE);
                imm.showSoftInput(view, InputMethodManager.SHOW_IMPLICIT);
            }
        }, 50);
    }

    public void setIsClearRubbishBin(boolean value) {
        this.isClearRubbishBin = value;
    }

    /**
     * Move folders or files that belong to "My backups"
     *
     * @param handleList handleList handles list of the nodes that selected
     */
    public void moveBackupNode(final ArrayList<Long> handleList) {
        logDebug("MyBackup + NodeOptionsBottomSheetDialogFragment Move a backup folder or file");
        fileBackupManager.moveBackup(nC, handleList);
    }

    /**
     * Delete folders or files that included "My backup"
     *
     * @param handleList handleList handles list of the nodes that selected
     */
    public void askConfirmationMoveToRubbish(final ArrayList<Long> handleList) {
        logDebug("askConfirmationMoveToRubbish");
        isClearRubbishBin = false;

        if (handleList != null) {

            if (handleList.size() > 0) {
                Long handle = handleList.get(0);
                MegaNode p = megaApi.getNodeByHandle(handle);
                while (megaApi.getParentNode(p) != null) {
                    p = megaApi.getParentNode(p);
                }
                if (p.getHandle() != megaApi.getRubbishNode().getHandle()) {
                    if (fileBackupManager.removeBackup(moveNodeUseCase, handleList)) {
                        return;
                    }

                    MaterialAlertDialogBuilder builder = new MaterialAlertDialogBuilder(this);
                    if (getPrimaryFolderHandle() == handle && CameraUploadUtil.isPrimaryEnabled()) {
                        builder.setMessage(getResources().getString(R.string.confirmation_move_cu_folder_to_rubbish));
                    } else if (getSecondaryFolderHandle() == handle && CameraUploadUtil.isSecondaryEnabled()) {
                        builder.setMessage(R.string.confirmation_move_mu_folder_to_rubbish);
                    } else {
                        builder.setMessage(getResources().getString(R.string.confirmation_move_to_rubbish));
                    }

                    builder.setPositiveButton(R.string.general_move, (dialog, which) ->
                            moveNodeUseCase.moveToRubbishBin(handleList)
                                    .subscribeOn(Schedulers.io())
                                    .observeOn(AndroidSchedulers.mainThread())
                                    .subscribe((result, throwable) -> {
                                        if (throwable == null) {
                                            showMovementResult(result, handleList.get(0));
                                        }
                                    }));

                    builder.setNegativeButton(R.string.general_cancel, null);
                    builder.show();
                } else {
                    MaterialAlertDialogBuilder builder = new MaterialAlertDialogBuilder(this);
                    builder.setMessage(getResources().getString(R.string.confirmation_delete_from_mega));

                    builder.setPositiveButton(R.string.context_remove, (dialog, which) ->
                            removeNodeUseCase.remove(handleList)
                                    .subscribeOn(Schedulers.io())
                                    .observeOn(AndroidSchedulers.mainThread())
                                    .subscribe((result, throwable) -> {
                                        if (throwable == null) {
                                            boolean notValidView = result.isSingleAction()
                                                    && result.isSuccess()
                                                    && parentHandleRubbish == handleList.get(0);

                                            showRestorationOrRemovalResult(notValidView, result.getResultText());
                                        }
                                    }));

                    builder.setNegativeButton(R.string.general_cancel, null);
                    builder.show();
                }
            }
        } else {
            logWarning("handleList NULL");
            return;
        }

    }

    public void showWarningDialogOfShare(final MegaNode p, int nodeType, int actionType) {
        logDebug("showWarningDialogOfShareFolder");
        if (actionType == ACTION_BACKUP_SHARE_FOLDER) {
            fileBackupManager.shareBackupFolder(nC, p, nodeType, actionType);
        }
    }

    /**
     * Shows the final result of a movement request.
     *
     * @param result Object containing the request result.
     * @param handle Handle of the node to mode.
     */
    private void showMovementResult(MoveRequestResult result, long handle) {
        if (result.isSingleAction() && result.isSuccess() && getCurrentParentHandle() == handle) {
            switch (drawerItem) {
                case CLOUD_DRIVE:
                    parentHandleBrowser = result.getOldParentHandle();
                    refreshCloudDrive();
                    break;

                case INBOX:
                    parentHandleInbox = result.getOldParentHandle();
                    refreshInboxList();
                    break;

                case SHARED_ITEMS:
                    switch (getTabItemShares()) {
                        case INCOMING_TAB:
                            decreaseDeepBrowserTreeIncoming();
                            parentHandleIncoming = deepBrowserTreeIncoming == 0 ? INVALID_HANDLE : result.getOldParentHandle();
                            refreshIncomingShares();
                            break;

                        case OUTGOING_TAB:
                            decreaseDeepBrowserTreeOutgoing();
                            parentHandleOutgoing = deepBrowserTreeOutgoing == 0 ? INVALID_HANDLE : result.getOldParentHandle();

                            if (parentHandleOutgoing == INVALID_HANDLE) {
                                hideTabs(false, OUTGOING_TAB);
                            }

                            refreshOutgoingShares();
                            break;

                        case LINKS_TAB:
                            decreaseDeepBrowserTreeLinks();
                            parentHandleLinks = deepBrowserTreeLinks == 0 ? INVALID_HANDLE : result.getOldParentHandle();

                            if (parentHandleLinks == INVALID_HANDLE) {
                                hideTabs(false, LINKS_TAB);
                            }

                            refreshLinks();
                            break;
                    }

                case SEARCH:
                    parentHandleSearch = levelsSearch > 0 ? result.getOldParentHandle() : INVALID_HANDLE;
                    levelsSearch--;
                    refreshSearch();
                    break;

            }

            setToolbarTitle();
        }

        showSnackbar(SNACKBAR_TYPE, result.getResultText(), MEGACHAT_INVALID_HANDLE);
    }

    public void askConfirmationDeleteAccount() {
        logDebug("askConfirmationDeleteAccount");
        megaApi.multiFactorAuthCheck(megaApi.getMyEmail(), this);

        DialogInterface.OnClickListener dialogClickListener = new DialogInterface.OnClickListener() {
            @Override
            public void onClick(DialogInterface dialog, int which) {
                switch (which) {
                    case DialogInterface.BUTTON_POSITIVE:
                        aC.deleteAccount();
                        break;

                    case DialogInterface.BUTTON_NEGATIVE:
                        //No button clicked
                        break;
                }
            }
        };

        MaterialAlertDialogBuilder builder = new MaterialAlertDialogBuilder(this);
        builder.setTitle(getString(R.string.delete_account));

        builder.setMessage(getResources().getString(R.string.delete_account_text));

        builder.setPositiveButton(R.string.delete_account, dialogClickListener);
        builder.setNegativeButton(R.string.general_dismiss, dialogClickListener);
        builder.show();
    }

    /**
     * Shows an error in the Open link dialog.
     *
     * @param show  True if should show an error.
     * @param error Error value to identify and show the corresponding error.
     */
    private void showOpenLinkError(boolean show, int error) {
        if (openLinkDialog != null) {
            if (show) {
                openLinkDialogIsErrorShown = true;
                ColorUtils.setErrorAwareInputAppearance(openLinkText, true);
                openLinkError.setVisibility(View.VISIBLE);
                if (drawerItem == DrawerItem.CLOUD_DRIVE) {
                    if (openLinkText.getText().toString().isEmpty()) {
                        openLinkErrorText.setText(R.string.invalid_file_folder_link_empty);
                        return;
                    }
                    switch (error) {
                        case CHAT_LINK: {
                            openLinkText.setTextColor(ColorUtils.getThemeColor(this,
                                    android.R.attr.textColorPrimary));
                            openLinkErrorText.setText(R.string.valid_chat_link);
                            openLinkOpenButton.setText(R.string.action_open_chat_link);
                            break;
                        }
                        case CONTACT_LINK: {
                            openLinkText.setTextColor(ColorUtils.getThemeColor(this,
                                    android.R.attr.textColorPrimary));
                            openLinkErrorText.setText(R.string.valid_contact_link);
                            openLinkOpenButton.setText(R.string.action_open_contact_link);
                            break;
                        }
                        case ERROR_LINK: {
                            openLinkErrorText.setText(R.string.invalid_file_folder_link);
                            break;
                        }
                    }
                } else if (drawerItem == DrawerItem.CHAT) {
                    if (openLinkText.getText().toString().isEmpty()) {
                        openLinkErrorText.setText(chatLinkDialogType == LINK_DIALOG_CHAT ?
                                R.string.invalid_chat_link_empty : R.string.invalid_meeting_link_empty);
                        return;
                    }
                    openLinkErrorText.setText(chatLinkDialogType == LINK_DIALOG_CHAT ?
                            R.string.invalid_chat_link_args : R.string.invalid_meeting_link_args);
                }
            } else {
                openLinkDialogIsErrorShown = false;
                if (openLinkError.getVisibility() == View.VISIBLE) {
                    ColorUtils.setErrorAwareInputAppearance(openLinkText, false);
                    openLinkError.setVisibility(View.GONE);
                    openLinkOpenButton.setText(R.string.context_open_link);
                }
            }
        }
    }

    /**
     * Opens a links via Open link dialog.
     *
     * @param link The link to open.
     */
    private void openLink(String link) {
        // Password link
        if (matchRegexs(link, PASSWORD_LINK_REGEXS)) {
            dismissAlertDialogIfExists(openLinkDialog);
            Intent openLinkIntent = new Intent(this, OpenPasswordLinkActivity.class);
            openLinkIntent.setFlags(Intent.FLAG_ACTIVITY_CLEAR_TOP);
            openLinkIntent.setData(Uri.parse(link));
            startActivity(openLinkIntent);
            return;
        }

        if (drawerItem == DrawerItem.CLOUD_DRIVE) {
            int linkType = nC.importLink(link);
            if (openLinkError.getVisibility() == View.VISIBLE) {
                switch (linkType) {
                    case CHAT_LINK: {
                        logDebug("Open chat link: correct chat link");
                        // Identify the link is a meeting or normal chat link
                        megaChatApi.checkChatLink(link, new LoadPreviewListener(ManagerActivity.this, ManagerActivity.this, CHECK_LINK_TYPE_UNKNOWN_LINK));
                        dismissAlertDialogIfExists(openLinkDialog);
                        break;
                    }
                    case CONTACT_LINK: {
                        logDebug("Open contact link: correct contact link");
                        String[] s = link.split("C!");
                        if (s.length > 1) {
                            long handle = MegaApiAndroid.base64ToHandle(s[1].trim());
                            openContactLink(handle);
                            dismissAlertDialogIfExists(openLinkDialog);
                        }
                        break;
                    }
                }
            } else {
                switch (linkType) {
                    case FILE_LINK:
                    case FOLDER_LINK: {
                        logDebug("Do nothing: correct file or folder link");
                        dismissAlertDialogIfExists(openLinkDialog);
                        break;
                    }
                    case CHAT_LINK:
                    case CONTACT_LINK:
                    case ERROR_LINK: {
                        logWarning("Show error: invalid link or correct chat or contact link");
                        showOpenLinkError(true, linkType);
                        break;
                    }
                }
            }
        } else if (drawerItem == DrawerItem.CHAT) {
            megaChatApi.checkChatLink(link, new LoadPreviewListener(ManagerActivity.this, ManagerActivity.this, CHECK_LINK_TYPE_UNKNOWN_LINK));
        }
    }

    /**
     * Shows an Open link dialog.
     */
    private void showOpenLinkDialog() {
        MaterialAlertDialogBuilder builder = new MaterialAlertDialogBuilder(this);
        LayoutInflater inflater = getLayoutInflater();
        View v = inflater.inflate(R.layout.dialog_error_hint, null);
        builder.setView(v).setPositiveButton(R.string.context_open_link, null)
                .setNegativeButton(R.string.general_cancel, null);

        openLinkText = v.findViewById(R.id.text);

        openLinkText.addTextChangedListener(new TextWatcher() {
            @Override
            public void beforeTextChanged(CharSequence s, int start, int count, int after) {
            }

            @Override
            public void onTextChanged(CharSequence s, int start, int before, int count) {
            }

            @Override
            public void afterTextChanged(Editable s) {
                showOpenLinkError(false, 0);
            }
        });

        openLinkText.setOnEditorActionListener((v1, actionId, event) -> {
            if (actionId == EditorInfo.IME_ACTION_DONE) {
                hideKeyboardView(managerActivity, v1, 0);
                openLink(openLinkText.getText().toString());
                return true;
            }
            return false;
        });

        Util.showKeyboardDelayed(openLinkText);

        openLinkError = v.findViewById(R.id.error);
        openLinkErrorText = v.findViewById(R.id.error_text);

        if (drawerItem == DrawerItem.CLOUD_DRIVE) {
            builder.setTitle(R.string.action_open_link);
            openLinkText.setHint(R.string.hint_paste_link);
        } else if (drawerItem == DrawerItem.CHAT) {
            Fragment fragment = getSupportFragmentManager()
                    .findFragmentByTag(MeetingBottomSheetDialogFragment.TAG);
            if (fragment != null) {
                builder.setTitle(R.string.paste_meeting_link_guest_dialog_title)
                        .setMessage(StringResourcesUtils.getString(
                                R.string.paste_meeting_link_guest_instruction));
                openLinkText.setHint(R.string.meeting_link);
                chatLinkDialogType = LINK_DIALOG_MEETING;
            } else {
                builder.setTitle(R.string.action_open_chat_link);
                openLinkText.setHint(R.string.hint_enter_chat_link);
                chatLinkDialogType = LINK_DIALOG_CHAT;
            }
        }

        openLinkDialog = builder.create();
        openLinkDialog.setCanceledOnTouchOutside(false);

        try {
            openLinkDialog.show();
            openLinkText.requestFocus();

            // Set onClickListeners for buttons after showing the dialog would prevent
            // the dialog from dismissing automatically on clicking the buttons
            openLinkOpenButton = openLinkDialog.getButton(AlertDialog.BUTTON_POSITIVE);
            openLinkOpenButton.setOnClickListener((view) -> {
                hideKeyboard(managerActivity, 0);
                openLink(openLinkText.getText().toString());
            });
            openLinkDialog.setOnKeyListener((dialog, keyCode, event) -> {
                if (keyCode == KeyEvent.KEYCODE_BACK && event.getRepeatCount() == 0) {
                    dismissAlertDialogIfExists(openLinkDialog);
                    return true;
                }

                return false;
            });
        } catch (Exception e) {
            logError("Exception showing Open Link dialog", e);
        }
    }

    public void showChatLink(String link) {
        logDebug("Link: " + link);
        Intent openChatLinkIntent = new Intent(this, ChatActivity.class);

        if (joiningToChatLink) {
            openChatLinkIntent.setAction(ACTION_JOIN_OPEN_CHAT_LINK);
            resetJoiningChatLink();
        } else {
            openChatLinkIntent.setAction(ACTION_OPEN_CHAT_LINK);
        }

        openChatLinkIntent.setData(Uri.parse(link));
        startActivity(openChatLinkIntent);

        drawerItem = DrawerItem.CHAT;
        selectDrawerItem(drawerItem);
    }

    /**
     * Initializes the variables to join chat by default.
     */
    private void resetJoiningChatLink() {
        joiningToChatLink = false;
        linkJoinToChatLink = null;
    }

    public void showPresenceStatusDialog() {
        logDebug("showPresenceStatusDialog");

        MaterialAlertDialogBuilder dialogBuilder = new MaterialAlertDialogBuilder(this);
        final CharSequence[] items = {getString(R.string.online_status), getString(R.string.away_status), getString(R.string.busy_status), getString(R.string.offline_status)};
        int statusToShow = megaChatApi.getOnlineStatus();
        switch (statusToShow) {
            case MegaChatApi.STATUS_ONLINE: {
                statusToShow = 0;
                break;
            }
            case MegaChatApi.STATUS_AWAY: {
                statusToShow = 1;
                break;
            }
            case MegaChatApi.STATUS_BUSY: {
                statusToShow = 2;
                break;
            }
            case MegaChatApi.STATUS_OFFLINE: {
                statusToShow = 3;
                break;
            }
        }
        dialogBuilder.setSingleChoiceItems(items, statusToShow, new DialogInterface.OnClickListener() {
            public void onClick(DialogInterface dialog, int item) {

                presenceStatusDialog.dismiss();
                switch (item) {
                    case 0: {
                        megaChatApi.setOnlineStatus(MegaChatApi.STATUS_ONLINE, managerActivity);
                        break;
                    }
                    case 1: {
                        megaChatApi.setOnlineStatus(MegaChatApi.STATUS_AWAY, managerActivity);
                        break;
                    }
                    case 2: {
                        megaChatApi.setOnlineStatus(MegaChatApi.STATUS_BUSY, managerActivity);
                        break;
                    }
                    case 3: {
                        megaChatApi.setOnlineStatus(MegaChatApi.STATUS_OFFLINE, managerActivity);
                        break;
                    }
                }
            }
        });
        dialogBuilder.setTitle(getString(R.string.status_label));
        presenceStatusDialog = dialogBuilder.create();
        presenceStatusDialog.show();
    }

    @Override
    public void uploadFiles() {
        chooseFiles(this);
    }

    @Override
    public void uploadFolder() {
        chooseFolder(this);
    }

    @Override
    public void takePictureAndUpload() {
        if (!hasPermissions(this, Manifest.permission.CAMERA)) {
            setTypesCameraPermission(TAKE_PICTURE_OPTION);
            requestPermission(this, REQUEST_CAMERA, Manifest.permission.CAMERA);
            return;
        }
        if (!hasPermissions(this, Manifest.permission.WRITE_EXTERNAL_STORAGE)) {
            requestPermission(this, REQUEST_WRITE_STORAGE, Manifest.permission.WRITE_EXTERNAL_STORAGE);
            return;
        }
        checkTakePicture(this, TAKE_PHOTO_CODE);
    }

    @Override
    public void scanDocument() {
        String[] saveDestinations = {
                StringResourcesUtils.getString(R.string.section_cloud_drive),
                StringResourcesUtils.getString(R.string.section_chat)
        };
        Intent intent = DocumentScannerActivity.getIntent(this, saveDestinations);
        startActivityForResult(intent, REQUEST_CODE_SCAN_DOCUMENT);
    }

    @Override
    public void showNewFolderDialog() {
        MegaNodeDialogUtil.showNewFolderDialog(this, this);
    }

    @Override
    public void showNewTextFileDialog(String typedName) {
        newTextFileDialog = MegaNodeDialogUtil.showNewTxtFileDialog(this,
                getCurrentParentNode(getCurrentParentHandle(), INVALID_VALUE), typedName,
                drawerItem == DrawerItem.HOMEPAGE);
    }

    public long getParentHandleBrowser() {
        if (parentHandleBrowser == -1) {
            MegaNode rootNode = megaApi.getRootNode();
            parentHandleBrowser = rootNode != null ? rootNode.getParentHandle() : parentHandleBrowser;
        }

        return parentHandleBrowser;
    }

    private long getCurrentParentHandle() {
        long parentHandle = -1;

        switch (drawerItem) {
            case HOMEPAGE:
                // For home page, its parent is always the root of cloud drive.
                parentHandle = megaApi.getRootNode().getHandle();
                break;
            case CLOUD_DRIVE:
                parentHandle = getParentHandleBrowser();
                break;

            case INBOX:
                parentHandle = parentHandleInbox;
                break;

            case RUBBISH_BIN:
                parentHandle = parentHandleRubbish;
                break;

            case SHARED_ITEMS:
                if (viewPagerShares == null) break;

                if (getTabItemShares() == INCOMING_TAB) {
                    parentHandle = parentHandleIncoming;
                } else if (getTabItemShares() == OUTGOING_TAB) {
                    parentHandle = parentHandleOutgoing;
                } else if (getTabItemShares() == LINKS_TAB) {
                    parentHandle = parentHandleLinks;
                }
                break;

            case SEARCH:
                if (parentHandleSearch != -1) {
                    parentHandle = parentHandleSearch;
                    break;
                }
                switch (searchDrawerItem) {
                    case CLOUD_DRIVE:
                        parentHandle = getParentHandleBrowser();
                        break;
                    case SHARED_ITEMS:
                        if (searchSharedTab == INCOMING_TAB) {
                            parentHandle = parentHandleIncoming;
                        } else if (searchSharedTab == OUTGOING_TAB) {
                            parentHandle = parentHandleOutgoing;
                        } else if (searchSharedTab == LINKS_TAB) {
                            parentHandle = parentHandleLinks;
                        }
                        break;
                    case INBOX:
                        parentHandle = getParentHandleInbox();
                        break;
                }
                break;

            default:
                return parentHandle;
        }

        return parentHandle;
    }

    private MegaNode getCurrentParentNode(long parentHandle, int error) {
        String errorString = null;

        if (error != -1) {
            errorString = getString(error);
        }

        if (parentHandle == -1 && errorString != null) {
            showSnackbar(SNACKBAR_TYPE, errorString, -1);
            logDebug(errorString + ": parentHandle == -1");
            return null;
        }

        MegaNode parentNode = megaApi.getNodeByHandle(parentHandle);

        if (parentNode == null && errorString != null) {
            showSnackbar(SNACKBAR_TYPE, errorString, -1);
            logDebug(errorString + ": parentNode == null");
            return null;
        }

        return parentNode;
    }

    @Override
    public void createFolder(@NotNull String title) {
        logDebug("createFolder");
        if (!isOnline(this)) {
            showSnackbar(SNACKBAR_TYPE, getString(R.string.error_server_connection_problem), -1);
            return;
        }

        if (isFinishing()) {
            return;
        }

        MegaNode parentNode = getCurrentParentNode(getCurrentParentHandle(), R.string.context_folder_no_created);
        if (parentNode == null) return;

        ArrayList<MegaNode> nL = megaApi.getChildren(parentNode);
        for (int i = 0; i < nL.size(); i++) {
            if (title.compareTo(nL.get(i).getName()) == 0) {
                showSnackbar(SNACKBAR_TYPE, getString(R.string.context_folder_already_exists), -1);
                logDebug("Folder not created: folder already exists");
                return;
            }
        }

        statusDialog = createProgressDialog(this, StringResourcesUtils.getString(R.string.context_creating_folder));
        megaApi.createFolder(title, parentNode, this);
    }

    public void showClearRubbishBinDialog() {
        logDebug("showClearRubbishBinDialog");

        rubbishBinFragment = (RubbishBinFragment) getSupportFragmentManager().findFragmentByTag(FragmentTag.RUBBISH_BIN.getTag());
        if (rubbishBinFragment != null) {
            if (rubbishBinFragment.isVisible()) {
                rubbishBinFragment.notifyDataSetChanged();
            }
        }

        MaterialAlertDialogBuilder builder = new MaterialAlertDialogBuilder(this);
        builder.setTitle(getString(R.string.context_clear_rubbish));
        builder.setMessage(getString(R.string.clear_rubbish_confirmation));
        builder.setPositiveButton(getString(R.string.general_clear),
                new DialogInterface.OnClickListener() {
                    public void onClick(DialogInterface dialog, int whichButton) {
                        nC.cleanRubbishBin();
                    }
                });
        builder.setNegativeButton(getString(android.R.string.cancel), null);
        clearRubbishBinDialog = builder.create();
        clearRubbishBinDialog.show();
    }

    public void chooseAddContactDialog() {
        logDebug("chooseAddContactDialog");
        if (megaApi != null && megaApi.getRootNode() != null) {
            Intent intent = new Intent(this, AddContactActivity.class);
            intent.putExtra("contactType", CONTACT_TYPE_MEGA);
            startActivityForResult(intent, REQUEST_CREATE_CHAT);
        } else {
            logWarning("Online but not megaApi");
            showSnackbar(SNACKBAR_TYPE, getString(R.string.error_server_connection_problem), MEGACHAT_INVALID_HANDLE);
        }
    }

    /**
     * Method to make appropriate actions when clicking on the FAB button
     */
    public void fabMainClickCallback() {
        if (isFabExpanded) {
            collapseFab();
        } else {
            expandFab();
        }
    }

    private void setupFabs() {
        windowContent = this.getWindow().findViewById(Window.ID_ANDROID_CONTENT);
        fabMaskLayout = FabMaskChatLayoutBinding.inflate(getLayoutInflater(), windowContent, false).getRoot();
        fabMaskButton = fabMaskLayout.findViewById(R.id.fab_main);

        fabs.add(fabMaskLayout.findViewById(R.id.fab_chat));
        fabs.add(fabMaskLayout.findViewById(R.id.fab_meeting));
        fabs.add(fabMaskLayout.findViewById(R.id.text_chat));
        fabs.add(fabMaskLayout.findViewById(R.id.text_meeting));

        fabMaskLayout.setOnClickListener(l -> fabMainClickCallback());
        fabMaskButton.setOnClickListener(l -> fabMainClickCallback());

        fabMaskLayout.findViewById(R.id.fab_chat).setOnClickListener(l -> {
            fabMainClickCallback();
            handler.postDelayed(() -> chooseAddContactDialog(), FAB_MASK_OUT_DELAY);
        });

        fabMaskLayout.findViewById(R.id.text_chat).setOnClickListener(l -> {
            fabMainClickCallback();
            handler.postDelayed(() -> chooseAddContactDialog(), FAB_MASK_OUT_DELAY);
        });

        fabMaskLayout.findViewById(R.id.fab_meeting).setOnClickListener(l -> {
            fabMainClickCallback();
            handler.postDelayed(this::showMeetingOptionsPanel, FAB_MASK_OUT_DELAY);
        });

        fabMaskLayout.findViewById(R.id.text_meeting).setOnClickListener(l -> {
            fabMainClickCallback();
            handler.postDelayed(this::showMeetingOptionsPanel, FAB_MASK_OUT_DELAY);
        });

        if (isFabExpanded) {
            expandFab();
        }
    }

    private void collapseFab() {
        rotateFab(false);
        showOut(fabs);
        // After animation completed, then remove mask.
        handler.postDelayed(() -> {
            removeMask();
            fabButton.setVisibility(View.VISIBLE);
            isFabExpanded = false;
        }, FAB_MASK_OUT_DELAY);
    }

    private void expandFab() {
        fabButton.setVisibility(View.GONE);
        addMask();
        // Need to do so, otherwise, fabMaskMain.background is null.
        handler.post(() -> {
            rotateFab(true);
            showIn(fabs);
            isFabExpanded = true;
        });
    }

    /**
     * Showing the full screen mask by adding the mask layout to the window content
     */
    private void addMask() {
        getWindow().setStatusBarColor(ContextCompat.getColor(this, R.color.grey_600_085_dark_grey_070));
        windowContent.addView(fabMaskLayout);
    }

    /**
     * Removing the full screen mask
     */
    private void removeMask() {
        getWindow().setStatusBarColor(ContextCompat.getColor(this, android.R.color.transparent));
        windowContent.removeView(fabMaskLayout);
    }

    private void rotateFab(boolean isExpand) {
        float rotate = FAB_DEFAULT_ANGEL;
        int color = Color.WHITE;
        int bkColor = ColorUtils.getThemeColor(this, R.attr.colorSecondary);
        if (isExpand) {
            rotate = FAB_ROTATE_ANGEL;
            color = Color.BLACK;
            bkColor = Color.WHITE;
        }

        ObjectAnimator rotateAnim = ObjectAnimator.ofFloat(
                fabMaskButton, "rotation", rotate);


        // The tint of the icon in the middle of the FAB
        ObjectAnimator tintAnim = ObjectAnimator.ofArgb(
                fabMaskButton.getDrawable().mutate(), "tint", color);

        // The background tint of the FAB
        ObjectAnimator backgroundTintAnim = ObjectAnimator.ofArgb(
                fabMaskButton.getBackground().mutate(), "tint", bkColor);

        AnimatorSet animatorSet = new AnimatorSet();
        animatorSet.setDuration(FAB_ANIM_DURATION);
        animatorSet.playTogether(rotateAnim, backgroundTintAnim, tintAnim);
        animatorSet.start();
    }

    /**
     * Hide the expanded FABs with animated transition
     */
    private void showOut(ArrayList<View> fabs) {
        for (int i = 0; i < fabs.size(); i++) {
            View fab = fabs.get(i);
            fab.animate()
                    .setDuration(FAB_ANIM_DURATION)
                    .translationY(fab.getHeight())
                    .setListener(new AnimatorListenerAdapter() {
                        @Override
                        public void onAnimationEnd(Animator animation) {
                            fab.setVisibility(View.GONE);
                            super.onAnimationEnd(animation);
                        }
                    }).alpha(ALPHA_TRANSPARENT)
                    .start();
        }
    }

    /**
     * Present the expanded FABs with animated transition
     */
    private void showIn(ArrayList<View> fabs) {
        for (int i = 0; i < fabs.size(); i++) {
            View fab = fabs.get(i);
            fab.setVisibility(View.VISIBLE);
            fab.setAlpha(ALPHA_TRANSPARENT);
            fab.setTranslationY(fab.getHeight());

            fab.animate()
                    .setDuration(FAB_ANIM_DURATION)
                    .translationY(0f)
                    .setListener(new AnimatorListenerAdapter() {
                    })
                    .alpha(ALPHA_OPAQUE)
                    .start();
        }
    }

    @Override
    public void onJoinMeeting() {
        MEETING_TYPE = MEETING_ACTION_JOIN;

        if (CallUtil.participatingInACall()) {
            showConfirmationInACall(this, StringResourcesUtils.getString(R.string.text_join_call), passcodeManagement);
        } else {
            showOpenLinkDialog();
        }
    }

    @Override
    public void onCreateMeeting() {
        MEETING_TYPE = MEETING_ACTION_CREATE;
        if (CallUtil.participatingInACall()) {
            showConfirmationInACall(this, StringResourcesUtils.getString(R.string.ongoing_call_content), passcodeManagement);
        } else {
            // For android 12, need android.permission.BLUETOOTH_CONNECT permission
            if (requestBluetoothPermission()) return;

            openMeetingToCreate(this);
        }
    }

    /**
     * Request Bluetooth Connect Permission for Meeting and Call when SDK >= 31
     *
     * @return false : permission granted, needn't request / true: should request permission
     */
    private boolean requestBluetoothPermission() {
        if (Build.VERSION.SDK_INT >= Build.VERSION_CODES.S) {
            boolean hasPermission = hasPermissions(this, Manifest.permission.BLUETOOTH_CONNECT);
            if (!hasPermission) {
                requestPermission(this, REQUEST_BT_CONNECT, Manifest.permission.BLUETOOTH_CONNECT);
                return true;
            }
        }
        return false;
    }

    public void showConfirmationRemoveAllSharingContacts(final List<MegaNode> shares) {
        if (shares.size() == 1) {
            showConfirmationRemoveAllSharingContacts(megaApi.getOutShares(shares.get(0)), shares.get(0));
            return;
        }

        MaterialAlertDialogBuilder builder = new MaterialAlertDialogBuilder(this);
        builder.setMessage(getString(R.string.alert_remove_several_shares, shares.size()))
                .setPositiveButton(R.string.general_remove, (dialog, which) -> nC.removeSeveralFolderShares(shares))
                .setNegativeButton(R.string.general_cancel, (dialog, which) -> {
                })
                .show();
    }

    public void showConfirmationRemoveAllSharingContacts(final ArrayList<MegaShare> shareList, final MegaNode n) {
        MaterialAlertDialogBuilder builder = new MaterialAlertDialogBuilder(this);
        int size = shareList.size();
        String message = getResources().getQuantityString(R.plurals.confirmation_remove_outgoing_shares, size, size);

        builder.setMessage(message)
                .setPositiveButton(R.string.general_remove, (dialog, which) -> nC.removeShares(shareList, n))
                .setNegativeButton(R.string.general_cancel, (dialog, which) -> {
                })
                .show();
    }

    /**
     * Save nodes to device.
     *
     * @param nodes           nodes to save
     * @param highPriority    whether this download is high priority or not
     * @param isFolderLink    whether this download is a folder link
     * @param fromMediaViewer whether this download is from media viewer
     * @param fromChat        whether this download is from chat
     */
    public void saveNodesToDevice(List<MegaNode> nodes, boolean highPriority, boolean isFolderLink,
                                  boolean fromMediaViewer, boolean fromChat) {
        nodeSaver.saveNodes(nodes, highPriority, isFolderLink, fromMediaViewer, fromChat);
    }

    /**
     * Upon a node is tapped, if it cannot be previewed in-app,
     * then download it first, this download will be marked as "download by tap".
     *
     * @param node Node to be downloaded.
     */
    public Unit saveNodeByTap(MegaNode node) {
        nodeSaver.saveNodes(Collections.singletonList(node), true, false, false, false, true);
        return null;
    }

    /**
     * Save nodes to device.
     *
     * @param handles         handles of nodes to save
     * @param highPriority    whether this download is high priority or not
     * @param isFolderLink    whether this download is a folder link
     * @param fromMediaViewer whether this download is from media viewer
     * @param fromChat        whether this download is from chat
     */
    public void saveHandlesToDevice(List<Long> handles, boolean highPriority, boolean isFolderLink,
                                    boolean fromMediaViewer, boolean fromChat) {
        nodeSaver.saveHandles(handles, highPriority, isFolderLink, fromMediaViewer, fromChat);
    }

    /**
     * Save offline nodes to device.
     *
     * @param nodes nodes to save
     */
    public void saveOfflineNodesToDevice(List<MegaOffline> nodes) {
        nodeSaver.saveOfflineNodes(nodes, false);
    }

    /**
     * Attach node to chats, only used by NodeOptionsBottomSheetDialogFragment.
     *
     * @param node node to attach
     */
    public void attachNodeToChats(MegaNode node) {
        nodeAttacher.attachNode(node);
    }

    /**
     * Attach nodes to chats, used by ActionMode of manager fragments.
     *
     * @param nodes nodes to attach
     */
    public void attachNodesToChats(List<MegaNode> nodes) {
        nodeAttacher.attachNodes(nodes);
    }

    public void showConfirmationRemovePublicLink(final MegaNode n) {
        logDebug("showConfirmationRemovePublicLink");

        if (showTakenDownNodeActionNotAvailableDialog(n, this)) {
            return;
        }

        ArrayList<MegaNode> nodes = new ArrayList<>();
        nodes.add(n);
        showConfirmationRemoveSeveralPublicLinks(nodes);
    }

    public void showConfirmationRemoveSeveralPublicLinks(ArrayList<MegaNode> nodes) {
        if (nodes == null) {
            logWarning("nodes == NULL");
        }

        String message;
        MegaNode node = null;

        if (nodes.size() == 1) {
            node = nodes.get(0);
            message = getResources().getQuantityString(R.plurals.remove_links_warning_text, 1);
        } else {
            message = getResources().getQuantityString(R.plurals.remove_links_warning_text, nodes.size());
        }

        MaterialAlertDialogBuilder builder = new MaterialAlertDialogBuilder(this);
        MegaNode finalNode = node;
        builder.setMessage(message)
                .setPositiveButton(R.string.general_remove, (dialog, which) -> {
                    if (finalNode != null) {
                        if (!isOnline(managerActivity)) {
                            showSnackbar(SNACKBAR_TYPE, getString(R.string.error_server_connection_problem), -1);
                            return;
                        }
                        nC.removeLink(finalNode, new ExportListener(managerActivity, 1));
                    } else {
                        nC.removeLinks(nodes);
                    }
                })
                .setNegativeButton(R.string.general_cancel, (dialog, which) -> {
                })
                .show();

        refreshAfterMovingToRubbish();
    }

    @Override
    public void confirmLeaveChat(long chatId) {
        megaChatApi.leaveChat(chatId, new RemoveFromChatRoomListener(this));
    }

    @Override
    public void confirmLeaveChats(@NotNull List<? extends MegaChatListItem> chats) {
        if (getChatsFragment() != null) {
            recentChatsFragment.clearSelections();
            recentChatsFragment.hideMultipleSelect();
        }

        for (MegaChatListItem chat : chats) {
            if (chat != null) {
                megaChatApi.leaveChat(chat.getChatId(), new RemoveFromChatRoomListener(this));
            }
        }
    }

    @Override
    public void leaveChatSuccess() {
        // No update needed.
    }

    public void cameraUploadsClicked() {
        logDebug("cameraUplaodsClicked");
        drawerItem = DrawerItem.PHOTOS;
        setBottomNavigationMenuItemChecked(PHOTOS_BNV);
        selectDrawerItem(drawerItem);
    }

    public void skipInitialCUSetup() {
        setFirstLogin(false);
        drawerItem = getStartDrawerItem(this);
        selectDrawerItem(drawerItem);
    }

    /**
     * Refresh PhotosFragment's UI after CU is enabled.
     */
    public void refreshTimelineFragment() {
        drawerItem = DrawerItem.PHOTOS;
        setBottomNavigationMenuItemChecked(PHOTOS_BNV);
        setToolbarTitle();

        PhotosFragment f = (PhotosFragment) getSupportFragmentManager().findFragmentByTag(FragmentTag.PHOTOS.getTag());
        if (f != null) {
            f.refreshViewLayout();
        }
    }

    /**
     * Checks if should update some cu view visibility.
     *
     * @param visibility New requested visibility update.
     * @return True if should apply the visibility update, false otherwise.
     */
    private boolean rightCUVisibilityChange(int visibility) {
        return drawerItem == DrawerItem.PHOTOS || visibility == View.GONE;
    }

    /**
     * Updates cuViewTypes view visibility.
     *
     * @param visibility New visibility value to set.
     */
    public void updateCUViewTypes(int visibility) {
        if (rightCUVisibilityChange(visibility)) {
            cuViewTypes.setVisibility(visibility);
        }
    }

    /**
     * Updates cuLayout view visibility.
     *
     * @param visibility New visibility value to set.
     */
    public void updateCULayout(int visibility) {
        if (rightCUVisibilityChange(visibility)) {
            cuLayout.setVisibility(visibility);
        }
    }

    /**
     * Updates enableCUButton view visibility and cuLayout if needed.
     *
     * @param visibility New visibility value to set.
     */
    public void updateEnableCUButton(int visibility) {
        if (enableCUButton.getVisibility() == visibility) {
            if (enableCUButton.getVisibility() == View.VISIBLE) {
                updateCULayout(visibility);
            }
            return;
        }

        if ((visibility == View.GONE && cuProgressBar.getVisibility() == View.GONE)
                || (visibility == View.VISIBLE && cuLayout.getVisibility() == View.GONE)) {
            updateCULayout(visibility);
        }

        if (rightCUVisibilityChange(visibility)) {
            enableCUButton.setVisibility(visibility);
        }
    }

    /**
     * Hides the CU progress bar.
     */
    public void hideCUProgress() {
        cuProgressBar.setVisibility(View.GONE);
    }

    /**
     * Updates the CU progress view.
     *
     * @param progress The current progress.
     * @param pending  The number of pending uploads.
     */
    public void updateCUProgress(int progress, int pending) {
        if (drawerItem != DrawerItem.PHOTOS || getPhotosFragment() == null
                || !photosFragment.shouldShowFullInfoAndOptions()) {
            return;
        }

        boolean visible = pending > 0;
        int visibility = visible ? View.VISIBLE : View.GONE;

        if ((!visible && enableCUButton.getVisibility() == View.GONE)
                || (visible && cuLayout.getVisibility() == View.GONE)) {
            updateCULayout(visibility);
        }

        if (getPhotosFragment() != null) {
            photosFragment.updateProgress(visibility, pending);
        }

        if (cuProgressBar.getVisibility() != visibility) {
            cuProgressBar.setVisibility(visibility);
        }

        cuProgressBar.setProgress(progress);
    }

    /**
     * Shows or hides the cuLayout and animates the transition.
     *
     * @param hide True if should hide it, false if should show it.
     */
    public void animateCULayout(boolean hide) {
        boolean visible = cuLayout.getVisibility() == View.VISIBLE;
        if ((hide && !visible) || !hide && visible) {
            return;
        }

        if (hide) {
            cuLayout.animate().translationY(-100).setDuration(ANIMATION_DURATION)
                    .withEndAction(() -> cuLayout.setVisibility(View.GONE)).start();
        } else if (drawerItem == DrawerItem.PHOTOS) {
            cuLayout.setVisibility(View.VISIBLE);
            cuLayout.animate().translationY(0).setDuration(ANIMATION_DURATION).start();
        }
    }

    /**
     * Shows the bottom sheet to manage a completed transfer.
     *
     * @param transfer the completed transfer to manage.
     */
    public void showManageTransferOptionsPanel(AndroidCompletedTransfer transfer) {
        if (transfer == null || isBottomSheetDialogShown(bottomSheetDialogFragment)) return;

        selectedTransfer = transfer;
        bottomSheetDialogFragment = new ManageTransferBottomSheetDialogFragment();
        bottomSheetDialogFragment.show(getSupportFragmentManager(), bottomSheetDialogFragment.getTag());
    }

    public void showNodeOptionsPanel(MegaNode node) {
        showNodeOptionsPanel(node, NodeOptionsBottomSheetDialogFragment.DEFAULT_MODE);
    }

    public void showNodeOptionsPanel(MegaNode node, int mode) {
        logDebug("showNodeOptionsPanel");

        if (node == null || isBottomSheetDialogShown(bottomSheetDialogFragment)) return;

        selectedNode = node;
        bottomSheetDialogFragment = new NodeOptionsBottomSheetDialogFragment(mode);
        bottomSheetDialogFragment.show(getSupportFragmentManager(), bottomSheetDialogFragment.getTag());
    }

    public void showNodeLabelsPanel(@NonNull MegaNode node) {
        logDebug("showNodeLabelsPanel");

        if (isBottomSheetDialogShown(bottomSheetDialogFragment)) {
            bottomSheetDialogFragment.dismiss();
        }

        selectedNode = node;
        bottomSheetDialogFragment = NodeLabelBottomSheetDialogFragment.newInstance(node.getHandle());
        bottomSheetDialogFragment.show(getSupportFragmentManager(), bottomSheetDialogFragment.getTag());
    }

    public void showOptionsPanel(MegaOffline sNode) {
        logDebug("showNodeOptionsPanel-Offline");

        if (sNode == null || isBottomSheetDialogShown(bottomSheetDialogFragment)) return;

        selectedOfflineNode = sNode;
        bottomSheetDialogFragment = new OfflineOptionsBottomSheetDialogFragment();
        bottomSheetDialogFragment.show(getSupportFragmentManager(), bottomSheetDialogFragment.getTag());
    }

    public void showNewSortByPanel(int orderType) {
        if (isBottomSheetDialogShown(bottomSheetDialogFragment)) {
            return;
        }

        if (orderType == ORDER_OTHERS && deepBrowserTreeIncoming > 0) {
            orderType = ORDER_CLOUD;
        }

        bottomSheetDialogFragment = SortByBottomSheetDialogFragment.newInstance(orderType);

        bottomSheetDialogFragment.show(getSupportFragmentManager(),
                bottomSheetDialogFragment.getTag());
    }

    public void showOfflineFileInfo(MegaOffline node) {
        Intent intent = new Intent(this, OfflineFileInfoActivity.class);
        intent.putExtra(HANDLE, node.getHandle());
        startActivity(intent);
    }

    public void showMeetingOptionsPanel() {
        if (CallUtil.participatingInACall()) {
            showConfirmationInACall(this, StringResourcesUtils.getString(R.string.ongoing_call_content), passcodeManagement);
        } else {
            bottomSheetDialogFragment = new MeetingBottomSheetDialogFragment();
            bottomSheetDialogFragment.show(getSupportFragmentManager(), MeetingBottomSheetDialogFragment.TAG);
        }
    }

    /**
     * Shows the GENERAL_UPLOAD upload bottom sheet fragment.
     */
    public void showUploadPanel() {
        showUploadPanel(drawerItem == DrawerItem.HOMEPAGE ? HOMEPAGE_UPLOAD : GENERAL_UPLOAD);
    }

    /**
     * Shows the upload bottom sheet fragment taking into account the upload type received as param.
     *
     * @param uploadType Indicates the type of upload:
     *                   - GENERAL_UPLOAD if nothing special has to be taken into account.
     *                   - DOCUMENTS_UPLOAD if an upload from Documents section.
     */
    public void showUploadPanel(int uploadType) {
        if (!hasPermissions(this, Manifest.permission.WRITE_EXTERNAL_STORAGE)) {
            requestPermission(this, REQUEST_READ_WRITE_STORAGE, Manifest.permission.WRITE_EXTERNAL_STORAGE, Manifest.permission.READ_EXTERNAL_STORAGE);
            return;
        }

        if (isBottomSheetDialogShown(bottomSheetDialogFragment)) return;

        bottomSheetDialogFragment = UploadBottomSheetDialogFragment.newInstance(uploadType);
        bottomSheetDialogFragment.show(getSupportFragmentManager(), bottomSheetDialogFragment.getTag());
    }

    /**
     * Shows the upload bottom sheet fragment taking into account the upload type received as param.
     *
     * @param uploadType Indicates the type of upload:
     *                   - GENERAL_UPLOAD if nothing special has to be taken into account.
     *                   - DOCUMENTS_UPLOAD if an upload from Documents section.
     * @param actionType Indicates the action to backup folder or file (move, remove, add, create etc.)
     */
    public void showUploadPanelForBackup(int uploadType, int actionType) {
        if (!hasPermissions(this, Manifest.permission.WRITE_EXTERNAL_STORAGE)) {
            requestPermission(this, REQUEST_READ_WRITE_STORAGE, Manifest.permission.WRITE_EXTERNAL_STORAGE, Manifest.permission.READ_EXTERNAL_STORAGE);
            return;
        }

        // isInBackup Indicates if the current node is under "My backup"
        if (fileBackupManager.fabForBackup(fileBrowserFragment.getNodeList(), getCurrentParentNode(getCurrentParentHandle(), INVALID_VALUE), actionType)) {
            return;
        }

        showUploadPanel(uploadType);
    }

    public void updateAccountDetailsVisibleInfo() {
        logDebug("updateAccountDetailsVisibleInfo");
        if (isFinishing()) {
            return;
        }

        View settingsSeparator = null;

        if (nV != null) {
            settingsSeparator = nV.findViewById(R.id.settings_separator);
        }

        if (usedSpaceLayout != null) {
            if (megaApi.isBusinessAccount()) {
                usedSpaceLayout.setVisibility(View.GONE);
                upgradeAccount.setVisibility(View.GONE);
                if (settingsSeparator != null) {
                    settingsSeparator.setVisibility(View.GONE);
                }
                if (megaApi.isBusinessAccount()) {
                    businessLabel.setVisibility(View.VISIBLE);
                }
            } else {
                businessLabel.setVisibility(View.GONE);
                upgradeAccount.setVisibility(View.VISIBLE);
                if (settingsSeparator != null) {
                    settingsSeparator.setVisibility(View.GONE);
                }

                String textToShow = String.format(getResources().getString(R.string.used_space), myAccountInfo.getUsedFormatted(), myAccountInfo.getTotalFormatted());
                String colorString = ColorUtils.getThemeColorHexString(this, R.attr.colorSecondary);
                switch (storageState) {
                    case MegaApiJava.STORAGE_STATE_GREEN:
                        break;
                    case MegaApiJava.STORAGE_STATE_ORANGE:
                        colorString = ColorUtils.getColorHexString(this, R.color.amber_600_amber_300);
                        break;
                    case MegaApiJava.STORAGE_STATE_RED:
                    case MegaApiJava.STORAGE_STATE_PAYWALL:
                        myAccountInfo.setUsedPercentage(100);
                        colorString = ColorUtils.getColorHexString(this, R.color.red_600_red_300);
                        break;
                }

                try {
                    textToShow = textToShow.replace("[A]", "<font color=\'"
                            + colorString
                            + "\'>");
                    textToShow = textToShow.replace("[/A]", "</font>");
                    textToShow = textToShow.replace("[B]", "<font color=\'"
                            + ColorUtils.getThemeColorHexString(this, android.R.attr.textColorPrimary)
                            + "\'>");
                    textToShow = textToShow.replace("[/B]", "</font>");
                } catch (Exception e) {
                    logWarning("Exception formatting string", e);
                }
                spaceTV.setText(HtmlCompat.fromHtml(textToShow, HtmlCompat.FROM_HTML_MODE_LEGACY));
                int progress = myAccountInfo.getUsedPercentage();
                long usedSpace = myAccountInfo.getUsedStorage();
                logDebug("Progress: " + progress + ", Used space: " + usedSpace);
                usedSpacePB.setProgress(progress);
                if (progress >= 0 && usedSpace >= 0) {
                    usedSpaceLayout.setVisibility(View.VISIBLE);
                } else {
                    usedSpaceLayout.setVisibility(View.GONE);
                }
            }
        } else {
            logWarning("usedSpaceLayout is NULL");
        }

        updateSubscriptionLevel(myAccountInfo, dbH, megaApi);

        int resId = R.drawable.custom_progress_bar_horizontal_ok;
        switch (storageState) {
            case MegaApiJava.STORAGE_STATE_GREEN:
                break;
            case MegaApiJava.STORAGE_STATE_ORANGE:
                resId = R.drawable.custom_progress_bar_horizontal_warning;
                break;
            case MegaApiJava.STORAGE_STATE_RED:
            case MegaApiJava.STORAGE_STATE_PAYWALL:
                myAccountInfo.setUsedPercentage(100);
                resId = R.drawable.custom_progress_bar_horizontal_exceed;
                break;
        }
        Drawable drawable = ResourcesCompat.getDrawable(getResources(), resId, null);
        usedSpacePB.setProgressDrawable(drawable);
    }

    public void refreshCloudDrive() {
        if (rootNode == null) {
            rootNode = megaApi.getRootNode();
        }

        if (rootNode == null) {
            logWarning("Root node is NULL. Maybe user is not logged in");
            return;
        }

        MegaNode parentNode = rootNode;

        if (isCloudAdded()) {
            ArrayList<MegaNode> nodes;
            if (parentHandleBrowser == -1) {
                nodes = megaApi.getChildren(parentNode, sortOrderManagement.getOrderCloud());
            } else {
                parentNode = megaApi.getNodeByHandle(parentHandleBrowser);
                if (parentNode == null) return;

                nodes = megaApi.getChildren(parentNode, sortOrderManagement.getOrderCloud());
            }
            logDebug("Nodes: " + nodes.size());
            fileBrowserFragment.hideMultipleSelect();
            fileBrowserFragment.setNodes(nodes);
            fileBrowserFragment.getRecyclerView().invalidate();
        }
    }

    private void refreshSharesPageAdapter() {
        if (sharesPageAdapter != null) {
            sharesPageAdapter.notifyDataSetChanged();
            setSharesTabIcons(getTabItemShares());
        }
    }

    public void refreshCloudOrder(int order) {
        //Refresh Cloud Fragment
        refreshCloudDrive();

        //Refresh Rubbish Fragment
        refreshRubbishBin();

        onNodesSharedUpdate();

        if (getInboxFragment() != null) {
            MegaNode inboxNode = megaApi.getInboxNode();
            if (inboxNode != null) {
                ArrayList<MegaNode> nodes = megaApi.getChildren(inboxNode, order);
                inboxFragment.setNodes(nodes);
                inboxFragment.getRecyclerView().invalidate();
            }
        }

        refreshSearch();
    }

    public void refreshOthersOrder() {
        refreshSharesPageAdapter();
        refreshSearch();
    }

    public void refreshCUNodes() {
        if (getPhotosFragment() != null) {
            photosFragment.loadPhotos();
        }
    }

    public void setFirstNavigationLevel(boolean firstNavigationLevel) {
        logDebug("Set value to: " + firstNavigationLevel);
        this.firstNavigationLevel = firstNavigationLevel;
    }

    public boolean isFirstNavigationLevel() {
        return firstNavigationLevel;
    }

    public void setParentHandleBrowser(long parentHandleBrowser) {
        logDebug("Set value to:" + parentHandleBrowser);

        this.parentHandleBrowser = parentHandleBrowser;
    }

    public void setParentHandleRubbish(long parentHandleRubbish) {
        logDebug("setParentHandleRubbish");
        this.parentHandleRubbish = parentHandleRubbish;
    }

    public void setParentHandleSearch(long parentHandleSearch) {
        logDebug("setParentHandleSearch");
        this.parentHandleSearch = parentHandleSearch;
    }

    public void setParentHandleIncoming(long parentHandleIncoming) {
        logDebug("setParentHandleIncoming: " + parentHandleIncoming);
        this.parentHandleIncoming = parentHandleIncoming;
    }

    public void setParentHandleInbox(long parentHandleInbox) {
        logDebug("setParentHandleInbox: " + parentHandleInbox);
        this.parentHandleInbox = parentHandleInbox;
    }

    public void setParentHandleOutgoing(long parentHandleOutgoing) {
        logDebug("Outgoing parent handle: " + parentHandleOutgoing);
        this.parentHandleOutgoing = parentHandleOutgoing;
    }

    @Override
    protected void onNewIntent(Intent intent) {
        logDebug("onNewIntent");

        if (intent != null) {
            if (Intent.ACTION_SEARCH.equals(intent.getAction())) {
                searchQuery = intent.getStringExtra(SearchManager.QUERY);
                parentHandleSearch = -1;
                setToolbarTitle();
                isSearching = true;

                if (searchMenuItem != null) {
                    MenuItemCompat.collapseActionView(searchMenuItem);
                }
                return;
            } else if (ACTION_SHOW_UPGRADE_ACCOUNT.equals(intent.getAction())) {
                navigateToUpgradeAccount();
                return;
            } else if (ACTION_SHOW_TRANSFERS.equals(intent.getAction())) {
                if (intent.getBooleanExtra(OPENED_FROM_CHAT, false)) {
                    sendBroadcast(new Intent(ACTION_CLOSE_CHAT_AFTER_OPEN_TRANSFERS));
                }

                drawerItem = DrawerItem.TRANSFERS;
                indexTransfers = intent.getIntExtra(TRANSFERS_TAB, ERROR_TAB);
                selectDrawerItem(drawerItem);
                return;
            }

        }
        super.onNewIntent(intent);
        setIntent(intent);
    }

    public void navigateToUpgradeAccount() {
        if (nV != null && drawerLayout != null && drawerLayout.isDrawerOpen(nV)) {
            drawerLayout.closeDrawer(Gravity.LEFT);
        }

        startActivity(new Intent(this, UpgradeAccountActivity.class));
        myAccountInfo.setUpgradeOpenedFrom(MyAccountInfo.UpgradeFrom.MANAGER);
    }

    public void navigateToAchievements() {
        logDebug("navigateToAchievements");
        getProLayout.setVisibility(View.GONE);
        showMyAccount(ACTION_OPEN_ACHIEVEMENTS, null, null);
    }

    public void navigateToContacts() {
        drawerLayout.closeDrawer(Gravity.LEFT);
        startActivity(ContactsActivity.getListIntent(this));
    }

    public void navigateToContactRequests() {
        drawerLayout.closeDrawer(Gravity.LEFT);
        startActivity(ContactsActivity.getReceivedRequestsIntent(this));
    }

    public void navigateToMyAccount() {
        logDebug("navigateToMyAccount");
        getProLayout.setVisibility(View.GONE);
        showMyAccount();
    }

    @Override
    public void onClick(View v) {
        logDebug("onClick");

        DrawerItem oldDrawerItem = drawerItem;
        boolean sectionClicked = false;

        switch (v.getId()) {
            case R.id.navigation_drawer_add_phone_number_button: {
                Intent intent = new Intent(this, SMSVerificationActivity.class);
                startActivity(intent);
                break;
            }
            case R.id.btnLeft_cancel: {
                getProLayout.setVisibility(View.GONE);
                break;
            }
            case R.id.btnRight_upgrade: {
                //Add navigation to Upgrade Account
                logDebug("Click on Upgrade in pro panel!");
                navigateToUpgradeAccount();
                break;
            }
            case R.id.enable_2fa_button: {
                if (enable2FADialog != null) {
                    enable2FADialog.dismiss();
                }
                isEnable2FADialogShown = false;
                Intent intent = new Intent(this, TwoFactorAuthenticationActivity.class);
                intent.putExtra(EXTRA_NEW_ACCOUNT, true);
                startActivity(intent);
                break;
            }
            case R.id.skip_enable_2fa_button: {
                isEnable2FADialogShown = false;
                if (enable2FADialog != null) {
                    enable2FADialog.dismiss();
                }
                break;
            }
            case R.id.navigation_drawer_account_section:
            case R.id.my_account_section: {
                if (isOnline(this) && megaApi.getRootNode() != null) {
                    showMyAccount();
                }
                break;
            }
            case R.id.inbox_section: {
                sectionClicked = true;
                drawerItem = DrawerItem.INBOX;
                break;
            }
            case R.id.contacts_section: {
                navigateToContacts();
                break;
            }
            case R.id.notifications_section: {
                sectionClicked = true;
                drawerItem = DrawerItem.NOTIFICATIONS;
                break;
            }
            case R.id.offline_section: {
                sectionClicked = true;
                bottomItemBeforeOpenFullscreenOffline = bottomNavigationCurrentItem;
                openFullscreenOfflineFragment(getPathNavigationOffline());
                break;
            }
            case R.id.transfers_section:
                sectionClicked = true;
                drawerItem = DrawerItem.TRANSFERS;
                break;

            case R.id.rubbish_bin_section:
                sectionClicked = true;
                drawerItem = DrawerItem.RUBBISH_BIN;
                break;

            case R.id.settings_section: {
                navigateToSettingsActivity(null);
                break;
            }
            case R.id.upgrade_navigation_view: {
                navigateToUpgradeAccount();
                break;
            }
            case R.id.lost_authentication_device: {
                try {
                    Intent openTermsIntent = new Intent(this, WebViewActivity.class);
                    openTermsIntent.setFlags(Intent.FLAG_ACTIVITY_CLEAR_TOP);
                    openTermsIntent.setData(Uri.parse(RECOVERY_URL));
                    startActivity(openTermsIntent);
                } catch (Exception e) {
                    Intent viewIntent = new Intent(Intent.ACTION_VIEW);
                    viewIntent.setData(Uri.parse(RECOVERY_URL));
                    startActivity(viewIntent);
                }
                break;
            }

            case R.id.call_in_progress_layout: {
                returnCallWithPermissions();
                break;
            }
        }

        if (sectionClicked) {
            isFirstTimeCam();
            checkIfShouldCloseSearchView(oldDrawerItem);
            selectDrawerItem(drawerItem);
        }
    }

    void exportRecoveryKey() {
        AccountController.saveRkToFileSystem(this);
    }

    public void showConfirmationRemoveFromOffline(MegaOffline node, Runnable onConfirmed) {
        logDebug("showConfirmationRemoveFromOffline");

        new MaterialAlertDialogBuilder(this)
                .setMessage(R.string.confirmation_delete_from_save_for_offline)
                .setPositiveButton(R.string.general_remove, new DialogInterface.OnClickListener() {
                    @Override
                    public void onClick(DialogInterface dialog, int which) {
                        removeOffline(node, dbH, managerActivity);
                        onConfirmed.run();
                        refreshOfflineNodes();

                        if (isCloudAdded()) {
                            String handle = node.getHandle();
                            if (handle != null && !handle.equals("")) {
                                fileBrowserFragment.refresh(Long.parseLong(handle));
                            }
                        }

                        onNodesSharedUpdate();
                        LiveEventBus.get(EVENT_NODES_CHANGE).post(false);
                        Util.showSnackbar(ManagerActivity.this,
                                getResources().getString(R.string.file_removed_offline));
                    }
                })
                .setNegativeButton(R.string.general_cancel, null)
                .show();
    }

    public void showConfirmationRemoveSomeFromOffline(List<MegaOffline> documents,
                                                      Runnable onConfirmed) {
        logDebug("showConfirmationRemoveSomeFromOffline");

        new MaterialAlertDialogBuilder(this)
                .setMessage(R.string.confirmation_delete_from_save_for_offline)
                .setPositiveButton(R.string.general_remove, new DialogInterface.OnClickListener() {
                    @Override
                    public void onClick(DialogInterface dialog, int which) {
                        for (MegaOffline node : documents) {
                            removeOffline(node, dbH, managerActivity);
                        }

                        refreshOfflineNodes();
                        onConfirmed.run();
                    }
                })
                .setNegativeButton(R.string.general_cancel, null)
                .show();
    }

    @Override
    protected boolean manageCopyMoveException(Throwable throwable) {
        if (throwable instanceof ForeignNodeException) {
            launchForeignNodeError();
            return true;
        } else if (throwable instanceof QuotaExceededMegaException) {
            showOverquotaAlert(false);
            return true;
        } else if (throwable instanceof NotEnoughQuotaMegaException) {
            showOverquotaAlert(true);
            return true;
        }

        return false;
    }

    @Override
    protected void onActivityResult(int requestCode, int resultCode, Intent intent) {
        logDebug("Request code: " + requestCode + ", Result code:" + resultCode);

        if (nodeSaver.handleActivityResult(this, requestCode, resultCode, intent)) {
            return;
        }

        if (nodeAttacher.handleActivityResult(requestCode, resultCode, intent, this)) {
            return;
        }

        if (resultCode == RESULT_FIRST_USER) {
            showSnackbar(SNACKBAR_TYPE, getString(R.string.context_no_destination_folder), -1);
            return;
        }

        if (requestCode == REQUEST_CODE_GET_FILES && resultCode == RESULT_OK) {
            if (intent == null) {
                logWarning("Intent NULL");
                return;
            }

            logDebug("Intent action: " + intent.getAction());
            logDebug("Intent type: " + intent.getType());

            intent.setAction(Intent.ACTION_GET_CONTENT);
            processFileDialog = showProcessFileDialog(this, intent);

            filePrepareUseCase.prepareFiles(intent)
                    .subscribeOn(Schedulers.io())
                    .observeOn(AndroidSchedulers.mainThread())
                    .subscribe((shareInfo, throwable) -> {
                        if (throwable == null) {
                            onIntentProcessed(shareInfo);
                        }
                    });
        } else if (requestCode == REQUEST_CODE_GET_FOLDER) {
            getFolder(this, resultCode, intent, getCurrentParentHandle());
        } else if (requestCode == REQUEST_CODE_GET_FOLDER_CONTENT) {
            if (intent != null && resultCode == RESULT_OK) {
                String result = intent.getStringExtra(EXTRA_ACTION_RESULT);
                if (isTextEmpty(result)) {
                    return;
                }

                showSnackbar(SNACKBAR_TYPE, result, MEGACHAT_INVALID_HANDLE);
            }
        } else if (requestCode == WRITE_SD_CARD_REQUEST_CODE && resultCode == RESULT_OK) {

            if (!hasPermissions(this, Manifest.permission.WRITE_EXTERNAL_STORAGE)) {
                requestPermission(this,
                        REQUEST_WRITE_STORAGE,
                        Manifest.permission.WRITE_EXTERNAL_STORAGE);
            }

            if (app.getStorageState() == STORAGE_STATE_PAYWALL) {
                showOverDiskQuotaPaywallWarning();
                return;
            }

            Uri treeUri = intent.getData();
            logDebug("Create the document : " + treeUri);
            long handleToDownload = intent.getLongExtra("handleToDownload", -1);
            logDebug("The recovered handle is: " + handleToDownload);
            //Now, call to the DownloadService

            if (handleToDownload != 0 && handleToDownload != -1) {
                Intent service = new Intent(this, DownloadService.class);
                service.putExtra(DownloadService.EXTRA_HASH, handleToDownload);
                service.putExtra(DownloadService.EXTRA_CONTENT_URI, treeUri.toString());
                File tempFolder = getCacheFolder(this, TEMPORAL_FOLDER);
                if (!isFileAvailable(tempFolder)) {
                    showSnackbar(SNACKBAR_TYPE, getString(R.string.general_error), -1);
                    return;
                }
                service.putExtra(DownloadService.EXTRA_PATH, tempFolder.getAbsolutePath());
                startService(service);
            }
        } else if (requestCode == REQUEST_CODE_SELECT_FILE && resultCode == RESULT_OK) {
            logDebug("requestCode == REQUEST_CODE_SELECT_FILE");

            if (intent == null) {
                logWarning("Intent NULL");
                return;
            }

            nodeAttacher.handleSelectFileResult(intent, this);
        } else if (requestCode == REQUEST_CODE_SELECT_FOLDER && resultCode == RESULT_OK) {
            logDebug("REQUEST_CODE_SELECT_FOLDER");

            if (intent == null) {
                logDebug("Intent NULL");
                return;
            }

            final ArrayList<String> selectedContacts = intent.getStringArrayListExtra(SELECTED_CONTACTS);
            final long folderHandle = intent.getLongExtra("SELECT", 0);

            MaterialAlertDialogBuilder dialogBuilder = new MaterialAlertDialogBuilder(this);
            dialogBuilder.setTitle(getString(R.string.file_properties_shared_folder_permissions));
            final CharSequence[] items = {getString(R.string.file_properties_shared_folder_read_only), getString(R.string.file_properties_shared_folder_read_write), getString(R.string.file_properties_shared_folder_full_access)};
            dialogBuilder.setSingleChoiceItems(items, -1, new DialogInterface.OnClickListener() {
                public void onClick(DialogInterface dialog, int item) {
                    permissionsDialog.dismiss();
                    nC.shareFolder(megaApi.getNodeByHandle(folderHandle), selectedContacts, item);
                }
            });
            dialogBuilder.setTitle(getString(R.string.dialog_select_permissions));
            permissionsDialog = dialogBuilder.create();
            permissionsDialog.show();

        } else if (requestCode == REQUEST_CODE_SELECT_CONTACT && resultCode == RESULT_OK) {
            logDebug("onActivityResult REQUEST_CODE_SELECT_CONTACT OK");

            if (intent == null) {
                logWarning("Intent NULL");
                return;
            }

            final ArrayList<String> contactsData = intent.getStringArrayListExtra(AddContactActivity.EXTRA_CONTACTS);
            megaContacts = intent.getBooleanExtra(AddContactActivity.EXTRA_MEGA_CONTACTS, true);

            final int multiselectIntent = intent.getIntExtra("MULTISELECT", -1);

            if (multiselectIntent == 0) {
                //One file to share
                final long nodeHandle = intent.getLongExtra(AddContactActivity.EXTRA_NODE_HANDLE, -1);

                if (fileBackupManager.shareFolder(nC, new long[]{nodeHandle}, contactsData, ACCESS_READ)) {
                    return;
                }

                MaterialAlertDialogBuilder dialogBuilder = new MaterialAlertDialogBuilder(this);
                dialogBuilder.setTitle(getString(R.string.file_properties_shared_folder_permissions));
                final CharSequence[] items = {getString(R.string.file_properties_shared_folder_read_only), getString(R.string.file_properties_shared_folder_read_write), getString(R.string.file_properties_shared_folder_full_access)};
                dialogBuilder.setSingleChoiceItems(items, -1, (dialog, item) -> {
                    permissionsDialog.dismiss();
                    nC.shareFolder(megaApi.getNodeByHandle(nodeHandle), contactsData, item);
                });
                dialogBuilder.setTitle(getString(R.string.dialog_select_permissions));
                permissionsDialog = dialogBuilder.create();
                permissionsDialog.show();
            } else if (multiselectIntent == 1) {
                //Several folders to share
                final long[] nodeHandles = intent.getLongArrayExtra(AddContactActivity.EXTRA_NODE_HANDLE);

                if (fileBackupManager.shareFolder(nC, nodeHandles, contactsData, ACCESS_READ)) {
                    return;
                }

                MaterialAlertDialogBuilder dialogBuilder = new MaterialAlertDialogBuilder(this);
                dialogBuilder.setTitle(getString(R.string.file_properties_shared_folder_permissions));
                final CharSequence[] items = {getString(R.string.file_properties_shared_folder_read_only), getString(R.string.file_properties_shared_folder_read_write), getString(R.string.file_properties_shared_folder_full_access)};
                dialogBuilder.setSingleChoiceItems(items, -1, new DialogInterface.OnClickListener() {
                    public void onClick(DialogInterface dialog, int item) {
                        permissionsDialog.dismiss();
                        nC.shareFolders(nodeHandles, contactsData, item);
                    }
                });
                dialogBuilder.setTitle(getString(R.string.dialog_select_permissions));
                permissionsDialog = dialogBuilder.create();
                permissionsDialog.show();
            }
        } else if (requestCode == REQUEST_CODE_SELECT_FOLDER_TO_MOVE && resultCode == RESULT_OK) {

            if (intent == null) {
                logDebug("Intent NULL");
                return;
            }

            final long[] moveHandles = intent.getLongArrayExtra("MOVE_HANDLES");
            final long toHandle = intent.getLongExtra("MOVE_TO", 0);

            if (fileBackupManager.moveToBackup(moveNodeUseCase, moveHandles, toHandle)) {
                return;
            }

            checkNameCollisionUseCase.checkHandleList(moveHandles, toHandle, NameCollisionType.MOVE)
                    .subscribeOn(Schedulers.io())
                    .observeOn(AndroidSchedulers.mainThread())
                    .subscribe((result, throwable) -> {
                        if (throwable == null) {
                            ArrayList<NameCollision> collisions = result.getFirst();

                            if (!collisions.isEmpty()) {
                                dismissAlertDialogIfExists(statusDialog);
                                nameCollisionActivityContract.launch(collisions);
                            }

                            long[] handlesWithoutCollision = result.getSecond();

                            if (handlesWithoutCollision.length > 0) {
                                moveNodeUseCase.move(handlesWithoutCollision, toHandle)
                                        .subscribeOn(Schedulers.io())
                                        .observeOn(AndroidSchedulers.mainThread())
                                        .subscribe((moveResult, moveThrowable) -> {
                                            if (!manageCopyMoveException(moveThrowable)) {
                                                showMovementResult(moveResult, handlesWithoutCollision[0]);
                                            }
                                        });
                            }
                        }
                    });
        } else if (requestCode == REQUEST_CODE_SELECT_FOLDER_TO_COPY && resultCode == RESULT_OK) {
            logDebug("REQUEST_CODE_SELECT_COPY_FOLDER");

            if (intent == null) {
                logWarning("Intent NULL");
                return;
            }
            final long[] copyHandles = intent.getLongArrayExtra("COPY_HANDLES");
            final long toHandle = intent.getLongExtra("COPY_TO", 0);

            if (fileBackupManager.copyNodesToBackups(nC, copyHandles, toHandle)) {
                return;
            }

            checkNameCollisionUseCase.checkHandleList(copyHandles, toHandle, NameCollisionType.COPY)
                    .subscribeOn(Schedulers.io())
                    .observeOn(AndroidSchedulers.mainThread())
                    .subscribe((result, throwable) -> {
                        if (throwable == null) {
                            ArrayList<NameCollision> collisions = result.getFirst();

                            if (!collisions.isEmpty()) {
                                dismissAlertDialogIfExists(statusDialog);
                                nameCollisionActivityContract.launch(collisions);
                            }

                            long[] handlesWithoutCollision = result.getSecond();

                            if (handlesWithoutCollision.length > 0) {
                                copyNodeUseCase.copy(handlesWithoutCollision, toHandle)
                                        .subscribeOn(Schedulers.io())
                                        .observeOn(AndroidSchedulers.mainThread())
                                        .subscribe((copyResult, copyThrowable) -> {
                                            dismissAlertDialogIfExists(statusDialog);
                                            if (!manageCopyMoveException(copyThrowable)) {
                                                showCopyResult(copyResult);
                                            }
                                        });
                            }
                        }
                    });
        } else if (requestCode == REQUEST_CODE_REFRESH_API_SERVER && resultCode == RESULT_OK) {
            logDebug("Resfresh DONE");

            if (intent == null) {
                logWarning("Intent NULL");
                return;
            }

            ((MegaApplication) getApplication()).askForFullAccountInfo();
            ((MegaApplication) getApplication()).askForExtendedAccountDetails();

            if (drawerItem == DrawerItem.CLOUD_DRIVE) {
                parentHandleBrowser = intent.getLongExtra(INTENT_EXTRA_KEY_PARENT_HANDLE, INVALID_HANDLE);
                MegaNode parentNode = megaApi.getNodeByHandle(parentHandleBrowser);

                ArrayList<MegaNode> nodes = megaApi.getChildren(parentNode != null
                                ? parentNode
                                : megaApi.getRootNode(),
                        sortOrderManagement.getOrderCloud());

                fileBrowserFragment.setNodes(nodes);
                fileBrowserFragment.getRecyclerView().invalidate();
            } else if (drawerItem == DrawerItem.SHARED_ITEMS) {
                refreshIncomingShares();
            }

        } else if (requestCode == TAKE_PHOTO_CODE) {
            logDebug("TAKE_PHOTO_CODE");
            if (resultCode == Activity.RESULT_OK) {
                long parentHandle = getCurrentParentHandle();
                File file = getTemporalTakePictureFile(this);
                if (file != null) {
                    checkNameCollisionUseCase.check(file.getName(), parentHandle)
                            .subscribeOn(Schedulers.io())
                            .observeOn(AndroidSchedulers.mainThread())
                            .subscribe(handle -> {
                                        ArrayList<NameCollision> list = new ArrayList<>();
                                        list.add(NameCollision.Upload.getUploadCollision(handle,
                                                file, parentHandle));
                                        nameCollisionActivityContract.launch(list);
                                    },
                                    throwable -> {
                                        if (throwable instanceof MegaNodeException.ParentDoesNotExistException) {
                                            showSnackbar(SNACKBAR_TYPE, StringResourcesUtils.getString(R.string.general_error), MEGACHAT_INVALID_HANDLE);
                                        } else if (throwable instanceof MegaNodeException.ChildDoesNotExistsException) {
                                            uploadUseCase.upload(this, file, parentHandle)
                                                    .subscribeOn(Schedulers.io())
                                                    .observeOn(AndroidSchedulers.mainThread())
                                                    .subscribe(() -> logDebug("Upload started"));
                                        }
                                    });
                }
            } else {
                logWarning("TAKE_PHOTO_CODE--->ERROR!");
            }
        } else if (requestCode == REQUEST_CODE_SORT_BY && resultCode == RESULT_OK) {

            if (intent == null) {
                logWarning("Intent NULL");
                return;
            }

            int orderGetChildren = intent.getIntExtra("ORDER_GET_CHILDREN", 1);
            if (drawerItem == DrawerItem.CLOUD_DRIVE) {
                MegaNode parentNode = megaApi.getNodeByHandle(parentHandleBrowser);
                if (parentNode != null) {
                    if (isCloudAdded()) {
                        ArrayList<MegaNode> nodes = megaApi.getChildren(parentNode, orderGetChildren);
                        fileBrowserFragment.setNodes(nodes);
                        fileBrowserFragment.getRecyclerView().invalidate();
                    }
                } else {
                    if (isCloudAdded()) {
                        ArrayList<MegaNode> nodes = megaApi.getChildren(megaApi.getRootNode(), orderGetChildren);
                        fileBrowserFragment.setNodes(nodes);
                        fileBrowserFragment.getRecyclerView().invalidate();
                    }
                }
            } else if (drawerItem == DrawerItem.SHARED_ITEMS) {
                onNodesSharedUpdate();
            }
        } else if (requestCode == REQUEST_CREATE_CHAT && resultCode == RESULT_OK) {
            logDebug("REQUEST_CREATE_CHAT OK");

            if (intent == null) {
                logWarning("Intent NULL");
                return;
            }
            boolean isMeeting = intent.getBooleanExtra(AddContactActivity.EXTRA_MEETING, false);
            if (isMeeting) {
                handler.post(() -> showMeetingOptionsPanel());
                return;
            }
            final ArrayList<String> contactsData = intent.getStringArrayListExtra(AddContactActivity.EXTRA_CONTACTS);

            final boolean isGroup = intent.getBooleanExtra(AddContactActivity.EXTRA_GROUP_CHAT, false);

            if (contactsData != null) {
                if (!isGroup) {
                    logDebug("Create one to one chat");
                    MegaUser user = megaApi.getContact(contactsData.get(0));
                    if (user != null) {
                        logDebug("Chat with contact: " + contactsData.size());
                        startOneToOneChat(user);
                    }
                } else {
                    logDebug("Create GROUP chat");
                    MegaChatPeerList peers = MegaChatPeerList.createInstance();
                    for (int i = 0; i < contactsData.size(); i++) {
                        MegaUser user = megaApi.getContact(contactsData.get(i));
                        if (user != null) {
                            peers.addPeer(user.getHandle(), MegaChatPeerList.PRIV_STANDARD);
                        }
                    }
                    final String chatTitle = intent.getStringExtra(AddContactActivity.EXTRA_CHAT_TITLE);
                    boolean isEKR = intent.getBooleanExtra(AddContactActivity.EXTRA_EKR, false);
                    boolean chatLink = false;
                    if (!isEKR) {
                        chatLink = intent.getBooleanExtra(AddContactActivity.EXTRA_CHAT_LINK, false);
                    }

                    createGroupChat(peers, chatTitle, chatLink, isEKR);
                }
            }
        } else if (requestCode == REQUEST_INVITE_CONTACT_FROM_DEVICE && resultCode == RESULT_OK) {
            logDebug("REQUEST_INVITE_CONTACT_FROM_DEVICE OK");

            if (intent == null) {
                logWarning("Intent NULL");
                return;
            }

            final ArrayList<String> contactsData = intent.getStringArrayListExtra(AddContactActivity.EXTRA_CONTACTS);
            megaContacts = intent.getBooleanExtra(AddContactActivity.EXTRA_MEGA_CONTACTS, true);

            if (contactsData != null) {
                cC.inviteMultipleContacts(contactsData);
            }
        } else if (requestCode == REQUEST_DOWNLOAD_FOLDER && resultCode == RESULT_OK) {
            String parentPath = intent.getStringExtra(FileStorageActivity.EXTRA_PATH);

            if (parentPath != null) {
                String path = parentPath + File.separator + getRecoveryKeyFileName();

                logDebug("REQUEST_DOWNLOAD_FOLDER:path to download: " + path);
                AccountController ac = new AccountController(this);
                ac.exportMK(path);
            }
        } else if (requestCode == REQUEST_CODE_FILE_INFO && resultCode == RESULT_OK) {
            if (isCloudAdded()) {
                long handle = intent.getLongExtra(NODE_HANDLE, -1);
                fileBrowserFragment.refresh(handle);
            }

            onNodesSharedUpdate();
        } else if (requestCode == REQUEST_CODE_SCAN_DOCUMENT) {
            if (resultCode == RESULT_OK) {
                String savedDestination = intent.getStringExtra(DocumentScannerActivity.EXTRA_PICKED_SAVE_DESTINATION);
                Intent fileIntent = new Intent(this, FileExplorerActivity.class);
                if (StringResourcesUtils.getString(R.string.section_chat).equals(savedDestination)) {
                    fileIntent.setAction(FileExplorerActivity.ACTION_UPLOAD_TO_CHAT);
                } else {
                    fileIntent.setAction(FileExplorerActivity.ACTION_SAVE_TO_CLOUD);
                    fileIntent.putExtra(FileExplorerActivity.EXTRA_PARENT_HANDLE, getCurrentParentHandle());
                }
                fileIntent.putExtra(Intent.EXTRA_STREAM, intent.getData());
                fileIntent.setType(intent.getType());
                startActivity(fileIntent);
            }
        } else if (requestCode == REQUEST_WRITE_STORAGE || requestCode == REQUEST_READ_WRITE_STORAGE) {
            if (Build.VERSION.SDK_INT >= Build.VERSION_CODES.R) {
                switch (requestCode) {
                    case REQUEST_WRITE_STORAGE:
                        // Take picture scenarios
                        if (typesCameraPermission == TAKE_PICTURE_OPTION) {
                            if (!hasPermissions(this, Manifest.permission.CAMERA)) {
                                requestPermission(this, REQUEST_CAMERA, Manifest.permission.CAMERA);
                            } else {
                                checkTakePicture(this, TAKE_PHOTO_CODE);
                                typesCameraPermission = INVALID_TYPE_PERMISSIONS;
                            }
                            break;
                        }

                        // General download scenario
                        nodeSaver.handleRequestPermissionsResult(requestCode);
                        break;

                    case REQUEST_READ_WRITE_STORAGE:
                        // Upload scenario
                        new Handler(Looper.getMainLooper()).post(this::showUploadPanel);
                        break;
                }
            }
        } else if (requestCode == REQUEST_CODE_DELETE_VERSIONS_HISTORY && resultCode == RESULT_OK) {
            if (!isOnline(this)) {
                Util.showErrorAlertDialog(getString(R.string.error_server_connection_problem), false, this);
                return;
            }
            if (intent.getBooleanExtra(VersionsFileActivity.KEY_DELETE_VERSION_HISTORY, false)) {
                MegaNode node = megaApi.getNodeByHandle(intent.getLongExtra(VersionsFileActivity.KEY_DELETE_NODE_HANDLE, 0));
                ArrayList<MegaNode> versions = megaApi.getVersions(node);
                versionsToRemove = versions.size() - 1;
                for (int i = 1; i < versions.size(); i++) {
                    megaApi.removeVersion(versions.get(i), this);
                }
            }
        } else {
            logWarning("No request code processed");
            super.onActivityResult(requestCode, resultCode, intent);
        }
    }

    /**
     * Shows the copy result.
     *
     * @param result Object containing the request result.
     */
    private void showCopyResult(CopyRequestResult result) {
        showSnackbar(SNACKBAR_TYPE, result.getResultText(), MEGACHAT_INVALID_HANDLE);

        if (result.getSuccessCount() <= 0) {
            return;
        }

        if (drawerItem == DrawerItem.CLOUD_DRIVE) {
            if (isCloudAdded()) {
                ArrayList<MegaNode> nodes = megaApi.getChildren(megaApi.getNodeByHandle(parentHandleBrowser),
                        sortOrderManagement.getOrderCloud());
                fileBrowserFragment.setNodes(nodes);
                fileBrowserFragment.getRecyclerView().invalidate();
            }
        } else if (drawerItem == DrawerItem.RUBBISH_BIN) {
            refreshRubbishBin();
        } else if (drawerItem == DrawerItem.INBOX) {
            refreshInboxList();
        }
    }

    public void createGroupChat(MegaChatPeerList peers, String chatTitle, boolean chatLink, boolean isEKR) {

        logDebug("Create group chat with participants: " + peers.size());

        if (isEKR) {
            megaChatApi.createChat(true, peers, chatTitle, this);
        } else {
            if (chatLink) {
                if (chatTitle != null && !chatTitle.isEmpty()) {
                    CreateGroupChatWithPublicLink listener = new CreateGroupChatWithPublicLink(this, chatTitle);
                    megaChatApi.createPublicChat(peers, chatTitle, listener);
                } else {
                    showAlert(this, getString(R.string.message_error_set_title_get_link), null);
                }
            } else {
                megaChatApi.createPublicChat(peers, chatTitle, this);
            }
        }
    }

    public void startOneToOneChat(MegaUser user) {
        logDebug("User Handle: " + user.getHandle());
        MegaChatRoom chat = megaChatApi.getChatRoomByUser(user.getHandle());
        MegaChatPeerList peers = MegaChatPeerList.createInstance();
        if (chat == null) {
            logDebug("No chat, create it!");
            peers.addPeer(user.getHandle(), MegaChatPeerList.PRIV_STANDARD);
            megaChatApi.createChat(false, peers, this);
        } else {
            logDebug("There is already a chat, open it!");
            Intent intentOpenChat = new Intent(this, ChatActivity.class);
            intentOpenChat.setAction(ACTION_CHAT_SHOW_MESSAGES);
            intentOpenChat.putExtra(CHAT_ID, chat.getChatId());
            this.startActivity(intentOpenChat);
        }
    }

    void disableNavigationViewMenu(Menu menu) {
        logDebug("disableNavigationViewMenu");

        MenuItem mi = menu.findItem(R.id.bottom_navigation_item_cloud_drive);
        if (mi != null) {
            mi.setChecked(false);
            mi.setEnabled(false);
        }
        mi = menu.findItem(R.id.bottom_navigation_item_camera_uploads);
        if (mi != null) {
            mi.setChecked(false);
            mi.setEnabled(false);
        }
        mi = menu.findItem(R.id.bottom_navigation_item_chat);
        if (mi != null) {
            mi.setChecked(false);
        }
        mi = menu.findItem(R.id.bottom_navigation_item_shared_items);
        if (mi != null) {
            mi.setChecked(false);
            mi.setEnabled(false);
        }
        mi = menu.findItem(R.id.bottom_navigation_item_homepage);
        if (mi != null) {
            mi.setChecked(false);
        }

        disableNavigationViewLayout();
    }

    void disableNavigationViewLayout() {
        if (myAccountSection != null) {
            myAccountSection.setEnabled(false);
            ((TextView) myAccountSection.findViewById(R.id.my_account_section_text)).setTextColor(ContextCompat.getColor(this, R.color.grey_038_white_038));
        }

        if (inboxSection != null) {
            if (inboxNode == null) {
                inboxSection.setVisibility(View.GONE);
            } else {
                boolean hasChildren = megaApi.hasChildren(inboxNode);
                if (hasChildren) {
                    inboxSection.setEnabled(false);
                    inboxSection.setVisibility(View.VISIBLE);
                    ((TextView) inboxSection.findViewById(R.id.inbox_section_text)).setTextColor(ContextCompat.getColor(this, R.color.grey_038_white_038));
                } else {
                    inboxSection.setVisibility(View.GONE);
                }
            }
        }

        if (contactsSection != null) {
            contactsSection.setEnabled(false);

            if (contactsSectionText == null) {
                contactsSectionText = contactsSection.findViewById(R.id.contacts_section_text);
            }

            contactsSectionText.setAlpha(0.38F);
            setContactTitleSection();
        }

        if (notificationsSection != null) {
            notificationsSection.setEnabled(false);

            if (notificationsSectionText == null) {
                notificationsSectionText = notificationsSection.findViewById(R.id.contacts_section_text);
            }

            notificationsSectionText.setAlpha(0.38F);
            setNotificationsTitleSection();
        }

        if (rubbishBinSection != null) {
            rubbishBinSection.setEnabled(false);
            ((TextView) rubbishBinSection.findViewById(R.id.rubbish_bin_section_text)).setAlpha(0.38F);
        }

        if (upgradeAccount != null) {
            upgradeAccount.setEnabled(false);
        }
    }

    void resetNavigationViewMenu(Menu menu) {
        logDebug("resetNavigationViewMenu()");

        if (!isOnline(this) || megaApi == null || megaApi.getRootNode() == null) {
            disableNavigationViewMenu(menu);
            return;
        }

        MenuItem mi = menu.findItem(R.id.bottom_navigation_item_cloud_drive);

        if (mi != null) {
            mi.setChecked(false);
            mi.setEnabled(true);
        }
        mi = menu.findItem(R.id.bottom_navigation_item_camera_uploads);
        if (mi != null) {
            mi.setChecked(false);
            mi.setEnabled(true);
        }
        mi = menu.findItem(R.id.bottom_navigation_item_chat);
        if (mi != null) {
            mi.setChecked(false);
            mi.setEnabled(true);
        }
        mi = menu.findItem(R.id.bottom_navigation_item_shared_items);
        if (mi != null) {
            mi.setChecked(false);
            mi.setEnabled(true);
        }

        resetNavigationViewLayout();
    }

    public void resetNavigationViewLayout() {
        if (myAccountSection != null) {
            myAccountSection.setEnabled(true);
            ((TextView) myAccountSection.findViewById(R.id.my_account_section_text)).setTextColor(
                    ColorUtils.getThemeColor(this, android.R.attr.textColorPrimary));
        }

        if (inboxSection != null) {
            if (inboxNode == null) {
                inboxSection.setVisibility(View.GONE);
                logDebug("Inbox Node is NULL");
            } else {
                boolean hasChildren = megaApi.hasChildren(inboxNode);
                if (hasChildren) {
                    inboxSection.setEnabled(true);
                    inboxSection.setVisibility(View.VISIBLE);
                    ((TextView) inboxSection.findViewById(R.id.inbox_section_text)).setTextColor(
                            ColorUtils.getThemeColor(this, android.R.attr.textColorPrimary));
                } else {
                    logDebug("Inbox Node NO children");
                    inboxSection.setVisibility(View.GONE);
                }
            }
        }

        if (contactsSection != null) {
            contactsSection.setEnabled(true);

            if (contactsSectionText == null) {
                contactsSectionText = contactsSection.findViewById(R.id.contacts_section_text);
            }

            contactsSectionText.setAlpha(1F);
            setContactTitleSection();
        }

        if (notificationsSection != null) {
            notificationsSection.setEnabled(true);

            if (notificationsSectionText == null) {
                notificationsSectionText = notificationsSection.findViewById(R.id.notification_section_text);
            }

            notificationsSectionText.setAlpha(1F);
            setNotificationsTitleSection();
        }

        if (rubbishBinSection != null) {
            rubbishBinSection.setEnabled(true);
            ((TextView) rubbishBinSection.findViewById(R.id.rubbish_bin_section_text)).setAlpha(1F);
        }

        if (upgradeAccount != null) {
            upgradeAccount.setEnabled(true);
        }
    }

    public void setInboxNavigationDrawer() {
        logDebug("setInboxNavigationDrawer");
        if (nV != null && inboxSection != null) {
            if (inboxNode == null) {
                inboxSection.setVisibility(View.GONE);
                logDebug("Inbox Node is NULL");
            } else {
                boolean hasChildren = megaApi.hasChildren(inboxNode);
                if (hasChildren) {
                    inboxSection.setEnabled(true);
                    inboxSection.setVisibility(View.VISIBLE);
                } else {
                    logDebug("Inbox Node NO children");
                    inboxSection.setVisibility(View.GONE);
                }
            }
        }
    }

    public void showProPanel() {
        logDebug("showProPanel");
        //Left and Right margin
        LinearLayout.LayoutParams proTextParams = (LinearLayout.LayoutParams) getProText.getLayoutParams();
        proTextParams.setMargins(scaleWidthPx(24, outMetrics), scaleHeightPx(23, outMetrics), scaleWidthPx(24, outMetrics), scaleHeightPx(23, outMetrics));
        getProText.setLayoutParams(proTextParams);

        rightUpgradeButton.setOnClickListener(this);
        android.view.ViewGroup.LayoutParams paramsb2 = rightUpgradeButton.getLayoutParams();
        //Left and Right margin
        LinearLayout.LayoutParams optionTextParams = (LinearLayout.LayoutParams) rightUpgradeButton.getLayoutParams();
        optionTextParams.setMargins(scaleWidthPx(6, outMetrics), 0, scaleWidthPx(8, outMetrics), 0);
        rightUpgradeButton.setLayoutParams(optionTextParams);

        leftCancelButton.setOnClickListener(this);
        android.view.ViewGroup.LayoutParams paramsb1 = leftCancelButton.getLayoutParams();
        leftCancelButton.setLayoutParams(paramsb1);
        //Left and Right margin
        LinearLayout.LayoutParams cancelTextParams = (LinearLayout.LayoutParams) leftCancelButton.getLayoutParams();
        cancelTextParams.setMargins(scaleWidthPx(6, outMetrics), 0, scaleWidthPx(6, outMetrics), 0);
        leftCancelButton.setLayoutParams(cancelTextParams);

        getProLayout.setVisibility(View.VISIBLE);
        getProLayout.bringToFront();
    }

    /**
     * Check the current storage state.
     *
     * @param onCreate Flag to indicate if the method was called from "onCreate" or not.
     */
    private void checkCurrentStorageStatus(boolean onCreate) {
        // If the current storage state is not initialized is because the app received the
        // event informing about the storage state  during login, the ManagerActivity
        // wasn't active and for this reason the value is stored in the MegaApplication object.
        int storageStateToCheck = (storageState != MegaApiJava.STORAGE_STATE_UNKNOWN) ?
                storageState : app.getStorageState();

        checkStorageStatus(storageStateToCheck, onCreate);
    }

    /**
     * Check the storage state provided as first parameter.
     *
     * @param newStorageState Storage state to check.
     * @param onCreate        Flag to indicate if the method was called from "onCreate" or not.
     */
    private void checkStorageStatus(int newStorageState, boolean onCreate) {
        Intent intent = new Intent(this, UploadService.class);
        switch (newStorageState) {
            case MegaApiJava.STORAGE_STATE_GREEN:
                logDebug("STORAGE STATE GREEN");

                intent.setAction(ACTION_STORAGE_STATE_CHANGED);

                // TODO: WORKAROUND, NEED TO IMPROVE AND REMOVE THE TRY-CATCH
                try {
                    ContextCompat.startForegroundService(this, intent);
                } catch (Exception e) {
                    logError("Exception starting UploadService", e);
                    e.printStackTrace();
                }

                if (myAccountInfo.getAccountType() == MegaAccountDetails.ACCOUNT_TYPE_FREE) {
                    logDebug("ACCOUNT TYPE FREE");
                    if (showMessageRandom()) {
                        logDebug("Show message random: TRUE");
                        showProPanel();
                    }
                }
                storageState = newStorageState;
                startCameraUploadService(ManagerActivity.this);
                break;

            case MegaApiJava.STORAGE_STATE_ORANGE:
                logWarning("STORAGE STATE ORANGE");

                intent.setAction(ACTION_STORAGE_STATE_CHANGED);

                // TODO: WORKAROUND, NEED TO IMPROVE AND REMOVE THE TRY-CATCH
                try {
                    ContextCompat.startForegroundService(this, intent);
                } catch (Exception e) {
                    logError("Exception starting UploadService", e);
                    e.printStackTrace();
                }

                if (onCreate && isStorageStatusDialogShown) {
                    isStorageStatusDialogShown = false;
                    showStorageAlmostFullDialog();
                } else if (newStorageState > storageState) {
                    showStorageAlmostFullDialog();
                }
                storageState = newStorageState;
                logDebug("Try to start CU, false.");
                startCameraUploadService(ManagerActivity.this);
                break;

            case MegaApiJava.STORAGE_STATE_RED:
                logWarning("STORAGE STATE RED");
                if (onCreate && isStorageStatusDialogShown) {
                    isStorageStatusDialogShown = false;
                    showStorageFullDialog();
                } else if (newStorageState > storageState) {
                    showStorageFullDialog();
                }
                break;

            case MegaApiJava.STORAGE_STATE_PAYWALL:
                logWarning("STORAGE STATE PAYWALL");
                break;

            default:
                return;
        }

        storageState = newStorageState;
        app.setStorageState(storageState);
    }

    /**
     * Show a dialog to indicate that the storage space is almost full.
     */
    public void showStorageAlmostFullDialog() {
        logDebug("showStorageAlmostFullDialog");
        showStorageStatusDialog(MegaApiJava.STORAGE_STATE_ORANGE, false, false);
    }

    /**
     * Show a dialog to indicate that the storage space is full.
     */
    public void showStorageFullDialog() {
        logDebug("showStorageFullDialog");
        showStorageStatusDialog(MegaApiJava.STORAGE_STATE_RED, false, false);
    }

    /**
     * Show an overquota alert dialog.
     *
     * @param preWarning Flag to indicate if is a pre-overquota alert or not.
     */
    public void showOverquotaAlert(boolean preWarning) {
        logDebug("preWarning: " + preWarning);
        showStorageStatusDialog(
                preWarning ? MegaApiJava.STORAGE_STATE_ORANGE : MegaApiJava.STORAGE_STATE_RED,
                true, preWarning);
    }

    public void showSMSVerificationDialog() {
        isSMSDialogShowing = true;
        smsDialogTimeChecker.update();
        MaterialAlertDialogBuilder dialogBuilder = new MaterialAlertDialogBuilder(this);
        LayoutInflater inflater = getLayoutInflater();
        final View dialogView = inflater.inflate(R.layout.sms_verification_dialog_layout, null);
        dialogBuilder.setView(dialogView);

        TextView msg = dialogView.findViewById(R.id.sv_dialog_msg);
        boolean isAchievementUser = megaApi.isAchievementsEnabled();
        logDebug("is achievement user: " + isAchievementUser);
        if (isAchievementUser) {
            String message = String.format(getString(R.string.sms_add_phone_number_dialog_msg_achievement_user), myAccountInfo.getBonusStorageSMS());
            msg.setText(message);
        } else {
            msg.setText(R.string.sms_add_phone_number_dialog_msg_non_achievement_user);
        }

        dialogBuilder.setPositiveButton(R.string.general_add, (dialog, which) -> {
            startActivity(new Intent(getApplicationContext(), SMSVerificationActivity.class));
            alertDialogSMSVerification.dismiss();
        }).setNegativeButton(R.string.verify_account_not_now_button, (dialog, which) -> {
            alertDialogSMSVerification.dismiss();
        });

        if (alertDialogSMSVerification == null) {
            alertDialogSMSVerification = dialogBuilder.create();
            alertDialogSMSVerification.setCancelable(false);
            alertDialogSMSVerification.setOnDismissListener(dialog -> isSMSDialogShowing = false);
            alertDialogSMSVerification.setCanceledOnTouchOutside(false);
        }
        alertDialogSMSVerification.show();
    }

    /**
     * Method to show a dialog to indicate the storage status.
     *
     * @param storageState   Storage status.
     * @param overquotaAlert Flag to indicate that is an overquota alert or not.
     * @param preWarning     Flag to indicate if is a pre-overquota alert or not.
     */
    private void showStorageStatusDialog(int storageState, boolean overquotaAlert, boolean preWarning) {
        logDebug("showStorageStatusDialog");

        if (myAccountInfo.getAccountType() == -1) {
            logWarning("Do not show dialog, not info of the account received yet");
            return;
        }

        if (isStorageStatusDialogShown) {
            logDebug("Storage status dialog already shown");
            return;
        }

        MaterialAlertDialogBuilder dialogBuilder = new MaterialAlertDialogBuilder(this);

        LayoutInflater inflater = this.getLayoutInflater();
        View dialogView = inflater.inflate(R.layout.storage_status_dialog_layout, null);
        dialogBuilder.setView(dialogView);

        TextView title = (TextView) dialogView.findViewById(R.id.storage_status_title);
        title.setText(getString(R.string.action_upgrade_account));

        ImageView image = (ImageView) dialogView.findViewById(R.id.image_storage_status);
        TextView text = (TextView) dialogView.findViewById(R.id.text_storage_status);

        Product pro3 = getPRO3OneMonth();
        String storageString = "";
        String transferString = "";
        if (pro3 != null) {
            storageString = getSizeStringGBBased(pro3.getStorage());
            transferString = getSizeStringGBBased(pro3.getTransfer());
        }

        switch (storageState) {
            case MegaApiJava.STORAGE_STATE_GREEN:
                logDebug("STORAGE STATE GREEN");
                return;

            case MegaApiJava.STORAGE_STATE_ORANGE:
                image.setImageResource(R.drawable.ic_storage_almost_full);
                text.setText(String.format(getString(R.string.text_almost_full_warning), storageString, transferString));
                break;

            case MegaApiJava.STORAGE_STATE_RED:
                image.setImageResource(R.drawable.ic_storage_full);
                text.setText(String.format(getString(R.string.text_storage_full_warning), storageString, transferString));
                break;

            default:
                logWarning("STORAGE STATE INVALID VALUE: " + storageState);
                return;
        }

        if (overquotaAlert) {
            if (!preWarning)
                title.setText(getString(R.string.overquota_alert_title));

            text.setText(getString(preWarning ? R.string.pre_overquota_alert_text :
                    R.string.overquota_alert_text));
        }

        LinearLayout horizontalButtonsLayout = (LinearLayout) dialogView.findViewById(R.id.horizontal_buttons_storage_status_layout);
        LinearLayout verticalButtonsLayout = (LinearLayout) dialogView.findViewById(R.id.vertical_buttons_storage_status_layout);

        final OnClickListener dismissClickListener = new OnClickListener() {
            public void onClick(View v) {
                alertDialogStorageStatus.dismiss();
                isStorageStatusDialogShown = false;
            }
        };

        final OnClickListener upgradeClickListener = new OnClickListener() {
            public void onClick(View v) {
                alertDialogStorageStatus.dismiss();
                isStorageStatusDialogShown = false;
                navigateToUpgradeAccount();
            }
        };

        final OnClickListener achievementsClickListener = new OnClickListener() {
            public void onClick(View v) {
                alertDialogStorageStatus.dismiss();
                isStorageStatusDialogShown = false;
                logDebug("Go to achievements section");
                navigateToAchievements();
            }
        };

        final OnClickListener customPlanClickListener = v -> {
            alertDialogStorageStatus.dismiss();
            isStorageStatusDialogShown = false;
            askForCustomizedPlan(this, megaApi.getMyEmail(), myAccountInfo.getAccountType());
        };

        Button verticalDismissButton = (Button) dialogView.findViewById(R.id.vertical_storage_status_button_dissmiss);
        verticalDismissButton.setOnClickListener(dismissClickListener);
        Button horizontalDismissButton = (Button) dialogView.findViewById(R.id.horizontal_storage_status_button_dissmiss);
        horizontalDismissButton.setOnClickListener(dismissClickListener);

        Button verticalActionButton = (Button) dialogView.findViewById(R.id.vertical_storage_status_button_action);
        Button horizontalActionButton = (Button) dialogView.findViewById(R.id.horizontal_storage_status_button_payment);

        Button achievementsButton = (Button) dialogView.findViewById(R.id.vertical_storage_status_button_achievements);
        achievementsButton.setOnClickListener(achievementsClickListener);

        switch (myAccountInfo.getAccountType()) {
            case MegaAccountDetails.ACCOUNT_TYPE_PROIII:
                logDebug("Show storage status dialog for USER PRO III");
                if (!overquotaAlert) {
                    if (storageState == MegaApiJava.STORAGE_STATE_ORANGE) {
                        text.setText(getString(R.string.text_almost_full_warning_pro3_account));
                    } else if (storageState == MegaApiJava.STORAGE_STATE_RED) {
                        text.setText(getString(R.string.text_storage_full_warning_pro3_account));
                    }
                }
                horizontalActionButton.setText(getString(R.string.button_custom_almost_full_warning));
                horizontalActionButton.setOnClickListener(customPlanClickListener);
                verticalActionButton.setText(getString(R.string.button_custom_almost_full_warning));
                verticalActionButton.setOnClickListener(customPlanClickListener);
                break;

            case MegaAccountDetails.ACCOUNT_TYPE_LITE:
            case MegaAccountDetails.ACCOUNT_TYPE_PROI:
            case MegaAccountDetails.ACCOUNT_TYPE_PROII:
                logDebug("Show storage status dialog for USER PRO");
                if (!overquotaAlert) {
                    if (storageState == MegaApiJava.STORAGE_STATE_ORANGE) {
                        text.setText(String.format(getString(R.string.text_almost_full_warning_pro_account), storageString, transferString));
                    } else if (storageState == MegaApiJava.STORAGE_STATE_RED) {
                        text.setText(String.format(getString(R.string.text_storage_full_warning_pro_account), storageString, transferString));
                    }
                }
                horizontalActionButton.setText(getString(R.string.my_account_upgrade_pro));
                horizontalActionButton.setOnClickListener(upgradeClickListener);
                verticalActionButton.setText(getString(R.string.my_account_upgrade_pro));
                verticalActionButton.setOnClickListener(upgradeClickListener);
                break;

            case MegaAccountDetails.ACCOUNT_TYPE_FREE:
            default:
                logDebug("Show storage status dialog for FREE USER");
                horizontalActionButton.setText(getString(R.string.button_plans_almost_full_warning));
                horizontalActionButton.setOnClickListener(upgradeClickListener);
                verticalActionButton.setText(getString(R.string.button_plans_almost_full_warning));
                verticalActionButton.setOnClickListener(upgradeClickListener);
                break;
        }

        if (megaApi.isAchievementsEnabled()) {
            horizontalButtonsLayout.setVisibility(View.GONE);
            verticalButtonsLayout.setVisibility(View.VISIBLE);
        } else {
            horizontalButtonsLayout.setVisibility(View.VISIBLE);
            verticalButtonsLayout.setVisibility(View.GONE);
        }

        alertDialogStorageStatus = dialogBuilder.create();
        alertDialogStorageStatus.setCancelable(false);
        alertDialogStorageStatus.setCanceledOnTouchOutside(false);

        isStorageStatusDialogShown = true;

        alertDialogStorageStatus.show();
    }

    private Product getPRO3OneMonth() {
        List<Product> products = myAccountInfo.getProductAccounts();
        if (products != null) {
            for (Product product : products) {
                if (product != null && product.getLevel() == PRO_III && product.getMonths() == 1) {
                    return product;
                }
            }
        } else {
            // Edge case: when this method is called, TYPE_GET_PRICING hasn't finished yet.
            logWarning("Products haven't been initialized!");
        }
        return null;
    }

    private void refreshOfflineNodes() {
        logDebug("updateOfflineView");
        if (fullscreenOfflineFragment != null) {
            fullscreenOfflineFragment.refreshNodes();
        } else if (pagerOfflineFragment != null) {
            pagerOfflineFragment.refreshNodes();
        }
    }

    /**
     * Handle processed upload intent.
     *
     * @param infos List<ShareInfo> containing all the upload info.
     */
    private void onIntentProcessed(List<ShareInfo> infos) {
        logDebug("onIntentProcessed");

        MegaNode parentNode = getCurrentParentNode(getCurrentParentHandle(), -1);
        if (parentNode == null) {
            dismissAlertDialogIfExists(statusDialog);
            dismissAlertDialogIfExists(processFileDialog);
            showSnackbar(SNACKBAR_TYPE, StringResourcesUtils.getString(R.string.error_temporary_unavaible), -1);
            return;
        }

        if (infos == null) {
            dismissAlertDialogIfExists(statusDialog);
            dismissAlertDialogIfExists(processFileDialog);
            showSnackbar(SNACKBAR_TYPE, StringResourcesUtils.getString(R.string.upload_can_not_open), MEGACHAT_INVALID_HANDLE);
            return;
        }

        if (app.getStorageState() == STORAGE_STATE_PAYWALL) {
            dismissAlertDialogIfExists(statusDialog);
            dismissAlertDialogIfExists(processFileDialog);
            showOverDiskQuotaPaywallWarning();
            return;
        }

        checkNameCollisionUseCase.checkShareInfoList(infos, parentNode)
                .subscribeOn(Schedulers.io())
                .observeOn(AndroidSchedulers.mainThread())
                .subscribe((result, throwable) -> {
                    dismissAlertDialogIfExists(statusDialog);
                    dismissAlertDialogIfExists(processFileDialog);

                    if (throwable != null) {
                        showSnackbar(SNACKBAR_TYPE, StringResourcesUtils.getString(R.string.error_temporary_unavaible), MEGACHAT_INVALID_HANDLE);
                    } else {
                        ArrayList<NameCollision> collisions = result.getFirst();
                        List<ShareInfo> withoutCollisions = result.getSecond();

                        if (!collisions.isEmpty()) {
                            nameCollisionActivityContract.launch(collisions);
                        }

                        if (!withoutCollisions.isEmpty()) {
                            showSnackbar(SNACKBAR_TYPE, StringResourcesUtils.getQuantityString(R.plurals.upload_began, withoutCollisions.size(), withoutCollisions.size()), MEGACHAT_INVALID_HANDLE);

                            for (ShareInfo info : withoutCollisions) {
                                if (info.isContact) {
                                    requestContactsPermissions(info, parentNode);
                                } else {
                                    uploadUseCase.upload(this, info, null, parentNode.getHandle())
                                            .subscribeOn(Schedulers.io())
                                            .observeOn(AndroidSchedulers.mainThread())
                                            .subscribe(() -> logDebug("Upload started"));
                                }
                            }
                        }
                    }
                });
    }

    public void requestContactsPermissions(ShareInfo info, MegaNode parentNode) {
        logDebug("requestContactsPermissions");
        if (!hasPermissions(this, Manifest.permission.READ_CONTACTS)) {
            logWarning("No read contacts permission");
            infoManager = info;
            parentNodeManager = parentNode;
            requestPermission(this, REQUEST_UPLOAD_CONTACT, Manifest.permission.READ_CONTACTS);
        } else {
            uploadContactInfo(info, parentNode);
        }
    }

    public void uploadContactInfo(ShareInfo info, MegaNode parentNode) {
        logDebug("Upload contact info");

        Cursor cursorID = getContentResolver().query(info.contactUri, null, null, null, null);

        if (cursorID != null) {
            if (cursorID.moveToFirst()) {
                logDebug("It is a contact");

                String id = cursorID.getString(cursorID.getColumnIndex(ContactsContract.Contacts._ID));
                String name = cursorID.getString(cursorID.getColumnIndex(ContactsContract.Contacts.DISPLAY_NAME));
                int hasPhone = cursorID.getInt(cursorID.getColumnIndex(ContactsContract.Contacts.HAS_PHONE_NUMBER));

                // get the user's email address
                String email = null;
                Cursor ce = getContentResolver().query(ContactsContract.CommonDataKinds.Email.CONTENT_URI, null,
                        ContactsContract.CommonDataKinds.Email.CONTACT_ID + " = ?", new String[]{id}, null);
                if (ce != null && ce.moveToFirst()) {
                    email = ce.getString(ce.getColumnIndex(ContactsContract.CommonDataKinds.Email.DATA));
                    ce.close();
                }

                // get the user's phone number
                String phone = null;
                if (hasPhone > 0) {
                    Cursor cp = getContentResolver().query(ContactsContract.CommonDataKinds.Phone.CONTENT_URI, null,
                            ContactsContract.CommonDataKinds.Phone.CONTACT_ID + " = ?", new String[]{id}, null);
                    if (cp != null && cp.moveToFirst()) {
                        phone = cp.getString(cp.getColumnIndex(ContactsContract.CommonDataKinds.Phone.NUMBER));
                        cp.close();
                    }
                }

                StringBuilder data = new StringBuilder();
                data.append(name);
                if (phone != null) {
                    data.append(", " + phone);
                }

                if (email != null) {
                    data.append(", " + email);
                }

                createFile(name, data.toString(), parentNode);
            }
            cursorID.close();
        } else {
            showSnackbar(SNACKBAR_TYPE, getString(R.string.error_temporary_unavaible), -1);
        }
    }

    private void createFile(String name, String data, MegaNode parentNode) {
        if (app.getStorageState() == STORAGE_STATE_PAYWALL) {
            showOverDiskQuotaPaywallWarning();
            return;
        }

        File file = createTemporalTextFile(this, name, data);
        if (file == null) {
            showSnackbar(SNACKBAR_TYPE, getString(R.string.general_text_error), MEGACHAT_INVALID_HANDLE);
            return;
        }

        checkNameCollisionUseCase.check(file.getName(), parentNode)
                .subscribeOn(Schedulers.io())
                .observeOn(AndroidSchedulers.mainThread())
                .subscribe(handle -> {
                            ArrayList<NameCollision> list = new ArrayList<>();
                            list.add(NameCollision.Upload.getUploadCollision(handle,
                                    file, parentNode.getHandle()));
                            nameCollisionActivityContract.launch(list);
                        },
                        throwable -> {
                            if (throwable instanceof MegaNodeException.ParentDoesNotExistException) {
                                showSnackbar(SNACKBAR_TYPE, StringResourcesUtils.getString(R.string.general_error), MEGACHAT_INVALID_HANDLE);
                            } else if (throwable instanceof MegaNodeException.ChildDoesNotExistsException) {
                                String text = StringResourcesUtils.getQuantityString(R.plurals.upload_began, 1, 1);

                                uploadUseCase.upload(this, file, parentNode.getHandle())
                                        .subscribeOn(Schedulers.io())
                                        .observeOn(AndroidSchedulers.mainThread())
                                        .subscribe(() -> showSnackbar(SNACKBAR_TYPE, text, MEGACHAT_INVALID_HANDLE));
                            }
                        });
    }

    @Override
    public void onRequestStart(MegaChatApiJava api, MegaChatRequest request) {
        logDebug("onRequestStart(CHAT): " + request.getRequestString());
    }

    @Override
    public void onRequestUpdate(MegaChatApiJava api, MegaChatRequest request) {

    }

    @Override
    public void onRequestFinish(MegaChatApiJava api, MegaChatRequest request, MegaChatError e) {
        logDebug("onRequestFinish(CHAT): " + request.getRequestString() + "_" + e.getErrorCode());

        if (request.getType() == MegaChatRequest.TYPE_CREATE_CHATROOM) {
            logDebug("Create chat request finish");
            onRequestFinishCreateChat(e.getErrorCode(), request.getChatHandle());
        } else if (request.getType() == MegaChatRequest.TYPE_DISCONNECT) {
            if (e.getErrorCode() == MegaChatError.ERROR_OK) {
                logDebug("DISConnected from chat!");
            } else {
                logError("ERROR WHEN DISCONNECTING " + e.getErrorString());
            }
        } else if (request.getType() == MegaChatRequest.TYPE_LOGOUT) {
            logDebug("onRequestFinish(CHAT): " + MegaChatRequest.TYPE_LOGOUT);

            if (e.getErrorCode() != MegaError.API_OK) {
                logError("MegaChatRequest.TYPE_LOGOUT:ERROR");
            }

            if (app != null) {
                app.disableMegaChatApi();
            }
            resetLoggerSDK();
        } else if (request.getType() == MegaChatRequest.TYPE_SET_ONLINE_STATUS) {
            if (e.getErrorCode() == MegaChatError.ERROR_OK) {
                logDebug("Status changed to: " + request.getNumber());
            } else if (e.getErrorCode() == MegaChatError.ERROR_ARGS) {
                logWarning("Status not changed, the chosen one is the same");
            } else {
                logError("ERROR WHEN TYPE_SET_ONLINE_STATUS " + e.getErrorString());
                showSnackbar(SNACKBAR_TYPE, getString(R.string.changing_status_error), -1);
            }
        } else if (request.getType() == MegaChatRequest.TYPE_ARCHIVE_CHATROOM) {
            long chatHandle = request.getChatHandle();
            MegaChatRoom chat = megaChatApi.getChatRoom(chatHandle);
            String chatTitle = getTitleChat(chat);

            if (chatTitle == null) {
                chatTitle = "";
            } else if (!chatTitle.isEmpty() && chatTitle.length() > 60) {
                chatTitle = chatTitle.substring(0, 59) + "...";
            }

            if (!chatTitle.isEmpty() && chat.isGroup() && !chat.hasCustomTitle()) {
                chatTitle = "\"" + chatTitle + "\"";
            }

            if (e.getErrorCode() == MegaChatError.ERROR_OK) {
                if (request.getFlag()) {
                    logDebug("Chat archived");
                    showSnackbar(SNACKBAR_TYPE, getString(R.string.success_archive_chat, chatTitle), -1);
                } else {
                    logDebug("Chat unarchived");
                    showSnackbar(SNACKBAR_TYPE, getString(R.string.success_unarchive_chat, chatTitle), -1);
                }
            } else {
                if (request.getFlag()) {
                    logError("ERROR WHEN ARCHIVING CHAT " + e.getErrorString());
                    showSnackbar(SNACKBAR_TYPE, getString(R.string.error_archive_chat, chatTitle), -1);
                } else {
                    logError("ERROR WHEN UNARCHIVING CHAT " + e.getErrorString());
                    showSnackbar(SNACKBAR_TYPE, getString(R.string.error_unarchive_chat, chatTitle), -1);
                }
            }
        } else if (request.getType() == MegaChatRequest.TYPE_SET_LAST_GREEN_VISIBLE) {
            if (e.getErrorCode() == MegaChatError.ERROR_OK) {
                logDebug("MegaChatRequest.TYPE_SET_LAST_GREEN_VISIBLE: " + request.getFlag());
            } else {
                logError("MegaChatRequest.TYPE_SET_LAST_GREEN_VISIBLE:error: " + e.getErrorType());
            }
        }
    }

    @Override
    public void onRequestTemporaryError(MegaChatApiJava api, MegaChatRequest request, MegaChatError e) {

    }

    public void onRequestFinishCreateChat(int errorCode, long chatHandle) {
        if (errorCode == MegaChatError.ERROR_OK) {
            logDebug("Chat CREATED.");

            //Update chat view
            logDebug("Open new chat: " + chatHandle);
            Intent intent = new Intent(this, ChatActivity.class);
            intent.setAction(ACTION_CHAT_SHOW_MESSAGES);
            intent.putExtra(CHAT_ID, chatHandle);
            this.startActivity(intent);
        } else {
            logError("ERROR WHEN CREATING CHAT " + errorCode);
            showSnackbar(SNACKBAR_TYPE, getString(R.string.create_chat_error), -1);
        }
    }

    @Override
    public void onRequestStart(MegaApiJava api, MegaRequest request) {
        logDebug("onRequestStart: " + request.getRequestString());
    }

    @Override
    public void onRequestUpdate(MegaApiJava api, MegaRequest request) {
        logDebug("onRequestUpdate: " + request.getRequestString());
    }

    @SuppressLint("NewApi")
    @Override
    public void onRequestFinish(MegaApiJava api, MegaRequest request, MegaError e) {
        logDebug("onRequestFinish: " + request.getRequestString() + "_" + e.getErrorCode());
        if (request.getType() == MegaRequest.TYPE_LOGOUT) {
            logDebug("onRequestFinish: " + MegaRequest.TYPE_LOGOUT);

            if (e.getErrorCode() == MegaError.API_OK) {
                logDebug("onRequestFinish:OK:" + MegaRequest.TYPE_LOGOUT);
                logDebug("END logout sdk request - wait chat logout");
            } else if (e.getErrorCode() != MegaError.API_ESID) {
                showSnackbar(SNACKBAR_TYPE, getString(R.string.general_text_error), -1);
            }
        } else if (request.getType() == MegaRequest.TYPE_GET_ACHIEVEMENTS) {
            if (e.getErrorCode() == MegaError.API_OK) {
                myAccountInfo.setBonusStorageSMS(getSizeString(request.getMegaAchievementsDetails()
                        .getClassStorage(MegaAchievementsDetails.MEGA_ACHIEVEMENT_ADD_PHONE)));
            }
            showAddPhoneNumberInMenu();
            checkBeforeShowSMSVerificationDialog();
        } else if (request.getType() == MegaRequest.TYPE_SET_ATTR_USER) {
            if (request.getParamType() == MegaApiJava.USER_ATTR_PWD_REMINDER) {
                logDebug("MK exported - USER_ATTR_PWD_REMINDER finished");
                if (e.getErrorCode() == MegaError.API_OK || e.getErrorCode() == MegaError.API_ENOENT) {
                    logDebug("New value of attribute USER_ATTR_PWD_REMINDER: " + request.getText());
                }
            }
        } else if (request.getType() == MegaRequest.TYPE_GET_ATTR_USER) {
            if (request.getParamType() == MegaApiJava.USER_ATTR_AVATAR) {
                logDebug("Request avatar");
                if (e.getErrorCode() == MegaError.API_OK) {
                    setProfileAvatar();
                } else if (e.getErrorCode() == MegaError.API_ENOENT) {
                    setDefaultAvatar();
                } else if (e.getErrorCode() == MegaError.API_EARGS) {
                    logError("Error changing avatar: ");
                }

                LiveEventBus.get(EVENT_AVATAR_CHANGE, Boolean.class).post(false);
            } else if (request.getParamType() == MegaApiJava.USER_ATTR_FIRSTNAME) {
                updateMyData(true, request.getText(), e);
            } else if (request.getParamType() == MegaApiJava.USER_ATTR_LASTNAME) {
                updateMyData(false, request.getText(), e);
            } else if (request.getParamType() == MegaApiJava.USER_ATTR_GEOLOCATION) {

                if (e.getErrorCode() == MegaError.API_OK) {
                    logDebug("Attribute USER_ATTR_GEOLOCATION enabled");
                    MegaApplication.setEnabledGeoLocation(true);
                } else {
                    logDebug("Attribute USER_ATTR_GEOLOCATION disabled");
                    MegaApplication.setEnabledGeoLocation(false);
                }
            } else if (request.getParamType() == MegaApiJava.USER_ATTR_DISABLE_VERSIONS) {
                MegaApplication.setDisableFileVersions(request.getFlag());
            } else if (request.getParamType() == USER_ATTR_MY_BACKUPS_FOLDER) {
                if (e.getErrorCode() == MegaError.API_OK) {
                    logDebug("requesting myBackupHandle");
                    MegaNodeUtil.myBackupHandle = request.getNodeHandle();
                }
            }
        } else if (request.getType() == MegaRequest.TYPE_GET_CANCEL_LINK) {
            logDebug("TYPE_GET_CANCEL_LINK");
            hideKeyboard(managerActivity, 0);

            if (e.getErrorCode() == MegaError.API_OK) {
                logDebug("Cancelation link received!");
                showAlert(this, getString(R.string.email_verification_text), getString(R.string.email_verification_title));
            } else {
                logError("Error when asking for the cancelation link: " + e.getErrorString() + "___" + e.getErrorCode());
                showAlert(this, getString(R.string.general_text_error), getString(R.string.general_error_word));
            }
        } else if (request.getType() == MegaRequest.TYPE_REMOVE_CONTACT) {

            if (e.getErrorCode() == MegaError.API_OK) {
                showSnackbar(SNACKBAR_TYPE, getString(R.string.context_contact_removed), -1);
            } else if (e.getErrorCode() == MegaError.API_EMASTERONLY) {
                showSnackbar(SNACKBAR_TYPE, getString(R.string.error_remove_business_contact, request.getEmail()), -1);
            } else {
                logError("Error deleting contact");
                showSnackbar(SNACKBAR_TYPE, getString(R.string.context_contact_not_removed), -1);
            }
        } else if (request.getType() == MegaRequest.TYPE_INVITE_CONTACT) {
            logDebug("MegaRequest.TYPE_INVITE_CONTACT finished: " + request.getNumber());

            dismissAlertDialogIfExists(statusDialog);

            if (request.getNumber() == MegaContactRequest.INVITE_ACTION_REMIND) {
                showSnackbar(SNACKBAR_TYPE, getString(R.string.context_contact_invitation_resent), -1);
            } else {
                if (e.getErrorCode() == MegaError.API_OK) {
                    logDebug("OK INVITE CONTACT: " + request.getEmail());
                    if (request.getNumber() == MegaContactRequest.INVITE_ACTION_ADD) {
                        showSnackbar(SNACKBAR_TYPE, getString(R.string.context_contact_request_sent, request.getEmail()), -1);
                    } else if (request.getNumber() == MegaContactRequest.INVITE_ACTION_DELETE) {
                        showSnackbar(SNACKBAR_TYPE, getString(R.string.context_contact_invitation_deleted), -1);
                    }
                } else {
                    logError("ERROR invite contact: " + e.getErrorCode() + "___" + e.getErrorString());
                    if (e.getErrorCode() == MegaError.API_EEXIST) {
                        boolean found = false;
                        ArrayList<MegaContactRequest> outgoingContactRequests = megaApi.getOutgoingContactRequests();
                        if (outgoingContactRequests != null) {
                            for (int i = 0; i < outgoingContactRequests.size(); i++) {
                                if (outgoingContactRequests.get(i).getTargetEmail().equals(request.getEmail())) {
                                    found = true;
                                    break;
                                }
                            }
                        }
                        if (found) {
                            showSnackbar(SNACKBAR_TYPE, getString(R.string.invite_not_sent_already_sent, request.getEmail()), -1);
                        } else {
                            showSnackbar(SNACKBAR_TYPE, getString(R.string.context_contact_already_exists, request.getEmail()), -1);
                        }
                    } else if (request.getNumber() == MegaContactRequest.INVITE_ACTION_ADD && e.getErrorCode() == MegaError.API_EARGS) {
                        showSnackbar(SNACKBAR_TYPE, getString(R.string.error_own_email_as_contact), -1);
                    } else {
                        showSnackbar(SNACKBAR_TYPE, getString(R.string.general_error), -1);
                    }
                }
            }
        } else if (request.getType() == MegaRequest.TYPE_PAUSE_TRANSFERS) {
            logDebug("MegaRequest.TYPE_PAUSE_TRANSFERS");
            //force update the pause notification to prevent missed onTransferUpdate
            sendBroadcast(new Intent(BROADCAST_ACTION_INTENT_UPDATE_PAUSE_NOTIFICATION));

            if (e.getErrorCode() == MegaError.API_OK) {
                updateTransfersWidgetState();

                if (drawerItem == DrawerItem.TRANSFERS && isTransfersInProgressAdded()) {
                    boolean paused = megaApi.areTransfersPaused(MegaTransfer.TYPE_DOWNLOAD) || megaApi.areTransfersPaused(MegaTransfer.TYPE_UPLOAD);
                    refreshFragment(FragmentTag.TRANSFERS.getTag());
                    mTabsAdapterTransfers.notifyDataSetChanged();

                    pauseTransfersMenuIcon.setVisible(!paused);
                    playTransfersMenuIcon.setVisible(paused);
                }

                // Update CU backup state.
                int newBackupState = megaApi.areTransfersPaused(MegaTransfer.TYPE_UPLOAD)
                        ? CuSyncManager.State.CU_SYNC_STATE_PAUSE_UP
                        : CuSyncManager.State.CU_SYNC_STATE_ACTIVE;

                CuSyncManager.INSTANCE.updatePrimaryBackupState(newBackupState);
                CuSyncManager.INSTANCE.updateSecondaryBackupState(newBackupState);
            }
        } else if (request.getType() == MegaRequest.TYPE_PAUSE_TRANSFER) {
            logDebug("One MegaRequest.TYPE_PAUSE_TRANSFER");

            if (e.getErrorCode() == MegaError.API_OK) {
                int transferTag = request.getTransferTag();

                if (request.getFlag()) {
                    transfersManagement.addPausedTransfers(transferTag);
                } else {
                    transfersManagement.removePausedTransfers(transferTag);
                }

                if (isTransfersInProgressAdded()) {
                    transfersFragment.changeStatusButton(request.getTransferTag());
                }
            } else {
                showSnackbar(SNACKBAR_TYPE, getString(R.string.error_general_nodes), -1);
            }
        } else if (request.getType() == MegaRequest.TYPE_CANCEL_TRANSFER) {
            if (e.getErrorCode() == MegaError.API_OK) {
                transfersManagement.removePausedTransfers(request.getTransferTag());
                updateTransfersWidget();
                supportInvalidateOptionsMenu();
            } else {
                showSnackbar(SNACKBAR_TYPE, getString(R.string.error_general_nodes), MEGACHAT_INVALID_HANDLE);
            }
        } else if (request.getType() == MegaRequest.TYPE_CANCEL_TRANSFERS) {
            logDebug("MegaRequest.TYPE_CANCEL_TRANSFERS");
            //After cancelling all the transfers
            if (e.getErrorCode() == MegaError.API_OK) {
                hideTransfersWidget();

                if (drawerItem == DrawerItem.TRANSFERS && isTransfersInProgressAdded()) {
                    pauseTransfersMenuIcon.setVisible(false);
                    playTransfersMenuIcon.setVisible(false);
                    cancelAllTransfersMenuItem.setVisible(false);
                }

                transfersManagement.resetPausedTransfers();
            } else {
                showSnackbar(SNACKBAR_TYPE, getString(R.string.error_general_nodes), -1);
            }
        } else if (request.getType() == MegaRequest.TYPE_CREATE_FOLDER) {
            dismissAlertDialogIfExists(statusDialog);

            if (e.getErrorCode() == MegaError.API_OK) {
                showSnackbar(SNACKBAR_TYPE, getString(R.string.context_folder_created), -1);
<<<<<<< HEAD
=======
                MegaNode folderNode =  megaApi.getNodeByHandle(request.getNodeHandle());
                if (folderNode == null) {
                    return;
                }
>>>>>>> aa31a748

                if (drawerItem == DrawerItem.CLOUD_DRIVE) {
                    if (isCloudAdded()) {
                        fileBrowserFragment.setFolderInfoNavigation(folderNode);
                    }
                } else if (drawerItem == DrawerItem.SHARED_ITEMS) {
                    switch (getTabItemShares()) {
                        case INCOMING_TAB:
                            if (isIncomingAdded()) {
                                incomingSharesFragment.navigateToFolder(folderNode);
                            }
                            break;

                        case OUTGOING_TAB:
                            if (isOutgoingAdded()) {
                                outgoingSharesFragment.navigateToFolder(folderNode);
                            }
                            break;

                        case LINKS_TAB:
                            if (isLinksAdded()) {
                                linksFragment.navigateToFolder(folderNode);
                            }
                            break;
                    }
                }
            } else {
                logError("TYPE_CREATE_FOLDER ERROR: " + e.getErrorCode() + " " + e.getErrorString());
                showSnackbar(SNACKBAR_TYPE, getString(R.string.context_folder_no_created), -1);
            }
        } else if (request.getType() == MegaRequest.TYPE_SUBMIT_PURCHASE_RECEIPT) {
            if (e.getErrorCode() == MegaError.API_OK) {
                logDebug("PURCHASE CORRECT!");
                drawerItem = DrawerItem.CLOUD_DRIVE;
                selectDrawerItem(drawerItem);
            } else {
                logError("PURCHASE WRONG: " + e.getErrorString() + " (" + e.getErrorCode() + ")");
            }
        } else if (request.getType() == MegaRequest.TYPE_REGISTER_PUSH_NOTIFICATION) {
            if (e.getErrorCode() == MegaError.API_OK) {
                logDebug("FCM OK TOKEN MegaRequest.TYPE_REGISTER_PUSH_NOTIFICATION");
            } else {
                logError("FCM ERROR TOKEN TYPE_REGISTER_PUSH_NOTIFICATION: " + e.getErrorCode() + "__" + e.getErrorString());
            }
        } else if (request.getType() == MegaRequest.TYPE_FOLDER_INFO) {
            if (e.getErrorCode() == MegaError.API_OK) {
                MegaFolderInfo info = request.getMegaFolderInfo();
                int numVersions = info.getNumVersions();
                logDebug("Num versions: " + numVersions);
                long previousVersions = info.getVersionsSize();
                logDebug("Previous versions: " + previousVersions);

                myAccountInfo.setNumVersions(numVersions);
                myAccountInfo.setPreviousVersionsSize(previousVersions);

            } else {
                logError("ERROR requesting version info of the account");
            }
        } else if (request.getType() == MegaRequest.TYPE_REMOVE) {
            if (versionsToRemove > 0) {
                logDebug("Remove request finished");
                if (e.getErrorCode() == MegaError.API_OK) {
                    versionsRemoved++;
                } else {
                    errorVersionRemove++;
                }

                if (versionsRemoved + errorVersionRemove == versionsToRemove) {
                    if (versionsRemoved == versionsToRemove) {
                        showSnackbar(SNACKBAR_TYPE, getString(R.string.version_history_deleted), -1);
                    } else {
                        showSnackbar(SNACKBAR_TYPE, getString(R.string.version_history_deleted_erroneously)
                                        + "\n" + getQuantityString(R.plurals.versions_deleted_succesfully, versionsRemoved, versionsRemoved)
                                        + "\n" + getQuantityString(R.plurals.versions_not_deleted, errorVersionRemove, errorVersionRemove),
                                MEGACHAT_INVALID_HANDLE);
                    }
                    versionsToRemove = 0;
                    versionsRemoved = 0;
                    errorVersionRemove = 0;
                }
            } else {
                logDebug("Remove request finished");
                if (e.getErrorCode() == MegaError.API_OK) {
                    finish();
                } else if (e.getErrorCode() == MegaError.API_EMASTERONLY) {
                    showSnackbar(SNACKBAR_TYPE, e.getErrorString(), -1);
                } else {
                    showSnackbar(SNACKBAR_TYPE, getString(R.string.context_no_removed), -1);
                }
            }
        }
    }

    /**
     * Updates own firstName/lastName and fullName data in UI and DB.
     *
     * @param firstName True if the update makes reference to the firstName, false it to the lastName.
     * @param newName   New firstName/lastName text.
     * @param e         MegaError of the request.
     */
    private void updateMyData(boolean firstName, String newName, MegaError e) {
        myAccountInfo.updateMyData(firstName, newName, e);
        updateUserNameNavigationView(myAccountInfo.getFullName());
        LiveEventBus.get(EVENT_USER_NAME_UPDATED, Boolean.class).post(true);
    }

    public void updateAccountStorageInfo() {
        logDebug("updateAccountStorageInfo");
        megaApi.getFolderInfo(megaApi.getRootNode(), this);
    }

    @Override
    public void onRequestTemporaryError(MegaApiJava api, MegaRequest request,
                                        MegaError e) {
        logWarning("onRequestTemporaryError: " + request.getRequestString() + "__" + e.getErrorCode() + "__" + e.getErrorString());
    }

    @Override
    public void onUsersUpdate(MegaApiJava api, ArrayList<MegaUser> users) {
        logDebug("onUsersUpdate");

        if (users != null) {
            logDebug("users.size(): " + users.size());
            for (int i = 0; i < users.size(); i++) {
                MegaUser user = users.get(i);

                if (user != null) {
                    // 0 if the change is external.
                    // >0 if the change is the result of an explicit request
                    // -1 if the change is the result of an implicit request made by the SDK internally

                    if (user.isOwnChange() > 0) {
                        logDebug("isOwnChange!!!: " + user.getEmail());
                        if (user.hasChanged(MegaUser.CHANGE_TYPE_RICH_PREVIEWS)) {
                            logDebug("Change on CHANGE_TYPE_RICH_PREVIEWS");
                            megaApi.shouldShowRichLinkWarning(this);
                            megaApi.isRichPreviewsEnabled(this);
                        }
                    } else {
                        logDebug("NOT OWN change");

                        logDebug("Changes: " + user.getChanges());

                        if (megaApi.getMyUser() != null) {
                            if (user.getHandle() == megaApi.getMyUser().getHandle()) {
                                logDebug("Change on my account from another client");


                                if (user.hasChanged(MegaUser.CHANGE_TYPE_CONTACT_LINK_VERIFICATION)) {
                                    logDebug("Change on CHANGE_TYPE_CONTACT_LINK_VERIFICATION");
                                    megaApi.getContactLinksOption(this);
                                }
                            }
                        }

                        if (user.hasChanged(MegaUser.CHANGE_TYPE_FIRSTNAME)) {
                            if (user.getEmail().equals(megaApi.getMyUser().getEmail())) {
                                logDebug("I change my first name");
                                megaApi.getUserAttribute(user, MegaApiJava.USER_ATTR_FIRSTNAME, this);
                            } else {
                                logDebug("The user: " + user.getHandle() + "changed his first name");
                                megaApi.getUserAttribute(user, MegaApiJava.USER_ATTR_FIRSTNAME, new GetAttrUserListener(this));
                            }
                        }

                        if (user.hasChanged(MegaUser.CHANGE_TYPE_LASTNAME)) {
                            if (user.getEmail().equals(megaApi.getMyUser().getEmail())) {
                                logDebug("I change my last name");
                                megaApi.getUserAttribute(user, MegaApiJava.USER_ATTR_LASTNAME, this);
                            } else {
                                logDebug("The user: " + user.getHandle() + "changed his last name");
                                megaApi.getUserAttribute(user, MegaApiJava.USER_ATTR_LASTNAME, new GetAttrUserListener(this));
                            }
                        }

                        if (user.hasChanged(MegaUser.CHANGE_TYPE_ALIAS)) {
                            logDebug("I changed the user: " + user.getHandle() + " nickname");
                            megaApi.getUserAttribute(user, MegaApiJava.USER_ATTR_ALIAS, new GetAttrUserListener(this));
                        }

                        if (user.hasChanged(MegaUser.CHANGE_TYPE_AVATAR)) {
                            logDebug("The user: " + user.getHandle() + "changed his AVATAR");

                            File avatar = buildAvatarFile(this, user.getEmail() + ".jpg");
                            Bitmap bitmap = null;
                            if (isFileAvailable(avatar)) {
                                avatar.delete();
                            }

                            if (user.getEmail().equals(megaApi.getMyUser().getEmail())) {
                                logDebug("I change my avatar");
                                String destinationPath = buildAvatarFile(this, megaApi.getMyEmail() + ".jpg").getAbsolutePath();
                                megaApi.getUserAvatar(megaApi.getMyUser(), destinationPath, this);
                            }
                        }

                        if (user.hasChanged(MegaUser.CHANGE_TYPE_EMAIL)) {
                            logDebug("CHANGE_TYPE_EMAIL");
                            if (user.getEmail().equals(megaApi.getMyUser().getEmail())) {
                                logDebug("I change my mail");
                                updateMyEmail(user.getEmail());
                            } else {
                                logDebug("The contact: " + user.getHandle() + " changes the mail.");
                                if (dbH.findContactByHandle(String.valueOf(user.getHandle())) == null) {
                                    logWarning("The contact NOT exists -> DB inconsistency! -> Clear!");
                                    if (dbH.getContactsSize() != megaApi.getContacts().size()) {
                                        dbH.clearContacts();
                                        FillDBContactsTask fillDBContactsTask = new FillDBContactsTask(this);
                                        fillDBContactsTask.execute();
                                    }
                                } else {
                                    logDebug("The contact already exists -> update");
                                    dbH.setContactMail(user.getHandle(), user.getEmail());
                                }
                            }
                        }
                    }
                } else {
                    logWarning("user == null --> Continue...");
                    continue;
                }
            }
        }
    }

    public void openLocation(long nodeHandle) {
        logDebug("Node handle: " + nodeHandle);

        MegaNode node = megaApi.getNodeByHandle(nodeHandle);
        if (node == null) {
            return;
        }
        comesFromNotifications = true;
        comesFromNotificationHandle = nodeHandle;
        MegaNode parent = nC.getParent(node);
        if (parent.getHandle() == megaApi.getRootNode().getHandle()) {
            //Cloud Drive
            drawerItem = DrawerItem.CLOUD_DRIVE;
            openFolderRefresh = true;
            comesFromNotificationHandleSaved = parentHandleBrowser;
            setParentHandleBrowser(nodeHandle);
            selectDrawerItem(drawerItem);
        } else if (parent.getHandle() == megaApi.getRubbishNode().getHandle()) {
            //Rubbish
            drawerItem = DrawerItem.RUBBISH_BIN;
            openFolderRefresh = true;
            comesFromNotificationHandleSaved = parentHandleRubbish;
            setParentHandleRubbish(nodeHandle);
            selectDrawerItem(drawerItem);
        } else if (parent.getHandle() == megaApi.getInboxNode().getHandle()) {
            //Inbox
            drawerItem = DrawerItem.INBOX;
            openFolderRefresh = true;
            comesFromNotificationHandleSaved = parentHandleInbox;
            setParentHandleInbox(nodeHandle);
            selectDrawerItem(drawerItem);
        } else {
            //Incoming Shares
            drawerItem = DrawerItem.SHARED_ITEMS;
            indexShares = 0;
            comesFromNotificationDeepBrowserTreeIncoming = deepBrowserTreeIncoming;
            comesFromNotificationHandleSaved = parentHandleIncoming;
            if (parent != null) {
                comesFromNotificationsLevel = deepBrowserTreeIncoming = calculateDeepBrowserTreeIncoming(node, this);
            }
            openFolderRefresh = true;
            setParentHandleIncoming(nodeHandle);
            selectDrawerItem(drawerItem);
        }
    }

    @Override
    public void onUserAlertsUpdate(MegaApiJava api, ArrayList<MegaUserAlert> userAlerts) {
        logDebug("onUserAlertsUpdate");

        setNotificationsTitleSection();
        notificationsFragment = (NotificationsFragment) getSupportFragmentManager().findFragmentByTag(FragmentTag.NOTIFICATIONS.getTag());
        if (notificationsFragment != null && userAlerts != null) {
            notificationsFragment.updateNotifications(userAlerts);
        }

        updateNavigationToolbarIcon();
    }

    @Override
    public void onEvent(MegaApiJava api, MegaEvent event) {

    }

    public void updateMyEmail(String email) {
        LiveEventBus.get(EVENT_USER_EMAIL_UPDATED, Boolean.class).post(true);

        logDebug("New email: " + email);
        nVEmail.setText(email);
        String oldEmail = dbH.getMyEmail();
        if (oldEmail != null) {
            logDebug("Old email: " + oldEmail);
            try {
                File avatarFile = buildAvatarFile(this, oldEmail + ".jpg");
                if (isFileAvailable(avatarFile)) {
                    File newFile = buildAvatarFile(this, email + ".jpg");
                    if (newFile != null) {
                        boolean result = avatarFile.renameTo(newFile);
                        if (result) {
                            logDebug("The avatar file was correctly renamed");
                        }
                    }
                }
            } catch (Exception e) {
                logError("EXCEPTION renaming the avatar on changing email", e);
            }
        } else {
            logError("ERROR: Old email is NULL");
        }

        dbH.saveMyEmail(email);
    }

    public void onNodesCloudDriveUpdate() {
        logDebug("onNodesCloudDriveUpdate");

        rubbishBinFragment = (RubbishBinFragment) getSupportFragmentManager().findFragmentByTag(FragmentTag.RUBBISH_BIN.getTag());
        if (rubbishBinFragment != null) {
            rubbishBinFragment.hideMultipleSelect();

            if (isClearRubbishBin) {
                isClearRubbishBin = false;
                parentHandleRubbish = megaApi.getRubbishNode().getHandle();
                ArrayList<MegaNode> nodes = megaApi.getChildren(megaApi.getRubbishNode(),
                        sortOrderManagement.getOrderCloud());
                rubbishBinFragment.setNodes(nodes);
                rubbishBinFragment.getRecyclerView().invalidate();
            } else {
                refreshRubbishBin();
            }
        }
        if (pagerOfflineFragment != null) {
            pagerOfflineFragment.refreshNodes();
        }

        refreshCloudDrive();
    }

    public void onNodesInboxUpdate() {
        inboxFragment = (InboxFragment) getSupportFragmentManager().findFragmentByTag(FragmentTag.INBOX.getTag());
        if (inboxFragment != null) {
            inboxFragment.hideMultipleSelect();
            inboxFragment.refresh();
        }
    }

    public void onNodesSearchUpdate() {
        if (getSearchFragment() != null) {
            //stop from query for empty string.
            textSubmitted = true;
            searchFragment.refresh();
        }
    }

    public void refreshIncomingShares() {
        if (!isIncomingAdded()) return;

        incomingSharesFragment.hideMultipleSelect();
        incomingSharesFragment.refresh();
    }

    private void refreshOutgoingShares() {
        if (!isOutgoingAdded()) return;

        outgoingSharesFragment.hideMultipleSelect();
        outgoingSharesFragment.refresh();
    }

    private void refreshLinks() {
        if (!isLinksAdded()) return;

        linksFragment.refresh();
    }

    public void refreshInboxList() {
        inboxFragment = (InboxFragment) getSupportFragmentManager().findFragmentByTag(FragmentTag.INBOX.getTag());
        if (inboxFragment != null) {
            inboxFragment.getRecyclerView().invalidate();
        }
    }

    public void onNodesSharedUpdate() {
        logDebug("onNodesSharedUpdate");

        refreshOutgoingShares();
        refreshIncomingShares();
        refreshLinks();

        refreshSharesPageAdapter();
    }

    @Override
    public void onNodesUpdate(MegaApiJava api, ArrayList<MegaNode> updatedNodes) {
        logDebug("onNodesUpdate");
        dismissAlertDialogIfExists(statusDialog);

        boolean updateContacts = false;

        if (updatedNodes != null) {
            //Verify is it is a new item to the inbox
            for (int i = 0; i < updatedNodes.size(); i++) {
                MegaNode updatedNode = updatedNodes.get(i);

                if (!updateContacts) {
                    if (updatedNode.isInShare()) {
                        updateContacts = true;

                        if (drawerItem == DrawerItem.SHARED_ITEMS
                                && getTabItemShares() == INCOMING_TAB && parentHandleIncoming == updatedNode.getHandle()) {
                            getNodeUseCase.get(parentHandleIncoming)
                                    .subscribeOn(Schedulers.io())
                                    .observeOn(AndroidSchedulers.mainThread())
                                    .subscribe((result, throwable) -> {
                                        if (throwable != null) {
                                            decreaseDeepBrowserTreeIncoming();
                                            parentHandleIncoming = INVALID_HANDLE;
                                            hideTabs(false, INCOMING_TAB);
                                            refreshIncomingShares();
                                        }
                                    });
                        }
                    }
                }

                if (updatedNode.getParentHandle() == inboxNode.getHandle()) {
                    logDebug("New element to Inbox!!");
                    setInboxNavigationDrawer();
                }
            }
        }

        onNodesCloudDriveUpdate();

        onNodesSearchUpdate();

        onNodesSharedUpdate();

        onNodesInboxUpdate();

        checkCameraUploadFolder(false, updatedNodes);

        refreshCUNodes();

        LiveEventBus.get(EVENT_NODES_CHANGE).post(true);

        // Invalidate the menu will collapse/expand the search view and set the query text to ""
        // (call onQueryTextChanged) (BTW, SearchFragment uses textSubmitted to avoid the query
        // text changed to "" for once)
        if (drawerItem == DrawerItem.HOMEPAGE) return;

        setToolbarTitle();
        supportInvalidateOptionsMenu();
    }

    @Override
    public void onReloadNeeded(MegaApiJava api) {
        logDebug("onReloadNeeded");
    }

    @Override
    public void onAccountUpdate(MegaApiJava api) {
        logDebug("onAccountUpdate");
    }

    @Override
    public void onContactRequestsUpdate(MegaApiJava api, ArrayList<MegaContactRequest> requests) {
        logDebug("onContactRequestsUpdate");

        if (requests != null) {
            for (int i = 0; i < requests.size(); i++) {
                MegaContactRequest req = requests.get(i);
                if (req.isOutgoing()) {
                    logDebug("SENT REQUEST");
                    logDebug("STATUS: " + req.getStatus() + ", Contact Handle: " + req.getHandle());
                    if (req.getStatus() == MegaContactRequest.STATUS_ACCEPTED) {
                        cC.addContactDB(req.getTargetEmail());
                    }
                } else {
                    logDebug("RECEIVED REQUEST");
                    setContactTitleSection();
                    logDebug("STATUS: " + req.getStatus() + " Contact Handle: " + req.getHandle());
                    if (req.getStatus() == MegaContactRequest.STATUS_ACCEPTED) {
                        cC.addContactDB(req.getSourceEmail());
                    }
                }
            }
        }

        updateNavigationToolbarIcon();
    }

    /**
     * Pauses a transfer.
     *
     * @param mT the transfer to pause
     */
    public void pauseIndividualTransfer(MegaTransfer mT) {
        if (mT == null) {
            logWarning("Transfer object is null.");
            return;
        }

        logDebug("Resume transfer - Node handle: " + mT.getNodeHandle());
        megaApi.pauseTransfer(mT, mT.getState() != MegaTransfer.STATE_PAUSED, managerActivity);
    }

    /**
     * Shows a warning to ensure if it is sure of remove all completed transfers.
     */
    public void showConfirmationClearCompletedTransfers() {
        MaterialAlertDialogBuilder builder = new MaterialAlertDialogBuilder(this);
        builder.setMessage(R.string.confirmation_to_clear_completed_transfers)
                .setPositiveButton(R.string.general_clear, (dialog, which) -> {
                    dbH.emptyCompletedTransfers();

                    if (isTransfersCompletedAdded()) {
                        completedTransfersFragment.clearCompletedTransfers();
                    }
                    supportInvalidateOptionsMenu();
                })
                .setNegativeButton(R.string.general_dismiss, null);

        confirmationTransfersDialog = builder.create();
        setConfirmationTransfersDialogNotCancellableAndShow();
    }

    /**
     * Shows a warning to ensure if it is sure of cancel selected transfers.
     */
    public void showConfirmationCancelSelectedTransfers(List<MegaTransfer> selectedTransfers) {
        if (selectedTransfers == null || selectedTransfers.isEmpty()) {
            return;
        }

        MaterialAlertDialogBuilder builder = new MaterialAlertDialogBuilder(this);
        builder.setMessage(getResources().getQuantityString(R.plurals.cancel_selected_transfers, selectedTransfers.size()))
                .setPositiveButton(R.string.button_continue, (dialog, which) -> {
                    CancelTransferListener cancelTransferListener = new CancelTransferListener(managerActivity);
                    cancelTransferListener.cancelTransfers(selectedTransfers);

                    if (isTransfersInProgressAdded()) {
                        transfersFragment.destroyActionMode();
                    }
                })
                .setNegativeButton(R.string.general_dismiss, null);

        confirmationTransfersDialog = builder.create();
        setConfirmationTransfersDialogNotCancellableAndShow();
    }

    /**
     * Shows a warning to ensure if it is sure of cancel all transfers.
     */
    public void showConfirmationCancelAllTransfers() {
        MaterialAlertDialogBuilder builder = new MaterialAlertDialogBuilder(this);
        builder.setMessage(getResources().getString(R.string.cancel_all_transfer_confirmation))
                .setPositiveButton(R.string.cancel_all_action, (dialog, which) -> {
                    megaApi.cancelTransfers(MegaTransfer.TYPE_DOWNLOAD, managerActivity);
                    megaApi.cancelTransfers(MegaTransfer.TYPE_UPLOAD, managerActivity);
                    cancelAllUploads(ManagerActivity.this);
                    refreshFragment(FragmentTag.TRANSFERS.getTag());
                    refreshFragment(FragmentTag.COMPLETED_TRANSFERS.getTag());
                })
                .setNegativeButton(R.string.general_dismiss, null);

        confirmationTransfersDialog = builder.create();
        setConfirmationTransfersDialogNotCancellableAndShow();
    }

    private void setConfirmationTransfersDialogNotCancellableAndShow() {
        if (confirmationTransfersDialog != null) {
            confirmationTransfersDialog.setCancelable(false);
            confirmationTransfersDialog.setCanceledOnTouchOutside(false);
            confirmationTransfersDialog.show();
        }
    }

    @Override
    public void onTransferStart(MegaApiJava api, MegaTransfer transfer) {
        logDebug("onTransferStart: " + transfer.getNotificationNumber() + "-" + transfer.getNodeHandle() + " - " + transfer.getTag());

        if (transfer.isStreamingTransfer() || isBackgroundTransfer(transfer)) {
            return;
        }

        if (transferCallback < transfer.getNotificationNumber()) {
            transferCallback = transfer.getNotificationNumber();
            long now = Calendar.getInstance().getTimeInMillis();
            lastTimeOnTransferUpdate = now;

            if (!transfer.isFolderTransfer()) {
                transfersInProgress.add(transfer.getTag());

                if (isTransfersInProgressAdded()) {
                    transfersFragment.transferStart(transfer);
                }
            }
        }
    }

    @Override
    public void onTransferFinish(MegaApiJava api, MegaTransfer transfer, MegaError e) {
        logDebug("onTransferFinish: " + transfer.getNodeHandle() + " - " + transfer.getTag() + "- " + transfer.getNotificationNumber());
        if (transfer.isStreamingTransfer() || isBackgroundTransfer(transfer)) {
            return;
        }

        if (transferCallback < transfer.getNotificationNumber()) {

            transferCallback = transfer.getNotificationNumber();
            long now = Calendar.getInstance().getTimeInMillis();
            lastTimeOnTransferUpdate = now;

            if (!transfer.isFolderTransfer()) {
                ListIterator li = transfersInProgress.listIterator();
                int index = 0;
                while (li.hasNext()) {
                    Integer next = (Integer) li.next();
                    if (next == transfer.getTag()) {
                        index = li.previousIndex();
                        break;
                    }
                }

                if (!transfersInProgress.isEmpty()) {
                    transfersInProgress.remove(index);
                    logDebug("The transfer with index " + index + " has been removed, left: " + transfersInProgress.size());
                } else {
                    logDebug("The transferInProgress is EMPTY");
                }

                int pendingTransfers = megaApi.getNumPendingDownloads() + megaApi.getNumPendingUploads();

                if (pendingTransfers <= 0) {
                    if (pauseTransfersMenuIcon != null) {
                        pauseTransfersMenuIcon.setVisible(false);
                        playTransfersMenuIcon.setVisible(false);
                        cancelAllTransfersMenuItem.setVisible(false);
                    }
                }

                onNodesCloudDriveUpdate();
                onNodesInboxUpdate();
                onNodesSearchUpdate();
                onNodesSharedUpdate();
                LiveEventBus.get(EVENT_NODES_CHANGE).post(false);

                if (isTransfersInProgressAdded()) {
                    transfersFragment.transferFinish(transfer.getTag());
                }
            }
        }
    }

    @Override
    public void onTransferUpdate(MegaApiJava api, MegaTransfer transfer) {

        if (transfer.isStreamingTransfer() || isBackgroundTransfer(transfer)) {
            return;
        }

        long now = Calendar.getInstance().getTimeInMillis();
        if ((now - lastTimeOnTransferUpdate) > ONTRANSFERUPDATE_REFRESH_MILLIS) {
            logDebug("Update onTransferUpdate: " + transfer.getNodeHandle() + " - " + transfer.getTag() + " - " + transfer.getNotificationNumber());
            lastTimeOnTransferUpdate = now;

            if (!transfer.isFolderTransfer() && transferCallback < transfer.getNotificationNumber()) {
                transferCallback = transfer.getNotificationNumber();

                if (isTransfersInProgressAdded()) {
                    transfersFragment.transferUpdate(transfer);
                }
            }
        }
    }

    @Override
    public void onTransferTemporaryError(MegaApiJava api, MegaTransfer transfer, MegaError e) {
        logWarning("onTransferTemporaryError: " + transfer.getNodeHandle() + " - " + transfer.getTag());

        if (e.getErrorCode() == MegaError.API_EOVERQUOTA) {
            if (e.getValue() != 0) {
                logDebug("TRANSFER OVERQUOTA ERROR: " + e.getErrorCode());
                updateTransfersWidget();
            } else {
                logWarning("STORAGE OVERQUOTA ERROR: " + e.getErrorCode());
                //work around - SDK does not return over quota error for folder upload,
                //so need to be notified from global listener
                if (transfer.getType() == MegaTransfer.TYPE_UPLOAD) {
                    if (transfer.isForeignOverquota()) {
                        return;
                    }

                    logDebug("Over quota");
                    Intent intent = new Intent(this, UploadService.class);
                    intent.setAction(ACTION_OVERQUOTA_STORAGE);
                    ContextCompat.startForegroundService(this, intent);
                }
            }
        }
    }

    @Override
    public boolean onTransferData(MegaApiJava api, MegaTransfer transfer, byte[] buffer) {
        logDebug("onTransferData");
        return true;
    }

    public boolean isList() {
        return isList;
    }

    public void setList(boolean isList) {
        this.isList = isList;
    }

    public boolean isListCameraUploads() {
        return false;
    }

    public boolean getFirstLogin() {
        return firstLogin;
    }

    public void setFirstLogin(boolean flag) {
        firstLogin = flag;
    }

    public boolean getAskPermissions() {
        return askPermissions;
    }

    public String getPathNavigationOffline() {
        return pathNavigationOffline;
    }

    public void setPathNavigationOffline(String pathNavigationOffline) {
        logDebug("setPathNavigationOffline: " + pathNavigationOffline);
        this.pathNavigationOffline = pathNavigationOffline;
    }

    public int getDeepBrowserTreeIncoming() {
        return deepBrowserTreeIncoming;
    }

    public void setDeepBrowserTreeIncoming(int deep) {
        deepBrowserTreeIncoming = deep;
    }

    public void increaseDeepBrowserTreeIncoming() {
        deepBrowserTreeIncoming++;
    }

    public void decreaseDeepBrowserTreeIncoming() {
        deepBrowserTreeIncoming--;
    }

    public int getDeepBrowserTreeOutgoing() {
        return deepBrowserTreeOutgoing;
    }

    public void setDeepBrowserTreeOutgoing(int deep) {
        this.deepBrowserTreeOutgoing = deep;
    }

    public void increaseDeepBrowserTreeOutgoing() {
        deepBrowserTreeOutgoing++;
    }

    public void decreaseDeepBrowserTreeOutgoing() {
        deepBrowserTreeOutgoing--;
    }

    public void setDeepBrowserTreeLinks(int deepBrowserTreeLinks) {
        this.deepBrowserTreeLinks = deepBrowserTreeLinks;
    }

    public int getDeepBrowserTreeLinks() {
        return deepBrowserTreeLinks;
    }

    public void increaseDeepBrowserTreeLinks() {
        deepBrowserTreeLinks++;
    }

    public void decreaseDeepBrowserTreeLinks() {
        deepBrowserTreeLinks--;
    }

    public DrawerItem getDrawerItem() {
        return drawerItem;
    }

    public void setDrawerItem(DrawerItem drawerItem) {
        this.drawerItem = drawerItem;
    }

    public int getTabItemShares() {
        if (viewPagerShares == null) return ERROR_TAB;

        return viewPagerShares.getCurrentItem();
    }

    private int getTabItemTransfers() {
        return viewPagerTransfers == null ? ERROR_TAB : viewPagerTransfers.getCurrentItem();
    }

    public void setTabItemShares(int index) {
        viewPagerShares.setCurrentItem(index);
    }

    public void showChatPanel(MegaChatListItem chat) {
        logDebug("showChatPanel");

        if (chat == null || isBottomSheetDialogShown(bottomSheetDialogFragment)) return;

        selectedChatItemId = chat.getChatId();
        bottomSheetDialogFragment = new ChatBottomSheetDialogFragment();
        bottomSheetDialogFragment.show(getSupportFragmentManager(), bottomSheetDialogFragment.getTag());
    }

    public void updateUserNameNavigationView(String fullName) {
        logDebug("updateUserNameNavigationView");

        nVDisplayName.setText(fullName);
        setProfileAvatar();
    }

    public void hideFabButton() {
        initFabButtonShow = false;
        fabButton.hide();
    }

    /**
     * Hides the fabButton icon when scrolling.
     */
    public void hideFabButtonWhenScrolling() {
        fabButton.hide();
    }

    /**
     * Shows the fabButton icon.
     */
    public void showFabButtonAfterScrolling() {
        fabButton.show();
    }

    /**
     * Updates the fabButton icon and shows it.
     */
    private void updateFabAndShow() {
        fabButton.setImageDrawable(ContextCompat.getDrawable(this, R.drawable.ic_add_white));
        fabButton.show();
    }

    /**
     * Shows or hides the fabButton depending on the current section.
     */
    public void showFabButton() {
        initFabButtonShow = true;

        if (drawerItem == null) {
            return;
        }

        switch (drawerItem) {
            case CLOUD_DRIVE:
                if (!isInMDMode) {
                    updateFabAndShow();
                }
                break;

            case SHARED_ITEMS:
                switch (getTabItemShares()) {
                    case INCOMING_TAB:
                        if (!isIncomingAdded()) break;

                        MegaNode parentNodeInSF = megaApi.getNodeByHandle(parentHandleIncoming);
                        if (deepBrowserTreeIncoming <= 0 || parentNodeInSF == null) {
                            hideFabButton();
                            break;
                        }

                        switch (megaApi.getAccess(parentNodeInSF)) {
                            case MegaShare.ACCESS_OWNER:
                            case MegaShare.ACCESS_READWRITE:
                            case MegaShare.ACCESS_FULL:
                                updateFabAndShow();
                                break;

                            case ACCESS_READ:
                                hideFabButton();
                                break;
                        }
                        break;

                    case OUTGOING_TAB:
                        if (!isOutgoingAdded()) break;

                        if (deepBrowserTreeOutgoing <= 0) {
                            hideFabButton();
                        } else {
                            updateFabAndShow();
                        }
                        break;

                    case LINKS_TAB:
                        if (!isLinksAdded()) break;

                        if (deepBrowserTreeLinks <= 0) {
                            hideFabButton();
                        } else {
                            updateFabAndShow();
                        }
                        break;

                    default:
                        hideFabButton();
                }
                break;

            case CHAT:
                if (megaChatApi == null) {
                    hideFabButton();
                    break;
                }

                updateFabAndShow();
                break;

            default:
                hideFabButton();
        }
    }

    public AndroidCompletedTransfer getSelectedTransfer() {
        return selectedTransfer;
    }

    public MegaNode getSelectedNode() {
        return selectedNode;
    }

    public void setSelectedNode(MegaNode selectedNode) {
        this.selectedNode = selectedNode;
    }

    public MegaContactAdapter getSelectedUser() {
        return selectedUser;
    }


    public MegaContactRequest getSelectedRequest() {
        return selectedRequest;
    }

    public MegaOffline getSelectedOfflineNode() {
        return selectedOfflineNode;
    }

    public void setSelectedAccountType(int selectedAccountType) {
        this.selectedAccountType = selectedAccountType;
    }

    private void onChatListItemUpdate(MegaChatListItem item) {
        if (item != null) {
            logDebug("Chat ID:" + item.getChatId());
            if (item.isPreview()) {
                return;
            }
        } else {
            logWarning("Item NULL");
            return;
        }

        recentChatsFragment = (RecentChatsFragment) getSupportFragmentManager().findFragmentByTag(FragmentTag.RECENT_CHAT.getTag());
        if (recentChatsFragment != null) {
            recentChatsFragment.listItemUpdate(item);
        }

        if (item.hasChanged(MegaChatListItem.CHANGE_TYPE_UNREAD_COUNT)) {
            logDebug("Change unread count: " + item.getUnreadCount());
            setChatBadge();
            updateNavigationToolbarIcon();
        }
    }

    private void onChatOnlineStatusUpdate(long userHandle, int status, boolean inProgress) {
        logDebug("Status: " + status + ", In Progress: " + inProgress);
        if (inProgress) {
            status = -1;
        }

        if (megaChatApi != null) {
            recentChatsFragment = (RecentChatsFragment) getSupportFragmentManager().findFragmentByTag(FragmentTag.RECENT_CHAT.getTag());
            if (userHandle == megaChatApi.getMyUserHandle()) {
                logDebug("My own status update");
                setContactStatus();
                if (drawerItem == DrawerItem.CHAT) {
                    if (recentChatsFragment != null) {
                        recentChatsFragment.onlineStatusUpdate(status);
                    }
                }
            } else {
                logDebug("Status update for the user: " + userHandle);
                recentChatsFragment = (RecentChatsFragment) getSupportFragmentManager().findFragmentByTag(FragmentTag.RECENT_CHAT.getTag());
                if (recentChatsFragment != null) {
                    logDebug("Update Recent chats view");
                    recentChatsFragment.contactStatusUpdate(userHandle, status);
                }
            }
        }
    }

    private void onChatConnectionStateUpdate(long chatid, int newState) {
        logDebug("Chat ID: " + chatid + ", New state: " + newState);
        if (newState == MegaChatApi.CHAT_CONNECTION_ONLINE && chatid == -1) {
            logDebug("Online Connection: " + chatid);
            recentChatsFragment = (RecentChatsFragment) getSupportFragmentManager().findFragmentByTag(FragmentTag.RECENT_CHAT.getTag());
            if (recentChatsFragment != null) {
                recentChatsFragment.setChats();
                if (drawerItem == DrawerItem.CHAT) {
                    recentChatsFragment.setStatus();
                }
            }
        }

        MegaChatApiJava api = MegaApplication.getInstance().getMegaChatApi();
        MegaChatRoom chatRoom = api.getChatRoom(chatid);
        if (isChatConnectedInOrderToInitiateACall(newState, chatRoom)) {
            startCallWithChatOnline(this, api.getChatRoom(chatid));
        }
    }

    public void copyError() {
        try {
            dismissAlertDialogIfExists(statusDialog);
            showSnackbar(SNACKBAR_TYPE, getString(R.string.context_no_copied), -1);
        } catch (Exception ex) {
        }
    }

    public void setDrawerLockMode(boolean locked) {
        if (locked) {
            drawerLayout.setDrawerLockMode(DrawerLayout.LOCK_MODE_LOCKED_CLOSED);
        } else {
            drawerLayout.setDrawerLockMode(DrawerLayout.LOCK_MODE_UNLOCKED);
        }
    }

    /**
     * This method is used to change the elevation of the AppBarLayout when
     * scrolling the RecyclerView
     *
     * @param withElevation true if need elevation, false otherwise
     */
    public void changeAppBarElevation(boolean withElevation) {
        changeAppBarElevation(withElevation, ELEVATION_SCROLL);
    }

    /**
     * This method is used to change the elevation of the AppBarLayout for some reason
     *
     * @param withElevation true if need elevation, false otherwise
     * @param cause         for what cause adding/removing elevation. Only if mElevationCause(cause bitmap)
     *                      is zero will the elevation being eliminated
     */
    public void changeAppBarElevation(boolean withElevation, int cause) {
        if (withElevation) {
            mElevationCause |= cause;
        } else if ((mElevationCause & cause) > 0) {
            mElevationCause ^= cause;
        }

        // In landscape mode, if no call in progress layout ("Tap to return call"), then don't show elevation
        if (mElevationCause == ELEVATION_CALL_IN_PROGRESS && callInProgressLayout.getVisibility() != View.VISIBLE)
            return;

        // If any Tablayout is visible, set the background of the toolbar to transparent (or its elevation
        // overlay won't be correctly set via AppBarLayout) and then set the elevation of AppBarLayout,
        // in this way, both Toolbar and TabLayout would have expected elevation overlay.
        // If TabLayout is invisible, directly set toolbar's color for the elevation effect. Set AppBarLayout
        // elevation in this case, a crack would appear between toolbar and ChatRecentFragment's Appbarlayout, for example.
        float elevation = getResources().getDimension(R.dimen.toolbar_elevation);
        int toolbarElevationColor = ColorUtils.getColorForElevation(this, elevation);
        int transparentColor = ContextCompat.getColor(this, android.R.color.transparent);
        boolean onlySetToolbar = Util.isDarkMode(this) && !mShowAnyTabLayout;
        boolean enableCUVisible = cuLayout.getVisibility() == View.VISIBLE;

        if (mElevationCause > 0) {
            if (onlySetToolbar) {
                toolbar.setBackgroundColor(toolbarElevationColor);
                if (enableCUVisible) cuLayout.setBackgroundColor(toolbarElevationColor);
            } else {
                toolbar.setBackgroundColor(transparentColor);
                if (enableCUVisible) cuLayout.setBackground(null);
                abL.setElevation(elevation);
            }
        } else {
            toolbar.setBackgroundColor(transparentColor);
            if (enableCUVisible) cuLayout.setBackground(null);
            abL.setElevation(0);
        }

        ColorUtils.changeStatusBarColorForElevation(this,
                mElevationCause > 0 && !isInMainHomePage());
    }

    public long getParentHandleInbox() {
        return parentHandleInbox;
    }

    public void setContactTitleSection() {
        ArrayList<MegaContactRequest> requests = megaApi.getIncomingContactRequests();

        if (contactsSectionText != null) {
            if (requests != null) {
                int pendingRequest = requests.size();
                if (pendingRequest == 0) {
                    contactsSectionText.setText(getString(R.string.section_contacts));
                } else {
                    setFormattedContactTitleSection(pendingRequest, true);
                }
            }
        }
    }

    void setFormattedContactTitleSection(int pendingRequest, boolean enable) {
        String textToShow = String.format(getString(R.string.section_contacts_with_notification), pendingRequest);
        try {
            if (enable) {
                textToShow = textToShow.replace("[A]", "<font color=\'" + ColorUtils.getColorHexString(this, R.color.red_600_red_300) + "\'>");
            } else {
                textToShow = textToShow.replace("[A]", "<font color=\'#ffcccc\'>");
            }
            textToShow = textToShow.replace("[/A]", "</font>");
        } catch (Exception e) {
            logError("Formatted string: " + textToShow, e);
        }

        Spanned result = null;
        if (Build.VERSION.SDK_INT >= Build.VERSION_CODES.N) {
            result = Html.fromHtml(textToShow, Html.FROM_HTML_MODE_LEGACY);
        } else {
            result = Html.fromHtml(textToShow);
        }
        contactsSectionText.setText(result);
    }

    public void setNotificationsTitleSection() {
        int unread = megaApi.getNumUnreadUserAlerts();

        if (unread == 0) {
            notificationsSectionText.setText(getString(R.string.title_properties_chat_contact_notifications));
        } else {
            setFormattedNotificationsTitleSection(unread, true);
        }
    }

    void setFormattedNotificationsTitleSection(int unread, boolean enable) {
        String textToShow = String.format(getString(R.string.section_notification_with_unread), unread);
        try {
            if (enable) {
                textToShow = textToShow.replace("[A]", "<font color=\'"
                        + ColorUtils.getColorHexString(this, R.color.red_600_red_300)
                        + "\'>");
            } else {
                textToShow = textToShow.replace("[A]", "<font color=\'#ffcccc\'>");
            }
            textToShow = textToShow.replace("[/A]", "</font>");
        } catch (Exception e) {
            logError("Formatted string: " + textToShow, e);
        }

        Spanned result = null;
        if (Build.VERSION.SDK_INT >= Build.VERSION_CODES.N) {
            result = Html.fromHtml(textToShow, Html.FROM_HTML_MODE_LEGACY);
        } else {
            result = Html.fromHtml(textToShow);
        }
        notificationsSectionText.setText(result);
    }

    public void setChatBadge() {
        if (megaChatApi != null) {
            int numberUnread = megaChatApi.getUnreadChats();
            if (numberUnread == 0) {
                chatBadge.setVisibility(View.GONE);
            } else {
                chatBadge.setVisibility(View.VISIBLE);
                if (numberUnread > 9) {
                    ((TextView) chatBadge.findViewById(R.id.chat_badge_text)).setText("9+");
                } else {
                    ((TextView) chatBadge.findViewById(R.id.chat_badge_text)).setText("" + numberUnread);
                }
            }
        } else {
            chatBadge.setVisibility(View.GONE);
        }
    }

    private void setCallBadge() {
        if (!isOnline(this) || megaChatApi == null || megaChatApi.getNumCalls() <= 0 || (megaChatApi.getNumCalls() == 1 && participatingInACall())) {
            callBadge.setVisibility(View.GONE);
            return;
        }

        callBadge.setVisibility(View.VISIBLE);
    }

    public String getDeviceName() {
        String manufacturer = Build.MANUFACTURER;
        String model = Build.MODEL;
        if (model.startsWith(manufacturer)) {
            return capitalize(model);
        } else {
            return capitalize(manufacturer) + " " + model;
        }
    }

    private String capitalize(String s) {
        if (s == null || s.length() == 0) {
            return "";
        }
        char first = s.charAt(0);
        if (Character.isUpperCase(first)) {
            return s;
        } else {
            return Character.toUpperCase(first) + s.substring(1);
        }
    }

    public void refreshMenu() {
        logDebug("refreshMenu");
        supportInvalidateOptionsMenu();
    }

    public boolean is2FAEnabled() {
        return is2FAEnabled;
    }

    /**
     * Sets or removes the layout behaviour to hide the bottom view when scrolling.
     *
     * @param enable True if should set the behaviour, false if should remove it.
     */
    public void enableHideBottomViewOnScroll(boolean enable) {
        LinearLayout layout = findViewById(R.id.container_bottom);
        if (layout == null || isInImagesPage()) {
            return;
        }

        final CoordinatorLayout.LayoutParams fParams
                = new CoordinatorLayout.LayoutParams(ViewGroup.LayoutParams.MATCH_PARENT, ViewGroup.LayoutParams.MATCH_PARENT);
        fParams.setMargins(0, 0, 0, enable ? 0 : getResources().getDimensionPixelSize(R.dimen.bottom_navigation_view_height));
        fragmentLayout.setLayoutParams(fParams);

        CoordinatorLayout.LayoutParams params = (CoordinatorLayout.LayoutParams) layout.getLayoutParams();
        params.setBehavior(enable ? new CustomHideBottomViewOnScrollBehaviour<LinearLayout>() : null);
        layout.setLayoutParams(params);
    }

    /**
     * Shows all the content of bottom view.
     */
    public void showBottomView() {
        LinearLayout bottomView = findViewById(R.id.container_bottom);
        if (bottomView == null || fragmentLayout == null || isInImagesPage()) {
            return;
        }

        bottomView.animate().translationY(0).setDuration(175)
                .withStartAction(() -> bottomView.setVisibility(View.VISIBLE))
                .start();
    }

    /**
     * Shows or hides the bottom view and animates the transition.
     *
     * @param hide True if should hide it, false if should show it.
     */
    public void animateBottomView(boolean hide) {
        LinearLayout bottomView = findViewById(R.id.container_bottom);
        if (bottomView == null || fragmentLayout == null) {
            return;
        }

        CoordinatorLayout.LayoutParams params = (CoordinatorLayout.LayoutParams) fragmentLayout.getLayoutParams();

        if (hide && bottomView.getVisibility() == View.VISIBLE) {
            bottomView.animate().translationY(bottomView.getHeight()).setDuration(ANIMATION_DURATION)
                    .withStartAction(() -> params.bottomMargin = 0)
                    .withEndAction(() -> bottomView.setVisibility(View.GONE)).start();
        } else if (!hide && bottomView.getVisibility() == View.GONE) {
            int bottomMargin = getResources().getDimensionPixelSize(R.dimen.bottom_navigation_view_height);

            bottomView.animate().translationY(0).setDuration(ANIMATION_DURATION)
                    .withStartAction(() -> bottomView.setVisibility(View.VISIBLE))
                    .withEndAction(() -> params.bottomMargin = bottomMargin)
                    .start();
        }
    }

    public void showHideBottomNavigationView(boolean hide) {
        if (bNV == null) return;

        final CoordinatorLayout.LayoutParams params = new CoordinatorLayout.LayoutParams(ViewGroup.LayoutParams.MATCH_PARENT, ViewGroup.LayoutParams.MATCH_PARENT);
        int height = getResources().getDimensionPixelSize(R.dimen.bottom_navigation_view_height);

        if (hide && bNV.getVisibility() == View.VISIBLE) {
            updateMiniAudioPlayerVisibility(false);
            params.setMargins(0, 0, 0, 0);
            fragmentLayout.setLayoutParams(params);
            bNV.animate().translationY(height).setDuration(ANIMATION_DURATION).withEndAction(() ->
                    bNV.setVisibility(View.GONE)
            ).start();
        } else if (!hide && bNV.getVisibility() == View.GONE) {
            bNV.animate().translationY(0).setDuration(ANIMATION_DURATION).withStartAction(() ->
                    bNV.setVisibility(View.VISIBLE)
            ).withEndAction(() -> {
                updateMiniAudioPlayerVisibility(true);
                params.setMargins(0, 0, 0, height);
                fragmentLayout.setLayoutParams(params);
            }).start();
        }

        updateTransfersWidgetPosition(hide);
    }

    public void markNotificationsSeen(boolean fromAndroidNotification) {
        logDebug("fromAndroidNotification: " + fromAndroidNotification);

        if (fromAndroidNotification) {
            megaApi.acknowledgeUserAlerts();
        } else {
            if (drawerItem == DrawerItem.NOTIFICATIONS && app.isActivityVisible()) {
                megaApi.acknowledgeUserAlerts();
            }
        }
    }

    public void showKeyboardForSearch() {
        if (searchView != null) {
            showKeyboardDelayed(searchView.findViewById(R.id.search_src_text));
            searchView.requestFocus();
        }
    }

    public void hideKeyboardSearch() {
        hideKeyboard(this);
        if (searchView != null) {
            searchView.clearFocus();
        }
    }

    public void openSearchView() {
        String querySaved = searchQuery;
        if (searchMenuItem != null) {
            searchMenuItem.expandActionView();
            if (searchView != null) {
                searchView.setQuery(querySaved, false);
            }
        }
    }

    public void clearSearchViewFocus() {
        if (searchView != null) {
            searchView.clearFocus();
        }
    }

    public void requestSearchViewFocus() {
        if (searchView == null || textSubmitted) {
            return;
        }

        searchView.setIconified(false);
    }

    public boolean isValidSearchQuery() {
        return searchQuery != null && !searchQuery.isEmpty();
    }

    public void openSearchFolder(MegaNode node) {
        switch (drawerItem) {
            case HOMEPAGE:
                // Redirect to Cloud drive.
                selectDrawerItem(DrawerItem.CLOUD_DRIVE);
            case CLOUD_DRIVE:
                setParentHandleBrowser(node.getHandle());
                refreshFragment(FragmentTag.CLOUD_DRIVE.getTag());
                break;
            case SHARED_ITEMS:
                if (viewPagerShares == null || sharesPageAdapter == null) break;

                if (getTabItemShares() == INCOMING_TAB) {
                    setParentHandleIncoming(node.getHandle());
                    increaseDeepBrowserTreeIncoming();
                } else if (getTabItemShares() == OUTGOING_TAB) {
                    setParentHandleOutgoing(node.getHandle());
                    increaseDeepBrowserTreeOutgoing();
                } else if (getTabItemShares() == LINKS_TAB) {
                    setParentHandleLinks(node.getHandle());
                    increaseDeepBrowserTreeLinks();
                }
                refreshSharesPageAdapter();

                break;
            case INBOX:
                setParentHandleInbox(node.getHandle());
                refreshFragment(FragmentTag.INBOX.getTag());
                break;
        }
    }

    public void closeSearchView() {
        if (searchMenuItem != null && searchMenuItem.isActionViewExpanded()) {
            searchMenuItem.collapseActionView();
        }
    }

    public void setTextSubmitted() {
        if (searchView != null) {
            if (!isValidSearchQuery()) return;
            searchView.setQuery(searchQuery, true);
        }
    }

    public boolean isSearchOpen() {
        return searchQuery != null && searchExpand;
    }

    private void refreshAddPhoneNumberButton() {
        navigationDrawerAddPhoneContainer.setVisibility(View.GONE);
    }

    public void showAddPhoneNumberInMenu() {
        if (megaApi == null) {
            return;
        }
        if (canVoluntaryVerifyPhoneNumber()) {
            if (megaApi.isAchievementsEnabled()) {
                String message = String.format(getString(R.string.sms_add_phone_number_dialog_msg_achievement_user), myAccountInfo.getBonusStorageSMS());
                addPhoneNumberLabel.setText(message);
            } else {
                addPhoneNumberLabel.setText(R.string.sms_add_phone_number_dialog_msg_non_achievement_user);
            }
            navigationDrawerAddPhoneContainer.setVisibility(View.VISIBLE);
        } else {
            navigationDrawerAddPhoneContainer.setVisibility(View.GONE);
        }
    }

    @Override
    public void onTrimMemory(int level) {
        // Determine which lifecycle or system event was raised.
        //we will stop creating thumbnails while the phone is running low on memory to prevent OOM
        logDebug("Level: " + level);
        if (level >= ComponentCallbacks2.TRIM_MEMORY_RUNNING_CRITICAL) {
            logWarning("Low memory");
            ThumbnailUtils.isDeviceMemoryLow = true;
        } else {
            logDebug("Memory OK");
            ThumbnailUtils.isDeviceMemoryLow = false;
        }
    }

    private void setSearchDrawerItem() {
        if (drawerItem == DrawerItem.SEARCH) return;

        searchDrawerItem = drawerItem;
        searchSharedTab = getTabItemShares();

        drawerItem = DrawerItem.SEARCH;
    }

    public DrawerItem getSearchDrawerItem() {
        return searchDrawerItem;
    }

    /**
     * This method sets "Tap to return to call" banner when there is a call in progress
     * and it is in Cloud Drive section, Recents section, Incoming section, Outgoing section or in the chats list.
     */
    private void setCallWidget() {
        setCallBadge();

        if (drawerItem == DrawerItem.SEARCH
                || drawerItem == DrawerItem.TRANSFERS || drawerItem == DrawerItem.NOTIFICATIONS
                || drawerItem == DrawerItem.HOMEPAGE || !isScreenInPortrait(this)) {
            hideCallWidget(this, callInProgressChrono, callInProgressLayout);
            return;
        }

        showCallLayout(this, callInProgressLayout, callInProgressChrono, callInProgressText);
    }

    public void homepageToSearch() {
        hideItemsWhenSearchSelected();
        searchMenuItem.expandActionView();
    }

    public String getSearchQuery() {
        return searchQuery;
    }

    public int getSearchSharedTab() {
        return searchSharedTab;
    }

    public void setSearchQuery(String searchQuery) {
        this.searchQuery = searchQuery;
        if (this.searchView != null) {
            this.searchView.setQuery(searchQuery, false);
        }
    }

    public long getParentHandleIncoming() {
        return parentHandleIncoming;
    }

    public long getParentHandleOutgoing() {
        return parentHandleOutgoing;
    }

    public long getParentHandleRubbish() {
        return parentHandleRubbish;
    }

    public long getParentHandleSearch() {
        return parentHandleSearch;
    }

    public long getParentHandleLinks() {
        return parentHandleLinks;
    }

    public void setParentHandleLinks(long parentHandleLinks) {
        this.parentHandleLinks = parentHandleLinks;
    }

    private SearchFragment getSearchFragment() {
        return searchFragment = (SearchFragment) getSupportFragmentManager().findFragmentByTag(FragmentTag.SEARCH.getTag());
    }

    /**
     * Removes a completed transfer from Completed tab in Transfers section.
     *
     * @param transfer the completed transfer to remove
     */
    public void removeCompletedTransfer(AndroidCompletedTransfer transfer) {
        dbH.deleteTransfer(transfer.getId());

        if (isTransfersCompletedAdded()) {
            completedTransfersFragment.transferRemoved(transfer);
        }
    }

    /**
     * Retries a transfer that finished wrongly.
     *
     * @param transfer the transfer to retry
     */
    private void retryTransfer(AndroidCompletedTransfer transfer) {
        if (transfer.getType() == MegaTransfer.TYPE_DOWNLOAD) {
            MegaNode node = megaApi.getNodeByHandle(Long.parseLong(transfer.getNodeHandle()));
            if (node == null) {
                logWarning("Node is null, not able to retry");
                return;
            }

            if (transfer.getIsOfflineFile()) {
                File offlineFile = new File(transfer.getOriginalPath());
                saveOffline(offlineFile.getParentFile(), node, ManagerActivity.this);
            } else {
                downloadNodeUseCase.download(this, node, transfer.getPath())
                        .subscribeOn(Schedulers.io())
                        .observeOn(AndroidSchedulers.mainThread())
                        .subscribe(() -> logDebug("Transfer retried: " + node.getHandle()),
                                throwable -> logError("Retry transfer failed.", throwable));
            }
        } else if (transfer.getType() == MegaTransfer.TYPE_UPLOAD) {
            File file = new File(transfer.getOriginalPath());
            uploadUseCase.upload(this, file, transfer.getParentHandle())
                    .subscribeOn(Schedulers.io())
                    .observeOn(AndroidSchedulers.mainThread())
                    .subscribe(() -> logDebug("Transfer retried."));
        }

        removeCompletedTransfer(transfer);
    }

    /**
     * Opens a location of a transfer.
     *
     * @param transfer the transfer to open its location
     */
    public void openTransferLocation(AndroidCompletedTransfer transfer) {
        if (transfer.getType() == MegaTransfer.TYPE_DOWNLOAD) {
            if (transfer.getIsOfflineFile()) {
                selectDrawerItem(drawerItem = DrawerItem.HOMEPAGE);
                openFullscreenOfflineFragment(
                        removeInitialOfflinePath(transfer.getPath()) + SEPARATOR);
            } else {
                File file = new File(transfer.getPath());

                if (!isFileAvailable(file)) {
                    showSnackbar(SNACKBAR_TYPE, StringResourcesUtils.getString(R.string.location_not_exist), MEGACHAT_INVALID_HANDLE);
                    return;
                }

                Intent intent = new Intent(this, FileStorageActivity.class);
                intent.setAction(FileStorageActivity.Mode.BROWSE_FILES.getAction());
                intent.putExtra(FileStorageActivity.EXTRA_PATH, transfer.getPath());
                startActivity(intent);
            }
        } else if (transfer.getType() == MegaTransfer.TYPE_UPLOAD) {
            MegaNode node = megaApi.getNodeByHandle(Long.parseLong(transfer.getNodeHandle()));
            if (node == null) {
                showSnackbar(SNACKBAR_TYPE, getString(!isOnline(this) ? R.string.error_server_connection_problem
                        : R.string.warning_folder_not_exists), MEGACHAT_INVALID_HANDLE);
                return;
            }

            viewNodeInFolder(node);
        }
    }

    /**
     * Opens the location of a node.
     *
     * @param node the node to open its location
     */
    public void viewNodeInFolder(MegaNode node) {
        MegaNode parentNode = MegaNodeUtil.getRootParentNode(megaApi, node);
        if (parentNode.getHandle() == megaApi.getRootNode().getHandle()) {
            parentHandleBrowser = node.getParentHandle();
            refreshFragment(FragmentTag.CLOUD_DRIVE.getTag());
            selectDrawerItem(DrawerItem.CLOUD_DRIVE);
        } else if (parentNode.getHandle() == megaApi.getRubbishNode().getHandle()) {
            parentHandleRubbish = node.getParentHandle();
            refreshFragment(FragmentTag.RUBBISH_BIN.getTag());
            selectDrawerItem(DrawerItem.RUBBISH_BIN);
        } else if (parentNode.isInShare()) {
            parentHandleIncoming = node.getParentHandle();
            deepBrowserTreeIncoming = calculateDeepBrowserTreeIncoming(megaApi.getParentNode(node),
                    this);
            refreshFragment(FragmentTag.INCOMING_SHARES.getTag());
            indexShares = INCOMING_TAB;
            if (viewPagerShares != null) {
                viewPagerShares.setCurrentItem(indexShares);
                if (sharesPageAdapter != null) {
                    sharesPageAdapter.notifyDataSetChanged();
                }
            }
            selectDrawerItem(DrawerItem.SHARED_ITEMS);
        }
    }

    public int getStorageState() {
        return storageState;
    }

    /**
     * Shows a "transfer over quota" warning.
     */
    public void showTransfersTransferOverQuotaWarning() {
        MaterialAlertDialogBuilder builder = new MaterialAlertDialogBuilder(this);
        int messageResource = R.string.warning_transfer_over_quota;

        transferOverQuotaWarning = builder.setTitle(R.string.label_transfer_over_quota)
                .setMessage(getString(messageResource, getHumanizedTime(megaApi.getBandwidthOverquotaDelay())))
                .setPositiveButton(R.string.my_account_upgrade_pro, (dialog, which) -> {
                    navigateToUpgradeAccount();
                })
                .setNegativeButton(R.string.general_dismiss, null)
                .setCancelable(false)
                .setOnDismissListener(dialog -> isTransferOverQuotaWarningShown = false)
                .create();

        transferOverQuotaWarning.setCanceledOnTouchOutside(false);
        TimeUtils.createAndShowCountDownTimer(messageResource, transferOverQuotaWarning);
        transferOverQuotaWarning.show();
        isTransferOverQuotaWarningShown = true;
    }

    /**
     * Updates the position of the transfers widget.
     *
     * @param bNVHidden true if the bottom navigation view is hidden, false otherwise
     */
    public void updateTransfersWidgetPosition(boolean bNVHidden) {
        RelativeLayout transfersWidgetLayout = findViewById(R.id.transfers_widget_layout);
        if (transfersWidgetLayout == null) return;

        LinearLayout.LayoutParams params = (LinearLayout.LayoutParams) transfersWidgetLayout.getLayoutParams();
        params.gravity = Gravity.END;

        if (!bNVHidden && isInMainHomePage()) {
            params.bottomMargin = Util.dp2px(TRANSFER_WIDGET_MARGIN_BOTTOM, outMetrics);
        } else {
            params.bottomMargin = 0;
        }

        transfersWidgetLayout.setLayoutParams(params);
    }

    /**
     * Updates values of TransfersManagement object after the activity comes from background.
     */
    private void checkTransferOverQuotaOnResume() {
        transfersManagement.setOnTransfersSection(drawerItem == DrawerItem.TRANSFERS);

        if (transfersManagement.isTransferOverQuotaNotificationShown()) {
            transfersManagement.setTransferOverQuotaBannerShown(true);
            transfersManagement.setTransferOverQuotaNotificationShown(false);
        }
    }

    /**
     * Gets the failed and cancelled transfers.
     *
     * @return A list with the failed and cancelled transfers.
     */
    public ArrayList<AndroidCompletedTransfer> getFailedAndCancelledTransfers() {
        return dbH.getFailedOrCancelledTransfers();
    }

    /**
     * Retries all the failed and cancelled transfers.
     */
    private void retryAllTransfers() {
        ArrayList<AndroidCompletedTransfer> failedOrCancelledTransfers = getFailedAndCancelledTransfers();
        dbH.removeFailedOrCancelledTransfers();
        for (AndroidCompletedTransfer transfer : failedOrCancelledTransfers) {
            if (isTransfersCompletedAdded()) {
                completedTransfersFragment.transferRemoved(transfer);
            }

            retryTransfer(transfer);
        }
    }


    /**
     * Retry a single transfer.
     *
     * @param transfer AndroidCompletedTransfer to retry.
     */
    public void retrySingleTransfer(AndroidCompletedTransfer transfer) {
        removeCompletedTransfer(transfer);
        retryTransfer(transfer);
    }

    /**
     * Checks if there are failed or cancelled transfers.
     *
     * @return True if there are failed or cancelled transfers, false otherwise.
     */
    private boolean thereAreFailedOrCancelledTransfers() {
        ArrayList<AndroidCompletedTransfer> failedOrCancelledTransfers = getFailedAndCancelledTransfers();
        return failedOrCancelledTransfers.size() > 0;
    }

    private RubbishBinFragment getRubbishBinFragment() {
        return rubbishBinFragment = (RubbishBinFragment) getSupportFragmentManager().findFragmentByTag(FragmentTag.RUBBISH_BIN.getTag());
    }

    private PhotosFragment getPhotosFragment() {
        return photosFragment = (PhotosFragment) getSupportFragmentManager()
                .findFragmentByTag(FragmentTag.PHOTOS.getTag());
    }

    private InboxFragment getInboxFragment() {
        return inboxFragment = (InboxFragment) getSupportFragmentManager().findFragmentByTag(FragmentTag.INBOX.getTag());
    }

    private RecentChatsFragment getChatsFragment() {
        return recentChatsFragment = (RecentChatsFragment) getSupportFragmentManager().findFragmentByTag(FragmentTag.RECENT_CHAT.getTag());
    }

    private PermissionsFragment getPermissionsFragment() {
        return permissionsFragment = (PermissionsFragment) getSupportFragmentManager().findFragmentByTag(FragmentTag.PERMISSIONS.getTag());
    }

    public MediaDiscoveryFragment getMDFragment() {
        return mediaDiscoveryFragment;
    }

    public AlbumContentFragment getAlbumContentFragment() {
        return albumContentFragment;
    }

    /**
     * Checks whether the current screen is the main of Homepage or Documents.
     * Video / Audio / Photos do not need Fab button
     *
     * @param isShow True if Fab button should be display, False if Fab button should be hidden
     */
    private void controlFabInHomepage(Boolean isShow) {
        if (mHomepageScreen == HomepageScreen.HOMEPAGE) {
            // Control the Fab in homepage
            HomepageFragment fragment = getFragmentByType(HomepageFragment.class);
            if (fragment != null) {
                if (isShow) {
                    fragment.showFabButton();
                } else {
                    fragment.hideFabButton();
                }
            }
        } else if (mHomepageScreen == HomepageScreen.DOCUMENTS) {
            // Control the Fab in documents
            DocumentsFragment docFragment = getFragmentByType(DocumentsFragment.class);
            if (docFragment != null) {
                if (isShow) {
                    docFragment.showFabButton();
                } else {
                    docFragment.hideFabButton();
                }
            }
        }
    }

    @Override
    public void finishRenameActionWithSuccess(@NonNull String newName) {
        switch (drawerItem) {
            case CLOUD_DRIVE:
                refreshCloudDrive();
                break;
            case RUBBISH_BIN:
                refreshRubbishBin();
                break;
            case INBOX:
                refreshInboxList();
                break;
            case SHARED_ITEMS:
                onNodesSharedUpdate();
                break;
            case HOMEPAGE:
                refreshOfflineNodes();
        }
    }

    @Override
    public void actionConfirmed() {
        //No update needed
    }

    @Override
    public void onPreviewLoaded(MegaChatRequest request, boolean alreadyExist) {
        long chatId = request.getChatHandle();
        boolean isFromOpenChatPreview = request.getFlag();
        int type = request.getParamType();
        String link = request.getLink();
        if (joiningToChatLink && isTextEmpty(link) && chatId == MEGACHAT_INVALID_HANDLE) {
            showSnackbar(SNACKBAR_TYPE, getString(R.string.error_chat_link_init_error), MEGACHAT_INVALID_HANDLE);
            resetJoiningChatLink();
            return;
        }

        if (type == LINK_IS_FOR_MEETING) {
            logDebug("It's a meeting");
            boolean linkInvalid = TextUtil.isTextEmpty(link) && chatId == MEGACHAT_INVALID_HANDLE;
            if (linkInvalid) {
                logError("Invalid link");
                return;
            }

            if (isMeetingEnded(request.getMegaHandleList())) {
                logDebug("It's a meeting, open dialog: Meeting has ended");
                new MeetingHasEndedDialogFragment(new MeetingHasEndedDialogFragment.ClickCallback() {
                    @Override
                    public void onViewMeetingChat() {
                        showChatLink(link);
                    }

                    @Override
                    public void onLeave() {
                    }
                }, false).show(getSupportFragmentManager(),
                        MeetingHasEndedDialogFragment.TAG);
            } else {
                CallUtil.checkMeetingInProgress(ManagerActivity.this, ManagerActivity.this, chatId, isFromOpenChatPreview, link, request.getMegaHandleList(), request.getText(), alreadyExist, request.getUserHandle(), passcodeManagement);
            }
        } else {
            logDebug("It's a chat");
            showChatLink(link);
        }

        dismissAlertDialogIfExists(openLinkDialog);
    }

    @Override
    public void onErrorLoadingPreview(int errorCode) {
        if (errorCode == MegaChatError.ERROR_NOENT) {
            dismissAlertDialogIfExists(openLinkDialog);
            showAlert(this, getString(R.string.invalid_chat_link), getString(R.string.title_alert_chat_link_error));
        } else {
            showOpenLinkError(true, 0);
        }
    }

    /**
     * Checks if the current screen is the main of Home.
     *
     * @return True if the current screen is the main of Home, false otherwise.
     */
    public boolean isInMainHomePage() {
        return drawerItem == DrawerItem.HOMEPAGE && mHomepageScreen == HomepageScreen.HOMEPAGE;
    }

    /**
     * Checks if the current screen is photos section of Homepage.
     *
     * @return True if the current screen is the photos, false otherwise.
     */
    public boolean isInImagesPage() {
        return drawerItem == DrawerItem.HOMEPAGE && mHomepageScreen == HomepageScreen.IMAGES;
    }

    /**
     * Checks if the current screen is Album content page.
     *
     * @return True if the current screen is Album content page, false otherwise.
     */
    public boolean isInAlbumContentPage() {
        return drawerItem == DrawerItem.PHOTOS && isInAlbumContent;
    }

    /**
     * Checks if the current screen is Photos.
     *
     * @return True if the current screen is Photos, false otherwise.
     */
    public boolean isInPhotosPage() {
        return drawerItem == DrawerItem.PHOTOS;
    }

    /**
     * Checks if the current screen is Media discovery page.
     *
     * @return True if the current screen is Media discovery page, false otherwise.
     */
    public boolean isInMDPage() {
        return drawerItem == DrawerItem.CLOUD_DRIVE && isInMDMode;
    }

    /**
     * Create the instance of FileBackupManager
     */
    private void initFileBackupManager() {
        fileBackupManager = new FileBackupManager(this, (actionType, operationType, result, handle) -> {
            if (actionType == ACTION_MOVE_TO_BACKUP) {
                if (operationType == OPERATION_EXECUTE) {
                    showMovementResult(result, handle);
                }
            } else if (actionType == ACTION_BACKUP_FAB) {
                if (operationType == OPERATION_EXECUTE) {
                    if (isBottomSheetDialogShown(bottomSheetDialogFragment)) return;
                    bottomSheetDialogFragment = UploadBottomSheetDialogFragment.newInstance(GENERAL_UPLOAD);
                    bottomSheetDialogFragment.show(getSupportFragmentManager(), bottomSheetDialogFragment.getTag());
                }
            } else {
                logDebug("Nothing to do for actionType = " + actionType);
            }
        });
    }

    /**
     * Receive changes to OnChatListItemUpdate, OnChatOnlineStatusUpdate and OnChatConnectionStateUpdate and make the necessary changes
     */
    private void checkChatChanges() {
        Disposable chatSubscription = getChatChangesUseCase.get()
                .subscribeOn(Schedulers.io())
                .observeOn(AndroidSchedulers.mainThread())
                .subscribe((next) -> {
                    if (next instanceof GetChatChangesUseCase.Result.OnChatListItemUpdate) {
                        MegaChatListItem item = ((GetChatChangesUseCase.Result.OnChatListItemUpdate) next).component1();
                        onChatListItemUpdate(item);
                    }

                    if (next instanceof GetChatChangesUseCase.Result.OnChatOnlineStatusUpdate) {
                        long userHandle = ((GetChatChangesUseCase.Result.OnChatOnlineStatusUpdate) next).component1();
                        int status = ((GetChatChangesUseCase.Result.OnChatOnlineStatusUpdate) next).component2();
                        boolean inProgress = ((GetChatChangesUseCase.Result.OnChatOnlineStatusUpdate) next).component3();
                        onChatOnlineStatusUpdate(userHandle, status, inProgress);
                    }

                    if (next instanceof GetChatChangesUseCase.Result.OnChatConnectionStateUpdate) {
                        long chatid = ((GetChatChangesUseCase.Result.OnChatConnectionStateUpdate) next).component1();
                        int newState = ((GetChatChangesUseCase.Result.OnChatConnectionStateUpdate) next).component2();
                        onChatConnectionStateUpdate(chatid, newState);
                    }
                }, (error) -> logError("Error " + error));

        composite.add(chatSubscription);
    }
}<|MERGE_RESOLUTION|>--- conflicted
+++ resolved
@@ -9717,13 +9717,11 @@
 
             if (e.getErrorCode() == MegaError.API_OK) {
                 showSnackbar(SNACKBAR_TYPE, getString(R.string.context_folder_created), -1);
-<<<<<<< HEAD
-=======
+
                 MegaNode folderNode =  megaApi.getNodeByHandle(request.getNodeHandle());
                 if (folderNode == null) {
                     return;
                 }
->>>>>>> aa31a748
 
                 if (drawerItem == DrawerItem.CLOUD_DRIVE) {
                     if (isCloudAdded()) {
