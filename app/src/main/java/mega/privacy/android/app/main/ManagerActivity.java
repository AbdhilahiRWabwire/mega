package mega.privacy.android.app.main;

import static mega.privacy.android.app.constants.BroadcastConstants.ACTION_CLOSE_CHAT_AFTER_OPEN_TRANSFERS;
import static mega.privacy.android.app.constants.BroadcastConstants.ACTION_TRANSFER_OVER_QUOTA;
import static mega.privacy.android.app.constants.BroadcastConstants.ACTION_TYPE;
import static mega.privacy.android.app.constants.BroadcastConstants.ACTION_UPDATE_CREDENTIALS;
import static mega.privacy.android.app.constants.BroadcastConstants.ACTION_UPDATE_CU;
import static mega.privacy.android.app.constants.BroadcastConstants.ACTION_UPDATE_DISABLE_CU_SETTING;
import static mega.privacy.android.app.constants.BroadcastConstants.ACTION_UPDATE_DISABLE_CU_UI_SETTING;
import static mega.privacy.android.app.constants.BroadcastConstants.ACTION_UPDATE_FIRST_NAME;
import static mega.privacy.android.app.constants.BroadcastConstants.ACTION_UPDATE_LAST_NAME;
import static mega.privacy.android.app.constants.BroadcastConstants.ACTION_UPDATE_NICKNAME;
import static mega.privacy.android.app.constants.BroadcastConstants.ACTION_UPDATE_PUSH_NOTIFICATION_SETTING;
import static mega.privacy.android.app.constants.BroadcastConstants.BROADCAST_ACTION_INTENT_CU_ATTR_CHANGE;
import static mega.privacy.android.app.constants.BroadcastConstants.BROADCAST_ACTION_INTENT_FILTER_CONTACT_UPDATE;
import static mega.privacy.android.app.constants.BroadcastConstants.BROADCAST_ACTION_INTENT_TRANSFER_UPDATE;
import static mega.privacy.android.app.constants.BroadcastConstants.BROADCAST_ACTION_TRANSFER_FINISH;
import static mega.privacy.android.app.constants.BroadcastConstants.COMPLETED_TRANSFER;
import static mega.privacy.android.app.constants.BroadcastConstants.EXTRA_USER_HANDLE;
import static mega.privacy.android.app.constants.BroadcastConstants.INVALID_ACTION;
import static mega.privacy.android.app.constants.BroadcastConstants.PENDING_TRANSFERS;
import static mega.privacy.android.app.constants.BroadcastConstants.PROGRESS;
import static mega.privacy.android.app.constants.EventConstants.EVENT_CALL_ON_HOLD_CHANGE;
import static mega.privacy.android.app.constants.EventConstants.EVENT_CALL_STATUS_CHANGE;
import static mega.privacy.android.app.constants.EventConstants.EVENT_FINISH_ACTIVITY;
import static mega.privacy.android.app.constants.EventConstants.EVENT_MY_BACKUPS_FOLDER_CHANGED;
import static mega.privacy.android.app.constants.EventConstants.EVENT_NETWORK_CHANGE;
import static mega.privacy.android.app.constants.EventConstants.EVENT_REFRESH;
import static mega.privacy.android.app.constants.EventConstants.EVENT_REFRESH_PHONE_NUMBER;
import static mega.privacy.android.app.constants.EventConstants.EVENT_SESSION_ON_HOLD_CHANGE;
import static mega.privacy.android.app.constants.EventConstants.EVENT_UPDATE_VIEW_MODE;
import static mega.privacy.android.app.constants.EventConstants.EVENT_USER_EMAIL_UPDATED;
import static mega.privacy.android.app.constants.EventConstants.EVENT_USER_NAME_UPDATED;
import static mega.privacy.android.app.constants.IntentConstants.ACTION_OPEN_ACHIEVEMENTS;
import static mega.privacy.android.app.constants.IntentConstants.EXTRA_ACCOUNT_TYPE;
import static mega.privacy.android.app.constants.IntentConstants.EXTRA_ASK_PERMISSIONS;
import static mega.privacy.android.app.constants.IntentConstants.EXTRA_FIRST_LOGIN;
import static mega.privacy.android.app.constants.IntentConstants.EXTRA_NEW_ACCOUNT;
import static mega.privacy.android.app.constants.IntentConstants.EXTRA_UPGRADE_ACCOUNT;
import static mega.privacy.android.app.fragments.settingsFragments.startSceen.util.StartScreenUtil.CHAT_BNV;
import static mega.privacy.android.app.fragments.settingsFragments.startSceen.util.StartScreenUtil.CLOUD_DRIVE_BNV;
import static mega.privacy.android.app.fragments.settingsFragments.startSceen.util.StartScreenUtil.HOME_BNV;
import static mega.privacy.android.app.fragments.settingsFragments.startSceen.util.StartScreenUtil.NO_BNV;
import static mega.privacy.android.app.fragments.settingsFragments.startSceen.util.StartScreenUtil.PHOTOS_BNV;
import static mega.privacy.android.app.fragments.settingsFragments.startSceen.util.StartScreenUtil.SHARED_ITEMS_BNV;
import static mega.privacy.android.app.fragments.settingsFragments.startSceen.util.StartScreenUtil.getStartBottomNavigationItem;
import static mega.privacy.android.app.fragments.settingsFragments.startSceen.util.StartScreenUtil.getStartDrawerItem;
import static mega.privacy.android.app.fragments.settingsFragments.startSceen.util.StartScreenUtil.setStartScreenTimeStamp;
import static mega.privacy.android.app.fragments.settingsFragments.startSceen.util.StartScreenUtil.shouldCloseApp;
import static mega.privacy.android.app.main.FileInfoActivity.NODE_HANDLE;
import static mega.privacy.android.app.main.PermissionsFragment.PERMISSIONS_FRAGMENT;
import static mega.privacy.android.app.meeting.activity.MeetingActivity.MEETING_ACTION_CREATE;
import static mega.privacy.android.app.meeting.activity.MeetingActivity.MEETING_ACTION_JOIN;
import static mega.privacy.android.app.modalbottomsheet.ModalBottomSheetUtil.isBottomSheetDialogShown;
import static mega.privacy.android.app.modalbottomsheet.UploadBottomSheetDialogFragment.GENERAL_UPLOAD;
import static mega.privacy.android.app.modalbottomsheet.UploadBottomSheetDialogFragment.HOMEPAGE_UPLOAD;
import static mega.privacy.android.app.sync.fileBackups.FileBackupManager.BackupDialogState.BACKUP_DIALOG_SHOW_CONFIRM;
import static mega.privacy.android.app.sync.fileBackups.FileBackupManager.BackupDialogState.BACKUP_DIALOG_SHOW_NONE;
import static mega.privacy.android.app.sync.fileBackups.FileBackupManager.BackupDialogState.BACKUP_DIALOG_SHOW_WARNING;
import static mega.privacy.android.app.sync.fileBackups.FileBackupManager.OperationType.OPERATION_EXECUTE;
import static mega.privacy.android.app.utils.AlertDialogUtil.dismissAlertDialogIfExists;
import static mega.privacy.android.app.utils.AlertDialogUtil.isAlertDialogShown;
import static mega.privacy.android.app.utils.AlertsAndWarnings.askForCustomizedPlan;
import static mega.privacy.android.app.utils.AlertsAndWarnings.showOverDiskQuotaPaywallWarning;
import static mega.privacy.android.app.utils.AvatarUtil.getColorAvatar;
import static mega.privacy.android.app.utils.AvatarUtil.getDefaultAvatar;
import static mega.privacy.android.app.utils.CallUtil.checkPermissionsCall;
import static mega.privacy.android.app.utils.CallUtil.hideCallMenuItem;
import static mega.privacy.android.app.utils.CallUtil.hideCallWidget;
import static mega.privacy.android.app.utils.CallUtil.isChatConnectedInOrderToInitiateACall;
import static mega.privacy.android.app.utils.CallUtil.isMeetingEnded;
import static mega.privacy.android.app.utils.CallUtil.isNecessaryDisableLocalCamera;
import static mega.privacy.android.app.utils.CallUtil.openMeetingToCreate;
import static mega.privacy.android.app.utils.CallUtil.participatingInACall;
import static mega.privacy.android.app.utils.CallUtil.returnActiveCall;
import static mega.privacy.android.app.utils.CallUtil.setCallMenuItem;
import static mega.privacy.android.app.utils.CallUtil.showCallLayout;
import static mega.privacy.android.app.utils.CallUtil.showConfirmationInACall;
import static mega.privacy.android.app.utils.CallUtil.showConfirmationOpenCamera;
import static mega.privacy.android.app.utils.CallUtil.startCallWithChatOnline;
import static mega.privacy.android.app.utils.CameraUploadUtil.backupTimestampsAndFolderHandle;
import static mega.privacy.android.app.utils.CameraUploadUtil.disableCameraUploadSettingProcess;
import static mega.privacy.android.app.utils.CameraUploadUtil.disableMediaUploadProcess;
import static mega.privacy.android.app.utils.CameraUploadUtil.getPrimaryFolderHandle;
import static mega.privacy.android.app.utils.CameraUploadUtil.getSecondaryFolderHandle;
import static mega.privacy.android.app.utils.ChatUtil.StatusIconLocation;
import static mega.privacy.android.app.utils.ChatUtil.createMuteNotificationsChatAlertDialog;
import static mega.privacy.android.app.utils.ChatUtil.getGeneralNotification;
import static mega.privacy.android.app.utils.ChatUtil.getTitleChat;
import static mega.privacy.android.app.utils.ColorUtils.tintIcon;
import static mega.privacy.android.app.utils.Constants.*;
import static mega.privacy.android.app.utils.ConstantsUrl.RECOVERY_URL;
import static mega.privacy.android.app.utils.FileUtil.JPG_EXTENSION;
import static mega.privacy.android.app.utils.FileUtil.OLD_MK_FILE;
import static mega.privacy.android.app.utils.FileUtil.OLD_RK_FILE;
import static mega.privacy.android.app.utils.FileUtil.buildExternalStorageFile;
import static mega.privacy.android.app.utils.FileUtil.createTemporalTextFile;
import static mega.privacy.android.app.utils.FileUtil.getRecoveryKeyFileName;
import static mega.privacy.android.app.utils.FileUtil.isFileAvailable;
import static mega.privacy.android.app.utils.JobUtil.fireCancelCameraUploadJob;
import static mega.privacy.android.app.utils.JobUtil.fireCameraUploadJob;
import static mega.privacy.android.app.utils.JobUtil.fireStopCameraUploadJob;
import static mega.privacy.android.app.utils.JobUtil.stopCameraUploadSyncHeartbeatWorkers;
import static mega.privacy.android.app.utils.LogUtil.logDebug;
import static mega.privacy.android.app.utils.LogUtil.logError;
import static mega.privacy.android.app.utils.LogUtil.logInfo;
import static mega.privacy.android.app.utils.LogUtil.logWarning;
import static mega.privacy.android.app.utils.LogUtil.resetLoggerSDK;
import static mega.privacy.android.app.utils.MegaApiUtils.calculateDeepBrowserTreeIncoming;
import static mega.privacy.android.app.utils.MegaNodeDialogUtil.ACTION_BACKUP_FAB;
import static mega.privacy.android.app.utils.MegaNodeDialogUtil.ACTION_BACKUP_SHARE_FOLDER;
import static mega.privacy.android.app.utils.MegaNodeDialogUtil.ACTION_MOVE_TO_BACKUP;
import static mega.privacy.android.app.utils.MegaNodeDialogUtil.BACKUP_ACTION_TYPE;
import static mega.privacy.android.app.utils.MegaNodeDialogUtil.BACKUP_DIALOG_WARN;
import static mega.privacy.android.app.utils.MegaNodeDialogUtil.BACKUP_HANDLED_ITEM;
import static mega.privacy.android.app.utils.MegaNodeDialogUtil.BACKUP_HANDLED_NODE;
import static mega.privacy.android.app.utils.MegaNodeDialogUtil.BACKUP_NODE_TYPE;
import static mega.privacy.android.app.utils.MegaNodeDialogUtil.IS_NEW_TEXT_FILE_SHOWN;
import static mega.privacy.android.app.utils.MegaNodeDialogUtil.IS_NEW_FOLDER_DIALOG_SHOWN;
import static mega.privacy.android.app.utils.MegaNodeDialogUtil.NEW_FOLDER_DIALOG_TEXT;
import static mega.privacy.android.app.utils.MegaNodeDialogUtil.NEW_TEXT_FILE_TEXT;
import static mega.privacy.android.app.utils.MegaNodeDialogUtil.checkNewFolderDialogState;
import static mega.privacy.android.app.utils.MegaNodeDialogUtil.checkNewTextFileDialogState;
import static mega.privacy.android.app.utils.MegaNodeDialogUtil.showRenameNodeDialog;
import static mega.privacy.android.app.utils.MegaNodeUtil.isNodeInRubbish;
import static mega.privacy.android.app.utils.MegaNodeUtil.showTakenDownNodeActionNotAvailableDialog;
import static mega.privacy.android.app.utils.MegaProgressDialogUtil.createProgressDialog;
import static mega.privacy.android.app.utils.MegaProgressDialogUtil.showProcessFileDialog;
import static mega.privacy.android.app.utils.MegaTransferUtils.isBackgroundTransfer;
import static mega.privacy.android.app.utils.OfflineUtils.removeInitialOfflinePath;
import static mega.privacy.android.app.utils.OfflineUtils.removeOffline;
import static mega.privacy.android.app.utils.OfflineUtils.saveOffline;
import static mega.privacy.android.app.utils.StringResourcesUtils.getQuantityString;
import static mega.privacy.android.app.utils.TextUtil.isTextEmpty;
import static mega.privacy.android.app.utils.TimeUtils.getHumanizedTime;
import static mega.privacy.android.app.utils.UploadUtil.chooseFiles;
import static mega.privacy.android.app.utils.UploadUtil.chooseFolder;
import static mega.privacy.android.app.utils.UploadUtil.getFolder;
import static mega.privacy.android.app.utils.UploadUtil.getTemporalTakePictureFile;
import static mega.privacy.android.app.utils.Util.ONTRANSFERUPDATE_REFRESH_MILLIS;
import static mega.privacy.android.app.utils.Util.canVoluntaryVerifyPhoneNumber;
import static mega.privacy.android.app.utils.Util.checkTakePicture;
import static mega.privacy.android.app.utils.Util.dp2px;
import static mega.privacy.android.app.utils.Util.getSizeString;
import static mega.privacy.android.app.utils.Util.getSizeStringGBBased;
import static mega.privacy.android.app.utils.Util.getVersion;
import static mega.privacy.android.app.utils.Util.hideKeyboard;
import static mega.privacy.android.app.utils.Util.hideKeyboardView;
import static mega.privacy.android.app.utils.Util.isOnline;
import static mega.privacy.android.app.utils.Util.isScreenInPortrait;
import static mega.privacy.android.app.utils.Util.isTablet;
import static mega.privacy.android.app.utils.Util.matchRegexs;
import static mega.privacy.android.app.utils.Util.mutateIconSecondary;
import static mega.privacy.android.app.utils.Util.resetActionBar;
import static mega.privacy.android.app.utils.Util.scaleHeightPx;
import static mega.privacy.android.app.utils.Util.scaleWidthPx;
import static mega.privacy.android.app.utils.Util.setStatusBarColor;
import static mega.privacy.android.app.utils.Util.showAlert;
import static mega.privacy.android.app.utils.Util.showMessageRandom;
import static mega.privacy.android.app.utils.billing.PaymentUtils.updateSubscriptionLevel;
import static mega.privacy.android.app.utils.permission.PermissionUtils.hasPermissions;
import static mega.privacy.android.app.utils.permission.PermissionUtils.requestPermission;
import static nz.mega.sdk.MegaApiJava.BUSINESS_STATUS_EXPIRED;
import static nz.mega.sdk.MegaApiJava.BUSINESS_STATUS_GRACE_PERIOD;
import static nz.mega.sdk.MegaApiJava.INVALID_HANDLE;
import static nz.mega.sdk.MegaApiJava.ORDER_DEFAULT_ASC;
import static nz.mega.sdk.MegaApiJava.STORAGE_STATE_PAYWALL;
import static nz.mega.sdk.MegaApiJava.USER_ATTR_MY_BACKUPS_FOLDER;
import static nz.mega.sdk.MegaChatApiJava.MEGACHAT_INVALID_HANDLE;
import static nz.mega.sdk.MegaShare.ACCESS_READ;

import android.Manifest;
import android.animation.Animator;
import android.animation.AnimatorListenerAdapter;
import android.animation.AnimatorSet;
import android.animation.ObjectAnimator;
import android.annotation.SuppressLint;
import android.app.Activity;
import android.app.NotificationManager;
import android.app.SearchManager;
import android.content.BroadcastReceiver;
import android.content.ComponentCallbacks2;
import android.content.Context;
import android.content.DialogInterface;
import android.content.Intent;
import android.content.IntentFilter;
import android.content.pm.ActivityInfo;
import android.content.pm.PackageManager;
import android.database.Cursor;
import android.graphics.Bitmap;
import android.graphics.Color;
import android.graphics.drawable.Drawable;
import android.net.Uri;
import android.os.Build;
import android.os.Bundle;
import android.os.Handler;
import android.os.Looper;
import android.provider.ContactsContract;
import android.text.Editable;
import android.text.Html;
import android.text.Layout;
import android.text.Spanned;
import android.text.TextUtils;
import android.text.TextWatcher;
import android.util.DisplayMetrics;
import android.util.Pair;
import android.view.Display;
import android.view.Gravity;
import android.view.KeyEvent;
import android.view.LayoutInflater;
import android.view.Menu;
import android.view.MenuInflater;
import android.view.MenuItem;
import android.view.View;
import android.view.View.OnClickListener;
import android.view.ViewGroup;
import android.view.ViewTreeObserver;
import android.view.Window;
import android.view.inputmethod.EditorInfo;
import android.view.inputmethod.InputMethodManager;
import android.widget.Button;
import android.widget.Chronometer;
import android.widget.EditText;
import android.widget.ImageView;
import android.widget.LinearLayout;
import android.widget.ProgressBar;
import android.widget.RelativeLayout;
import android.widget.TextView;

import androidx.annotation.NonNull;
import androidx.appcompat.app.ActionBar;
import androidx.appcompat.app.AlertDialog;
import androidx.appcompat.widget.SearchView;
import androidx.coordinatorlayout.widget.CoordinatorLayout;
import androidx.core.app.ActivityCompat;
import androidx.core.app.NotificationManagerCompat;
import androidx.core.content.ContextCompat;
import androidx.core.content.res.ResourcesCompat;
import androidx.core.text.HtmlCompat;
import androidx.core.view.MenuItemCompat;
import androidx.drawerlayout.widget.DrawerLayout;
import androidx.fragment.app.Fragment;
import androidx.fragment.app.FragmentContainerView;
import androidx.fragment.app.FragmentManager;
import androidx.fragment.app.FragmentTransaction;
import androidx.lifecycle.Lifecycle;
import androidx.lifecycle.Observer;
import androidx.lifecycle.ViewModelProvider;
import androidx.navigation.NavController;
import androidx.navigation.NavOptions;
import androidx.navigation.fragment.NavHostFragment;
import androidx.viewpager.widget.ViewPager;

import com.google.android.material.appbar.AppBarLayout;
import com.google.android.material.appbar.MaterialToolbar;
import com.google.android.material.bottomnavigation.BottomNavigationItemView;
import com.google.android.material.bottomnavigation.BottomNavigationMenuView;
import com.google.android.material.bottomnavigation.BottomNavigationView;
import com.google.android.material.bottomsheet.BottomSheetDialogFragment;
import com.google.android.material.dialog.MaterialAlertDialogBuilder;
import com.google.android.material.floatingactionbutton.FloatingActionButton;
import com.google.android.material.navigation.NavigationView;
import com.google.android.material.navigation.NavigationView.OnNavigationItemSelectedListener;
import com.google.android.material.tabs.TabLayout;
import com.jeremyliao.liveeventbus.LiveEventBus;

import org.jetbrains.annotations.NotNull;

import java.io.File;
import java.util.ArrayList;
import java.util.Calendar;
import java.util.Collections;
import java.util.List;
import java.util.ListIterator;
import java.util.Locale;

import javax.inject.Inject;

import dagger.hilt.android.AndroidEntryPoint;
import io.reactivex.rxjava3.android.schedulers.AndroidSchedulers;
import io.reactivex.rxjava3.disposables.CompositeDisposable;
import io.reactivex.rxjava3.disposables.Disposable;
import io.reactivex.rxjava3.schedulers.Schedulers;
import kotlin.Unit;
import kotlinx.coroutines.CoroutineScope;
import mega.privacy.android.app.AndroidCompletedTransfer;
import mega.privacy.android.app.BusinessExpiredAlertActivity;
import mega.privacy.android.app.DatabaseHandler;
import mega.privacy.android.app.DownloadService;
import mega.privacy.android.app.MegaApplication;
import mega.privacy.android.app.MegaAttributes;
import mega.privacy.android.app.MegaContactAdapter;
import mega.privacy.android.app.MegaOffline;
import mega.privacy.android.app.MegaPreferences;
import mega.privacy.android.app.OpenPasswordLinkActivity;
import mega.privacy.android.app.Product;
import mega.privacy.android.app.R;

import mega.privacy.android.app.namecollision.data.NameCollision;
import mega.privacy.android.app.databinding.FabMaskChatLayoutBinding;
import mega.privacy.android.app.di.ApplicationScope;
import mega.privacy.android.app.fragments.managerFragments.cu.PhotosFragment;
import mega.privacy.android.app.fragments.managerFragments.cu.album.AlbumContentFragment;
import mega.privacy.android.app.gallery.ui.MediaDiscoveryFragment;
import mega.privacy.android.app.namecollision.data.NameCollisionType;
import mega.privacy.android.app.objects.PasscodeManagement;
import mega.privacy.android.app.fragments.homepage.documents.DocumentsFragment;
import mega.privacy.android.app.generalusecase.FilePrepareUseCase;
import mega.privacy.android.app.smsVerification.SMSVerificationActivity;
import mega.privacy.android.app.ShareInfo;
import mega.privacy.android.app.TransfersManagementActivity;
import mega.privacy.android.app.UploadService;
import mega.privacy.android.app.UserCredentials;
import mega.privacy.android.app.activities.OfflineFileInfoActivity;
import mega.privacy.android.app.activities.WebViewActivity;
import mega.privacy.android.app.components.CustomViewPager;
import mega.privacy.android.app.components.RoundedImageView;
import mega.privacy.android.app.components.attacher.MegaAttacher;
import mega.privacy.android.app.components.saver.NodeSaver;
import mega.privacy.android.app.components.twemoji.EmojiTextView;
import mega.privacy.android.app.contacts.ContactsActivity;
import mega.privacy.android.app.contacts.usecase.InviteContactUseCase;
import mega.privacy.android.app.exportRK.ExportRecoveryKeyActivity;
import mega.privacy.android.app.fragments.homepage.HomepageSearchable;
import mega.privacy.android.app.fragments.homepage.main.HomepageFragment;
import mega.privacy.android.app.fragments.homepage.main.HomepageFragmentDirections;
import mega.privacy.android.app.fragments.managerFragments.LinksFragment;
import mega.privacy.android.app.fragments.managerFragments.cu.CustomHideBottomViewOnScrollBehaviour;
import mega.privacy.android.app.fragments.offline.OfflineFragment;
import mega.privacy.android.app.fragments.recent.RecentsFragment;
import mega.privacy.android.app.fragments.settingsFragments.cookie.CookieDialogHandler;
import mega.privacy.android.app.globalmanagement.MyAccountInfo;
import mega.privacy.android.app.globalmanagement.SortOrderManagement;
import mega.privacy.android.app.interfaces.ActionNodeCallback;
import mega.privacy.android.app.interfaces.ChatManagementCallback;
import mega.privacy.android.app.interfaces.MeetingBottomSheetDialogActionListener;
import mega.privacy.android.app.interfaces.SnackbarShower;
import mega.privacy.android.app.interfaces.UploadBottomSheetDialogActionListener;
import mega.privacy.android.app.listeners.CancelTransferListener;
import mega.privacy.android.app.listeners.ExportListener;
import mega.privacy.android.app.listeners.GetAttrUserListener;
import mega.privacy.android.app.listeners.LoadPreviewListener;
import mega.privacy.android.app.listeners.RemoveFromChatRoomListener;
import mega.privacy.android.app.main.adapters.SharesPageAdapter;
import mega.privacy.android.app.main.adapters.TransfersPageAdapter;
import mega.privacy.android.app.main.controllers.AccountController;
import mega.privacy.android.app.main.controllers.ContactController;
import mega.privacy.android.app.main.controllers.NodeController;
import mega.privacy.android.app.main.listeners.CreateGroupChatWithPublicLink;
import mega.privacy.android.app.main.listeners.FabButtonListener;
import mega.privacy.android.app.main.managerSections.CompletedTransfersFragment;
import mega.privacy.android.app.main.managerSections.FileBrowserFragment;
import mega.privacy.android.app.main.managerSections.InboxFragment;
import mega.privacy.android.app.main.managerSections.IncomingSharesFragment;
import mega.privacy.android.app.main.managerSections.NotificationsFragment;
import mega.privacy.android.app.main.managerSections.OutgoingSharesFragment;
import mega.privacy.android.app.main.managerSections.RubbishBinFragment;
import mega.privacy.android.app.main.managerSections.SearchFragment;
import mega.privacy.android.app.main.managerSections.TransfersFragment;
import mega.privacy.android.app.main.managerSections.TurnOnNotificationsFragment;
import mega.privacy.android.app.main.megachat.BadgeDrawerArrowDrawable;
import mega.privacy.android.app.main.megachat.ChatActivity;
import mega.privacy.android.app.main.megachat.RecentChatsFragment;
import mega.privacy.android.app.main.qrcode.QRCodeActivity;
import mega.privacy.android.app.main.qrcode.ScanCodeFragment;
import mega.privacy.android.app.main.tasks.CheckOfflineNodesTask;
import mega.privacy.android.app.main.tasks.FillDBContactsTask;
import mega.privacy.android.app.mediaplayer.miniplayer.MiniAudioPlayerController;
import mega.privacy.android.app.meeting.fragments.MeetingHasEndedDialogFragment;
import mega.privacy.android.app.meeting.fragments.MeetingParticipantBottomSheetDialogFragment;
import mega.privacy.android.app.modalbottomsheet.ManageTransferBottomSheetDialogFragment;
import mega.privacy.android.app.modalbottomsheet.MeetingBottomSheetDialogFragment;
import mega.privacy.android.app.modalbottomsheet.NodeOptionsBottomSheetDialogFragment;
import mega.privacy.android.app.modalbottomsheet.OfflineOptionsBottomSheetDialogFragment;
import mega.privacy.android.app.modalbottomsheet.SortByBottomSheetDialogFragment;
import mega.privacy.android.app.modalbottomsheet.UploadBottomSheetDialogFragment;
import mega.privacy.android.app.modalbottomsheet.chatmodalbottomsheet.ChatBottomSheetDialogFragment;
import mega.privacy.android.app.modalbottomsheet.nodelabel.NodeLabelBottomSheetDialogFragment;
import mega.privacy.android.app.myAccount.MyAccountActivity;
import mega.privacy.android.app.myAccount.usecase.CheckPasswordReminderUseCase;
import mega.privacy.android.app.presentation.manager.ManagerViewModel;
import mega.privacy.android.app.presentation.settings.model.TargetPreference;
import mega.privacy.android.app.psa.Psa;
import mega.privacy.android.app.psa.PsaManager;
import mega.privacy.android.app.psa.PsaViewHolder;
import mega.privacy.android.app.service.iar.RatingHandlerImpl;
import mega.privacy.android.app.service.push.MegaMessageService;
<<<<<<< HEAD
import mega.privacy.android.app.sync.cusync.CuSyncManager;
=======
import mega.privacy.android.app.sync.camerauploads.CameraUploadSyncManager;
>>>>>>> 73e792da
import mega.privacy.android.app.sync.fileBackups.FileBackupManager;
import mega.privacy.android.app.upgradeAccount.UpgradeAccountActivity;
import mega.privacy.android.app.usecase.CopyNodeUseCase;
import mega.privacy.android.app.usecase.DownloadNodeUseCase;
import mega.privacy.android.app.usecase.GetNodeUseCase;
import mega.privacy.android.app.usecase.MoveNodeUseCase;
import mega.privacy.android.app.usecase.RemoveNodeUseCase;
import mega.privacy.android.app.usecase.UploadUseCase;
import mega.privacy.android.app.usecase.data.CopyRequestResult;
import mega.privacy.android.app.usecase.chat.GetChatChangesUseCase;
import mega.privacy.android.app.usecase.data.MoveRequestResult;
import mega.privacy.android.app.namecollision.usecase.CheckNameCollisionUseCase;
import mega.privacy.android.app.usecase.exception.ForeignNodeException;
import mega.privacy.android.app.usecase.exception.MegaNodeException;
import mega.privacy.android.app.usecase.exception.NotEnoughQuotaMegaException;
import mega.privacy.android.app.usecase.exception.QuotaExceededMegaException;
import mega.privacy.android.app.utils.AlertsAndWarnings;
import mega.privacy.android.app.utils.AvatarUtil;
import mega.privacy.android.app.utils.CacheFolderManager;
import mega.privacy.android.app.utils.CallUtil;
import mega.privacy.android.app.utils.CameraUploadUtil;
import mega.privacy.android.app.utils.ChatUtil;
import mega.privacy.android.app.utils.ColorUtils;
import mega.privacy.android.app.utils.ContactUtil;
import mega.privacy.android.app.utils.LastShowSMSDialogTimeChecker;
import mega.privacy.android.app.utils.LinksUtil;
import mega.privacy.android.app.utils.MegaNodeDialogUtil;
import mega.privacy.android.app.utils.MegaNodeUtil;
import mega.privacy.android.app.utils.StringResourcesUtils;
import mega.privacy.android.app.utils.TextUtil;
import mega.privacy.android.app.utils.ThumbnailUtils;
import mega.privacy.android.app.utils.TimeUtils;
import mega.privacy.android.app.utils.Util;
import mega.privacy.android.app.utils.contacts.MegaContactGetter;
import mega.privacy.android.app.zippreview.ui.ZipBrowserActivity;
import nz.mega.documentscanner.DocumentScannerActivity;
import nz.mega.sdk.MegaAccountDetails;
import nz.mega.sdk.MegaAchievementsDetails;
import nz.mega.sdk.MegaApiAndroid;
import nz.mega.sdk.MegaApiJava;
import nz.mega.sdk.MegaChatApi;
import nz.mega.sdk.MegaChatApiAndroid;
import nz.mega.sdk.MegaChatApiJava;
import nz.mega.sdk.MegaChatCall;
import nz.mega.sdk.MegaChatError;
import nz.mega.sdk.MegaChatListItem;
import nz.mega.sdk.MegaChatPeerList;
import nz.mega.sdk.MegaChatRequest;
import nz.mega.sdk.MegaChatRequestListenerInterface;
import nz.mega.sdk.MegaChatRoom;
import nz.mega.sdk.MegaContactRequest;
import nz.mega.sdk.MegaError;
import nz.mega.sdk.MegaFolderInfo;
import nz.mega.sdk.MegaNode;
import nz.mega.sdk.MegaRequest;
import nz.mega.sdk.MegaRequestListenerInterface;
import nz.mega.sdk.MegaShare;
import nz.mega.sdk.MegaTransfer;
import nz.mega.sdk.MegaTransferData;
import nz.mega.sdk.MegaTransferListenerInterface;
import nz.mega.sdk.MegaUser;
import nz.mega.sdk.MegaUserAlert;

@AndroidEntryPoint
@SuppressWarnings("deprecation")
public class ManagerActivity extends TransfersManagementActivity
		implements MegaRequestListenerInterface, MegaChatRequestListenerInterface, OnNavigationItemSelectedListener,
        MegaTransferListenerInterface, OnClickListener,
		BottomNavigationView.OnNavigationItemSelectedListener, UploadBottomSheetDialogActionListener,
		ChatManagementCallback, ActionNodeCallback, SnackbarShower,
		MeetingBottomSheetDialogActionListener, LoadPreviewListener.OnPreviewLoadedCallback {

    private static final String TRANSFER_OVER_QUOTA_SHOWN = "TRANSFER_OVER_QUOTA_SHOWN";

    public static final String TRANSFERS_TAB = "TRANSFERS_TAB";
    private static final String SEARCH_SHARED_TAB = "SEARCH_SHARED_TAB";
    private static final String SEARCH_DRAWER_ITEM = "SEARCH_DRAWER_ITEM";
    private static final String BOTTOM_ITEM_BEFORE_OPEN_FULLSCREEN_OFFLINE = "BOTTOM_ITEM_BEFORE_OPEN_FULLSCREEN_OFFLINE";

    private static final String BUSINESS_GRACE_ALERT_SHOWN = "BUSINESS_GRACE_ALERT_SHOWN";
    private static final String BUSINESS_CU_ALERT_SHOWN = "BUSINESS_CU_ALERT_SHOWN";

    private static final String DEEP_BROWSER_TREE_LINKS = "DEEP_BROWSER_TREE_LINKS";
    private static final String PARENT_HANDLE_LINKS = "PARENT_HANDLE_LINKS";
    public static final String NEW_CREATION_ACCOUNT = "NEW_CREATION_ACCOUNT";
    public static final String JOINING_CHAT_LINK = "JOINING_CHAT_LINK";
    public static final String LINK_JOINING_CHAT_LINK = "LINK_JOINING_CHAT_LINK";
    private static final String PROCESS_FILE_DIALOG_SHOWN = "PROGRESS_DIALOG_SHOWN";
    private static final String OPEN_LINK_DIALOG_SHOWN = "OPEN_LINK_DIALOG_SHOWN";
    private static final String OPEN_LINK_TEXT = "OPEN_LINK_TEXT";
    private static final String OPEN_LINK_ERROR = "OPEN_LINK_ERROR";

    public static final int ERROR_TAB = -1;
    public static final int INCOMING_TAB = 0;
    public static final int OUTGOING_TAB = 1;
    public static final int LINKS_TAB = 2;
    public static final int PENDING_TAB = 0;
    public static final int COMPLETED_TAB = 1;

    // 8dp + 56dp(Fab's size) + 8dp
    public static final int TRANSFER_WIDGET_MARGIN_BOTTOM = 72;

    /**
     * The causes of elevating the app bar
     */
    public static final int ELEVATION_SCROLL = 0x01;
    public static final int ELEVATION_CALL_IN_PROGRESS = 0x02;
    /**
     * The cause bitmap of elevating the app bar
     */
    private int mElevationCause;
    /**
     * True if any TabLayout is visible
     */
    private boolean mShowAnyTabLayout;

    private LastShowSMSDialogTimeChecker smsDialogTimeChecker;

    private ManagerViewModel viewModel;

    @Inject
    CheckPasswordReminderUseCase checkPasswordReminderUseCase;
    @Inject
    CookieDialogHandler cookieDialogHandler;
    @Inject
    SortOrderManagement sortOrderManagement;
    @Inject
    MyAccountInfo myAccountInfo;
    @Inject
    InviteContactUseCase inviteContactUseCase;
    @Inject
    FilePrepareUseCase filePrepareUseCase;
    @Inject
    PasscodeManagement passcodeManagement;
    @Inject
    MoveNodeUseCase moveNodeUseCase;
    @Inject
    RemoveNodeUseCase removeNodeUseCase;
    @Inject
    GetNodeUseCase getNodeUseCase;
    @Inject
    GetChatChangesUseCase getChatChangesUseCase;
    @Inject
    DownloadNodeUseCase downloadNodeUseCase;
<<<<<<< HEAD
    @Inject
    CheckNameCollisionUseCase checkNameCollisionUseCase;
    @Inject
    UploadUseCase uploadUseCase;
    @Inject
    CopyNodeUseCase copyNodeUseCase;
=======
    @ApplicationScope
    @Inject
    CoroutineScope sharingScope;
>>>>>>> 73e792da

    public ArrayList<Integer> transfersInProgress;
    public MegaTransferData transferData;

    public long transferCallback = 0;

    //GET PRO ACCOUNT PANEL
    LinearLayout getProLayout = null;
    TextView getProText;
    TextView leftCancelButton;
    TextView rightUpgradeButton;
    Button addPhoneNumberButton;
    TextView addPhoneNumberLabel;
    FloatingActionButton fabButton;
    FloatingActionButton fabMaskButton;

    MegaNode inboxNode = null;

    MegaNode rootNode = null;

    NodeController nC;
    ContactController cC;
    AccountController aC;

    private final MegaAttacher nodeAttacher = new MegaAttacher(this);
    private final NodeSaver nodeSaver = new NodeSaver(this, this, this,
            AlertsAndWarnings.showSaveToDeviceConfirmDialog(this));

    private AndroidCompletedTransfer selectedTransfer;
    MegaNode selectedNode;
    MegaOffline selectedOfflineNode;
    MegaContactAdapter selectedUser;
    MegaContactRequest selectedRequest;

    public long selectedChatItemId;

    private BadgeDrawerArrowDrawable badgeDrawable;

    MegaPreferences prefs = null;
    MegaAttributes attr = null;
    static ManagerActivity managerActivity = null;
    MegaApplication app = null;
    MegaApiAndroid megaApi;
    MegaChatApiAndroid megaChatApi;
    Handler handler;
    DisplayMetrics outMetrics;
    FragmentContainerView fragmentContainer;
    ActionBar aB;
    MaterialToolbar toolbar;
    AppBarLayout abL;

    int selectedAccountType;

    ShareInfo infoManager;
    MegaNode parentNodeManager;

    boolean firstNavigationLevel = true;
    public DrawerLayout drawerLayout;
    ArrayList<MegaUser> contacts = new ArrayList<>();
    ArrayList<MegaUser> visibleContacts = new ArrayList<>();

    public boolean openFolderRefresh = false;

    public boolean openSettingsStartScreen;
    public boolean openSettingsStorage = false;
    public boolean openSettingsQR = false;
    boolean newAccount = false;
    public boolean newCreationAccount;

    private int storageState = MegaApiJava.STORAGE_STATE_UNKNOWN; //Default value
    private int storageStateFromBroadcast = MegaApiJava.STORAGE_STATE_UNKNOWN; //Default value
    private boolean showStorageAlertWithDelay;

    private boolean isStorageStatusDialogShown = false;

    private boolean isTransferOverQuotaWarningShown;
    private AlertDialog transferOverQuotaWarning;
    private AlertDialog confirmationTransfersDialog;

    private AlertDialog reconnectDialog;
    private AlertDialog inviteContactDialog;

    private RelativeLayout navigationDrawerAddPhoneContainer;
    int orientationSaved;

    private boolean isSMSDialogShowing;
    private final static String STATE_KEY_SMS_DIALOG = "isSMSDialogShowing";

    // Determine if open this activity from meeting page, if true, will finish this activity when user click back icon
    private boolean isFromMeeting = false;

    private static final String STATE_KEY_IS_IN_MD_MODE = "isInMDMode";
    // Determine if in Media discovery page, if it is true, it must in CD drawerItem tab
    private boolean isInMDMode = false;

    private static final String STATE_KEY_IS_IN_ALBUM_CONTENT = "isInAlbumContent";
    private boolean isInAlbumContent;
    public boolean fromAlbumContent = false;

    public enum FragmentTag {
        CLOUD_DRIVE, HOMEPAGE, PHOTOS, INBOX, INCOMING_SHARES, OUTGOING_SHARES, SEARCH, TRANSFERS, COMPLETED_TRANSFERS,
        RECENT_CHAT, RUBBISH_BIN, NOTIFICATIONS, TURN_ON_NOTIFICATIONS, PERMISSIONS, SMS_VERIFICATION,
        LINKS, MEDIA_DISCOVERY, ALBUM_CONTENT;

        public String getTag() {
            switch (this) {
                case CLOUD_DRIVE:
                    return "fileBrowserFragment";
                case HOMEPAGE:
                    return "homepageFragment";
                case RUBBISH_BIN:
                    return "rubbishBinFragment";
                case PHOTOS:
                    return "photosFragment";
                case INBOX:
                    return "inboxFragment";
                case INCOMING_SHARES:
                    return "incomingSharesFragment";
                case OUTGOING_SHARES:
                    return "outgoingSharesFragment";
                case SEARCH:
                    return "searchFragment";
                case TRANSFERS:
                    return "android:switcher:" + R.id.transfers_tabs_pager + ":" + 0;
                case COMPLETED_TRANSFERS:
                    return "android:switcher:" + R.id.transfers_tabs_pager + ":" + 1;
                case RECENT_CHAT:
                    return "recentChatsFragment";
                case NOTIFICATIONS:
                    return "notificationsFragment";
                case TURN_ON_NOTIFICATIONS:
                    return "turnOnNotificationsFragment";
                case PERMISSIONS:
                    return "permissionsFragment";
                case SMS_VERIFICATION:
                    return "smsVerificationFragment";
                case LINKS:
                    return "linksFragment";
                case MEDIA_DISCOVERY:
                    return "mediaDiscoveryFragment";
                case ALBUM_CONTENT:
                    return "fragmentAlbumContent";
            }
            return null;
        }
    }

    public boolean turnOnNotifications = false;

    private int searchSharedTab = -1;
    private DrawerItem searchDrawerItem = null;
    private DrawerItem drawerItem;
    static MenuItem drawerMenuItem = null;
    LinearLayout fragmentLayout;
    BottomNavigationView bNV;
    NavigationView nV;
    RelativeLayout usedSpaceLayout;
    private EmojiTextView nVDisplayName;
    TextView nVEmail;
    TextView businessLabel;
    RoundedImageView nVPictureProfile;
    TextView spaceTV;
    ProgressBar usedSpacePB;

    private MiniAudioPlayerController miniAudioPlayerController;

    private LinearLayout cuViewTypes;
    private TextView cuYearsButton;
    private TextView cuMonthsButton;
    private TextView cuDaysButton;
    private TextView cuAllButton;
    private LinearLayout cuLayout;
    private Button enableCUButton;
    private ProgressBar cuProgressBar;

    //Tabs in Shares
    private TabLayout tabLayoutShares;
    private SharesPageAdapter sharesPageAdapter;
    private CustomViewPager viewPagerShares;

    //Tabs in Transfers
    private TabLayout tabLayoutTransfers;
    private TransfersPageAdapter mTabsAdapterTransfers;
    private CustomViewPager viewPagerTransfers;

    private RelativeLayout callInProgressLayout;
    private Chronometer callInProgressChrono;
    private TextView callInProgressText;
    private LinearLayout microOffLayout;
    private LinearLayout videoOnLayout;

    boolean firstTimeAfterInstallation = true;
    SearchView searchView;
    public boolean searchExpand = false;
    private String searchQuery = "";
    public boolean textSubmitted = false;
    public boolean textsearchQuery = false;
    boolean isSearching = false;
    public int levelsSearch = -1;
    boolean openLink = false;

    long lastTimeOnTransferUpdate = Calendar.getInstance().getTimeInMillis();

    boolean firstLogin = false;
    private boolean askPermissions = false;
    private boolean isClearRubbishBin = false;

    boolean megaContacts = true;

    private HomepageScreen mHomepageScreen = HomepageScreen.HOMEPAGE;

    private enum HomepageScreen {
        HOMEPAGE, IMAGES, DOCUMENTS, AUDIO, VIDEO,
        FULLSCREEN_OFFLINE, OFFLINE_FILE_INFO, RECENT_BUCKET
    }

    public boolean isList = true;

    private long parentHandleBrowser;
    private long parentHandleRubbish;
    private long parentHandleIncoming;
    private long parentHandleLinks;
    private long parentHandleOutgoing;
    private long parentHandleSearch;
    private long parentHandleInbox;
    private String pathNavigationOffline;
    public int deepBrowserTreeIncoming = 0;
    public int deepBrowserTreeOutgoing = 0;
    private int deepBrowserTreeLinks;

    int indexShares = -1;
    int indexTransfers = -1;

    // Fragments
    private FileBrowserFragment fileBrowserFragment;
    private RubbishBinFragment rubbishBinFragment;
    private InboxFragment inboxFragment;
    private IncomingSharesFragment incomingSharesFragment;
    private OutgoingSharesFragment outgoingSharesFragment;
    private LinksFragment linksFragment;
    private TransfersFragment transfersFragment;
    private CompletedTransfersFragment completedTransfersFragment;
    private SearchFragment searchFragment;
    private PhotosFragment photosFragment;
    private AlbumContentFragment albumContentFragment;
    private RecentChatsFragment recentChatsFragment;
    private NotificationsFragment notificationsFragment;
    private TurnOnNotificationsFragment turnOnNotificationsFragment;
    private PermissionsFragment permissionsFragment;
    private SMSVerificationFragment smsVerificationFragment;
    private MediaDiscoveryFragment mediaDiscoveryFragment;

    private boolean mStopped = true;
    private int bottomItemBeforeOpenFullscreenOffline = INVALID_VALUE;
    private OfflineFragment fullscreenOfflineFragment;
    private OfflineFragment pagerOfflineFragment;
    private RecentsFragment pagerRecentsFragment;

    AlertDialog statusDialog;
    private AlertDialog processFileDialog;

    private AlertDialog permissionsDialog;
    private AlertDialog presenceStatusDialog;
    private AlertDialog alertNotPermissionsUpload;
    private AlertDialog clearRubbishBinDialog;
    private AlertDialog insertPassDialog;
    private AlertDialog changeUserAttributeDialog;
    private AlertDialog alertDialogStorageStatus;
    private AlertDialog alertDialogSMSVerification;
    private AlertDialog newTextFileDialog;
    private AlertDialog newFolderDialog;

    private MenuItem searchMenuItem;
    private MenuItem enableSelectMenuItem;
    private MenuItem doNotDisturbMenuItem;
    private MenuItem clearRubbishBinMenuitem;
    private MenuItem cancelAllTransfersMenuItem;
    private MenuItem playTransfersMenuIcon;
    private MenuItem pauseTransfersMenuIcon;
    private MenuItem retryTransfers;
    private MenuItem clearCompletedTransfers;
    private MenuItem scanQRcodeMenuItem;
    private MenuItem returnCallMenuItem;
    private MenuItem openMeetingMenuItem;
    private MenuItem openLinkMenuItem;
    private Chronometer chronometerMenuItem;
    private LinearLayout layoutCallMenuItem;

    private int typesCameraPermission = INVALID_TYPE_PERMISSIONS;
    AlertDialog enable2FADialog;
    boolean isEnable2FADialogShown = false;
    Button enable2FAButton;
    Button skip2FAButton;

    private boolean is2FAEnabled = false;

    public boolean comesFromNotifications = false;
    public int comesFromNotificationsLevel = 0;
    public long comesFromNotificationHandle = -1;
    public long comesFromNotificationHandleSaved = -1;
    public int comesFromNotificationDeepBrowserTreeIncoming = -1;

    RelativeLayout myAccountHeader;
    ImageView contactStatus;
    RelativeLayout myAccountSection;
    RelativeLayout inboxSection;
    RelativeLayout contactsSection;
    RelativeLayout notificationsSection;
    private RelativeLayout rubbishBinSection;
    RelativeLayout settingsSection;
    Button upgradeAccount;
    TextView contactsSectionText;
    TextView notificationsSectionText;
    int bottomNavigationCurrentItem = -1;
    View chatBadge;
    View callBadge;

    private boolean joiningToChatLink;
    private String linkJoinToChatLink;

    private boolean onAskingPermissionsFragment = false;
    public boolean onAskingSMSVerificationFragment = false;

    private View mNavHostView;
    private NavController mNavController;
    private HomepageSearchable mHomepageSearchable;

    private Boolean initFabButtonShow = false;

    private Observer<Boolean> fabChangeObserver = isShow -> {
        if (drawerItem == DrawerItem.HOMEPAGE) {
            controlFabInHomepage(isShow);
        } else if (isInMDMode) {
            hideFabButton();
        } else {
            if (initFabButtonShow) {
                if (isShow) {
                    showFabButtonAfterScrolling();
                } else {
                    hideFabButtonWhenScrolling();
                }
            }
        }
    };

    private final Observer<Boolean> refreshAddPhoneNumberButtonObserver = new Observer<Boolean>() {
        @Override
        public void onChanged(Boolean aBoolean) {
            if (drawerLayout != null) {
                drawerLayout.closeDrawer(Gravity.LEFT);
            }
            refreshAddPhoneNumberButton();
        }
    };

    private final Observer<Boolean> fileBackupChangedObserver = change -> {
        if (change) {
            megaApi.getMyBackupsFolder(this);
        }
    };

    private boolean isBusinessGraceAlertShown;
    private AlertDialog businessGraceAlert;
    private boolean isBusinessCUAlertShown;
    private AlertDialog businessCUAlert;

    private BottomSheetDialogFragment bottomSheetDialogFragment;
    private PsaViewHolder psaViewHolder;

    private AlertDialog openLinkDialog;
    private boolean openLinkDialogIsErrorShown = false;
    private EditText openLinkText;
    private RelativeLayout openLinkError;
    private TextView openLinkErrorText;
    private Button openLinkOpenButton;
    private static final int LINK_DIALOG_MEETING = 1;
    private static final int LINK_DIALOG_CHAT = 2;
    private int chatLinkDialogType = LINK_DIALOG_CHAT;

    // for Meeting
    boolean isFabExpanded = false;
    private static long FAB_ANIM_DURATION = 200L;
    private static long FAB_MASK_OUT_DELAY = 200L;
    private static float ALPHA_TRANSPARENT = 0f;
    private static float ALPHA_OPAQUE = 1f;
    private static float FAB_DEFAULT_ANGEL = 0f;
    private static float FAB_ROTATE_ANGEL = 135f;
    private static String KEY_IS_FAB_EXPANDED = "isFabExpanded";
    private static String MEETING_TYPE = MEETING_ACTION_CREATE;
    private View fabMaskLayout;
    private ViewGroup windowContent;
    private final ArrayList<View> fabs = new ArrayList<>();
    // end for Meeting

    // Backup warning dialog
    private AlertDialog backupWarningDialog;
    private ArrayList<Long> backupHandleList;
    private int backupDialogType = BACKUP_DIALOG_SHOW_NONE;
    private Long backupNodeHandle;
    private int backupNodeType;
    private int backupActionType;

    // Version removed
    private int versionsToRemove = 0;
    private int versionsRemoved = 0;
    private int errorVersionRemove = 0;

    /**
     * Broadcast to update the completed transfers tab.
     */
    private BroadcastReceiver transferFinishReceiver = new BroadcastReceiver() {
        @Override
        public void onReceive(Context context, Intent intent) {
            if (!isTransfersCompletedAdded()) {
                return;
            }

            if (intent == null || intent.getAction() == null
                    || !intent.getAction().equals(BROADCAST_ACTION_TRANSFER_FINISH)) {
                return;
            }

            AndroidCompletedTransfer completedTransfer = intent.getParcelableExtra(COMPLETED_TRANSFER);
            if (completedTransfer == null) {
                return;
            }

            completedTransfersFragment.transferFinish(completedTransfer);
        }
    };

    /**
     * Broadcast to show a "transfer over quota" warning if it is on Transfers section.
     */
    private BroadcastReceiver transferOverQuotaUpdateReceiver = new BroadcastReceiver() {
        @Override
        public void onReceive(Context context, Intent intent) {
            updateTransfersWidget(intent);

            if (intent == null) return;

            if (intent.getAction() != null && intent.getAction().equals(ACTION_TRANSFER_OVER_QUOTA) && drawerItem == DrawerItem.TRANSFERS && isActivityInForeground()) {
                showTransfersTransferOverQuotaWarning();
            }

            if (transfersManagement.getAreFailedTransfers() && drawerItem == DrawerItem.TRANSFERS && getTabItemTransfers() == COMPLETED_TAB && !retryTransfers.isVisible()) {
                retryTransfers.setVisible(true);
            }
        }
    };

    private BroadcastReceiver chatArchivedReceiver = new BroadcastReceiver() {
        @Override
        public void onReceive(Context context, Intent intent) {
            if (intent == null) return;

            String title = intent.getStringExtra(CHAT_TITLE);
            if (title != null) {
                showSnackbar(SNACKBAR_TYPE, getString(R.string.success_archive_chat, title), -1);
            }
        }
    };

    private BroadcastReceiver updateMyAccountReceiver = new BroadcastReceiver() {
        @Override
        public void onReceive(Context context, Intent intent) {
            if (intent != null) {
                if (ACTION_STORAGE_STATE_CHANGED.equals(intent.getAction())) {
                    storageStateFromBroadcast = intent.getIntExtra(EXTRA_STORAGE_STATE, MegaApiJava.STORAGE_STATE_UNKNOWN);
                    if (!showStorageAlertWithDelay) {
                        checkStorageStatus(storageStateFromBroadcast != MegaApiJava.STORAGE_STATE_UNKNOWN ?
                                storageStateFromBroadcast : app.getStorageState(), false);
                    }
                    updateAccountDetailsVisibleInfo();
                    return;
                }

                int actionType = intent.getIntExtra(ACTION_TYPE, INVALID_ACTION);

                if (actionType == UPDATE_ACCOUNT_DETAILS) {
                    logDebug("BROADCAST TO UPDATE AFTER UPDATE_ACCOUNT_DETAILS");
                    if (isFinishing()) {
                        return;
                    }

                    updateAccountDetailsVisibleInfo();

                    if (megaApi.isBusinessAccount()) {
                        supportInvalidateOptionsMenu();
                    }
                } else if (actionType == UPDATE_PAYMENT_METHODS) {
                    logDebug("BROADCAST TO UPDATE AFTER UPDATE_PAYMENT_METHODS");
                }
            }
        }
    };

    private final BroadcastReceiver receiverUpdateOrder = new BroadcastReceiver() {
        @Override
        public void onReceive(Context context, Intent intent) {
            if (intent == null || !BROADCAST_ACTION_INTENT_UPDATE_ORDER.equals(intent.getAction())) {
                return;
            }

            if (intent.getBooleanExtra(IS_CLOUD_ORDER, true)) {
                refreshCloudOrder(intent.getIntExtra(NEW_ORDER, ORDER_DEFAULT_ASC));
            } else {
                refreshOthersOrder();
            }
        }
    };

    private BroadcastReceiver receiverCUAttrChanged = new BroadcastReceiver() {
        @Override
        public void onReceive(Context context, Intent intent) {

            synchronized (this) {
                if (drawerItem == DrawerItem.PHOTOS) {
                    cameraUploadsClicked();
                }

                //update folder icon
                onNodesCloudDriveUpdate();
            }
        }
    };

    private BroadcastReceiver networkReceiver = new BroadcastReceiver() {
        @Override
        public void onReceive(Context context, Intent intent) {
            logDebug("Network broadcast received!");
            int actionType;

            if (intent != null) {
                actionType = intent.getIntExtra(ACTION_TYPE, INVALID_ACTION);

                if (actionType == GO_OFFLINE) {
                    //stop cu process
                    fireStopCameraUploadJob(ManagerActivity.this);
                    showOfflineMode();
                    LiveEventBus.get(EVENT_NETWORK_CHANGE, Boolean.class).post(false);
                } else if (actionType == GO_ONLINE) {
                    showOnlineMode();
                    LiveEventBus.get(EVENT_NETWORK_CHANGE, Boolean.class).post(true);
                } else if (actionType == START_RECONNECTION) {
                    refreshSession();
                }
            }
        }
    };

    private BroadcastReceiver contactUpdateReceiver = new BroadcastReceiver() {
        @Override
        public void onReceive(Context context, Intent intent) {
            if (intent == null || intent.getAction() == null)
                return;


            long userHandle = intent.getLongExtra(EXTRA_USER_HANDLE, INVALID_HANDLE);

            if (intent.getAction().equals(ACTION_UPDATE_NICKNAME)
                    || intent.getAction().equals(ACTION_UPDATE_FIRST_NAME)
                    || intent.getAction().equals(ACTION_UPDATE_LAST_NAME)) {

                if (isIncomingAdded() && incomingSharesFragment.getItemCount() > 0) {
                    incomingSharesFragment.updateContact(userHandle);
                }

                if (isOutgoingAdded() && outgoingSharesFragment.getItemCount() > 0) {
                    outgoingSharesFragment.updateContact(userHandle);
                }
            }
        }
    };

    private final Observer<MegaChatCall> callStatusObserver = call -> {
        int callStatus = call.getStatus();
        switch (callStatus) {
            case MegaChatCall.CALL_STATUS_CONNECTING:
            case MegaChatCall.CALL_STATUS_IN_PROGRESS:
            case MegaChatCall.CALL_STATUS_TERMINATING_USER_PARTICIPATION:
            case MegaChatCall.CALL_STATUS_DESTROYED:
            case MegaChatCall.CALL_STATUS_USER_NO_PRESENT:
                updateVisibleCallElements(call.getChatid());
                if (call.getStatus() == MegaChatCall.CALL_STATUS_TERMINATING_USER_PARTICIPATION &&
                        call.getTermCode() == MegaChatCall.TERM_CODE_TOO_MANY_PARTICIPANTS) {
                    showSnackbar(SNACKBAR_TYPE, StringResourcesUtils.getString(R.string.call_error_too_many_participants), MEGACHAT_INVALID_HANDLE);
                }
                break;
        }
    };

    private final Observer<MegaChatCall> callOnHoldObserver = call -> updateVisibleCallElements(call.getChatid());

    private final Observer<Pair> sessionOnHoldObserver = sessionAndCall -> {
        MegaChatCall call = megaChatApi.getChatCallByCallId((long) sessionAndCall.first);
        updateVisibleCallElements(call.getChatid());
    };

    private BroadcastReceiver chatRoomMuteUpdateReceiver = new BroadcastReceiver() {
        @Override
        public void onReceive(Context context, Intent intent) {
            if (intent == null || intent.getAction() == null)
                return;

            if (intent.getAction().equals(ACTION_UPDATE_PUSH_NOTIFICATION_SETTING)) {
                if (getChatsFragment() != null) {
                    recentChatsFragment.notifyPushChanged();
                }
            }
        }
    };

    private final Observer<Boolean> refreshObserver = refreshed -> {
        if (!refreshed) {
            return;
        }

        if (drawerItem == DrawerItem.CLOUD_DRIVE) {
            MegaNode parentNode = megaApi.getNodeByHandle(parentHandleBrowser);

            ArrayList<MegaNode> nodes = megaApi.getChildren(parentNode != null
                            ? parentNode
                            : megaApi.getRootNode(),
                    sortOrderManagement.getOrderCloud());

            fileBrowserFragment.setNodes(nodes);
            fileBrowserFragment.getRecyclerView().invalidate();
        } else if (drawerItem == DrawerItem.SHARED_ITEMS) {
            refreshIncomingShares();
        }
    };

    private final BroadcastReceiver cuUpdateReceiver = new BroadcastReceiver() {
        @Override
        public void onReceive(Context context, Intent intent) {
            if (intent == null || !ACTION_UPDATE_CU.equals(intent.getAction())) {
                return;
            }

            updateCUProgress(intent.getIntExtra(PROGRESS, 0),
                    intent.getIntExtra(PENDING_TRANSFERS, 0));
        }
    };

    private final Observer<Boolean> finishObserver = finish -> {
        if (finish) finish();
    };

    private FileBackupManager fileBackupManager;

    /**
     * Method for updating the visible elements related to a call.
     *
     * @param chatIdReceived The chat ID of a call.
     */
    private void updateVisibleCallElements(long chatIdReceived) {
        if (getChatsFragment() != null && recentChatsFragment.isVisible()) {
            recentChatsFragment.refreshNode(megaChatApi.getChatListItem(chatIdReceived));
        }

        if (isScreenInPortrait(ManagerActivity.this)) {
            setCallWidget();
        } else {
            supportInvalidateOptionsMenu();
        }
    }

    @Override
    public void onRequestPermissionsResult(int requestCode, @NonNull String[] permissions, @NonNull int[] grantResults) {
        super.onRequestPermissionsResult(requestCode, permissions, grantResults);
        switch (requestCode) {
            case REQUEST_UPLOAD_CONTACT: {
                uploadContactInfo(infoManager, parentNodeManager);
                break;
            }
            case REQUEST_CAMERA: {
                if (typesCameraPermission == TAKE_PICTURE_OPTION) {
                    logDebug("TAKE_PICTURE_OPTION");
                    if (grantResults.length > 0 && grantResults[0] == PackageManager.PERMISSION_GRANTED) {
                        if (!hasPermissions(this, Manifest.permission.WRITE_EXTERNAL_STORAGE)) {
                            requestPermission(this,
                                    REQUEST_WRITE_STORAGE,
                                    Manifest.permission.WRITE_EXTERNAL_STORAGE);
                        } else {
                            checkTakePicture(this, TAKE_PHOTO_CODE);
                            typesCameraPermission = INVALID_TYPE_PERMISSIONS;
                        }
                    }
                } else if ((typesCameraPermission == RETURN_CALL_PERMISSIONS || typesCameraPermission == START_CALL_PERMISSIONS) &&
                        grantResults.length > 0 && grantResults[0] == PackageManager.PERMISSION_GRANTED) {
                    controlCallPermissions();
                }
                break;
            }
            case REQUEST_READ_WRITE_STORAGE: {
                if (grantResults.length > 0 && grantResults[0] == PackageManager.PERMISSION_GRANTED) {
                    showUploadPanel();
                }
                break;
            }
            case REQUEST_WRITE_STORAGE: {
                if (firstLogin) {
                    logDebug("The first time");
                    if (grantResults.length > 0 && grantResults[0] == PackageManager.PERMISSION_GRANTED) {
                        if (typesCameraPermission == TAKE_PICTURE_OPTION) {
                            logDebug("TAKE_PICTURE_OPTION");
                            if (!hasPermissions(this, Manifest.permission.CAMERA)) {
                                requestPermission(this, REQUEST_CAMERA, Manifest.permission.CAMERA);
                            } else {
                                checkTakePicture(this, TAKE_PHOTO_CODE);
                                typesCameraPermission = INVALID_TYPE_PERMISSIONS;
                            }

                            break;
                        }
                    }
                } else {
                    if (typesCameraPermission == TAKE_PICTURE_OPTION) {
                        logDebug("TAKE_PICTURE_OPTION");
                        if (!hasPermissions(this, Manifest.permission.CAMERA)) {
                            requestPermission(this,
                                    REQUEST_CAMERA,
                                    Manifest.permission.CAMERA);
                        } else {
                            checkTakePicture(this, TAKE_PHOTO_CODE);
                            typesCameraPermission = INVALID_TYPE_PERMISSIONS;
                        }
                    } else {
                        refreshOfflineNodes();
                    }

                    break;
                }

                nodeSaver.handleRequestPermissionsResult(requestCode);
                break;
            }

            case REQUEST_CAMERA_UPLOAD:
            case REQUEST_CAMERA_ON_OFF:
                if (grantResults.length > 0 && grantResults[0] == PackageManager.PERMISSION_GRANTED) {
                    checkIfShouldShowBusinessCUAlert();
                } else {
                    stopCameraUploadSyncHeartbeatWorkers(this);
                    showSnackbar(SNACKBAR_TYPE, getString(R.string.on_refuse_storage_permission), INVALID_HANDLE);
                }

                break;

            case REQUEST_CAMERA_ON_OFF_FIRST_TIME:
                if (permissions.length == 0) {
                    return;
                }
                if (grantResults[0] == PackageManager.PERMISSION_GRANTED) {
                    checkIfShouldShowBusinessCUAlert();
                } else {
                    if (!ActivityCompat.shouldShowRequestPermissionRationale(this, permissions[0])) {
                        if (getPhotosFragment() != null) {
                            photosFragment.onStoragePermissionRefused();
                        }
                    } else {
                        showSnackbar(SNACKBAR_TYPE, getString(R.string.on_refuse_storage_permission), INVALID_HANDLE);
                    }
                }

                break;

            case PERMISSIONS_FRAGMENT: {
                if (getPermissionsFragment() != null) {
                    permissionsFragment.setNextPermission();
                }
                break;
            }

            case REQUEST_RECORD_AUDIO:
                if ((typesCameraPermission == RETURN_CALL_PERMISSIONS || typesCameraPermission == START_CALL_PERMISSIONS) &&
                        grantResults.length > 0 && grantResults[0] == PackageManager.PERMISSION_GRANTED) {
                    controlCallPermissions();
                }
                break;

            case REQUEST_BT_CONNECT:
                logDebug("get Bluetooth Connect permission");
                if (permissions.length == 0) {
                    return;
                }
                if (grantResults[0] == PackageManager.PERMISSION_GRANTED) {
                    if (MEETING_TYPE.equals(MEETING_ACTION_CREATE)) {
                        openMeetingToCreate(this);
                    }
                } else {
                    showSnackbar(PERMISSIONS_TYPE, getString(R.string.meeting_bluetooth_connect_required_permissions_warning), INVALID_HANDLE);
                }
                break;
        }
    }

    /**
     * Method for checking the necessary actions when you have permission to start a call or return to one in progress.
     */
    private void controlCallPermissions() {
        if (checkPermissionsCall(this, typesCameraPermission)) {
            switch (typesCameraPermission) {
                case RETURN_CALL_PERMISSIONS:
                    returnActiveCall(this, passcodeManagement);
                    break;

                case START_CALL_PERMISSIONS:
                    MegaChatRoom chat = megaChatApi.getChatRoomByUser(MegaApplication.getUserWaitingForCall());
                    if (chat != null) {
                        startCallWithChatOnline(this, chat);
                    }
                    break;
            }
            typesCameraPermission = INVALID_TYPE_PERMISSIONS;
        }
    }

    public void setTypesCameraPermission(int typesCameraPermission) {
        this.typesCameraPermission = typesCameraPermission;
    }

    @Override
    public void onSaveInstanceState(Bundle outState) {
        logDebug("onSaveInstanceState");
        if (drawerItem != null) {
            logDebug("DrawerItem = " + drawerItem);
        } else {
            logWarning("DrawerItem is null");
        }
        super.onSaveInstanceState(outState);
        outState.putLong("parentHandleBrowser", parentHandleBrowser);
        outState.putLong("parentHandleRubbish", parentHandleRubbish);
        outState.putLong("parentHandleIncoming", parentHandleIncoming);
        logDebug("IN BUNDLE -> parentHandleOutgoing: " + parentHandleOutgoing);
        outState.putLong(PARENT_HANDLE_LINKS, parentHandleLinks);
        outState.putLong("parentHandleOutgoing", parentHandleOutgoing);
        outState.putLong("parentHandleSearch", parentHandleSearch);
        outState.putLong("parentHandleInbox", parentHandleInbox);
        outState.putSerializable("drawerItem", drawerItem);
        outState.putInt(BOTTOM_ITEM_BEFORE_OPEN_FULLSCREEN_OFFLINE,
                bottomItemBeforeOpenFullscreenOffline);
        outState.putSerializable(SEARCH_DRAWER_ITEM, searchDrawerItem);
        outState.putSerializable(SEARCH_SHARED_TAB, searchSharedTab);
        outState.putBoolean(EXTRA_FIRST_LOGIN, firstLogin);
        outState.putBoolean(STATE_KEY_SMS_DIALOG, isSMSDialogShowing);

        if (parentHandleIncoming != INVALID_HANDLE) {
            outState.putInt("deepBrowserTreeIncoming", deepBrowserTreeIncoming);
        }

        if (parentHandleOutgoing != INVALID_HANDLE) {
            outState.putInt("deepBrowserTreeOutgoing", deepBrowserTreeOutgoing);
        }

        if (parentHandleLinks != INVALID_HANDLE) {
            outState.putInt(DEEP_BROWSER_TREE_LINKS, deepBrowserTreeLinks);
        }

        if (viewPagerShares != null) {
            indexShares = viewPagerShares.getCurrentItem();
        }
        outState.putInt("indexShares", indexShares);

        outState.putString("pathNavigationOffline", pathNavigationOffline);

        if (searchQuery != null) {
            outState.putInt("levelsSearch", levelsSearch);
            outState.putString("searchQuery", searchQuery);
            textsearchQuery = true;
            outState.putBoolean("textsearchQuery", textsearchQuery);
        } else {
            textsearchQuery = false;
        }

        if (turnOnNotifications) {
            outState.putBoolean("turnOnNotifications", turnOnNotifications);
        }

        outState.putInt("orientationSaved", orientationSaved);
        outState.putBoolean("isEnable2FADialogShown", isEnable2FADialogShown);
        outState.putInt("bottomNavigationCurrentItem", bottomNavigationCurrentItem);
        outState.putBoolean("searchExpand", searchExpand);
        outState.putBoolean("comesFromNotifications", comesFromNotifications);
        outState.putInt("comesFromNotificationsLevel", comesFromNotificationsLevel);
        outState.putLong("comesFromNotificationHandle", comesFromNotificationHandle);
        outState.putLong("comesFromNotificationHandleSaved", comesFromNotificationHandleSaved);
        outState.putBoolean("onAskingPermissionsFragment", onAskingPermissionsFragment);
        permissionsFragment = (PermissionsFragment) getSupportFragmentManager().findFragmentByTag(FragmentTag.PERMISSIONS.getTag());
        if (onAskingPermissionsFragment && permissionsFragment != null) {
            getSupportFragmentManager().putFragment(outState, FragmentTag.PERMISSIONS.getTag(), permissionsFragment);
        }
        outState.putBoolean("onAskingSMSVerificationFragment", onAskingSMSVerificationFragment);
        smsVerificationFragment = (SMSVerificationFragment) getSupportFragmentManager().findFragmentByTag(FragmentTag.SMS_VERIFICATION.getTag());
        if (onAskingSMSVerificationFragment && smsVerificationFragment != null) {
            getSupportFragmentManager().putFragment(outState, FragmentTag.SMS_VERIFICATION.getTag(), smsVerificationFragment);
        }
        outState.putInt("elevation", mElevationCause);
        outState.putInt("storageState", storageState);
        outState.putBoolean("isStorageStatusDialogShown", isStorageStatusDialogShown);
        outState.putInt("comesFromNotificationDeepBrowserTreeIncoming", comesFromNotificationDeepBrowserTreeIncoming);

        if (isAlertDialogShown(openLinkDialog)) {
            outState.putBoolean(OPEN_LINK_DIALOG_SHOWN, true);
            outState.putBoolean(OPEN_LINK_ERROR, openLinkDialogIsErrorShown);
            outState.putString(OPEN_LINK_TEXT, openLinkText != null && openLinkText.getText() != null
                    ? openLinkText.getText().toString() : "");
        }

        outState.putBoolean(BUSINESS_GRACE_ALERT_SHOWN, isBusinessGraceAlertShown);
        if (isBusinessCUAlertShown) {
            outState.putBoolean(BUSINESS_CU_ALERT_SHOWN, isBusinessCUAlertShown);
        }

        outState.putBoolean(TRANSFER_OVER_QUOTA_SHOWN, isTransferOverQuotaWarningShown);
        outState.putInt(TYPE_CALL_PERMISSION, typesCameraPermission);
        outState.putBoolean(JOINING_CHAT_LINK, joiningToChatLink);
        outState.putString(LINK_JOINING_CHAT_LINK, linkJoinToChatLink);
        outState.putBoolean(KEY_IS_FAB_EXPANDED, isFabExpanded);

        if (getPhotosFragment() != null) {
            getSupportFragmentManager().putFragment(outState, FragmentTag.PHOTOS.getTag(), photosFragment);
        }

        checkNewTextFileDialogState(newTextFileDialog, outState);

        nodeAttacher.saveState(outState);
        nodeSaver.saveState(outState);

        outState.putBoolean(PROCESS_FILE_DIALOG_SHOWN, isAlertDialogShown(processFileDialog));

        outState.putBoolean(STATE_KEY_IS_IN_MD_MODE, isInMDMode);
        mediaDiscoveryFragment = (MediaDiscoveryFragment) getSupportFragmentManager().findFragmentByTag(FragmentTag.MEDIA_DISCOVERY.getTag());
        if (mediaDiscoveryFragment != null) {
            getSupportFragmentManager().putFragment(outState, FragmentTag.MEDIA_DISCOVERY.getTag(), mediaDiscoveryFragment);
        }

        outState.putBoolean(STATE_KEY_IS_IN_ALBUM_CONTENT, isInAlbumContent);
        albumContentFragment = (AlbumContentFragment) getSupportFragmentManager().findFragmentByTag(FragmentTag.ALBUM_CONTENT.getTag());
        if (albumContentFragment != null) {
            getSupportFragmentManager().putFragment(outState, FragmentTag.ALBUM_CONTENT.getTag(), albumContentFragment);
        }

        backupWarningDialog = fileBackupManager.getBackupWarningDialog();
        if (backupWarningDialog != null && backupWarningDialog.isShowing()) {
            backupHandleList = fileBackupManager.getBackupHandleList();
            backupNodeHandle = fileBackupManager.getBackupNodeHandle();
            backupNodeType = fileBackupManager.getBackupNodeType();
            backupActionType = fileBackupManager.getBackupActionType();
            backupDialogType = fileBackupManager.getBackupDialogType();

            if (backupHandleList != null) {
                outState.putSerializable(BACKUP_HANDLED_ITEM, backupHandleList);
            }

            outState.putLong(BACKUP_HANDLED_NODE, backupNodeHandle);
            outState.putInt(BACKUP_NODE_TYPE, backupNodeType);
            outState.putInt(BACKUP_ACTION_TYPE, backupActionType);
            outState.putInt(BACKUP_DIALOG_WARN, backupDialogType);
            backupWarningDialog.dismiss();
        }

        checkNewFolderDialogState(newFolderDialog, outState);
    }

    @Override
    public void onStart() {
        logDebug("onStart");

        mStopped = false;

        super.onStart();
    }

    @SuppressLint("NewApi")
    @Override
    protected void onCreate(Bundle savedInstanceState) {
        logDebug("onCreate");
//		Fragments are restored during the Activity's onCreate().
//		Importantly though, they are restored in the base Activity class's onCreate().
//		Thus if you call super.onCreate() first, all of the rest of your onCreate() method will execute after your Fragments have been restored.
        super.onCreate(savedInstanceState);
        logDebug("onCreate after call super");

        viewModel = new ViewModelProvider(this).get(ManagerViewModel.class);
        viewModel.getUpdateUsers().observe(this, this::updateUsers);
        viewModel.getUpdateUserAlerts().observe(this, this::updateUserAlerts);
        viewModel.getUpdateNodes().observe(this, this::updateNodes);
        viewModel.getUpdateContactsRequests().observe(this, this::updateContactRequests);

        // This block for solving the issue below:
        // Android is installed for the first time. Press the “Open” button on the system installation dialog, press the home button to switch the app to background,
        // and then switch the app to foreground, causing the app to create a new instantiation.
        if (!isTaskRoot()) {
            Intent intent = getIntent();
            if (intent != null) {
                String action = intent.getAction();
                if (intent.hasCategory(Intent.CATEGORY_LAUNCHER) && Intent.ACTION_MAIN.equals(action)) {
                    finish();
                    return;
                }
            }
        }

        boolean selectDrawerItemPending = true;

        getLifecycle().addObserver(cookieDialogHandler);

        boolean openLinkDialogIsShown = false;

        if (savedInstanceState != null) {
            logDebug("Bundle is NOT NULL");
            parentHandleBrowser = savedInstanceState.getLong("parentHandleBrowser", -1);
            logDebug("savedInstanceState -> parentHandleBrowser: " + parentHandleBrowser);
            parentHandleRubbish = savedInstanceState.getLong("parentHandleRubbish", -1);
            parentHandleIncoming = savedInstanceState.getLong("parentHandleIncoming", -1);
            logDebug("savedInstanceState -> parentHandleIncoming: " + parentHandleIncoming);
            parentHandleOutgoing = savedInstanceState.getLong("parentHandleOutgoing", -1);
            logDebug("savedInstanceState -> parentHandleOutgoing: " + parentHandleOutgoing);
            parentHandleLinks = savedInstanceState.getLong(PARENT_HANDLE_LINKS, INVALID_HANDLE);
            parentHandleSearch = savedInstanceState.getLong("parentHandleSearch", -1);
            parentHandleInbox = savedInstanceState.getLong("parentHandleInbox", -1);
            deepBrowserTreeIncoming = savedInstanceState.getInt("deepBrowserTreeIncoming", 0);
            deepBrowserTreeOutgoing = savedInstanceState.getInt("deepBrowserTreeOutgoing", 0);
            deepBrowserTreeLinks = savedInstanceState.getInt(DEEP_BROWSER_TREE_LINKS, 0);
            isSMSDialogShowing = savedInstanceState.getBoolean(STATE_KEY_SMS_DIALOG, false);
            firstLogin = savedInstanceState.getBoolean(EXTRA_FIRST_LOGIN);
            askPermissions = savedInstanceState.getBoolean(EXTRA_ASK_PERMISSIONS);
            drawerItem = (DrawerItem) savedInstanceState.getSerializable("drawerItem");
            bottomItemBeforeOpenFullscreenOffline = savedInstanceState.getInt(BOTTOM_ITEM_BEFORE_OPEN_FULLSCREEN_OFFLINE);
            searchDrawerItem = (DrawerItem) savedInstanceState.getSerializable(SEARCH_DRAWER_ITEM);
            searchSharedTab = savedInstanceState.getInt(SEARCH_SHARED_TAB);
            indexShares = savedInstanceState.getInt("indexShares", indexShares);
            logDebug("savedInstanceState -> indexShares: " + indexShares);
            pathNavigationOffline = savedInstanceState.getString("pathNavigationOffline", pathNavigationOffline);
            logDebug("savedInstanceState -> pathNavigationOffline: " + pathNavigationOffline);
            selectedAccountType = savedInstanceState.getInt("selectedAccountType", -1);
            searchQuery = savedInstanceState.getString("searchQuery");
            textsearchQuery = savedInstanceState.getBoolean("textsearchQuery");
            levelsSearch = savedInstanceState.getInt("levelsSearch");
            turnOnNotifications = savedInstanceState.getBoolean("turnOnNotifications", false);
            orientationSaved = savedInstanceState.getInt("orientationSaved");
            isEnable2FADialogShown = savedInstanceState.getBoolean("isEnable2FADialogShown", false);
            bottomNavigationCurrentItem = savedInstanceState.getInt("bottomNavigationCurrentItem", -1);
            searchExpand = savedInstanceState.getBoolean("searchExpand", false);
            comesFromNotifications = savedInstanceState.getBoolean("comesFromNotifications", false);
            comesFromNotificationsLevel = savedInstanceState.getInt("comesFromNotificationsLevel", 0);
            comesFromNotificationHandle = savedInstanceState.getLong("comesFromNotificationHandle", -1);
            comesFromNotificationHandleSaved = savedInstanceState.getLong("comesFromNotificationHandleSaved", -1);
            onAskingPermissionsFragment = savedInstanceState.getBoolean("onAskingPermissionsFragment", false);
            if (onAskingPermissionsFragment) {
                permissionsFragment = (PermissionsFragment) getSupportFragmentManager().getFragment(savedInstanceState, FragmentTag.PERMISSIONS.getTag());
            }
            onAskingSMSVerificationFragment = savedInstanceState.getBoolean("onAskingSMSVerificationFragment", false);
            if (onAskingSMSVerificationFragment) {
                smsVerificationFragment = (SMSVerificationFragment) getSupportFragmentManager().getFragment(savedInstanceState, FragmentTag.SMS_VERIFICATION.getTag());
            }
            mElevationCause = savedInstanceState.getInt("elevation", 0);
            storageState = savedInstanceState.getInt("storageState", MegaApiJava.STORAGE_STATE_UNKNOWN);
            isStorageStatusDialogShown = savedInstanceState.getBoolean("isStorageStatusDialogShown", false);
            comesFromNotificationDeepBrowserTreeIncoming = savedInstanceState.getInt("comesFromNotificationDeepBrowserTreeIncoming", -1);
            openLinkDialogIsShown = savedInstanceState.getBoolean(OPEN_LINK_DIALOG_SHOWN, false);
            isBusinessGraceAlertShown = savedInstanceState.getBoolean(BUSINESS_GRACE_ALERT_SHOWN, false);
            isBusinessCUAlertShown = savedInstanceState.getBoolean(BUSINESS_CU_ALERT_SHOWN, false);
            isTransferOverQuotaWarningShown = savedInstanceState.getBoolean(TRANSFER_OVER_QUOTA_SHOWN, false);
            typesCameraPermission = savedInstanceState.getInt(TYPE_CALL_PERMISSION, INVALID_TYPE_PERMISSIONS);
            joiningToChatLink = savedInstanceState.getBoolean(JOINING_CHAT_LINK, false);
            linkJoinToChatLink = savedInstanceState.getString(LINK_JOINING_CHAT_LINK);
            isFabExpanded = savedInstanceState.getBoolean(KEY_IS_FAB_EXPANDED, false);
            isInMDMode = savedInstanceState.getBoolean(STATE_KEY_IS_IN_MD_MODE, false);
            isInAlbumContent = savedInstanceState.getBoolean(STATE_KEY_IS_IN_ALBUM_CONTENT, false);

            nodeAttacher.restoreState(savedInstanceState);
            nodeSaver.restoreState(savedInstanceState);

            //upload from device, progress dialog should show when screen orientation changes.
            if (savedInstanceState.getBoolean(PROCESS_FILE_DIALOG_SHOWN, false)) {
                processFileDialog = showProcessFileDialog(this, null);
            }

            // Backup warning dialog
            backupHandleList = (ArrayList<Long>) savedInstanceState.getSerializable(BACKUP_HANDLED_ITEM);
            backupNodeHandle = savedInstanceState.getLong(BACKUP_HANDLED_NODE, -1);
            backupNodeType = savedInstanceState.getInt(BACKUP_NODE_TYPE, -1);
            backupActionType = savedInstanceState.getInt(BACKUP_ACTION_TYPE, -1);
            backupDialogType = savedInstanceState.getInt(BACKUP_DIALOG_WARN, BACKUP_DIALOG_SHOW_NONE);

            if (savedInstanceState.getBoolean(IS_NEW_FOLDER_DIALOG_SHOWN, false)) {
                showNewFolderDialog(savedInstanceState.getString(NEW_FOLDER_DIALOG_TEXT));
            }
        } else {
            logDebug("Bundle is NULL");
            parentHandleBrowser = -1;
            parentHandleRubbish = -1;
            parentHandleIncoming = -1;
            parentHandleOutgoing = -1;
            parentHandleLinks = INVALID_HANDLE;
            parentHandleSearch = -1;
            parentHandleInbox = -1;
            deepBrowserTreeIncoming = 0;
            deepBrowserTreeOutgoing = 0;
            deepBrowserTreeLinks = 0;
            this.setPathNavigationOffline(OFFLINE_ROOT);
        }

        IntentFilter contactUpdateFilter = new IntentFilter(BROADCAST_ACTION_INTENT_FILTER_CONTACT_UPDATE);
        contactUpdateFilter.addAction(ACTION_UPDATE_NICKNAME);
        contactUpdateFilter.addAction(ACTION_UPDATE_FIRST_NAME);
        contactUpdateFilter.addAction(ACTION_UPDATE_LAST_NAME);
        contactUpdateFilter.addAction(ACTION_UPDATE_CREDENTIALS);
        registerReceiver(contactUpdateReceiver, contactUpdateFilter);

        IntentFilter filter = new IntentFilter(BROADCAST_ACTION_INTENT_UPDATE_ACCOUNT_DETAILS);
        filter.addAction(ACTION_STORAGE_STATE_CHANGED);
        registerReceiver(updateMyAccountReceiver, filter);

        registerReceiver(networkReceiver,
                new IntentFilter(BROADCAST_ACTION_INTENT_CONNECTIVITY_CHANGE));

        registerReceiver(receiverCUAttrChanged,
                new IntentFilter(BROADCAST_ACTION_INTENT_CU_ATTR_CHANGE));

        registerReceiver(receiverUpdateOrder, new IntentFilter(BROADCAST_ACTION_INTENT_UPDATE_ORDER));

        LiveEventBus.get(EVENT_UPDATE_VIEW_MODE, Boolean.class)
                .observe(this, this::updateView);

        registerReceiver(chatArchivedReceiver, new IntentFilter(BROADCAST_ACTION_INTENT_CHAT_ARCHIVED));

        LiveEventBus.get(EVENT_REFRESH_PHONE_NUMBER, Boolean.class)
                .observeForever(refreshAddPhoneNumberButtonObserver);

        IntentFilter filterTransfers = new IntentFilter(BROADCAST_ACTION_INTENT_TRANSFER_UPDATE);
        filterTransfers.addAction(ACTION_TRANSFER_OVER_QUOTA);
        registerReceiver(transferOverQuotaUpdateReceiver, filterTransfers);

        registerReceiver(transferFinishReceiver, new IntentFilter(BROADCAST_ACTION_TRANSFER_FINISH));

        LiveEventBus.get(EVENT_CALL_STATUS_CHANGE, MegaChatCall.class).observe(this, callStatusObserver);
        LiveEventBus.get(EVENT_CALL_ON_HOLD_CHANGE, MegaChatCall.class).observe(this, callOnHoldObserver);
        LiveEventBus.get(EVENT_SESSION_ON_HOLD_CHANGE, Pair.class).observe(this, sessionOnHoldObserver);

        registerReceiver(chatRoomMuteUpdateReceiver, new IntentFilter(ACTION_UPDATE_PUSH_NOTIFICATION_SETTING));

        LiveEventBus.get(EVENT_REFRESH, Boolean.class).observeForever(refreshObserver);

        registerReceiver(cuUpdateReceiver, new IntentFilter(ACTION_UPDATE_CU));

        LiveEventBus.get(EVENT_FINISH_ACTIVITY, Boolean.class).observeForever(finishObserver);

        LiveEventBus.get(EVENT_MY_BACKUPS_FOLDER_CHANGED, Boolean.class).observeForever(fileBackupChangedObserver);

        smsDialogTimeChecker = new LastShowSMSDialogTimeChecker(this);
        nC = new NodeController(this);
        cC = new ContactController(this);
        aC = new AccountController(this);

        CacheFolderManager.createCacheFolders(this);

        dbH = DatabaseHandler.getDbHandler(getApplicationContext());

        managerActivity = this;
        app = (MegaApplication) getApplication();
        megaApi = app.getMegaApi();

        megaChatApi = app.getMegaChatApi();

        checkChatChanges();

        if (megaChatApi != null) {
            logDebug("retryChatPendingConnections()");
            megaChatApi.retryPendingConnections(false, null);
        }

        MegaApplication.getPushNotificationSettingManagement().getPushNotificationSetting();

        transfersInProgress = new ArrayList<Integer>();

        //sync local contacts to see who's on mega.
        if (hasPermissions(this, Manifest.permission.READ_CONTACTS) && app.getStorageState() != STORAGE_STATE_PAYWALL) {
            logDebug("sync mega contacts");
            MegaContactGetter getter = new MegaContactGetter(this);
            getter.getMegaContacts(megaApi, TimeUtils.WEEK, this);
        }

        Display display = getWindowManager().getDefaultDisplay();
        outMetrics = new DisplayMetrics();
        display.getMetrics(outMetrics);
        float density = getResources().getDisplayMetrics().density;

        initFileBackupManager();

        if (dbH.getEphemeral() != null) {
            refreshSession();
            return;
        }

        if (dbH.getCredentials() == null) {
            Intent newIntent = getIntent();

            if (newIntent != null) {
                if (newIntent.getAction() != null) {
                    if (newIntent.getAction().equals(ACTION_EXPORT_MASTER_KEY) || newIntent.getAction().equals(ACTION_OPEN_MEGA_LINK) || newIntent.getAction().equals(ACTION_OPEN_MEGA_FOLDER_LINK)) {
                        openLink = true;
                    } else if (newIntent.getAction().equals(ACTION_CANCEL_CAM_SYNC)) {
                        fireStopCameraUploadJob(getApplicationContext());
                        finish();
                        return;
                    }
                }
            }

            if (!openLink) {
                Intent intent = new Intent(this, LoginActivity.class);
                intent.putExtra(VISIBLE_FRAGMENT, TOUR_FRAGMENT);
                intent.addFlags(Intent.FLAG_ACTIVITY_CLEAR_TASK);
                startActivity(intent);
                finish();
            }
            return;
        }

        prefs = dbH.getPreferences();
        if (prefs == null) {
            firstTimeAfterInstallation = true;
            isList = true;
        } else {
            if (prefs.getFirstTime() == null) {
                firstTimeAfterInstallation = true;
            } else {
                firstTimeAfterInstallation = Boolean.parseBoolean(prefs.getFirstTime());
            }
            if (prefs.getPreferredViewList() == null) {
                isList = true;
            } else {
                isList = Boolean.parseBoolean(prefs.getPreferredViewList());
            }
        }

        if (firstTimeAfterInstallation) {
            setStartScreenTimeStamp(this);
        }

        logDebug("Preferred View List: " + isList);

        LiveEventBus.get(EVENT_LIST_GRID_CHANGE, Boolean.class).post(isList);

        handler = new Handler();

        logDebug("Set view");
        setContentView(R.layout.activity_manager);

        observePsa();

        megaApi.getMyBackupsFolder(this);

        //Set toolbar
        abL = (AppBarLayout) findViewById(R.id.app_bar_layout);

        toolbar = findViewById(R.id.toolbar);
        setSupportActionBar(toolbar);
        aB = getSupportActionBar();

        aB.setHomeButtonEnabled(true);
        aB.setDisplayHomeAsUpEnabled(true);

        fragmentLayout = (LinearLayout) findViewById(R.id.fragment_layout);

        bNV = (BottomNavigationView) findViewById(R.id.bottom_navigation_view);
        bNV.setOnNavigationItemSelectedListener(this);

        miniAudioPlayerController = new MiniAudioPlayerController(
                findViewById(R.id.mini_audio_player),
                () -> {
                    // we need update fragmentLayout's layout params when player view is closed.
                    if (bNV.getVisibility() == View.VISIBLE) {
                        showBNVImmediate();
                    }

                    return Unit.INSTANCE;
                });
        getLifecycle().addObserver(miniAudioPlayerController);

        //Set navigation view
        drawerLayout = (DrawerLayout) findViewById(R.id.drawer_layout);
        drawerLayout.addDrawerListener(new DrawerLayout.DrawerListener() {
            @Override
            public void onDrawerSlide(@NonNull View drawerView, float slideOffset) {
                refreshDrawerInfo(false);
            }

            @Override
            public void onDrawerOpened(@NonNull View drawerView) {
                refreshDrawerInfo(storageState == MegaApiAndroid.STORAGE_STATE_UNKNOWN);

                // Sync the account info after changing account information settings to keep the data the same
                updateAccountDetailsVisibleInfo();
            }

            @Override
            public void onDrawerClosed(@NonNull View drawerView) {

            }

            @Override
            public void onDrawerStateChanged(int newState) {

            }

            /**
             * Method to refresh the info displayed in the drawer menu.
             *
             * @param refreshStorageInfo Parameter to indicate if refresh the storage info.
             */
            private void refreshDrawerInfo(boolean refreshStorageInfo) {
                if (!isOnline(managerActivity) || megaApi == null || megaApi.getRootNode() == null) {
                    disableNavigationViewLayout();
                } else {
                    resetNavigationViewLayout();
                }

                setContactStatus();

                if (!refreshStorageInfo) return;
                showAddPhoneNumberInMenu();
                refreshAccountInfo();
            }
        });
        nV = (NavigationView) findViewById(R.id.navigation_view);

        myAccountHeader = findViewById(R.id.navigation_drawer_account_section);
        myAccountHeader.setOnClickListener(this);
        contactStatus = (ImageView) findViewById(R.id.contact_state);
        myAccountSection = findViewById(R.id.my_account_section);
        myAccountSection.setOnClickListener(this);
        inboxSection = findViewById(R.id.inbox_section);
        inboxSection.setOnClickListener(this);
        contactsSection = findViewById(R.id.contacts_section);
        contactsSection.setOnClickListener(this);
        notificationsSection = findViewById(R.id.notifications_section);
        notificationsSection.setOnClickListener(this);
        notificationsSectionText = (TextView) findViewById(R.id.notification_section_text);
        contactsSectionText = (TextView) findViewById(R.id.contacts_section_text);
        findViewById(R.id.offline_section).setOnClickListener(this);
        RelativeLayout transfersSection = findViewById(R.id.transfers_section);
        transfersSection.setOnClickListener(this);
        rubbishBinSection = findViewById(R.id.rubbish_bin_section);
        rubbishBinSection.setOnClickListener(this);
        settingsSection = findViewById(R.id.settings_section);
        settingsSection.setOnClickListener(this);
        upgradeAccount = (Button) findViewById(R.id.upgrade_navigation_view);
        upgradeAccount.setOnClickListener(this);

        navigationDrawerAddPhoneContainer = findViewById(R.id.navigation_drawer_add_phone_number_container);

        addPhoneNumberButton = findViewById(R.id.navigation_drawer_add_phone_number_button);
        addPhoneNumberButton.getViewTreeObserver().addOnPreDrawListener(
                new ViewTreeObserver.OnPreDrawListener() {
                    @Override
                    public boolean onPreDraw() {
                        Layout buttonLayout = addPhoneNumberButton.getLayout();
                        if (buttonLayout != null) {
                            if (buttonLayout.getLineCount() > 1) {
                                findViewById(R.id.navigation_drawer_add_phone_number_icon).setVisibility(View.GONE);
                            }
                            addPhoneNumberButton.getViewTreeObserver().removeOnPreDrawListener(this);
                        }

                        return true;
                    }
                }
        );
        addPhoneNumberButton.setOnClickListener(this);

        addPhoneNumberLabel = findViewById(R.id.navigation_drawer_add_phone_number_label);
        megaApi.getAccountAchievements(this);

        badgeDrawable = new BadgeDrawerArrowDrawable(managerActivity, R.color.red_600_red_300,
                R.color.white_dark_grey, R.color.white_dark_grey);

        BottomNavigationMenuView menuView = (BottomNavigationMenuView) bNV.getChildAt(0);
        // Navi button Chat
        BottomNavigationItemView itemView = (BottomNavigationItemView) menuView.getChildAt(3);
        chatBadge = LayoutInflater.from(this).inflate(R.layout.bottom_chat_badge, menuView, false);
        itemView.addView(chatBadge);
        setChatBadge();

        callBadge = LayoutInflater.from(this).inflate(R.layout.bottom_call_badge, menuView, false);
        itemView.addView(callBadge);
        callBadge.setVisibility(View.GONE);
        setCallBadge();

        usedSpaceLayout = findViewById(R.id.nv_used_space_layout);

        //FAB Button
        fabButton = (FloatingActionButton) findViewById(R.id.floating_button);
        fabButton.setOnClickListener(new FabButtonListener(this));
        setupFabs();

        //PRO PANEL
        getProLayout = (LinearLayout) findViewById(R.id.get_pro_account);
        getProLayout.setBackgroundColor(Util.isDarkMode(this)
                ? ColorUtils.getColorForElevation(this, 8f) : Color.WHITE);
        String getProTextString = getString(R.string.get_pro_account);
        try {
            getProTextString = getProTextString.replace("[A]", "\n");
        } catch (Exception e) {
            logError("Formatted string: " + getProTextString, e);
        }

        getProText = (TextView) findViewById(R.id.get_pro_account_text);
        getProText.setText(getProTextString);
        rightUpgradeButton = (TextView) findViewById(R.id.btnRight_upgrade);
        leftCancelButton = (TextView) findViewById(R.id.btnLeft_cancel);

        nVDisplayName = findViewById(R.id.navigation_drawer_account_information_display_name);
        nVDisplayName.setMaxWidthEmojis(dp2px(MAX_WIDTH_BOTTOM_SHEET_DIALOG_PORT, outMetrics));

        nVEmail = (TextView) findViewById(R.id.navigation_drawer_account_information_email);
        nVPictureProfile = (RoundedImageView) findViewById(R.id.navigation_drawer_user_account_picture_profile);

        businessLabel = findViewById(R.id.business_label);
        businessLabel.setVisibility(View.GONE);

        fragmentContainer = findViewById(R.id.fragment_container);
        spaceTV = (TextView) findViewById(R.id.navigation_drawer_space);
        usedSpacePB = (ProgressBar) findViewById(R.id.manager_used_space_bar);

        cuViewTypes = findViewById(R.id.cu_view_type);
        cuYearsButton = findViewById(R.id.years_button);
        cuMonthsButton = findViewById(R.id.months_button);
        cuDaysButton = findViewById(R.id.days_button);
        cuAllButton = findViewById(R.id.all_button);
        cuLayout = findViewById(R.id.cu_layout);
        cuProgressBar = findViewById(R.id.cu_progress_bar);
        enableCUButton = findViewById(R.id.enable_cu_button);
        enableCUButton.setOnClickListener(v -> {
            if (getPhotosFragment() != null) {
                photosFragment.enableCameraUploadClick();
            }
        });

        //TABS section Shared Items
        tabLayoutShares = findViewById(R.id.sliding_tabs_shares);
        viewPagerShares = findViewById(R.id.shares_tabs_pager);
        viewPagerShares.setOffscreenPageLimit(3);

        viewPagerShares.addOnPageChangeListener(new ViewPager.OnPageChangeListener() {

            @Override
            public void onPageScrolled(int position, float positionOffset, int positionOffsetPixels) {
            }

            @Override
            public void onPageSelected(int position) {
                logDebug("selectDrawerItemSharedItems - TabId: " + position);
                supportInvalidateOptionsMenu();
                checkScrollElevation();
                setSharesTabIcons(position);
                switch (position) {
                    case INCOMING_TAB:
                        if (isOutgoingAdded() && outgoingSharesFragment.isMultipleSelect()) {
                            outgoingSharesFragment.getActionMode().finish();
                        } else if (isLinksAdded() && linksFragment.isMultipleSelect()) {
                            linksFragment.getActionMode().finish();
                        }
                        break;
                    case OUTGOING_TAB:
                        if (isIncomingAdded() && incomingSharesFragment.isMultipleSelect()) {
                            incomingSharesFragment.getActionMode().finish();
                        } else if (isLinksAdded() && linksFragment.isMultipleSelect()) {
                            linksFragment.getActionMode().finish();
                        }
                        break;
                    case LINKS_TAB:
                        if (isIncomingAdded() && incomingSharesFragment.isMultipleSelect()) {
                            incomingSharesFragment.getActionMode().finish();
                        } else if (isOutgoingAdded() && outgoingSharesFragment.isMultipleSelect()) {
                            outgoingSharesFragment.getActionMode().finish();
                        }
                        break;
                }
                setToolbarTitle();
                showFabButton();
            }

            @Override
            public void onPageScrollStateChanged(int state) {
            }
        });

        //Tab section Transfers
        tabLayoutTransfers = (TabLayout) findViewById(R.id.sliding_tabs_transfers);
        viewPagerTransfers = findViewById(R.id.transfers_tabs_pager);
        viewPagerTransfers.addOnPageChangeListener(new ViewPager.OnPageChangeListener() {
            @Override
            public void onPageScrolled(int position, float positionOffset, int positionOffsetPixels) {
            }

            @Override
            public void onPageSelected(int position) {
                supportInvalidateOptionsMenu();
                checkScrollElevation();

                if (position == PENDING_TAB && isTransfersInProgressAdded()) {
                    transfersFragment.setGetMoreQuotaViewVisibility();
                } else if (position == COMPLETED_TAB) {
                    if (isTransfersCompletedAdded()) {
                        completedTransfersFragment.setGetMoreQuotaViewVisibility();
                    }

                    if (isTransfersInProgressAdded()) {
                        transfersFragment.checkSelectModeAfterChangeTabOrDrawerItem();
                    }
                }
            }

            @Override
            public void onPageScrollStateChanged(int state) {
            }
        });

        callInProgressLayout = findViewById(R.id.call_in_progress_layout);
        callInProgressLayout.setOnClickListener(this);
        callInProgressChrono = findViewById(R.id.call_in_progress_chrono);
        callInProgressText = findViewById(R.id.call_in_progress_text);
        microOffLayout = findViewById(R.id.micro_off_layout);
        videoOnLayout = findViewById(R.id.video_on_layout);
        callInProgressLayout.setVisibility(View.GONE);

        if (mElevationCause > 0) {
            // A work around: mElevationCause will be changed unexpectedly shortly
            int elevationCause = mElevationCause;
            // Apply the previous Appbar elevation(e.g. before rotation) after all views have been created
            handler.postDelayed(() -> changeAppBarElevation(true, elevationCause), 100);
        }

        mNavHostView = findViewById(R.id.nav_host_fragment);
        setupNavDestListener();

        setTransfersWidgetLayout(findViewById(R.id.transfers_widget_layout), this);

        transferData = megaApi.getTransferData(this);
        if (transferData != null) {
            for (int i = 0; i < transferData.getNumDownloads(); i++) {
                int tag = transferData.getDownloadTag(i);
                transfersInProgress.add(tag);
                transfersManagement.checkIfTransferIsPaused(tag);
            }

            for (int i = 0; i < transferData.getNumUploads(); i++) {
                int tag = transferData.getUploadTag(i);
                transfersInProgress.add(transferData.getUploadTag(i));
                transfersManagement.checkIfTransferIsPaused(tag);
            }
        }

        if (!isOnline(this)) {
            logDebug("No network -> SHOW OFFLINE MODE");

            if (drawerItem == null) {
                drawerItem = DrawerItem.HOMEPAGE;
            }

            selectDrawerItem(drawerItem);
            showOfflineMode();

            UserCredentials credentials = dbH.getCredentials();
            if (credentials != null) {
                String gSession = credentials.getSession();
                ChatUtil.initMegaChatApi(gSession, this);
            }

            return;
        }

        ///Check the MK or RK file
        logInfo("App version: " + getVersion());
        final File fMKOld = buildExternalStorageFile(OLD_MK_FILE);
        final File fRKOld = buildExternalStorageFile(OLD_RK_FILE);
        if (isFileAvailable(fMKOld)) {
            logDebug("Old MK file need to be renamed!");
            aC.renameRK(fMKOld);
        } else if (isFileAvailable(fRKOld)) {
            logDebug("Old RK file need to be renamed!");
            aC.renameRK(fRKOld);
        }

        rootNode = megaApi.getRootNode();
        if (rootNode == null || LoginActivity.isBackFromLoginPage) {
            if (getIntent() != null) {
                logDebug("Action: " + getIntent().getAction());
                if (getIntent().getAction() != null) {
                    if (getIntent().getAction().equals(ACTION_IMPORT_LINK_FETCH_NODES)) {
                        Intent intent = new Intent(managerActivity, LoginActivity.class);
                        intent.putExtra(VISIBLE_FRAGMENT, LOGIN_FRAGMENT);
                        intent.setFlags(Intent.FLAG_ACTIVITY_CLEAR_TOP);
                        intent.setAction(ACTION_IMPORT_LINK_FETCH_NODES);
                        intent.setData(Uri.parse(getIntent().getDataString()));
                        startActivity(intent);
                        finish();
                        return;
                    } else if (getIntent().getAction().equals(ACTION_OPEN_MEGA_LINK)) {
                        Intent intent = new Intent(managerActivity, FileLinkActivity.class);
                        intent.putExtra(VISIBLE_FRAGMENT, LOGIN_FRAGMENT);
                        intent.setFlags(Intent.FLAG_ACTIVITY_CLEAR_TOP);
                        intent.setAction(ACTION_IMPORT_LINK_FETCH_NODES);
                        intent.setData(Uri.parse(getIntent().getDataString()));
                        startActivity(intent);
                        finish();
                        return;
                    } else if (getIntent().getAction().equals(ACTION_OPEN_MEGA_FOLDER_LINK)) {
                        Intent intent = new Intent(managerActivity, LoginActivity.class);
                        intent.putExtra(VISIBLE_FRAGMENT, LOGIN_FRAGMENT);
                        intent.setFlags(Intent.FLAG_ACTIVITY_CLEAR_TOP);
                        intent.setAction(ACTION_OPEN_MEGA_FOLDER_LINK);
                        intent.setData(Uri.parse(getIntent().getDataString()));
                        startActivity(intent);
                        finish();
                        return;
                    } else if (getIntent().getAction().equals(ACTION_OPEN_CHAT_LINK)) {
                        Intent intent = new Intent(managerActivity, LoginActivity.class);
                        intent.putExtra(VISIBLE_FRAGMENT, LOGIN_FRAGMENT);
                        intent.setFlags(Intent.FLAG_ACTIVITY_CLEAR_TOP);
                        intent.setAction(ACTION_OPEN_CHAT_LINK);
                        intent.setData(Uri.parse(getIntent().getDataString()));
                        startActivity(intent);
                        finish();
                        return;
                    } else if (getIntent().getAction().equals(ACTION_CANCEL_CAM_SYNC)) {
                        fireStopCameraUploadJob(getApplicationContext());
                        finish();
                        return;
                    } else if (getIntent().getAction().equals(ACTION_EXPORT_MASTER_KEY)) {
                        Intent intent = new Intent(managerActivity, LoginActivity.class);
                        intent.putExtra(VISIBLE_FRAGMENT, LOGIN_FRAGMENT);
                        intent.setFlags(Intent.FLAG_ACTIVITY_CLEAR_TOP);
                        intent.setAction(getIntent().getAction());
                        startActivity(intent);
                        finish();
                        return;
                    } else if (getIntent().getAction().equals(ACTION_SHOW_TRANSFERS)) {
                        Intent intent = new Intent(managerActivity, LoginActivity.class);
                        intent.putExtra(VISIBLE_FRAGMENT, LOGIN_FRAGMENT);
                        intent.setFlags(Intent.FLAG_ACTIVITY_CLEAR_TOP);
                        intent.setAction(ACTION_SHOW_TRANSFERS);
                        intent.putExtra(TRANSFERS_TAB, getIntent().getIntExtra(TRANSFERS_TAB, ERROR_TAB));
                        startActivity(intent);
                        finish();
                        return;
                    } else if (getIntent().getAction().equals(ACTION_IPC)) {
                        Intent intent = new Intent(managerActivity, LoginActivity.class);
                        intent.putExtra(VISIBLE_FRAGMENT, LOGIN_FRAGMENT);
                        intent.setFlags(Intent.FLAG_ACTIVITY_CLEAR_TOP);
                        intent.setAction(ACTION_IPC);
                        startActivity(intent);
                        finish();
                        return;
                    } else if (getIntent().getAction().equals(ACTION_CHAT_NOTIFICATION_MESSAGE)) {
                        Intent intent = new Intent(managerActivity, LoginActivity.class);
                        intent.putExtra(VISIBLE_FRAGMENT, LOGIN_FRAGMENT);
                        intent.setFlags(Intent.FLAG_ACTIVITY_CLEAR_TOP);
                        intent.setAction(ACTION_CHAT_NOTIFICATION_MESSAGE);
                        startActivity(intent);
                        finish();
                        return;
                    } else if (getIntent().getAction().equals(ACTION_CHAT_SUMMARY)) {
                        Intent intent = new Intent(managerActivity, LoginActivity.class);
                        intent.putExtra(VISIBLE_FRAGMENT, LOGIN_FRAGMENT);
                        intent.setFlags(Intent.FLAG_ACTIVITY_CLEAR_TOP);
                        intent.setAction(ACTION_CHAT_SUMMARY);
                        startActivity(intent);
                        finish();
                        return;
                    } else if (getIntent().getAction().equals(ACTION_INCOMING_SHARED_FOLDER_NOTIFICATION)) {
                        Intent intent = new Intent(managerActivity, LoginActivity.class);
                        intent.putExtra(VISIBLE_FRAGMENT, LOGIN_FRAGMENT);
                        intent.setFlags(Intent.FLAG_ACTIVITY_CLEAR_TOP);
                        intent.setAction(ACTION_INCOMING_SHARED_FOLDER_NOTIFICATION);
                        startActivity(intent);
                        finish();
                        return;
                    } else if (getIntent().getAction().equals(ACTION_OPEN_HANDLE_NODE)) {
                        Intent intent = new Intent(managerActivity, LoginActivity.class);
                        intent.putExtra(VISIBLE_FRAGMENT, LOGIN_FRAGMENT);
                        intent.setFlags(Intent.FLAG_ACTIVITY_CLEAR_TOP);
                        intent.setAction(ACTION_OPEN_HANDLE_NODE);
                        intent.setData(Uri.parse(getIntent().getDataString()));
                        startActivity(intent);
                        finish();
                        return;
                    } else if (getIntent().getAction().equals(ACTION_OVERQUOTA_TRANSFER)) {
                        Intent intent = new Intent(managerActivity, LoginActivity.class);
                        intent.putExtra(VISIBLE_FRAGMENT, LOGIN_FRAGMENT);
                        intent.setFlags(Intent.FLAG_ACTIVITY_CLEAR_TOP);
                        intent.setAction(ACTION_OVERQUOTA_TRANSFER);
                        startActivity(intent);
                        finish();
                        return;
                    } else if (getIntent().getAction().equals(ACTION_OVERQUOTA_STORAGE)) {
                        Intent intent = new Intent(managerActivity, LoginActivity.class);
                        intent.putExtra(VISIBLE_FRAGMENT, LOGIN_FRAGMENT);
                        intent.setFlags(Intent.FLAG_ACTIVITY_CLEAR_TOP);
                        intent.setAction(ACTION_OVERQUOTA_STORAGE);
                        startActivity(intent);
                        finish();
                        return;
                    } else if (getIntent().getAction().equals(ACTION_OPEN_CONTACTS_SECTION)) {
                        logDebug("Login");
                        Intent intent = new Intent(managerActivity, LoginActivity.class);
                        intent.putExtra(CONTACT_HANDLE, getIntent().getLongExtra(CONTACT_HANDLE, -1));
                        intent.putExtra(VISIBLE_FRAGMENT, LOGIN_FRAGMENT);
                        intent.setFlags(Intent.FLAG_ACTIVITY_CLEAR_TOP);
                        intent.setAction(ACTION_OPEN_CONTACTS_SECTION);
                        startActivity(intent);
                        finish();
                        return;
                    } else if (getIntent().getAction().equals(ACTION_SHOW_SNACKBAR_SENT_AS_MESSAGE)) {
                        Intent intent = new Intent(managerActivity, LoginActivity.class);
                        intent.putExtra(VISIBLE_FRAGMENT, LOGIN_FRAGMENT);
                        intent.setFlags(Intent.FLAG_ACTIVITY_CLEAR_TOP);
                        intent.setAction(ACTION_SHOW_SNACKBAR_SENT_AS_MESSAGE);
                        startActivity(intent);
                        finish();
                        return;
                    } else if (getIntent().getAction().equals(ACTION_SHOW_UPGRADE_ACCOUNT)) {
                        Intent intent = new Intent(managerActivity, LoginActivity.class);
                        intent.putExtra(VISIBLE_FRAGMENT, LOGIN_FRAGMENT);
                        intent.setFlags(Intent.FLAG_ACTIVITY_CLEAR_TOP);
                        intent.setAction(ACTION_SHOW_UPGRADE_ACCOUNT);
                        startActivity(intent);
                        finish();
                        return;
                    }
                }
            }

            refreshSession();
            return;
        } else {
            inboxNode = megaApi.getInboxNode();
            attr = dbH.getAttributes();
            if (attr != null) {
                if (attr.getInvalidateSdkCache() != null) {
                    if (attr.getInvalidateSdkCache().compareTo("") != 0) {
                        try {
                            if (Boolean.parseBoolean(attr.getInvalidateSdkCache())) {
                                logDebug("megaApi.invalidateCache();");
                                megaApi.invalidateCache();
                            }
                        } catch (Exception e) {
                        }
                    }
                }
            }

            dbH.setInvalidateSdkCache(false);
            MegaMessageService.getToken(this, megaApi, megaApiFolder, megaChatApi, dbH);
            nVEmail.setVisibility(View.VISIBLE);
            nVEmail.setText(megaApi.getMyEmail());
            megaApi.getUserAttribute(MegaApiJava.USER_ATTR_FIRSTNAME, this);
            megaApi.getUserAttribute(MegaApiJava.USER_ATTR_LASTNAME, this);

            this.setDefaultAvatar();

            this.setProfileAvatar();

            initPayments();

            megaApi.isGeolocationEnabled(this);

            if (savedInstanceState == null) {
                logDebug("Run async task to check offline files");
                //Check the consistency of the offline nodes in the DB
                CheckOfflineNodesTask checkOfflineNodesTask = new CheckOfflineNodesTask(this);
                checkOfflineNodesTask.execute();
            }

            if (getIntent() != null) {
                if (getIntent().getAction() != null) {
                    if (getIntent().getAction().equals(ACTION_EXPORT_MASTER_KEY)) {
                        logDebug("Intent to export Master Key - im logged in!");
                        startActivity(new Intent(this, ExportRecoveryKeyActivity.class));
                        return;
                    } else if (getIntent().getAction().equals(ACTION_CANCEL_ACCOUNT)) {
                        Uri link = getIntent().getData();
                        if (link != null) {
                            logDebug("Link to cancel: " + link);
                            showMyAccount(ACTION_CANCEL_ACCOUNT, link);
                        }
                    } else if (getIntent().getAction().equals(ACTION_CHANGE_MAIL)) {
                        Uri link = getIntent().getData();
                        if (link != null) {
                            logDebug("Link to change mail: " + link);
                            showMyAccount(ACTION_CHANGE_MAIL, link);
                        }
                    } else if (getIntent().getAction().equals(ACTION_OPEN_FOLDER)) {
                        logDebug("Open after LauncherFileExplorerActivity ");
                        boolean locationFileInfo = getIntent().getBooleanExtra(INTENT_EXTRA_KEY_LOCATION_FILE_INFO, false);
                        long handleIntent = getIntent().getLongExtra(INTENT_EXTRA_KEY_PARENT_HANDLE, INVALID_HANDLE);

                        if (getIntent().getBooleanExtra(SHOW_MESSAGE_UPLOAD_STARTED, false)) {
                            int numberUploads = getIntent().getIntExtra(NUMBER_UPLOADS, 1);
                            showSnackbar(SNACKBAR_TYPE, getResources().getQuantityString(R.plurals.upload_began, numberUploads, numberUploads), -1);
                        }

                        String message = getIntent().getStringExtra(EXTRA_MESSAGE);
                        if (message != null) {
                            showSnackbar(SNACKBAR_TYPE, message, MEGACHAT_INVALID_HANDLE);
                        }

                        if (locationFileInfo) {
                            boolean offlineAdapter = getIntent().getBooleanExtra("offline_adapter", false);
                            if (offlineAdapter) {
                                drawerItem = DrawerItem.HOMEPAGE;
                                selectDrawerItem(drawerItem);
                                selectDrawerItemPending = false;
                                openFullscreenOfflineFragment(
                                        getIntent().getStringExtra(INTENT_EXTRA_KEY_PATH_NAVIGATION));
                            } else {
                                long fragmentHandle = getIntent().getLongExtra("fragmentHandle", -1);

                                if (fragmentHandle == megaApi.getRootNode().getHandle()) {
                                    drawerItem = DrawerItem.CLOUD_DRIVE;
                                    setParentHandleBrowser(handleIntent);
                                    selectDrawerItem(drawerItem);
                                    selectDrawerItemPending = false;
                                } else if (fragmentHandle == megaApi.getRubbishNode().getHandle()) {
                                    drawerItem = DrawerItem.RUBBISH_BIN;
                                    setParentHandleRubbish(handleIntent);
                                    selectDrawerItem(drawerItem);
                                    selectDrawerItemPending = false;
                                } else if (fragmentHandle == megaApi.getInboxNode().getHandle()) {
                                    drawerItem = DrawerItem.INBOX;
                                    setParentHandleInbox(handleIntent);
                                    selectDrawerItem(drawerItem);
                                    selectDrawerItemPending = false;
                                } else {
                                    //Incoming
                                    drawerItem = DrawerItem.SHARED_ITEMS;
                                    indexShares = 0;
                                    MegaNode parentIntentN = megaApi.getNodeByHandle(handleIntent);
                                    if (parentIntentN != null) {
                                        deepBrowserTreeIncoming = calculateDeepBrowserTreeIncoming(parentIntentN, this);
                                    }
                                    setParentHandleIncoming(handleIntent);
                                    selectDrawerItem(drawerItem);
                                    selectDrawerItemPending = false;
                                }
                            }
                        } else {
                            actionOpenFolder(handleIntent);
                        }

                        setIntent(null);
                    } else if (getIntent().getAction().equals(ACTION_PASS_CHANGED)) {
                        showMyAccount(ACTION_PASS_CHANGED, null,
                                new Pair<>(RESULT, getIntent().getIntExtra(RESULT, MegaError.API_OK)));
                    } else if (getIntent().getAction().equals(ACTION_RESET_PASS)) {
                        Uri link = getIntent().getData();
                        if (link != null) {
                            showMyAccount(ACTION_RESET_PASS, link);
                        }
                    } else if (getIntent().getAction().equals(ACTION_IPC)) {
                        logDebug("IPC link - go to received request in Contacts");
                        markNotificationsSeen(true);
                        navigateToContactRequests();
                        getIntent().setAction(null);
                        setIntent(null);
                    } else if (getIntent().getAction().equals(ACTION_CHAT_NOTIFICATION_MESSAGE)) {
                        logDebug("Chat notitificacion received");
                        drawerItem = DrawerItem.CHAT;
                        selectDrawerItem(drawerItem);
                        long chatId = getIntent().getLongExtra(CHAT_ID, MEGACHAT_INVALID_HANDLE);
                        if (getIntent().getBooleanExtra(EXTRA_MOVE_TO_CHAT_SECTION, false)) {
                            moveToChatSection(chatId);
                        } else {
                            String text = getIntent().getStringExtra(SHOW_SNACKBAR);
                            if (chatId != -1) {
                                openChat(chatId, text);
                            }
                        }
                        selectDrawerItemPending = false;
                        getIntent().setAction(null);
                        setIntent(null);
                    } else if (getIntent().getAction().equals(ACTION_CHAT_SUMMARY)) {
                        logDebug("Chat notification: ACTION_CHAT_SUMMARY");
                        drawerItem = DrawerItem.CHAT;
                        selectDrawerItem(drawerItem);
                        selectDrawerItemPending = false;
                        getIntent().setAction(null);
                        setIntent(null);
                    } else if (getIntent().getAction().equals(ACTION_OPEN_CHAT_LINK)) {
                        logDebug("ACTION_OPEN_CHAT_LINK: " + getIntent().getDataString());
                        drawerItem = DrawerItem.CHAT;
                        selectDrawerItem(drawerItem);
                        selectDrawerItemPending = false;
                        megaChatApi.checkChatLink(getIntent().getDataString(), new LoadPreviewListener(ManagerActivity.this, ManagerActivity.this, CHECK_LINK_TYPE_UNKNOWN_LINK));
                        getIntent().setAction(null);
                        setIntent(null);
                    } else if (getIntent().getAction().equals(ACTION_JOIN_OPEN_CHAT_LINK)) {
                        linkJoinToChatLink = getIntent().getDataString();
                        joiningToChatLink = true;

                        if (megaChatApi.getConnectionState() == MegaChatApi.CONNECTED) {
                            megaChatApi.checkChatLink(linkJoinToChatLink, new LoadPreviewListener(ManagerActivity.this, ManagerActivity.this, CHECK_LINK_TYPE_UNKNOWN_LINK));
                        }

                        getIntent().setAction(null);
                        setIntent(null);
                    } else if (getIntent().getAction().equals(ACTION_SHOW_SETTINGS)) {
                        logDebug("Chat notification: SHOW_SETTINGS");
                        selectDrawerItemPending = false;
                        moveToSettingsSection();
                        getIntent().setAction(null);
                        setIntent(null);
                    } else if (getIntent().getAction().equals(ACTION_SHOW_SETTINGS_STORAGE)) {
                        logDebug("ACTION_SHOW_SETTINGS_STORAGE");
                        selectDrawerItemPending = false;
                        moveToSettingsSectionStorage();
                        getIntent().setAction(null);
                        setIntent(null);
                    } else if (getIntent().getAction().equals(ACTION_INCOMING_SHARED_FOLDER_NOTIFICATION)) {
                        logDebug("ACTION_INCOMING_SHARED_FOLDER_NOTIFICATION");
                        markNotificationsSeen(true);

                        drawerItem = DrawerItem.SHARED_ITEMS;
                        indexShares = 0;
                        selectDrawerItem(drawerItem);
                        selectDrawerItemPending = false;
                    } else if (getIntent().getAction().equals(ACTION_SHOW_MY_ACCOUNT)) {
                        logDebug("Intent from chat - show my account");

                        if (getIntent().hasExtra(MeetingParticipantBottomSheetDialogFragment.EXTRA_FROM_MEETING)) {
                            isFromMeeting = getIntent().getBooleanExtra(MeetingParticipantBottomSheetDialogFragment.EXTRA_FROM_MEETING, false);
                        }

                        showMyAccount();
                        selectDrawerItemPending = false;
                    } else if (getIntent().getAction().equals(ACTION_SHOW_UPGRADE_ACCOUNT)) {
                        navigateToUpgradeAccount();
                        selectDrawerItemPending = false;
                    } else if (getIntent().getAction().equals(ACTION_OPEN_HANDLE_NODE)) {
                        String link = getIntent().getDataString();
                        String[] s = link.split("#");
                        if (s.length > 1) {
                            String nodeHandleLink = s[1];
                            String[] sSlash = s[1].split("/");
                            if (sSlash.length > 0) {
                                nodeHandleLink = sSlash[0];
                            }
                            long nodeHandleLinkLong = MegaApiAndroid.base64ToHandle(nodeHandleLink);
                            MegaNode nodeLink = megaApi.getNodeByHandle(nodeHandleLinkLong);
                            if (nodeLink == null) {
                                showSnackbar(SNACKBAR_TYPE, getString(R.string.general_error_file_not_found), -1);
                            } else {
                                MegaNode pN = megaApi.getParentNode(nodeLink);
                                if (pN == null) {
                                    pN = megaApi.getRootNode();
                                }
                                parentHandleBrowser = pN.getHandle();
                                drawerItem = DrawerItem.CLOUD_DRIVE;
                                selectDrawerItem(drawerItem);
                                selectDrawerItemPending = false;

                                Intent i = new Intent(this, FileInfoActivity.class);
                                i.putExtra("handle", nodeLink.getHandle());
                                i.putExtra(NAME, nodeLink.getName());
                                startActivity(i);
                            }
                        } else {
                            drawerItem = DrawerItem.CLOUD_DRIVE;
                            selectDrawerItem(drawerItem);
                        }
                    } else if (getIntent().getAction().equals(ACTION_IMPORT_LINK_FETCH_NODES)) {
                        getIntent().setAction(null);
                        setIntent(null);
                    } else if (getIntent().getAction().equals(ACTION_OPEN_CONTACTS_SECTION)) {
                        markNotificationsSeen(true);
                        openContactLink(getIntent().getLongExtra(CONTACT_HANDLE, -1));
                    } else if (getIntent().getAction().equals(ACTION_SHOW_SNACKBAR_SENT_AS_MESSAGE)) {
                        long chatId = getIntent().getLongExtra(CHAT_ID, MEGACHAT_INVALID_HANDLE);
                        showSnackbar(MESSAGE_SNACKBAR_TYPE, null, chatId);
                        getIntent().setAction(null);
                        setIntent(null);
                    }
                }
            }

            logDebug("Check if there any unread chat");
            if (joiningToChatLink && !isTextEmpty(linkJoinToChatLink)) {
                megaChatApi.checkChatLink(linkJoinToChatLink, new LoadPreviewListener(ManagerActivity.this, ManagerActivity.this, CHECK_LINK_TYPE_UNKNOWN_LINK));
            }

            if (drawerItem == DrawerItem.CHAT) {
                recentChatsFragment = (RecentChatsFragment) getSupportFragmentManager().findFragmentByTag(FragmentTag.RECENT_CHAT.getTag());
                if (recentChatsFragment != null) {
                    recentChatsFragment.onlineStatusUpdate(megaChatApi.getOnlineStatus());
                }
            }
            setChatBadge();

            logDebug("Check if there any INCOMING pendingRequest contacts");
            setContactTitleSection();

            setNotificationsTitleSection();

            if (drawerItem == null) {
                drawerItem = getStartDrawerItem(this);

                Intent intent = getIntent();
                if (intent != null) {
                    boolean upgradeAccount = getIntent().getBooleanExtra(EXTRA_UPGRADE_ACCOUNT, false);
                    newAccount = getIntent().getBooleanExtra(EXTRA_NEW_ACCOUNT, false);
                    newCreationAccount = getIntent().getBooleanExtra(NEW_CREATION_ACCOUNT, false);
                    firstLogin = getIntent().getBooleanExtra(EXTRA_FIRST_LOGIN, firstLogin);
                    askPermissions = getIntent().getBooleanExtra(EXTRA_ASK_PERMISSIONS, askPermissions);

                    //reset flag to fix incorrect view loaded when orientation changes
                    getIntent().removeExtra(EXTRA_NEW_ACCOUNT);
                    getIntent().removeExtra(EXTRA_UPGRADE_ACCOUNT);
                    getIntent().removeExtra(EXTRA_FIRST_LOGIN);
                    getIntent().removeExtra(EXTRA_ASK_PERMISSIONS);
                    if (upgradeAccount) {
                        int accountType = getIntent().getIntExtra(EXTRA_ACCOUNT_TYPE, 0);

                        if (accountType != FREE) {
                            showMyAccount(new Pair<>(EXTRA_ACCOUNT_TYPE, accountType));
                        } else if (firstLogin && app.getStorageState() != STORAGE_STATE_PAYWALL) {
                            drawerItem = DrawerItem.PHOTOS;
                        } else {
                            showMyAccount();
                        }
                    } else {
                        if (firstLogin && app.getStorageState() != STORAGE_STATE_PAYWALL) {
                            logDebug("First login. Go to Camera Uploads configuration.");
                            drawerItem = DrawerItem.PHOTOS;
                            setIntent(null);
                        }
                    }
                }
            } else {
                logDebug("DRAWERITEM NOT NULL: " + drawerItem);
                Intent intentRec = getIntent();
                if (intentRec != null) {
                    boolean upgradeAccount = getIntent().getBooleanExtra(EXTRA_UPGRADE_ACCOUNT, false);
                    newAccount = getIntent().getBooleanExtra(EXTRA_NEW_ACCOUNT, false);
                    newCreationAccount = getIntent().getBooleanExtra(NEW_CREATION_ACCOUNT, false);
                    //reset flag to fix incorrect view loaded when orientation changes
                    getIntent().removeExtra(EXTRA_NEW_ACCOUNT);
                    getIntent().removeExtra(EXTRA_UPGRADE_ACCOUNT);
                    firstLogin = intentRec.getBooleanExtra(EXTRA_FIRST_LOGIN, firstLogin);
                    askPermissions = intentRec.getBooleanExtra(EXTRA_ASK_PERMISSIONS, askPermissions);
                    if (upgradeAccount) {
                        drawerLayout.closeDrawer(Gravity.LEFT);
                        int accountType = getIntent().getIntExtra(EXTRA_ACCOUNT_TYPE, 0);

                        if (accountType != FREE) {
                            showMyAccount(new Pair<>(EXTRA_ACCOUNT_TYPE, accountType));
                        } else if (firstLogin && app.getStorageState() != STORAGE_STATE_PAYWALL) {
                            drawerItem = DrawerItem.PHOTOS;
                        } else {
                            showMyAccount();
                        }
                    } else {
                        if (firstLogin && !joiningToChatLink) {
                            logDebug("Intent firstTimeCam==true");
                            if (prefs != null && prefs.getCamSyncEnabled() != null) {
                                firstLogin = false;
                            } else {
                                firstLogin = true;
                                if (app.getStorageState() != STORAGE_STATE_PAYWALL && isInPhotosPage()) {
                                    drawerItem = DrawerItem.PHOTOS;
                                }
                            }
                            setIntent(null);
                        }
                    }

                    if (intentRec.getAction() != null) {
                        if (intentRec.getAction().equals(ACTION_SHOW_TRANSFERS)) {
                            if (intentRec.getBooleanExtra(OPENED_FROM_CHAT, false)) {
                                sendBroadcast(new Intent(ACTION_CLOSE_CHAT_AFTER_OPEN_TRANSFERS));
                            }

                            drawerItem = DrawerItem.TRANSFERS;
                            indexTransfers = intentRec.getIntExtra(TRANSFERS_TAB, ERROR_TAB);
                            setIntent(null);
                        } else if (intentRec.getAction().equals(ACTION_REFRESH_AFTER_BLOCKED)) {
                            drawerItem = DrawerItem.CLOUD_DRIVE;
                            setIntent(null);
                        }
                    }
                }
                drawerLayout.closeDrawer(Gravity.LEFT);
            }

            checkCurrentStorageStatus(true);
            fireCameraUploadJob(ManagerActivity.this, false);

            //INITIAL FRAGMENT
            if (selectDrawerItemPending) {
                selectDrawerItem(drawerItem);
            }
        }

        new CompositeDisposable().add(checkPasswordReminderUseCase.check(false)
                .subscribeOn(Schedulers.io())
                .observeOn(AndroidSchedulers.mainThread())
                .subscribe(show -> {
                    if (show) {
                        startActivity(new Intent(this, TestPasswordActivity.class));
                    }
                }, throwable -> logError("doUpdateProgressNotification onError", throwable)));

        updateAccountDetailsVisibleInfo();

        setContactStatus();

        checkInitialScreens();

        if (openLinkDialogIsShown) {
            showOpenLinkDialog();
            String text = savedInstanceState.getString(OPEN_LINK_TEXT, "");
            openLinkText.setText(text);
            openLinkText.setSelection(text.length());
            if (savedInstanceState.getBoolean(OPEN_LINK_ERROR, false)) {
                openLink(text);
            }
        }

        if (drawerItem == DrawerItem.TRANSFERS && isTransferOverQuotaWarningShown) {
            showTransfersTransferOverQuotaWarning();
        }

        PsaManager.INSTANCE.startChecking();

        if (savedInstanceState != null && savedInstanceState.getBoolean(IS_NEW_TEXT_FILE_SHOWN, false)) {
            showNewTextFileDialog(savedInstanceState.getString(NEW_TEXT_FILE_TEXT));
        }

        logDebug("END onCreate");
        new RatingHandlerImpl(this).showRatingBaseOnTransaction();

        // Show backup dialog
        if (backupDialogType == BACKUP_DIALOG_SHOW_WARNING) {
            fileBackupManager.actWithBackupTips(backupHandleList, megaApi.getNodeByHandle(backupNodeHandle), backupNodeType, backupActionType);
        } else if (backupDialogType == BACKUP_DIALOG_SHOW_CONFIRM) {
            fileBackupManager.confirmationActionForBackup(backupHandleList, megaApi.getNodeByHandle(backupNodeHandle), backupNodeType, backupActionType);
        } else {
            logDebug("Backup warning dialog is not show");
        }
    }

    /**
     * Checks which screen should be shown when an user is logins.
     * There are three different screens or warnings:
     * - Business warning: it takes priority over the other two
     * - SMS verification screen: it takes priority over the other one
     * - Onboarding permissions screens: it has to be only shown when account is logged in after the installation,
     * some of the permissions required have not been granted
     * and the business warnings and SMS verification have not to be shown.
     */
    private void checkInitialScreens() {
        if (checkBusinessStatus()) {
            myAccountInfo.setBusinessAlertShown(true);
            return;
        }

        if (firstTimeAfterInstallation || askPermissions) {
            //haven't verified phone number
            if (canVoluntaryVerifyPhoneNumber() && !onAskingPermissionsFragment && !newCreationAccount) {
                askForSMSVerification();
            } else {
                drawerItem = DrawerItem.ASK_PERMISSIONS;
                askForAccess();
            }
        } else if (firstLogin && !newCreationAccount && canVoluntaryVerifyPhoneNumber() && !onAskingPermissionsFragment) {
            askForSMSVerification();
        }
    }

    /**
     * Checks if some business warning has to be shown due to the status of the account.
     *
     * @return True if some warning has been shown, false otherwise.
     */
    private boolean checkBusinessStatus() {
        if (!megaApi.isBusinessAccount()) {
            return false;
        }

        if (isBusinessGraceAlertShown) {
            showBusinessGraceAlert();
            return true;
        }

        if (isBusinessCUAlertShown) {
            showBusinessCUAlert();
            return true;
        }

        if (myAccountInfo.isBusinessAlertShown()) {
            return false;
        }

        if (firstLogin && myAccountInfo.wasNotBusinessAlertShownYet()) {
            int status = megaApi.getBusinessStatus();

            if (status == BUSINESS_STATUS_EXPIRED) {
                myAccountInfo.setBusinessAlertShown(true);
                startActivity(new Intent(this, BusinessExpiredAlertActivity.class));
                return true;
            } else if (megaApi.isMasterBusinessAccount() && status == BUSINESS_STATUS_GRACE_PERIOD) {
                myAccountInfo.setBusinessAlertShown(true);
                showBusinessGraceAlert();
                return true;
            }
        }

        return false;
    }

    private void showBusinessGraceAlert() {
        logDebug("showBusinessGraceAlert");
        if (businessGraceAlert != null && businessGraceAlert.isShowing()) {
            return;
        }

        MaterialAlertDialogBuilder builder = new MaterialAlertDialogBuilder(this);
        LayoutInflater inflater = getLayoutInflater();
        View v = inflater.inflate(R.layout.dialog_business_grace_alert, null);

        businessGraceAlert = builder.setView(v)
                .setPositiveButton(R.string.general_dismiss, (dialog, which) -> {
                    myAccountInfo.setBusinessAlertShown(isBusinessGraceAlertShown = false);
                    try {
                        businessGraceAlert.dismiss();
                    } catch (Exception e) {
                        logWarning("Exception dismissing businessGraceAlert", e);
                    }
                })
                .create();

        businessGraceAlert.setCanceledOnTouchOutside(false);
        try {
            businessGraceAlert.show();
        } catch (Exception e) {
            logWarning("Exception showing businessGraceAlert", e);
        }
        isBusinessGraceAlertShown = true;
    }

    /**
     * If the account is business and not a master user, it shows a warning.
     * Otherwise proceeds to enable CU.
     */
    public void checkIfShouldShowBusinessCUAlert() {
        if (megaApi.isBusinessAccount() && !megaApi.isMasterBusinessAccount()) {
            showBusinessCUAlert();
        } else {
            enableCUClicked();
        }
    }

    /**
     * Proceeds to enable CU action.
     */
    private void enableCUClicked() {
        if (getPhotosFragment() != null) {
            if (photosFragment.isEnablePhotosFragmentShown()) {
                photosFragment.enableCameraUpload();
            } else {
                photosFragment.enableCameraUploadClick();
            }
        }
    }

    /**
     * Shows a warning to business users about the risks of enabling CU.
     */
    private void showBusinessCUAlert() {
        if (businessCUAlert != null && businessCUAlert.isShowing()) {
            return;
        }

        MaterialAlertDialogBuilder builder = new MaterialAlertDialogBuilder(this);
        builder.setTitle(R.string.section_photo_sync)
                .setMessage(R.string.camera_uploads_business_alert)
                .setNegativeButton(R.string.general_cancel, (dialog, which) -> {
                })
                .setPositiveButton(R.string.general_enable, (dialog, which) -> {
                    if (getPhotosFragment() != null) {
                        photosFragment.enableCameraUploadClick();
                    }
                })
                .setCancelable(false)
                .setOnDismissListener(dialog -> isBusinessCUAlertShown = false);

        businessCUAlert = builder.create();
        businessCUAlert.show();
        isBusinessCUAlertShown = true;
    }

    private void openContactLink(long handle) {
        if (handle == INVALID_HANDLE) {
            logWarning("Not valid contact handle");
            return;
        }

        dismissAlertDialogIfExists(openLinkDialog);
        logDebug("Handle to invite a contact: " + handle);

        inviteContactUseCase.getContactLink(handle)
                .subscribeOn(Schedulers.io())
                .observeOn(AndroidSchedulers.mainThread())
                .subscribe((result, throwable) -> {
                    if (throwable == null) {
                        showContactInviteDialog(result.getContactLinkHandle(), result.getFullName(), result.getEmail(), result.isContact());
                    }
                });
    }

    /**
     * Show contact invite dialog.
     *
     * @param linkHandle User link handle for the invitation
     * @param fullName   User full name
     * @param email      User email
     * @param isContact  Flag to check wether is contact or not
     */
    private void showContactInviteDialog(Long linkHandle, String fullName, String email, boolean isContact) {
        if (inviteContactDialog != null && inviteContactDialog.isShowing()) return;

        String message;
        String buttonText;

        if (isContact) {
            message = getString(R.string.context_contact_already_exists, email);
            buttonText = getString(R.string.contact_view);
        } else {
            message = getString(R.string.invite_not_sent);
            buttonText = getString(R.string.contact_invite);
        }

        inviteContactDialog = new MaterialAlertDialogBuilder(this)
                .setTitle(fullName)
                .setMessage(message)
                .setNegativeButton(R.string.general_cancel, null)
                .setPositiveButton(buttonText, (dialog, which) -> {
                    if (isContact) {
                        ContactUtil.openContactInfoActivity(this, email);
                    } else {
                        sendContactInvitation(linkHandle, email);
                    }

                    dialog.dismiss();
                    inviteContactDialog = null;
                })
                .create();
        inviteContactDialog.show();
    }

    /**
     * Send contact invitation to specific user and show specific SnackBar.
     *
     * @param contactLinkHandle User link handle for invitation
     * @param email             User email
     */
    private void sendContactInvitation(Long contactLinkHandle, String email) {
        inviteContactUseCase.invite(contactLinkHandle, email)
                .subscribeOn(Schedulers.io())
                .observeOn(AndroidSchedulers.mainThread())
                .subscribe((result, throwable) -> {
                    String snackbarMessage = getString(R.string.general_error);
                    if (throwable == null) {
                        switch (result) {
                            case SENT:
                                snackbarMessage = getString(R.string.context_contact_request_sent, email);
                                break;
                            case RESENT:
                                snackbarMessage = getString(R.string.context_contact_invitation_resent);
                                break;
                            case DELETED:
                                snackbarMessage = getString(R.string.context_contact_invitation_deleted);
                                break;
                            case ALREADY_SENT:
                                snackbarMessage = getString(R.string.invite_not_sent_already_sent, email);
                                break;
                            case ALREADY_CONTACT:
                                snackbarMessage = getString(R.string.context_contact_already_exists, email);
                                break;
                            case INVALID_EMAIL:
                                snackbarMessage = getString(R.string.error_own_email_as_contact);
                                break;
                        }
                    }
                    showSnackbar(SNACKBAR_TYPE, snackbarMessage, MEGACHAT_INVALID_HANDLE);
                });
    }

    private void askForSMSVerification() {
        if (!smsDialogTimeChecker.shouldShow()) return;
        showStorageAlertWithDelay = true;
        //If mobile device, only portrait mode is allowed
        if (!isTablet(this)) {
            logDebug("mobile only portrait mode");
            setRequestedOrientation(ActivityInfo.SCREEN_ORIENTATION_PORTRAIT);
        }
        smsDialogTimeChecker.update();
        onAskingSMSVerificationFragment = true;
        if (smsVerificationFragment == null) {
            smsVerificationFragment = new SMSVerificationFragment();
        }
        replaceFragment(smsVerificationFragment, FragmentTag.SMS_VERIFICATION.getTag());
        tabLayoutShares.setVisibility(View.GONE);
        viewPagerShares.setVisibility(View.GONE);
        tabLayoutTransfers.setVisibility(View.GONE);
        viewPagerTransfers.setVisibility(View.GONE);
        abL.setVisibility(View.GONE);

        fragmentContainer.setVisibility(View.VISIBLE);
        drawerLayout.closeDrawer(Gravity.LEFT);
        drawerLayout.setDrawerLockMode(DrawerLayout.LOCK_MODE_LOCKED_CLOSED);
        supportInvalidateOptionsMenu();
        hideFabButton();
        showHideBottomNavigationView(true);
    }

    public void askForAccess() {
        askPermissions = false;
        showStorageAlertWithDelay = true;
        //If mobile device, only portrait mode is allowed
        if (!isTablet(this)) {
            logDebug("Mobile only portrait mode");
            setRequestedOrientation(ActivityInfo.SCREEN_ORIENTATION_PORTRAIT);
        }
        boolean writeStorageGranted = hasPermissions(this, Manifest.permission.WRITE_EXTERNAL_STORAGE);
        boolean readStorageGranted = hasPermissions(this, Manifest.permission.READ_EXTERNAL_STORAGE);
        boolean cameraGranted = hasPermissions(this, Manifest.permission.CAMERA);
        boolean microphoneGranted = hasPermissions(this, Manifest.permission.RECORD_AUDIO);

        if (!writeStorageGranted || !readStorageGranted || !cameraGranted || !microphoneGranted/* || !writeCallsGranted*/) {
            deleteCurrentFragment();

            if (permissionsFragment == null) {
                permissionsFragment = new PermissionsFragment();
            }

            replaceFragment(permissionsFragment, FragmentTag.PERMISSIONS.getTag());

            onAskingPermissionsFragment = true;

            abL.setVisibility(View.GONE);
            setTabsVisibility();
            drawerLayout.setDrawerLockMode(DrawerLayout.LOCK_MODE_LOCKED_CLOSED);
            supportInvalidateOptionsMenu();
            hideFabButton();
            showHideBottomNavigationView(true);
        }
    }

    public void destroySMSVerificationFragment() {
        if (!isTablet(this)) {
            logDebug("mobile, all orientation");
            setRequestedOrientation(ActivityInfo.SCREEN_ORIENTATION_FULL_USER);
        }
        onAskingSMSVerificationFragment = false;
        smsVerificationFragment = null;

        if (!firstTimeAfterInstallation) {
            abL.setVisibility(View.VISIBLE);

            deleteCurrentFragment();

            drawerLayout.setDrawerLockMode(DrawerLayout.LOCK_MODE_UNLOCKED);
            supportInvalidateOptionsMenu();
            selectDrawerItem(drawerItem);
        }
    }

    public void destroyPermissionsFragment() {
        //In mobile, allow all orientation after permission screen
        if (!isTablet(this)) {
            logDebug("Mobile, all orientation");
            setRequestedOrientation(ActivityInfo.SCREEN_ORIENTATION_FULL_USER);
        }

        turnOnNotifications = false;

        abL.setVisibility(View.VISIBLE);

        deleteCurrentFragment();

        onAskingPermissionsFragment = false;

        permissionsFragment = null;

        drawerLayout.setDrawerLockMode(DrawerLayout.LOCK_MODE_UNLOCKED);
        supportInvalidateOptionsMenu();

        if (app.getStorageState() == STORAGE_STATE_PAYWALL) {
            drawerItem = DrawerItem.CLOUD_DRIVE;
        } else {
            firstLogin = true;
            drawerItem = DrawerItem.PHOTOS;
        }

        selectDrawerItem(drawerItem);
    }

    void setContactStatus() {
        if (megaChatApi == null) {
            megaChatApi = app.getMegaChatApi();
            composite.clear();
            checkChatChanges();
        }

        int chatStatus = megaChatApi.getOnlineStatus();
        if (contactStatus != null) {
            ChatUtil.setContactStatus(chatStatus, contactStatus, StatusIconLocation.DRAWER);
        }
    }

    @Override
    protected void onResume() {
        if (drawerItem == DrawerItem.SEARCH && getSearchFragment() != null) {
            searchFragment.setWaitingForSearchedNodes(true);
        }

        super.onResume();
        queryIfNotificationsAreOn();

        if (getResources().getConfiguration().orientation != orientationSaved) {
            orientationSaved = getResources().getConfiguration().orientation;
            drawerLayout.setDrawerLockMode(DrawerLayout.LOCK_MODE_UNLOCKED);
        }

        checkScrollElevation();
        checkTransferOverQuotaOnResume();
        LiveEventBus.get(EVENT_FAB_CHANGE, Boolean.class).observeForever(fabChangeObserver);
    }

    void queryIfNotificationsAreOn() {
        logDebug("queryIfNotificationsAreOn");

        if (dbH == null) {
            dbH = DatabaseHandler.getDbHandler(getApplicationContext());
        }

        if (megaApi == null) {
            megaApi = ((MegaApplication) getApplication()).getMegaApi();
        }

        if (turnOnNotifications) {
            setTurnOnNotificationsFragment();
        } else {
            NotificationManagerCompat nf = NotificationManagerCompat.from(this);
            logDebug("Notifications Enabled: " + nf.areNotificationsEnabled());
            if (!nf.areNotificationsEnabled()) {
                logDebug("OFF");
                if (dbH.getShowNotifOff() == null || dbH.getShowNotifOff().equals("true")) {
                    if (megaChatApi == null) {
                        megaChatApi = ((MegaApplication) getApplication()).getMegaChatApi();
                    }
                    if ((megaApi.getContacts().size() >= 1) || (megaChatApi.getChatListItems().size() >= 1)) {
                        setTurnOnNotificationsFragment();
                    }
                }
            }
        }
    }

    public void deleteTurnOnNotificationsFragment() {
        logDebug("deleteTurnOnNotificationsFragment");
        turnOnNotifications = false;

        abL.setVisibility(View.VISIBLE);

        turnOnNotificationsFragment = null;

        drawerLayout.setDrawerLockMode(DrawerLayout.LOCK_MODE_UNLOCKED);
        supportInvalidateOptionsMenu();
        selectDrawerItem(drawerItem);

        setStatusBarColor(this, android.R.color.transparent);
    }

    void deleteCurrentFragment() {
        Fragment currentFragment = getSupportFragmentManager().findFragmentById(R.id.fragment_container);
        if (currentFragment != null) {
            getSupportFragmentManager().beginTransaction().remove(currentFragment).commitNowAllowingStateLoss();
        }
    }

    void setTurnOnNotificationsFragment() {
        logDebug("setTurnOnNotificationsFragment");
        aB.setSubtitle(null);
        abL.setVisibility(View.GONE);

        deleteCurrentFragment();

        if (turnOnNotificationsFragment == null) {
            turnOnNotificationsFragment = new TurnOnNotificationsFragment();
        }
        replaceFragment(turnOnNotificationsFragment, FragmentTag.TURN_ON_NOTIFICATIONS.getTag());

        setTabsVisibility();
        abL.setVisibility(View.GONE);

        drawerLayout.closeDrawer(Gravity.LEFT);
        drawerLayout.setDrawerLockMode(DrawerLayout.LOCK_MODE_LOCKED_CLOSED);
        supportInvalidateOptionsMenu();
        hideFabButton();
        showHideBottomNavigationView(true);

        setStatusBarColor(this, R.color.teal_500_teal_400);
    }

    void actionOpenFolder(long handleIntent) {
        if (handleIntent == INVALID_HANDLE) {
            logWarning("handleIntent is not valid");
            return;
        }

        MegaNode parentIntentN = megaApi.getNodeByHandle(handleIntent);
        if (parentIntentN == null) {
            logWarning("parentIntentN is null");
            return;
        }

        switch (megaApi.getAccess(parentIntentN)) {
            case MegaShare.ACCESS_READ:
            case MegaShare.ACCESS_READWRITE:
            case MegaShare.ACCESS_FULL:
                parentHandleIncoming = handleIntent;
                deepBrowserTreeIncoming = calculateDeepBrowserTreeIncoming(parentIntentN, this);
                drawerItem = DrawerItem.SHARED_ITEMS;
                break;

            default:
                if (megaApi.isInRubbish(parentIntentN)) {
                    parentHandleRubbish = handleIntent;
                    drawerItem = DrawerItem.RUBBISH_BIN;
                } else if (megaApi.isInInbox(parentIntentN)) {
                    parentHandleInbox = handleIntent;
                    drawerItem = DrawerItem.INBOX;
                } else {
                    parentHandleBrowser = handleIntent;
                    drawerItem = DrawerItem.CLOUD_DRIVE;
                }
                break;
        }
    }

    @Override
    protected void onPostResume() {
        logDebug("onPostResume");
        super.onPostResume();

        if (isSearching) {
            selectDrawerItem(DrawerItem.SEARCH);
            isSearching = false;
            return;
        }

        managerActivity = this;

        Intent intent = getIntent();

        dbH = DatabaseHandler.getDbHandler(getApplicationContext());
        if (dbH.getCredentials() == null) {
            if (!openLink) {
                return;
            } else {
                logDebug("Not credentials");
                if (intent != null) {
                    logDebug("Not credentials -> INTENT");
                    if (intent.getAction() != null) {
                        logDebug("Intent with ACTION: " + intent.getAction());

                        if (getIntent().getAction().equals(ACTION_EXPORT_MASTER_KEY)) {
                            Intent exportIntent = new Intent(managerActivity, LoginActivity.class);
                            intent.putExtra(VISIBLE_FRAGMENT, LOGIN_FRAGMENT);
                            exportIntent.setFlags(Intent.FLAG_ACTIVITY_CLEAR_TOP);
                            exportIntent.setAction(getIntent().getAction());
                            startActivity(exportIntent);
                            finish();
                            return;
                        }
                    }
                }
            }
        }

        if (intent != null) {
            logDebug("Intent not null! " + intent.getAction());
            // Open folder from the intent
            if (intent.hasExtra(EXTRA_OPEN_FOLDER)) {
                logDebug("INTENT: EXTRA_OPEN_FOLDER");

                parentHandleBrowser = intent.getLongExtra(EXTRA_OPEN_FOLDER, -1);
                intent.removeExtra(EXTRA_OPEN_FOLDER);
                setIntent(null);
            }

            if (intent.getAction() != null) {
                logDebug("Intent action");

                if (getIntent().getAction().equals(ACTION_EXPLORE_ZIP)) {
                    logDebug("Open zip browser");

                    String pathZip = intent.getExtras().getString(EXTRA_PATH_ZIP);
                    ZipBrowserActivity.Companion.start(this, pathZip);
                }

                if (getIntent().getAction().equals(ACTION_IMPORT_LINK_FETCH_NODES)) {
                    logDebug("ACTION_IMPORT_LINK_FETCH_NODES");

                    Intent loginIntent = new Intent(managerActivity, LoginActivity.class);
                    intent.putExtra(VISIBLE_FRAGMENT, LOGIN_FRAGMENT);
                    loginIntent.setFlags(Intent.FLAG_ACTIVITY_CLEAR_TOP);
                    loginIntent.setAction(ACTION_IMPORT_LINK_FETCH_NODES);
                    loginIntent.setData(Uri.parse(getIntent().getDataString()));
                    startActivity(loginIntent);
                    finish();
                    return;
                } else if (getIntent().getAction().equals(ACTION_OPEN_MEGA_LINK)) {
                    logDebug("ACTION_OPEN_MEGA_LINK");

                    Intent fileLinkIntent = new Intent(managerActivity, FileLinkActivity.class);
                    fileLinkIntent.setFlags(Intent.FLAG_ACTIVITY_CLEAR_TOP);
                    fileLinkIntent.setAction(ACTION_IMPORT_LINK_FETCH_NODES);
                    String data = getIntent().getDataString();
                    if (data != null) {
                        fileLinkIntent.setData(Uri.parse(data));
                        startActivity(fileLinkIntent);
                    } else {
                        logWarning("getDataString is NULL");
                    }
                    finish();
                    return;
                } else if (intent.getAction().equals(ACTION_OPEN_MEGA_FOLDER_LINK)) {
                    logDebug("ACTION_OPEN_MEGA_FOLDER_LINK");

                    Intent intentFolderLink = new Intent(managerActivity, FolderLinkActivity.class);
                    intentFolderLink.setFlags(Intent.FLAG_ACTIVITY_CLEAR_TOP);
                    intentFolderLink.setAction(ACTION_OPEN_MEGA_FOLDER_LINK);

                    String data = getIntent().getDataString();
                    if (data != null) {
                        intentFolderLink.setData(Uri.parse(data));
                        startActivity(intentFolderLink);
                    } else {
                        logWarning("getDataString is NULL");
                    }
                    finish();
                } else if (intent.getAction().equals(ACTION_REFRESH_PARENTHANDLE_BROWSER)) {

                    parentHandleBrowser = intent.getLongExtra("parentHandle", -1);
                    intent.removeExtra("parentHandle");

                    //Refresh Cloud Fragment
                    refreshCloudDrive();

                    //Refresh Rubbish Fragment
                    refreshRubbishBin();
                } else if (intent.getAction().equals(ACTION_OVERQUOTA_STORAGE)) {
                    showOverquotaAlert(false);
                } else if (intent.getAction().equals(ACTION_PRE_OVERQUOTA_STORAGE)) {
                    showOverquotaAlert(true);
                } else if (intent.getAction().equals(ACTION_CHANGE_AVATAR)) {
                    logDebug("Intent CHANGE AVATAR");

                    String path = intent.getStringExtra("IMAGE_PATH");
                    megaApi.setAvatar(path, this);
                } else if (intent.getAction().equals(ACTION_CANCEL_CAM_SYNC)) {
                    logDebug("ACTION_CANCEL_UPLOAD or ACTION_CANCEL_DOWNLOAD or ACTION_CANCEL_CAM_SYNC");
                    drawerItem = DrawerItem.TRANSFERS;
                    indexTransfers = intent.getIntExtra(TRANSFERS_TAB, ERROR_TAB);
                    selectDrawerItem(drawerItem);

                    String text = getString(R.string.cam_sync_cancel_sync);

                    MaterialAlertDialogBuilder builder = new MaterialAlertDialogBuilder(this);
                    builder.setMessage(text);

                    builder.setPositiveButton(getString(R.string.general_yes),
                            (dialog, whichButton) -> {
                                fireStopCameraUploadJob(ManagerActivity.this);
                                dbH.setCamSyncEnabled(false);
                                sendBroadcast(new Intent(ACTION_UPDATE_DISABLE_CU_SETTING));

                                if (drawerItem == DrawerItem.PHOTOS) {
                                    cuLayout.setVisibility(View.VISIBLE);
                                }
                            });

                    builder.setNegativeButton(getString(R.string.general_no), null);
                    final AlertDialog dialog = builder.create();
                    try {
                        dialog.show();
                    } catch (Exception ex) {
                        logError("EXCEPTION", ex);
                    }
                } else if (intent.getAction().equals(ACTION_SHOW_TRANSFERS)) {
                    if (intent.getBooleanExtra(OPENED_FROM_CHAT, false)) {
                        sendBroadcast(new Intent(ACTION_CLOSE_CHAT_AFTER_OPEN_TRANSFERS));
                    }

                    drawerItem = DrawerItem.TRANSFERS;
                    indexTransfers = intent.getIntExtra(TRANSFERS_TAB, ERROR_TAB);
                    selectDrawerItem(drawerItem);
                } else if (intent.getAction().equals(ACTION_TAKE_SELFIE)) {
                    logDebug("Intent take selfie");
                    checkTakePicture(this, TAKE_PHOTO_CODE);
                } else if (intent.getAction().equals(SHOW_REPEATED_UPLOAD)) {
                    logDebug("Intent SHOW_REPEATED_UPLOAD");
                    String message = intent.getStringExtra("MESSAGE");
                    showSnackbar(SNACKBAR_TYPE, message, -1);
                } else if (getIntent().getAction().equals(ACTION_IPC)) {
                    logDebug("IPC - go to received request in Contacts");
                    markNotificationsSeen(true);
                    navigateToContactRequests();
                } else if (getIntent().getAction().equals(ACTION_CHAT_NOTIFICATION_MESSAGE)) {
                    logDebug("ACTION_CHAT_NOTIFICATION_MESSAGE");

                    long chatId = getIntent().getLongExtra(CHAT_ID, MEGACHAT_INVALID_HANDLE);
                    if (getIntent().getBooleanExtra(EXTRA_MOVE_TO_CHAT_SECTION, false)) {
                        moveToChatSection(chatId);
                    } else {
                        String text = getIntent().getStringExtra(SHOW_SNACKBAR);
                        if (chatId != -1) {
                            openChat(chatId, text);
                        }
                    }
                } else if (getIntent().getAction().equals(ACTION_CHAT_SUMMARY)) {
                    logDebug("ACTION_CHAT_SUMMARY");
                    drawerItem = DrawerItem.CHAT;
                    selectDrawerItem(drawerItem);
                } else if (getIntent().getAction().equals(ACTION_INCOMING_SHARED_FOLDER_NOTIFICATION)) {
                    logDebug("ACTION_INCOMING_SHARED_FOLDER_NOTIFICATION");
                    markNotificationsSeen(true);

                    drawerItem = DrawerItem.SHARED_ITEMS;
                    indexShares = 0;
                    selectDrawerItem(drawerItem);
                } else if (getIntent().getAction().equals(ACTION_OPEN_CONTACTS_SECTION)) {
                    logDebug("ACTION_OPEN_CONTACTS_SECTION");
                    markNotificationsSeen(true);
                    openContactLink(getIntent().getLongExtra(CONTACT_HANDLE, -1));
                } else if (getIntent().getAction().equals(ACTION_RECOVERY_KEY_EXPORTED)) {
                    logDebug("ACTION_RECOVERY_KEY_EXPORTED");
                    exportRecoveryKey();
                } else if (getIntent().getAction().equals(ACTION_REQUEST_DOWNLOAD_FOLDER_LOGOUT)) {
                    String parentPath = intent.getStringExtra(FileStorageActivity.EXTRA_PATH);

                    if (parentPath != null) {
                        AccountController ac = new AccountController(this);
                        ac.exportMK(parentPath);
                    }
                } else if (getIntent().getAction().equals(ACTION_RECOVERY_KEY_COPY_TO_CLIPBOARD)) {
                    AccountController ac = new AccountController(this);
                    if (getIntent().getBooleanExtra("logout", false)) {
                        ac.copyMK(true, sharingScope);
                    } else {
                        ac.copyMK(false, sharingScope);
                    }
                } else if (getIntent().getAction().equals(ACTION_OPEN_FOLDER)) {
                    logDebug("Open after LauncherFileExplorerActivity ");
                    long handleIntent = getIntent().getLongExtra(INTENT_EXTRA_KEY_PARENT_HANDLE, -1);

                    if (getIntent().getBooleanExtra(SHOW_MESSAGE_UPLOAD_STARTED, false)) {
                        int numberUploads = getIntent().getIntExtra(NUMBER_UPLOADS, 1);
                        showSnackbar(SNACKBAR_TYPE, getResources().getQuantityString(R.plurals.upload_began, numberUploads, numberUploads), -1);
                    }

                    String message = getIntent().getStringExtra(EXTRA_MESSAGE);
                    if (message != null) {
                        showSnackbar(SNACKBAR_TYPE, message, MEGACHAT_INVALID_HANDLE);
                    }

                    actionOpenFolder(handleIntent);
                    selectDrawerItem(drawerItem);
                } else if (getIntent().getAction().equals(ACTION_SHOW_SNACKBAR_SENT_AS_MESSAGE)) {
                    long chatId = getIntent().getLongExtra(CHAT_ID, MEGACHAT_INVALID_HANDLE);
                    showSnackbar(MESSAGE_SNACKBAR_TYPE, null, chatId);
                }

                intent.setAction(null);
                setIntent(null);
            }
        }


        if (bNV != null) {
            Menu nVMenu = bNV.getMenu();
            resetNavigationViewMenu(nVMenu);

            switch (drawerItem) {
                case CLOUD_DRIVE: {
                    logDebug("Case CLOUD DRIVE");
                    //Check the tab to shown and the title of the actionBar
                    setToolbarTitle();
                    setBottomNavigationMenuItemChecked(CLOUD_DRIVE_BNV);
                    break;
                }
                case SHARED_ITEMS: {
                    logDebug("Case SHARED ITEMS");
                    setBottomNavigationMenuItemChecked(SHARED_ITEMS_BNV);
                    try {
                        NotificationManager notificationManager =
                                (NotificationManager) getSystemService(Context.NOTIFICATION_SERVICE);

                        notificationManager.cancel(NOTIFICATION_PUSH_CLOUD_DRIVE);
                    } catch (Exception e) {
                        logError("Exception NotificationManager - remove contact notification", e);
                    }
                    setToolbarTitle();
                    break;
                }
                case SEARCH: {
                    if (searchExpand) {
                        textsearchQuery = false;
                        break;
                    }

                    setBottomNavigationMenuItemChecked(NO_BNV);
                    setToolbarTitle();
                    break;
                }
                case CHAT:
                    setBottomNavigationMenuItemChecked(CHAT_BNV);
                    if (getChatsFragment() != null && recentChatsFragment.isVisible()) {
                        recentChatsFragment.setChats();
                        recentChatsFragment.setStatus();
                    }
                    MegaApplication.setRecentChatVisible(true);
                    break;

                case PHOTOS: {
                    setBottomNavigationMenuItemChecked(PHOTOS_BNV);
                    break;
                }
                case NOTIFICATIONS: {
                    notificationsFragment = (NotificationsFragment) getSupportFragmentManager().findFragmentByTag(FragmentTag.NOTIFICATIONS.getTag());
                    if (notificationsFragment != null) {
                        notificationsFragment.setNotifications();
                    }
                    break;
                }
                case HOMEPAGE:
                default:
                    setBottomNavigationMenuItemChecked(HOME_BNV);
                    break;
            }
        }
    }

    public void openChat(long chatId, String text) {
        logDebug("Chat ID: " + chatId);

        if (chatId != -1) {
            MegaChatRoom chat = megaChatApi.getChatRoom(chatId);
            if (chat != null) {
                logDebug("Open chat with id: " + chatId);
                Intent intentToChat = new Intent(this, ChatActivity.class);
                intentToChat.setAction(ACTION_CHAT_SHOW_MESSAGES);
                intentToChat.putExtra(CHAT_ID, chatId);
                intentToChat.putExtra(SHOW_SNACKBAR, text);
                this.startActivity(intentToChat);
            } else {
                logError("Error, chat is NULL");
            }
        } else {
            logError("Error, chat id is -1");
        }
    }

    public void setProfileAvatar() {
        logDebug("setProfileAvatar");
        Pair<Boolean, Bitmap> circleAvatar = AvatarUtil.getCircleAvatar(this, megaApi.getMyEmail());
        if (circleAvatar.first) {
            nVPictureProfile.setImageBitmap(circleAvatar.second);
        } else {
            File avatarFile = CacheFolderManager.buildAvatarFile(this, megaApi.getMyEmail() + JPG_EXTENSION);
            if(avatarFile != null && avatarFile.exists()) {
                megaApi.getUserAvatar(megaApi.getMyUser(), avatarFile.getAbsolutePath(), this);
            }
        }
    }

    public void setDefaultAvatar() {
        logDebug("setDefaultAvatar");
        nVPictureProfile.setImageBitmap(getDefaultAvatar(getColorAvatar(megaApi.getMyUser()), myAccountInfo.getFullName(), AVATAR_SIZE, true));
    }

    public void setOfflineAvatar(String email, long myHandle, String name) {
        logDebug("setOfflineAvatar");
        if (nVPictureProfile == null) {
            return;
        }

        Pair<Boolean, Bitmap> circleAvatar = AvatarUtil.getCircleAvatar(this, email);
        if (circleAvatar.first) {
            nVPictureProfile.setImageBitmap(circleAvatar.second);
        } else {
            nVPictureProfile.setImageBitmap(
                    getDefaultAvatar(getColorAvatar(myHandle), name, AVATAR_SIZE, true));
        }
    }

    @Override
    protected void onStop() {
        logDebug("onStop");

        mStopped = true;

        super.onStop();
    }

    @Override
    protected void onPause() {
        logDebug("onPause");
        managerActivity = null;
        transfersManagement.setOnTransfersSection(false);
        super.onPause();
    }

    @Override
    protected void onDestroy() {
        logDebug("onDestroy()");

        dbH.removeSentPendingMessages();

        if (megaApi != null && megaApi.getRootNode() != null) {
            megaApi.removeTransferListener(this);
            megaApi.removeRequestListener(this);
        }

        composite.clear();

        if (alertDialogSMSVerification != null) {
            alertDialogSMSVerification.dismiss();
        }
        isStorageStatusDialogShown = false;

        unregisterReceiver(chatRoomMuteUpdateReceiver);
        unregisterReceiver(contactUpdateReceiver);
        unregisterReceiver(updateMyAccountReceiver);
        unregisterReceiver(networkReceiver);
        unregisterReceiver(receiverUpdateOrder);
        unregisterReceiver(chatArchivedReceiver);
        LiveEventBus.get(EVENT_REFRESH_PHONE_NUMBER, Boolean.class)
                .removeObserver(refreshAddPhoneNumberButtonObserver);
        unregisterReceiver(receiverCUAttrChanged);
        unregisterReceiver(transferOverQuotaUpdateReceiver);
        unregisterReceiver(transferFinishReceiver);
        LiveEventBus.get(EVENT_REFRESH, Boolean.class).removeObserver(refreshObserver);
        unregisterReceiver(cuUpdateReceiver);
        LiveEventBus.get(EVENT_FINISH_ACTIVITY, Boolean.class).removeObserver(finishObserver);
        LiveEventBus.get(EVENT_MY_BACKUPS_FOLDER_CHANGED, Boolean.class).removeObserver(fileBackupChangedObserver);

        destroyPayments();

        cancelSearch();
        if (reconnectDialog != null) {
            reconnectDialog.cancel();
        }

        if (confirmationTransfersDialog != null) {
            confirmationTransfersDialog.dismiss();
        }

        if (newTextFileDialog != null) {
            newTextFileDialog.dismiss();
        }

        dismissAlertDialogIfExists(processFileDialog);
        dismissAlertDialogIfExists(openLinkDialog);
        dismissAlertDialogIfExists(newFolderDialog);

        nodeSaver.destroy();

        super.onDestroy();
    }

    private void cancelSearch() {
        if (getSearchFragment() != null) {
            searchFragment.cancelSearch();
        }
    }

    public void skipToMediaDiscoveryFragment(Fragment f) {
        mediaDiscoveryFragment = (MediaDiscoveryFragment) f;
        replaceFragment(f, FragmentTag.MEDIA_DISCOVERY.getTag());
        isInMDMode = true;
    }

    public void skipToAlbumContentFragment(Fragment f) {
        albumContentFragment = (AlbumContentFragment) f;
        replaceFragment(f, FragmentTag.ALBUM_CONTENT.getTag());
        isInAlbumContent = true;
        firstNavigationLevel = false;

        cuLayout.setVisibility(View.GONE);
        showHideBottomNavigationView(true);
    }

    public void changeMDMode(boolean targetMDMode) {
        isInMDMode = targetMDMode;
    }

    void replaceFragment(Fragment f, String fTag) {
        FragmentTransaction ft = getSupportFragmentManager().beginTransaction();
        ft.replace(R.id.fragment_container, f, fTag);
        ft.commitNowAllowingStateLoss();
        // refresh manually
        if (f instanceof RecentChatsFragment) {
            RecentChatsFragment rcf = (RecentChatsFragment) f;
            if (rcf.isResumed()) {
                rcf.refreshMegaContactsList();
                rcf.setCustomisedActionBar();
            }
        }
    }

    private void refreshFragment(String fTag) {
        Fragment f = getSupportFragmentManager().findFragmentByTag(fTag);
        if (f != null) {
            logDebug("Fragment " + fTag + " refreshing");
            getSupportFragmentManager().beginTransaction().detach(f).commitNowAllowingStateLoss();
            getSupportFragmentManager().beginTransaction().attach(f).commitNowAllowingStateLoss();
        } else {
            logWarning("Fragment == NULL. Not refresh");
        }
    }

    public boolean isFirstLogin() {
        return firstLogin;
    }

    public void selectDrawerItemCloudDrive() {
        logDebug("selectDrawerItemCloudDrive");
        abL.setVisibility(View.VISIBLE);

        tabLayoutShares.setVisibility(View.GONE);
        viewPagerShares.setVisibility(View.GONE);
        tabLayoutTransfers.setVisibility(View.GONE);
        viewPagerTransfers.setVisibility(View.GONE);

        fragmentContainer.setVisibility(View.VISIBLE);
        fileBrowserFragment = (FileBrowserFragment) getSupportFragmentManager().findFragmentByTag(FragmentTag.CLOUD_DRIVE.getTag());
        if (fileBrowserFragment == null) {
            fileBrowserFragment = FileBrowserFragment.newInstance();
        }

        replaceFragment(fileBrowserFragment, FragmentTag.CLOUD_DRIVE.getTag());
    }

    private void showGlobalAlertDialogsIfNeeded() {
        if (showStorageAlertWithDelay) {
            showStorageAlertWithDelay = false;
            checkStorageStatus(storageStateFromBroadcast != MegaApiJava.STORAGE_STATE_UNKNOWN ?
                    storageStateFromBroadcast : app.getStorageState(), false);
        }

        if (!firstTimeAfterInstallation) {
            logDebug("Its NOT first time");
            int dbContactsSize = dbH.getContactsSize();
            int sdkContactsSize = megaApi.getContacts().size();
            if (dbContactsSize != sdkContactsSize) {
                logDebug("Contacts TABLE != CONTACTS SDK " + dbContactsSize + " vs " + sdkContactsSize);
                dbH.clearContacts();
                FillDBContactsTask fillDBContactsTask = new FillDBContactsTask(this);
                fillDBContactsTask.execute();
            }
        } else {
            logDebug("Its first time");

            //Fill the contacts DB
            FillDBContactsTask fillDBContactsTask = new FillDBContactsTask(this);
            fillDBContactsTask.execute();
            firstTimeAfterInstallation = false;
            dbH.setFirstTime(false);
        }

        checkBeforeShowSMSVerificationDialog();

        cookieDialogHandler.showDialogIfNeeded(this);
    }

    /**
     * Observe LiveData for PSA, and show PSA view when get it.
     */
    private void observePsa() {
        psaViewHolder = new PsaViewHolder(findViewById(R.id.psa_layout), PsaManager.INSTANCE);

        LiveEventBus.get(EVENT_PSA, Psa.class).observe(this, psa -> {
            if (psa.getUrl() == null) {
                showPsa(psa);
            }
        });
    }

    /**
     * Show PSA view for old PSA type.
     *
     * @param psa the PSA to show
     */
    private void showPsa(Psa psa) {
        if (psa == null || drawerItem != DrawerItem.HOMEPAGE
                || mHomepageScreen != HomepageScreen.HOMEPAGE) {
            updateHomepageFabPosition();
            return;
        }

        if (getLifecycle().getCurrentState() == Lifecycle.State.RESUMED
                && getProLayout.getVisibility() == View.GONE
                && TextUtils.isEmpty(psa.getUrl())) {
            psaViewHolder.bind(psa);
            handler.post(this::updateHomepageFabPosition);
        }
    }

    public void checkBeforeShowSMSVerificationDialog() {
        //This account hasn't verified a phone number and first login.

        if (myAccountInfo.isBusinessAlertShown()) {
            //The business alerts has priority over SMS verification
            return;
        }

        if (canVoluntaryVerifyPhoneNumber() && (smsDialogTimeChecker.shouldShow() || isSMSDialogShowing) && !newCreationAccount) {
            showSMSVerificationDialog();
        }
    }

    public void setToolbarTitle(String title) {
        aB.setTitle(title);
    }

    public void setToolbarTitle() {
        logDebug("setToolbarTitle");
        if (drawerItem == null) {
            return;
        }

        switch (drawerItem) {
            case CLOUD_DRIVE: {
                aB.setSubtitle(null);
                logDebug("Cloud Drive SECTION");
                MegaNode parentNode = megaApi.getNodeByHandle(parentHandleBrowser);
                if (parentNode != null) {
                    if (megaApi.getRootNode() != null) {
                        if (parentNode.getHandle() == megaApi.getRootNode().getHandle() || parentHandleBrowser == -1) {
                            aB.setTitle(getString(R.string.section_cloud_drive).toUpperCase());
                            firstNavigationLevel = true;
                        } else {
                            aB.setTitle(parentNode.getName());
                            firstNavigationLevel = false;
                        }
                    } else {
                        parentHandleBrowser = -1;
                    }
                } else {
                    if (megaApi.getRootNode() != null) {
                        parentHandleBrowser = megaApi.getRootNode().getHandle();
                        aB.setTitle(getString(R.string.title_mega_info_empty_screen).toUpperCase());
                        firstNavigationLevel = true;
                    } else {
                        parentHandleBrowser = -1;
                        firstNavigationLevel = true;
                    }
                }
                break;
            }
            case RUBBISH_BIN: {
                aB.setSubtitle(null);
                MegaNode node = megaApi.getNodeByHandle(parentHandleRubbish);
                MegaNode rubbishNode = megaApi.getRubbishNode();
                if (rubbishNode == null) {
                    parentHandleRubbish = INVALID_HANDLE;
                    firstNavigationLevel = true;
                } else if (parentHandleRubbish == INVALID_HANDLE || node == null || node.getHandle() == rubbishNode.getHandle()) {
                    aB.setTitle(StringResourcesUtils.getString(R.string.section_rubbish_bin).toUpperCase());
                    firstNavigationLevel = true;
                } else {
                    aB.setTitle(node.getName());
                    firstNavigationLevel = false;
                }
                break;
            }
            case SHARED_ITEMS: {
                logDebug("Shared Items SECTION");
                aB.setSubtitle(null);
                int indexShares = getTabItemShares();
                if (indexShares == ERROR_TAB) break;
                switch (indexShares) {
                    case INCOMING_TAB: {
                        if (isIncomingAdded()) {
                            if (parentHandleIncoming != -1) {
                                MegaNode node = megaApi.getNodeByHandle(parentHandleIncoming);
                                if (node == null) {
                                    aB.setTitle(getResources().getString(R.string.title_shared_items).toUpperCase());
                                } else {
                                    aB.setTitle(node.getName());
                                }

                                firstNavigationLevel = false;
                            } else {
                                aB.setTitle(getResources().getString(R.string.title_shared_items).toUpperCase());
                                firstNavigationLevel = true;
                            }
                        } else {
                            logDebug("selectDrawerItemSharedItems: inSFLol == null");
                        }
                        break;
                    }
                    case OUTGOING_TAB: {
                        logDebug("setToolbarTitle: OUTGOING TAB");
                        if (isOutgoingAdded()) {
                            if (parentHandleOutgoing != -1) {
                                MegaNode node = megaApi.getNodeByHandle(parentHandleOutgoing);
                                aB.setTitle(node.getName());
                                firstNavigationLevel = false;
                            } else {
                                aB.setTitle(getResources().getString(R.string.title_shared_items).toUpperCase());
                                firstNavigationLevel = true;
                            }
                        }
                        break;
                    }
                    case LINKS_TAB:
                        if (isLinksAdded()) {
                            if (parentHandleLinks == INVALID_HANDLE) {
                                aB.setTitle(getResources().getString(R.string.title_shared_items).toUpperCase());
                                firstNavigationLevel = true;
                            } else {
                                MegaNode node = megaApi.getNodeByHandle(parentHandleLinks);
                                aB.setTitle(node.getName());
                                firstNavigationLevel = false;
                            }
                        }
                        break;
                    default: {
                        aB.setTitle(getResources().getString(R.string.title_shared_items).toUpperCase());
                        firstNavigationLevel = true;
                        break;
                    }
                }
                break;
            }
            case INBOX: {
                aB.setSubtitle(null);
                if (parentHandleInbox == megaApi.getInboxNode().getHandle() || parentHandleInbox == -1) {
                    aB.setTitle(getResources().getString(R.string.section_inbox).toUpperCase());
                    firstNavigationLevel = true;
                } else {
                    MegaNode node = megaApi.getNodeByHandle(parentHandleInbox);
                    aB.setTitle(node.getName());
                    firstNavigationLevel = false;
                }
                break;
            }
            case NOTIFICATIONS: {
                aB.setSubtitle(null);
                aB.setTitle(getString(R.string.title_properties_chat_contact_notifications).toUpperCase());
                firstNavigationLevel = true;
                break;
            }
            case CHAT: {
                abL.setVisibility(View.VISIBLE);
                aB.setTitle(getString(R.string.section_chat).toUpperCase());

                firstNavigationLevel = true;
                break;
            }
            case SEARCH: {
                aB.setSubtitle(null);
                if (parentHandleSearch == -1) {
                    firstNavigationLevel = true;
                    if (searchQuery != null) {
                        textSubmitted = true;
                        if (!searchQuery.isEmpty()) {
                            aB.setTitle(getString(R.string.action_search).toUpperCase() + ": " + searchQuery);
                        } else {
                            aB.setTitle(getString(R.string.action_search).toUpperCase() + ": " + "");
                        }
                    } else {
                        aB.setTitle(getString(R.string.action_search).toUpperCase() + ": " + "");
                    }

                } else {
                    MegaNode parentNode = megaApi.getNodeByHandle(parentHandleSearch);
                    if (parentNode != null) {
                        aB.setTitle(parentNode.getName());
                        firstNavigationLevel = false;
                    }
                }
                break;
            }
            case TRANSFERS: {
                aB.setSubtitle(null);
                aB.setTitle(getString(R.string.section_transfers).toUpperCase());
                setFirstNavigationLevel(true);
                break;
            }
            case PHOTOS: {
                aB.setSubtitle(null);
                if (getPhotosFragment() != null && photosFragment.isEnablePhotosFragmentShown()) {
                    setFirstNavigationLevel(false);
                    aB.setTitle(getString(R.string.settings_camera_upload_on).toUpperCase());
                } else {
                    if (isInAlbumContent) {
                        aB.setTitle(getString(R.string.title_favourites_album));
                    } else {
                        setFirstNavigationLevel(true);
                        aB.setTitle(getString(R.string.sortby_type_photo_first).toUpperCase());
                    }
                }
                break;
            }
            case HOMEPAGE: {
                setFirstNavigationLevel(false);
                int titleId = -1;

                switch (mHomepageScreen) {
                    case IMAGES:
                        titleId = R.string.section_images;
                        break;
                    case DOCUMENTS:
                        titleId = R.string.section_documents;
                        break;
                    case AUDIO:
                        titleId = R.string.upload_to_audio;
                        break;
                    case VIDEO:
                        titleId = R.string.sortby_type_video_first;
                        break;
                }

                if (titleId != -1) {
                    aB.setTitle(getString(titleId).toUpperCase(Locale.getDefault()));
                }
            }
            default: {
                logDebug("Default GONE");

                break;
            }
        }

        updateNavigationToolbarIcon();
    }

    public void setToolbarTitleFromFullscreenOfflineFragment(String title,
                                                             boolean firstNavigationLevel, boolean showSearch) {
        aB.setSubtitle(null);
        aB.setTitle(title);
        this.firstNavigationLevel = firstNavigationLevel;
        updateNavigationToolbarIcon();
        textSubmitted = true;
        if (searchMenuItem != null) {
            searchMenuItem.setVisible(showSearch);
        }
    }

    public void updateNavigationToolbarIcon() {
        int totalHistoric = megaApi.getNumUnreadUserAlerts();
        int totalIpc = 0;
        ArrayList<MegaContactRequest> requests = megaApi.getIncomingContactRequests();
        if (requests != null) {
            totalIpc = requests.size();
        }

        int totalNotifications = totalHistoric + totalIpc;

        if (totalNotifications == 0) {
            if (isFirstNavigationLevel()) {
                if (drawerItem == DrawerItem.SEARCH || drawerItem == DrawerItem.INBOX || drawerItem == DrawerItem.NOTIFICATIONS
                        || drawerItem == DrawerItem.RUBBISH_BIN || drawerItem == DrawerItem.TRANSFERS) {
                    aB.setHomeAsUpIndicator(tintIcon(this, R.drawable.ic_arrow_back_white));
                } else {
                    aB.setHomeAsUpIndicator(tintIcon(this, R.drawable.ic_menu_white));
                }
            } else {
                aB.setHomeAsUpIndicator(tintIcon(this, R.drawable.ic_arrow_back_white));
            }
        } else {
            if (isFirstNavigationLevel()) {
                if (drawerItem == DrawerItem.SEARCH || drawerItem == DrawerItem.INBOX || drawerItem == DrawerItem.NOTIFICATIONS
                        || drawerItem == DrawerItem.RUBBISH_BIN || drawerItem == DrawerItem.TRANSFERS) {
                    badgeDrawable.setProgress(1.0f);
                } else {
                    badgeDrawable.setProgress(0.0f);
                }
            } else {
                badgeDrawable.setProgress(1.0f);
            }

            if (totalNotifications > 9) {
                badgeDrawable.setText("9+");
            } else {
                badgeDrawable.setText(totalNotifications + "");
            }

            aB.setHomeAsUpIndicator(badgeDrawable);
        }

        if (drawerItem == DrawerItem.CLOUD_DRIVE && isInMDMode) {
            aB.setHomeAsUpIndicator(tintIcon(this, R.drawable.ic_close_white));
        }

        if (drawerItem == DrawerItem.PHOTOS && isInAlbumContent) {
            aB.setHomeAsUpIndicator(tintIcon(this, R.drawable.ic_arrow_back_white));
        }
    }

    public void showOnlineMode() {
        logDebug("showOnlineMode");

        try {
            if (usedSpaceLayout != null) {

                if (rootNode != null) {
                    Menu bNVMenu = bNV.getMenu();
                    if (bNVMenu != null) {
                        resetNavigationViewMenu(bNVMenu);
                    }
                    clickDrawerItem(drawerItem);
                    supportInvalidateOptionsMenu();
                    updateAccountDetailsVisibleInfo();
                    checkCurrentStorageStatus(false);
                } else {
                    logWarning("showOnlineMode - Root is NULL");
                    if (getApplicationContext() != null) {
                        if (MegaApplication.getOpenChatId() != MEGACHAT_INVALID_HANDLE) {
                            Intent intent = new Intent(BROADCAST_ACTION_INTENT_CONNECTIVITY_CHANGE_DIALOG);
                            sendBroadcast(intent);
                        } else {
                            showConfirmationConnect();
                        }
                    }
                }
            }
        } catch (Exception e) {
        }
    }

    public void showConfirmationConnect() {
        logDebug("showConfirmationConnect");

        DialogInterface.OnClickListener dialogClickListener = new DialogInterface.OnClickListener() {
            @Override
            public void onClick(DialogInterface dialog, int which) {
                switch (which) {
                    case DialogInterface.BUTTON_POSITIVE:
                        refreshSession();
                        break;

                    case DialogInterface.BUTTON_NEGATIVE:
                        logDebug("showConfirmationConnect: BUTTON_NEGATIVE");
                        setToolbarTitle();
                        break;
                }
            }
        };

        MaterialAlertDialogBuilder builder = new MaterialAlertDialogBuilder(this);
        try {
            builder.setMessage(R.string.confirmation_to_reconnect).setPositiveButton(R.string.general_ok, dialogClickListener)
                    .setNegativeButton(R.string.general_cancel, dialogClickListener);
            reconnectDialog = builder.create();
            reconnectDialog.setCanceledOnTouchOutside(false);
            reconnectDialog.show();
        } catch (Exception e) {
        }
    }

    public void showOfflineMode() {
        logDebug("showOfflineMode");

        try {
            if (megaApi == null) {
                logWarning("megaApi is Null in Offline mode");
            }

            if (usedSpaceLayout != null) {
                usedSpaceLayout.setVisibility(View.GONE);
            }
            if (nVEmail != null) {
                nVEmail.setText(megaChatApi.getMyEmail());
            }
            if (nVDisplayName != null) {
                nVDisplayName.setText(megaChatApi.getMyFullname());
            }

            setOfflineAvatar(megaChatApi.getMyEmail(), megaChatApi.getMyUserHandle(),
                    megaChatApi.getMyFullname());

            logDebug("DrawerItem on start offline: " + drawerItem);
            if (drawerItem == null) {
                logWarning("drawerItem == null --> On start OFFLINE MODE");
                drawerItem = getStartDrawerItem(this);

                if (bNV != null) {
                    disableNavigationViewMenu(bNV.getMenu());
                }

                selectDrawerItem(drawerItem);
            } else {
                if (bNV != null) {
                    disableNavigationViewMenu(bNV.getMenu());
                }

                logDebug("Change to OFFLINE MODE");
                clickDrawerItem(drawerItem);
            }

            supportInvalidateOptionsMenu();
        } catch (Exception e) {
        }
    }

    public void clickDrawerItem(DrawerItem item) {
        logDebug("Item: " + item);
        Menu bNVMenu = bNV.getMenu();

        if (item == null) {
            drawerMenuItem = bNVMenu.findItem(R.id.bottom_navigation_item_cloud_drive);
            onNavigationItemSelected(drawerMenuItem);
            return;
        }

        drawerLayout.closeDrawer(Gravity.LEFT);

        switch (item) {
            case CLOUD_DRIVE: {
                setBottomNavigationMenuItemChecked(CLOUD_DRIVE_BNV);
                break;
            }
            case HOMEPAGE: {
                setBottomNavigationMenuItemChecked(HOME_BNV);
                break;
            }
            case PHOTOS: {
                setBottomNavigationMenuItemChecked(PHOTOS_BNV);
                break;
            }
            case SHARED_ITEMS: {
                setBottomNavigationMenuItemChecked(SHARED_ITEMS_BNV);
                break;
            }
            case CHAT: {
                setBottomNavigationMenuItemChecked(CHAT_BNV);
                break;
            }
            case SEARCH:
            case TRANSFERS:
            case NOTIFICATIONS:
            case INBOX: {
                setBottomNavigationMenuItemChecked(NO_BNV);
                break;
            }
        }
    }


    public void selectDrawerItemSharedItems() {
        logDebug("selectDrawerItemSharedItems");
        abL.setVisibility(View.VISIBLE);

        try {
            NotificationManager notificationManager =
                    (NotificationManager) getSystemService(Context.NOTIFICATION_SERVICE);

            notificationManager.cancel(NOTIFICATION_PUSH_CLOUD_DRIVE);
        } catch (Exception e) {
            logError("Exception NotificationManager - remove contact notification", e);
        }

        if (sharesPageAdapter == null) {
            logWarning("sharesPageAdapter is NULL");
            sharesPageAdapter = new SharesPageAdapter(getSupportFragmentManager(), this);
            viewPagerShares.setAdapter(sharesPageAdapter);
            tabLayoutShares.setupWithViewPager(viewPagerShares);
            setSharesTabIcons(indexShares);

            //Force on CreateView, addTab do not execute onCreateView
            if (indexShares != ERROR_TAB) {
                logDebug("The index of the TAB Shares is: " + indexShares);
                if (viewPagerShares != null) {
                    switch (indexShares) {
                        case INCOMING_TAB:
                        case OUTGOING_TAB:
                        case LINKS_TAB:
                            viewPagerShares.setCurrentItem(indexShares);
                            break;
                    }
                }
                indexShares = ERROR_TAB;
            } else {
                //No bundle, no change of orientation
                logDebug("indexShares is NOT -1");
            }

        }

        setToolbarTitle();

        drawerLayout.closeDrawer(Gravity.LEFT);
    }

    private void setSharesTabIcons(int tabSelected) {
        if (tabLayoutShares == null
                || tabLayoutShares.getTabAt(INCOMING_TAB) == null
                || tabLayoutShares.getTabAt(OUTGOING_TAB) == null
                || tabLayoutShares.getTabAt(LINKS_TAB) == null) {
            return;
        }

        // The TabLayout style sets the default icon tint
        switch (tabSelected) {
            case OUTGOING_TAB:
                tabLayoutShares.getTabAt(INCOMING_TAB).setIcon(R.drawable.ic_incoming_shares);
                tabLayoutShares.getTabAt(OUTGOING_TAB).setIcon(mutateIconSecondary(this, R.drawable.ic_outgoing_shares, R.color.red_600_red_300));
                tabLayoutShares.getTabAt(LINKS_TAB).setIcon(R.drawable.link_ic);
                break;
            case LINKS_TAB:
                tabLayoutShares.getTabAt(INCOMING_TAB).setIcon(R.drawable.ic_incoming_shares);
                tabLayoutShares.getTabAt(OUTGOING_TAB).setIcon(R.drawable.ic_outgoing_shares);
                tabLayoutShares.getTabAt(LINKS_TAB).setIcon(mutateIconSecondary(this, R.drawable.link_ic, R.color.red_600_red_300));
                break;
            default:
                tabLayoutShares.getTabAt(INCOMING_TAB).setIcon(mutateIconSecondary(this, R.drawable.ic_incoming_shares, R.color.red_600_red_300));
                tabLayoutShares.getTabAt(OUTGOING_TAB).setIcon(R.drawable.ic_outgoing_shares);
                tabLayoutShares.getTabAt(LINKS_TAB).setIcon(R.drawable.link_ic);
        }
    }

    public void selectDrawerItemNotifications() {
        logDebug("selectDrawerItemNotifications");

        abL.setVisibility(View.VISIBLE);

        drawerItem = DrawerItem.NOTIFICATIONS;

        setBottomNavigationMenuItemChecked(NO_BNV);

        notificationsFragment = (NotificationsFragment) getSupportFragmentManager().findFragmentByTag(FragmentTag.NOTIFICATIONS.getTag());
        if (notificationsFragment == null) {
            logWarning("New NotificationsFragment");
            notificationsFragment = NotificationsFragment.newInstance();
        } else {
            refreshFragment(FragmentTag.NOTIFICATIONS.getTag());
        }
        replaceFragment(notificationsFragment, FragmentTag.NOTIFICATIONS.getTag());

        setToolbarTitle();

        showFabButton();
    }

    public void selectDrawerItemTransfers() {
        logDebug("selectDrawerItemTransfers");

        abL.setVisibility(View.VISIBLE);
        hideTransfersWidget();

        drawerItem = DrawerItem.TRANSFERS;

        setBottomNavigationMenuItemChecked(NO_BNV);

        if (mTabsAdapterTransfers == null) {
            mTabsAdapterTransfers = new TransfersPageAdapter(getSupportFragmentManager(), this);
            viewPagerTransfers.setAdapter(mTabsAdapterTransfers);
            tabLayoutTransfers.setupWithViewPager(viewPagerTransfers);
        }

        boolean showCompleted = !dbH.getCompletedTransfers().isEmpty() && getPendingTransfers() <= 0;

        indexTransfers = transfersManagement.getAreFailedTransfers() || showCompleted ? COMPLETED_TAB : PENDING_TAB;

        if (viewPagerTransfers != null) {
            switch (indexTransfers) {
                case COMPLETED_TAB:
                    refreshFragment(FragmentTag.COMPLETED_TRANSFERS.getTag());
                    viewPagerTransfers.setCurrentItem(COMPLETED_TAB);
                    break;

                default:
                    refreshFragment(FragmentTag.TRANSFERS.getTag());
                    viewPagerTransfers.setCurrentItem(PENDING_TAB);

                    if (transfersManagement.getShouldShowNetworkWarning()) {
                        showSnackbar(SNACKBAR_TYPE, getString(R.string.error_server_connection_problem), MEGACHAT_INVALID_HANDLE);
                    }

                    break;
            }

            if (mTabsAdapterTransfers != null) {
                mTabsAdapterTransfers.notifyDataSetChanged();
            }

            indexTransfers = viewPagerTransfers.getCurrentItem();
        }

        setToolbarTitle();
        showFabButton();
        drawerLayout.closeDrawer(Gravity.LEFT);
    }

    public void selectDrawerItemChat() {
        ((MegaApplication) getApplication()).setRecentChatVisible(true);
        setToolbarTitle();

        recentChatsFragment = (RecentChatsFragment) getSupportFragmentManager().findFragmentByTag(FragmentTag.RECENT_CHAT.getTag());
        if (recentChatsFragment == null) {
            recentChatsFragment = RecentChatsFragment.newInstance();
        } else {
            refreshFragment(FragmentTag.RECENT_CHAT.getTag());
        }

        replaceFragment(recentChatsFragment, FragmentTag.RECENT_CHAT.getTag());

        drawerLayout.closeDrawer(Gravity.LEFT);
    }

    public void setBottomNavigationMenuItemChecked(int item) {
        if (bNV != null) {
            if (item == NO_BNV) {
                showHideBottomNavigationView(true);
            } else if (bNV.getMenu().getItem(item) != null) {
                if (!bNV.getMenu().getItem(item).isChecked()) {
                    bNV.getMenu().getItem(item).setChecked(true);
                }
            }
        }

        boolean isCameraUploadItem = item == PHOTOS_BNV;
        updateMiniAudioPlayerVisibility(!isCameraUploadItem);
    }

    private void setTabsVisibility() {
        tabLayoutShares.setVisibility(View.GONE);
        viewPagerShares.setVisibility(View.GONE);
        tabLayoutTransfers.setVisibility(View.GONE);
        viewPagerTransfers.setVisibility(View.GONE);
        mShowAnyTabLayout = false;

        fragmentContainer.setVisibility(View.GONE);
        mNavHostView.setVisibility(View.GONE);

        updatePsaViewVisibility();

        if (turnOnNotifications) {
            fragmentContainer.setVisibility(View.VISIBLE);
            drawerLayout.closeDrawer(Gravity.LEFT);
            return;
        }

        switch (drawerItem) {
            case SHARED_ITEMS: {
                int tabItemShares = getTabItemShares();

                if ((tabItemShares == INCOMING_TAB && parentHandleIncoming != INVALID_HANDLE)
                        || (tabItemShares == OUTGOING_TAB && parentHandleOutgoing != INVALID_HANDLE)
                        || (tabItemShares == LINKS_TAB && parentHandleLinks != INVALID_HANDLE)) {
                    tabLayoutShares.setVisibility(View.GONE);
                    viewPagerShares.disableSwipe(true);
                } else {
                    tabLayoutShares.setVisibility(View.VISIBLE);
                    viewPagerShares.disableSwipe(false);
                }

                viewPagerShares.setVisibility(View.VISIBLE);
                mShowAnyTabLayout = true;
                break;
            }
            case TRANSFERS: {
                tabLayoutTransfers.setVisibility(View.VISIBLE);
                viewPagerTransfers.setVisibility(View.VISIBLE);
                mShowAnyTabLayout = true;
                break;
            }
            case HOMEPAGE:
                mNavHostView.setVisibility(View.VISIBLE);
                break;
            default: {
                fragmentContainer.setVisibility(View.VISIBLE);
                break;
            }
        }

        LiveEventBus.get(EVENT_HOMEPAGE_VISIBILITY, Boolean.class)
                .post(drawerItem == DrawerItem.HOMEPAGE);

        drawerLayout.closeDrawer(Gravity.LEFT);
    }

    /**
     * Hides or shows tabs of a section depending on the navigation level
     * and if select mode is enabled or not.
     *
     * @param hide       If true, hides the tabs, else shows them.
     * @param currentTab The current tab where the action happens.
     */
    public void hideTabs(boolean hide, int currentTab) {
        int visibility = hide ? View.GONE : View.VISIBLE;

        switch (drawerItem) {
            case SHARED_ITEMS:
                switch (currentTab) {
                    case INCOMING_TAB:
                        if (!isIncomingAdded() || (!hide && parentHandleIncoming != INVALID_HANDLE)) {
                            return;
                        }

                        break;

                    case OUTGOING_TAB:
                        if (!isOutgoingAdded() || (!hide && parentHandleOutgoing != INVALID_HANDLE)) {
                            return;
                        }

                        break;

                    case LINKS_TAB:
                        if (!isLinksAdded() || (!hide && parentHandleLinks != INVALID_HANDLE)) {
                            return;
                        }

                        break;
                }

                tabLayoutShares.setVisibility(visibility);
                viewPagerShares.disableSwipe(hide);
                break;

            case TRANSFERS:
                if (currentTab == PENDING_TAB && !isTransfersInProgressAdded()) {
                    return;
                }

                tabLayoutTransfers.setVisibility(visibility);
                viewPagerTransfers.disableSwipe(hide);
                break;
        }
    }

    private void removeFragment(Fragment fragment) {
        if (fragment != null && fragment.isAdded()) {
            FragmentTransaction ft = getSupportFragmentManager().beginTransaction();
            ft.remove(fragment);
            ft.commitAllowingStateLoss();
        }
    }

    /**
     * Set up a listener for navigating to a new destination (screen)
     * This only for Homepage for the time being since it is the only module to
     * which Jetpack Navigation applies.
     * It updates the status variable such as mHomepageScreen, as well as updating
     * BNV, Toolbar title, etc.
     */
    private void setupNavDestListener() {
        NavHostFragment navHostFragment = (NavHostFragment) getSupportFragmentManager().findFragmentById(R.id.nav_host_fragment);
        mNavController = navHostFragment.getNavController();

        mNavController.addOnDestinationChangedListener((controller, destination, arguments) -> {
            int destinationId = destination.getId();
            mHomepageSearchable = null;

            if (destinationId == R.id.homepageFragment) {
                mHomepageScreen = HomepageScreen.HOMEPAGE;
                updatePsaViewVisibility();
                // Showing the bottom navigation view immediately because the initial dimension
                // of Homepage bottom sheet is calculated based on it
                showBNVImmediate();
                if (bottomNavigationCurrentItem == HOME_BNV) {
                    abL.setVisibility(View.GONE);
                }

                updateTransfersWidget();
                setDrawerLockMode(false);
                return;
            } else if (destinationId == R.id.photosFragment) {
                mHomepageScreen = HomepageScreen.IMAGES;
            } else if (destinationId == R.id.documentsFragment) {
                mHomepageScreen = HomepageScreen.DOCUMENTS;
            } else if (destinationId == R.id.audioFragment) {
                mHomepageScreen = HomepageScreen.AUDIO;
            } else if (destinationId == R.id.videoFragment) {
                mHomepageScreen = HomepageScreen.VIDEO;
            } else if (destinationId == R.id.fullscreen_offline) {
                mHomepageScreen = HomepageScreen.FULLSCREEN_OFFLINE;
            } else if (destinationId == R.id.offline_file_info) {
                mHomepageScreen = HomepageScreen.OFFLINE_FILE_INFO;
                updatePsaViewVisibility();
                abL.setVisibility(View.GONE);
                showHideBottomNavigationView(true);
                return;
            } else if (destinationId == R.id.recentBucketFragment) {
                mHomepageScreen = HomepageScreen.RECENT_BUCKET;
            }

            updateTransfersWidget();
            updatePsaViewVisibility();
            abL.setVisibility(View.VISIBLE);
            showHideBottomNavigationView(true);
            supportInvalidateOptionsMenu();
            setToolbarTitle();
            setDrawerLockMode(true);
        });
    }

    /**
     * Hides all views only related to CU section and sets the CU default view.
     */
    private void resetCUFragment() {
        cuLayout.setVisibility(View.GONE);
        cuViewTypes.setVisibility(View.GONE);

        if (getPhotosFragment() != null) {
            photosFragment.setDefaultView();
            showBottomView();
        }
    }

    @SuppressLint("NewApi")
    public void selectDrawerItem(DrawerItem item) {
        if (item == null) {
            logWarning("The selected DrawerItem is NULL. Using latest or default value.");
            item = drawerItem != null ? drawerItem : DrawerItem.CLOUD_DRIVE;
        }

        logDebug("Selected DrawerItem: " + item.name());

        // Homepage may hide the Appbar before
        abL.setVisibility(View.VISIBLE);

        drawerItem = item;
        MegaApplication.setRecentChatVisible(false);
        resetActionBar(aB);
        updateTransfersWidget();
        setCallWidget();

        if (item != DrawerItem.CHAT) {
            //remove recent chat fragment as its life cycle get triggered unexpectedly, e.g. rotate device while not on recent chat page
            removeFragment(getChatsFragment());
        }

        if (item != DrawerItem.PHOTOS) {
            resetCUFragment();
        }

        if (item != DrawerItem.TRANSFERS && isTransfersInProgressAdded()) {
            transfersFragment.checkSelectModeAfterChangeTabOrDrawerItem();
        }

        transfersManagement.setOnTransfersSection(item == DrawerItem.TRANSFERS);

        switch (item) {
            case CLOUD_DRIVE: {
                if (isInMDPage()) {
                    mediaDiscoveryFragment = (MediaDiscoveryFragment) getSupportFragmentManager().findFragmentByTag(FragmentTag.MEDIA_DISCOVERY.getTag());

                    if (mediaDiscoveryFragment == null) {
                        selectDrawerItemCloudDrive();
                        mediaDiscoveryFragment = fileBrowserFragment.showMediaDiscovery(Unit.INSTANCE);
                    } else {
                        refreshFragment(FragmentTag.MEDIA_DISCOVERY.getTag());
                    }

                    replaceFragment(mediaDiscoveryFragment, FragmentTag.MEDIA_DISCOVERY.getTag());
                } else {
                    selectDrawerItemCloudDrive();
                }

                if (openFolderRefresh) {
                    onNodesCloudDriveUpdate();
                    openFolderRefresh = false;
                }
                supportInvalidateOptionsMenu();
                setToolbarTitle();
                showFabButton();
                showHideBottomNavigationView(false);
                if (!comesFromNotifications) {
                    bottomNavigationCurrentItem = CLOUD_DRIVE_BNV;
                }
                setBottomNavigationMenuItemChecked(CLOUD_DRIVE_BNV);
                if (getIntent() != null && getIntent().getBooleanExtra(INTENT_EXTRA_KEY_LOCATION_FILE_INFO, false)) {
                    fileBrowserFragment.refreshNodes();
                }
                logDebug("END for Cloud Drive");
                break;
            }
            case RUBBISH_BIN: {
                showHideBottomNavigationView(true);
                abL.setVisibility(View.VISIBLE);
                rubbishBinFragment = (RubbishBinFragment) getSupportFragmentManager().findFragmentByTag(FragmentTag.RUBBISH_BIN.getTag());
                if (rubbishBinFragment == null) {
                    rubbishBinFragment = RubbishBinFragment.newInstance();
                }

                setBottomNavigationMenuItemChecked(NO_BNV);

                replaceFragment(rubbishBinFragment, FragmentTag.RUBBISH_BIN.getTag());

                if (openFolderRefresh) {
                    onNodesCloudDriveUpdate();
                    openFolderRefresh = false;
                }
                supportInvalidateOptionsMenu();
                setToolbarTitle();
                showFabButton();
                break;
            }
            case HOMEPAGE: {
                // Don't use fabButton.hide() here.
                fabButton.setVisibility(View.GONE);
                if (mHomepageScreen == HomepageScreen.HOMEPAGE) {
                    showBNVImmediate();
                    abL.setVisibility(View.GONE);
                    showHideBottomNavigationView(false);
                } else {
                    // For example, back from Rubbish Bin to Photos
                    setToolbarTitle();
                    invalidateOptionsMenu();
                    showHideBottomNavigationView(true);
                }

                setBottomNavigationMenuItemChecked(HOME_BNV);

                if (!comesFromNotifications) {
                    bottomNavigationCurrentItem = HOME_BNV;
                }

                showGlobalAlertDialogsIfNeeded();

                if (mHomepageScreen == HomepageScreen.HOMEPAGE) {
                    changeAppBarElevation(false);
                }
                break;
            }
            case PHOTOS: {
                if (isInAlbumContent) {
                    skipToAlbumContentFragment(AlbumContentFragment.getInstance());
                } else {
                    abL.setVisibility(View.VISIBLE);
                    if (getPhotosFragment() == null) {
                        photosFragment = new PhotosFragment();
                    } else {
                        refreshFragment(FragmentTag.PHOTOS.getTag());
                    }

                    replaceFragment(photosFragment, FragmentTag.PHOTOS.getTag());
                    setToolbarTitle();
                    supportInvalidateOptionsMenu();
                    showFabButton();
                    showHideBottomNavigationView(false);
                    refreshCUNodes();
                    if (!comesFromNotifications) {
                        bottomNavigationCurrentItem = PHOTOS_BNV;
                    }
                    setBottomNavigationMenuItemChecked(PHOTOS_BNV);
                }
                break;
            }
            case INBOX: {
                showHideBottomNavigationView(true);
                abL.setVisibility(View.VISIBLE);
                inboxFragment = (InboxFragment) getSupportFragmentManager().findFragmentByTag(FragmentTag.INBOX.getTag());
                if (inboxFragment == null) {
                    inboxFragment = InboxFragment.newInstance();
                }

                replaceFragment(inboxFragment, FragmentTag.INBOX.getTag());

                if (openFolderRefresh) {
                    onNodesInboxUpdate();
                    openFolderRefresh = false;
                }
                supportInvalidateOptionsMenu();
                setToolbarTitle();
                showFabButton();
                break;
            }
            case SHARED_ITEMS: {
                selectDrawerItemSharedItems();
                if (openFolderRefresh) {
                    onNodesSharedUpdate();
                    openFolderRefresh = false;
                }
                supportInvalidateOptionsMenu();

                showFabButton();
                showHideBottomNavigationView(false);
                if (!comesFromNotifications) {
                    bottomNavigationCurrentItem = SHARED_ITEMS_BNV;
                }
                setBottomNavigationMenuItemChecked(SHARED_ITEMS_BNV);
                break;
            }
            case NOTIFICATIONS: {
                showHideBottomNavigationView(true);
                selectDrawerItemNotifications();
                supportInvalidateOptionsMenu();
                showFabButton();
                break;
            }
            case SEARCH: {
                showHideBottomNavigationView(true);

                setBottomNavigationMenuItemChecked(NO_BNV);

                drawerItem = DrawerItem.SEARCH;
                if (getSearchFragment() == null) {
                    searchFragment = SearchFragment.newInstance();
                }

                replaceFragment(searchFragment, FragmentTag.SEARCH.getTag());
                showFabButton();

                break;
            }
            case TRANSFERS: {
                showHideBottomNavigationView(true);
                aB.setSubtitle(null);
                selectDrawerItemTransfers();
                supportInvalidateOptionsMenu();
                showFabButton();
                break;
            }
            case CHAT: {
                logDebug("Chat selected");
                if (megaApi != null) {
                    contacts = megaApi.getContacts();
                    for (int i = 0; i < contacts.size(); i++) {
                        if (contacts.get(i).getVisibility() == MegaUser.VISIBILITY_VISIBLE) {
                            visibleContacts.add(contacts.get(i));
                        }
                    }
                }
                selectDrawerItemChat();
                supportInvalidateOptionsMenu();
                showHideBottomNavigationView(false);
                if (!comesFromNotifications) {
                    bottomNavigationCurrentItem = CHAT_BNV;
                }
                setBottomNavigationMenuItemChecked(CHAT_BNV);
                break;
            }
        }

        setTabsVisibility();
        checkScrollElevation();

        if (megaApi.multiFactorAuthAvailable()) {
            if (newAccount || isEnable2FADialogShown) {
                showEnable2FADialog();
            }
        }
    }

    private void navigateToSettingsActivity(TargetPreference targetPreference) {
        if (nV != null && drawerLayout != null && drawerLayout.isDrawerOpen(nV)) {
            drawerLayout.closeDrawer(Gravity.LEFT);
        }
        Intent settingsIntent = mega.privacy.android.app.presentation.settings.SettingsActivity.Companion.getIntent(this, targetPreference);
        startActivity(settingsIntent);
    }

    public void openFullscreenOfflineFragment(String path) {
        drawerItem = DrawerItem.HOMEPAGE;
        mNavController.navigate(
                HomepageFragmentDirections.Companion.actionHomepageToFullscreenOffline(path, false),
                new NavOptions.Builder().setLaunchSingleTop(true).build());
    }

    public void fullscreenOfflineFragmentOpened(OfflineFragment fragment) {
        fullscreenOfflineFragment = fragment;

        showFabButton();
        setBottomNavigationMenuItemChecked(HOME_BNV);
        abL.setVisibility(View.VISIBLE);
        setToolbarTitle();
        supportInvalidateOptionsMenu();
    }

    public void fullscreenOfflineFragmentClosed(OfflineFragment fragment) {
        if (fragment == fullscreenOfflineFragment) {
            if (bottomItemBeforeOpenFullscreenOffline != INVALID_VALUE && !mStopped) {
                backToDrawerItem(bottomItemBeforeOpenFullscreenOffline);
                bottomItemBeforeOpenFullscreenOffline = INVALID_VALUE;
            }

            setPathNavigationOffline("/");
            fullscreenOfflineFragment = null;
            // workaround for flicker of AppBarLayout: if we go back to homepage from fullscreen
            // offline, and hide AppBarLayout when immediately on go back, we will see the flicker
            // of AppBarLayout, hide AppBarLayout when fullscreen offline is closed is better.
            if (isInMainHomePage()) {
                abL.setVisibility(View.GONE);
            }
        }
    }

    public void pagerOfflineFragmentOpened(OfflineFragment fragment) {
        pagerOfflineFragment = fragment;
    }

    public void pagerOfflineFragmentClosed(OfflineFragment fragment) {
        if (fragment == pagerOfflineFragment) {
            pagerOfflineFragment = null;
        }
    }

    public void pagerRecentsFragmentOpened(RecentsFragment fragment) {
        pagerRecentsFragment = fragment;
    }

    public void pagerRecentsFragmentClosed(RecentsFragment fragment) {
        if (fragment == pagerRecentsFragment) {
            pagerRecentsFragment = null;
        }
    }

    private void showBNVImmediate() {
        updateMiniAudioPlayerVisibility(true);

        bNV.setTranslationY(0);
        bNV.animate().cancel();
        bNV.clearAnimation();
        if (bNV.getVisibility() != View.VISIBLE) {
            bNV.setVisibility(View.VISIBLE);
        }
        bNV.setVisibility(View.VISIBLE);
        final CoordinatorLayout.LayoutParams params = new CoordinatorLayout.LayoutParams(
                ViewGroup.LayoutParams.MATCH_PARENT, ViewGroup.LayoutParams.MATCH_PARENT);
        params.setMargins(0, 0, 0,
                getResources().getDimensionPixelSize(R.dimen.bottom_navigation_view_height));
        fragmentLayout.setLayoutParams(params);
    }

    /**
     * Update whether we should display the mini audio player. It should only
     * be visible when BNV is visible.
     *
     * @param shouldVisible whether we should display the mini audio player
     * @return is the mini player visible after this update
     */
    private boolean updateMiniAudioPlayerVisibility(boolean shouldVisible) {
        if (miniAudioPlayerController != null) {
            miniAudioPlayerController.setShouldVisible(shouldVisible);

            handler.post(this::updateHomepageFabPosition);

            return miniAudioPlayerController.visible();
        }

        return false;
    }

    /**
     * Update homepage FAB position, considering the visibility of PSA layout and mini audio player.
     */
    private void updateHomepageFabPosition() {
        HomepageFragment fragment = getFragmentByType(HomepageFragment.class);
        if (isInMainHomePage() && fragment != null) {
            fragment.updateFabPosition(psaViewHolder.visible() ? psaViewHolder.psaLayoutHeight() : 0,
                    miniAudioPlayerController.visible() ? miniAudioPlayerController.playerHeight() : 0);
        }
    }

    private boolean isCloudAdded() {
        fileBrowserFragment = (FileBrowserFragment) getSupportFragmentManager().findFragmentByTag(FragmentTag.CLOUD_DRIVE.getTag());
        return fileBrowserFragment != null && fileBrowserFragment.isAdded();
    }

    private boolean isIncomingAdded() {
        if (sharesPageAdapter == null) return false;

        incomingSharesFragment = (IncomingSharesFragment) sharesPageAdapter.instantiateItem(viewPagerShares, INCOMING_TAB);

        return incomingSharesFragment != null && incomingSharesFragment.isAdded();
    }

    private boolean isOutgoingAdded() {
        if (sharesPageAdapter == null) return false;

        outgoingSharesFragment = (OutgoingSharesFragment) sharesPageAdapter.instantiateItem(viewPagerShares, OUTGOING_TAB);

        return outgoingSharesFragment != null && outgoingSharesFragment.isAdded();
    }

    private boolean isLinksAdded() {
        if (sharesPageAdapter == null) return false;

        linksFragment = (LinksFragment) sharesPageAdapter.instantiateItem(viewPagerShares, LINKS_TAB);

        return linksFragment != null && linksFragment.isAdded();
    }

    private boolean isTransfersInProgressAdded() {
        if (mTabsAdapterTransfers == null) return false;

        transfersFragment = (TransfersFragment) mTabsAdapterTransfers.instantiateItem(viewPagerTransfers, PENDING_TAB);

        return transfersFragment.isAdded();
    }

    private boolean isTransfersCompletedAdded() {
        if (mTabsAdapterTransfers == null) return false;

        completedTransfersFragment = (CompletedTransfersFragment) mTabsAdapterTransfers.instantiateItem(viewPagerTransfers, COMPLETED_TAB);

        return completedTransfersFragment.isAdded();
    }

    public void checkScrollElevation() {
        if (drawerItem == null) {
            return;
        }

        switch (drawerItem) {
            case CLOUD_DRIVE: {
                if (fileBrowserFragment != null && fileBrowserFragment.isResumed()) {
                    fileBrowserFragment.checkScroll();
                }
                break;
            }
            case HOMEPAGE: {
                if (fullscreenOfflineFragment != null) {
                    fullscreenOfflineFragment.checkScroll();
                }
                break;
            }
            case PHOTOS: {
                if (getPhotosFragment() != null) {
                    photosFragment.checkScroll();
                }
                break;
            }
            case INBOX: {
                inboxFragment = (InboxFragment) getSupportFragmentManager().findFragmentByTag(FragmentTag.INBOX.getTag());
                if (inboxFragment != null) {
                    inboxFragment.checkScroll();
                }
                break;
            }
            case SHARED_ITEMS: {
                if (getTabItemShares() == INCOMING_TAB && isIncomingAdded())
                    incomingSharesFragment.checkScroll();
                else if (getTabItemShares() == OUTGOING_TAB && isOutgoingAdded())
                    outgoingSharesFragment.checkScroll();
                else if (getTabItemShares() == LINKS_TAB && isLinksAdded())
                    linksFragment.checkScroll();
                break;
            }
            case SEARCH: {
                if (getSearchFragment() != null) {
                    searchFragment.checkScroll();
                }
                break;
            }
            case CHAT: {
                recentChatsFragment = (RecentChatsFragment) getSupportFragmentManager().findFragmentByTag(FragmentTag.RECENT_CHAT.getTag());
                if (recentChatsFragment != null) {
                    recentChatsFragment.checkScroll();
                }
                break;
            }
            case RUBBISH_BIN: {
                rubbishBinFragment = (RubbishBinFragment) getSupportFragmentManager().findFragmentByTag(FragmentTag.RUBBISH_BIN.getTag());
                if (rubbishBinFragment != null) {
                    rubbishBinFragment.checkScroll();
                }
                break;
            }

            case TRANSFERS: {
                if (getTabItemTransfers() == PENDING_TAB && isTransfersInProgressAdded()) {
                    transfersFragment.checkScroll();
                } else if (getTabItemTransfers() == COMPLETED_TAB && isTransfersCompletedAdded()) {
                    completedTransfersFragment.checkScroll();
                }
            }
        }
    }


    void showEnable2FADialog() {
        logDebug("newAccount: " + newAccount);
        newAccount = false;

        MaterialAlertDialogBuilder builder = new MaterialAlertDialogBuilder(this);
        LayoutInflater inflater = getLayoutInflater();
        View v = inflater.inflate(R.layout.dialog_enable_2fa_create_account, null);
        builder.setView(v);

        enable2FAButton = (Button) v.findViewById(R.id.enable_2fa_button);
        enable2FAButton.setOnClickListener(this);
        skip2FAButton = (Button) v.findViewById(R.id.skip_enable_2fa_button);
        skip2FAButton.setOnClickListener(this);

        enable2FADialog = builder.create();
        enable2FADialog.setCanceledOnTouchOutside(false);
        try {
            enable2FADialog.show();
        } catch (Exception e) {
            e.printStackTrace();
        }
        isEnable2FADialogShown = true;
    }

    /**
     * Opens the settings section.
     */
    public void moveToSettingsSection() {
        navigateToSettingsActivity(null);
    }

    /**
     * Opens the settings section and scrolls to storage category.
     */
    public void moveToSettingsSectionStorage() {
        navigateToSettingsActivity(TargetPreference.Storage.INSTANCE);
    }

    /**
     * Opens the settings section and scrolls to start screen setting.
     */
    public void moveToSettingsSectionStartScreen() {
        navigateToSettingsActivity(TargetPreference.StartScreen.INSTANCE);
    }

    public void moveToChatSection(long idChat) {
        if (idChat != -1) {
            Intent intent = new Intent(this, ChatActivity.class);
            intent.setAction(ACTION_CHAT_SHOW_MESSAGES);
            intent.putExtra(CHAT_ID, idChat);
            this.startActivity(intent);
        }
        drawerItem = DrawerItem.CHAT;
        selectDrawerItem(drawerItem);
    }

    /**
     * Launches a MyAccountActivity intent without any intent action, data and extra.
     */
    public void showMyAccount() {
        showMyAccount(null, null, null);
    }

    /**
     * Launches a MyAccountActivity intent without any extra.
     *
     * @param action The intent action.
     * @param data   The intent data.
     */
    private void showMyAccount(String action, Uri data) {
        showMyAccount(action, data, null);
    }

    /**
     * Launches a MyAccountActivity intent without any intent action and data.
     *
     * @param extra Pair<String, Integer> The intent extra. First is the extra key, second the value.
     */
    private void showMyAccount(Pair<String, Integer> extra) {
        showMyAccount(null, null, extra);
    }

    /**
     * Launches a MyAccountActivity intent.
     *
     * @param action The intent action.
     * @param data   The intent data.
     * @param extra  Pair<String, Integer> The intent extra. First is the extra key, second the value.
     */
    private void showMyAccount(String action, Uri data, Pair<String, Integer> extra) {
        if (nV != null && drawerLayout != null && drawerLayout.isDrawerOpen(nV)) {
            drawerLayout.closeDrawer(Gravity.LEFT);
        }

        Intent intent = new Intent(this, MyAccountActivity.class)
                .setAction(action)
                .setData(data);

        if (extra != null) {
            intent.putExtra(extra.first, extra.second);
        }

        startActivity(intent);
    }

    private void closeSearchSection() {
        searchQuery = "";
        drawerItem = searchDrawerItem;
        selectDrawerItem(drawerItem);
        searchDrawerItem = null;
    }

    @Override
    public boolean onCreateOptionsMenu(Menu menu) {
        logDebug("onCreateOptionsMenu");
        // Force update the toolbar title to make the the tile length to be updated
        setToolbarTitle();
        // Inflate the menu items for use in the action bar
        MenuInflater inflater = getMenuInflater();
        inflater.inflate(R.menu.activity_manager, menu);

        searchMenuItem = menu.findItem(R.id.action_search);
        searchView = (SearchView) searchMenuItem.getActionView();

        SearchView.SearchAutoComplete searchAutoComplete = searchView.findViewById(androidx.appcompat.R.id.search_src_text);
        searchAutoComplete.setHint(getString(R.string.hint_action_search));
        View v = searchView.findViewById(androidx.appcompat.R.id.search_plate);
        v.setBackgroundColor(ContextCompat.getColor(this, android.R.color.transparent));

        if (searchView != null) {
            searchView.setIconifiedByDefault(true);
        }

        searchMenuItem.setOnActionExpandListener(new MenuItem.OnActionExpandListener() {
            @Override
            public boolean onMenuItemActionExpand(MenuItem item) {
                logDebug("onMenuItemActionExpand");
                searchQuery = "";
                searchExpand = true;
                if (drawerItem == DrawerItem.HOMEPAGE) {
                    if (mHomepageScreen == HomepageScreen.FULLSCREEN_OFFLINE) {
                        setFullscreenOfflineFragmentSearchQuery(searchQuery);
                    } else if (mHomepageSearchable != null) {
                        mHomepageSearchable.searchReady();
                    } else {
                        openSearchOnHomepage();
                    }
                } else if (drawerItem != DrawerItem.CHAT) {
                    textsearchQuery = false;
                    firstNavigationLevel = true;
                    parentHandleSearch = -1;
                    levelsSearch = -1;
                    setSearchDrawerItem();
                    selectDrawerItem(drawerItem);
                } else {
                    resetActionBar(aB);
                }
                hideCallMenuItem(chronometerMenuItem, returnCallMenuItem);
                hideCallWidget(ManagerActivity.this, callInProgressChrono, callInProgressLayout);
                return true;
            }

            @Override
            public boolean onMenuItemActionCollapse(MenuItem item) {
                logDebug("onMenuItemActionCollapse()");
                searchExpand = false;
                setCallWidget();
                setCallMenuItem(returnCallMenuItem, layoutCallMenuItem, chronometerMenuItem);
                if (drawerItem == DrawerItem.CHAT) {
                    if (getChatsFragment() != null) {
                        recentChatsFragment.closeSearch();
                        recentChatsFragment.setCustomisedActionBar();
                        supportInvalidateOptionsMenu();
                    }
                } else if (drawerItem == DrawerItem.HOMEPAGE) {
                    if (mHomepageScreen == HomepageScreen.FULLSCREEN_OFFLINE) {
                        if (!textSubmitted) {
                            setFullscreenOfflineFragmentSearchQuery(null);
                            textSubmitted = true;
                        }
                        supportInvalidateOptionsMenu();
                    } else if (mHomepageSearchable != null) {
                        mHomepageSearchable.exitSearch();
                        searchQuery = "";
                        supportInvalidateOptionsMenu();
                    }
                } else {
                    cancelSearch();
                    textSubmitted = true;
                    closeSearchSection();
                }
                return true;
            }
        });

        searchView.setMaxWidth(Integer.MAX_VALUE);

        searchView.setOnQueryTextListener(new SearchView.OnQueryTextListener() {
            @Override
            public boolean onQueryTextSubmit(String query) {
                if (drawerItem == DrawerItem.CHAT) {
                    hideKeyboard(managerActivity, 0);
                } else if (drawerItem == DrawerItem.HOMEPAGE) {
                    if (mHomepageScreen == HomepageScreen.FULLSCREEN_OFFLINE) {
                        searchExpand = false;
                        textSubmitted = true;
                        hideKeyboard(managerActivity, 0);
                        if (fullscreenOfflineFragment != null) {
                            fullscreenOfflineFragment.onSearchQuerySubmitted();
                        }
                        setToolbarTitle();
                        supportInvalidateOptionsMenu();
                    } else {
                        hideKeyboard(ManagerActivity.this);
                    }
                } else {
                    searchExpand = false;
                    searchQuery = "" + query;
                    setToolbarTitle();
                    logDebug("Search query: " + query);
                    textSubmitted = true;
                    supportInvalidateOptionsMenu();
                }
                return true;
            }

            @Override
            public boolean onQueryTextChange(String newText) {
                logDebug("onQueryTextChange");
                if (drawerItem == DrawerItem.CHAT) {
                    searchQuery = newText;
                    recentChatsFragment = (RecentChatsFragment) getSupportFragmentManager().findFragmentByTag(FragmentTag.RECENT_CHAT.getTag());
                    if (recentChatsFragment != null) {
                        recentChatsFragment.filterChats(newText, false);
                    }
                } else if (drawerItem == DrawerItem.HOMEPAGE) {
                    if (mHomepageScreen == HomepageScreen.FULLSCREEN_OFFLINE) {
                        if (textSubmitted) {
                            textSubmitted = false;
                            return true;
                        }

                        searchQuery = newText;
                        setFullscreenOfflineFragmentSearchQuery(searchQuery);
                    } else if (mHomepageSearchable != null) {
                        searchQuery = newText;
                        mHomepageSearchable.searchQuery(searchQuery);
                    }
                } else {
                    if (textSubmitted) {
                        textSubmitted = false;
                    } else {
                        if (!textsearchQuery) {
                            searchQuery = newText;
                        }
                        if (getSearchFragment() != null) {
                            searchFragment.newSearchNodesTask();
                        }
                    }
                }
                return true;
            }
        });

        enableSelectMenuItem = menu.findItem(R.id.action_enable_select);
        doNotDisturbMenuItem = menu.findItem(R.id.action_menu_do_not_disturb);
        clearRubbishBinMenuitem = menu.findItem(R.id.action_menu_clear_rubbish_bin);
        cancelAllTransfersMenuItem = menu.findItem(R.id.action_menu_cancel_all_transfers);
        clearCompletedTransfers = menu.findItem(R.id.action_menu_clear_completed_transfers);
        retryTransfers = menu.findItem(R.id.action_menu_retry_transfers);
        playTransfersMenuIcon = menu.findItem(R.id.action_play);
        pauseTransfersMenuIcon = menu.findItem(R.id.action_pause);
        scanQRcodeMenuItem = menu.findItem(R.id.action_scan_qr);
        returnCallMenuItem = menu.findItem(R.id.action_return_call);
        openMeetingMenuItem = menu.findItem(R.id.action_menu_open_meeting);
        RelativeLayout rootView = (RelativeLayout) returnCallMenuItem.getActionView();
        layoutCallMenuItem = rootView.findViewById(R.id.layout_menu_call);
        chronometerMenuItem = rootView.findViewById(R.id.chrono_menu);
        chronometerMenuItem.setVisibility(View.GONE);
        MenuItem moreMenuItem = menu.findItem(R.id.action_more);
        openLinkMenuItem = menu.findItem(R.id.action_open_link);

        rootView.setOnClickListener(v1 -> onOptionsItemSelected(returnCallMenuItem));

        if (bNV != null) {
            Menu bNVMenu = bNV.getMenu();
            if (bNVMenu != null) {
                if (drawerItem == null) {
                    drawerItem = getStartDrawerItem(this);
                }

                if (drawerItem == DrawerItem.CLOUD_DRIVE) {
                    setBottomNavigationMenuItemChecked(CLOUD_DRIVE_BNV);
                }
            }
        }

        setCallMenuItem(returnCallMenuItem, layoutCallMenuItem, chronometerMenuItem);

        if (isOnline(this)) {
            switch (drawerItem) {
                case CLOUD_DRIVE:
                    if (!isInMDMode) {
                        openLinkMenuItem.setVisible(isFirstNavigationLevel());
                        moreMenuItem.setVisible(!isFirstNavigationLevel());

                        if (isCloudAdded() && fileBrowserFragment.getItemCount() > 0) {
                            searchMenuItem.setVisible(true);
                        }
                    }
                    break;
                case HOMEPAGE:
                    if (mHomepageScreen == HomepageScreen.FULLSCREEN_OFFLINE) {
                        updateFullscreenOfflineFragmentOptionMenu(true);
                    }

                    break;
                case RUBBISH_BIN:
                    moreMenuItem.setVisible(!isFirstNavigationLevel());

                    if (getRubbishBinFragment() != null && rubbishBinFragment.getItemCount() > 0) {
                        clearRubbishBinMenuitem.setVisible(isFirstNavigationLevel());
                        searchMenuItem.setVisible(true);
                    }
                    break;
                case PHOTOS:
                    break;

                case INBOX:
                    moreMenuItem.setVisible(!isFirstNavigationLevel());

                    if (getInboxFragment() != null && inboxFragment.getItemCount() > 0) {
                        searchMenuItem.setVisible(true);
                    }
                    break;

                case SHARED_ITEMS:
                    moreMenuItem.setVisible(!isFirstNavigationLevel());

                    if (getTabItemShares() == INCOMING_TAB && isIncomingAdded()) {
                        if (isIncomingAdded() && incomingSharesFragment.getItemCount() > 0) {
                            searchMenuItem.setVisible(true);
                        }
                    } else if (getTabItemShares() == OUTGOING_TAB && isOutgoingAdded()) {
                        if (isOutgoingAdded() && outgoingSharesFragment.getItemCount() > 0) {
                            searchMenuItem.setVisible(true);
                        }
                    } else if (getTabItemShares() == LINKS_TAB && isLinksAdded()) {
                        if (isLinksAdded() && linksFragment.getItemCount() > 0) {
                            searchMenuItem.setVisible(true);
                        }
                    }
                    break;

                case SEARCH:
                    if (searchExpand) {
                        openSearchView();
                        searchFragment.checkSelectMode();
                    } else {
                        moreMenuItem.setVisible(!isFirstNavigationLevel());
                    }

                    break;

                case TRANSFERS:
                    if (getTabItemTransfers() == PENDING_TAB && isTransfersInProgressAdded() && transfersInProgress.size() > 0) {
                        if (megaApi.areTransfersPaused(MegaTransfer.TYPE_DOWNLOAD) || megaApi.areTransfersPaused(MegaTransfer.TYPE_UPLOAD)) {
                            playTransfersMenuIcon.setVisible(true);
                        } else {
                            pauseTransfersMenuIcon.setVisible(true);
                        }

                        cancelAllTransfersMenuItem.setVisible(true);
                        enableSelectMenuItem.setVisible(true);
                    } else if (getTabItemTransfers() == COMPLETED_TAB && isTransfersInProgressAdded() && completedTransfersFragment.isAnyTransferCompleted()) {
                        clearCompletedTransfers.setVisible(true);
                        retryTransfers.setVisible(thereAreFailedOrCancelledTransfers());
                    }

                    break;

                case CHAT:
                    if (searchExpand) {
                        openSearchView();
                    } else {
                        openMeetingMenuItem.setVisible(true);
                        doNotDisturbMenuItem.setVisible(true);
                        openLinkMenuItem.setVisible(true);

                        if (getChatsFragment() != null && recentChatsFragment.getItemCount() > 0) {
                            searchMenuItem.setVisible(true);
                        }
                    }
                    break;

                case NOTIFICATIONS:
                    break;
            }
        }

        if (drawerItem == DrawerItem.HOMEPAGE) {
            // Get the Searchable again at onCreateOptionsMenu() after screen rotation
            mHomepageSearchable = findHomepageSearchable();

            if (searchExpand) {
                openSearchView();
            } else {
                if (mHomepageSearchable != null) {
                    searchMenuItem.setVisible(mHomepageSearchable.shouldShowSearchMenu());
                }
            }
        }

        logDebug("Call to super onCreateOptionsMenu");
        return super.onCreateOptionsMenu(menu);
    }

    private void openSearchOnHomepage() {
        textsearchQuery = false;
        firstNavigationLevel = true;
        parentHandleSearch = -1;
        levelsSearch = -1;
        setSearchDrawerItem();
        selectDrawerItem(drawerItem);
        resetActionBar(aB);

        if (searchFragment != null) {
            searchFragment.newSearchNodesTask();
        }
    }

    private void setFullscreenOfflineFragmentSearchQuery(String searchQuery) {
        if (fullscreenOfflineFragment != null) {
            fullscreenOfflineFragment.setSearchQuery(searchQuery);
        }
    }

    public void updateFullscreenOfflineFragmentOptionMenu(boolean openSearchView) {
        if (fullscreenOfflineFragment == null) {
            return;
        }

        if (searchExpand && openSearchView) {
            openSearchView();
        } else if (!searchExpand) {
            if (isOnline(this)) {
                if (fullscreenOfflineFragment.getItemCount() > 0
                        && !fullscreenOfflineFragment.searchMode() && searchMenuItem != null) {
                    searchMenuItem.setVisible(true);
                }
            } else {
                supportInvalidateOptionsMenu();
            }

            fullscreenOfflineFragment.refreshActionBarTitle();
        }
    }

    private HomepageSearchable findHomepageSearchable() {
        FragmentManager fragmentManager = getSupportFragmentManager();
        Fragment navHostFragment = fragmentManager.findFragmentById(R.id.nav_host_fragment);
        if (navHostFragment != null && navHostFragment.getChildFragmentManager() != null) {
            for (Fragment fragment : navHostFragment.getChildFragmentManager().getFragments()) {
                if (fragment instanceof HomepageSearchable) {
                    return (HomepageSearchable) fragment;
                }
            }
        }

        return null;
    }

    @SuppressWarnings("unchecked")
    public <F extends Fragment> F getFragmentByType(Class<F> fragmentClass) {
        Fragment navHostFragment = getSupportFragmentManager().findFragmentById(R.id.nav_host_fragment);
        if (navHostFragment == null) {
            return null;
        }

        for (Fragment fragment : navHostFragment.getChildFragmentManager().getFragments()) {
            if (fragment.getClass() == fragmentClass) {
                return (F) fragment;
            }
        }

        return null;
    }

    @Override
    public boolean onOptionsItemSelected(MenuItem item) {
        logDebug("onOptionsItemSelected");
        typesCameraPermission = INVALID_TYPE_PERMISSIONS;

        if (megaApi == null) {
            megaApi = ((MegaApplication) getApplication()).getMegaApi();
        }

        if (megaApi != null) {
            logDebug("retryPendingConnections");
            megaApi.retryPendingConnections();
        }

        if (megaChatApi != null) {
            megaChatApi.retryPendingConnections(false, null);
        }

        int id = item.getItemId();
        switch (id) {
            case android.R.id.home: {
                if (firstNavigationLevel && drawerItem != DrawerItem.SEARCH) {
                    if (drawerItem == DrawerItem.RUBBISH_BIN || drawerItem == DrawerItem.INBOX
                            || drawerItem == DrawerItem.NOTIFICATIONS || drawerItem == DrawerItem.TRANSFERS) {

                        backToDrawerItem(bottomNavigationCurrentItem);
                    } else {
                        drawerLayout.openDrawer(nV);
                    }
                } else {
                    logDebug("NOT firstNavigationLevel");
                    if (drawerItem == DrawerItem.CLOUD_DRIVE) {
                        //Check media discovery mode
                        if (isInMDMode) {
                            onBackPressed();
                        } else {
                            //Cloud Drive
                            if (isCloudAdded()) {
                                fileBrowserFragment.onBackPressed();
                            }
                        }
                    } else if (drawerItem == DrawerItem.RUBBISH_BIN) {
                        rubbishBinFragment = (RubbishBinFragment) getSupportFragmentManager().findFragmentByTag(FragmentTag.RUBBISH_BIN.getTag());
                        if (rubbishBinFragment != null) {
                            rubbishBinFragment.onBackPressed();
                        }
                    } else if (drawerItem == DrawerItem.SHARED_ITEMS) {
                        if (getTabItemShares() == INCOMING_TAB && isIncomingAdded()) {
                            incomingSharesFragment.onBackPressed();
                        } else if (getTabItemShares() == OUTGOING_TAB && isOutgoingAdded()) {
                            outgoingSharesFragment.onBackPressed();
                        } else if (getTabItemShares() == LINKS_TAB && isLinksAdded()) {
                            linksFragment.onBackPressed();
                        }
                    } else if (drawerItem == DrawerItem.PHOTOS) {
                        if (getPhotosFragment() != null) {
                            if (photosFragment.isEnablePhotosFragmentShown()) {
                                photosFragment.onBackPressed();
                                return true;
                            }

                            setToolbarTitle();
                            invalidateOptionsMenu();
                            return true;
                        } else if (isInAlbumContent) {
                            // When current fragment is AlbumContentFragment, the photosFragment will be null due to replaceFragment.
                            onBackPressed();
                        }
                    } else if (drawerItem == DrawerItem.INBOX) {
                        inboxFragment = (InboxFragment) getSupportFragmentManager().findFragmentByTag(FragmentTag.INBOX.getTag());
                        if (inboxFragment != null) {
                            inboxFragment.onBackPressed();
                            return true;
                        }
                    } else if (drawerItem == DrawerItem.SEARCH) {
                        if (getSearchFragment() != null) {
                            onBackPressed();
                            return true;
                        }
                    } else if (drawerItem == DrawerItem.TRANSFERS) {
                        drawerItem = getStartDrawerItem(this);
                        selectDrawerItem(drawerItem);
                        return true;
                    } else if (drawerItem == DrawerItem.HOMEPAGE) {
                        if (mHomepageScreen == HomepageScreen.FULLSCREEN_OFFLINE) {
                            handleBackPressIfFullscreenOfflineFragmentOpened();
                        } else if (mNavController.getCurrentDestination() != null &&
                                mNavController.getCurrentDestination().getId() == R.id.favouritesFolderFragment) {
                            onBackPressed();
                        } else {
                            mNavController.navigateUp();
                        }
                    } else {
                        super.onBackPressed();
                    }
                }
                return true;
            }
            case R.id.action_search: {
                logDebug("Action search selected");
                hideItemsWhenSearchSelected();
                return true;
            }
            case R.id.action_open_link:
                showOpenLinkDialog();
                return true;

            case R.id.action_menu_cancel_all_transfers: {
                showConfirmationCancelAllTransfers();
                return true;
            }
            case R.id.action_menu_clear_completed_transfers: {
                showConfirmationClearCompletedTransfers();
                return true;
            }
            case R.id.action_pause: {
                if (drawerItem == DrawerItem.TRANSFERS) {
                    logDebug("Click on action_pause - play visible");
                    megaApi.pauseTransfers(true, this);
                    pauseTransfersMenuIcon.setVisible(false);
                    playTransfersMenuIcon.setVisible(true);
                }

                return true;
            }
            case R.id.action_play: {
                logDebug("Click on action_play - pause visible");
                pauseTransfersMenuIcon.setVisible(true);
                playTransfersMenuIcon.setVisible(false);
                megaApi.pauseTransfers(false, this);

                return true;
            }
            case R.id.action_menu_do_not_disturb:
                if (drawerItem == DrawerItem.CHAT) {
                    if (getGeneralNotification().equals(NOTIFICATIONS_ENABLED)) {
                        createMuteNotificationsChatAlertDialog(this, null);
                    } else {
                        showSnackbar(MUTE_NOTIFICATIONS_SNACKBAR_TYPE, null, -1);
                    }
                }
                return true;

            case R.id.action_select: {
                switch (drawerItem) {
                    case CLOUD_DRIVE:
                        if (isCloudAdded()) {
                            fileBrowserFragment.selectAll();
                        }
                        break;

                    case RUBBISH_BIN:
                        if (getRubbishBinFragment() != null) {
                            rubbishBinFragment.selectAll();
                        }
                        break;

                    case SHARED_ITEMS:
                        switch (getTabItemShares()) {
                            case INCOMING_TAB:
                                if (isIncomingAdded()) {
                                    incomingSharesFragment.selectAll();
                                }
                                break;

                            case OUTGOING_TAB:
                                if (isOutgoingAdded()) {
                                    outgoingSharesFragment.selectAll();
                                }
                                break;

                            case LINKS_TAB:
                                if (isLinksAdded()) {
                                    linksFragment.selectAll();
                                }
                                break;
                        }
                        break;
                    case HOMEPAGE:
                        if (fullscreenOfflineFragment != null) {
                            fullscreenOfflineFragment.selectAll();
                        }
                        break;
                    case CHAT:
                        if (getChatsFragment() != null) {
                            recentChatsFragment.selectAll();
                        }
                        break;

                    case INBOX:
                        if (getInboxFragment() != null) {
                            inboxFragment.selectAll();
                        }
                        break;

                    case SEARCH:
                        if (getSearchFragment() != null) {
                            searchFragment.selectAll();
                        }
                        break;
                }

                return true;
            }
            case R.id.action_menu_clear_rubbish_bin:
                showClearRubbishBinDialog();
                return true;

            case R.id.action_scan_qr: {
                logDebug("Action menu scan QR code pressed");
                //Check if there is a in progress call:
                checkBeforeOpeningQR(true);
                return true;
            }
            case R.id.action_return_call: {
                logDebug("Action menu return to call in progress pressed");
                returnCallWithPermissions();
                return true;
            }
            case R.id.action_menu_retry_transfers:
                retryAllTransfers();
                return true;

            case R.id.action_enable_select:
                if (isTransfersInProgressAdded()) {
                    transfersFragment.activateActionMode();
                }
                return true;
            case R.id.action_menu_open_meeting:
                // Click to enter "create meeting"
                onCreateMeeting();
                return true;

            case R.id.action_more:
                showNodeOptionsPanel(getCurrentParentNode(getCurrentParentHandle(), INVALID_VALUE));
                return true;

            default: {
                return super.onOptionsItemSelected(item);
            }
        }
    }

    private void hideItemsWhenSearchSelected() {
        textSubmitted = false;

        if (searchMenuItem != null) {
            doNotDisturbMenuItem.setVisible(false);
            cancelAllTransfersMenuItem.setVisible(false);
            clearCompletedTransfers.setVisible(false);
            pauseTransfersMenuIcon.setVisible(false);
            playTransfersMenuIcon.setVisible(false);
            clearRubbishBinMenuitem.setVisible(false);
            searchMenuItem.setVisible(false);
            openMeetingMenuItem.setVisible(false);
            openLinkMenuItem.setVisible(false);
        }
    }

    public void returnCallWithPermissions() {
        if (checkPermissionsCall(this, RETURN_CALL_PERMISSIONS)) {
            returnActiveCall(this, passcodeManagement);
        }
    }

    public void checkBeforeOpeningQR(boolean openScanQR) {
        if (isNecessaryDisableLocalCamera() != MEGACHAT_INVALID_HANDLE) {
            showConfirmationOpenCamera(this, ACTION_OPEN_QR, openScanQR);
            return;
        }
        openQR(openScanQR);
    }

    public void openQR(boolean openScanQr) {
        if (openScanQr) {
            getSupportFragmentManager().beginTransaction()
                    .replace(R.id.fragment_container, new ScanCodeFragment()).commitNowAllowingStateLoss();
        }

        Intent intent = new Intent(this, QRCodeActivity.class);
        intent.putExtra(OPEN_SCAN_QR, openScanQr);
        startActivity(intent);
    }

    private void updateView(boolean isList) {
        if (this.isList != isList) {
            this.isList = isList;
            dbH.setPreferredViewList(isList);
        }

        LiveEventBus.get(EVENT_LIST_GRID_CHANGE, Boolean.class).post(isList);

        //Refresh Cloud Fragment
        refreshFragment(FragmentTag.CLOUD_DRIVE.getTag());

        //Refresh Rubbish Fragment
        refreshFragment(FragmentTag.RUBBISH_BIN.getTag());

        //Refresh shares section
        refreshFragment(FragmentTag.INCOMING_SHARES.getTag());

        //Refresh shares section
        refreshFragment(FragmentTag.OUTGOING_SHARES.getTag());

        refreshSharesPageAdapter();

        //Refresh search section
        refreshFragment(FragmentTag.SEARCH.getTag());

        //Refresh inbox section
        refreshFragment(FragmentTag.INBOX.getTag());
    }

    public void refreshAfterMovingToRubbish() {
        logDebug("refreshAfterMovingToRubbish");

        if (drawerItem == DrawerItem.CLOUD_DRIVE) {
            refreshCloudDrive();
        } else if (drawerItem == DrawerItem.INBOX) {
            onNodesInboxUpdate();
        } else if (drawerItem == DrawerItem.SHARED_ITEMS) {
            onNodesSharedUpdate();
        } else if (drawerItem == DrawerItem.SEARCH) {
            refreshSearch();
        } else if (drawerItem == DrawerItem.HOMEPAGE) {
            LiveEventBus.get(EVENT_NODES_CHANGE).post(false);
        }

        checkCameraUploadFolder(true, null);
        refreshRubbishBin();
        setToolbarTitle();
    }

    /**
     * After nodes on Cloud Drive changed or some nodes are moved to rubbish bin,
     * need to check CU and MU folders' status.
     *
     * @param shouldDisable If CU or MU folder is deleted by current client, then CU should be disabled. Otherwise not.
     * @param updatedNodes  Nodes which have changed.
     */
    private void checkCameraUploadFolder(boolean shouldDisable, List<MegaNode> updatedNodes) {
        // Get CU and MU folder hanlde from local setting.
        long primaryHandle = getPrimaryFolderHandle();
        long secondaryHandle = getSecondaryFolderHandle();

        if (updatedNodes != null) {
            List<Long> handles = new ArrayList<>();
            for (MegaNode node : updatedNodes) {
                handles.add(node.getHandle());
            }
            // If CU and MU folder don't change then return.
            if (!handles.contains(primaryHandle) && !handles.contains(secondaryHandle)) {
                logDebug("Updated nodes don't include CU/MU, return.");
                return;
            }
        }

        MegaPreferences prefs = dbH.getPreferences();
        boolean isSecondaryEnabled = false;
        if (prefs != null) {
            isSecondaryEnabled = Boolean.parseBoolean(prefs.getSecondaryMediaFolderEnabled());
        }

        // Check if CU and MU folder are moved to rubbish bin.
        boolean isPrimaryFolderInRubbish = isNodeInRubbish(primaryHandle);
        boolean isSecondaryFolderInRubbish = isSecondaryEnabled && isNodeInRubbish(secondaryHandle);

        // If only MU folder is in rubbish bin.
        if (isSecondaryFolderInRubbish && !isPrimaryFolderInRubbish) {
            logDebug("MU folder is deleted, backup settings and disable MU.");
            if (shouldDisable) {
                // Back up timestamps and disabled MU upload.
                backupTimestampsAndFolderHandle();
                disableMediaUploadProcess();
            } else {
                // Just stop the upload process.
                fireStopCameraUploadJob(app);
            }
        } else if (isPrimaryFolderInRubbish) {
            // If CU folder is in rubbish bin.
            logDebug("CU folder is deleted, backup settings and disable CU.");
            if (shouldDisable) {
                // Disable both CU and MU.
                backupTimestampsAndFolderHandle();
                disableCameraUploadSettingProcess(false);
                sendBroadcast(new Intent(ACTION_UPDATE_DISABLE_CU_UI_SETTING));
            } else {
                // Just stop the upload process.
                fireStopCameraUploadJob(app);
            }
        }
    }

    public void refreshRubbishBin() {
        rubbishBinFragment = (RubbishBinFragment) getSupportFragmentManager().findFragmentByTag(FragmentTag.RUBBISH_BIN.getTag());
        if (rubbishBinFragment != null) {
            ArrayList<MegaNode> nodes;
            if (parentHandleRubbish == -1) {
                nodes = megaApi.getChildren(megaApi.getRubbishNode(), sortOrderManagement.getOrderCloud());
            } else {
                nodes = megaApi.getChildren(megaApi.getNodeByHandle(parentHandleRubbish),
                        sortOrderManagement.getOrderCloud());
            }

            rubbishBinFragment.hideMultipleSelect();
            rubbishBinFragment.setNodes(nodes);
            rubbishBinFragment.getRecyclerView().invalidate();
        }
    }

    public void refreshAfterMoving() {
        logDebug("refreshAfterMoving");
        if (drawerItem == DrawerItem.CLOUD_DRIVE) {

            //Refresh Cloud Fragment
            refreshCloudDrive();

            //Refresh Rubbish Fragment
            refreshRubbishBin();
        } else if (drawerItem == DrawerItem.RUBBISH_BIN) {
            //Refresh Rubbish Fragment
            refreshRubbishBin();
        } else if (drawerItem == DrawerItem.INBOX) {
            onNodesInboxUpdate();

            refreshCloudDrive();
        } else if (drawerItem == DrawerItem.SHARED_ITEMS) {
            onNodesSharedUpdate();

            //Refresh Cloud Fragment
            refreshCloudDrive();

            //Refresh Rubbish Fragment
            refreshRubbishBin();
        } else if (drawerItem == DrawerItem.SEARCH) {
            refreshSearch();
        }

        setToolbarTitle();
    }

    public void refreshSearch() {
        if (getSearchFragment() != null) {
            searchFragment.hideMultipleSelect();
            searchFragment.refresh();
        }
    }

    public void refreshAfterRemoving() {
        logDebug("refreshAfterRemoving");

        rubbishBinFragment = (RubbishBinFragment) getSupportFragmentManager().findFragmentByTag(FragmentTag.RUBBISH_BIN.getTag());
        if (rubbishBinFragment != null) {
            rubbishBinFragment.hideMultipleSelect();

            if (isClearRubbishBin) {
                isClearRubbishBin = false;
                parentHandleRubbish = megaApi.getRubbishNode().getHandle();
                ArrayList<MegaNode> nodes = megaApi.getChildren(megaApi.getRubbishNode(),
                        sortOrderManagement.getOrderCloud());
                rubbishBinFragment.setNodes(nodes);
                rubbishBinFragment.getRecyclerView().invalidate();
            } else {
                refreshRubbishBin();
            }
        }

        onNodesInboxUpdate();

        refreshSearch();
    }

    @Override
    public void onBackPressed() {
        logDebug("onBackPressed");

        // Let the PSA web browser fragment (if visible) to consume the back key event
        if (psaWebBrowser != null && psaWebBrowser.consumeBack()) return;

        retryConnectionsAndSignalPresence();

        if (drawerLayout.isDrawerOpen(nV)) {
            drawerLayout.closeDrawer(Gravity.LEFT);
            return;
        }

        dismissAlertDialogIfExists(statusDialog);

        logDebug("DRAWERITEM: " + drawerItem);

        if (turnOnNotifications) {
            deleteTurnOnNotificationsFragment();
            return;
        }
        if (onAskingPermissionsFragment || onAskingSMSVerificationFragment) {
            return;
        }

        if (mNavController.getCurrentDestination() != null &&
                mNavController.getCurrentDestination().getId() == R.id.favouritesFolderFragment) {
            super.onBackPressed();
            return;
        }

        if (drawerItem == DrawerItem.CLOUD_DRIVE) {
            if (isInMDMode) {
                changeMDMode(false);
                backToDrawerItem(bottomNavigationCurrentItem);
            } else {
                if (!isCloudAdded() || fileBrowserFragment.onBackPressed() == 0) {
                    performOnBack();
                }
            }
        } else if (drawerItem == DrawerItem.RUBBISH_BIN) {
            rubbishBinFragment = (RubbishBinFragment) getSupportFragmentManager()
                    .findFragmentByTag(FragmentTag.RUBBISH_BIN.getTag());
            if (rubbishBinFragment == null || rubbishBinFragment.onBackPressed() == 0) {
                backToDrawerItem(bottomNavigationCurrentItem);
            }
        } else if (drawerItem == DrawerItem.TRANSFERS) {
            backToDrawerItem(bottomNavigationCurrentItem);

        } else if (drawerItem == DrawerItem.INBOX) {
            inboxFragment = (InboxFragment) getSupportFragmentManager()
                    .findFragmentByTag(FragmentTag.INBOX.getTag());
            if (inboxFragment == null || inboxFragment.onBackPressed() == 0) {
                backToDrawerItem(bottomNavigationCurrentItem);
            }
        } else if (drawerItem == DrawerItem.NOTIFICATIONS) {
            backToDrawerItem(bottomNavigationCurrentItem);
        } else if (drawerItem == DrawerItem.SHARED_ITEMS) {
            switch (getTabItemShares()) {
                case INCOMING_TAB:
                    if (!isIncomingAdded() || incomingSharesFragment.onBackPressed() == 0) {
                        performOnBack();
                    }
                    break;
                case OUTGOING_TAB:
                    if (!isOutgoingAdded() || outgoingSharesFragment.onBackPressed() == 0) {
                        performOnBack();
                    }
                    break;
                case LINKS_TAB:
                    if (!isLinksAdded() || linksFragment.onBackPressed() == 0) {
                        performOnBack();
                    }
                    break;
                default:
                    performOnBack();
                    break;
            }
        } else if (drawerItem == DrawerItem.CHAT) {
            if (getChatsFragment() != null && isFabExpanded) {
                collapseFab();
            } else {
                performOnBack();
            }
        } else if (drawerItem == DrawerItem.PHOTOS) {
            if (isInAlbumContent) {
                fromAlbumContent = true;
                isInAlbumContent = false;

                backToDrawerItem(bottomNavigationCurrentItem);
                if (photosFragment == null) {
                    backToDrawerItem(bottomNavigationCurrentItem);
                } else {
                    photosFragment.switchToAlbum();
                }
            } else if (getPhotosFragment() == null || photosFragment.onBackPressed() == 0) {
                performOnBack();
            }
        } else if (drawerItem == DrawerItem.SEARCH) {
            if (getSearchFragment() == null || searchFragment.onBackPressed() == 0) {
                closeSearchSection();
            }
        } else if (isInMainHomePage()) {
            HomepageFragment fragment = getFragmentByType(HomepageFragment.class);
            if (fragment != null && fragment.isFabExpanded()) {
                fragment.collapseFab();
            } else {
                performOnBack();
            }
        } else {
            handleBackPressIfFullscreenOfflineFragmentOpened();
        }
    }

    /**
     * Closes the app if the current DrawerItem is the same as the preferred one.
     * If not, sets the current DrawerItem as the preferred one.
     */
    private void performOnBack() {
        int startItem = getStartBottomNavigationItem(this);

        if (shouldCloseApp(startItem, drawerItem)) {
            // The Psa requires the activity to load the new PSA even though the app is on the
            // background. So don't call super.onBackPressed() since it will destroy this activity
            // and its embedded web browser fragment.
            moveTaskToBack(false);
        } else {
            backToDrawerItem(startItem);
        }
    }

    private void handleBackPressIfFullscreenOfflineFragmentOpened() {
        if (fullscreenOfflineFragment == null || fullscreenOfflineFragment.onBackPressed() == 0) {
            // workaround for flicker of AppBarLayout: if we go back to homepage from fullscreen
            // offline, and hide AppBarLayout when immediately on go back, we will see the flicker
            // of AppBarLayout, hide AppBarLayout when fullscreen offline is closed is better.
            if (bottomNavigationCurrentItem != HOME_BNV) {
                backToDrawerItem(bottomNavigationCurrentItem);
            } else {
                drawerItem = DrawerItem.HOMEPAGE;
            }
            super.onBackPressed();
        }
    }

    public void adjustTransferWidgetPositionInHomepage() {
        if (isInMainHomePage()) {
            RelativeLayout transfersWidgetLayout = findViewById(R.id.transfers_widget_layout);
            if (transfersWidgetLayout == null) return;

            LinearLayout.LayoutParams params = (LinearLayout.LayoutParams) transfersWidgetLayout.getLayoutParams();
            params.bottomMargin = Util.dp2px(TRANSFER_WIDGET_MARGIN_BOTTOM, outMetrics);
            params.gravity = Gravity.END;
            transfersWidgetLayout.setLayoutParams(params);
        }
    }

    /**
     * Update the PSA view visibility. It should only visible in root homepage tab.
     */
    private void updatePsaViewVisibility() {
        psaViewHolder.toggleVisible(isInMainHomePage());
        if (psaViewHolder.visible()) {
            handler.post(this::updateHomepageFabPosition);
        } else {
            updateHomepageFabPosition();
        }
    }

    public void backToDrawerItem(int item) {
        if (item == CLOUD_DRIVE_BNV) {
            drawerItem = DrawerItem.CLOUD_DRIVE;
            if (isCloudAdded()) {
                fileBrowserFragment.setTransferOverQuotaBannerVisibility();
            }
        } else if (item == PHOTOS_BNV) {
            drawerItem = DrawerItem.PHOTOS;
        } else if (item == CHAT_BNV) {
            drawerItem = DrawerItem.CHAT;
        } else if (item == SHARED_ITEMS_BNV) {
            drawerItem = DrawerItem.SHARED_ITEMS;
        } else if (item == HOME_BNV || item == -1) {
            drawerItem = DrawerItem.HOMEPAGE;
        }

        selectDrawerItem(drawerItem);
    }

    void isFirstTimeCam() {
        if (firstLogin) {
            firstLogin = false;
            dbH.setCamSyncEnabled(false);
            bottomNavigationCurrentItem = CLOUD_DRIVE_BNV;
        }
    }

    private void checkIfShouldCloseSearchView(DrawerItem oldDrawerItem) {
        if (!searchExpand) return;

        if (oldDrawerItem == DrawerItem.CHAT
                || (oldDrawerItem == DrawerItem.HOMEPAGE
                && mHomepageScreen == HomepageScreen.FULLSCREEN_OFFLINE)) {
            searchExpand = false;
        }
    }

    @Override
    public boolean onNavigationItemSelected(MenuItem menuItem) {
        logDebug("onNavigationItemSelected");

        if (nV != null) {
            Menu nVMenu = nV.getMenu();
            resetNavigationViewMenu(nVMenu);
        }

        DrawerItem oldDrawerItem = drawerItem;

        switch (menuItem.getItemId()) {
            case R.id.bottom_navigation_item_cloud_drive: {
                if (drawerItem == DrawerItem.CLOUD_DRIVE) {
                    if (isInMDMode) {
                        changeMDMode(false);
                    }
                    MegaNode rootNode = megaApi.getRootNode();
                    if (rootNode == null) {
                        logError("Root node is null");
                    }

                    if (parentHandleBrowser != INVALID_HANDLE
                            && rootNode != null && parentHandleBrowser != rootNode.getHandle()) {
                        parentHandleBrowser = rootNode.getHandle();
                        refreshFragment(FragmentTag.CLOUD_DRIVE.getTag());
                        if (isCloudAdded()) {
                            fileBrowserFragment.scrollToFirstPosition();
                        }
                    }
                } else {
                    drawerItem = DrawerItem.CLOUD_DRIVE;
                    setBottomNavigationMenuItemChecked(CLOUD_DRIVE_BNV);
                }
                break;
            }
            case R.id.bottom_navigation_item_homepage: {
                drawerItem = DrawerItem.HOMEPAGE;
                if (fullscreenOfflineFragment != null) {
                    super.onBackPressed();
                    return true;
                } else {
                    setBottomNavigationMenuItemChecked(HOME_BNV);
                }
                break;
            }
            case R.id.bottom_navigation_item_camera_uploads: {
                // if pre fragment is the same one, do nothing.
                if (oldDrawerItem != DrawerItem.PHOTOS) {
                    drawerItem = DrawerItem.PHOTOS;
                    setBottomNavigationMenuItemChecked(PHOTOS_BNV);
                }
                break;
            }
            case R.id.bottom_navigation_item_shared_items: {
                if (drawerItem == DrawerItem.SHARED_ITEMS) {
                    if (getTabItemShares() == INCOMING_TAB && parentHandleIncoming != INVALID_HANDLE) {
                        parentHandleIncoming = INVALID_HANDLE;
                        refreshFragment(FragmentTag.INCOMING_SHARES.getTag());
                    } else if (getTabItemShares() == OUTGOING_TAB && parentHandleOutgoing != INVALID_HANDLE) {
                        parentHandleOutgoing = INVALID_HANDLE;
                        refreshFragment(FragmentTag.OUTGOING_SHARES.getTag());
                    } else if (getTabItemShares() == LINKS_TAB && parentHandleLinks != INVALID_HANDLE) {
                        parentHandleLinks = INVALID_HANDLE;
                        refreshFragment(FragmentTag.LINKS.getTag());
                    }

                    refreshSharesPageAdapter();
                } else {
                    drawerItem = DrawerItem.SHARED_ITEMS;
                    setBottomNavigationMenuItemChecked(SHARED_ITEMS_BNV);
                }
                break;
            }
            case R.id.bottom_navigation_item_chat: {
                drawerItem = DrawerItem.CHAT;
                setBottomNavigationMenuItemChecked(CHAT_BNV);
                break;
            }
        }

        checkIfShouldCloseSearchView(oldDrawerItem);
        selectDrawerItem(drawerItem);
        drawerLayout.closeDrawer(Gravity.LEFT);

        return true;
    }

    @Override
    public void showSnackbar(int type, String content, long chatId) {
        showSnackbar(type, fragmentContainer, content, chatId);
    }

    /**
     * Restores a list of nodes from Rubbish Bin to their original parent.
     *
     * @param nodes List of nodes.
     */
    public void restoreFromRubbish(final List<MegaNode> nodes) {
        checkNameCollisionUseCase.checkRestorations(nodes)
                .subscribeOn(Schedulers.io())
                .observeOn(AndroidSchedulers.mainThread())
                .subscribe((result, throwable) -> {
                    if (throwable == null) {
                        ArrayList<NameCollision> collisions = result.getFirst();
                        if (!collisions.isEmpty()) {
                            nameCollisionActivityContract.launch(collisions);
                        }

                        List<MegaNode> nodesWithoutCollisions = result.getSecond();
                        if (!nodesWithoutCollisions.isEmpty()) {
                            proceedWithRestoration(nodesWithoutCollisions);
                        }
                    }
                });
    }

    private void proceedWithRestoration(List<MegaNode> nodes) {
        moveNodeUseCase.restore(nodes)
                .subscribeOn(Schedulers.io())
                .observeOn(AndroidSchedulers.mainThread())
                .subscribe((result, throwable) -> {
                    if (throwable == null) {
                        boolean notValidView = result.isSingleAction() && result.isSuccess()
                                && parentHandleRubbish == nodes.get(0).getHandle();

                        showRestorationOrRemovalResult(notValidView, result.getResultText());
                    } else if (throwable instanceof ForeignNodeException) {
                        launchForeignNodeError();
                    }
                });
    }

    /**
     * Shows the final result of a restoration or removal from Rubbish Bin section.
     *
     * @param notValidView True if should update the view, false otherwise.
     * @param message      Text message to show as the request result.
     */
    private void showRestorationOrRemovalResult(boolean notValidView, String message) {
        if (notValidView) {
            parentHandleRubbish = INVALID_HANDLE;
            setToolbarTitle();
            refreshRubbishBin();
        }

        dismissAlertDialogIfExists(statusDialog);
        showSnackbar(SNACKBAR_TYPE, message, MEGACHAT_INVALID_HANDLE);
    }

    public void showRenameDialog(final MegaNode document) {
        showRenameNodeDialog(this, document, this, this);
    }

    /**
     * Launches an intent to get the links of the nodes received.
     *
     * @param nodes List of nodes to get their links.
     */
    public void showGetLinkActivity(List<MegaNode> nodes) {
        if (nodes == null || nodes.isEmpty()) {
            showSnackbar(SNACKBAR_TYPE, getString(R.string.general_text_error), MEGACHAT_INVALID_HANDLE);
            return;
        }

        if (nodes.size() == 1) {
            showGetLinkActivity(nodes.get(0).getHandle());
            return;
        }

        long[] handles = new long[nodes.size()];
        for (int i = 0; i < nodes.size(); i++) {
            MegaNode node = nodes.get(i);
            if (showTakenDownNodeActionNotAvailableDialog(node, this)) {
                return;
            }

            handles[i] = node.getHandle();
        }

        LinksUtil.showGetLinkActivity(this, handles);
    }

    public void showGetLinkActivity(long handle) {
        logDebug("Handle: " + handle);
        MegaNode node = megaApi.getNodeByHandle(handle);
        if (node == null) {
            showSnackbar(SNACKBAR_TYPE, getString(R.string.warning_node_not_exists_in_cloud), MEGACHAT_INVALID_HANDLE);
            return;
        }


        if (showTakenDownNodeActionNotAvailableDialog(node, this)) {
            return;
        }

        LinksUtil.showGetLinkActivity(this, handle);

        refreshAfterMovingToRubbish();
    }

    /*
     * Display keyboard
     */
    private void showKeyboardDelayed(final View view) {
        logDebug("showKeyboardDelayed");
        handler.postDelayed(new Runnable() {
            @Override
            public void run() {
                InputMethodManager imm = (InputMethodManager) getSystemService(Context.INPUT_METHOD_SERVICE);
                imm.showSoftInput(view, InputMethodManager.SHOW_IMPLICIT);
            }
        }, 50);
    }

    public void setIsClearRubbishBin(boolean value) {
        this.isClearRubbishBin = value;
    }

    /**
     * Move folders or files that belong to "My backups"
     *
     * @param handleList handleList handles list of the nodes that selected
     */
    public void moveBackupNode(final ArrayList<Long> handleList) {
        logDebug("MyBackup + NodeOptionsBottomSheetDialogFragment Move a backup folder or file");
        fileBackupManager.moveBackup(nC, handleList);
    }

    /**
     * Delete folders or files that included "My backup"
     *
     * @param handleList handleList handles list of the nodes that selected
     */
    public void askConfirmationMoveToRubbish(final ArrayList<Long> handleList) {
        logDebug("askConfirmationMoveToRubbish");
        isClearRubbishBin = false;

        if (handleList != null) {

            if (handleList.size() > 0) {
                Long handle = handleList.get(0);
                MegaNode p = megaApi.getNodeByHandle(handle);
                while (megaApi.getParentNode(p) != null) {
                    p = megaApi.getParentNode(p);
                }
                if (p.getHandle() != megaApi.getRubbishNode().getHandle()) {
                    if (fileBackupManager.removeBackup(moveNodeUseCase, handleList)) {
                        return;
                    }

                    MaterialAlertDialogBuilder builder = new MaterialAlertDialogBuilder(this);
                    if (getPrimaryFolderHandle() == handle && CameraUploadUtil.isPrimaryEnabled()) {
                        builder.setMessage(getResources().getString(R.string.confirmation_move_cu_folder_to_rubbish));
                    } else if (getSecondaryFolderHandle() == handle && CameraUploadUtil.isSecondaryEnabled()) {
                        builder.setMessage(R.string.confirmation_move_mu_folder_to_rubbish);
                    } else {
                        builder.setMessage(getResources().getString(R.string.confirmation_move_to_rubbish));
                    }

                    builder.setPositiveButton(R.string.general_move, (dialog, which) ->
                            moveNodeUseCase.moveToRubbishBin(handleList)
                                    .subscribeOn(Schedulers.io())
                                    .observeOn(AndroidSchedulers.mainThread())
                                    .subscribe((result, throwable) -> {
                                        if (throwable == null) {
                                            showMovementResult(result, handleList.get(0));
                                        }
                                    }));

                    builder.setNegativeButton(R.string.general_cancel, null);
                    builder.show();
                } else {
                    MaterialAlertDialogBuilder builder = new MaterialAlertDialogBuilder(this);
                    builder.setMessage(getResources().getString(R.string.confirmation_delete_from_mega));

                    builder.setPositiveButton(R.string.rubbish_bin_delete_confirmation_dialog_button_delete, (dialog, which) ->
                            removeNodeUseCase.remove(handleList)
                                    .subscribeOn(Schedulers.io())
                                    .observeOn(AndroidSchedulers.mainThread())
                                    .subscribe((result, throwable) -> {
                                        if (throwable == null) {
                                            boolean notValidView = result.isSingleAction()
                                                    && result.isSuccess()
                                                    && parentHandleRubbish == handleList.get(0);

                                            showRestorationOrRemovalResult(notValidView, result.getResultText());
                                        }
                                    }));

                    builder.setNegativeButton(R.string.general_cancel, null);
                    builder.show();
                }
            }
        } else {
            logWarning("handleList NULL");
            return;
        }

    }

    public void showWarningDialogOfShare(final MegaNode p, int nodeType, int actionType) {
        logDebug("showWarningDialogOfShareFolder");
        if (actionType == ACTION_BACKUP_SHARE_FOLDER) {
            fileBackupManager.shareBackupFolder(nC, p, nodeType, actionType);
        }
    }

    /**
     * Shows the final result of a movement request.
     *
     * @param result Object containing the request result.
     * @param handle Handle of the node to mode.
     */
    private void showMovementResult(MoveRequestResult result, long handle) {
        if (result.isSingleAction() && result.isSuccess() && getCurrentParentHandle() == handle) {
            switch (drawerItem) {
                case CLOUD_DRIVE:
                    parentHandleBrowser = result.getOldParentHandle();
                    refreshCloudDrive();
                    break;

                case INBOX:
                    parentHandleInbox = result.getOldParentHandle();
                    refreshInboxList();
                    break;

                case SHARED_ITEMS:
                    switch (getTabItemShares()) {
                        case INCOMING_TAB:
                            decreaseDeepBrowserTreeIncoming();
                            parentHandleIncoming = deepBrowserTreeIncoming == 0 ? INVALID_HANDLE : result.getOldParentHandle();
                            refreshIncomingShares();
                            break;

                        case OUTGOING_TAB:
                            decreaseDeepBrowserTreeOutgoing();
                            parentHandleOutgoing = deepBrowserTreeOutgoing == 0 ? INVALID_HANDLE : result.getOldParentHandle();

                            if (parentHandleOutgoing == INVALID_HANDLE) {
                                hideTabs(false, OUTGOING_TAB);
                            }

                            refreshOutgoingShares();
                            break;

                        case LINKS_TAB:
                            decreaseDeepBrowserTreeLinks();
                            parentHandleLinks = deepBrowserTreeLinks == 0 ? INVALID_HANDLE : result.getOldParentHandle();

                            if (parentHandleLinks == INVALID_HANDLE) {
                                hideTabs(false, LINKS_TAB);
                            }

                            refreshLinks();
                            break;
                    }

                case SEARCH:
                    parentHandleSearch = levelsSearch > 0 ? result.getOldParentHandle() : INVALID_HANDLE;
                    levelsSearch--;
                    refreshSearch();
                    break;

            }

            setToolbarTitle();
        }

        showSnackbar(SNACKBAR_TYPE, result.getResultText(), MEGACHAT_INVALID_HANDLE);
    }

    /**
     * Shows an error in the Open link dialog.
     *
     * @param show  True if should show an error.
     * @param error Error value to identify and show the corresponding error.
     */
    private void showOpenLinkError(boolean show, int error) {
        if (openLinkDialog != null) {
            if (show) {
                openLinkDialogIsErrorShown = true;
                ColorUtils.setErrorAwareInputAppearance(openLinkText, true);
                openLinkError.setVisibility(View.VISIBLE);
                if (drawerItem == DrawerItem.CLOUD_DRIVE) {
                    if (openLinkText.getText().toString().isEmpty()) {
                        openLinkErrorText.setText(R.string.invalid_file_folder_link_empty);
                        return;
                    }
                    switch (error) {
                        case CHAT_LINK: {
                            openLinkText.setTextColor(ColorUtils.getThemeColor(this,
                                    android.R.attr.textColorPrimary));
                            openLinkErrorText.setText(R.string.valid_chat_link);
                            openLinkOpenButton.setText(R.string.action_open_chat_link);
                            break;
                        }
                        case CONTACT_LINK: {
                            openLinkText.setTextColor(ColorUtils.getThemeColor(this,
                                    android.R.attr.textColorPrimary));
                            openLinkErrorText.setText(R.string.valid_contact_link);
                            openLinkOpenButton.setText(R.string.action_open_contact_link);
                            break;
                        }
                        case ERROR_LINK: {
                            openLinkErrorText.setText(R.string.invalid_file_folder_link);
                            break;
                        }
                    }
                } else if (drawerItem == DrawerItem.CHAT) {
                    if (openLinkText.getText().toString().isEmpty()) {
                        openLinkErrorText.setText(chatLinkDialogType == LINK_DIALOG_CHAT ?
                                R.string.invalid_chat_link_empty : R.string.invalid_meeting_link_empty);
                        return;
                    }
                    openLinkErrorText.setText(chatLinkDialogType == LINK_DIALOG_CHAT ?
                            R.string.invalid_chat_link_args : R.string.invalid_meeting_link_args);
                }
            } else {
                openLinkDialogIsErrorShown = false;
                if (openLinkError.getVisibility() == View.VISIBLE) {
                    ColorUtils.setErrorAwareInputAppearance(openLinkText, false);
                    openLinkError.setVisibility(View.GONE);
                    openLinkOpenButton.setText(R.string.context_open_link);
                }
            }
        }
    }

    /**
     * Opens a links via Open link dialog.
     *
     * @param link The link to open.
     */
    private void openLink(String link) {
        // Password link
        if (matchRegexs(link, PASSWORD_LINK_REGEXS)) {
            dismissAlertDialogIfExists(openLinkDialog);
            Intent openLinkIntent = new Intent(this, OpenPasswordLinkActivity.class);
            openLinkIntent.setFlags(Intent.FLAG_ACTIVITY_CLEAR_TOP);
            openLinkIntent.setData(Uri.parse(link));
            startActivity(openLinkIntent);
            return;
        }

        if (drawerItem == DrawerItem.CLOUD_DRIVE) {
            int linkType = nC.importLink(link);
            if (openLinkError.getVisibility() == View.VISIBLE) {
                switch (linkType) {
                    case CHAT_LINK: {
                        logDebug("Open chat link: correct chat link");
                        // Identify the link is a meeting or normal chat link
                        megaChatApi.checkChatLink(link, new LoadPreviewListener(ManagerActivity.this, ManagerActivity.this, CHECK_LINK_TYPE_UNKNOWN_LINK));
                        dismissAlertDialogIfExists(openLinkDialog);
                        break;
                    }
                    case CONTACT_LINK: {
                        logDebug("Open contact link: correct contact link");
                        String[] s = link.split("C!");
                        if (s.length > 1) {
                            long handle = MegaApiAndroid.base64ToHandle(s[1].trim());
                            openContactLink(handle);
                            dismissAlertDialogIfExists(openLinkDialog);
                        }
                        break;
                    }
                }
            } else {
                switch (linkType) {
                    case FILE_LINK:
                    case FOLDER_LINK: {
                        logDebug("Do nothing: correct file or folder link");
                        dismissAlertDialogIfExists(openLinkDialog);
                        break;
                    }
                    case CHAT_LINK:
                    case CONTACT_LINK:
                    case ERROR_LINK: {
                        logWarning("Show error: invalid link or correct chat or contact link");
                        showOpenLinkError(true, linkType);
                        break;
                    }
                }
            }
        } else if (drawerItem == DrawerItem.CHAT) {
            megaChatApi.checkChatLink(link, new LoadPreviewListener(ManagerActivity.this, ManagerActivity.this, CHECK_LINK_TYPE_UNKNOWN_LINK));
        }
    }

    /**
     * Shows an Open link dialog.
     */
    private void showOpenLinkDialog() {
        MaterialAlertDialogBuilder builder = new MaterialAlertDialogBuilder(this);
        LayoutInflater inflater = getLayoutInflater();
        View v = inflater.inflate(R.layout.dialog_error_hint, null);
        builder.setView(v).setPositiveButton(R.string.context_open_link, null)
                .setNegativeButton(R.string.general_cancel, null);

        openLinkText = v.findViewById(R.id.text);

        openLinkText.addTextChangedListener(new TextWatcher() {
            @Override
            public void beforeTextChanged(CharSequence s, int start, int count, int after) {
            }

            @Override
            public void onTextChanged(CharSequence s, int start, int before, int count) {
            }

            @Override
            public void afterTextChanged(Editable s) {
                showOpenLinkError(false, 0);
            }
        });

        openLinkText.setOnEditorActionListener((v1, actionId, event) -> {
            if (actionId == EditorInfo.IME_ACTION_DONE) {
                hideKeyboardView(managerActivity, v1, 0);
                openLink(openLinkText.getText().toString());
                return true;
            }
            return false;
        });

        Util.showKeyboardDelayed(openLinkText);

        openLinkError = v.findViewById(R.id.error);
        openLinkErrorText = v.findViewById(R.id.error_text);

        if (drawerItem == DrawerItem.CLOUD_DRIVE) {
            builder.setTitle(R.string.action_open_link);
            openLinkText.setHint(R.string.hint_paste_link);
        } else if (drawerItem == DrawerItem.CHAT) {
            Fragment fragment = getSupportFragmentManager()
                    .findFragmentByTag(MeetingBottomSheetDialogFragment.TAG);
            if (fragment != null) {
                builder.setTitle(R.string.paste_meeting_link_guest_dialog_title)
                        .setMessage(StringResourcesUtils.getString(
                                R.string.paste_meeting_link_guest_instruction));
                openLinkText.setHint(R.string.meeting_link);
                chatLinkDialogType = LINK_DIALOG_MEETING;
            } else {
                builder.setTitle(R.string.action_open_chat_link);
                openLinkText.setHint(R.string.hint_enter_chat_link);
                chatLinkDialogType = LINK_DIALOG_CHAT;
            }
        }

        openLinkDialog = builder.create();
        openLinkDialog.setCanceledOnTouchOutside(false);

        try {
            openLinkDialog.show();
            openLinkText.requestFocus();

            // Set onClickListeners for buttons after showing the dialog would prevent
            // the dialog from dismissing automatically on clicking the buttons
            openLinkOpenButton = openLinkDialog.getButton(AlertDialog.BUTTON_POSITIVE);
            openLinkOpenButton.setOnClickListener((view) -> {
                hideKeyboard(managerActivity, 0);
                openLink(openLinkText.getText().toString());
            });
            openLinkDialog.setOnKeyListener((dialog, keyCode, event) -> {
                if (keyCode == KeyEvent.KEYCODE_BACK && event.getRepeatCount() == 0) {
                    dismissAlertDialogIfExists(openLinkDialog);
                    return true;
                }

                return false;
            });
        } catch (Exception e) {
            logError("Exception showing Open Link dialog", e);
        }
    }

    public void showChatLink(String link) {
        logDebug("Link: " + link);
        Intent openChatLinkIntent = new Intent(this, ChatActivity.class);

        if (joiningToChatLink) {
            openChatLinkIntent.setAction(ACTION_JOIN_OPEN_CHAT_LINK);
            resetJoiningChatLink();
        } else {
            openChatLinkIntent.setAction(ACTION_OPEN_CHAT_LINK);
        }

        openChatLinkIntent.setData(Uri.parse(link));
        startActivity(openChatLinkIntent);

        drawerItem = DrawerItem.CHAT;
        selectDrawerItem(drawerItem);
    }

    /**
     * Initializes the variables to join chat by default.
     */
    private void resetJoiningChatLink() {
        joiningToChatLink = false;
        linkJoinToChatLink = null;
    }

    public void showPresenceStatusDialog() {
        logDebug("showPresenceStatusDialog");

        MaterialAlertDialogBuilder dialogBuilder = new MaterialAlertDialogBuilder(this);
        final CharSequence[] items = {getString(R.string.online_status), getString(R.string.away_status), getString(R.string.busy_status), getString(R.string.offline_status)};
        int statusToShow = megaChatApi.getOnlineStatus();
        switch (statusToShow) {
            case MegaChatApi.STATUS_ONLINE: {
                statusToShow = 0;
                break;
            }
            case MegaChatApi.STATUS_AWAY: {
                statusToShow = 1;
                break;
            }
            case MegaChatApi.STATUS_BUSY: {
                statusToShow = 2;
                break;
            }
            case MegaChatApi.STATUS_OFFLINE: {
                statusToShow = 3;
                break;
            }
        }
        dialogBuilder.setSingleChoiceItems(items, statusToShow, new DialogInterface.OnClickListener() {
            public void onClick(DialogInterface dialog, int item) {

                presenceStatusDialog.dismiss();
                switch (item) {
                    case 0: {
                        megaChatApi.setOnlineStatus(MegaChatApi.STATUS_ONLINE, managerActivity);
                        break;
                    }
                    case 1: {
                        megaChatApi.setOnlineStatus(MegaChatApi.STATUS_AWAY, managerActivity);
                        break;
                    }
                    case 2: {
                        megaChatApi.setOnlineStatus(MegaChatApi.STATUS_BUSY, managerActivity);
                        break;
                    }
                    case 3: {
                        megaChatApi.setOnlineStatus(MegaChatApi.STATUS_OFFLINE, managerActivity);
                        break;
                    }
                }
            }
        });
        dialogBuilder.setTitle(getString(R.string.status_label));
        presenceStatusDialog = dialogBuilder.create();
        presenceStatusDialog.show();
    }

    @Override
    public void uploadFiles() {
        chooseFiles(this);
    }

    @Override
    public void uploadFolder() {
        chooseFolder(this);
    }

    @Override
    public void takePictureAndUpload() {
        if (!hasPermissions(this, Manifest.permission.CAMERA)) {
            setTypesCameraPermission(TAKE_PICTURE_OPTION);
            requestPermission(this, REQUEST_CAMERA, Manifest.permission.CAMERA);
            return;
        }
        if (!hasPermissions(this, Manifest.permission.WRITE_EXTERNAL_STORAGE)) {
            requestPermission(this, REQUEST_WRITE_STORAGE, Manifest.permission.WRITE_EXTERNAL_STORAGE);
            return;
        }
        checkTakePicture(this, TAKE_PHOTO_CODE);
    }

    @Override
    public void scanDocument() {
        String[] saveDestinations = {
                StringResourcesUtils.getString(R.string.section_cloud_drive),
                StringResourcesUtils.getString(R.string.section_chat)
        };
        Intent intent = DocumentScannerActivity.getIntent(this, saveDestinations);
        startActivityForResult(intent, REQUEST_CODE_SCAN_DOCUMENT);
    }

    @Override
    public void showNewFolderDialog(String typedText) {
        newFolderDialog = MegaNodeDialogUtil.showNewFolderDialog(this, this, typedText);
    }

    @Override
    public void showNewTextFileDialog(String typedName) {
        newTextFileDialog = MegaNodeDialogUtil.showNewTxtFileDialog(this,
                getCurrentParentNode(getCurrentParentHandle(), INVALID_VALUE), typedName,
                drawerItem == DrawerItem.HOMEPAGE);
    }

    public long getParentHandleBrowser() {
        if (parentHandleBrowser == -1) {
            MegaNode rootNode = megaApi.getRootNode();
            parentHandleBrowser = rootNode != null ? rootNode.getParentHandle() : parentHandleBrowser;
        }

        return parentHandleBrowser;
    }

    private long getCurrentParentHandle() {
        long parentHandle = -1;

        switch (drawerItem) {
            case HOMEPAGE:
                // For home page, its parent is always the root of cloud drive.
                parentHandle = megaApi.getRootNode().getHandle();
                break;
            case CLOUD_DRIVE:
                parentHandle = getParentHandleBrowser();
                break;

            case INBOX:
                parentHandle = parentHandleInbox;
                break;

            case RUBBISH_BIN:
                parentHandle = parentHandleRubbish;
                break;

            case SHARED_ITEMS:
                if (viewPagerShares == null) break;

                if (getTabItemShares() == INCOMING_TAB) {
                    parentHandle = parentHandleIncoming;
                } else if (getTabItemShares() == OUTGOING_TAB) {
                    parentHandle = parentHandleOutgoing;
                } else if (getTabItemShares() == LINKS_TAB) {
                    parentHandle = parentHandleLinks;
                }
                break;

            case SEARCH:
                if (parentHandleSearch != -1) {
                    parentHandle = parentHandleSearch;
                    break;
                }
                switch (searchDrawerItem) {
                    case CLOUD_DRIVE:
                        parentHandle = getParentHandleBrowser();
                        break;
                    case SHARED_ITEMS:
                        if (searchSharedTab == INCOMING_TAB) {
                            parentHandle = parentHandleIncoming;
                        } else if (searchSharedTab == OUTGOING_TAB) {
                            parentHandle = parentHandleOutgoing;
                        } else if (searchSharedTab == LINKS_TAB) {
                            parentHandle = parentHandleLinks;
                        }
                        break;
                    case INBOX:
                        parentHandle = getParentHandleInbox();
                        break;
                }
                break;

            default:
                return parentHandle;
        }

        return parentHandle;
    }

    private MegaNode getCurrentParentNode(long parentHandle, int error) {
        String errorString = null;

        if (error != -1) {
            errorString = getString(error);
        }

        if (parentHandle == -1 && errorString != null) {
            showSnackbar(SNACKBAR_TYPE, errorString, -1);
            logDebug(errorString + ": parentHandle == -1");
            return null;
        }

        MegaNode parentNode = megaApi.getNodeByHandle(parentHandle);

        if (parentNode == null && errorString != null) {
            showSnackbar(SNACKBAR_TYPE, errorString, -1);
            logDebug(errorString + ": parentNode == null");
            return null;
        }

        return parentNode;
    }

    @Override
    public void createFolder(@NotNull String title) {
        logDebug("createFolder");
        if (!isOnline(this)) {
            showSnackbar(SNACKBAR_TYPE, getString(R.string.error_server_connection_problem), -1);
            return;
        }

        if (isFinishing()) {
            return;
        }

        MegaNode parentNode = getCurrentParentNode(getCurrentParentHandle(), R.string.context_folder_no_created);
        if (parentNode == null) return;

        ArrayList<MegaNode> nL = megaApi.getChildren(parentNode);
        for (int i = 0; i < nL.size(); i++) {
            if (title.compareTo(nL.get(i).getName()) == 0) {
                showSnackbar(SNACKBAR_TYPE, getString(R.string.context_folder_already_exists), -1);
                logDebug("Folder not created: folder already exists");
                return;
            }
        }

        statusDialog = createProgressDialog(this, StringResourcesUtils.getString(R.string.context_creating_folder));
        megaApi.createFolder(title, parentNode, this);
    }

    public void showClearRubbishBinDialog() {
        logDebug("showClearRubbishBinDialog");

        rubbishBinFragment = (RubbishBinFragment) getSupportFragmentManager().findFragmentByTag(FragmentTag.RUBBISH_BIN.getTag());
        if (rubbishBinFragment != null) {
            if (rubbishBinFragment.isVisible()) {
                rubbishBinFragment.notifyDataSetChanged();
            }
        }

        MaterialAlertDialogBuilder builder = new MaterialAlertDialogBuilder(this);
        builder.setTitle(getString(R.string.context_clear_rubbish));
        builder.setMessage(getString(R.string.clear_rubbish_confirmation));
        builder.setPositiveButton(getString(R.string.general_clear),
                new DialogInterface.OnClickListener() {
                    public void onClick(DialogInterface dialog, int whichButton) {
                        nC.cleanRubbishBin();
                    }
                });
        builder.setNegativeButton(getString(android.R.string.cancel), null);
        clearRubbishBinDialog = builder.create();
        clearRubbishBinDialog.show();
    }

    public void chooseAddContactDialog() {
        logDebug("chooseAddContactDialog");
        if (megaApi != null && megaApi.getRootNode() != null) {
            Intent intent = new Intent(this, AddContactActivity.class);
            intent.putExtra("contactType", CONTACT_TYPE_MEGA);
            startActivityForResult(intent, REQUEST_CREATE_CHAT);
        } else {
            logWarning("Online but not megaApi");
            showSnackbar(SNACKBAR_TYPE, getString(R.string.error_server_connection_problem), MEGACHAT_INVALID_HANDLE);
        }
    }

    /**
     * Method to make appropriate actions when clicking on the FAB button
     */
    public void fabMainClickCallback() {
        if (isFabExpanded) {
            collapseFab();
        } else {
            expandFab();
        }
    }

    private void setupFabs() {
        windowContent = this.getWindow().findViewById(Window.ID_ANDROID_CONTENT);
        fabMaskLayout = FabMaskChatLayoutBinding.inflate(getLayoutInflater(), windowContent, false).getRoot();
        fabMaskButton = fabMaskLayout.findViewById(R.id.fab_main);

        fabs.add(fabMaskLayout.findViewById(R.id.fab_chat));
        fabs.add(fabMaskLayout.findViewById(R.id.fab_meeting));
        fabs.add(fabMaskLayout.findViewById(R.id.text_chat));
        fabs.add(fabMaskLayout.findViewById(R.id.text_meeting));

        fabMaskLayout.setOnClickListener(l -> fabMainClickCallback());
        fabMaskButton.setOnClickListener(l -> fabMainClickCallback());

        fabMaskLayout.findViewById(R.id.fab_chat).setOnClickListener(l -> {
            fabMainClickCallback();
            handler.postDelayed(() -> chooseAddContactDialog(), FAB_MASK_OUT_DELAY);
        });

        fabMaskLayout.findViewById(R.id.text_chat).setOnClickListener(l -> {
            fabMainClickCallback();
            handler.postDelayed(() -> chooseAddContactDialog(), FAB_MASK_OUT_DELAY);
        });

        fabMaskLayout.findViewById(R.id.fab_meeting).setOnClickListener(l -> {
            fabMainClickCallback();
            handler.postDelayed(this::showMeetingOptionsPanel, FAB_MASK_OUT_DELAY);
        });

        fabMaskLayout.findViewById(R.id.text_meeting).setOnClickListener(l -> {
            fabMainClickCallback();
            handler.postDelayed(this::showMeetingOptionsPanel, FAB_MASK_OUT_DELAY);
        });

        if (isFabExpanded) {
            expandFab();
        }
    }

    private void collapseFab() {
        rotateFab(false);
        showOut(fabs);
        // After animation completed, then remove mask.
        handler.postDelayed(() -> {
            removeMask();
            fabButton.setVisibility(View.VISIBLE);
            isFabExpanded = false;
        }, FAB_MASK_OUT_DELAY);
    }

    private void expandFab() {
        fabButton.setVisibility(View.GONE);
        addMask();
        // Need to do so, otherwise, fabMaskMain.background is null.
        handler.post(() -> {
            rotateFab(true);
            showIn(fabs);
            isFabExpanded = true;
        });
    }

    /**
     * Showing the full screen mask by adding the mask layout to the window content
     */
    private void addMask() {
        getWindow().setStatusBarColor(ContextCompat.getColor(this, R.color.grey_600_085_dark_grey_070));
        windowContent.addView(fabMaskLayout);
    }

    /**
     * Removing the full screen mask
     */
    private void removeMask() {
        getWindow().setStatusBarColor(ContextCompat.getColor(this, android.R.color.transparent));
        windowContent.removeView(fabMaskLayout);
    }

    private void rotateFab(boolean isExpand) {
        float rotate = FAB_DEFAULT_ANGEL;
        int color = Color.WHITE;
        int bkColor = ColorUtils.getThemeColor(this, R.attr.colorSecondary);
        if (isExpand) {
            rotate = FAB_ROTATE_ANGEL;
            color = Color.BLACK;
            bkColor = Color.WHITE;
        }

        ObjectAnimator rotateAnim = ObjectAnimator.ofFloat(
                fabMaskButton, "rotation", rotate);


        // The tint of the icon in the middle of the FAB
        ObjectAnimator tintAnim = ObjectAnimator.ofArgb(
                fabMaskButton.getDrawable().mutate(), "tint", color);

        // The background tint of the FAB
        ObjectAnimator backgroundTintAnim = ObjectAnimator.ofArgb(
                fabMaskButton.getBackground().mutate(), "tint", bkColor);

        AnimatorSet animatorSet = new AnimatorSet();
        animatorSet.setDuration(FAB_ANIM_DURATION);
        animatorSet.playTogether(rotateAnim, backgroundTintAnim, tintAnim);
        animatorSet.start();
    }

    /**
     * Hide the expanded FABs with animated transition
     */
    private void showOut(ArrayList<View> fabs) {
        for (int i = 0; i < fabs.size(); i++) {
            View fab = fabs.get(i);
            fab.animate()
                    .setDuration(FAB_ANIM_DURATION)
                    .translationY(fab.getHeight())
                    .setListener(new AnimatorListenerAdapter() {
                        @Override
                        public void onAnimationEnd(Animator animation) {
                            fab.setVisibility(View.GONE);
                            super.onAnimationEnd(animation);
                        }
                    }).alpha(ALPHA_TRANSPARENT)
                    .start();
        }
    }

    /**
     * Present the expanded FABs with animated transition
     */
    private void showIn(ArrayList<View> fabs) {
        for (int i = 0; i < fabs.size(); i++) {
            View fab = fabs.get(i);
            fab.setVisibility(View.VISIBLE);
            fab.setAlpha(ALPHA_TRANSPARENT);
            fab.setTranslationY(fab.getHeight());

            fab.animate()
                    .setDuration(FAB_ANIM_DURATION)
                    .translationY(0f)
                    .setListener(new AnimatorListenerAdapter() {
                    })
                    .alpha(ALPHA_OPAQUE)
                    .start();
        }
    }

    @Override
    public void onJoinMeeting() {
        MEETING_TYPE = MEETING_ACTION_JOIN;

        if (CallUtil.participatingInACall()) {
            showConfirmationInACall(this, StringResourcesUtils.getString(R.string.text_join_call), passcodeManagement);
        } else {
            showOpenLinkDialog();
        }
    }

    @Override
    public void onCreateMeeting() {
        MEETING_TYPE = MEETING_ACTION_CREATE;
        if (CallUtil.participatingInACall()) {
            showConfirmationInACall(this, StringResourcesUtils.getString(R.string.ongoing_call_content), passcodeManagement);
        } else {
            // For android 12, need android.permission.BLUETOOTH_CONNECT permission
            if (requestBluetoothPermission()) return;

            openMeetingToCreate(this);
        }
    }

    /**
     * Request Bluetooth Connect Permission for Meeting and Call when SDK >= 31
     *
     * @return false : permission granted, needn't request / true: should request permission
     */
    private boolean requestBluetoothPermission() {
        if (Build.VERSION.SDK_INT >= Build.VERSION_CODES.S) {
            boolean hasPermission = hasPermissions(this, Manifest.permission.BLUETOOTH_CONNECT);
            if (!hasPermission) {
                requestPermission(this, REQUEST_BT_CONNECT, Manifest.permission.BLUETOOTH_CONNECT);
                return true;
            }
        }
        return false;
    }

    public void showConfirmationRemoveAllSharingContacts(final List<MegaNode> shares) {
        if (shares.size() == 1) {
            showConfirmationRemoveAllSharingContacts(megaApi.getOutShares(shares.get(0)), shares.get(0));
            return;
        }

        MaterialAlertDialogBuilder builder = new MaterialAlertDialogBuilder(this);
        builder.setMessage(getString(R.string.alert_remove_several_shares, shares.size()))
                .setPositiveButton(R.string.general_remove, (dialog, which) -> nC.removeSeveralFolderShares(shares))
                .setNegativeButton(R.string.general_cancel, (dialog, which) -> {
                })
                .show();
    }

    public void showConfirmationRemoveAllSharingContacts(final ArrayList<MegaShare> shareList, final MegaNode n) {
        MaterialAlertDialogBuilder builder = new MaterialAlertDialogBuilder(this);
        int size = shareList.size();
        String message = getResources().getQuantityString(R.plurals.confirmation_remove_outgoing_shares, size, size);

        builder.setMessage(message)
                .setPositiveButton(R.string.general_remove, (dialog, which) -> nC.removeShares(shareList, n))
                .setNegativeButton(R.string.general_cancel, (dialog, which) -> {
                })
                .show();
    }

    /**
     * Save nodes to device.
     *
     * @param nodes           nodes to save
     * @param highPriority    whether this download is high priority or not
     * @param isFolderLink    whether this download is a folder link
     * @param fromMediaViewer whether this download is from media viewer
     * @param fromChat        whether this download is from chat
     */
    public void saveNodesToDevice(List<MegaNode> nodes, boolean highPriority, boolean isFolderLink,
                                  boolean fromMediaViewer, boolean fromChat) {
        nodeSaver.saveNodes(nodes, highPriority, isFolderLink, fromMediaViewer, fromChat);
    }

    /**
     * Upon a node is tapped, if it cannot be previewed in-app,
     * then download it first, this download will be marked as "download by tap".
     *
     * @param node Node to be downloaded.
     */
    public Unit saveNodeByTap(MegaNode node) {
        nodeSaver.saveNodes(Collections.singletonList(node), true, false, false, false, true);
        return null;
    }

    /**
     * Save nodes to device.
     *
     * @param handles         handles of nodes to save
     * @param highPriority    whether this download is high priority or not
     * @param isFolderLink    whether this download is a folder link
     * @param fromMediaViewer whether this download is from media viewer
     * @param fromChat        whether this download is from chat
     */
    public void saveHandlesToDevice(List<Long> handles, boolean highPriority, boolean isFolderLink,
                                    boolean fromMediaViewer, boolean fromChat) {
        nodeSaver.saveHandles(handles, highPriority, isFolderLink, fromMediaViewer, fromChat);
    }

    /**
     * Save offline nodes to device.
     *
     * @param nodes nodes to save
     */
    public void saveOfflineNodesToDevice(List<MegaOffline> nodes) {
        nodeSaver.saveOfflineNodes(nodes, false);
    }

    /**
     * Attach node to chats, only used by NodeOptionsBottomSheetDialogFragment.
     *
     * @param node node to attach
     */
    public void attachNodeToChats(MegaNode node) {
        nodeAttacher.attachNode(node);
    }

    /**
     * Attach nodes to chats, used by ActionMode of manager fragments.
     *
     * @param nodes nodes to attach
     */
    public void attachNodesToChats(List<MegaNode> nodes) {
        nodeAttacher.attachNodes(nodes);
    }

    public void showConfirmationRemovePublicLink(final MegaNode n) {
        logDebug("showConfirmationRemovePublicLink");

        if (showTakenDownNodeActionNotAvailableDialog(n, this)) {
            return;
        }

        ArrayList<MegaNode> nodes = new ArrayList<>();
        nodes.add(n);
        showConfirmationRemoveSeveralPublicLinks(nodes);
    }

    public void showConfirmationRemoveSeveralPublicLinks(ArrayList<MegaNode> nodes) {
        if (nodes == null) {
            logWarning("nodes == NULL");
        }

        String message;
        MegaNode node = null;

        if (nodes.size() == 1) {
            node = nodes.get(0);
            message = getResources().getQuantityString(R.plurals.remove_links_warning_text, 1);
        } else {
            message = getResources().getQuantityString(R.plurals.remove_links_warning_text, nodes.size());
        }

        MaterialAlertDialogBuilder builder = new MaterialAlertDialogBuilder(this);
        MegaNode finalNode = node;
        builder.setMessage(message)
                .setPositiveButton(R.string.general_remove, (dialog, which) -> {
                    if (finalNode != null) {
                        if (!isOnline(managerActivity)) {
                            showSnackbar(SNACKBAR_TYPE, getString(R.string.error_server_connection_problem), -1);
                            return;
                        }
                        nC.removeLink(finalNode, new ExportListener(managerActivity, 1));
                    } else {
                        nC.removeLinks(nodes);
                    }
                })
                .setNegativeButton(R.string.general_cancel, (dialog, which) -> {
                })
                .show();

        refreshAfterMovingToRubbish();
    }

    @Override
    public void confirmLeaveChat(long chatId) {
        megaChatApi.leaveChat(chatId, new RemoveFromChatRoomListener(this));
    }

    @Override
    public void confirmLeaveChats(@NotNull List<? extends MegaChatListItem> chats) {
        if (getChatsFragment() != null) {
            recentChatsFragment.clearSelections();
            recentChatsFragment.hideMultipleSelect();
        }

        for (MegaChatListItem chat : chats) {
            if (chat != null) {
                megaChatApi.leaveChat(chat.getChatId(), new RemoveFromChatRoomListener(this));
            }
        }
    }

    @Override
    public void leaveChatSuccess() {
        // No update needed.
    }

    public void cameraUploadsClicked() {
        logDebug("cameraUplaodsClicked");
        drawerItem = DrawerItem.PHOTOS;
        setBottomNavigationMenuItemChecked(PHOTOS_BNV);
        selectDrawerItem(drawerItem);
    }

    public void skipInitialCUSetup() {
        setFirstLogin(false);
        drawerItem = getStartDrawerItem(this);
        selectDrawerItem(drawerItem);
    }

    /**
     * Refresh PhotosFragment's UI after CU is enabled.
     */
    public void refreshTimelineFragment() {
        drawerItem = DrawerItem.PHOTOS;
        setBottomNavigationMenuItemChecked(PHOTOS_BNV);
        setToolbarTitle();

        PhotosFragment f = (PhotosFragment) getSupportFragmentManager().findFragmentByTag(FragmentTag.PHOTOS.getTag());
        if (f != null) {
            f.refreshViewLayout();
        }
    }

    /**
     * Checks if should update some cu view visibility.
     *
     * @param visibility New requested visibility update.
     * @return True if should apply the visibility update, false otherwise.
     */
    private boolean rightCUVisibilityChange(int visibility) {
        return drawerItem == DrawerItem.PHOTOS || visibility == View.GONE;
    }

    /**
     * Updates cuViewTypes view visibility.
     *
     * @param visibility New visibility value to set.
     */
    public void updateCUViewTypes(int visibility) {
        if (rightCUVisibilityChange(visibility)) {
            cuViewTypes.setVisibility(visibility);
        }
    }

    /**
     * Updates cuLayout view visibility.
     *
     * @param visibility New visibility value to set.
     */
    public void updateCULayout(int visibility) {
        if (rightCUVisibilityChange(visibility)) {
            cuLayout.setVisibility(visibility);
        }
    }

    /**
     * Updates enableCUButton view visibility and cuLayout if needed.
     *
     * @param visibility New visibility value to set.
     */
    public void updateEnableCUButton(int visibility) {
        if (enableCUButton.getVisibility() == visibility) {
            if (enableCUButton.getVisibility() == View.VISIBLE) {
                updateCULayout(visibility);
            }
            return;
        }

        if ((visibility == View.GONE && cuProgressBar.getVisibility() == View.GONE)
                || (visibility == View.VISIBLE && cuLayout.getVisibility() == View.GONE)) {
            updateCULayout(visibility);
        }

        if (rightCUVisibilityChange(visibility)) {
            enableCUButton.setVisibility(visibility);
        }
    }

    /**
     * Hides the CU progress bar.
     */
    public void hideCUProgress() {
        cuProgressBar.setVisibility(View.GONE);
    }

    /**
     * Updates the CU progress view.
     *
     * @param progress The current progress.
     * @param pending  The number of pending uploads.
     */
    public void updateCUProgress(int progress, int pending) {
        if (drawerItem != DrawerItem.PHOTOS || getPhotosFragment() == null
                || !photosFragment.shouldShowFullInfoAndOptions()) {
            return;
        }

        boolean visible = pending > 0;
        int visibility = visible ? View.VISIBLE : View.GONE;

        if ((!visible && enableCUButton.getVisibility() == View.GONE)
                || (visible && cuLayout.getVisibility() == View.GONE)) {
            updateCULayout(visibility);
        }

        if (getPhotosFragment() != null) {
            photosFragment.updateProgress(visibility, pending);
        }

        if (cuProgressBar.getVisibility() != visibility) {
            cuProgressBar.setVisibility(visibility);
        }

        cuProgressBar.setProgress(progress);
    }

    /**
     * Shows or hides the cuLayout and animates the transition.
     *
     * @param hide True if should hide it, false if should show it.
     */
    public void animateCULayout(boolean hide) {
        boolean visible = cuLayout.getVisibility() == View.VISIBLE;
        if ((hide && !visible) || !hide && visible) {
            return;
        }

        if (hide) {
            cuLayout.animate().translationY(-100).setDuration(ANIMATION_DURATION)
                    .withEndAction(() -> cuLayout.setVisibility(View.GONE)).start();
        } else if (drawerItem == DrawerItem.PHOTOS) {
            cuLayout.setVisibility(View.VISIBLE);
            cuLayout.animate().translationY(0).setDuration(ANIMATION_DURATION).start();
        }
    }

    /**
     * Shows the bottom sheet to manage a completed transfer.
     *
     * @param transfer the completed transfer to manage.
     */
    public void showManageTransferOptionsPanel(AndroidCompletedTransfer transfer) {
        if (transfer == null || isBottomSheetDialogShown(bottomSheetDialogFragment)) return;

        selectedTransfer = transfer;
        bottomSheetDialogFragment = new ManageTransferBottomSheetDialogFragment();
        bottomSheetDialogFragment.show(getSupportFragmentManager(), bottomSheetDialogFragment.getTag());
    }

    public void showNodeOptionsPanel(MegaNode node) {
        showNodeOptionsPanel(node, NodeOptionsBottomSheetDialogFragment.DEFAULT_MODE);
    }

    public void showNodeOptionsPanel(MegaNode node, int mode) {
        logDebug("showNodeOptionsPanel");

        if (node == null || isBottomSheetDialogShown(bottomSheetDialogFragment)) return;

        selectedNode = node;
        bottomSheetDialogFragment = new NodeOptionsBottomSheetDialogFragment(mode);
        bottomSheetDialogFragment.show(getSupportFragmentManager(), bottomSheetDialogFragment.getTag());
    }

    public void showNodeLabelsPanel(@NonNull MegaNode node) {
        logDebug("showNodeLabelsPanel");

        if (isBottomSheetDialogShown(bottomSheetDialogFragment)) {
            bottomSheetDialogFragment.dismiss();
        }

        selectedNode = node;
        bottomSheetDialogFragment = NodeLabelBottomSheetDialogFragment.newInstance(node.getHandle());
        bottomSheetDialogFragment.show(getSupportFragmentManager(), bottomSheetDialogFragment.getTag());
    }

    public void showOptionsPanel(MegaOffline sNode) {
        logDebug("showNodeOptionsPanel-Offline");

        if (sNode == null || isBottomSheetDialogShown(bottomSheetDialogFragment)) return;

        selectedOfflineNode = sNode;
        bottomSheetDialogFragment = new OfflineOptionsBottomSheetDialogFragment();
        bottomSheetDialogFragment.show(getSupportFragmentManager(), bottomSheetDialogFragment.getTag());
    }

    public void showNewSortByPanel(int orderType) {
        if (isBottomSheetDialogShown(bottomSheetDialogFragment)) {
            return;
        }

        if (orderType == ORDER_OTHERS && deepBrowserTreeIncoming > 0) {
            orderType = ORDER_CLOUD;
        }

        bottomSheetDialogFragment = SortByBottomSheetDialogFragment.newInstance(orderType);

        bottomSheetDialogFragment.show(getSupportFragmentManager(),
                bottomSheetDialogFragment.getTag());
    }

    public void showOfflineFileInfo(MegaOffline node) {
        Intent intent = new Intent(this, OfflineFileInfoActivity.class);
        intent.putExtra(HANDLE, node.getHandle());
        startActivity(intent);
    }

    public void showMeetingOptionsPanel() {
        if (CallUtil.participatingInACall()) {
            showConfirmationInACall(this, StringResourcesUtils.getString(R.string.ongoing_call_content), passcodeManagement);
        } else {
            bottomSheetDialogFragment = new MeetingBottomSheetDialogFragment();
            bottomSheetDialogFragment.show(getSupportFragmentManager(), MeetingBottomSheetDialogFragment.TAG);
        }
    }

    /**
     * Shows the GENERAL_UPLOAD upload bottom sheet fragment.
     */
    public void showUploadPanel() {
        showUploadPanel(drawerItem == DrawerItem.HOMEPAGE ? HOMEPAGE_UPLOAD : GENERAL_UPLOAD);
    }

    /**
     * Shows the upload bottom sheet fragment taking into account the upload type received as param.
     *
     * @param uploadType Indicates the type of upload:
     *                   - GENERAL_UPLOAD if nothing special has to be taken into account.
     *                   - DOCUMENTS_UPLOAD if an upload from Documents section.
     */
    public void showUploadPanel(int uploadType) {
        if (!hasPermissions(this, Manifest.permission.WRITE_EXTERNAL_STORAGE)) {
            requestPermission(this, REQUEST_READ_WRITE_STORAGE, Manifest.permission.WRITE_EXTERNAL_STORAGE, Manifest.permission.READ_EXTERNAL_STORAGE);
            return;
        }

        if (isBottomSheetDialogShown(bottomSheetDialogFragment)) return;

        bottomSheetDialogFragment = UploadBottomSheetDialogFragment.newInstance(uploadType);
        bottomSheetDialogFragment.show(getSupportFragmentManager(), bottomSheetDialogFragment.getTag());
    }

    /**
     * Shows the upload bottom sheet fragment taking into account the upload type received as param.
     *
     * @param uploadType Indicates the type of upload:
     *                   - GENERAL_UPLOAD if nothing special has to be taken into account.
     *                   - DOCUMENTS_UPLOAD if an upload from Documents section.
     * @param actionType Indicates the action to backup folder or file (move, remove, add, create etc.)
     */
    public void showUploadPanelForBackup(int uploadType, int actionType) {
        if (!hasPermissions(this, Manifest.permission.WRITE_EXTERNAL_STORAGE)) {
            requestPermission(this, REQUEST_READ_WRITE_STORAGE, Manifest.permission.WRITE_EXTERNAL_STORAGE, Manifest.permission.READ_EXTERNAL_STORAGE);
            return;
        }

        // isInBackup Indicates if the current node is under "My backup"
        if (fileBackupManager.fabForBackup(fileBrowserFragment.getNodeList(), getCurrentParentNode(getCurrentParentHandle(), INVALID_VALUE), actionType)) {
            return;
        }

        showUploadPanel(uploadType);
    }

    public void updateAccountDetailsVisibleInfo() {
        logDebug("updateAccountDetailsVisibleInfo");
        if (isFinishing()) {
            return;
        }

        View settingsSeparator = null;

        if (nV != null) {
            settingsSeparator = nV.findViewById(R.id.settings_separator);
        }

        if (usedSpaceLayout != null) {
            if (megaApi.isBusinessAccount()) {
                usedSpaceLayout.setVisibility(View.GONE);
                upgradeAccount.setVisibility(View.GONE);
                if (settingsSeparator != null) {
                    settingsSeparator.setVisibility(View.GONE);
                }
                if (megaApi.isBusinessAccount()) {
                    businessLabel.setVisibility(View.VISIBLE);
                }
            } else {
                businessLabel.setVisibility(View.GONE);
                upgradeAccount.setVisibility(View.VISIBLE);
                if (settingsSeparator != null) {
                    settingsSeparator.setVisibility(View.GONE);
                }

                String textToShow = String.format(getResources().getString(R.string.used_space), myAccountInfo.getUsedFormatted(), myAccountInfo.getTotalFormatted());
                String colorString = ColorUtils.getThemeColorHexString(this, R.attr.colorSecondary);
                switch (storageState) {
                    case MegaApiJava.STORAGE_STATE_GREEN:
                        break;
                    case MegaApiJava.STORAGE_STATE_ORANGE:
                        colorString = ColorUtils.getColorHexString(this, R.color.amber_600_amber_300);
                        break;
                    case MegaApiJava.STORAGE_STATE_RED:
                    case MegaApiJava.STORAGE_STATE_PAYWALL:
                        myAccountInfo.setUsedPercentage(100);
                        colorString = ColorUtils.getColorHexString(this, R.color.red_600_red_300);
                        break;
                }

                try {
                    textToShow = textToShow.replace("[A]", "<font color=\'"
                            + colorString
                            + "\'>");
                    textToShow = textToShow.replace("[/A]", "</font>");
                    textToShow = textToShow.replace("[B]", "<font color=\'"
                            + ColorUtils.getThemeColorHexString(this, android.R.attr.textColorPrimary)
                            + "\'>");
                    textToShow = textToShow.replace("[/B]", "</font>");
                } catch (Exception e) {
                    logWarning("Exception formatting string", e);
                }
                spaceTV.setText(HtmlCompat.fromHtml(textToShow, HtmlCompat.FROM_HTML_MODE_LEGACY));
                int progress = myAccountInfo.getUsedPercentage();
                long usedSpace = myAccountInfo.getUsedStorage();
                logDebug("Progress: " + progress + ", Used space: " + usedSpace);
                usedSpacePB.setProgress(progress);
                if (progress >= 0 && usedSpace >= 0) {
                    usedSpaceLayout.setVisibility(View.VISIBLE);
                } else {
                    usedSpaceLayout.setVisibility(View.GONE);
                }
            }
        } else {
            logWarning("usedSpaceLayout is NULL");
        }

        updateSubscriptionLevel(myAccountInfo, dbH, megaApi);

        int resId = R.drawable.custom_progress_bar_horizontal_ok;
        switch (storageState) {
            case MegaApiJava.STORAGE_STATE_GREEN:
                break;
            case MegaApiJava.STORAGE_STATE_ORANGE:
                resId = R.drawable.custom_progress_bar_horizontal_warning;
                break;
            case MegaApiJava.STORAGE_STATE_RED:
            case MegaApiJava.STORAGE_STATE_PAYWALL:
                myAccountInfo.setUsedPercentage(100);
                resId = R.drawable.custom_progress_bar_horizontal_exceed;
                break;
        }
        Drawable drawable = ResourcesCompat.getDrawable(getResources(), resId, null);
        usedSpacePB.setProgressDrawable(drawable);
    }

    public void refreshCloudDrive() {
        if (rootNode == null) {
            rootNode = megaApi.getRootNode();
        }

        if (rootNode == null) {
            logWarning("Root node is NULL. Maybe user is not logged in");
            return;
        }

        MegaNode parentNode = rootNode;

        if (isCloudAdded()) {
            ArrayList<MegaNode> nodes;
            if (parentHandleBrowser == -1) {
                nodes = megaApi.getChildren(parentNode, sortOrderManagement.getOrderCloud());
            } else {
                parentNode = megaApi.getNodeByHandle(parentHandleBrowser);
                if (parentNode == null) return;

                nodes = megaApi.getChildren(parentNode, sortOrderManagement.getOrderCloud());
            }
            logDebug("Nodes: " + nodes.size());
            fileBrowserFragment.hideMultipleSelect();
            fileBrowserFragment.setNodes(nodes);
            fileBrowserFragment.getRecyclerView().invalidate();
        }
    }

    private void refreshSharesPageAdapter() {
        if (sharesPageAdapter != null) {
            sharesPageAdapter.notifyDataSetChanged();
            setSharesTabIcons(getTabItemShares());
        }
    }

    public void refreshCloudOrder(int order) {
        //Refresh Cloud Fragment
        refreshCloudDrive();

        //Refresh Rubbish Fragment
        refreshRubbishBin();

        onNodesSharedUpdate();

        if (getInboxFragment() != null) {
            MegaNode inboxNode = megaApi.getInboxNode();
            if (inboxNode != null) {
                ArrayList<MegaNode> nodes = megaApi.getChildren(inboxNode, order);
                inboxFragment.setNodes(nodes);
                inboxFragment.getRecyclerView().invalidate();
            }
        }

        refreshSearch();
    }

    public void refreshOthersOrder() {
        refreshSharesPageAdapter();
        refreshSearch();
    }

    public void refreshCUNodes() {
        if (getPhotosFragment() != null) {
            photosFragment.loadPhotos();
        }
    }

    public void setFirstNavigationLevel(boolean firstNavigationLevel) {
        logDebug("Set value to: " + firstNavigationLevel);
        this.firstNavigationLevel = firstNavigationLevel;
    }

    public boolean isFirstNavigationLevel() {
        return firstNavigationLevel;
    }

    public void setParentHandleBrowser(long parentHandleBrowser) {
        logDebug("Set value to:" + parentHandleBrowser);

        this.parentHandleBrowser = parentHandleBrowser;
    }

    public void setParentHandleRubbish(long parentHandleRubbish) {
        logDebug("setParentHandleRubbish");
        this.parentHandleRubbish = parentHandleRubbish;
    }

    public void setParentHandleSearch(long parentHandleSearch) {
        logDebug("setParentHandleSearch");
        this.parentHandleSearch = parentHandleSearch;
    }

    public void setParentHandleIncoming(long parentHandleIncoming) {
        logDebug("setParentHandleIncoming: " + parentHandleIncoming);
        this.parentHandleIncoming = parentHandleIncoming;
    }

    public void setParentHandleInbox(long parentHandleInbox) {
        logDebug("setParentHandleInbox: " + parentHandleInbox);
        this.parentHandleInbox = parentHandleInbox;
    }

    public void setParentHandleOutgoing(long parentHandleOutgoing) {
        logDebug("Outgoing parent handle: " + parentHandleOutgoing);
        this.parentHandleOutgoing = parentHandleOutgoing;
    }

    @Override
    protected void onNewIntent(Intent intent) {
        logDebug("onNewIntent");

        if (intent != null) {
            if (Intent.ACTION_SEARCH.equals(intent.getAction())) {
                searchQuery = intent.getStringExtra(SearchManager.QUERY);
                parentHandleSearch = -1;
                setToolbarTitle();
                isSearching = true;

                if (searchMenuItem != null) {
                    MenuItemCompat.collapseActionView(searchMenuItem);
                }
                return;
            } else if (ACTION_SHOW_UPGRADE_ACCOUNT.equals(intent.getAction())) {
                navigateToUpgradeAccount();
                return;
            } else if (ACTION_SHOW_TRANSFERS.equals(intent.getAction())) {
                if (intent.getBooleanExtra(OPENED_FROM_CHAT, false)) {
                    sendBroadcast(new Intent(ACTION_CLOSE_CHAT_AFTER_OPEN_TRANSFERS));
                }

                drawerItem = DrawerItem.TRANSFERS;
                indexTransfers = intent.getIntExtra(TRANSFERS_TAB, ERROR_TAB);
                selectDrawerItem(drawerItem);
                return;
            }

        }
        super.onNewIntent(intent);
        setIntent(intent);
    }

    public void navigateToUpgradeAccount() {
        if (nV != null && drawerLayout != null && drawerLayout.isDrawerOpen(nV)) {
            drawerLayout.closeDrawer(Gravity.LEFT);
        }

        startActivity(new Intent(this, UpgradeAccountActivity.class));
        myAccountInfo.setUpgradeOpenedFrom(MyAccountInfo.UpgradeFrom.MANAGER);
    }

    public void navigateToAchievements() {
        logDebug("navigateToAchievements");
        getProLayout.setVisibility(View.GONE);
        showMyAccount(ACTION_OPEN_ACHIEVEMENTS, null, null);
    }

    public void navigateToContacts() {
        drawerLayout.closeDrawer(Gravity.LEFT);
        startActivity(ContactsActivity.getListIntent(this));
    }

    public void navigateToContactRequests() {
        drawerLayout.closeDrawer(Gravity.LEFT);
        startActivity(ContactsActivity.getReceivedRequestsIntent(this));
    }

    public void navigateToMyAccount() {
        logDebug("navigateToMyAccount");
        getProLayout.setVisibility(View.GONE);
        showMyAccount();
    }

    @Override
    public void onClick(View v) {
        logDebug("onClick");

        DrawerItem oldDrawerItem = drawerItem;
        boolean sectionClicked = false;

        switch (v.getId()) {
            case R.id.navigation_drawer_add_phone_number_button: {
                Intent intent = new Intent(this, SMSVerificationActivity.class);
                startActivity(intent);
                break;
            }
            case R.id.btnLeft_cancel: {
                getProLayout.setVisibility(View.GONE);
                break;
            }
            case R.id.btnRight_upgrade: {
                //Add navigation to Upgrade Account
                logDebug("Click on Upgrade in pro panel!");
                navigateToUpgradeAccount();
                break;
            }
            case R.id.enable_2fa_button: {
                if (enable2FADialog != null) {
                    enable2FADialog.dismiss();
                }
                isEnable2FADialogShown = false;
                Intent intent = new Intent(this, TwoFactorAuthenticationActivity.class);
                intent.putExtra(EXTRA_NEW_ACCOUNT, true);
                startActivity(intent);
                break;
            }
            case R.id.skip_enable_2fa_button: {
                isEnable2FADialogShown = false;
                if (enable2FADialog != null) {
                    enable2FADialog.dismiss();
                }
                break;
            }
            case R.id.navigation_drawer_account_section:
            case R.id.my_account_section: {
                if (isOnline(this) && megaApi.getRootNode() != null) {
                    showMyAccount();
                }
                break;
            }
            case R.id.inbox_section: {
                sectionClicked = true;
                drawerItem = DrawerItem.INBOX;
                break;
            }
            case R.id.contacts_section: {
                navigateToContacts();
                break;
            }
            case R.id.notifications_section: {
                sectionClicked = true;
                drawerItem = DrawerItem.NOTIFICATIONS;
                break;
            }
            case R.id.offline_section: {
                sectionClicked = true;
                bottomItemBeforeOpenFullscreenOffline = bottomNavigationCurrentItem;
                openFullscreenOfflineFragment(getPathNavigationOffline());
                break;
            }
            case R.id.transfers_section:
                sectionClicked = true;
                drawerItem = DrawerItem.TRANSFERS;
                break;

            case R.id.rubbish_bin_section:
                sectionClicked = true;
                drawerItem = DrawerItem.RUBBISH_BIN;
                break;

            case R.id.settings_section: {
                navigateToSettingsActivity(null);
                break;
            }
            case R.id.upgrade_navigation_view: {
                navigateToUpgradeAccount();
                break;
            }
            case R.id.lost_authentication_device: {
                try {
                    Intent openTermsIntent = new Intent(this, WebViewActivity.class);
                    openTermsIntent.setFlags(Intent.FLAG_ACTIVITY_CLEAR_TOP);
                    openTermsIntent.setData(Uri.parse(RECOVERY_URL));
                    startActivity(openTermsIntent);
                } catch (Exception e) {
                    Intent viewIntent = new Intent(Intent.ACTION_VIEW);
                    viewIntent.setData(Uri.parse(RECOVERY_URL));
                    startActivity(viewIntent);
                }
                break;
            }

            case R.id.call_in_progress_layout: {
                returnCallWithPermissions();
                break;
            }
        }

        if (sectionClicked) {
            isFirstTimeCam();
            checkIfShouldCloseSearchView(oldDrawerItem);
            selectDrawerItem(drawerItem);
        }
    }

    void exportRecoveryKey() {
        AccountController.saveRkToFileSystem(this);
    }

    public void showConfirmationRemoveFromOffline(MegaOffline node, Runnable onConfirmed) {
        logDebug("showConfirmationRemoveFromOffline");

        new MaterialAlertDialogBuilder(this)
                .setMessage(R.string.confirmation_delete_from_save_for_offline)
                .setPositiveButton(R.string.general_remove, new DialogInterface.OnClickListener() {
                    @Override
                    public void onClick(DialogInterface dialog, int which) {
                        removeOffline(node, dbH, managerActivity);
                        onConfirmed.run();
                        refreshOfflineNodes();

                        if (isCloudAdded()) {
                            String handle = node.getHandle();
                            if (handle != null && !handle.equals("")) {
                                fileBrowserFragment.refresh(Long.parseLong(handle));
                            }
                        }

                        onNodesSharedUpdate();
                        LiveEventBus.get(EVENT_NODES_CHANGE).post(false);
                        Util.showSnackbar(ManagerActivity.this,
                                getResources().getString(R.string.file_removed_offline));
                    }
                })
                .setNegativeButton(R.string.general_cancel, null)
                .show();
    }

    public void showConfirmationRemoveSomeFromOffline(List<MegaOffline> documents,
                                                      Runnable onConfirmed) {
        logDebug("showConfirmationRemoveSomeFromOffline");

        new MaterialAlertDialogBuilder(this)
                .setMessage(R.string.confirmation_delete_from_save_for_offline)
                .setPositiveButton(R.string.general_remove, new DialogInterface.OnClickListener() {
                    @Override
                    public void onClick(DialogInterface dialog, int which) {
                        for (MegaOffline node : documents) {
                            removeOffline(node, dbH, managerActivity);
                        }

                        refreshOfflineNodes();
                        onConfirmed.run();
                    }
                })
                .setNegativeButton(R.string.general_cancel, null)
                .show();
    }

    @Override
    protected boolean manageCopyMoveException(Throwable throwable) {
        if (throwable instanceof ForeignNodeException) {
            launchForeignNodeError();
            return true;
        } else if (throwable instanceof QuotaExceededMegaException) {
            showOverquotaAlert(false);
            return true;
        } else if (throwable instanceof NotEnoughQuotaMegaException) {
            showOverquotaAlert(true);
            return true;
        }

        return false;
    }

    @Override
    protected void onActivityResult(int requestCode, int resultCode, Intent intent) {
        logDebug("Request code: " + requestCode + ", Result code:" + resultCode);

        if (nodeSaver.handleActivityResult(this, requestCode, resultCode, intent)) {
            return;
        }

        if (nodeAttacher.handleActivityResult(requestCode, resultCode, intent, this)) {
            return;
        }

        if (resultCode == RESULT_FIRST_USER) {
            showSnackbar(SNACKBAR_TYPE, getString(R.string.context_no_destination_folder), -1);
            return;
        }

        if (requestCode == REQUEST_CODE_GET_FILES && resultCode == RESULT_OK) {
            if (intent == null) {
                logWarning("Intent NULL");
                return;
            }

            logDebug("Intent action: " + intent.getAction());
            logDebug("Intent type: " + intent.getType());

            intent.setAction(Intent.ACTION_GET_CONTENT);
            processFileDialog = showProcessFileDialog(this, intent);

            filePrepareUseCase.prepareFiles(intent)
                    .subscribeOn(Schedulers.io())
                    .observeOn(AndroidSchedulers.mainThread())
                    .subscribe((shareInfo, throwable) -> {
                        if (throwable == null) {
                            onIntentProcessed(shareInfo);
                        }
                    });
        } else if (requestCode == REQUEST_CODE_GET_FOLDER) {
            getFolder(this, resultCode, intent, getCurrentParentHandle());
        } else if (requestCode == REQUEST_CODE_GET_FOLDER_CONTENT) {
            if (intent != null && resultCode == RESULT_OK) {
                String result = intent.getStringExtra(EXTRA_ACTION_RESULT);
                if (isTextEmpty(result)) {
                    return;
                }

                showSnackbar(SNACKBAR_TYPE, result, MEGACHAT_INVALID_HANDLE);
            }
        } else if (requestCode == WRITE_SD_CARD_REQUEST_CODE && resultCode == RESULT_OK) {

            if (!hasPermissions(this, Manifest.permission.WRITE_EXTERNAL_STORAGE)) {
                requestPermission(this,
                        REQUEST_WRITE_STORAGE,
                        Manifest.permission.WRITE_EXTERNAL_STORAGE);
            }

            if (app.getStorageState() == STORAGE_STATE_PAYWALL) {
                showOverDiskQuotaPaywallWarning();
                return;
            }

            Uri treeUri = intent.getData();
            logDebug("Create the document : " + treeUri);
            long handleToDownload = intent.getLongExtra("handleToDownload", -1);
            logDebug("The recovered handle is: " + handleToDownload);
            //Now, call to the DownloadService

            if (handleToDownload != 0 && handleToDownload != -1) {
                Intent service = new Intent(this, DownloadService.class);
                service.putExtra(DownloadService.EXTRA_HASH, handleToDownload);
                service.putExtra(DownloadService.EXTRA_CONTENT_URI, treeUri.toString());
                File tempFolder = CacheFolderManager.getCacheFolder(this, CacheFolderManager.TEMPORARY_FOLDER);
                if (!isFileAvailable(tempFolder)) {
                    showSnackbar(SNACKBAR_TYPE, getString(R.string.general_error), -1);
                    return;
                }
                service.putExtra(DownloadService.EXTRA_PATH, tempFolder.getAbsolutePath());
                startService(service);
            }
        } else if (requestCode == REQUEST_CODE_SELECT_FILE && resultCode == RESULT_OK) {
            logDebug("requestCode == REQUEST_CODE_SELECT_FILE");

            if (intent == null) {
                logWarning("Intent NULL");
                return;
            }

            nodeAttacher.handleSelectFileResult(intent, this);
        } else if (requestCode == REQUEST_CODE_SELECT_FOLDER && resultCode == RESULT_OK) {
            logDebug("REQUEST_CODE_SELECT_FOLDER");

            if (intent == null) {
                logDebug("Intent NULL");
                return;
            }

            final ArrayList<String> selectedContacts = intent.getStringArrayListExtra(SELECTED_CONTACTS);
            final long folderHandle = intent.getLongExtra("SELECT", 0);

            MaterialAlertDialogBuilder dialogBuilder = new MaterialAlertDialogBuilder(this);
            dialogBuilder.setTitle(getString(R.string.file_properties_shared_folder_permissions));
            final CharSequence[] items = {getString(R.string.file_properties_shared_folder_read_only), getString(R.string.file_properties_shared_folder_read_write), getString(R.string.file_properties_shared_folder_full_access)};
            dialogBuilder.setSingleChoiceItems(items, -1, new DialogInterface.OnClickListener() {
                public void onClick(DialogInterface dialog, int item) {
                    permissionsDialog.dismiss();
                    nC.shareFolder(megaApi.getNodeByHandle(folderHandle), selectedContacts, item);
                }
            });
            dialogBuilder.setTitle(getString(R.string.dialog_select_permissions));
            permissionsDialog = dialogBuilder.create();
            permissionsDialog.show();

        } else if (requestCode == REQUEST_CODE_SELECT_CONTACT && resultCode == RESULT_OK) {
            logDebug("onActivityResult REQUEST_CODE_SELECT_CONTACT OK");

            if (intent == null) {
                logWarning("Intent NULL");
                return;
            }

            final ArrayList<String> contactsData = intent.getStringArrayListExtra(AddContactActivity.EXTRA_CONTACTS);
            megaContacts = intent.getBooleanExtra(AddContactActivity.EXTRA_MEGA_CONTACTS, true);

            final int multiselectIntent = intent.getIntExtra("MULTISELECT", -1);

            if (multiselectIntent == 0) {
                //One file to share
                final long nodeHandle = intent.getLongExtra(AddContactActivity.EXTRA_NODE_HANDLE, -1);

                if (fileBackupManager.shareFolder(nC, new long[]{nodeHandle}, contactsData, ACCESS_READ)) {
                    return;
                }

                MaterialAlertDialogBuilder dialogBuilder = new MaterialAlertDialogBuilder(this);
                dialogBuilder.setTitle(getString(R.string.file_properties_shared_folder_permissions));
                final CharSequence[] items = {getString(R.string.file_properties_shared_folder_read_only), getString(R.string.file_properties_shared_folder_read_write), getString(R.string.file_properties_shared_folder_full_access)};
                dialogBuilder.setSingleChoiceItems(items, -1, (dialog, item) -> {
                    permissionsDialog.dismiss();
                    nC.shareFolder(megaApi.getNodeByHandle(nodeHandle), contactsData, item);
                });
                dialogBuilder.setTitle(getString(R.string.dialog_select_permissions));
                permissionsDialog = dialogBuilder.create();
                permissionsDialog.show();
            } else if (multiselectIntent == 1) {
                //Several folders to share
                final long[] nodeHandles = intent.getLongArrayExtra(AddContactActivity.EXTRA_NODE_HANDLE);

                if (fileBackupManager.shareFolder(nC, nodeHandles, contactsData, ACCESS_READ)) {
                    return;
                }

                MaterialAlertDialogBuilder dialogBuilder = new MaterialAlertDialogBuilder(this);
                dialogBuilder.setTitle(getString(R.string.file_properties_shared_folder_permissions));
                final CharSequence[] items = {getString(R.string.file_properties_shared_folder_read_only), getString(R.string.file_properties_shared_folder_read_write), getString(R.string.file_properties_shared_folder_full_access)};
                dialogBuilder.setSingleChoiceItems(items, -1, new DialogInterface.OnClickListener() {
                    public void onClick(DialogInterface dialog, int item) {
                        permissionsDialog.dismiss();
                        nC.shareFolders(nodeHandles, contactsData, item);
                    }
                });
                dialogBuilder.setTitle(getString(R.string.dialog_select_permissions));
                permissionsDialog = dialogBuilder.create();
                permissionsDialog.show();
            }
        } else if (requestCode == REQUEST_CODE_SELECT_FOLDER_TO_MOVE && resultCode == RESULT_OK) {

            if (intent == null) {
                logDebug("Intent NULL");
                return;
            }

            final long[] moveHandles = intent.getLongArrayExtra("MOVE_HANDLES");
            final long toHandle = intent.getLongExtra("MOVE_TO", 0);

            if (fileBackupManager.moveToBackup(moveNodeUseCase, moveHandles, toHandle)) {
                return;
            }

            checkNameCollisionUseCase.checkHandleList(moveHandles, toHandle, NameCollisionType.MOVE)
                    .subscribeOn(Schedulers.io())
                    .observeOn(AndroidSchedulers.mainThread())
                    .subscribe((result, throwable) -> {
                        if (throwable == null) {
                            ArrayList<NameCollision> collisions = result.getFirst();

                            if (!collisions.isEmpty()) {
                                dismissAlertDialogIfExists(statusDialog);
                                nameCollisionActivityContract.launch(collisions);
                            }

                            long[] handlesWithoutCollision = result.getSecond();

                            if (handlesWithoutCollision.length > 0) {
                                moveNodeUseCase.move(handlesWithoutCollision, toHandle)
                                        .subscribeOn(Schedulers.io())
                                        .observeOn(AndroidSchedulers.mainThread())
                                        .subscribe((moveResult, moveThrowable) -> {
                                            if (!manageCopyMoveException(moveThrowable)) {
                                                showMovementResult(moveResult, handlesWithoutCollision[0]);
                                            }
                                        });
                            }
                        }
                    });
        } else if (requestCode == REQUEST_CODE_SELECT_FOLDER_TO_COPY && resultCode == RESULT_OK) {
            logDebug("REQUEST_CODE_SELECT_COPY_FOLDER");

            if (intent == null) {
                logWarning("Intent NULL");
                return;
            }
            final long[] copyHandles = intent.getLongArrayExtra("COPY_HANDLES");
            final long toHandle = intent.getLongExtra("COPY_TO", 0);

            if (fileBackupManager.copyNodesToBackups(nC, copyHandles, toHandle)) {
                return;
            }

            checkNameCollisionUseCase.checkHandleList(copyHandles, toHandle, NameCollisionType.COPY)
                    .subscribeOn(Schedulers.io())
                    .observeOn(AndroidSchedulers.mainThread())
                    .subscribe((result, throwable) -> {
                        if (throwable == null) {
                            ArrayList<NameCollision> collisions = result.getFirst();

                            if (!collisions.isEmpty()) {
                                dismissAlertDialogIfExists(statusDialog);
                                nameCollisionActivityContract.launch(collisions);
                            }

                            long[] handlesWithoutCollision = result.getSecond();

                            if (handlesWithoutCollision.length > 0) {
                                copyNodeUseCase.copy(handlesWithoutCollision, toHandle)
                                        .subscribeOn(Schedulers.io())
                                        .observeOn(AndroidSchedulers.mainThread())
                                        .subscribe((copyResult, copyThrowable) -> {
                                            dismissAlertDialogIfExists(statusDialog);
                                            if (!manageCopyMoveException(copyThrowable)) {
                                                showCopyResult(copyResult);
                                            }
                                        });
                            }
                        }
                    });
        } else if (requestCode == REQUEST_CODE_REFRESH_API_SERVER && resultCode == RESULT_OK) {
            logDebug("Resfresh DONE");

            if (intent == null) {
                logWarning("Intent NULL");
                return;
            }

            ((MegaApplication) getApplication()).askForFullAccountInfo();
            ((MegaApplication) getApplication()).askForExtendedAccountDetails();

            if (drawerItem == DrawerItem.CLOUD_DRIVE) {
                parentHandleBrowser = intent.getLongExtra(INTENT_EXTRA_KEY_PARENT_HANDLE, INVALID_HANDLE);
                MegaNode parentNode = megaApi.getNodeByHandle(parentHandleBrowser);

                ArrayList<MegaNode> nodes = megaApi.getChildren(parentNode != null
                                ? parentNode
                                : megaApi.getRootNode(),
                        sortOrderManagement.getOrderCloud());

                fileBrowserFragment.setNodes(nodes);
                fileBrowserFragment.getRecyclerView().invalidate();
            } else if (drawerItem == DrawerItem.SHARED_ITEMS) {
                refreshIncomingShares();
            }

        } else if (requestCode == TAKE_PHOTO_CODE) {
            logDebug("TAKE_PHOTO_CODE");
            if (resultCode == Activity.RESULT_OK) {
                long parentHandle = getCurrentParentHandle();
                File file = getTemporalTakePictureFile(this);
                if (file != null) {
                    checkNameCollisionUseCase.check(file.getName(), parentHandle)
                            .subscribeOn(Schedulers.io())
                            .observeOn(AndroidSchedulers.mainThread())
                            .subscribe(handle -> {
                                        ArrayList<NameCollision> list = new ArrayList<>();
                                        list.add(NameCollision.Upload.getUploadCollision(handle,
                                                file, parentHandle));
                                        nameCollisionActivityContract.launch(list);
                                    },
                                    throwable -> {
                                        if (throwable instanceof MegaNodeException.ParentDoesNotExistException) {
                                            showSnackbar(SNACKBAR_TYPE, StringResourcesUtils.getString(R.string.general_error), MEGACHAT_INVALID_HANDLE);
                                        } else if (throwable instanceof MegaNodeException.ChildDoesNotExistsException) {
                                            uploadUseCase.upload(this, file, parentHandle)
                                                    .subscribeOn(Schedulers.io())
                                                    .observeOn(AndroidSchedulers.mainThread())
                                                    .subscribe(() -> logDebug("Upload started"));
                                        }
                                    });
                }
            } else {
                logWarning("TAKE_PHOTO_CODE--->ERROR!");
            }
        } else if (requestCode == REQUEST_CODE_SORT_BY && resultCode == RESULT_OK) {

            if (intent == null) {
                logWarning("Intent NULL");
                return;
            }

            int orderGetChildren = intent.getIntExtra("ORDER_GET_CHILDREN", 1);
            if (drawerItem == DrawerItem.CLOUD_DRIVE) {
                MegaNode parentNode = megaApi.getNodeByHandle(parentHandleBrowser);
                if (parentNode != null) {
                    if (isCloudAdded()) {
                        ArrayList<MegaNode> nodes = megaApi.getChildren(parentNode, orderGetChildren);
                        fileBrowserFragment.setNodes(nodes);
                        fileBrowserFragment.getRecyclerView().invalidate();
                    }
                } else {
                    if (isCloudAdded()) {
                        ArrayList<MegaNode> nodes = megaApi.getChildren(megaApi.getRootNode(), orderGetChildren);
                        fileBrowserFragment.setNodes(nodes);
                        fileBrowserFragment.getRecyclerView().invalidate();
                    }
                }
            } else if (drawerItem == DrawerItem.SHARED_ITEMS) {
                onNodesSharedUpdate();
            }
        } else if (requestCode == REQUEST_CREATE_CHAT && resultCode == RESULT_OK) {
            logDebug("REQUEST_CREATE_CHAT OK");

            if (intent == null) {
                logWarning("Intent NULL");
                return;
            }
            boolean isMeeting = intent.getBooleanExtra(AddContactActivity.EXTRA_MEETING, false);
            if (isMeeting) {
                handler.post(() -> showMeetingOptionsPanel());
                return;
            }
            final ArrayList<String> contactsData = intent.getStringArrayListExtra(AddContactActivity.EXTRA_CONTACTS);

            final boolean isGroup = intent.getBooleanExtra(AddContactActivity.EXTRA_GROUP_CHAT, false);

            if (contactsData != null) {
                if (!isGroup) {
                    logDebug("Create one to one chat");
                    MegaUser user = megaApi.getContact(contactsData.get(0));
                    if (user != null) {
                        logDebug("Chat with contact: " + contactsData.size());
                        startOneToOneChat(user);
                    }
                } else {
                    logDebug("Create GROUP chat");
                    MegaChatPeerList peers = MegaChatPeerList.createInstance();
                    for (int i = 0; i < contactsData.size(); i++) {
                        MegaUser user = megaApi.getContact(contactsData.get(i));
                        if (user != null) {
                            peers.addPeer(user.getHandle(), MegaChatPeerList.PRIV_STANDARD);
                        }
                    }
                    final String chatTitle = intent.getStringExtra(AddContactActivity.EXTRA_CHAT_TITLE);
                    boolean isEKR = intent.getBooleanExtra(AddContactActivity.EXTRA_EKR, false);
                    boolean chatLink = false;
                    if (!isEKR) {
                        chatLink = intent.getBooleanExtra(AddContactActivity.EXTRA_CHAT_LINK, false);
                    }

                    createGroupChat(peers, chatTitle, chatLink, isEKR);
                }
            }
        } else if (requestCode == REQUEST_INVITE_CONTACT_FROM_DEVICE && resultCode == RESULT_OK) {
            logDebug("REQUEST_INVITE_CONTACT_FROM_DEVICE OK");

            if (intent == null) {
                logWarning("Intent NULL");
                return;
            }

            final ArrayList<String> contactsData = intent.getStringArrayListExtra(AddContactActivity.EXTRA_CONTACTS);
            megaContacts = intent.getBooleanExtra(AddContactActivity.EXTRA_MEGA_CONTACTS, true);

            if (contactsData != null) {
                cC.inviteMultipleContacts(contactsData);
            }
        } else if (requestCode == REQUEST_DOWNLOAD_FOLDER && resultCode == RESULT_OK) {
            String parentPath = intent.getStringExtra(FileStorageActivity.EXTRA_PATH);

            if (parentPath != null) {
                String path = parentPath + File.separator + getRecoveryKeyFileName();

                logDebug("REQUEST_DOWNLOAD_FOLDER:path to download: " + path);
                AccountController ac = new AccountController(this);
                ac.exportMK(path);
            }
        } else if (requestCode == REQUEST_CODE_FILE_INFO && resultCode == RESULT_OK) {
            if (isCloudAdded()) {
                long handle = intent.getLongExtra(NODE_HANDLE, -1);
                fileBrowserFragment.refresh(handle);
            }

            onNodesSharedUpdate();
        } else if (requestCode == REQUEST_CODE_SCAN_DOCUMENT) {
            if (resultCode == RESULT_OK) {
                String savedDestination = intent.getStringExtra(DocumentScannerActivity.EXTRA_PICKED_SAVE_DESTINATION);
                Intent fileIntent = new Intent(this, FileExplorerActivity.class);
                if (StringResourcesUtils.getString(R.string.section_chat).equals(savedDestination)) {
                    fileIntent.setAction(FileExplorerActivity.ACTION_UPLOAD_TO_CHAT);
                } else {
                    fileIntent.setAction(FileExplorerActivity.ACTION_SAVE_TO_CLOUD);
                    fileIntent.putExtra(FileExplorerActivity.EXTRA_PARENT_HANDLE, getCurrentParentHandle());
                }
                fileIntent.putExtra(Intent.EXTRA_STREAM, intent.getData());
                fileIntent.setType(intent.getType());
                startActivity(fileIntent);
            }
        } else if (requestCode == REQUEST_WRITE_STORAGE || requestCode == REQUEST_READ_WRITE_STORAGE) {
            if (Build.VERSION.SDK_INT >= Build.VERSION_CODES.R) {
                switch (requestCode) {
                    case REQUEST_WRITE_STORAGE:
                        // Take picture scenarios
                        if (typesCameraPermission == TAKE_PICTURE_OPTION) {
                            if (!hasPermissions(this, Manifest.permission.CAMERA)) {
                                requestPermission(this, REQUEST_CAMERA, Manifest.permission.CAMERA);
                            } else {
                                checkTakePicture(this, TAKE_PHOTO_CODE);
                                typesCameraPermission = INVALID_TYPE_PERMISSIONS;
                            }
                            break;
                        }

                        // General download scenario
                        nodeSaver.handleRequestPermissionsResult(requestCode);
                        break;

                    case REQUEST_READ_WRITE_STORAGE:
                        // Upload scenario
                        new Handler(Looper.getMainLooper()).post(this::showUploadPanel);
                        break;
                }
            }
        } else if (requestCode == REQUEST_CODE_DELETE_VERSIONS_HISTORY && resultCode == RESULT_OK) {
            if (!isOnline(this)) {
                Util.showErrorAlertDialog(getString(R.string.error_server_connection_problem), false, this);
                return;
            }
            if (intent.getBooleanExtra(VersionsFileActivity.KEY_DELETE_VERSION_HISTORY, false)) {
                MegaNode node = megaApi.getNodeByHandle(intent.getLongExtra(VersionsFileActivity.KEY_DELETE_NODE_HANDLE, 0));
                ArrayList<MegaNode> versions = megaApi.getVersions(node);
                versionsToRemove = versions.size() - 1;
                for (int i = 1; i < versions.size(); i++) {
                    megaApi.removeVersion(versions.get(i), this);
                }
            }
        } else {
            logWarning("No request code processed");
            super.onActivityResult(requestCode, resultCode, intent);
        }
    }

    /**
     * Shows the copy result.
     *
     * @param result Object containing the request result.
     */
    private void showCopyResult(CopyRequestResult result) {
        showSnackbar(SNACKBAR_TYPE, result.getResultText(), MEGACHAT_INVALID_HANDLE);

        if (result.getSuccessCount() <= 0) {
            return;
        }

        if (drawerItem == DrawerItem.CLOUD_DRIVE) {
            if (isCloudAdded()) {
                ArrayList<MegaNode> nodes = megaApi.getChildren(megaApi.getNodeByHandle(parentHandleBrowser),
                        sortOrderManagement.getOrderCloud());
                fileBrowserFragment.setNodes(nodes);
                fileBrowserFragment.getRecyclerView().invalidate();
            }
        } else if (drawerItem == DrawerItem.RUBBISH_BIN) {
            refreshRubbishBin();
        } else if (drawerItem == DrawerItem.INBOX) {
            refreshInboxList();
        }
    }

    public void createGroupChat(MegaChatPeerList peers, String chatTitle, boolean chatLink, boolean isEKR) {

        logDebug("Create group chat with participants: " + peers.size());

        if (isEKR) {
            megaChatApi.createChat(true, peers, chatTitle, this);
        } else {
            if (chatLink) {
                if (chatTitle != null && !chatTitle.isEmpty()) {
                    CreateGroupChatWithPublicLink listener = new CreateGroupChatWithPublicLink(this, chatTitle);
                    megaChatApi.createPublicChat(peers, chatTitle, listener);
                } else {
                    showAlert(this, getString(R.string.message_error_set_title_get_link), null);
                }
            } else {
                megaChatApi.createPublicChat(peers, chatTitle, this);
            }
        }
    }

    public void startOneToOneChat(MegaUser user) {
        logDebug("User Handle: " + user.getHandle());
        MegaChatRoom chat = megaChatApi.getChatRoomByUser(user.getHandle());
        MegaChatPeerList peers = MegaChatPeerList.createInstance();
        if (chat == null) {
            logDebug("No chat, create it!");
            peers.addPeer(user.getHandle(), MegaChatPeerList.PRIV_STANDARD);
            megaChatApi.createChat(false, peers, this);
        } else {
            logDebug("There is already a chat, open it!");
            Intent intentOpenChat = new Intent(this, ChatActivity.class);
            intentOpenChat.setAction(ACTION_CHAT_SHOW_MESSAGES);
            intentOpenChat.putExtra(CHAT_ID, chat.getChatId());
            this.startActivity(intentOpenChat);
        }
    }

    void disableNavigationViewMenu(Menu menu) {
        logDebug("disableNavigationViewMenu");

        MenuItem mi = menu.findItem(R.id.bottom_navigation_item_cloud_drive);
        if (mi != null) {
            mi.setChecked(false);
            mi.setEnabled(false);
        }
        mi = menu.findItem(R.id.bottom_navigation_item_camera_uploads);
        if (mi != null) {
            mi.setChecked(false);
            mi.setEnabled(false);
        }
        mi = menu.findItem(R.id.bottom_navigation_item_chat);
        if (mi != null) {
            mi.setChecked(false);
        }
        mi = menu.findItem(R.id.bottom_navigation_item_shared_items);
        if (mi != null) {
            mi.setChecked(false);
            mi.setEnabled(false);
        }
        mi = menu.findItem(R.id.bottom_navigation_item_homepage);
        if (mi != null) {
            mi.setChecked(false);
        }

        disableNavigationViewLayout();
    }

    void disableNavigationViewLayout() {
        if (myAccountSection != null) {
            myAccountSection.setEnabled(false);
            ((TextView) myAccountSection.findViewById(R.id.my_account_section_text)).setTextColor(ContextCompat.getColor(this, R.color.grey_038_white_038));
        }

        if (inboxSection != null) {
            if (inboxNode == null) {
                inboxSection.setVisibility(View.GONE);
            } else {
                boolean hasChildren = megaApi.hasChildren(inboxNode);
                if (hasChildren) {
                    inboxSection.setEnabled(false);
                    inboxSection.setVisibility(View.VISIBLE);
                    ((TextView) inboxSection.findViewById(R.id.inbox_section_text)).setTextColor(ContextCompat.getColor(this, R.color.grey_038_white_038));
                } else {
                    inboxSection.setVisibility(View.GONE);
                }
            }
        }

        if (contactsSection != null) {
            contactsSection.setEnabled(false);

            if (contactsSectionText == null) {
                contactsSectionText = contactsSection.findViewById(R.id.contacts_section_text);
            }

            contactsSectionText.setAlpha(0.38F);
            setContactTitleSection();
        }

        if (notificationsSection != null) {
            notificationsSection.setEnabled(false);

            if (notificationsSectionText == null) {
                notificationsSectionText = notificationsSection.findViewById(R.id.contacts_section_text);
            }

            notificationsSectionText.setAlpha(0.38F);
            setNotificationsTitleSection();
        }

        if (rubbishBinSection != null) {
            rubbishBinSection.setEnabled(false);
            ((TextView) rubbishBinSection.findViewById(R.id.rubbish_bin_section_text)).setAlpha(0.38F);
        }

        if (upgradeAccount != null) {
            upgradeAccount.setEnabled(false);
        }
    }

    void resetNavigationViewMenu(Menu menu) {
        logDebug("resetNavigationViewMenu()");

        if (!isOnline(this) || megaApi == null || megaApi.getRootNode() == null) {
            disableNavigationViewMenu(menu);
            return;
        }

        MenuItem mi = menu.findItem(R.id.bottom_navigation_item_cloud_drive);

        if (mi != null) {
            mi.setChecked(false);
            mi.setEnabled(true);
        }
        mi = menu.findItem(R.id.bottom_navigation_item_camera_uploads);
        if (mi != null) {
            mi.setChecked(false);
            mi.setEnabled(true);
        }
        mi = menu.findItem(R.id.bottom_navigation_item_chat);
        if (mi != null) {
            mi.setChecked(false);
            mi.setEnabled(true);
        }
        mi = menu.findItem(R.id.bottom_navigation_item_shared_items);
        if (mi != null) {
            mi.setChecked(false);
            mi.setEnabled(true);
        }

        resetNavigationViewLayout();
    }

    public void resetNavigationViewLayout() {
        if (myAccountSection != null) {
            myAccountSection.setEnabled(true);
            ((TextView) myAccountSection.findViewById(R.id.my_account_section_text)).setTextColor(
                    ColorUtils.getThemeColor(this, android.R.attr.textColorPrimary));
        }

        if (inboxSection != null) {
            if (inboxNode == null) {
                inboxSection.setVisibility(View.GONE);
                logDebug("Inbox Node is NULL");
            } else {
                boolean hasChildren = megaApi.hasChildren(inboxNode);
                if (hasChildren) {
                    inboxSection.setEnabled(true);
                    inboxSection.setVisibility(View.VISIBLE);
                    ((TextView) inboxSection.findViewById(R.id.inbox_section_text)).setTextColor(
                            ColorUtils.getThemeColor(this, android.R.attr.textColorPrimary));
                } else {
                    logDebug("Inbox Node NO children");
                    inboxSection.setVisibility(View.GONE);
                }
            }
        }

        if (contactsSection != null) {
            contactsSection.setEnabled(true);

            if (contactsSectionText == null) {
                contactsSectionText = contactsSection.findViewById(R.id.contacts_section_text);
            }

            contactsSectionText.setAlpha(1F);
            setContactTitleSection();
        }

        if (notificationsSection != null) {
            notificationsSection.setEnabled(true);

            if (notificationsSectionText == null) {
                notificationsSectionText = notificationsSection.findViewById(R.id.notification_section_text);
            }

            notificationsSectionText.setAlpha(1F);
            setNotificationsTitleSection();
        }

        if (rubbishBinSection != null) {
            rubbishBinSection.setEnabled(true);
            ((TextView) rubbishBinSection.findViewById(R.id.rubbish_bin_section_text)).setAlpha(1F);
        }

        if (upgradeAccount != null) {
            upgradeAccount.setEnabled(true);
        }
    }

    public void setInboxNavigationDrawer() {
        logDebug("setInboxNavigationDrawer");
        if (nV != null && inboxSection != null) {
            if (inboxNode == null) {
                inboxSection.setVisibility(View.GONE);
                logDebug("Inbox Node is NULL");
            } else {
                boolean hasChildren = megaApi.hasChildren(inboxNode);
                if (hasChildren) {
                    inboxSection.setEnabled(true);
                    inboxSection.setVisibility(View.VISIBLE);
                } else {
                    logDebug("Inbox Node NO children");
                    inboxSection.setVisibility(View.GONE);
                }
            }
        }
    }

    public void showProPanel() {
        logDebug("showProPanel");
        //Left and Right margin
        LinearLayout.LayoutParams proTextParams = (LinearLayout.LayoutParams) getProText.getLayoutParams();
        proTextParams.setMargins(scaleWidthPx(24, outMetrics), scaleHeightPx(23, outMetrics), scaleWidthPx(24, outMetrics), scaleHeightPx(23, outMetrics));
        getProText.setLayoutParams(proTextParams);

        rightUpgradeButton.setOnClickListener(this);
        android.view.ViewGroup.LayoutParams paramsb2 = rightUpgradeButton.getLayoutParams();
        //Left and Right margin
        LinearLayout.LayoutParams optionTextParams = (LinearLayout.LayoutParams) rightUpgradeButton.getLayoutParams();
        optionTextParams.setMargins(scaleWidthPx(6, outMetrics), 0, scaleWidthPx(8, outMetrics), 0);
        rightUpgradeButton.setLayoutParams(optionTextParams);

        leftCancelButton.setOnClickListener(this);
        android.view.ViewGroup.LayoutParams paramsb1 = leftCancelButton.getLayoutParams();
        leftCancelButton.setLayoutParams(paramsb1);
        //Left and Right margin
        LinearLayout.LayoutParams cancelTextParams = (LinearLayout.LayoutParams) leftCancelButton.getLayoutParams();
        cancelTextParams.setMargins(scaleWidthPx(6, outMetrics), 0, scaleWidthPx(6, outMetrics), 0);
        leftCancelButton.setLayoutParams(cancelTextParams);

        getProLayout.setVisibility(View.VISIBLE);
        getProLayout.bringToFront();
    }

    /**
     * Check the current storage state.
     *
     * @param onCreate Flag to indicate if the method was called from "onCreate" or not.
     */
    private void checkCurrentStorageStatus(boolean onCreate) {
        // If the current storage state is not initialized is because the app received the
        // event informing about the storage state  during login, the ManagerActivity
        // wasn't active and for this reason the value is stored in the MegaApplication object.
        int storageStateToCheck = (storageState != MegaApiJava.STORAGE_STATE_UNKNOWN) ?
                storageState : app.getStorageState();

        checkStorageStatus(storageStateToCheck, onCreate);
    }

    /**
     * Check the storage state provided as first parameter.
     *
     * @param newStorageState Storage state to check.
     * @param onCreate        Flag to indicate if the method was called from "onCreate" or not.
     */
    private void checkStorageStatus(int newStorageState, boolean onCreate) {
        Intent intent = new Intent(this, UploadService.class);
        switch (newStorageState) {
            case MegaApiJava.STORAGE_STATE_GREEN:
                logDebug("STORAGE STATE GREEN");

                intent.setAction(ACTION_STORAGE_STATE_CHANGED);

                // TODO: WORKAROUND, NEED TO IMPROVE AND REMOVE THE TRY-CATCH
                try {
                    ContextCompat.startForegroundService(this, intent);
                } catch (Exception e) {
                    logError("Exception starting UploadService", e);
                    e.printStackTrace();
                }

                if (myAccountInfo.getAccountType() == MegaAccountDetails.ACCOUNT_TYPE_FREE) {
                    logDebug("ACCOUNT TYPE FREE");
                    if (showMessageRandom()) {
                        logDebug("Show message random: TRUE");
                        showProPanel();
                    }
                }
                storageState = newStorageState;
                fireCameraUploadJob(ManagerActivity.this, false);
                break;

            case MegaApiJava.STORAGE_STATE_ORANGE:
                logWarning("STORAGE STATE ORANGE");

                intent.setAction(ACTION_STORAGE_STATE_CHANGED);

                // TODO: WORKAROUND, NEED TO IMPROVE AND REMOVE THE TRY-CATCH
                try {
                    ContextCompat.startForegroundService(this, intent);
                } catch (Exception e) {
                    logError("Exception starting UploadService", e);
                    e.printStackTrace();
                }

                if (onCreate && isStorageStatusDialogShown) {
                    isStorageStatusDialogShown = false;
                    showStorageAlmostFullDialog();
                } else if (newStorageState > storageState) {
                    showStorageAlmostFullDialog();
                }
                storageState = newStorageState;
                logDebug("Try to start CU, false.");
                fireCameraUploadJob(ManagerActivity.this, false);
				break;

            case MegaApiJava.STORAGE_STATE_RED:
                logWarning("STORAGE STATE RED");
                if (onCreate && isStorageStatusDialogShown) {
                    isStorageStatusDialogShown = false;
                    showStorageFullDialog();
                } else if (newStorageState > storageState) {
                    showStorageFullDialog();
                }
                break;

            case MegaApiJava.STORAGE_STATE_PAYWALL:
                logWarning("STORAGE STATE PAYWALL");
                break;

            default:
                return;
        }

        storageState = newStorageState;
        app.setStorageState(storageState);
    }

    /**
     * Show a dialog to indicate that the storage space is almost full.
     */
    public void showStorageAlmostFullDialog() {
        logDebug("showStorageAlmostFullDialog");
        showStorageStatusDialog(MegaApiJava.STORAGE_STATE_ORANGE, false, false);
    }

    /**
     * Show a dialog to indicate that the storage space is full.
     */
    public void showStorageFullDialog() {
        logDebug("showStorageFullDialog");
        showStorageStatusDialog(MegaApiJava.STORAGE_STATE_RED, false, false);
    }

    /**
     * Show an overquota alert dialog.
     *
     * @param preWarning Flag to indicate if is a pre-overquota alert or not.
     */
    public void showOverquotaAlert(boolean preWarning) {
        logDebug("preWarning: " + preWarning);
        showStorageStatusDialog(
                preWarning ? MegaApiJava.STORAGE_STATE_ORANGE : MegaApiJava.STORAGE_STATE_RED,
                true, preWarning);
    }

    public void showSMSVerificationDialog() {
        isSMSDialogShowing = true;
        smsDialogTimeChecker.update();
        MaterialAlertDialogBuilder dialogBuilder = new MaterialAlertDialogBuilder(this);
        LayoutInflater inflater = getLayoutInflater();
        final View dialogView = inflater.inflate(R.layout.sms_verification_dialog_layout, null);
        dialogBuilder.setView(dialogView);

        TextView msg = dialogView.findViewById(R.id.sv_dialog_msg);
        boolean isAchievementUser = megaApi.isAchievementsEnabled();
        logDebug("is achievement user: " + isAchievementUser);
        if (isAchievementUser) {
            String message = String.format(getString(R.string.sms_add_phone_number_dialog_msg_achievement_user), myAccountInfo.getBonusStorageSMS());
            msg.setText(message);
        } else {
            msg.setText(R.string.sms_add_phone_number_dialog_msg_non_achievement_user);
        }

        dialogBuilder.setPositiveButton(R.string.general_add, (dialog, which) -> {
            startActivity(new Intent(getApplicationContext(), SMSVerificationActivity.class));
            alertDialogSMSVerification.dismiss();
        }).setNegativeButton(R.string.verify_account_not_now_button, (dialog, which) -> {
            alertDialogSMSVerification.dismiss();
        });

        if (alertDialogSMSVerification == null) {
            alertDialogSMSVerification = dialogBuilder.create();
            alertDialogSMSVerification.setCancelable(false);
            alertDialogSMSVerification.setOnDismissListener(dialog -> isSMSDialogShowing = false);
            alertDialogSMSVerification.setCanceledOnTouchOutside(false);
        }
        alertDialogSMSVerification.show();
    }

    /**
     * Method to show a dialog to indicate the storage status.
     *
     * @param storageState   Storage status.
     * @param overquotaAlert Flag to indicate that is an overquota alert or not.
     * @param preWarning     Flag to indicate if is a pre-overquota alert or not.
     */
    private void showStorageStatusDialog(int storageState, boolean overquotaAlert, boolean preWarning) {
        logDebug("showStorageStatusDialog");

        if (myAccountInfo.getAccountType() == -1) {
            logWarning("Do not show dialog, not info of the account received yet");
            return;
        }

        if (isStorageStatusDialogShown) {
            logDebug("Storage status dialog already shown");
            return;
        }

        MaterialAlertDialogBuilder dialogBuilder = new MaterialAlertDialogBuilder(this);

        LayoutInflater inflater = this.getLayoutInflater();
        View dialogView = inflater.inflate(R.layout.storage_status_dialog_layout, null);
        dialogBuilder.setView(dialogView);

        TextView title = (TextView) dialogView.findViewById(R.id.storage_status_title);
        title.setText(getString(R.string.action_upgrade_account));

        ImageView image = (ImageView) dialogView.findViewById(R.id.image_storage_status);
        TextView text = (TextView) dialogView.findViewById(R.id.text_storage_status);

        Product pro3 = getPRO3OneMonth();
        String storageString = "";
        String transferString = "";
        if (pro3 != null) {
            storageString = getSizeStringGBBased(pro3.getStorage());
            transferString = getSizeStringGBBased(pro3.getTransfer());
        }

        switch (storageState) {
            case MegaApiJava.STORAGE_STATE_GREEN:
                logDebug("STORAGE STATE GREEN");
                return;

            case MegaApiJava.STORAGE_STATE_ORANGE:
                image.setImageResource(R.drawable.ic_storage_almost_full);
                text.setText(String.format(getString(R.string.text_almost_full_warning), storageString, transferString));
                break;

            case MegaApiJava.STORAGE_STATE_RED:
                image.setImageResource(R.drawable.ic_storage_full);
                text.setText(String.format(getString(R.string.text_storage_full_warning), storageString, transferString));
                break;

            default:
                logWarning("STORAGE STATE INVALID VALUE: " + storageState);
                return;
        }

        if (overquotaAlert) {
            if (!preWarning)
                title.setText(getString(R.string.overquota_alert_title));

            text.setText(getString(preWarning ? R.string.pre_overquota_alert_text :
                    R.string.overquota_alert_text));
        }

        LinearLayout horizontalButtonsLayout = (LinearLayout) dialogView.findViewById(R.id.horizontal_buttons_storage_status_layout);
        LinearLayout verticalButtonsLayout = (LinearLayout) dialogView.findViewById(R.id.vertical_buttons_storage_status_layout);

        final OnClickListener dismissClickListener = new OnClickListener() {
            public void onClick(View v) {
                alertDialogStorageStatus.dismiss();
                isStorageStatusDialogShown = false;
            }
        };

        final OnClickListener upgradeClickListener = new OnClickListener() {
            public void onClick(View v) {
                alertDialogStorageStatus.dismiss();
                isStorageStatusDialogShown = false;
                navigateToUpgradeAccount();
            }
        };

        final OnClickListener achievementsClickListener = new OnClickListener() {
            public void onClick(View v) {
                alertDialogStorageStatus.dismiss();
                isStorageStatusDialogShown = false;
                logDebug("Go to achievements section");
                navigateToAchievements();
            }
        };

        final OnClickListener customPlanClickListener = v -> {
            alertDialogStorageStatus.dismiss();
            isStorageStatusDialogShown = false;
            askForCustomizedPlan(this, megaApi.getMyEmail(), myAccountInfo.getAccountType());
        };

        Button verticalDismissButton = (Button) dialogView.findViewById(R.id.vertical_storage_status_button_dissmiss);
        verticalDismissButton.setOnClickListener(dismissClickListener);
        Button horizontalDismissButton = (Button) dialogView.findViewById(R.id.horizontal_storage_status_button_dissmiss);
        horizontalDismissButton.setOnClickListener(dismissClickListener);

        Button verticalActionButton = (Button) dialogView.findViewById(R.id.vertical_storage_status_button_action);
        Button horizontalActionButton = (Button) dialogView.findViewById(R.id.horizontal_storage_status_button_payment);

        Button achievementsButton = (Button) dialogView.findViewById(R.id.vertical_storage_status_button_achievements);
        achievementsButton.setOnClickListener(achievementsClickListener);

        switch (myAccountInfo.getAccountType()) {
            case MegaAccountDetails.ACCOUNT_TYPE_PROIII:
                logDebug("Show storage status dialog for USER PRO III");
                if (!overquotaAlert) {
                    if (storageState == MegaApiJava.STORAGE_STATE_ORANGE) {
                        text.setText(getString(R.string.text_almost_full_warning_pro3_account));
                    } else if (storageState == MegaApiJava.STORAGE_STATE_RED) {
                        text.setText(getString(R.string.text_storage_full_warning_pro3_account));
                    }
                }
                horizontalActionButton.setText(getString(R.string.button_custom_almost_full_warning));
                horizontalActionButton.setOnClickListener(customPlanClickListener);
                verticalActionButton.setText(getString(R.string.button_custom_almost_full_warning));
                verticalActionButton.setOnClickListener(customPlanClickListener);
                break;

            case MegaAccountDetails.ACCOUNT_TYPE_LITE:
            case MegaAccountDetails.ACCOUNT_TYPE_PROI:
            case MegaAccountDetails.ACCOUNT_TYPE_PROII:
                logDebug("Show storage status dialog for USER PRO");
                if (!overquotaAlert) {
                    if (storageState == MegaApiJava.STORAGE_STATE_ORANGE) {
                        text.setText(String.format(getString(R.string.text_almost_full_warning_pro_account), storageString, transferString));
                    } else if (storageState == MegaApiJava.STORAGE_STATE_RED) {
                        text.setText(String.format(getString(R.string.text_storage_full_warning_pro_account), storageString, transferString));
                    }
                }
                horizontalActionButton.setText(getString(R.string.my_account_upgrade_pro));
                horizontalActionButton.setOnClickListener(upgradeClickListener);
                verticalActionButton.setText(getString(R.string.my_account_upgrade_pro));
                verticalActionButton.setOnClickListener(upgradeClickListener);
                break;

            case MegaAccountDetails.ACCOUNT_TYPE_FREE:
            default:
                logDebug("Show storage status dialog for FREE USER");
                horizontalActionButton.setText(getString(R.string.button_plans_almost_full_warning));
                horizontalActionButton.setOnClickListener(upgradeClickListener);
                verticalActionButton.setText(getString(R.string.button_plans_almost_full_warning));
                verticalActionButton.setOnClickListener(upgradeClickListener);
                break;
        }

        if (megaApi.isAchievementsEnabled()) {
            horizontalButtonsLayout.setVisibility(View.GONE);
            verticalButtonsLayout.setVisibility(View.VISIBLE);
        } else {
            horizontalButtonsLayout.setVisibility(View.VISIBLE);
            verticalButtonsLayout.setVisibility(View.GONE);
        }

        alertDialogStorageStatus = dialogBuilder.create();
        alertDialogStorageStatus.setCancelable(false);
        alertDialogStorageStatus.setCanceledOnTouchOutside(false);

        isStorageStatusDialogShown = true;

        alertDialogStorageStatus.show();
    }

    private Product getPRO3OneMonth() {
        List<Product> products = myAccountInfo.getProductAccounts();
        if (products != null) {
            for (Product product : products) {
                if (product != null && product.getLevel() == PRO_III && product.getMonths() == 1) {
                    return product;
                }
            }
        } else {
            // Edge case: when this method is called, TYPE_GET_PRICING hasn't finished yet.
            logWarning("Products haven't been initialized!");
        }
        return null;
    }

    private void refreshOfflineNodes() {
        logDebug("updateOfflineView");
        if (fullscreenOfflineFragment != null) {
            fullscreenOfflineFragment.refreshNodes();
        } else if (pagerOfflineFragment != null) {
            pagerOfflineFragment.refreshNodes();
        }
    }

    /**
     * Handle processed upload intent.
     *
     * @param infos List<ShareInfo> containing all the upload info.
     */
    private void onIntentProcessed(List<ShareInfo> infos) {
        logDebug("onIntentProcessed");

        MegaNode parentNode = getCurrentParentNode(getCurrentParentHandle(), -1);
        if (parentNode == null) {
            dismissAlertDialogIfExists(statusDialog);
            dismissAlertDialogIfExists(processFileDialog);
            showSnackbar(SNACKBAR_TYPE, StringResourcesUtils.getString(R.string.error_temporary_unavaible), -1);
            return;
        }

        if (infos == null) {
            dismissAlertDialogIfExists(statusDialog);
            dismissAlertDialogIfExists(processFileDialog);
            showSnackbar(SNACKBAR_TYPE, StringResourcesUtils.getString(R.string.upload_can_not_open), MEGACHAT_INVALID_HANDLE);
            return;
        }

        if (app.getStorageState() == STORAGE_STATE_PAYWALL) {
            dismissAlertDialogIfExists(statusDialog);
            dismissAlertDialogIfExists(processFileDialog);
            showOverDiskQuotaPaywallWarning();
            return;
        }

        checkNameCollisionUseCase.checkShareInfoList(infos, parentNode)
                .subscribeOn(Schedulers.io())
                .observeOn(AndroidSchedulers.mainThread())
                .subscribe((result, throwable) -> {
                    dismissAlertDialogIfExists(statusDialog);
                    dismissAlertDialogIfExists(processFileDialog);

                    if (throwable != null) {
                        showSnackbar(SNACKBAR_TYPE, StringResourcesUtils.getString(R.string.error_temporary_unavaible), MEGACHAT_INVALID_HANDLE);
                    } else {
                        ArrayList<NameCollision> collisions = result.getFirst();
                        List<ShareInfo> withoutCollisions = result.getSecond();

                        if (!collisions.isEmpty()) {
                            nameCollisionActivityContract.launch(collisions);
                        }

                        if (!withoutCollisions.isEmpty()) {
                            showSnackbar(SNACKBAR_TYPE, StringResourcesUtils.getQuantityString(R.plurals.upload_began, withoutCollisions.size(), withoutCollisions.size()), MEGACHAT_INVALID_HANDLE);

                            for (ShareInfo info : withoutCollisions) {
                                if (info.isContact) {
                                    requestContactsPermissions(info, parentNode);
                                } else {
                                    uploadUseCase.upload(this, info, null, parentNode.getHandle())
                                            .subscribeOn(Schedulers.io())
                                            .observeOn(AndroidSchedulers.mainThread())
                                            .subscribe(() -> logDebug("Upload started"));
                                }
                            }
                        }
                    }
                });
    }

    public void requestContactsPermissions(ShareInfo info, MegaNode parentNode) {
        logDebug("requestContactsPermissions");
        if (!hasPermissions(this, Manifest.permission.READ_CONTACTS)) {
            logWarning("No read contacts permission");
            infoManager = info;
            parentNodeManager = parentNode;
            requestPermission(this, REQUEST_UPLOAD_CONTACT, Manifest.permission.READ_CONTACTS);
        } else {
            uploadContactInfo(info, parentNode);
        }
    }

    public void uploadContactInfo(ShareInfo info, MegaNode parentNode) {
        logDebug("Upload contact info");

        Cursor cursorID = getContentResolver().query(info.contactUri, null, null, null, null);

        if (cursorID != null) {
            if (cursorID.moveToFirst()) {
                logDebug("It is a contact");

                String id = cursorID.getString(cursorID.getColumnIndex(ContactsContract.Contacts._ID));
                String name = cursorID.getString(cursorID.getColumnIndex(ContactsContract.Contacts.DISPLAY_NAME));
                int hasPhone = cursorID.getInt(cursorID.getColumnIndex(ContactsContract.Contacts.HAS_PHONE_NUMBER));

                // get the user's email address
                String email = null;
                Cursor ce = getContentResolver().query(ContactsContract.CommonDataKinds.Email.CONTENT_URI, null,
                        ContactsContract.CommonDataKinds.Email.CONTACT_ID + " = ?", new String[]{id}, null);
                if (ce != null && ce.moveToFirst()) {
                    email = ce.getString(ce.getColumnIndex(ContactsContract.CommonDataKinds.Email.DATA));
                    ce.close();
                }

                // get the user's phone number
                String phone = null;
                if (hasPhone > 0) {
                    Cursor cp = getContentResolver().query(ContactsContract.CommonDataKinds.Phone.CONTENT_URI, null,
                            ContactsContract.CommonDataKinds.Phone.CONTACT_ID + " = ?", new String[]{id}, null);
                    if (cp != null && cp.moveToFirst()) {
                        phone = cp.getString(cp.getColumnIndex(ContactsContract.CommonDataKinds.Phone.NUMBER));
                        cp.close();
                    }
                }

                StringBuilder data = new StringBuilder();
                data.append(name);
                if (phone != null) {
                    data.append(", " + phone);
                }

                if (email != null) {
                    data.append(", " + email);
                }

                createFile(name, data.toString(), parentNode);
            }
            cursorID.close();
        } else {
            showSnackbar(SNACKBAR_TYPE, getString(R.string.error_temporary_unavaible), -1);
        }
    }

    private void createFile(String name, String data, MegaNode parentNode) {
        if (app.getStorageState() == STORAGE_STATE_PAYWALL) {
            showOverDiskQuotaPaywallWarning();
            return;
        }

        File file = createTemporalTextFile(this, name, data);
        if (file == null) {
            showSnackbar(SNACKBAR_TYPE, getString(R.string.general_text_error), MEGACHAT_INVALID_HANDLE);
            return;
        }

        checkNameCollisionUseCase.check(file.getName(), parentNode)
                .subscribeOn(Schedulers.io())
                .observeOn(AndroidSchedulers.mainThread())
                .subscribe(handle -> {
                            ArrayList<NameCollision> list = new ArrayList<>();
                            list.add(NameCollision.Upload.getUploadCollision(handle,
                                    file, parentNode.getHandle()));
                            nameCollisionActivityContract.launch(list);
                        },
                        throwable -> {
                            if (throwable instanceof MegaNodeException.ParentDoesNotExistException) {
                                showSnackbar(SNACKBAR_TYPE, StringResourcesUtils.getString(R.string.general_error), MEGACHAT_INVALID_HANDLE);
                            } else if (throwable instanceof MegaNodeException.ChildDoesNotExistsException) {
                                String text = StringResourcesUtils.getQuantityString(R.plurals.upload_began, 1, 1);

                                uploadUseCase.upload(this, file, parentNode.getHandle())
                                        .subscribeOn(Schedulers.io())
                                        .observeOn(AndroidSchedulers.mainThread())
                                        .subscribe(() -> showSnackbar(SNACKBAR_TYPE, text, MEGACHAT_INVALID_HANDLE));
                            }
                        });
    }

    @Override
    public void onRequestStart(MegaChatApiJava api, MegaChatRequest request) {
        logDebug("onRequestStart(CHAT): " + request.getRequestString());
    }

    @Override
    public void onRequestUpdate(MegaChatApiJava api, MegaChatRequest request) {

    }

    @Override
    public void onRequestFinish(MegaChatApiJava api, MegaChatRequest request, MegaChatError e) {
        logDebug("onRequestFinish(CHAT): " + request.getRequestString() + "_" + e.getErrorCode());

        if (request.getType() == MegaChatRequest.TYPE_CREATE_CHATROOM) {
            logDebug("Create chat request finish");
            onRequestFinishCreateChat(e.getErrorCode(), request.getChatHandle());
        } else if (request.getType() == MegaChatRequest.TYPE_DISCONNECT) {
            if (e.getErrorCode() == MegaChatError.ERROR_OK) {
                logDebug("DISConnected from chat!");
            } else {
                logError("ERROR WHEN DISCONNECTING " + e.getErrorString());
            }
        } else if (request.getType() == MegaChatRequest.TYPE_LOGOUT) {
            logDebug("onRequestFinish(CHAT): " + MegaChatRequest.TYPE_LOGOUT);

            if (e.getErrorCode() != MegaError.API_OK) {
                logError("MegaChatRequest.TYPE_LOGOUT:ERROR");
            }

            if (app != null) {
                app.disableMegaChatApi();
            }
            resetLoggerSDK();
        } else if (request.getType() == MegaChatRequest.TYPE_SET_ONLINE_STATUS) {
            if (e.getErrorCode() == MegaChatError.ERROR_OK) {
                logDebug("Status changed to: " + request.getNumber());
            } else if (e.getErrorCode() == MegaChatError.ERROR_ARGS) {
                logWarning("Status not changed, the chosen one is the same");
            } else {
                logError("ERROR WHEN TYPE_SET_ONLINE_STATUS " + e.getErrorString());
                showSnackbar(SNACKBAR_TYPE, getString(R.string.changing_status_error), -1);
            }
        } else if (request.getType() == MegaChatRequest.TYPE_ARCHIVE_CHATROOM) {
            long chatHandle = request.getChatHandle();
            MegaChatRoom chat = megaChatApi.getChatRoom(chatHandle);
            String chatTitle = getTitleChat(chat);

            if (chatTitle == null) {
                chatTitle = "";
            } else if (!chatTitle.isEmpty() && chatTitle.length() > 60) {
                chatTitle = chatTitle.substring(0, 59) + "...";
            }

            if (!chatTitle.isEmpty() && chat.isGroup() && !chat.hasCustomTitle()) {
                chatTitle = "\"" + chatTitle + "\"";
            }

            if (e.getErrorCode() == MegaChatError.ERROR_OK) {
                if (request.getFlag()) {
                    logDebug("Chat archived");
                    showSnackbar(SNACKBAR_TYPE, getString(R.string.success_archive_chat, chatTitle), -1);
                } else {
                    logDebug("Chat unarchived");
                    showSnackbar(SNACKBAR_TYPE, getString(R.string.success_unarchive_chat, chatTitle), -1);
                }
            } else {
                if (request.getFlag()) {
                    logError("ERROR WHEN ARCHIVING CHAT " + e.getErrorString());
                    showSnackbar(SNACKBAR_TYPE, getString(R.string.error_archive_chat, chatTitle), -1);
                } else {
                    logError("ERROR WHEN UNARCHIVING CHAT " + e.getErrorString());
                    showSnackbar(SNACKBAR_TYPE, getString(R.string.error_unarchive_chat, chatTitle), -1);
                }
            }
        } else if (request.getType() == MegaChatRequest.TYPE_SET_LAST_GREEN_VISIBLE) {
            if (e.getErrorCode() == MegaChatError.ERROR_OK) {
                logDebug("MegaChatRequest.TYPE_SET_LAST_GREEN_VISIBLE: " + request.getFlag());
            } else {
                logError("MegaChatRequest.TYPE_SET_LAST_GREEN_VISIBLE:error: " + e.getErrorType());
            }
        }
    }

    @Override
    public void onRequestTemporaryError(MegaChatApiJava api, MegaChatRequest request, MegaChatError e) {

    }

    public void onRequestFinishCreateChat(int errorCode, long chatHandle) {
        if (errorCode == MegaChatError.ERROR_OK) {
            logDebug("Chat CREATED.");

            //Update chat view
            logDebug("Open new chat: " + chatHandle);
            Intent intent = new Intent(this, ChatActivity.class);
            intent.setAction(ACTION_CHAT_SHOW_MESSAGES);
            intent.putExtra(CHAT_ID, chatHandle);
            this.startActivity(intent);
        } else {
            logError("ERROR WHEN CREATING CHAT " + errorCode);
            showSnackbar(SNACKBAR_TYPE, getString(R.string.create_chat_error), -1);
        }
    }

    @Override
    public void onRequestStart(MegaApiJava api, MegaRequest request) {
        logDebug("onRequestStart: " + request.getRequestString());
    }

    @Override
    public void onRequestUpdate(MegaApiJava api, MegaRequest request) {
        logDebug("onRequestUpdate: " + request.getRequestString());
    }

    @SuppressLint("NewApi")
    @Override
    public void onRequestFinish(MegaApiJava api, MegaRequest request, MegaError e) {
        logDebug("onRequestFinish: " + request.getRequestString() + "_" + e.getErrorCode());
        if (request.getType() == MegaRequest.TYPE_LOGOUT) {
            logDebug("onRequestFinish: " + MegaRequest.TYPE_LOGOUT);

            if (e.getErrorCode() == MegaError.API_OK) {
                logDebug("onRequestFinish:OK:" + MegaRequest.TYPE_LOGOUT);
                logDebug("END logout sdk request - wait chat logout");
            } else if (e.getErrorCode() != MegaError.API_ESID) {
                showSnackbar(SNACKBAR_TYPE, getString(R.string.general_text_error), -1);
            }
        } else if (request.getType() == MegaRequest.TYPE_GET_ACHIEVEMENTS) {
            if (e.getErrorCode() == MegaError.API_OK) {
                myAccountInfo.setBonusStorageSMS(getSizeString(request.getMegaAchievementsDetails()
                        .getClassStorage(MegaAchievementsDetails.MEGA_ACHIEVEMENT_ADD_PHONE)));
            }
            showAddPhoneNumberInMenu();
            checkBeforeShowSMSVerificationDialog();
        } else if (request.getType() == MegaRequest.TYPE_SET_ATTR_USER) {
            if (request.getParamType() == MegaApiJava.USER_ATTR_PWD_REMINDER) {
                logDebug("MK exported - USER_ATTR_PWD_REMINDER finished");
                if (e.getErrorCode() == MegaError.API_OK || e.getErrorCode() == MegaError.API_ENOENT) {
                    logDebug("New value of attribute USER_ATTR_PWD_REMINDER: " + request.getText());
                }
            }
        } else if (request.getType() == MegaRequest.TYPE_GET_ATTR_USER) {
            if (request.getParamType() == MegaApiJava.USER_ATTR_AVATAR) {
                logDebug("Request avatar");
                if (e.getErrorCode() == MegaError.API_OK) {
                    setProfileAvatar();
                } else if (e.getErrorCode() == MegaError.API_ENOENT) {
                    setDefaultAvatar();
                } else if (e.getErrorCode() == MegaError.API_EARGS) {
                    logError("Error changing avatar: ");
                }

                LiveEventBus.get(EVENT_AVATAR_CHANGE, Boolean.class).post(false);
            } else if (request.getParamType() == MegaApiJava.USER_ATTR_FIRSTNAME) {
                updateMyData(true, request.getText(), e);
            } else if (request.getParamType() == MegaApiJava.USER_ATTR_LASTNAME) {
                updateMyData(false, request.getText(), e);
            } else if (request.getParamType() == MegaApiJava.USER_ATTR_GEOLOCATION) {

                if (e.getErrorCode() == MegaError.API_OK) {
                    logDebug("Attribute USER_ATTR_GEOLOCATION enabled");
                    MegaApplication.setEnabledGeoLocation(true);
                } else {
                    logDebug("Attribute USER_ATTR_GEOLOCATION disabled");
                    MegaApplication.setEnabledGeoLocation(false);
                }
            } else if (request.getParamType() == MegaApiJava.USER_ATTR_DISABLE_VERSIONS) {
                MegaApplication.setDisableFileVersions(request.getFlag());
            } else if (request.getParamType() == USER_ATTR_MY_BACKUPS_FOLDER) {
                if (e.getErrorCode() == MegaError.API_OK) {
                    logDebug("requesting myBackupHandle");
                    MegaNodeUtil.myBackupHandle = request.getNodeHandle();
                }
            }
        } else if (request.getType() == MegaRequest.TYPE_GET_CANCEL_LINK) {
            logDebug("TYPE_GET_CANCEL_LINK");
            hideKeyboard(managerActivity, 0);

            if (e.getErrorCode() == MegaError.API_OK) {
                logDebug("Cancelation link received!");
                showAlert(this, getString(R.string.email_verification_text), getString(R.string.email_verification_title));
            } else {
                logError("Error when asking for the cancelation link: " + e.getErrorString() + "___" + e.getErrorCode());
                showAlert(this, getString(R.string.general_text_error), getString(R.string.general_error_word));
            }
        } else if (request.getType() == MegaRequest.TYPE_REMOVE_CONTACT) {

            if (e.getErrorCode() == MegaError.API_OK) {
                showSnackbar(SNACKBAR_TYPE, getString(R.string.context_contact_removed), -1);
            } else if (e.getErrorCode() == MegaError.API_EMASTERONLY) {
                showSnackbar(SNACKBAR_TYPE, getString(R.string.error_remove_business_contact, request.getEmail()), -1);
            } else {
                logError("Error deleting contact");
                showSnackbar(SNACKBAR_TYPE, getString(R.string.context_contact_not_removed), -1);
            }
        } else if (request.getType() == MegaRequest.TYPE_INVITE_CONTACT) {
            logDebug("MegaRequest.TYPE_INVITE_CONTACT finished: " + request.getNumber());

            dismissAlertDialogIfExists(statusDialog);

            if (request.getNumber() == MegaContactRequest.INVITE_ACTION_REMIND) {
                showSnackbar(SNACKBAR_TYPE, getString(R.string.context_contact_invitation_resent), -1);
            } else {
                if (e.getErrorCode() == MegaError.API_OK) {
                    logDebug("OK INVITE CONTACT: " + request.getEmail());
                    if (request.getNumber() == MegaContactRequest.INVITE_ACTION_ADD) {
                        showSnackbar(SNACKBAR_TYPE, getString(R.string.context_contact_request_sent, request.getEmail()), -1);
                    } else if (request.getNumber() == MegaContactRequest.INVITE_ACTION_DELETE) {
                        showSnackbar(SNACKBAR_TYPE, getString(R.string.context_contact_invitation_deleted), -1);
                    }
                } else {
                    logError("ERROR invite contact: " + e.getErrorCode() + "___" + e.getErrorString());
                    if (e.getErrorCode() == MegaError.API_EEXIST) {
                        boolean found = false;
                        ArrayList<MegaContactRequest> outgoingContactRequests = megaApi.getOutgoingContactRequests();
                        if (outgoingContactRequests != null) {
                            for (int i = 0; i < outgoingContactRequests.size(); i++) {
                                if (outgoingContactRequests.get(i).getTargetEmail().equals(request.getEmail())) {
                                    found = true;
                                    break;
                                }
                            }
                        }
                        if (found) {
                            showSnackbar(SNACKBAR_TYPE, getString(R.string.invite_not_sent_already_sent, request.getEmail()), -1);
                        } else {
                            showSnackbar(SNACKBAR_TYPE, getString(R.string.context_contact_already_exists, request.getEmail()), -1);
                        }
                    } else if (request.getNumber() == MegaContactRequest.INVITE_ACTION_ADD && e.getErrorCode() == MegaError.API_EARGS) {
                        showSnackbar(SNACKBAR_TYPE, getString(R.string.error_own_email_as_contact), -1);
                    } else {
                        showSnackbar(SNACKBAR_TYPE, getString(R.string.general_error), -1);
                    }
                }
            }
        } else if (request.getType() == MegaRequest.TYPE_PAUSE_TRANSFERS) {
            logDebug("MegaRequest.TYPE_PAUSE_TRANSFERS");
            //force update the pause notification to prevent missed onTransferUpdate
            sendBroadcast(new Intent(BROADCAST_ACTION_INTENT_UPDATE_PAUSE_NOTIFICATION));

            if (e.getErrorCode() == MegaError.API_OK) {
                updateTransfersWidgetState();

                if (drawerItem == DrawerItem.TRANSFERS && isTransfersInProgressAdded()) {
                    boolean paused = megaApi.areTransfersPaused(MegaTransfer.TYPE_DOWNLOAD) || megaApi.areTransfersPaused(MegaTransfer.TYPE_UPLOAD);
                    refreshFragment(FragmentTag.TRANSFERS.getTag());
                    mTabsAdapterTransfers.notifyDataSetChanged();

                    pauseTransfersMenuIcon.setVisible(!paused);
                    playTransfersMenuIcon.setVisible(paused);
                }

                // Update CU backup state.
                int newBackupState = megaApi.areTransfersPaused(MegaTransfer.TYPE_UPLOAD)
                        ? CameraUploadSyncManager.State.CU_SYNC_STATE_PAUSE_UP
                        : CameraUploadSyncManager.State.CU_SYNC_STATE_ACTIVE;

                CameraUploadSyncManager.INSTANCE.updatePrimaryBackupState(newBackupState);
                CameraUploadSyncManager.INSTANCE.updateSecondaryBackupState(newBackupState);
            }
        } else if (request.getType() == MegaRequest.TYPE_PAUSE_TRANSFER) {
            logDebug("One MegaRequest.TYPE_PAUSE_TRANSFER");

            if (e.getErrorCode() == MegaError.API_OK) {
                int transferTag = request.getTransferTag();

                if (request.getFlag()) {
                    transfersManagement.addPausedTransfers(transferTag);
                } else {
                    transfersManagement.removePausedTransfers(transferTag);
                }

                if (isTransfersInProgressAdded()) {
                    transfersFragment.changeStatusButton(request.getTransferTag());
                }
            } else {
                showSnackbar(SNACKBAR_TYPE, getString(R.string.error_general_nodes), -1);
            }
        } else if (request.getType() == MegaRequest.TYPE_CANCEL_TRANSFER) {
            if (e.getErrorCode() == MegaError.API_OK) {
                transfersManagement.removePausedTransfers(request.getTransferTag());
                updateTransfersWidget();
                supportInvalidateOptionsMenu();
            } else {
                showSnackbar(SNACKBAR_TYPE, getString(R.string.error_general_nodes), MEGACHAT_INVALID_HANDLE);
            }
        } else if (request.getType() == MegaRequest.TYPE_CANCEL_TRANSFERS) {
            logDebug("MegaRequest.TYPE_CANCEL_TRANSFERS");
            //After cancelling all the transfers
            if (e.getErrorCode() == MegaError.API_OK) {
                hideTransfersWidget();

                if (drawerItem == DrawerItem.TRANSFERS && isTransfersInProgressAdded()) {
                    pauseTransfersMenuIcon.setVisible(false);
                    playTransfersMenuIcon.setVisible(false);
                    cancelAllTransfersMenuItem.setVisible(false);
                }

                transfersManagement.resetPausedTransfers();
            } else {
                showSnackbar(SNACKBAR_TYPE, getString(R.string.error_general_nodes), -1);
            }
        } else if (request.getType() == MegaRequest.TYPE_CREATE_FOLDER) {
            dismissAlertDialogIfExists(statusDialog);

            if (e.getErrorCode() == MegaError.API_OK) {
                showSnackbar(SNACKBAR_TYPE, getString(R.string.context_folder_created), -1);

                MegaNode folderNode =  megaApi.getNodeByHandle(request.getNodeHandle());
                if (folderNode == null) {
                    return;
                }

                if (drawerItem == DrawerItem.CLOUD_DRIVE) {
                    if (isCloudAdded()) {
                        fileBrowserFragment.setFolderInfoNavigation(folderNode);
                    }
                } else if (drawerItem == DrawerItem.SHARED_ITEMS) {
                    switch (getTabItemShares()) {
                        case INCOMING_TAB:
                            if (isIncomingAdded()) {
                                incomingSharesFragment.navigateToFolder(folderNode);
                            }
                            break;

                        case OUTGOING_TAB:
                            if (isOutgoingAdded()) {
                                outgoingSharesFragment.navigateToFolder(folderNode);
                            }
                            break;

                        case LINKS_TAB:
                            if (isLinksAdded()) {
                                linksFragment.navigateToFolder(folderNode);
                            }
                            break;
                    }
                }
            } else {
                logError("TYPE_CREATE_FOLDER ERROR: " + e.getErrorCode() + " " + e.getErrorString());
                showSnackbar(SNACKBAR_TYPE, getString(R.string.context_folder_no_created), -1);
            }
        } else if (request.getType() == MegaRequest.TYPE_SUBMIT_PURCHASE_RECEIPT) {
            if (e.getErrorCode() == MegaError.API_OK) {
                logDebug("PURCHASE CORRECT!");
                drawerItem = DrawerItem.CLOUD_DRIVE;
                selectDrawerItem(drawerItem);
            } else {
                logError("PURCHASE WRONG: " + e.getErrorString() + " (" + e.getErrorCode() + ")");
            }
        } else if (request.getType() == MegaRequest.TYPE_REGISTER_PUSH_NOTIFICATION) {
            if (e.getErrorCode() == MegaError.API_OK) {
                logDebug("FCM OK TOKEN MegaRequest.TYPE_REGISTER_PUSH_NOTIFICATION");
            } else {
                logError("FCM ERROR TOKEN TYPE_REGISTER_PUSH_NOTIFICATION: " + e.getErrorCode() + "__" + e.getErrorString());
            }
        } else if (request.getType() == MegaRequest.TYPE_FOLDER_INFO) {
            if (e.getErrorCode() == MegaError.API_OK) {
                MegaFolderInfo info = request.getMegaFolderInfo();
                int numVersions = info.getNumVersions();
                logDebug("Num versions: " + numVersions);
                long previousVersions = info.getVersionsSize();
                logDebug("Previous versions: " + previousVersions);

                myAccountInfo.setNumVersions(numVersions);
                myAccountInfo.setPreviousVersionsSize(previousVersions);

            } else {
                logError("ERROR requesting version info of the account");
            }
        } else if (request.getType() == MegaRequest.TYPE_REMOVE) {
            if (versionsToRemove > 0) {
                logDebug("Remove request finished");
                if (e.getErrorCode() == MegaError.API_OK) {
                    versionsRemoved++;
                } else {
                    errorVersionRemove++;
                }

                if (versionsRemoved + errorVersionRemove == versionsToRemove) {
                    if (versionsRemoved == versionsToRemove) {
                        showSnackbar(SNACKBAR_TYPE, getString(R.string.version_history_deleted), -1);
                    } else {
                        showSnackbar(SNACKBAR_TYPE, getString(R.string.version_history_deleted_erroneously)
                                        + "\n" + getQuantityString(R.plurals.versions_deleted_succesfully, versionsRemoved, versionsRemoved)
                                        + "\n" + getQuantityString(R.plurals.versions_not_deleted, errorVersionRemove, errorVersionRemove),
                                MEGACHAT_INVALID_HANDLE);
                    }
                    versionsToRemove = 0;
                    versionsRemoved = 0;
                    errorVersionRemove = 0;
                }
            } else {
                logDebug("Remove request finished");
                if (e.getErrorCode() == MegaError.API_OK) {
                    finish();
                } else if (e.getErrorCode() == MegaError.API_EMASTERONLY) {
                    showSnackbar(SNACKBAR_TYPE, e.getErrorString(), -1);
                } else {
                    showSnackbar(SNACKBAR_TYPE, getString(R.string.context_no_removed), -1);
                }
            }
        }
    }

    /**
     * Updates own firstName/lastName and fullName data in UI and DB.
     *
     * @param firstName True if the update makes reference to the firstName, false it to the lastName.
     * @param newName   New firstName/lastName text.
     * @param e         MegaError of the request.
     */
    private void updateMyData(boolean firstName, String newName, MegaError e) {
        myAccountInfo.updateMyData(firstName, newName, e);
        updateUserNameNavigationView(myAccountInfo.getFullName());
        LiveEventBus.get(EVENT_USER_NAME_UPDATED, Boolean.class).post(true);
    }

    public void updateAccountStorageInfo() {
        logDebug("updateAccountStorageInfo");
        megaApi.getFolderInfo(megaApi.getRootNode(), this);
    }

    @Override
    public void onRequestTemporaryError(MegaApiJava api, MegaRequest request,
                                        MegaError e) {
        logWarning("onRequestTemporaryError: " + request.getRequestString() + "__" + e.getErrorCode() + "__" + e.getErrorString());
    }

    public void updateUsers(List<MegaUser> users) {
        if (users != null) {
            logDebug("users.size(): " + users.size());
            for (int i = 0; i < users.size(); i++) {
                MegaUser user = users.get(i);

                if (user != null) {
                    // 0 if the change is external.
                    // >0 if the change is the result of an explicit request
                    // -1 if the change is the result of an implicit request made by the SDK internally

                    if (user.isOwnChange() > 0) {
                        logDebug("isOwnChange!!!: " + user.getEmail());
                        if (user.hasChanged(MegaUser.CHANGE_TYPE_RICH_PREVIEWS)) {
                            logDebug("Change on CHANGE_TYPE_RICH_PREVIEWS");
                            megaApi.shouldShowRichLinkWarning(this);
                            megaApi.isRichPreviewsEnabled(this);
                        }
                    } else {
                        logDebug("NOT OWN change");

                        logDebug("Changes: " + user.getChanges());

                        if (user.hasChanged(MegaUser.CHANGE_TYPE_FIRSTNAME)) {
                            if (user.getEmail().equals(megaApi.getMyUser().getEmail())) {
                                logDebug("I change my first name");
                                megaApi.getUserAttribute(user, MegaApiJava.USER_ATTR_FIRSTNAME, this);
                            } else {
                                logDebug("The user: " + user.getHandle() + "changed his first name");
                                megaApi.getUserAttribute(user, MegaApiJava.USER_ATTR_FIRSTNAME, new GetAttrUserListener(this));
                            }
                        }

                        if (user.hasChanged(MegaUser.CHANGE_TYPE_LASTNAME)) {
                            if (user.getEmail().equals(megaApi.getMyUser().getEmail())) {
                                logDebug("I change my last name");
                                megaApi.getUserAttribute(user, MegaApiJava.USER_ATTR_LASTNAME, this);
                            } else {
                                logDebug("The user: " + user.getHandle() + "changed his last name");
                                megaApi.getUserAttribute(user, MegaApiJava.USER_ATTR_LASTNAME, new GetAttrUserListener(this));
                            }
                        }

                        if (user.hasChanged(MegaUser.CHANGE_TYPE_ALIAS)) {
                            logDebug("I changed the user: " + user.getHandle() + " nickname");
                            megaApi.getUserAttribute(user, MegaApiJava.USER_ATTR_ALIAS, new GetAttrUserListener(this));
                        }

                        if (user.hasChanged(MegaUser.CHANGE_TYPE_AVATAR)) {
                            logDebug("The user: " + user.getHandle() + "changed his AVATAR");

                            File avatar = CacheFolderManager.buildAvatarFile(this, user.getEmail() + ".jpg");
                            Bitmap bitmap = null;
                            if (isFileAvailable(avatar)) {
                                avatar.delete();
                            }

                            if (user.getEmail().equals(megaApi.getMyUser().getEmail())) {
                                logDebug("I change my avatar");
                                String destinationPath = CacheFolderManager.buildAvatarFile(this, megaApi.getMyEmail() + ".jpg").getAbsolutePath();
                                megaApi.getUserAvatar(megaApi.getMyUser(), destinationPath, this);
                            }
                        }

                        if (user.hasChanged(MegaUser.CHANGE_TYPE_EMAIL)) {
                            logDebug("CHANGE_TYPE_EMAIL");
                            if (user.getEmail().equals(megaApi.getMyUser().getEmail())) {
                                logDebug("I change my mail");
                                updateMyEmail(user.getEmail());
                            } else {
                                logDebug("The contact: " + user.getHandle() + " changes the mail.");
                                if (dbH.findContactByHandle(String.valueOf(user.getHandle())) == null) {
                                    logWarning("The contact NOT exists -> DB inconsistency! -> Clear!");
                                    if (dbH.getContactsSize() != megaApi.getContacts().size()) {
                                        dbH.clearContacts();
                                        FillDBContactsTask fillDBContactsTask = new FillDBContactsTask(this);
                                        fillDBContactsTask.execute();
                                    }
                                } else {
                                    logDebug("The contact already exists -> update");
                                    dbH.setContactMail(user.getHandle(), user.getEmail());
                                }
                            }
                        }
                    }
                } else {
                    logWarning("user == null --> Continue...");
                    continue;
                }
            }
        }
    }

    public void openLocation(long nodeHandle) {
        logDebug("Node handle: " + nodeHandle);

        MegaNode node = megaApi.getNodeByHandle(nodeHandle);
        if (node == null) {
            return;
        }
        comesFromNotifications = true;
        comesFromNotificationHandle = nodeHandle;
        MegaNode parent = nC.getParent(node);
        if (parent.getHandle() == megaApi.getRootNode().getHandle()) {
            //Cloud Drive
            drawerItem = DrawerItem.CLOUD_DRIVE;
            openFolderRefresh = true;
            comesFromNotificationHandleSaved = parentHandleBrowser;
            setParentHandleBrowser(nodeHandle);
            selectDrawerItem(drawerItem);
        } else if (parent.getHandle() == megaApi.getRubbishNode().getHandle()) {
            //Rubbish
            drawerItem = DrawerItem.RUBBISH_BIN;
            openFolderRefresh = true;
            comesFromNotificationHandleSaved = parentHandleRubbish;
            setParentHandleRubbish(nodeHandle);
            selectDrawerItem(drawerItem);
        } else if (parent.getHandle() == megaApi.getInboxNode().getHandle()) {
            //Inbox
            drawerItem = DrawerItem.INBOX;
            openFolderRefresh = true;
            comesFromNotificationHandleSaved = parentHandleInbox;
            setParentHandleInbox(nodeHandle);
            selectDrawerItem(drawerItem);
        } else {
            //Incoming Shares
            drawerItem = DrawerItem.SHARED_ITEMS;
            indexShares = 0;
            comesFromNotificationDeepBrowserTreeIncoming = deepBrowserTreeIncoming;
            comesFromNotificationHandleSaved = parentHandleIncoming;
            if (parent != null) {
                comesFromNotificationsLevel = deepBrowserTreeIncoming = calculateDeepBrowserTreeIncoming(node, this);
            }
            openFolderRefresh = true;
            setParentHandleIncoming(nodeHandle);
            selectDrawerItem(drawerItem);
        }
    }

    public void updateUserAlerts(List<MegaUserAlert> userAlerts) {
        setNotificationsTitleSection();
        notificationsFragment = (NotificationsFragment) getSupportFragmentManager().findFragmentByTag(FragmentTag.NOTIFICATIONS.getTag());
        if (notificationsFragment != null && userAlerts != null) {
            notificationsFragment.updateNotifications(userAlerts);
        }

        updateNavigationToolbarIcon();
    }

    public void updateMyEmail(String email) {
        LiveEventBus.get(EVENT_USER_EMAIL_UPDATED, Boolean.class).post(true);

        logDebug("New email: " + email);
        nVEmail.setText(email);
        String oldEmail = dbH.getMyEmail();
        if (oldEmail != null) {
            logDebug("Old email: " + oldEmail);
            try {
                File avatarFile = CacheFolderManager.buildAvatarFile(this, oldEmail + ".jpg");
                if (isFileAvailable(avatarFile)) {
                    File newFile = CacheFolderManager.buildAvatarFile(this, email + ".jpg");
                    if (newFile != null) {
                        boolean result = avatarFile.renameTo(newFile);
                        if (result) {
                            logDebug("The avatar file was correctly renamed");
                        }
                    }
                }
            } catch (Exception e) {
                logError("EXCEPTION renaming the avatar on changing email", e);
            }
        } else {
            logError("ERROR: Old email is NULL");
        }

        dbH.saveMyEmail(email);
    }

    public void onNodesCloudDriveUpdate() {
        logDebug("onNodesCloudDriveUpdate");

        rubbishBinFragment = (RubbishBinFragment) getSupportFragmentManager().findFragmentByTag(FragmentTag.RUBBISH_BIN.getTag());
        if (rubbishBinFragment != null) {
            rubbishBinFragment.hideMultipleSelect();

            if (isClearRubbishBin) {
                isClearRubbishBin = false;
                parentHandleRubbish = megaApi.getRubbishNode().getHandle();
                ArrayList<MegaNode> nodes = megaApi.getChildren(megaApi.getRubbishNode(),
                        sortOrderManagement.getOrderCloud());
                rubbishBinFragment.setNodes(nodes);
                rubbishBinFragment.getRecyclerView().invalidate();
            } else {
                refreshRubbishBin();
            }
        }
        if (pagerOfflineFragment != null) {
            pagerOfflineFragment.refreshNodes();
        }

        refreshCloudDrive();
    }

    public void onNodesInboxUpdate() {
        inboxFragment = (InboxFragment) getSupportFragmentManager().findFragmentByTag(FragmentTag.INBOX.getTag());
        if (inboxFragment != null) {
            inboxFragment.hideMultipleSelect();
            inboxFragment.refresh();
        }
    }

    public void onNodesSearchUpdate() {
        if (getSearchFragment() != null) {
            //stop from query for empty string.
            textSubmitted = true;
            searchFragment.refresh();
        }
    }

    public void refreshIncomingShares() {
        if (!isIncomingAdded()) return;

        incomingSharesFragment.hideMultipleSelect();
        incomingSharesFragment.refresh();
    }

    private void refreshOutgoingShares() {
        if (!isOutgoingAdded()) return;

        outgoingSharesFragment.hideMultipleSelect();
        outgoingSharesFragment.refresh();
    }

    private void refreshLinks() {
        if (!isLinksAdded()) return;

        linksFragment.refresh();
    }

    public void refreshInboxList() {
        inboxFragment = (InboxFragment) getSupportFragmentManager().findFragmentByTag(FragmentTag.INBOX.getTag());
        if (inboxFragment != null) {
            inboxFragment.getRecyclerView().invalidate();
        }
    }

    public void onNodesSharedUpdate() {
        logDebug("onNodesSharedUpdate");

        refreshOutgoingShares();
        refreshIncomingShares();
        refreshLinks();

        refreshSharesPageAdapter();
    }

    public void updateNodes(List<MegaNode> updatedNodes) {
        dismissAlertDialogIfExists(statusDialog);

        boolean updateContacts = false;

        if (updatedNodes != null) {
            //Verify is it is a new item to the inbox
            for (int i = 0; i < updatedNodes.size(); i++) {
                MegaNode updatedNode = updatedNodes.get(i);

                if (!updateContacts) {
                    if (updatedNode.isInShare()) {
                        updateContacts = true;

                        if (drawerItem == DrawerItem.SHARED_ITEMS
                                && getTabItemShares() == INCOMING_TAB && parentHandleIncoming == updatedNode.getHandle()) {
                            getNodeUseCase.get(parentHandleIncoming)
                                    .subscribeOn(Schedulers.io())
                                    .observeOn(AndroidSchedulers.mainThread())
                                    .subscribe((result, throwable) -> {
                                        if (throwable != null) {
                                            decreaseDeepBrowserTreeIncoming();
                                            parentHandleIncoming = INVALID_HANDLE;
                                            hideTabs(false, INCOMING_TAB);
                                            refreshIncomingShares();
                                        }
                                    });
                        }
                    }
                }

                if (updatedNode.getParentHandle() == inboxNode.getHandle()) {
                    logDebug("New element to Inbox!!");
                    setInboxNavigationDrawer();
                }
            }
        }

        onNodesCloudDriveUpdate();

        onNodesSearchUpdate();

        onNodesSharedUpdate();

        onNodesInboxUpdate();

        checkCameraUploadFolder(false, updatedNodes);

        refreshCUNodes();

        LiveEventBus.get(EVENT_NODES_CHANGE).post(true);

        // Invalidate the menu will collapse/expand the search view and set the query text to ""
        // (call onQueryTextChanged) (BTW, SearchFragment uses textSubmitted to avoid the query
        // text changed to "" for once)
        if (drawerItem == DrawerItem.HOMEPAGE) return;

        setToolbarTitle();
        supportInvalidateOptionsMenu();
    }

    public void updateContactRequests(List<MegaContactRequest> requests) {
        logDebug("onContactRequestsUpdate");

        if (requests != null) {
            for (int i = 0; i < requests.size(); i++) {
                MegaContactRequest req = requests.get(i);
                if (req.isOutgoing()) {
                    logDebug("SENT REQUEST");
                    logDebug("STATUS: " + req.getStatus() + ", Contact Handle: " + req.getHandle());
                    if (req.getStatus() == MegaContactRequest.STATUS_ACCEPTED) {
                        cC.addContactDB(req.getTargetEmail());
                    }
                } else {
                    logDebug("RECEIVED REQUEST");
                    setContactTitleSection();
                    logDebug("STATUS: " + req.getStatus() + " Contact Handle: " + req.getHandle());
                    if (req.getStatus() == MegaContactRequest.STATUS_ACCEPTED) {
                        cC.addContactDB(req.getSourceEmail());
                    }
                }
            }
        }

        updateNavigationToolbarIcon();
    }

    /**
     * Pauses a transfer.
     *
     * @param mT the transfer to pause
     */
    public void pauseIndividualTransfer(MegaTransfer mT) {
        if (mT == null) {
            logWarning("Transfer object is null.");
            return;
        }

        logDebug("Resume transfer - Node handle: " + mT.getNodeHandle());
        megaApi.pauseTransfer(mT, mT.getState() != MegaTransfer.STATE_PAUSED, managerActivity);
    }

    /**
     * Shows a warning to ensure if it is sure of remove all completed transfers.
     */
    public void showConfirmationClearCompletedTransfers() {
        MaterialAlertDialogBuilder builder = new MaterialAlertDialogBuilder(this);
        builder.setMessage(R.string.confirmation_to_clear_completed_transfers)
                .setPositiveButton(R.string.general_clear, (dialog, which) -> {
                    dbH.emptyCompletedTransfers();

                    if (isTransfersCompletedAdded()) {
                        completedTransfersFragment.clearCompletedTransfers();
                    }
                    supportInvalidateOptionsMenu();
                })
                .setNegativeButton(R.string.general_dismiss, null);

        confirmationTransfersDialog = builder.create();
        setConfirmationTransfersDialogNotCancellableAndShow();
    }

    /**
     * Shows a warning to ensure if it is sure of cancel selected transfers.
     */
    public void showConfirmationCancelSelectedTransfers(List<MegaTransfer> selectedTransfers) {
        if (selectedTransfers == null || selectedTransfers.isEmpty()) {
            return;
        }

        MaterialAlertDialogBuilder builder = new MaterialAlertDialogBuilder(this);
        builder.setMessage(getResources().getQuantityString(R.plurals.cancel_selected_transfers, selectedTransfers.size()))
                .setPositiveButton(R.string.button_continue, (dialog, which) -> {
                    CancelTransferListener cancelTransferListener = new CancelTransferListener(managerActivity);
                    cancelTransferListener.cancelTransfers(selectedTransfers);

                    if (isTransfersInProgressAdded()) {
                        transfersFragment.destroyActionMode();
                    }
                })
                .setNegativeButton(R.string.general_dismiss, null);

        confirmationTransfersDialog = builder.create();
        setConfirmationTransfersDialogNotCancellableAndShow();
    }

    /**
     * Shows a warning to ensure if it is sure of cancel all transfers.
     */
    public void showConfirmationCancelAllTransfers() {
        MaterialAlertDialogBuilder builder = new MaterialAlertDialogBuilder(this);
        builder.setMessage(getResources().getString(R.string.cancel_all_transfer_confirmation))
                .setPositiveButton(R.string.cancel_all_action, (dialog, which) -> {
                    megaApi.cancelTransfers(MegaTransfer.TYPE_DOWNLOAD, managerActivity);
                    megaApi.cancelTransfers(MegaTransfer.TYPE_UPLOAD, managerActivity);
                    fireCancelCameraUploadJob(ManagerActivity.this);
                    refreshFragment(FragmentTag.TRANSFERS.getTag());
                    refreshFragment(FragmentTag.COMPLETED_TRANSFERS.getTag());
                })
                .setNegativeButton(R.string.general_dismiss, null);

        confirmationTransfersDialog = builder.create();
        setConfirmationTransfersDialogNotCancellableAndShow();
    }

    private void setConfirmationTransfersDialogNotCancellableAndShow() {
        if (confirmationTransfersDialog != null) {
            confirmationTransfersDialog.setCancelable(false);
            confirmationTransfersDialog.setCanceledOnTouchOutside(false);
            confirmationTransfersDialog.show();
        }
    }

    @Override
    public void onTransferStart(MegaApiJava api, MegaTransfer transfer) {
        logDebug("onTransferStart: " + transfer.getNotificationNumber() + "-" + transfer.getNodeHandle() + " - " + transfer.getTag());

        if (transfer.isStreamingTransfer() || isBackgroundTransfer(transfer)) {
            return;
        }

        if (transferCallback < transfer.getNotificationNumber()) {
            transferCallback = transfer.getNotificationNumber();
            long now = Calendar.getInstance().getTimeInMillis();
            lastTimeOnTransferUpdate = now;

            if (!transfer.isFolderTransfer()) {
                transfersInProgress.add(transfer.getTag());

                if (isTransfersInProgressAdded()) {
                    transfersFragment.transferStart(transfer);
                }
            }
        }
    }

    @Override
    public void onTransferFinish(MegaApiJava api, MegaTransfer transfer, MegaError e) {
        logDebug("onTransferFinish: " + transfer.getNodeHandle() + " - " + transfer.getTag() + "- " + transfer.getNotificationNumber());
        if (transfer.isStreamingTransfer() || isBackgroundTransfer(transfer)) {
            return;
        }

        if (transferCallback < transfer.getNotificationNumber()) {

            transferCallback = transfer.getNotificationNumber();
            long now = Calendar.getInstance().getTimeInMillis();
            lastTimeOnTransferUpdate = now;

            if (!transfer.isFolderTransfer()) {
                ListIterator li = transfersInProgress.listIterator();
                int index = 0;
                while (li.hasNext()) {
                    Integer next = (Integer) li.next();
                    if (next == transfer.getTag()) {
                        index = li.previousIndex();
                        break;
                    }
                }

                if (!transfersInProgress.isEmpty()) {
                    transfersInProgress.remove(index);
                    logDebug("The transfer with index " + index + " has been removed, left: " + transfersInProgress.size());
                } else {
                    logDebug("The transferInProgress is EMPTY");
                }

                int pendingTransfers = megaApi.getNumPendingDownloads() + megaApi.getNumPendingUploads();

                if (pendingTransfers <= 0) {
                    if (pauseTransfersMenuIcon != null) {
                        pauseTransfersMenuIcon.setVisible(false);
                        playTransfersMenuIcon.setVisible(false);
                        cancelAllTransfersMenuItem.setVisible(false);
                    }
                }

                onNodesCloudDriveUpdate();
                onNodesInboxUpdate();
                onNodesSearchUpdate();
                onNodesSharedUpdate();
                LiveEventBus.get(EVENT_NODES_CHANGE).post(false);

                if (isTransfersInProgressAdded()) {
                    transfersFragment.transferFinish(transfer.getTag());
                }
            }
        }
    }

    @Override
    public void onTransferUpdate(MegaApiJava api, MegaTransfer transfer) {

        if (transfer.isStreamingTransfer() || isBackgroundTransfer(transfer)) {
            return;
        }

        long now = Calendar.getInstance().getTimeInMillis();
        if ((now - lastTimeOnTransferUpdate) > ONTRANSFERUPDATE_REFRESH_MILLIS) {
            logDebug("Update onTransferUpdate: " + transfer.getNodeHandle() + " - " + transfer.getTag() + " - " + transfer.getNotificationNumber());
            lastTimeOnTransferUpdate = now;

            if (!transfer.isFolderTransfer() && transferCallback < transfer.getNotificationNumber()) {
                transferCallback = transfer.getNotificationNumber();

                if (isTransfersInProgressAdded()) {
                    transfersFragment.transferUpdate(transfer);
                }
            }
        }
    }

    @Override
    public void onTransferTemporaryError(MegaApiJava api, MegaTransfer transfer, MegaError e) {
        logWarning("onTransferTemporaryError: " + transfer.getNodeHandle() + " - " + transfer.getTag());

        if (e.getErrorCode() == MegaError.API_EOVERQUOTA) {
            if (e.getValue() != 0) {
                logDebug("TRANSFER OVERQUOTA ERROR: " + e.getErrorCode());
                updateTransfersWidget();
            } else {
                logWarning("STORAGE OVERQUOTA ERROR: " + e.getErrorCode());
                //work around - SDK does not return over quota error for folder upload,
                //so need to be notified from global listener
                if (transfer.getType() == MegaTransfer.TYPE_UPLOAD) {
                    if (transfer.isForeignOverquota()) {
                        return;
                    }

                    logDebug("Over quota");
                    Intent intent = new Intent(this, UploadService.class);
                    intent.setAction(ACTION_OVERQUOTA_STORAGE);
                    ContextCompat.startForegroundService(this, intent);
                }
            }
        }
    }

    @Override
    public boolean onTransferData(MegaApiJava api, MegaTransfer transfer, byte[] buffer) {
        logDebug("onTransferData");
        return true;
    }

    public boolean isList() {
        return isList;
    }

    public void setList(boolean isList) {
        this.isList = isList;
    }

    public boolean isListCameraUploads() {
        return false;
    }

    public boolean getFirstLogin() {
        return firstLogin;
    }

    public void setFirstLogin(boolean flag) {
        firstLogin = flag;
    }

    public boolean getAskPermissions() {
        return askPermissions;
    }

    public String getPathNavigationOffline() {
        return pathNavigationOffline;
    }

    public void setPathNavigationOffline(String pathNavigationOffline) {
        logDebug("setPathNavigationOffline: " + pathNavigationOffline);
        this.pathNavigationOffline = pathNavigationOffline;
    }

    public int getDeepBrowserTreeIncoming() {
        return deepBrowserTreeIncoming;
    }

    public void setDeepBrowserTreeIncoming(int deep) {
        deepBrowserTreeIncoming = deep;
    }

    public void increaseDeepBrowserTreeIncoming() {
        deepBrowserTreeIncoming++;
    }

    public void decreaseDeepBrowserTreeIncoming() {
        deepBrowserTreeIncoming--;
    }

    public int getDeepBrowserTreeOutgoing() {
        return deepBrowserTreeOutgoing;
    }

    public void setDeepBrowserTreeOutgoing(int deep) {
        this.deepBrowserTreeOutgoing = deep;
    }

    public void increaseDeepBrowserTreeOutgoing() {
        deepBrowserTreeOutgoing++;
    }

    public void decreaseDeepBrowserTreeOutgoing() {
        deepBrowserTreeOutgoing--;
    }

    public void setDeepBrowserTreeLinks(int deepBrowserTreeLinks) {
        this.deepBrowserTreeLinks = deepBrowserTreeLinks;
    }

    public int getDeepBrowserTreeLinks() {
        return deepBrowserTreeLinks;
    }

    public void increaseDeepBrowserTreeLinks() {
        deepBrowserTreeLinks++;
    }

    public void decreaseDeepBrowserTreeLinks() {
        deepBrowserTreeLinks--;
    }

    public DrawerItem getDrawerItem() {
        return drawerItem;
    }

    public void setDrawerItem(DrawerItem drawerItem) {
        this.drawerItem = drawerItem;
    }

    public int getTabItemShares() {
        if (viewPagerShares == null) return ERROR_TAB;

        return viewPagerShares.getCurrentItem();
    }

    private int getTabItemTransfers() {
        return viewPagerTransfers == null ? ERROR_TAB : viewPagerTransfers.getCurrentItem();
    }

    public void setTabItemShares(int index) {
        viewPagerShares.setCurrentItem(index);
    }

    public void showChatPanel(MegaChatListItem chat) {
        logDebug("showChatPanel");

        if (chat == null || isBottomSheetDialogShown(bottomSheetDialogFragment)) return;

        selectedChatItemId = chat.getChatId();
        bottomSheetDialogFragment = new ChatBottomSheetDialogFragment();
        bottomSheetDialogFragment.show(getSupportFragmentManager(), bottomSheetDialogFragment.getTag());
    }

    public void updateUserNameNavigationView(String fullName) {
        logDebug("updateUserNameNavigationView");

        nVDisplayName.setText(fullName);
        setProfileAvatar();
    }

    public void hideFabButton() {
        initFabButtonShow = false;
        fabButton.hide();
    }

    /**
     * Hides the fabButton icon when scrolling.
     */
    public void hideFabButtonWhenScrolling() {
        fabButton.hide();
    }

    /**
     * Shows the fabButton icon.
     */
    public void showFabButtonAfterScrolling() {
        fabButton.show();
    }

    /**
     * Updates the fabButton icon and shows it.
     */
    private void updateFabAndShow() {
        fabButton.setImageDrawable(ContextCompat.getDrawable(this, R.drawable.ic_add_white));
        fabButton.show();
    }

    /**
     * Shows or hides the fabButton depending on the current section.
     */
    public void showFabButton() {
        initFabButtonShow = true;

        if (drawerItem == null) {
            return;
        }

        switch (drawerItem) {
            case CLOUD_DRIVE:
                if (!isInMDMode) {
                    updateFabAndShow();
                }
                break;

            case SHARED_ITEMS:
                switch (getTabItemShares()) {
                    case INCOMING_TAB:
                        if (!isIncomingAdded()) break;

                        MegaNode parentNodeInSF = megaApi.getNodeByHandle(parentHandleIncoming);
                        if (deepBrowserTreeIncoming <= 0 || parentNodeInSF == null) {
                            hideFabButton();
                            break;
                        }

                        switch (megaApi.getAccess(parentNodeInSF)) {
                            case MegaShare.ACCESS_OWNER:
                            case MegaShare.ACCESS_READWRITE:
                            case MegaShare.ACCESS_FULL:
                                updateFabAndShow();
                                break;

                            case ACCESS_READ:
                                hideFabButton();
                                break;
                        }
                        break;

                    case OUTGOING_TAB:
                        if (!isOutgoingAdded()) break;

                        if (deepBrowserTreeOutgoing <= 0) {
                            hideFabButton();
                        } else {
                            updateFabAndShow();
                        }
                        break;

                    case LINKS_TAB:
                        if (!isLinksAdded()) break;

                        if (deepBrowserTreeLinks <= 0) {
                            hideFabButton();
                        } else {
                            updateFabAndShow();
                        }
                        break;

                    default:
                        hideFabButton();
                }
                break;

            case CHAT:
                if (megaChatApi == null) {
                    hideFabButton();
                    break;
                }

                updateFabAndShow();
                break;

            default:
                hideFabButton();
        }
    }

    public AndroidCompletedTransfer getSelectedTransfer() {
        return selectedTransfer;
    }

    public MegaNode getSelectedNode() {
        return selectedNode;
    }

    public void setSelectedNode(MegaNode selectedNode) {
        this.selectedNode = selectedNode;
    }

    public MegaContactAdapter getSelectedUser() {
        return selectedUser;
    }


    public MegaContactRequest getSelectedRequest() {
        return selectedRequest;
    }

    public MegaOffline getSelectedOfflineNode() {
        return selectedOfflineNode;
    }

    public void setSelectedAccountType(int selectedAccountType) {
        this.selectedAccountType = selectedAccountType;
    }

    private void onChatListItemUpdate(MegaChatListItem item) {
        if (item != null) {
            logDebug("Chat ID:" + item.getChatId());
            if (item.isPreview()) {
                return;
            }
        } else {
            logWarning("Item NULL");
            return;
        }

        recentChatsFragment = (RecentChatsFragment) getSupportFragmentManager().findFragmentByTag(FragmentTag.RECENT_CHAT.getTag());
        if (recentChatsFragment != null) {
            recentChatsFragment.listItemUpdate(item);
        }

        if (item.hasChanged(MegaChatListItem.CHANGE_TYPE_UNREAD_COUNT)) {
            logDebug("Change unread count: " + item.getUnreadCount());
            setChatBadge();
            updateNavigationToolbarIcon();
        }
    }

    private void onChatOnlineStatusUpdate(long userHandle, int status, boolean inProgress) {
        logDebug("Status: " + status + ", In Progress: " + inProgress);
        if (inProgress) {
            status = -1;
        }

        if (megaChatApi != null) {
            recentChatsFragment = (RecentChatsFragment) getSupportFragmentManager().findFragmentByTag(FragmentTag.RECENT_CHAT.getTag());
            if (userHandle == megaChatApi.getMyUserHandle()) {
                logDebug("My own status update");
                setContactStatus();
                if (drawerItem == DrawerItem.CHAT) {
                    if (recentChatsFragment != null) {
                        recentChatsFragment.onlineStatusUpdate(status);
                    }
                }
            } else {
                logDebug("Status update for the user: " + userHandle);
                recentChatsFragment = (RecentChatsFragment) getSupportFragmentManager().findFragmentByTag(FragmentTag.RECENT_CHAT.getTag());
                if (recentChatsFragment != null) {
                    logDebug("Update Recent chats view");
                    recentChatsFragment.contactStatusUpdate(userHandle, status);
                }
            }
        }
    }

    private void onChatConnectionStateUpdate(long chatid, int newState) {
        logDebug("Chat ID: " + chatid + ", New state: " + newState);
        if (newState == MegaChatApi.CHAT_CONNECTION_ONLINE && chatid == -1) {
            logDebug("Online Connection: " + chatid);
            recentChatsFragment = (RecentChatsFragment) getSupportFragmentManager().findFragmentByTag(FragmentTag.RECENT_CHAT.getTag());
            if (recentChatsFragment != null) {
                recentChatsFragment.setChats();
                if (drawerItem == DrawerItem.CHAT) {
                    recentChatsFragment.setStatus();
                }
            }
        }

        MegaChatApiJava api = MegaApplication.getInstance().getMegaChatApi();
        MegaChatRoom chatRoom = api.getChatRoom(chatid);
        if (isChatConnectedInOrderToInitiateACall(newState, chatRoom)) {
            startCallWithChatOnline(this, api.getChatRoom(chatid));
        }
    }

    public void copyError() {
        try {
            dismissAlertDialogIfExists(statusDialog);
            showSnackbar(SNACKBAR_TYPE, getString(R.string.context_no_copied), -1);
        } catch (Exception ex) {
        }
    }

    public void setDrawerLockMode(boolean locked) {
        if (locked) {
            drawerLayout.setDrawerLockMode(DrawerLayout.LOCK_MODE_LOCKED_CLOSED);
        } else {
            drawerLayout.setDrawerLockMode(DrawerLayout.LOCK_MODE_UNLOCKED);
        }
    }

    /**
     * This method is used to change the elevation of the AppBarLayout when
     * scrolling the RecyclerView
     *
     * @param withElevation true if need elevation, false otherwise
     */
    public void changeAppBarElevation(boolean withElevation) {
        changeAppBarElevation(withElevation, ELEVATION_SCROLL);
    }

    /**
     * This method is used to change the elevation of the AppBarLayout for some reason
     *
     * @param withElevation true if need elevation, false otherwise
     * @param cause         for what cause adding/removing elevation. Only if mElevationCause(cause bitmap)
     *                      is zero will the elevation being eliminated
     */
    public void changeAppBarElevation(boolean withElevation, int cause) {
        if (withElevation) {
            mElevationCause |= cause;
        } else if ((mElevationCause & cause) > 0) {
            mElevationCause ^= cause;
        }

        // In landscape mode, if no call in progress layout ("Tap to return call"), then don't show elevation
        if (mElevationCause == ELEVATION_CALL_IN_PROGRESS && callInProgressLayout.getVisibility() != View.VISIBLE)
            return;

        // If any Tablayout is visible, set the background of the toolbar to transparent (or its elevation
        // overlay won't be correctly set via AppBarLayout) and then set the elevation of AppBarLayout,
        // in this way, both Toolbar and TabLayout would have expected elevation overlay.
        // If TabLayout is invisible, directly set toolbar's color for the elevation effect. Set AppBarLayout
        // elevation in this case, a crack would appear between toolbar and ChatRecentFragment's Appbarlayout, for example.
        float elevation = getResources().getDimension(R.dimen.toolbar_elevation);
        int toolbarElevationColor = ColorUtils.getColorForElevation(this, elevation);
        int transparentColor = ContextCompat.getColor(this, android.R.color.transparent);
        boolean onlySetToolbar = Util.isDarkMode(this) && !mShowAnyTabLayout;
        boolean enableCUVisible = cuLayout.getVisibility() == View.VISIBLE;

        if (mElevationCause > 0) {
            if (onlySetToolbar) {
                toolbar.setBackgroundColor(toolbarElevationColor);
                if (enableCUVisible) cuLayout.setBackgroundColor(toolbarElevationColor);
            } else {
                toolbar.setBackgroundColor(transparentColor);
                if (enableCUVisible) cuLayout.setBackground(null);
                abL.setElevation(elevation);
            }
        } else {
            toolbar.setBackgroundColor(transparentColor);
            if (enableCUVisible) cuLayout.setBackground(null);
            abL.setElevation(0);
        }

        ColorUtils.changeStatusBarColorForElevation(this,
                mElevationCause > 0 && !isInMainHomePage());
    }

    public long getParentHandleInbox() {
        return parentHandleInbox;
    }

    public void setContactTitleSection() {
        ArrayList<MegaContactRequest> requests = megaApi.getIncomingContactRequests();

        if (contactsSectionText != null) {
            if (requests != null) {
                int pendingRequest = requests.size();
                if (pendingRequest == 0) {
                    contactsSectionText.setText(getString(R.string.section_contacts));
                } else {
                    setFormattedContactTitleSection(pendingRequest, true);
                }
            }
        }
    }

    void setFormattedContactTitleSection(int pendingRequest, boolean enable) {
        String textToShow = String.format(getString(R.string.section_contacts_with_notification), pendingRequest);
        try {
            if (enable) {
                textToShow = textToShow.replace("[A]", "<font color=\'" + ColorUtils.getColorHexString(this, R.color.red_600_red_300) + "\'>");
            } else {
                textToShow = textToShow.replace("[A]", "<font color=\'#ffcccc\'>");
            }
            textToShow = textToShow.replace("[/A]", "</font>");
        } catch (Exception e) {
            logError("Formatted string: " + textToShow, e);
        }

        Spanned result = null;
        if (Build.VERSION.SDK_INT >= Build.VERSION_CODES.N) {
            result = Html.fromHtml(textToShow, Html.FROM_HTML_MODE_LEGACY);
        } else {
            result = Html.fromHtml(textToShow);
        }
        contactsSectionText.setText(result);
    }

    public void setNotificationsTitleSection() {
        int unread = megaApi.getNumUnreadUserAlerts();

        if (unread == 0) {
            notificationsSectionText.setText(getString(R.string.title_properties_chat_contact_notifications));
        } else {
            setFormattedNotificationsTitleSection(unread, true);
        }
    }

    void setFormattedNotificationsTitleSection(int unread, boolean enable) {
        String textToShow = String.format(getString(R.string.section_notification_with_unread), unread);
        try {
            if (enable) {
                textToShow = textToShow.replace("[A]", "<font color=\'"
                        + ColorUtils.getColorHexString(this, R.color.red_600_red_300)
                        + "\'>");
            } else {
                textToShow = textToShow.replace("[A]", "<font color=\'#ffcccc\'>");
            }
            textToShow = textToShow.replace("[/A]", "</font>");
        } catch (Exception e) {
            logError("Formatted string: " + textToShow, e);
        }

        Spanned result = null;
        if (Build.VERSION.SDK_INT >= Build.VERSION_CODES.N) {
            result = Html.fromHtml(textToShow, Html.FROM_HTML_MODE_LEGACY);
        } else {
            result = Html.fromHtml(textToShow);
        }
        notificationsSectionText.setText(result);
    }

    public void setChatBadge() {
        if (megaChatApi != null) {
            int numberUnread = megaChatApi.getUnreadChats();
            if (numberUnread == 0) {
                chatBadge.setVisibility(View.GONE);
            } else {
                chatBadge.setVisibility(View.VISIBLE);
                if (numberUnread > 9) {
                    ((TextView) chatBadge.findViewById(R.id.chat_badge_text)).setText("9+");
                } else {
                    ((TextView) chatBadge.findViewById(R.id.chat_badge_text)).setText("" + numberUnread);
                }
            }
        } else {
            chatBadge.setVisibility(View.GONE);
        }
    }

    private void setCallBadge() {
        if (!isOnline(this) || megaChatApi == null || megaChatApi.getNumCalls() <= 0 || (megaChatApi.getNumCalls() == 1 && participatingInACall())) {
            callBadge.setVisibility(View.GONE);
            return;
        }

        callBadge.setVisibility(View.VISIBLE);
    }

    public String getDeviceName() {
        String manufacturer = Build.MANUFACTURER;
        String model = Build.MODEL;
        if (model.startsWith(manufacturer)) {
            return capitalize(model);
        } else {
            return capitalize(manufacturer) + " " + model;
        }
    }

    private String capitalize(String s) {
        if (s == null || s.length() == 0) {
            return "";
        }
        char first = s.charAt(0);
        if (Character.isUpperCase(first)) {
            return s;
        } else {
            return Character.toUpperCase(first) + s.substring(1);
        }
    }

    public void refreshMenu() {
        logDebug("refreshMenu");
        supportInvalidateOptionsMenu();
    }

    public boolean is2FAEnabled() {
        return is2FAEnabled;
    }

    /**
     * Sets or removes the layout behaviour to hide the bottom view when scrolling.
     *
     * @param enable True if should set the behaviour, false if should remove it.
     */
    public void enableHideBottomViewOnScroll(boolean enable) {
        LinearLayout layout = findViewById(R.id.container_bottom);
        if (layout == null || isInImagesPage()) {
            return;
        }

        final CoordinatorLayout.LayoutParams fParams
                = new CoordinatorLayout.LayoutParams(ViewGroup.LayoutParams.MATCH_PARENT, ViewGroup.LayoutParams.MATCH_PARENT);
        fParams.setMargins(0, 0, 0, enable ? 0 : getResources().getDimensionPixelSize(R.dimen.bottom_navigation_view_height));
        fragmentLayout.setLayoutParams(fParams);

        CoordinatorLayout.LayoutParams params = (CoordinatorLayout.LayoutParams) layout.getLayoutParams();
        params.setBehavior(enable ? new CustomHideBottomViewOnScrollBehaviour<LinearLayout>() : null);
        layout.setLayoutParams(params);
    }

    /**
     * Shows all the content of bottom view.
     */
    public void showBottomView() {
        LinearLayout bottomView = findViewById(R.id.container_bottom);
        if (bottomView == null || fragmentLayout == null || isInImagesPage()) {
            return;
        }

        bottomView.animate().translationY(0).setDuration(175)
                .withStartAction(() -> bottomView.setVisibility(View.VISIBLE))
                .start();
    }

    /**
     * Shows or hides the bottom view and animates the transition.
     *
     * @param hide True if should hide it, false if should show it.
     */
    public void animateBottomView(boolean hide) {
        LinearLayout bottomView = findViewById(R.id.container_bottom);
        if (bottomView == null || fragmentLayout == null) {
            return;
        }

        CoordinatorLayout.LayoutParams params = (CoordinatorLayout.LayoutParams) fragmentLayout.getLayoutParams();

        if (hide && bottomView.getVisibility() == View.VISIBLE) {
            bottomView.animate().translationY(bottomView.getHeight()).setDuration(ANIMATION_DURATION)
                    .withStartAction(() -> params.bottomMargin = 0)
                    .withEndAction(() -> bottomView.setVisibility(View.GONE)).start();
        } else if (!hide && bottomView.getVisibility() == View.GONE) {
            int bottomMargin = getResources().getDimensionPixelSize(R.dimen.bottom_navigation_view_height);

            bottomView.animate().translationY(0).setDuration(ANIMATION_DURATION)
                    .withStartAction(() -> bottomView.setVisibility(View.VISIBLE))
                    .withEndAction(() -> params.bottomMargin = bottomMargin)
                    .start();
        }
    }

    public void showHideBottomNavigationView(boolean hide) {
        if (bNV == null) return;

        final CoordinatorLayout.LayoutParams params = new CoordinatorLayout.LayoutParams(ViewGroup.LayoutParams.MATCH_PARENT, ViewGroup.LayoutParams.MATCH_PARENT);
        int height = getResources().getDimensionPixelSize(R.dimen.bottom_navigation_view_height);

        if (hide && bNV.getVisibility() == View.VISIBLE) {
            updateMiniAudioPlayerVisibility(false);
            params.setMargins(0, 0, 0, 0);
            fragmentLayout.setLayoutParams(params);
            bNV.animate().translationY(height).setDuration(ANIMATION_DURATION).withEndAction(() ->
                    bNV.setVisibility(View.GONE)
            ).start();
        } else if (!hide && bNV.getVisibility() == View.GONE) {
            bNV.animate().translationY(0).setDuration(ANIMATION_DURATION).withStartAction(() ->
                    bNV.setVisibility(View.VISIBLE)
            ).withEndAction(() -> {
                updateMiniAudioPlayerVisibility(true);
                params.setMargins(0, 0, 0, height);
                fragmentLayout.setLayoutParams(params);
            }).start();
        }

        updateTransfersWidgetPosition(hide);
    }

    public void markNotificationsSeen(boolean fromAndroidNotification) {
        logDebug("fromAndroidNotification: " + fromAndroidNotification);

        if (fromAndroidNotification) {
            megaApi.acknowledgeUserAlerts();
        } else {
            if (drawerItem == DrawerItem.NOTIFICATIONS && app.isActivityVisible()) {
                megaApi.acknowledgeUserAlerts();
            }
        }
    }

    public void showKeyboardForSearch() {
        if (searchView != null) {
            showKeyboardDelayed(searchView.findViewById(R.id.search_src_text));
            searchView.requestFocus();
        }
    }

    public void hideKeyboardSearch() {
        hideKeyboard(this);
        if (searchView != null) {
            searchView.clearFocus();
        }
    }

    public void openSearchView() {
        String querySaved = searchQuery;
        if (searchMenuItem != null) {
            searchMenuItem.expandActionView();
            if (searchView != null) {
                searchView.setQuery(querySaved, false);
            }
        }
    }

    public void clearSearchViewFocus() {
        if (searchView != null) {
            searchView.clearFocus();
        }
    }

    public void requestSearchViewFocus() {
        if (searchView == null || textSubmitted) {
            return;
        }

        searchView.setIconified(false);
    }

    public boolean isValidSearchQuery() {
        return searchQuery != null && !searchQuery.isEmpty();
    }

    public void openSearchFolder(MegaNode node) {
        switch (drawerItem) {
            case HOMEPAGE:
                // Redirect to Cloud drive.
                selectDrawerItem(DrawerItem.CLOUD_DRIVE);
            case CLOUD_DRIVE:
                setParentHandleBrowser(node.getHandle());
                refreshFragment(FragmentTag.CLOUD_DRIVE.getTag());
                break;
            case SHARED_ITEMS:
                if (viewPagerShares == null || sharesPageAdapter == null) break;

                if (getTabItemShares() == INCOMING_TAB) {
                    setParentHandleIncoming(node.getHandle());
                    increaseDeepBrowserTreeIncoming();
                } else if (getTabItemShares() == OUTGOING_TAB) {
                    setParentHandleOutgoing(node.getHandle());
                    increaseDeepBrowserTreeOutgoing();
                } else if (getTabItemShares() == LINKS_TAB) {
                    setParentHandleLinks(node.getHandle());
                    increaseDeepBrowserTreeLinks();
                }
                refreshSharesPageAdapter();

                break;
            case INBOX:
                setParentHandleInbox(node.getHandle());
                refreshFragment(FragmentTag.INBOX.getTag());
                break;
        }
    }

    public void closeSearchView() {
        if (searchMenuItem != null && searchMenuItem.isActionViewExpanded()) {
            searchMenuItem.collapseActionView();
        }
    }

    public void setTextSubmitted() {
        if (searchView != null) {
            if (!isValidSearchQuery()) return;
            searchView.setQuery(searchQuery, true);
        }
    }

    public boolean isSearchOpen() {
        return searchQuery != null && searchExpand;
    }

    private void refreshAddPhoneNumberButton() {
        navigationDrawerAddPhoneContainer.setVisibility(View.GONE);
    }

    public void showAddPhoneNumberInMenu() {
        if (megaApi == null) {
            return;
        }
        if (canVoluntaryVerifyPhoneNumber()) {
            if (megaApi.isAchievementsEnabled()) {
                String message = String.format(getString(R.string.sms_add_phone_number_dialog_msg_achievement_user), myAccountInfo.getBonusStorageSMS());
                addPhoneNumberLabel.setText(message);
            } else {
                addPhoneNumberLabel.setText(R.string.sms_add_phone_number_dialog_msg_non_achievement_user);
            }
            navigationDrawerAddPhoneContainer.setVisibility(View.VISIBLE);
        } else {
            navigationDrawerAddPhoneContainer.setVisibility(View.GONE);
        }
    }

    @Override
    public void onTrimMemory(int level) {
        // Determine which lifecycle or system event was raised.
        //we will stop creating thumbnails while the phone is running low on memory to prevent OOM
        logDebug("Level: " + level);
        if (level >= ComponentCallbacks2.TRIM_MEMORY_RUNNING_CRITICAL) {
            logWarning("Low memory");
            ThumbnailUtils.isDeviceMemoryLow = true;
        } else {
            logDebug("Memory OK");
            ThumbnailUtils.isDeviceMemoryLow = false;
        }
    }

    private void setSearchDrawerItem() {
        if (drawerItem == DrawerItem.SEARCH) return;

        searchDrawerItem = drawerItem;
        searchSharedTab = getTabItemShares();

        drawerItem = DrawerItem.SEARCH;
    }

    public DrawerItem getSearchDrawerItem() {
        return searchDrawerItem;
    }

    /**
     * This method sets "Tap to return to call" banner when there is a call in progress
     * and it is in Cloud Drive section, Recents section, Incoming section, Outgoing section or in the chats list.
     */
    private void setCallWidget() {
        setCallBadge();

        if (drawerItem == DrawerItem.SEARCH
                || drawerItem == DrawerItem.TRANSFERS || drawerItem == DrawerItem.NOTIFICATIONS
                || drawerItem == DrawerItem.HOMEPAGE || !isScreenInPortrait(this)) {
            hideCallWidget(this, callInProgressChrono, callInProgressLayout);
            return;
        }

        showCallLayout(this, callInProgressLayout, callInProgressChrono, callInProgressText);
    }

    public void homepageToSearch() {
        hideItemsWhenSearchSelected();
        searchMenuItem.expandActionView();
    }

    public String getSearchQuery() {
        return searchQuery;
    }

    public int getSearchSharedTab() {
        return searchSharedTab;
    }

    public void setSearchQuery(String searchQuery) {
        this.searchQuery = searchQuery;
        if (this.searchView != null) {
            this.searchView.setQuery(searchQuery, false);
        }
    }

    public long getParentHandleIncoming() {
        return parentHandleIncoming;
    }

    public long getParentHandleOutgoing() {
        return parentHandleOutgoing;
    }

    public long getParentHandleRubbish() {
        return parentHandleRubbish;
    }

    public long getParentHandleSearch() {
        return parentHandleSearch;
    }

    public long getParentHandleLinks() {
        return parentHandleLinks;
    }

    public void setParentHandleLinks(long parentHandleLinks) {
        this.parentHandleLinks = parentHandleLinks;
    }

    private SearchFragment getSearchFragment() {
        return searchFragment = (SearchFragment) getSupportFragmentManager().findFragmentByTag(FragmentTag.SEARCH.getTag());
    }

    /**
     * Removes a completed transfer from Completed tab in Transfers section.
     *
     * @param transfer the completed transfer to remove
     */
    public void removeCompletedTransfer(AndroidCompletedTransfer transfer) {
        dbH.deleteTransfer(transfer.getId());

        if (isTransfersCompletedAdded()) {
            completedTransfersFragment.transferRemoved(transfer);
        }
    }

    /**
     * Retries a transfer that finished wrongly.
     *
     * @param transfer the transfer to retry
     */
    private void retryTransfer(AndroidCompletedTransfer transfer) {
        if (transfer.getType() == MegaTransfer.TYPE_DOWNLOAD) {
            MegaNode node = megaApi.getNodeByHandle(Long.parseLong(transfer.getNodeHandle()));
            if (node == null) {
                logWarning("Node is null, not able to retry");
                return;
            }

            if (transfer.getIsOfflineFile()) {
                File offlineFile = new File(transfer.getOriginalPath());
                saveOffline(offlineFile.getParentFile(), node, ManagerActivity.this);
            } else {
                downloadNodeUseCase.download(this, node, transfer.getPath())
                        .subscribeOn(Schedulers.io())
                        .observeOn(AndroidSchedulers.mainThread())
                        .subscribe(() -> logDebug("Transfer retried: " + node.getHandle()),
                                throwable -> logError("Retry transfer failed.", throwable));
            }
        } else if (transfer.getType() == MegaTransfer.TYPE_UPLOAD) {
            File file = new File(transfer.getOriginalPath());
            uploadUseCase.upload(this, file, transfer.getParentHandle())
                    .subscribeOn(Schedulers.io())
                    .observeOn(AndroidSchedulers.mainThread())
                    .subscribe(() -> logDebug("Transfer retried."));
        }

        removeCompletedTransfer(transfer);
    }

    /**
     * Opens a location of a transfer.
     *
     * @param transfer the transfer to open its location
     */
    public void openTransferLocation(AndroidCompletedTransfer transfer) {
        if (transfer.getType() == MegaTransfer.TYPE_DOWNLOAD) {
            if (transfer.getIsOfflineFile()) {
                selectDrawerItem(drawerItem = DrawerItem.HOMEPAGE);
                openFullscreenOfflineFragment(
                        removeInitialOfflinePath(transfer.getPath()) + SEPARATOR);
            } else {
                File file = new File(transfer.getPath());

                if (!isFileAvailable(file)) {
                    showSnackbar(SNACKBAR_TYPE, StringResourcesUtils.getString(R.string.location_not_exist), MEGACHAT_INVALID_HANDLE);
                    return;
                }

                Intent intent = new Intent(this, FileStorageActivity.class);
                intent.setAction(FileStorageActivity.Mode.BROWSE_FILES.getAction());
                intent.putExtra(FileStorageActivity.EXTRA_PATH, transfer.getPath());
                startActivity(intent);
            }
        } else if (transfer.getType() == MegaTransfer.TYPE_UPLOAD) {
            MegaNode node = megaApi.getNodeByHandle(Long.parseLong(transfer.getNodeHandle()));
            if (node == null) {
                showSnackbar(SNACKBAR_TYPE, getString(!isOnline(this) ? R.string.error_server_connection_problem
                        : R.string.warning_folder_not_exists), MEGACHAT_INVALID_HANDLE);
                return;
            }

            viewNodeInFolder(node);
        }
    }

    /**
     * Opens the location of a node.
     *
     * @param node the node to open its location
     */
    public void viewNodeInFolder(MegaNode node) {
        MegaNode parentNode = MegaNodeUtil.getRootParentNode(megaApi, node);
        if (parentNode.getHandle() == megaApi.getRootNode().getHandle()) {
            parentHandleBrowser = node.getParentHandle();
            refreshFragment(FragmentTag.CLOUD_DRIVE.getTag());
            selectDrawerItem(DrawerItem.CLOUD_DRIVE);
        } else if (parentNode.getHandle() == megaApi.getRubbishNode().getHandle()) {
            parentHandleRubbish = node.getParentHandle();
            refreshFragment(FragmentTag.RUBBISH_BIN.getTag());
            selectDrawerItem(DrawerItem.RUBBISH_BIN);
        } else if (parentNode.isInShare()) {
            parentHandleIncoming = node.getParentHandle();
            deepBrowserTreeIncoming = calculateDeepBrowserTreeIncoming(megaApi.getParentNode(node),
                    this);
            refreshFragment(FragmentTag.INCOMING_SHARES.getTag());
            indexShares = INCOMING_TAB;
            if (viewPagerShares != null) {
                viewPagerShares.setCurrentItem(indexShares);
                if (sharesPageAdapter != null) {
                    sharesPageAdapter.notifyDataSetChanged();
                }
            }
            selectDrawerItem(DrawerItem.SHARED_ITEMS);
        }
    }

    public int getStorageState() {
        return storageState;
    }

    /**
     * Shows a "transfer over quota" warning.
     */
    public void showTransfersTransferOverQuotaWarning() {
        MaterialAlertDialogBuilder builder = new MaterialAlertDialogBuilder(this);
        int messageResource = R.string.warning_transfer_over_quota;

        transferOverQuotaWarning = builder.setTitle(R.string.label_transfer_over_quota)
                .setMessage(getString(messageResource, getHumanizedTime(megaApi.getBandwidthOverquotaDelay())))
                .setPositiveButton(R.string.my_account_upgrade_pro, (dialog, which) -> {
                    navigateToUpgradeAccount();
                })
                .setNegativeButton(R.string.general_dismiss, null)
                .setCancelable(false)
                .setOnDismissListener(dialog -> isTransferOverQuotaWarningShown = false)
                .create();

        transferOverQuotaWarning.setCanceledOnTouchOutside(false);
        TimeUtils.createAndShowCountDownTimer(messageResource, transferOverQuotaWarning);
        transferOverQuotaWarning.show();
        isTransferOverQuotaWarningShown = true;
    }

    /**
     * Updates the position of the transfers widget.
     *
     * @param bNVHidden true if the bottom navigation view is hidden, false otherwise
     */
    public void updateTransfersWidgetPosition(boolean bNVHidden) {
        RelativeLayout transfersWidgetLayout = findViewById(R.id.transfers_widget_layout);
        if (transfersWidgetLayout == null) return;

        LinearLayout.LayoutParams params = (LinearLayout.LayoutParams) transfersWidgetLayout.getLayoutParams();
        params.gravity = Gravity.END;

        if (!bNVHidden && isInMainHomePage()) {
            params.bottomMargin = Util.dp2px(TRANSFER_WIDGET_MARGIN_BOTTOM, outMetrics);
        } else {
            params.bottomMargin = 0;
        }

        transfersWidgetLayout.setLayoutParams(params);
    }

    /**
     * Updates values of TransfersManagement object after the activity comes from background.
     */
    private void checkTransferOverQuotaOnResume() {
        transfersManagement.setOnTransfersSection(drawerItem == DrawerItem.TRANSFERS);

        if (transfersManagement.isTransferOverQuotaNotificationShown()) {
            transfersManagement.setTransferOverQuotaBannerShown(true);
            transfersManagement.setTransferOverQuotaNotificationShown(false);
        }
    }

    /**
     * Gets the failed and cancelled transfers.
     *
     * @return A list with the failed and cancelled transfers.
     */
    public ArrayList<AndroidCompletedTransfer> getFailedAndCancelledTransfers() {
        return dbH.getFailedOrCancelledTransfers();
    }

    /**
     * Retries all the failed and cancelled transfers.
     */
    private void retryAllTransfers() {
        ArrayList<AndroidCompletedTransfer> failedOrCancelledTransfers = getFailedAndCancelledTransfers();
        dbH.removeFailedOrCancelledTransfers();
        for (AndroidCompletedTransfer transfer : failedOrCancelledTransfers) {
            if (isTransfersCompletedAdded()) {
                completedTransfersFragment.transferRemoved(transfer);
            }

            retryTransfer(transfer);
        }
    }


    /**
     * Retry a single transfer.
     *
     * @param transfer AndroidCompletedTransfer to retry.
     */
    public void retrySingleTransfer(AndroidCompletedTransfer transfer) {
        removeCompletedTransfer(transfer);
        retryTransfer(transfer);
    }

    /**
     * Checks if there are failed or cancelled transfers.
     *
     * @return True if there are failed or cancelled transfers, false otherwise.
     */
    private boolean thereAreFailedOrCancelledTransfers() {
        ArrayList<AndroidCompletedTransfer> failedOrCancelledTransfers = getFailedAndCancelledTransfers();
        return failedOrCancelledTransfers.size() > 0;
    }

    private RubbishBinFragment getRubbishBinFragment() {
        return rubbishBinFragment = (RubbishBinFragment) getSupportFragmentManager().findFragmentByTag(FragmentTag.RUBBISH_BIN.getTag());
    }

    private PhotosFragment getPhotosFragment() {
        return photosFragment = (PhotosFragment) getSupportFragmentManager()
                .findFragmentByTag(FragmentTag.PHOTOS.getTag());
    }

    private InboxFragment getInboxFragment() {
        return inboxFragment = (InboxFragment) getSupportFragmentManager().findFragmentByTag(FragmentTag.INBOX.getTag());
    }

    private RecentChatsFragment getChatsFragment() {
        return recentChatsFragment = (RecentChatsFragment) getSupportFragmentManager().findFragmentByTag(FragmentTag.RECENT_CHAT.getTag());
    }

    private PermissionsFragment getPermissionsFragment() {
        return permissionsFragment = (PermissionsFragment) getSupportFragmentManager().findFragmentByTag(FragmentTag.PERMISSIONS.getTag());
    }

    public MediaDiscoveryFragment getMDFragment() {
        return mediaDiscoveryFragment;
    }

    public AlbumContentFragment getAlbumContentFragment() {
        return albumContentFragment;
    }

    /**
     * Checks whether the current screen is the main of Homepage or Documents.
     * Video / Audio / Photos do not need Fab button
     *
     * @param isShow True if Fab button should be display, False if Fab button should be hidden
     */
    private void controlFabInHomepage(Boolean isShow) {
        if (mHomepageScreen == HomepageScreen.HOMEPAGE) {
            // Control the Fab in homepage
            HomepageFragment fragment = getFragmentByType(HomepageFragment.class);
            if (fragment != null) {
                if (isShow) {
                    fragment.showFabButton();
                } else {
                    fragment.hideFabButton();
                }
            }
        } else if (mHomepageScreen == HomepageScreen.DOCUMENTS) {
            // Control the Fab in documents
            DocumentsFragment docFragment = getFragmentByType(DocumentsFragment.class);
            if (docFragment != null) {
                if (isShow) {
                    docFragment.showFabButton();
                } else {
                    docFragment.hideFabButton();
                }
            }
        }
    }

    @Override
    public void finishRenameActionWithSuccess(@NonNull String newName) {
        switch (drawerItem) {
            case CLOUD_DRIVE:
                refreshCloudDrive();
                break;
            case RUBBISH_BIN:
                refreshRubbishBin();
                break;
            case INBOX:
                refreshInboxList();
                break;
            case SHARED_ITEMS:
                onNodesSharedUpdate();
                break;
            case HOMEPAGE:
                refreshOfflineNodes();
        }
    }

    @Override
    public void actionConfirmed() {
        //No update needed
    }

    @Override
    public void onPreviewLoaded(MegaChatRequest request, boolean alreadyExist) {
        long chatId = request.getChatHandle();
        boolean isFromOpenChatPreview = request.getFlag();
        int type = request.getParamType();
        String link = request.getLink();
        if (joiningToChatLink && isTextEmpty(link) && chatId == MEGACHAT_INVALID_HANDLE) {
            showSnackbar(SNACKBAR_TYPE, getString(R.string.error_chat_link_init_error), MEGACHAT_INVALID_HANDLE);
            resetJoiningChatLink();
            return;
        }

        if (type == LINK_IS_FOR_MEETING) {
            logDebug("It's a meeting");
            boolean linkInvalid = TextUtil.isTextEmpty(link) && chatId == MEGACHAT_INVALID_HANDLE;
            if (linkInvalid) {
                logError("Invalid link");
                return;
            }

            if (isMeetingEnded(request.getMegaHandleList())) {
                logDebug("It's a meeting, open dialog: Meeting has ended");
                new MeetingHasEndedDialogFragment(new MeetingHasEndedDialogFragment.ClickCallback() {
                    @Override
                    public void onViewMeetingChat() {
                        showChatLink(link);
                    }

                    @Override
                    public void onLeave() {
                    }
                }, false).show(getSupportFragmentManager(),
                        MeetingHasEndedDialogFragment.TAG);
            } else {
                CallUtil.checkMeetingInProgress(ManagerActivity.this, ManagerActivity.this, chatId, isFromOpenChatPreview, link, request.getMegaHandleList(), request.getText(), alreadyExist, request.getUserHandle(), passcodeManagement);
            }
        } else {
            logDebug("It's a chat");
            showChatLink(link);
        }

        dismissAlertDialogIfExists(openLinkDialog);
    }

    @Override
    public void onErrorLoadingPreview(int errorCode) {
        if (errorCode == MegaChatError.ERROR_NOENT) {
            dismissAlertDialogIfExists(openLinkDialog);
            showAlert(this, getString(R.string.invalid_chat_link), getString(R.string.title_alert_chat_link_error));
        } else {
            showOpenLinkError(true, 0);
        }
    }

    /**
     * Checks if the current screen is the main of Home.
     *
     * @return True if the current screen is the main of Home, false otherwise.
     */
    public boolean isInMainHomePage() {
        return drawerItem == DrawerItem.HOMEPAGE && mHomepageScreen == HomepageScreen.HOMEPAGE;
    }

    /**
     * Checks if the current screen is photos section of Homepage.
     *
     * @return True if the current screen is the photos, false otherwise.
     */
    public boolean isInImagesPage() {
        return drawerItem == DrawerItem.HOMEPAGE && mHomepageScreen == HomepageScreen.IMAGES;
    }

    /**
     * Checks if the current screen is Album content page.
     *
     * @return True if the current screen is Album content page, false otherwise.
     */
    public boolean isInAlbumContentPage() {
        return drawerItem == DrawerItem.PHOTOS && isInAlbumContent;
    }

    /**
     * Checks if the current screen is Photos.
     *
     * @return True if the current screen is Photos, false otherwise.
     */
    public boolean isInPhotosPage() {
        return drawerItem == DrawerItem.PHOTOS;
    }

    /**
     * Checks if the current screen is Media discovery page.
     *
     * @return True if the current screen is Media discovery page, false otherwise.
     */
    public boolean isInMDPage() {
        return drawerItem == DrawerItem.CLOUD_DRIVE && isInMDMode;
    }

    /**
     * Create the instance of FileBackupManager
     */
    private void initFileBackupManager() {
        fileBackupManager = new FileBackupManager(this, (actionType, operationType, result, handle) -> {
            if (actionType == ACTION_MOVE_TO_BACKUP) {
                if (operationType == OPERATION_EXECUTE) {
                    showMovementResult(result, handle);
                }
            } else if (actionType == ACTION_BACKUP_FAB) {
                if (operationType == OPERATION_EXECUTE) {
                    if (isBottomSheetDialogShown(bottomSheetDialogFragment)) return;
                    bottomSheetDialogFragment = UploadBottomSheetDialogFragment.newInstance(GENERAL_UPLOAD);
                    bottomSheetDialogFragment.show(getSupportFragmentManager(), bottomSheetDialogFragment.getTag());
                }
            } else {
                logDebug("Nothing to do for actionType = " + actionType);
            }
        });
    }

    /**
     * Receive changes to OnChatListItemUpdate, OnChatOnlineStatusUpdate and OnChatConnectionStateUpdate and make the necessary changes
     */
    private void checkChatChanges() {
        Disposable chatSubscription = getChatChangesUseCase.get()
                .subscribeOn(Schedulers.io())
                .observeOn(AndroidSchedulers.mainThread())
                .subscribe((next) -> {
                    if (next instanceof GetChatChangesUseCase.Result.OnChatListItemUpdate) {
                        MegaChatListItem item = ((GetChatChangesUseCase.Result.OnChatListItemUpdate) next).component1();
                        onChatListItemUpdate(item);
                    }

                    if (next instanceof GetChatChangesUseCase.Result.OnChatOnlineStatusUpdate) {
                        long userHandle = ((GetChatChangesUseCase.Result.OnChatOnlineStatusUpdate) next).component1();
                        int status = ((GetChatChangesUseCase.Result.OnChatOnlineStatusUpdate) next).component2();
                        boolean inProgress = ((GetChatChangesUseCase.Result.OnChatOnlineStatusUpdate) next).component3();
                        onChatOnlineStatusUpdate(userHandle, status, inProgress);
                    }

                    if (next instanceof GetChatChangesUseCase.Result.OnChatConnectionStateUpdate) {
                        long chatid = ((GetChatChangesUseCase.Result.OnChatConnectionStateUpdate) next).component1();
                        int newState = ((GetChatChangesUseCase.Result.OnChatConnectionStateUpdate) next).component2();
                        onChatConnectionStateUpdate(chatid, newState);
                    }
                }, (error) -> logError("Error " + error));

        composite.add(chatSubscription);
    }
}<|MERGE_RESOLUTION|>--- conflicted
+++ resolved
@@ -385,11 +385,7 @@
 import mega.privacy.android.app.psa.PsaViewHolder;
 import mega.privacy.android.app.service.iar.RatingHandlerImpl;
 import mega.privacy.android.app.service.push.MegaMessageService;
-<<<<<<< HEAD
-import mega.privacy.android.app.sync.cusync.CuSyncManager;
-=======
 import mega.privacy.android.app.sync.camerauploads.CameraUploadSyncManager;
->>>>>>> 73e792da
 import mega.privacy.android.app.sync.fileBackups.FileBackupManager;
 import mega.privacy.android.app.upgradeAccount.UpgradeAccountActivity;
 import mega.privacy.android.app.usecase.CopyNodeUseCase;
@@ -534,18 +530,15 @@
     GetChatChangesUseCase getChatChangesUseCase;
     @Inject
     DownloadNodeUseCase downloadNodeUseCase;
-<<<<<<< HEAD
+    @ApplicationScope
+    @Inject
+    CoroutineScope sharingScope;
     @Inject
     CheckNameCollisionUseCase checkNameCollisionUseCase;
     @Inject
     UploadUseCase uploadUseCase;
     @Inject
     CopyNodeUseCase copyNodeUseCase;
-=======
-    @ApplicationScope
-    @Inject
-    CoroutineScope sharingScope;
->>>>>>> 73e792da
 
     public ArrayList<Integer> transfersInProgress;
     public MegaTransferData transferData;
