--- conflicted
+++ resolved
@@ -768,6 +768,8 @@
     int bottomNavigationCurrentItem = -1;
     View chatBadge;
     View callBadge;
+    View pendingActionsBadge;
+    BottomNavigationItemView sharedItemsView;
 
     private boolean joiningToChatLink;
     private String linkJoinToChatLink;
@@ -4129,32 +4131,6 @@
                     tab.setIcon(R.drawable.link_ic);
                 }
             }).attach();
-<<<<<<< HEAD
-=======
-
-            if (incomingSharesViewModel.getState().getValue().isMandatoryFingerprintVerificationNeeded()) {
-                //// TODO hardcoded number for now. This will get changed after SDK changes are available
-                TabLayout.Tab incomingSharesTab = tabLayoutShares.getTabAt(0);
-                if (incomingSharesTab != null) {
-                    incomingSharesTab.getOrCreateBadge().setNumber(2);
-                }
-            }
-
-            if (outgoingSharesViewModel.getState().getValue().isMandatoryFingerprintVerificationNeeded()) {
-                TabLayout.Tab outgoingSharesTab = tabLayoutShares.getTabAt(1);
-                if (outgoingSharesTab != null) {
-                    outgoingSharesTab.getOrCreateBadge().setNumber(2);
-                }
-            }
-
-            if (linksViewModel.getMandatoryFingerPrintVerificationState().getValue()) {
-                TabLayout.Tab linksTab = tabLayoutShares.getTabAt(2);
-                if (linksTab != null) {
-                    linksTab.getOrCreateBadge().setNumber(1);
-                }
-            }
-
->>>>>>> 6a473e66
         }
 
         updateSharesTab();
@@ -10376,7 +10352,6 @@
         }
     }
 
-<<<<<<< HEAD
     private void callOpenShareDialog() {
         if (searchViewModel.getState().getValue().isMandatoryFingerPrintVerificationRequired()) {
             megaApi.openShareDialog(selectedNode, new OptionalMegaRequestListenerInterface() {
@@ -10385,13 +10360,6 @@
                     super.onRequestFinish(api, request, error);
                 }
             });
-=======
-    public void setPendingActionsBadge() {
-        if (incomingSharesViewModel.getState().getValue().isMandatoryFingerprintVerificationNeeded()) {
-            sharedItemsView.addView(pendingActionsBadge);
-            TextView tvPendingActionsCount = pendingActionsBadge.findViewById(R.id.chat_badge_text);
-            tvPendingActionsCount.setText("5");
->>>>>>> 6a473e66
         }
     }
 
