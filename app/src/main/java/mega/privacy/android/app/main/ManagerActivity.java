--- conflicted
+++ resolved
@@ -289,22 +289,6 @@
 import mega.privacy.android.app.OpenPasswordLinkActivity;
 import mega.privacy.android.app.Product;
 import mega.privacy.android.app.R;
-<<<<<<< HEAD
-=======
-
-import mega.privacy.android.app.namecollision.data.NameCollision;
-import mega.privacy.android.app.databinding.FabMaskChatLayoutBinding;
-import mega.privacy.android.app.di.ApplicationScope;
-import mega.privacy.android.app.fragments.managerFragments.cu.PhotosFragment;
-import mega.privacy.android.app.fragments.managerFragments.cu.album.AlbumContentFragment;
-import mega.privacy.android.app.gallery.ui.MediaDiscoveryFragment;
-import mega.privacy.android.app.namecollision.data.NameCollisionType;
-import mega.privacy.android.app.objects.PasscodeManagement;
-import mega.privacy.android.app.fragments.homepage.documents.DocumentsFragment;
-import mega.privacy.android.app.generalusecase.FilePrepareUseCase;
-import mega.privacy.android.app.smsVerification.SMSVerificationActivity;
-import mega.privacy.android.app.imageviewer.ImageViewerActivity;
->>>>>>> fd79e93a
 import mega.privacy.android.app.ShareInfo;
 import mega.privacy.android.app.TransfersManagementActivity;
 import mega.privacy.android.app.UploadService;
@@ -318,16 +302,23 @@
 import mega.privacy.android.app.components.twemoji.EmojiTextView;
 import mega.privacy.android.app.contacts.ContactsActivity;
 import mega.privacy.android.app.contacts.usecase.InviteContactUseCase;
+import mega.privacy.android.app.databinding.FabMaskChatLayoutBinding;
+import mega.privacy.android.app.di.ApplicationScope;
 import mega.privacy.android.app.exportRK.ExportRecoveryKeyActivity;
 import mega.privacy.android.app.fragments.homepage.EventObserver;
 import mega.privacy.android.app.fragments.homepage.HomepageSearchable;
+import mega.privacy.android.app.fragments.homepage.documents.DocumentsFragment;
 import mega.privacy.android.app.fragments.homepage.main.HomepageFragment;
 import mega.privacy.android.app.fragments.homepage.main.HomepageFragmentDirections;
 import mega.privacy.android.app.fragments.managerFragments.LinksFragment;
 import mega.privacy.android.app.fragments.managerFragments.cu.CustomHideBottomViewOnScrollBehaviour;
+import mega.privacy.android.app.fragments.managerFragments.cu.PhotosFragment;
+import mega.privacy.android.app.fragments.managerFragments.cu.album.AlbumContentFragment;
 import mega.privacy.android.app.fragments.offline.OfflineFragment;
 import mega.privacy.android.app.fragments.recent.RecentsFragment;
 import mega.privacy.android.app.fragments.settingsFragments.cookie.CookieDialogHandler;
+import mega.privacy.android.app.gallery.ui.MediaDiscoveryFragment;
+import mega.privacy.android.app.generalusecase.FilePrepareUseCase;
 import mega.privacy.android.app.globalmanagement.MyAccountInfo;
 import mega.privacy.android.app.globalmanagement.SortOrderManagement;
 import mega.privacy.android.app.imageviewer.ImageViewerActivity;
@@ -378,6 +369,10 @@
 import mega.privacy.android.app.modalbottomsheet.nodelabel.NodeLabelBottomSheetDialogFragment;
 import mega.privacy.android.app.myAccount.MyAccountActivity;
 import mega.privacy.android.app.myAccount.usecase.CheckPasswordReminderUseCase;
+import mega.privacy.android.app.namecollision.data.NameCollision;
+import mega.privacy.android.app.namecollision.data.NameCollisionType;
+import mega.privacy.android.app.namecollision.usecase.CheckNameCollisionUseCase;
+import mega.privacy.android.app.objects.PasscodeManagement;
 import mega.privacy.android.app.presentation.manager.ManagerViewModel;
 import mega.privacy.android.app.presentation.search.SearchViewModel;
 import mega.privacy.android.app.presentation.settings.model.TargetPreference;
@@ -386,6 +381,7 @@
 import mega.privacy.android.app.psa.PsaViewHolder;
 import mega.privacy.android.app.service.iar.RatingHandlerImpl;
 import mega.privacy.android.app.service.push.MegaMessageService;
+import mega.privacy.android.app.smsVerification.SMSVerificationActivity;
 import mega.privacy.android.app.sync.camerauploads.CameraUploadSyncManager;
 import mega.privacy.android.app.sync.fileBackups.FileBackupManager;
 import mega.privacy.android.app.upgradeAccount.UpgradeAccountActivity;
@@ -395,10 +391,9 @@
 import mega.privacy.android.app.usecase.MoveNodeUseCase;
 import mega.privacy.android.app.usecase.RemoveNodeUseCase;
 import mega.privacy.android.app.usecase.UploadUseCase;
+import mega.privacy.android.app.usecase.chat.GetChatChangesUseCase;
 import mega.privacy.android.app.usecase.data.CopyRequestResult;
-import mega.privacy.android.app.usecase.chat.GetChatChangesUseCase;
 import mega.privacy.android.app.usecase.data.MoveRequestResult;
-import mega.privacy.android.app.namecollision.usecase.CheckNameCollisionUseCase;
 import mega.privacy.android.app.usecase.exception.ForeignNodeException;
 import mega.privacy.android.app.usecase.exception.MegaNodeException;
 import mega.privacy.android.app.usecase.exception.NotEnoughQuotaMegaException;
@@ -449,6 +444,7 @@
 import nz.mega.sdk.MegaTransferListenerInterface;
 import nz.mega.sdk.MegaUser;
 import nz.mega.sdk.MegaUserAlert;
+import retrofit2.http.HEAD;
 
 @AndroidEntryPoint
 @SuppressWarnings("deprecation")
@@ -8211,13 +8207,8 @@
             ((MegaApplication) getApplication()).askForExtendedAccountDetails();
 
             if (drawerItem == DrawerItem.CLOUD_DRIVE) {
-<<<<<<< HEAD
-                viewModel.setBrowserParentHandle(intent.getLongExtra("PARENT_HANDLE", -1));
+                viewModel.setBrowserParentHandle(intent.getLongExtra(INTENT_EXTRA_KEY_PARENT_HANDLE, INVALID_HANDLE));
                 MegaNode parentNode = megaApi.getNodeByHandle(viewModel.getUiState().getValue().getBrowserParentHandle());
-=======
-                viewModel.setBrowserParentHandle(intent.getLongExtra(INTENT_EXTRA_KEY_PARENT_HANDLE, INVALID_HANDLE));
-                MegaNode parentNode = megaApi.getNodeByHandle(viewModel.getBrowserParentHandle());
->>>>>>> fd79e93a
 
                 ArrayList<MegaNode> nodes = megaApi.getChildren(parentNode != null
                                 ? parentNode
@@ -8431,7 +8422,7 @@
 
         if (drawerItem == DrawerItem.CLOUD_DRIVE) {
             if (isCloudAdded()) {
-                ArrayList<MegaNode> nodes = megaApi.getChildren(megaApi.getNodeByHandle(viewModel.getBrowserParentHandle()),
+                ArrayList<MegaNode> nodes = megaApi.getChildren(megaApi.getNodeByHandle(viewModel.getUiState().getValue().getBrowserParentHandle()),
                         sortOrderManagement.getOrderCloud());
                 fileBrowserFragment.setNodes(nodes);
                 fileBrowserFragment.getRecyclerView().invalidate();
@@ -9516,48 +9507,6 @@
             } else {
                 showSnackbar(SNACKBAR_TYPE, getString(R.string.error_general_nodes), -1);
             }
-<<<<<<< HEAD
-
-        } else if (request.getType() == MegaRequest.TYPE_COPY) {
-            logDebug("TYPE_COPY");
-
-            dismissAlertDialogIfExists(statusDialog);
-
-            if (e.getErrorCode() == MegaError.API_OK) {
-                logDebug("Show snackbar!!!!!!!!!!!!!!!!!!!");
-                showSnackbar(SNACKBAR_TYPE, getString(R.string.context_correctly_copied), -1);
-
-                if (drawerItem == DrawerItem.CLOUD_DRIVE) {
-                    if (isCloudAdded()) {
-                        ArrayList<MegaNode> nodes = megaApi.getChildren(megaApi.getNodeByHandle(viewModel.getUiState().getValue().getBrowserParentHandle()),
-                                sortOrderManagement.getOrderCloud());
-                        fileBrowserFragment.setNodes(nodes);
-                        fileBrowserFragment.getRecyclerView().invalidate();
-                    }
-                } else if (drawerItem == DrawerItem.RUBBISH_BIN) {
-                    refreshRubbishBin();
-                } else if (drawerItem == DrawerItem.INBOX) {
-                    refreshInboxList();
-                }
-
-                resetAccountDetailsTimeStamp();
-            } else {
-                if (e.getErrorCode() == MegaError.API_EOVERQUOTA) {
-                    logWarning("OVERQUOTA ERROR: " + e.getErrorCode());
-                    if (api.isForeignNode(request.getParentHandle())) {
-                        showForeignStorageOverQuotaWarningDialog(this);
-                    } else {
-                        showOverquotaAlert(false);
-                    }
-                } else if (e.getErrorCode() == MegaError.API_EGOINGOVERQUOTA) {
-                    logDebug("OVERQUOTA ERROR: " + e.getErrorCode());
-                    showOverquotaAlert(true);
-                } else {
-                    showSnackbar(SNACKBAR_TYPE, getString(R.string.context_no_copied), -1);
-                }
-            }
-=======
->>>>>>> fd79e93a
         } else if (request.getType() == MegaRequest.TYPE_CREATE_FOLDER) {
             dismissAlertDialogIfExists(statusDialog);
 
