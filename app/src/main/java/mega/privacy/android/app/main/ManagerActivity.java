--- conflicted
+++ resolved
@@ -11520,25 +11520,6 @@
     }
 
     /**
-<<<<<<< HEAD
-     * Updates Inbox section visibility depending on if it has children.
-     *
-     * @param hasChildren True if the Inbox node has children, false otherwise.
-     */
-    private void updateInboxSectionVisibility(boolean hasChildren) {
-        if (inboxSection == null) {
-            return;
-        }
-
-        if (hasChildren) {
-            inboxSection.setEnabled(true);
-            inboxSection.setVisibility(View.VISIBLE);
-            ((TextView) inboxSection.findViewById(R.id.inbox_section_text)).setTextColor(
-                    ColorUtils.getThemeColor(this, android.R.attr.textColorPrimary));
-        } else {
-            inboxSection.setVisibility(View.GONE);
-        }
-=======
      * Updates the Shares section tab as per the indexShares.
      */
     public void updateSharesTab() {
@@ -11578,6 +11559,25 @@
         setParentHandleIncoming(comesFromNotificationHandleSaved);
         comesFromNotificationHandleSaved = INVALID_VALUE;
         refreshIncomingShares();
->>>>>>> 56969e98
+    }
+
+    /**
+     * Updates Inbox section visibility depending on if it has children.
+     *
+     * @param hasChildren True if the Inbox node has children, false otherwise.
+     */
+    private void updateInboxSectionVisibility(boolean hasChildren) {
+        if (inboxSection == null) {
+            return;
+        }
+
+        if (hasChildren) {
+            inboxSection.setEnabled(true);
+            inboxSection.setVisibility(View.VISIBLE);
+            ((TextView) inboxSection.findViewById(R.id.inbox_section_text)).setTextColor(
+                    ColorUtils.getThemeColor(this, android.R.attr.textColorPrimary));
+        } else {
+            inboxSection.setVisibility(View.GONE);
+        }
     }
 }