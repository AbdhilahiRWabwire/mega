--- conflicted
+++ resolved
@@ -9450,26 +9450,11 @@
             return;
         }
 
-<<<<<<< HEAD
         if (app.getStorageState() == STORAGE_STATE_PAYWALL) {
             dismissAlertDialogIfExists(statusDialog);
             dismissAlertDialogIfExists(processFileDialog);
             showOverDiskQuotaPaywallWarning();
             return;
-=======
-            for (ShareInfo info : infos) {
-                if (info.isContact) {
-                    requestContactsPermissions(info, parentNode);
-                } else {
-                    Intent intent = new Intent(this, UploadService.class);
-                    intent.putExtra(UploadService.EXTRA_FILEPATH, info.getFileAbsolutePath());
-                    intent.putExtra(UploadService.EXTRA_NAME, info.getTitle());
-                    intent.putExtra(UploadService.EXTRA_LAST_MODIFIED, info.getLastModified());
-                    intent.putExtra(UploadService.EXTRA_PARENT_HASH, parentNode.getHandle());
-                    startService(intent);
-                }
-            }
->>>>>>> 85aa8d7f
         }
 
         checkNameCollisionUseCase.check(infos, parentNode)
@@ -9577,23 +9562,9 @@
         }
 
         File file = createTemporalTextFile(this, name, data);
-<<<<<<< HEAD
         if (file == null) {
             showSnackbar(SNACKBAR_TYPE, getString(R.string.general_text_error), MEGACHAT_INVALID_HANDLE);
             return;
-=======
-        if (file != null) {
-            showSnackbar(SNACKBAR_TYPE, getResources().getQuantityString(R.plurals.upload_began, 1, 1), -1);
-
-            Intent intent = new Intent(this, UploadService.class);
-            intent.putExtra(UploadService.EXTRA_FILEPATH, file.getAbsolutePath());
-            intent.putExtra(UploadService.EXTRA_NAME, file.getName());
-            intent.putExtra(UploadService.EXTRA_PARENT_HASH, parentNode.getHandle());
-            intent.putExtra(UploadService.EXTRA_SIZE, file.getTotalSpace());
-            startService(intent);
-        } else {
-            showSnackbar(SNACKBAR_TYPE, getString(R.string.general_text_error), -1);
->>>>>>> 85aa8d7f
         }
 
         checkNameCollisionUseCase.check(file.getName(), parentNode)
