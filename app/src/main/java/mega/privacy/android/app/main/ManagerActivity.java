package mega.privacy.android.app.main;

import static mega.privacy.android.app.constants.BroadcastConstants.ACTION_CLOSE_CHAT_AFTER_OPEN_TRANSFERS;
import static mega.privacy.android.app.constants.BroadcastConstants.ACTION_TYPE;
import static mega.privacy.android.app.constants.BroadcastConstants.ACTION_UPDATE_CREDENTIALS;
import static mega.privacy.android.app.constants.BroadcastConstants.ACTION_UPDATE_DISABLE_CU_SETTING;
import static mega.privacy.android.app.constants.BroadcastConstants.ACTION_UPDATE_DISABLE_CU_UI_SETTING;
import static mega.privacy.android.app.constants.BroadcastConstants.ACTION_UPDATE_FIRST_NAME;
import static mega.privacy.android.app.constants.BroadcastConstants.ACTION_UPDATE_LAST_NAME;
import static mega.privacy.android.app.constants.BroadcastConstants.ACTION_UPDATE_NICKNAME;
import static mega.privacy.android.app.constants.BroadcastConstants.ACTION_UPDATE_PUSH_NOTIFICATION_SETTING;
import static mega.privacy.android.app.constants.BroadcastConstants.BROADCAST_ACTION_INTENT_CU_ATTR_CHANGE;
import static mega.privacy.android.app.constants.BroadcastConstants.BROADCAST_ACTION_INTENT_FILTER_CONTACT_UPDATE;
import static mega.privacy.android.app.constants.BroadcastConstants.BROADCAST_ACTION_TRANSFER_FINISH;
import static mega.privacy.android.app.constants.BroadcastConstants.COMPLETED_TRANSFER;
import static mega.privacy.android.app.constants.BroadcastConstants.EXTRA_USER_HANDLE;
import static mega.privacy.android.app.constants.BroadcastConstants.INVALID_ACTION;
import static mega.privacy.android.app.constants.EventConstants.EVENT_CALL_ON_HOLD_CHANGE;
import static mega.privacy.android.app.constants.EventConstants.EVENT_CALL_STATUS_CHANGE;
import static mega.privacy.android.app.constants.EventConstants.EVENT_FAILED_TRANSFERS;
import static mega.privacy.android.app.constants.EventConstants.EVENT_FINISH_ACTIVITY;
import static mega.privacy.android.app.constants.EventConstants.EVENT_MY_BACKUPS_FOLDER_CHANGED;
import static mega.privacy.android.app.constants.EventConstants.EVENT_NETWORK_CHANGE;
import static mega.privacy.android.app.constants.EventConstants.EVENT_REFRESH;
import static mega.privacy.android.app.constants.EventConstants.EVENT_REFRESH_PHONE_NUMBER;
import static mega.privacy.android.app.constants.EventConstants.EVENT_SESSION_ON_HOLD_CHANGE;
import static mega.privacy.android.app.constants.EventConstants.EVENT_TRANSFER_OVER_QUOTA;
import static mega.privacy.android.app.constants.EventConstants.EVENT_UPDATE_VIEW_MODE;
import static mega.privacy.android.app.constants.EventConstants.EVENT_USER_EMAIL_UPDATED;
import static mega.privacy.android.app.constants.EventConstants.EVENT_USER_NAME_UPDATED;
import static mega.privacy.android.app.constants.IntentConstants.ACTION_OPEN_ACHIEVEMENTS;
import static mega.privacy.android.app.constants.IntentConstants.EXTRA_ACCOUNT_TYPE;
import static mega.privacy.android.app.constants.IntentConstants.EXTRA_ASK_PERMISSIONS;
import static mega.privacy.android.app.constants.IntentConstants.EXTRA_FIRST_LOGIN;
import static mega.privacy.android.app.constants.IntentConstants.EXTRA_NEW_ACCOUNT;
import static mega.privacy.android.app.constants.IntentConstants.EXTRA_UPGRADE_ACCOUNT;
import static mega.privacy.android.app.data.extensions.MegaTransferKt.isBackgroundTransfer;
import static mega.privacy.android.app.main.FileInfoActivity.NODE_HANDLE;
import static mega.privacy.android.app.meeting.activity.MeetingActivity.MEETING_ACTION_CREATE;
import static mega.privacy.android.app.meeting.activity.MeetingActivity.MEETING_ACTION_JOIN;
import static mega.privacy.android.app.modalbottomsheet.ModalBottomSheetUtil.isBottomSheetDialogShown;
import static mega.privacy.android.app.modalbottomsheet.UploadBottomSheetDialogFragment.GENERAL_UPLOAD;
import static mega.privacy.android.app.modalbottomsheet.UploadBottomSheetDialogFragment.HOMEPAGE_UPLOAD;
import static mega.privacy.android.app.presentation.manager.ManagerActivityExtensionsKt.incomingSharesState;
import static mega.privacy.android.app.presentation.manager.ManagerActivityExtensionsKt.linksState;
import static mega.privacy.android.app.presentation.manager.ManagerActivityExtensionsKt.outgoingSharesState;
import static mega.privacy.android.app.presentation.permissions.PermissionsFragment.PERMISSIONS_FRAGMENT;
import static mega.privacy.android.app.presentation.settings.startscreen.util.StartScreenUtil.CHAT_BNV;
import static mega.privacy.android.app.presentation.settings.startscreen.util.StartScreenUtil.CLOUD_DRIVE_BNV;
import static mega.privacy.android.app.presentation.settings.startscreen.util.StartScreenUtil.HOME_BNV;
import static mega.privacy.android.app.presentation.settings.startscreen.util.StartScreenUtil.NO_BNV;
import static mega.privacy.android.app.presentation.settings.startscreen.util.StartScreenUtil.PHOTOS_BNV;
import static mega.privacy.android.app.presentation.settings.startscreen.util.StartScreenUtil.SHARED_ITEMS_BNV;
import static mega.privacy.android.app.presentation.settings.startscreen.util.StartScreenUtil.getStartBottomNavigationItem;
import static mega.privacy.android.app.presentation.settings.startscreen.util.StartScreenUtil.getStartDrawerItem;
import static mega.privacy.android.app.presentation.settings.startscreen.util.StartScreenUtil.setStartScreenTimeStamp;
import static mega.privacy.android.app.presentation.settings.startscreen.util.StartScreenUtil.shouldCloseApp;
import static mega.privacy.android.app.sync.fileBackups.FileBackupManager.BackupDialogState.BACKUP_DIALOG_SHOW_CONFIRM;
import static mega.privacy.android.app.sync.fileBackups.FileBackupManager.BackupDialogState.BACKUP_DIALOG_SHOW_NONE;
import static mega.privacy.android.app.sync.fileBackups.FileBackupManager.BackupDialogState.BACKUP_DIALOG_SHOW_WARNING;
import static mega.privacy.android.app.sync.fileBackups.FileBackupManager.OperationType.OPERATION_EXECUTE;
import static mega.privacy.android.app.utils.AlertDialogUtil.dismissAlertDialogIfExists;
import static mega.privacy.android.app.utils.AlertDialogUtil.isAlertDialogShown;
import static mega.privacy.android.app.utils.AlertsAndWarnings.askForCustomizedPlan;
import static mega.privacy.android.app.utils.AlertsAndWarnings.showOverDiskQuotaPaywallWarning;
import static mega.privacy.android.app.utils.AvatarUtil.getColorAvatar;
import static mega.privacy.android.app.utils.AvatarUtil.getDefaultAvatar;
import static mega.privacy.android.app.utils.CallUtil.hideCallMenuItem;
import static mega.privacy.android.app.utils.CallUtil.hideCallWidget;
import static mega.privacy.android.app.utils.CallUtil.isMeetingEnded;
import static mega.privacy.android.app.utils.CallUtil.isNecessaryDisableLocalCamera;
import static mega.privacy.android.app.utils.CallUtil.openMeetingToCreate;
import static mega.privacy.android.app.utils.CallUtil.participatingInACall;
import static mega.privacy.android.app.utils.CallUtil.returnActiveCall;
import static mega.privacy.android.app.utils.CallUtil.setCallMenuItem;
import static mega.privacy.android.app.utils.CallUtil.showCallLayout;
import static mega.privacy.android.app.utils.CallUtil.showConfirmationInACall;
import static mega.privacy.android.app.utils.CallUtil.showConfirmationOpenCamera;
import static mega.privacy.android.app.utils.CameraUploadUtil.backupTimestampsAndFolderHandle;
import static mega.privacy.android.app.utils.CameraUploadUtil.disableCameraUploadSettingProcess;
import static mega.privacy.android.app.utils.CameraUploadUtil.disableMediaUploadProcess;
import static mega.privacy.android.app.utils.CameraUploadUtil.getPrimaryFolderHandle;
import static mega.privacy.android.app.utils.CameraUploadUtil.getSecondaryFolderHandle;
import static mega.privacy.android.app.utils.ChatUtil.StatusIconLocation;
import static mega.privacy.android.app.utils.ChatUtil.createMuteNotificationsChatAlertDialog;
import static mega.privacy.android.app.utils.ChatUtil.getGeneralNotification;
import static mega.privacy.android.app.utils.ChatUtil.getTitleChat;
import static mega.privacy.android.app.utils.ColorUtils.tintIcon;
import static mega.privacy.android.app.utils.Constants.*;
import static mega.privacy.android.app.utils.ConstantsUrl.RECOVERY_URL;
import static mega.privacy.android.app.utils.FileUtil.JPG_EXTENSION;
import static mega.privacy.android.app.utils.FileUtil.OLD_MK_FILE;
import static mega.privacy.android.app.utils.FileUtil.OLD_RK_FILE;
import static mega.privacy.android.app.utils.FileUtil.buildExternalStorageFile;
import static mega.privacy.android.app.utils.FileUtil.createTemporalTextFile;
import static mega.privacy.android.app.utils.FileUtil.getRecoveryKeyFileName;
import static mega.privacy.android.app.utils.FileUtil.isFileAvailable;
import static mega.privacy.android.app.utils.JobUtil.fireCameraUploadJob;
import static mega.privacy.android.app.utils.JobUtil.fireCancelCameraUploadJob;
import static mega.privacy.android.app.utils.JobUtil.fireStopCameraUploadJob;
import static mega.privacy.android.app.utils.JobUtil.stopCameraUploadSyncHeartbeatWorkers;
import static mega.privacy.android.app.utils.MegaApiUtils.calculateDeepBrowserTreeIncoming;
import static mega.privacy.android.app.utils.MegaNodeDialogUtil.ACTION_BACKUP_FAB;
import static mega.privacy.android.app.utils.MegaNodeDialogUtil.ACTION_BACKUP_SHARE_FOLDER;
import static mega.privacy.android.app.utils.MegaNodeDialogUtil.BACKUP_ACTION_TYPE;
import static mega.privacy.android.app.utils.MegaNodeDialogUtil.BACKUP_DIALOG_WARN;
import static mega.privacy.android.app.utils.MegaNodeDialogUtil.BACKUP_HANDLED_ITEM;
import static mega.privacy.android.app.utils.MegaNodeDialogUtil.BACKUP_HANDLED_NODE;
import static mega.privacy.android.app.utils.MegaNodeDialogUtil.BACKUP_NODE_TYPE;
import static mega.privacy.android.app.utils.MegaNodeDialogUtil.IS_NEW_FOLDER_DIALOG_SHOWN;
import static mega.privacy.android.app.utils.MegaNodeDialogUtil.IS_NEW_TEXT_FILE_SHOWN;
import static mega.privacy.android.app.utils.MegaNodeDialogUtil.NEW_FOLDER_DIALOG_TEXT;
import static mega.privacy.android.app.utils.MegaNodeDialogUtil.NEW_TEXT_FILE_TEXT;
import static mega.privacy.android.app.utils.MegaNodeDialogUtil.checkNewFolderDialogState;
import static mega.privacy.android.app.utils.MegaNodeDialogUtil.checkNewTextFileDialogState;
import static mega.privacy.android.app.utils.MegaNodeDialogUtil.showRenameNodeDialog;
import static mega.privacy.android.app.utils.MegaNodeUtil.isNodeInRubbish;
import static mega.privacy.android.app.utils.MegaNodeUtil.showTakenDownNodeActionNotAvailableDialog;
import static mega.privacy.android.app.utils.MegaProgressDialogUtil.createProgressDialog;
import static mega.privacy.android.app.utils.MegaProgressDialogUtil.showProcessFileDialog;
import static mega.privacy.android.app.utils.OfflineUtils.removeInitialOfflinePath;
import static mega.privacy.android.app.utils.OfflineUtils.removeOffline;
import static mega.privacy.android.app.utils.OfflineUtils.saveOffline;
import static mega.privacy.android.app.utils.StringResourcesUtils.getQuantityString;
import static mega.privacy.android.app.utils.TextUtil.isTextEmpty;
import static mega.privacy.android.app.utils.TimeUtils.getHumanizedTime;
import static mega.privacy.android.app.utils.UploadUtil.chooseFiles;
import static mega.privacy.android.app.utils.UploadUtil.chooseFolder;
import static mega.privacy.android.app.utils.UploadUtil.getFolder;
import static mega.privacy.android.app.utils.UploadUtil.getTemporalTakePictureFile;
import static mega.privacy.android.app.utils.Util.ONTRANSFERUPDATE_REFRESH_MILLIS;
import static mega.privacy.android.app.utils.Util.canVoluntaryVerifyPhoneNumber;
import static mega.privacy.android.app.utils.Util.checkTakePicture;
import static mega.privacy.android.app.utils.Util.dp2px;
import static mega.privacy.android.app.utils.Util.getSizeString;
import static mega.privacy.android.app.utils.Util.getSizeStringGBBased;
import static mega.privacy.android.app.utils.Util.getVersion;
import static mega.privacy.android.app.utils.Util.hideKeyboard;
import static mega.privacy.android.app.utils.Util.hideKeyboardView;
import static mega.privacy.android.app.utils.Util.isOnline;
import static mega.privacy.android.app.utils.Util.isScreenInPortrait;
import static mega.privacy.android.app.utils.Util.isTablet;
import static mega.privacy.android.app.utils.Util.matchRegexs;
import static mega.privacy.android.app.utils.Util.resetActionBar;
import static mega.privacy.android.app.utils.Util.scaleHeightPx;
import static mega.privacy.android.app.utils.Util.scaleWidthPx;
import static mega.privacy.android.app.utils.Util.setStatusBarColor;
import static mega.privacy.android.app.utils.Util.showAlert;
import static mega.privacy.android.app.utils.Util.showMessageRandom;
import static mega.privacy.android.app.utils.billing.PaymentUtils.updateSubscriptionLevel;
import static mega.privacy.android.app.utils.permission.PermissionUtils.hasPermissions;
import static mega.privacy.android.app.utils.permission.PermissionUtils.requestPermission;
import static nz.mega.sdk.MegaApiJava.BUSINESS_STATUS_EXPIRED;
import static nz.mega.sdk.MegaApiJava.BUSINESS_STATUS_GRACE_PERIOD;
import static nz.mega.sdk.MegaApiJava.INVALID_HANDLE;
import static nz.mega.sdk.MegaApiJava.ORDER_DEFAULT_ASC;
import static nz.mega.sdk.MegaApiJava.USER_ATTR_MY_BACKUPS_FOLDER;
import static nz.mega.sdk.MegaChatApiJava.MEGACHAT_INVALID_HANDLE;
import static nz.mega.sdk.MegaShare.ACCESS_READ;

import android.Manifest;
import android.animation.Animator;
import android.animation.AnimatorListenerAdapter;
import android.animation.AnimatorSet;
import android.animation.ObjectAnimator;
import android.annotation.SuppressLint;
import android.app.Activity;
import android.app.NotificationManager;
import android.app.SearchManager;
import android.content.BroadcastReceiver;
import android.content.ComponentCallbacks2;
import android.content.Context;
import android.content.DialogInterface;
import android.content.Intent;
import android.content.IntentFilter;
import android.content.pm.ActivityInfo;
import android.content.pm.PackageManager;
import android.database.Cursor;
import android.graphics.Bitmap;
import android.graphics.Color;
import android.graphics.PorterDuff;
import android.graphics.drawable.Drawable;
import android.net.Uri;
import android.os.Build;
import android.os.Bundle;
import android.os.Handler;
import android.os.Looper;
import android.provider.ContactsContract;
import android.text.Editable;
import android.text.Html;
import android.text.Layout;
import android.text.Spanned;
import android.text.TextUtils;
import android.text.TextWatcher;
import android.util.DisplayMetrics;
import android.util.Pair;
import android.view.Display;
import android.view.Gravity;
import android.view.KeyEvent;
import android.view.LayoutInflater;
import android.view.Menu;
import android.view.MenuInflater;
import android.view.MenuItem;
import android.view.View;
import android.view.View.OnClickListener;
import android.view.ViewGroup;
import android.view.ViewTreeObserver;
import android.view.Window;
import android.view.inputmethod.EditorInfo;
import android.view.inputmethod.InputMethodManager;
import android.widget.Button;
import android.widget.Chronometer;
import android.widget.EditText;
import android.widget.ImageView;
import android.widget.LinearLayout;
import android.widget.ProgressBar;
import android.widget.RelativeLayout;
import android.widget.TextView;

import androidx.activity.OnBackPressedCallback;
import androidx.annotation.NonNull;
import androidx.appcompat.app.ActionBar;
import androidx.appcompat.app.AlertDialog;
import androidx.appcompat.widget.SearchView;
import androidx.coordinatorlayout.widget.CoordinatorLayout;
import androidx.core.app.ActivityCompat;
import androidx.core.app.NotificationManagerCompat;
import androidx.core.content.ContextCompat;
import androidx.core.content.res.ResourcesCompat;
import androidx.core.text.HtmlCompat;
import androidx.core.view.GravityCompat;
import androidx.core.view.MenuItemCompat;
import androidx.drawerlayout.widget.DrawerLayout;
import androidx.fragment.app.Fragment;
import androidx.fragment.app.FragmentContainerView;
import androidx.fragment.app.FragmentManager;
import androidx.fragment.app.FragmentTransaction;
import androidx.lifecycle.Lifecycle;
import androidx.lifecycle.Observer;
import androidx.lifecycle.ViewModelProvider;
import androidx.navigation.NavController;
import androidx.navigation.NavOptions;
import androidx.navigation.fragment.NavHostFragment;
import androidx.viewpager.widget.ViewPager;
import androidx.viewpager2.widget.ViewPager2;

import com.google.android.material.appbar.AppBarLayout;
import com.google.android.material.appbar.MaterialToolbar;
import com.google.android.material.bottomnavigation.BottomNavigationItemView;
import com.google.android.material.bottomnavigation.BottomNavigationMenuView;
import com.google.android.material.bottomnavigation.BottomNavigationView;
import com.google.android.material.bottomsheet.BottomSheetDialogFragment;
import com.google.android.material.dialog.MaterialAlertDialogBuilder;
import com.google.android.material.floatingactionbutton.FloatingActionButton;
import com.google.android.material.navigation.NavigationView;
import com.google.android.material.navigation.NavigationView.OnNavigationItemSelectedListener;
import com.google.android.material.tabs.TabLayout;
import com.google.android.material.tabs.TabLayoutMediator;
import com.jeremyliao.liveeventbus.LiveEventBus;

import org.jetbrains.annotations.NotNull;

import java.io.File;
import java.util.ArrayList;
import java.util.Calendar;
import java.util.Collections;
import java.util.List;
import java.util.ListIterator;

import javax.inject.Inject;

import dagger.hilt.android.AndroidEntryPoint;
import io.reactivex.rxjava3.android.schedulers.AndroidSchedulers;
import io.reactivex.rxjava3.disposables.CompositeDisposable;
import io.reactivex.rxjava3.disposables.Disposable;
import io.reactivex.rxjava3.schedulers.Schedulers;
import kotlin.Unit;
import kotlinx.coroutines.CoroutineScope;
import mega.privacy.android.app.AndroidCompletedTransfer;
import mega.privacy.android.app.BusinessExpiredAlertActivity;
import mega.privacy.android.app.DownloadService;
import mega.privacy.android.app.MegaApplication;
import mega.privacy.android.app.MegaAttributes;
import mega.privacy.android.app.MegaContactAdapter;
import mega.privacy.android.app.MegaOffline;
import mega.privacy.android.app.MegaPreferences;
import mega.privacy.android.app.OpenPasswordLinkActivity;
import mega.privacy.android.app.Product;
import mega.privacy.android.app.R;
import mega.privacy.android.app.ShareInfo;
import mega.privacy.android.app.UploadService;
import mega.privacy.android.app.activities.OfflineFileInfoActivity;
import mega.privacy.android.app.activities.WebViewActivity;
import mega.privacy.android.app.arch.extensions.ViewExtensionsKt;
import mega.privacy.android.app.components.CustomViewPager;
import mega.privacy.android.app.components.RoundedImageView;
import mega.privacy.android.app.components.attacher.MegaAttacher;
import mega.privacy.android.app.components.saver.NodeSaver;
import mega.privacy.android.app.components.twemoji.EmojiTextView;
import mega.privacy.android.app.contacts.ContactsActivity;
import mega.privacy.android.app.contacts.usecase.InviteContactUseCase;
import mega.privacy.android.app.data.model.UserCredentials;
import mega.privacy.android.app.databinding.FabMaskChatLayoutBinding;
import mega.privacy.android.app.exportRK.ExportRecoveryKeyActivity;
import mega.privacy.android.app.fragments.homepage.EventObserver;
import mega.privacy.android.app.fragments.homepage.HomepageSearchable;
import mega.privacy.android.app.fragments.homepage.documents.DocumentsFragment;
import mega.privacy.android.app.fragments.homepage.main.HomepageFragment;
import mega.privacy.android.app.fragments.homepage.main.HomepageFragmentDirections;
import mega.privacy.android.app.fragments.managerFragments.cu.CustomHideBottomViewOnScrollBehaviour;
import mega.privacy.android.app.fragments.managerFragments.cu.album.AlbumContentFragment;
import mega.privacy.android.app.fragments.offline.OfflineFragment;
import mega.privacy.android.app.fragments.recent.RecentsFragment;
import mega.privacy.android.app.fragments.settingsFragments.cookie.CookieDialogHandler;
import mega.privacy.android.app.gallery.ui.MediaDiscoveryFragment;
import mega.privacy.android.app.generalusecase.FilePrepareUseCase;
import mega.privacy.android.app.globalmanagement.ActivityLifecycleHandler;
import mega.privacy.android.app.globalmanagement.MyAccountInfo;
import mega.privacy.android.app.globalmanagement.SortOrderManagement;
import mega.privacy.android.app.imageviewer.ImageViewerActivity;
import mega.privacy.android.app.interfaces.ActionNodeCallback;
import mega.privacy.android.app.interfaces.ChatManagementCallback;
import mega.privacy.android.app.interfaces.MeetingBottomSheetDialogActionListener;
import mega.privacy.android.app.interfaces.SnackbarShower;
import mega.privacy.android.app.interfaces.UploadBottomSheetDialogActionListener;
import mega.privacy.android.app.listeners.ExportListener;
import mega.privacy.android.app.listeners.GetAttrUserListener;
import mega.privacy.android.app.listeners.LoadPreviewListener;
import mega.privacy.android.app.listeners.OptionalMegaRequestListenerInterface;
import mega.privacy.android.app.listeners.RemoveFromChatRoomListener;
import mega.privacy.android.app.logging.LegacyLoggingSettings;
import mega.privacy.android.app.main.adapters.TransfersPageAdapter;
import mega.privacy.android.app.main.controllers.AccountController;
import mega.privacy.android.app.main.controllers.ContactController;
import mega.privacy.android.app.main.controllers.NodeController;
import mega.privacy.android.app.main.listeners.CreateGroupChatWithPublicLink;
import mega.privacy.android.app.main.listeners.FabButtonListener;
import mega.privacy.android.app.main.managerSections.CompletedTransfersFragment;
import mega.privacy.android.app.main.managerSections.InboxFragment;
import mega.privacy.android.app.main.managerSections.NotificationsFragment;
import mega.privacy.android.app.main.managerSections.TransfersFragment;
import mega.privacy.android.app.main.managerSections.TurnOnNotificationsFragment;
import mega.privacy.android.app.main.megachat.BadgeDrawerArrowDrawable;
import mega.privacy.android.app.main.megachat.ChatActivity;
import mega.privacy.android.app.main.megachat.RecentChatsFragment;
import mega.privacy.android.app.main.qrcode.QRCodeActivity;
import mega.privacy.android.app.main.qrcode.ScanCodeFragment;
import mega.privacy.android.app.main.tasks.CheckOfflineNodesTask;
import mega.privacy.android.app.main.tasks.FillDBContactsTask;
import mega.privacy.android.app.mediaplayer.miniplayer.MiniAudioPlayerController;
import mega.privacy.android.app.meeting.chats.ChatTabsFragment;
import mega.privacy.android.app.meeting.fragments.MeetingHasEndedDialogFragment;
import mega.privacy.android.app.modalbottomsheet.ManageTransferBottomSheetDialogFragment;
import mega.privacy.android.app.modalbottomsheet.MeetingBottomSheetDialogFragment;
import mega.privacy.android.app.modalbottomsheet.NodeOptionsBottomSheetDialogFragment;
import mega.privacy.android.app.modalbottomsheet.OfflineOptionsBottomSheetDialogFragment;
import mega.privacy.android.app.modalbottomsheet.SortByBottomSheetDialogFragment;
import mega.privacy.android.app.modalbottomsheet.UploadBottomSheetDialogFragment;
import mega.privacy.android.app.modalbottomsheet.chatmodalbottomsheet.ChatBottomSheetDialogFragment;
import mega.privacy.android.app.modalbottomsheet.nodelabel.NodeLabelBottomSheetDialogFragment;
import mega.privacy.android.app.myAccount.MyAccountActivity;
import mega.privacy.android.app.myAccount.usecase.CheckPasswordReminderUseCase;
import mega.privacy.android.app.namecollision.data.NameCollision;
import mega.privacy.android.app.namecollision.data.NameCollisionType;
import mega.privacy.android.app.namecollision.usecase.CheckNameCollisionUseCase;
import mega.privacy.android.app.objects.PasscodeManagement;
import mega.privacy.android.app.presentation.clouddrive.FileBrowserFragment;
import mega.privacy.android.app.presentation.manager.ManagerViewModel;
import mega.privacy.android.app.presentation.manager.UnreadUserAlertsCheckType;
import mega.privacy.android.app.presentation.manager.model.SharesTab;
import mega.privacy.android.app.presentation.manager.model.Tab;
import mega.privacy.android.app.presentation.manager.model.TransfersTab;
import mega.privacy.android.app.presentation.permissions.PermissionsFragment;
import mega.privacy.android.app.presentation.photos.PhotosFragment;
import mega.privacy.android.app.presentation.photos.timeline.photosfilter.PhotosFilterFragment;
import mega.privacy.android.app.presentation.rubbishbin.RubbishBinFragment;
import mega.privacy.android.app.presentation.search.SearchFragment;
import mega.privacy.android.app.presentation.search.SearchViewModel;
import mega.privacy.android.app.presentation.settings.model.TargetPreference;
import mega.privacy.android.app.presentation.shares.MegaNodeBaseFragment;
import mega.privacy.android.app.presentation.shares.SharesPageAdapter;
import mega.privacy.android.app.presentation.shares.incoming.IncomingSharesViewModel;
import mega.privacy.android.app.presentation.shares.links.LinksViewModel;
import mega.privacy.android.app.presentation.shares.outgoing.OutgoingSharesViewModel;
import mega.privacy.android.app.presentation.startconversation.StartConversationActivity;
import mega.privacy.android.app.presentation.transfers.TransfersManagementActivity;
import mega.privacy.android.app.psa.Psa;
import mega.privacy.android.app.psa.PsaManager;
import mega.privacy.android.app.psa.PsaViewHolder;
import mega.privacy.android.app.service.iar.RatingHandlerImpl;
import mega.privacy.android.app.service.push.MegaMessageService;
import mega.privacy.android.app.smsVerification.SMSVerificationActivity;
import mega.privacy.android.app.sync.BackupState;
import mega.privacy.android.app.sync.camerauploads.CameraUploadSyncManager;
import mega.privacy.android.app.sync.fileBackups.FileBackupManager;
import mega.privacy.android.app.upgradeAccount.UpgradeAccountActivity;
import mega.privacy.android.app.usecase.CopyNodeUseCase;
import mega.privacy.android.app.usecase.DownloadNodeUseCase;
import mega.privacy.android.app.usecase.GetNodeUseCase;
import mega.privacy.android.app.usecase.MoveNodeUseCase;
import mega.privacy.android.app.usecase.RemoveNodeUseCase;
import mega.privacy.android.app.usecase.UploadUseCase;
import mega.privacy.android.app.usecase.chat.GetChatChangesUseCase;
import mega.privacy.android.app.usecase.data.CopyRequestResult;
import mega.privacy.android.app.usecase.data.MoveRequestResult;
import mega.privacy.android.app.usecase.exception.ForeignNodeException;
import mega.privacy.android.app.usecase.exception.MegaNodeException;
import mega.privacy.android.app.usecase.exception.NotEnoughQuotaMegaException;
import mega.privacy.android.app.usecase.exception.QuotaExceededMegaException;
import mega.privacy.android.app.utils.AlertsAndWarnings;
import mega.privacy.android.app.utils.AvatarUtil;
import mega.privacy.android.app.utils.CacheFolderManager;
import mega.privacy.android.app.utils.CallUtil;
import mega.privacy.android.app.utils.CameraUploadUtil;
import mega.privacy.android.app.utils.ChatUtil;
import mega.privacy.android.app.utils.ColorUtils;
import mega.privacy.android.app.utils.ContactUtil;
import mega.privacy.android.app.utils.LastShowSMSDialogTimeChecker;
import mega.privacy.android.app.utils.LinksUtil;
import mega.privacy.android.app.utils.MegaNodeDialogUtil;
import mega.privacy.android.app.utils.MegaNodeUtil;
import mega.privacy.android.app.utils.StringResourcesUtils;
import mega.privacy.android.app.utils.TextUtil;
import mega.privacy.android.app.utils.ThumbnailUtils;
import mega.privacy.android.app.utils.TimeUtils;
import mega.privacy.android.app.utils.Util;
import mega.privacy.android.app.utils.contacts.MegaContactGetter;
import mega.privacy.android.app.utils.permission.PermissionUtils;
import mega.privacy.android.app.zippreview.ui.ZipBrowserActivity;
import mega.privacy.android.domain.entity.StorageState;
import mega.privacy.android.domain.entity.contacts.ContactRequest;
import mega.privacy.android.domain.entity.contacts.ContactRequestStatus;
import mega.privacy.android.domain.entity.transfer.TransferType;
import mega.privacy.android.domain.qualifier.ApplicationScope;
import nz.mega.documentscanner.DocumentScannerActivity;
import nz.mega.sdk.MegaAccountDetails;
import nz.mega.sdk.MegaAchievementsDetails;
import nz.mega.sdk.MegaApiAndroid;
import nz.mega.sdk.MegaApiJava;
import nz.mega.sdk.MegaChatApi;
import nz.mega.sdk.MegaChatApiAndroid;
import nz.mega.sdk.MegaChatApiJava;
import nz.mega.sdk.MegaChatCall;
import nz.mega.sdk.MegaChatError;
import nz.mega.sdk.MegaChatListItem;
import nz.mega.sdk.MegaChatPeerList;
import nz.mega.sdk.MegaChatRequest;
import nz.mega.sdk.MegaChatRequestListenerInterface;
import nz.mega.sdk.MegaChatRoom;
import nz.mega.sdk.MegaContactRequest;
import nz.mega.sdk.MegaError;
import nz.mega.sdk.MegaFolderInfo;
import nz.mega.sdk.MegaNode;
import nz.mega.sdk.MegaRequest;
import nz.mega.sdk.MegaRequestListenerInterface;
import nz.mega.sdk.MegaShare;
import nz.mega.sdk.MegaTransfer;
import nz.mega.sdk.MegaTransferData;
import nz.mega.sdk.MegaTransferListenerInterface;
import nz.mega.sdk.MegaUser;
import nz.mega.sdk.MegaUserAlert;
import timber.log.Timber;

@AndroidEntryPoint
@SuppressWarnings("deprecation")
public class ManagerActivity extends TransfersManagementActivity
        implements MegaRequestListenerInterface, MegaChatRequestListenerInterface, OnNavigationItemSelectedListener,
        MegaTransferListenerInterface, OnClickListener,
        BottomNavigationView.OnNavigationItemSelectedListener, UploadBottomSheetDialogActionListener,
        ChatManagementCallback, ActionNodeCallback, SnackbarShower,
        MeetingBottomSheetDialogActionListener, LoadPreviewListener.OnPreviewLoadedCallback {

    private static final String TRANSFER_OVER_QUOTA_SHOWN = "TRANSFER_OVER_QUOTA_SHOWN";

    public static final String TRANSFERS_TAB = "TRANSFERS_TAB";
    private static final String BOTTOM_ITEM_BEFORE_OPEN_FULLSCREEN_OFFLINE = "BOTTOM_ITEM_BEFORE_OPEN_FULLSCREEN_OFFLINE";

    private static final String BUSINESS_GRACE_ALERT_SHOWN = "BUSINESS_GRACE_ALERT_SHOWN";
    private static final String BUSINESS_CU_ALERT_SHOWN = "BUSINESS_CU_ALERT_SHOWN";

    public static final String NEW_CREATION_ACCOUNT = "NEW_CREATION_ACCOUNT";
    public static final String JOINING_CHAT_LINK = "JOINING_CHAT_LINK";
    public static final String LINK_JOINING_CHAT_LINK = "LINK_JOINING_CHAT_LINK";
    private static final String PROCESS_FILE_DIALOG_SHOWN = "PROGRESS_DIALOG_SHOWN";
    private static final String OPEN_LINK_DIALOG_SHOWN = "OPEN_LINK_DIALOG_SHOWN";
    private static final String OPEN_LINK_TEXT = "OPEN_LINK_TEXT";
    private static final String OPEN_LINK_ERROR = "OPEN_LINK_ERROR";
    private static final String COMES_FROM_NOTIFICATIONS_SHARED_INDEX = "COMES_FROM_NOTIFICATIONS_SHARED_INDEX";

    // 8dp + 56dp(Fab's size) + 8dp
    public static final int TRANSFER_WIDGET_MARGIN_BOTTOM = 72;

    /**
     * The causes of elevating the app bar
     */
    public static final int ELEVATION_SCROLL = 0x01;
    public static final int ELEVATION_CALL_IN_PROGRESS = 0x02;
    /**
     * The cause bitmap of elevating the app bar
     */
    private int mElevationCause;
    /**
     * True if any TabLayout is visible
     */
    private boolean mShowAnyTabLayout;

    /**
     * Indicates that ManagerActivity was called from Image Viewer;
     * Transfers tab should go back to {@link mega.privacy.android.app.imageviewer.ImageViewerActivity}
     */
    private boolean transfersToImageViewer = false;

    private LastShowSMSDialogTimeChecker smsDialogTimeChecker;

    public ManagerViewModel viewModel;
    public IncomingSharesViewModel incomingSharesViewModel;
    public OutgoingSharesViewModel outgoingSharesViewModel;
    public LinksViewModel linksViewModel;
    private SearchViewModel searchViewModel;

    @Inject
    CheckPasswordReminderUseCase checkPasswordReminderUseCase;
    @Inject
    CookieDialogHandler cookieDialogHandler;
    @Inject
    SortOrderManagement sortOrderManagement;
    @Inject
    MyAccountInfo myAccountInfo;
    @Inject
    InviteContactUseCase inviteContactUseCase;
    @Inject
    FilePrepareUseCase filePrepareUseCase;
    @Inject
    PasscodeManagement passcodeManagement;
    @Inject
    MoveNodeUseCase moveNodeUseCase;
    @Inject
    RemoveNodeUseCase removeNodeUseCase;
    @Inject
    GetNodeUseCase getNodeUseCase;
    @Inject
    GetChatChangesUseCase getChatChangesUseCase;
    @Inject
    DownloadNodeUseCase downloadNodeUseCase;
    @ApplicationScope
    @Inject
    CoroutineScope sharingScope;
    @Inject
    CheckNameCollisionUseCase checkNameCollisionUseCase;
    @Inject
    UploadUseCase uploadUseCase;
    @Inject
    CopyNodeUseCase copyNodeUseCase;
    @Inject
    LegacyLoggingSettings loggingSettings;
    @Inject
    ActivityLifecycleHandler activityLifecycleHandler;

    public ArrayList<Integer> transfersInProgress;
    public MegaTransferData transferData;

    public long transferCallback = 0;

    //GET PRO ACCOUNT PANEL
    LinearLayout getProLayout = null;
    TextView getProText;
    TextView leftCancelButton;
    TextView rightUpgradeButton;
    Button addPhoneNumberButton;
    TextView addPhoneNumberLabel;
    FloatingActionButton fabButton;
    FloatingActionButton fabMaskButton;

    MegaNode rootNode = null;

    NodeController nC;
    ContactController cC;
    AccountController aC;

    private final MegaAttacher nodeAttacher = new MegaAttacher(this);
    private final NodeSaver nodeSaver = new NodeSaver(this, this, this,
            AlertsAndWarnings.showSaveToDeviceConfirmDialog(this));

    private AndroidCompletedTransfer selectedTransfer;
    MegaNode selectedNode;
    MegaOffline selectedOfflineNode;
    MegaContactAdapter selectedUser;
    MegaContactRequest selectedRequest;

    public long selectedChatItemId;

    private BadgeDrawerArrowDrawable badgeDrawable;

    MegaPreferences prefs = null;
    MegaAttributes attr = null;
    static ManagerActivity managerActivity = null;
    MegaApplication app = null;
    MegaApiAndroid megaApi;
    MegaChatApiAndroid megaChatApi;
    Handler handler;
    DisplayMetrics outMetrics;
    FragmentContainerView fragmentContainer;
    ActionBar aB;
    MaterialToolbar toolbar;
    AppBarLayout abL;

    int selectedAccountType;

    ShareInfo infoManager;
    MegaNode parentNodeManager;

    public DrawerLayout drawerLayout;
    ArrayList<MegaUser> contacts = new ArrayList<>();
    ArrayList<MegaUser> visibleContacts = new ArrayList<>();

    public boolean openFolderRefresh = false;

    public boolean openSettingsStartScreen;
    public boolean openSettingsStorage = false;
    public boolean openSettingsQR = false;
    boolean newAccount = false;
    public boolean newCreationAccount;

    private int storageState = MegaApiJava.STORAGE_STATE_UNKNOWN; //Default value
    private int storageStateFromBroadcast = MegaApiJava.STORAGE_STATE_UNKNOWN; //Default value
    private boolean showStorageAlertWithDelay;

    private boolean isStorageStatusDialogShown = false;

    private boolean isTransferOverQuotaWarningShown;
    private AlertDialog transferOverQuotaWarning;
    private AlertDialog confirmationTransfersDialog;

    private AlertDialog reconnectDialog;
    private AlertDialog inviteContactDialog;

    private RelativeLayout navigationDrawerAddPhoneContainer;
    int orientationSaved;

    private boolean isSMSDialogShowing;
    private final static String STATE_KEY_SMS_DIALOG = "isSMSDialogShowing";

    private static final String STATE_KEY_IS_IN_MD_MODE = "isInMDMode";
    // Determine if in Media discovery page, if it is true, it must in CD drawerItem tab
    private boolean isInMDMode = false;

    private static final String STATE_KEY_IS_IN_ALBUM_CONTENT = "isInAlbumContent";
    private static final String STATE_KEY_IS_IN_PHOTOS_FILTER = "isInFilterPage";
    public boolean isInFilterPage = false;
    private boolean isInAlbumContent;
    public boolean fromAlbumContent = false;

    public enum FragmentTag {
        CLOUD_DRIVE, HOMEPAGE, PHOTOS, INBOX, INCOMING_SHARES, OUTGOING_SHARES, SEARCH, TRANSFERS, COMPLETED_TRANSFERS,
        RECENT_CHAT, RUBBISH_BIN, NOTIFICATIONS, TURN_ON_NOTIFICATIONS, PERMISSIONS, SMS_VERIFICATION,
        LINKS, MEDIA_DISCOVERY, ALBUM_CONTENT, PHOTOS_FILTER;

        public String getTag() {
            switch (this) {
                case CLOUD_DRIVE:
                    return "fileBrowserFragment";
                case HOMEPAGE:
                    return "homepageFragment";
                case RUBBISH_BIN:
                    return "rubbishBinFragment";
                case PHOTOS:
                    return "photosFragment";
                case INBOX:
                    return "inboxFragment";
                case INCOMING_SHARES:
                    return "incomingSharesFragment";
                case OUTGOING_SHARES:
                    return "outgoingSharesFragment";
                case SEARCH:
                    return "searchFragment";
                case TRANSFERS:
                    return "android:switcher:" + R.id.transfers_tabs_pager + ":" + 0;
                case COMPLETED_TRANSFERS:
                    return "android:switcher:" + R.id.transfers_tabs_pager + ":" + 1;
                case RECENT_CHAT:
                    return "chatTabsFragment";
                case NOTIFICATIONS:
                    return "notificationsFragment";
                case TURN_ON_NOTIFICATIONS:
                    return "turnOnNotificationsFragment";
                case PERMISSIONS:
                    return "permissionsFragment";
                case SMS_VERIFICATION:
                    return "smsVerificationFragment";
                case LINKS:
                    return "linksFragment";
                case MEDIA_DISCOVERY:
                    return "mediaDiscoveryFragment";
                case ALBUM_CONTENT:
                    return "fragmentAlbumContent";
                case PHOTOS_FILTER:
                    return "fragmentPhotosFilter";
            }
            return null;
        }
    }

    public boolean turnOnNotifications = false;

    private DrawerItem drawerItem;
    static MenuItem drawerMenuItem = null;
    LinearLayout fragmentLayout;
    BottomNavigationView bNV;
    NavigationView nV;
    RelativeLayout usedSpaceLayout;
    private EmojiTextView nVDisplayName;
    TextView nVEmail;
    TextView businessLabel;
    RoundedImageView nVPictureProfile;
    TextView spaceTV;
    ProgressBar usedSpacePB;

    private MiniAudioPlayerController miniAudioPlayerController;

    private LinearLayout cuViewTypes;

    //Tabs in Shares
    private TabLayout tabLayoutShares;
    private SharesPageAdapter sharesPageAdapter;
    private ViewPager2 viewPagerShares;

    //Tabs in Transfers
    private TabLayout tabLayoutTransfers;
    private TransfersPageAdapter mTabsAdapterTransfers;
    private CustomViewPager viewPagerTransfers;

    private RelativeLayout callInProgressLayout;
    private Chronometer callInProgressChrono;
    private TextView callInProgressText;
    private LinearLayout microOffLayout;
    private LinearLayout videoOnLayout;

    boolean firstTimeAfterInstallation = true;
    SearchView searchView;
    public boolean searchExpand = false;
    boolean isSearching = false;
    boolean openLink = false;

    long lastTimeOnTransferUpdate = Calendar.getInstance().getTimeInMillis();

    boolean requestNotificationsPermissionFirstLogin;
    private boolean askPermissions = false;

    boolean megaContacts = true;

    private HomepageScreen mHomepageScreen = HomepageScreen.HOMEPAGE;

    private enum HomepageScreen {
        HOMEPAGE, IMAGES, FAVOURITES, DOCUMENTS, AUDIO, VIDEO,
        FULLSCREEN_OFFLINE, OFFLINE_FILE_INFO, RECENT_BUCKET
    }

    public boolean isList = true;

    private String pathNavigationOffline;

    // Fragments
    private FileBrowserFragment fileBrowserFragment;
    private RubbishBinFragment rubbishBinFragment;
    private InboxFragment inboxFragment;
    private MegaNodeBaseFragment incomingSharesFragment;
    private MegaNodeBaseFragment outgoingSharesFragment;
    private MegaNodeBaseFragment linksFragment;
    private TransfersFragment transfersFragment;
    private CompletedTransfersFragment completedTransfersFragment;
    private SearchFragment searchFragment;
    private PhotosFragment photosFragment;
    private AlbumContentFragment albumContentFragment;
    private PhotosFilterFragment photosFilterFragment;
    private ChatTabsFragment chatTabsFragment;
    private NotificationsFragment notificationsFragment;
    private TurnOnNotificationsFragment turnOnNotificationsFragment;
    private PermissionsFragment permissionsFragment;
    private SMSVerificationFragment smsVerificationFragment;
    private MediaDiscoveryFragment mediaDiscoveryFragment;

    private boolean mStopped = true;
    private int bottomItemBeforeOpenFullscreenOffline = INVALID_VALUE;
    private OfflineFragment fullscreenOfflineFragment;
    private OfflineFragment pagerOfflineFragment;
    private RecentsFragment pagerRecentsFragment;

    AlertDialog statusDialog;
    private AlertDialog processFileDialog;

    private AlertDialog permissionsDialog;
    private AlertDialog presenceStatusDialog;
    private AlertDialog alertNotPermissionsUpload;
    private AlertDialog clearRubbishBinDialog;
    private AlertDialog insertPassDialog;
    private AlertDialog changeUserAttributeDialog;
    private AlertDialog alertDialogStorageStatus;
    private AlertDialog alertDialogSMSVerification;
    private AlertDialog newTextFileDialog;
    private AlertDialog newFolderDialog;

    private MenuItem searchMenuItem;
    private MenuItem enableSelectMenuItem;
    private MenuItem doNotDisturbMenuItem;
    private MenuItem clearRubbishBinMenuitem;
    private MenuItem cancelAllTransfersMenuItem;
    private MenuItem playTransfersMenuIcon;
    private MenuItem pauseTransfersMenuIcon;
    private MenuItem retryTransfers;
    private MenuItem clearCompletedTransfers;
    private MenuItem scanQRcodeMenuItem;
    private MenuItem returnCallMenuItem;
    private MenuItem openLinkMenuItem;
    private Chronometer chronometerMenuItem;
    private LinearLayout layoutCallMenuItem;

    private int typesCameraPermission = INVALID_TYPE_PERMISSIONS;
    AlertDialog enable2FADialog;
    boolean isEnable2FADialogShown = false;
    Button enable2FAButton;
    Button skip2FAButton;

    private boolean is2FAEnabled = false;

    public boolean comesFromNotifications = false;
    public int comesFromNotificationsLevel = 0;
    public long comesFromNotificationHandle = INVALID_VALUE;
    public long comesFromNotificationHandleSaved = INVALID_VALUE;
    public int comesFromNotificationDeepBrowserTreeIncoming = INVALID_VALUE;
    public long[] comesFromNotificationChildNodeHandleList;
    public SharesTab comesFromNotificationSharedIndex = SharesTab.NONE;

    RelativeLayout myAccountHeader;
    ImageView contactStatus;
    RelativeLayout myAccountSection;
    RelativeLayout inboxSection;
    RelativeLayout contactsSection;
    RelativeLayout notificationsSection;
    private RelativeLayout rubbishBinSection;
    RelativeLayout settingsSection;
    Button upgradeAccount;
    TextView contactsSectionText;
    TextView notificationsSectionText;
    int bottomNavigationCurrentItem = -1;
    View chatBadge;
    View callBadge;

    private boolean joiningToChatLink;
    private String linkJoinToChatLink;

    private boolean onAskingPermissionsFragment = false;
    public boolean onAskingSMSVerificationFragment = false;

    private View mNavHostView;
    private NavController mNavController;
    private HomepageSearchable mHomepageSearchable;

    private Boolean initFabButtonShow = false;

    private Observer<Boolean> fabChangeObserver = isShow -> {
        if (drawerItem == DrawerItem.HOMEPAGE) {
            controlFabInHomepage(isShow);
        } else if (isInMDMode) {
            hideFabButton();
        } else {
            if (initFabButtonShow) {
                if (isShow) {
                    showFabButtonAfterScrolling();
                } else {
                    hideFabButtonWhenScrolling();
                }
            }
        }
    };

    private final Observer<Boolean> refreshAddPhoneNumberButtonObserver = new Observer<Boolean>() {
        @Override
        public void onChanged(Boolean aBoolean) {
            if (drawerLayout != null) {
<<<<<<< HEAD
                closeDrawer();
=======
                closeLeftDrawer();
>>>>>>> 9f0a536e
            }
            refreshAddPhoneNumberButton();
        }
    };

    private final Observer<Boolean> fileBackupChangedObserver = change -> {
        if (change) {
            getMyBackupsFolder();
        }
    };

    private boolean isBusinessGraceAlertShown;
    private AlertDialog businessGraceAlert;
    private boolean isBusinessCUAlertShown;
    private AlertDialog businessCUAlert;

    private BottomSheetDialogFragment bottomSheetDialogFragment;
    private PsaViewHolder psaViewHolder;

    private AlertDialog openLinkDialog;
    private boolean openLinkDialogIsErrorShown = false;
    private EditText openLinkText;
    private RelativeLayout openLinkError;
    private TextView openLinkErrorText;
    private Button openLinkOpenButton;
    private static final int LINK_DIALOG_MEETING = 1;
    private static final int LINK_DIALOG_CHAT = 2;
    private int chatLinkDialogType = LINK_DIALOG_CHAT;

    // for Meeting
    boolean isFabExpanded = false;
    private static long FAB_ANIM_DURATION = 200L;
    private static long FAB_MASK_OUT_DELAY = 200L;
    private static float ALPHA_TRANSPARENT = 0f;
    private static float ALPHA_OPAQUE = 1f;
    private static float FAB_DEFAULT_ANGEL = 0f;
    private static float FAB_ROTATE_ANGEL = 135f;
    private static String KEY_IS_FAB_EXPANDED = "isFabExpanded";
    private static String MEETING_TYPE = MEETING_ACTION_CREATE;
    private View fabMaskLayout;
    private ViewGroup windowContent;
    private final ArrayList<View> fabs = new ArrayList<>();
    // end for Meeting

    // Backup warning dialog
    private AlertDialog backupWarningDialog;
    private ArrayList<Long> backupHandleList;
    private int backupDialogType = BACKUP_DIALOG_SHOW_NONE;
    private Long backupNodeHandle;
    private int backupNodeType;
    private int backupActionType;

    // Version removed
    private int versionsToRemove = 0;
    private int versionsRemoved = 0;
    private int errorVersionRemove = 0;

    public MegaNode viewInFolderNode;

    /**
     * Broadcast to update the completed transfers tab.
     */
    private BroadcastReceiver transferFinishReceiver = new BroadcastReceiver() {
        @Override
        public void onReceive(Context context, Intent intent) {
            if (!isTransfersCompletedAdded()) {
                return;
            }

            if (intent == null || intent.getAction() == null
                    || !intent.getAction().equals(BROADCAST_ACTION_TRANSFER_FINISH)) {
                return;
            }

            AndroidCompletedTransfer completedTransfer = intent.getParcelableExtra(COMPLETED_TRANSFER);
            if (completedTransfer == null) {
                return;
            }

            completedTransfersFragment.transferFinish(completedTransfer);
        }
    };

    private BroadcastReceiver chatArchivedReceiver = new BroadcastReceiver() {
        @Override
        public void onReceive(Context context, Intent intent) {
            if (intent == null) return;

            String title = intent.getStringExtra(CHAT_TITLE);
            if (title != null) {
                showSnackbar(SNACKBAR_TYPE, getString(R.string.success_archive_chat, title), -1);
            }
        }
    };

    private BroadcastReceiver updateMyAccountReceiver = new BroadcastReceiver() {
        @Override
        public void onReceive(Context context, Intent intent) {
            if (intent != null) {
                if (ACTION_STORAGE_STATE_CHANGED.equals(intent.getAction())) {
                    storageStateFromBroadcast = intent.getIntExtra(EXTRA_STORAGE_STATE, MegaApiJava.STORAGE_STATE_UNKNOWN);
                    if (!showStorageAlertWithDelay) {
                        checkStorageStatus(storageStateFromBroadcast != MegaApiJava.STORAGE_STATE_UNKNOWN ?
                                storageStateFromBroadcast : app.getStorageState(), false);
                    }
                    updateAccountDetailsVisibleInfo();
                    return;
                }

                int actionType = intent.getIntExtra(ACTION_TYPE, INVALID_ACTION);

                if (actionType == UPDATE_ACCOUNT_DETAILS) {
                    Timber.d("BROADCAST TO UPDATE AFTER UPDATE_ACCOUNT_DETAILS");
                    if (isFinishing()) {
                        return;
                    }

                    updateAccountDetailsVisibleInfo();

                    if (megaApi.isBusinessAccount()) {
                        supportInvalidateOptionsMenu();
                    }
                } else if (actionType == UPDATE_PAYMENT_METHODS) {
                    Timber.d("BROADCAST TO UPDATE AFTER UPDATE_PAYMENT_METHODS");
                }
            }
        }
    };

    private final BroadcastReceiver receiverUpdateOrder = new BroadcastReceiver() {
        @Override
        public void onReceive(Context context, Intent intent) {
            if (intent == null || !BROADCAST_ACTION_INTENT_UPDATE_ORDER.equals(intent.getAction())) {
                return;
            }

            if (intent.getBooleanExtra(IS_CLOUD_ORDER, true)) {
                refreshCloudOrder(intent.getIntExtra(NEW_ORDER, ORDER_DEFAULT_ASC));
            } else {
                refreshOthersOrder();
            }
        }
    };

    private BroadcastReceiver receiverCUAttrChanged = new BroadcastReceiver() {
        @Override
        public void onReceive(Context context, Intent intent) {

            synchronized (this) {
                if (drawerItem == DrawerItem.PHOTOS) {
                    cameraUploadsClicked();
                }

                //update folder icon
                onNodesCloudDriveUpdate();
            }
        }
    };

    private BroadcastReceiver networkReceiver = new BroadcastReceiver() {
        @Override
        public void onReceive(Context context, Intent intent) {
            Timber.d("Network broadcast received!");
            int actionType;

            if (intent != null) {
                actionType = intent.getIntExtra(ACTION_TYPE, INVALID_ACTION);

                if (actionType == GO_OFFLINE) {
                    //stop cu process
                    fireStopCameraUploadJob(ManagerActivity.this);
                    showOfflineMode();
                    LiveEventBus.get(EVENT_NETWORK_CHANGE, Boolean.class).post(false);
                } else if (actionType == GO_ONLINE) {
                    showOnlineMode();
                    LiveEventBus.get(EVENT_NETWORK_CHANGE, Boolean.class).post(true);
                } else if (actionType == START_RECONNECTION) {
                    refreshSession();
                }
            }
        }
    };

    private BroadcastReceiver contactUpdateReceiver = new BroadcastReceiver() {
        @Override
        public void onReceive(Context context, Intent intent) {
            if (intent == null || intent.getAction() == null)
                return;


            long userHandle = intent.getLongExtra(EXTRA_USER_HANDLE, INVALID_HANDLE);

            if (intent.getAction().equals(ACTION_UPDATE_NICKNAME)
                    || intent.getAction().equals(ACTION_UPDATE_FIRST_NAME)
                    || intent.getAction().equals(ACTION_UPDATE_LAST_NAME)) {

                if (isIncomingAdded() && incomingSharesFragment.getItemCount() > 0) {
                    incomingSharesFragment.updateContact(userHandle);
                }

                if (isOutgoingAdded() && outgoingSharesFragment.getItemCount() > 0) {
                    outgoingSharesFragment.updateContact(userHandle);
                }
            }
        }
    };

    private final Observer<MegaChatCall> callStatusObserver = call -> {
        int callStatus = call.getStatus();
        switch (callStatus) {
            case MegaChatCall.CALL_STATUS_CONNECTING:
            case MegaChatCall.CALL_STATUS_IN_PROGRESS:
            case MegaChatCall.CALL_STATUS_TERMINATING_USER_PARTICIPATION:
            case MegaChatCall.CALL_STATUS_DESTROYED:
            case MegaChatCall.CALL_STATUS_USER_NO_PRESENT:
                updateVisibleCallElements(call.getChatid());
                if (call.getStatus() == MegaChatCall.CALL_STATUS_TERMINATING_USER_PARTICIPATION &&
                        call.getTermCode() == MegaChatCall.TERM_CODE_TOO_MANY_PARTICIPANTS) {
                    showSnackbar(SNACKBAR_TYPE, StringResourcesUtils.getString(R.string.call_error_too_many_participants), MEGACHAT_INVALID_HANDLE);
                }
                break;
        }
    };

    private final Observer<MegaChatCall> callOnHoldObserver = call -> updateVisibleCallElements(call.getChatid());

    private final Observer<Pair> sessionOnHoldObserver = sessionAndCall -> {
        MegaChatCall call = megaChatApi.getChatCallByCallId((long) sessionAndCall.first);
        updateVisibleCallElements(call.getChatid());
    };

    private BroadcastReceiver chatRoomMuteUpdateReceiver = new BroadcastReceiver() {
        @Override
        public void onReceive(Context context, Intent intent) {
            if (intent == null || intent.getAction() == null)
                return;

            if (intent.getAction().equals(ACTION_UPDATE_PUSH_NOTIFICATION_SETTING)) {
                if (getRecentChatsFragment() != null && getRecentChatsFragment().isVisible()) {
                    getRecentChatsFragment().notifyPushChanged();
                }
            }
        }
    };

    private final Observer<Boolean> refreshObserver = refreshed -> {
        if (!refreshed) {
            return;
        }

        if (drawerItem == DrawerItem.CLOUD_DRIVE) {
            MegaNode parentNode = megaApi.getNodeByHandle(viewModel.getState().getValue().getBrowserParentHandle());

            ArrayList<MegaNode> nodes = megaApi.getChildren(parentNode != null
                            ? parentNode
                            : megaApi.getRootNode(),
                    sortOrderManagement.getOrderCloud());

            fileBrowserFragment.setNodes(nodes);
            fileBrowserFragment.getRecyclerView().invalidate();
        } else if (drawerItem == DrawerItem.SHARED_ITEMS) {
            refreshIncomingShares();
        }
    };

    private final Observer<Boolean> finishObserver = finish -> {
        if (finish) finish();
    };

    private final OnBackPressedCallback onBackPressedCallback = new OnBackPressedCallback(true) {
        @Override
        public void handleOnBackPressed() {
            goBack();
        }
    };

    private FileBackupManager fileBackupManager;

    /**
     * Method for updating the visible elements related to a call.
     *
     * @param chatIdReceived The chat ID of a call.
     */
    private void updateVisibleCallElements(long chatIdReceived) {
        if (getRecentChatsFragment() != null && getRecentChatsFragment().isVisible()) {
            getRecentChatsFragment().refreshNode(megaChatApi.getChatListItem(chatIdReceived));
        }

        if (isScreenInPortrait(ManagerActivity.this)) {
            setCallWidget();
        } else {
            supportInvalidateOptionsMenu();
        }
    }

    @Override
    public void onRequestPermissionsResult(int requestCode, @NonNull String[] permissions, @NonNull int[] grantResults) {
        super.onRequestPermissionsResult(requestCode, permissions, grantResults);
        switch (requestCode) {
            case REQUEST_UPLOAD_CONTACT: {
                uploadContactInfo(infoManager, parentNodeManager);
                break;
            }
            case REQUEST_CAMERA: {
                if (typesCameraPermission == TAKE_PICTURE_OPTION) {
                    Timber.d("TAKE_PICTURE_OPTION");
                    if (grantResults.length > 0 && grantResults[0] == PackageManager.PERMISSION_GRANTED) {
                        if (!hasPermissions(this, Manifest.permission.WRITE_EXTERNAL_STORAGE)) {
                            requestPermission(this,
                                    REQUEST_WRITE_STORAGE,
                                    Manifest.permission.WRITE_EXTERNAL_STORAGE);
                        } else {
                            checkTakePicture(this, TAKE_PHOTO_CODE);
                            typesCameraPermission = INVALID_TYPE_PERMISSIONS;
                        }
                    }
                }
                break;
            }
            case REQUEST_READ_WRITE_STORAGE: {
                if (grantResults.length > 0 && grantResults[0] == PackageManager.PERMISSION_GRANTED) {
                    showUploadPanel();
                }
                break;
            }
            case REQUEST_WRITE_STORAGE: {
                if (getFirstLogin()) {
                    Timber.d("The first time");
                    if (grantResults.length > 0 && grantResults[0] == PackageManager.PERMISSION_GRANTED) {
                        if (typesCameraPermission == TAKE_PICTURE_OPTION) {
                            Timber.d("TAKE_PICTURE_OPTION");
                            if (!hasPermissions(this, Manifest.permission.CAMERA)) {
                                requestPermission(this, REQUEST_CAMERA, Manifest.permission.CAMERA);
                            } else {
                                checkTakePicture(this, TAKE_PHOTO_CODE);
                                typesCameraPermission = INVALID_TYPE_PERMISSIONS;
                            }

                            break;
                        }
                    }
                } else {
                    if (typesCameraPermission == TAKE_PICTURE_OPTION) {
                        Timber.d("TAKE_PICTURE_OPTION");
                        if (!hasPermissions(this, Manifest.permission.CAMERA)) {
                            requestPermission(this,
                                    REQUEST_CAMERA,
                                    Manifest.permission.CAMERA);
                        } else {
                            checkTakePicture(this, TAKE_PHOTO_CODE);
                            typesCameraPermission = INVALID_TYPE_PERMISSIONS;
                        }
                    } else {
                        refreshOfflineNodes();
                    }

                    break;
                }

                nodeSaver.handleRequestPermissionsResult(requestCode);
                break;
            }

            case REQUEST_CAMERA_UPLOAD:
            case REQUEST_CAMERA_ON_OFF:
                if (grantResults.length > 0 && grantResults[0] == PackageManager.PERMISSION_GRANTED) {
                    checkIfShouldShowBusinessCUAlert();
                } else {
                    stopCameraUploadSyncHeartbeatWorkers(this);
                    showSnackbar(SNACKBAR_TYPE, getString(R.string.on_refuse_storage_permission), INVALID_HANDLE);
                }

                break;

            case REQUEST_CAMERA_ON_OFF_FIRST_TIME:
                if (permissions.length == 0) {
                    return;
                }
                if (grantResults[0] == PackageManager.PERMISSION_GRANTED) {
                    checkIfShouldShowBusinessCUAlert();
                } else {
                    if (!ActivityCompat.shouldShowRequestPermissionRationale(this, permissions[0])) {
                        if (getPhotosFragment() != null) {
                            photosFragment.onStoragePermissionRefused();
                        }
                    } else {
                        showSnackbar(SNACKBAR_TYPE, getString(R.string.on_refuse_storage_permission), INVALID_HANDLE);
                    }
                }

                break;

            case PERMISSIONS_FRAGMENT: {
                if (getPermissionsFragment() != null) {
                    permissionsFragment.setNextPermission();
                }
                break;
            }

            case REQUEST_BT_CONNECT:
                Timber.d("get Bluetooth Connect permission");
                if (permissions.length == 0) {
                    return;
                }
                if (grantResults[0] == PackageManager.PERMISSION_GRANTED) {
                    if (MEETING_TYPE.equals(MEETING_ACTION_CREATE)) {
                        openMeetingToCreate(this);
                    }
                } else {
                    showSnackbar(PERMISSIONS_TYPE, getString(R.string.meeting_bluetooth_connect_required_permissions_warning), INVALID_HANDLE);
                }
                break;
        }
    }

    public void setTypesCameraPermission(int typesCameraPermission) {
        this.typesCameraPermission = typesCameraPermission;
    }

    @Override
    public void onSaveInstanceState(Bundle outState) {
        Timber.d("onSaveInstanceState");
        if (drawerItem != null) {
            Timber.d("DrawerItem = %s", drawerItem);
        } else {
            Timber.w("DrawerItem is null");
        }
        super.onSaveInstanceState(outState);
        outState.putSerializable("drawerItem", drawerItem);
        outState.putInt(BOTTOM_ITEM_BEFORE_OPEN_FULLSCREEN_OFFLINE,
                bottomItemBeforeOpenFullscreenOffline);
        outState.putBoolean(STATE_KEY_SMS_DIALOG, isSMSDialogShowing);

        outState.putString("pathNavigationOffline", pathNavigationOffline);

        if (turnOnNotifications) {
            outState.putBoolean("turnOnNotifications", turnOnNotifications);
        }

        outState.putInt("orientationSaved", orientationSaved);
        outState.putBoolean("isEnable2FADialogShown", isEnable2FADialogShown);
        outState.putInt("bottomNavigationCurrentItem", bottomNavigationCurrentItem);
        outState.putBoolean("searchExpand", searchExpand);
        outState.putBoolean("comesFromNotifications", comesFromNotifications);
        outState.putInt("comesFromNotificationsLevel", comesFromNotificationsLevel);
        outState.putLong("comesFromNotificationHandle", comesFromNotificationHandle);
        outState.putLong("comesFromNotificationHandleSaved", comesFromNotificationHandleSaved);
        outState.putSerializable(COMES_FROM_NOTIFICATIONS_SHARED_INDEX, comesFromNotificationSharedIndex);
        outState.putBoolean("onAskingPermissionsFragment", onAskingPermissionsFragment);
        permissionsFragment = (PermissionsFragment) getSupportFragmentManager().findFragmentByTag(FragmentTag.PERMISSIONS.getTag());
        if (onAskingPermissionsFragment && permissionsFragment != null) {
            getSupportFragmentManager().putFragment(outState, FragmentTag.PERMISSIONS.getTag(), permissionsFragment);
        }
        outState.putBoolean("onAskingSMSVerificationFragment", onAskingSMSVerificationFragment);
        smsVerificationFragment = (SMSVerificationFragment) getSupportFragmentManager().findFragmentByTag(FragmentTag.SMS_VERIFICATION.getTag());
        if (onAskingSMSVerificationFragment && smsVerificationFragment != null) {
            getSupportFragmentManager().putFragment(outState, FragmentTag.SMS_VERIFICATION.getTag(), smsVerificationFragment);
        }
        outState.putInt("elevation", mElevationCause);
        outState.putInt("storageState", storageState);
        outState.putBoolean("isStorageStatusDialogShown", isStorageStatusDialogShown);
        outState.putInt("comesFromNotificationDeepBrowserTreeIncoming", comesFromNotificationDeepBrowserTreeIncoming);

        if (isAlertDialogShown(openLinkDialog)) {
            outState.putBoolean(OPEN_LINK_DIALOG_SHOWN, true);
            outState.putBoolean(OPEN_LINK_ERROR, openLinkDialogIsErrorShown);
            outState.putString(OPEN_LINK_TEXT, openLinkText != null && openLinkText.getText() != null
                    ? openLinkText.getText().toString() : "");
        }

        outState.putBoolean(BUSINESS_GRACE_ALERT_SHOWN, isBusinessGraceAlertShown);
        if (isBusinessCUAlertShown) {
            outState.putBoolean(BUSINESS_CU_ALERT_SHOWN, isBusinessCUAlertShown);
        }

        outState.putBoolean(TRANSFER_OVER_QUOTA_SHOWN, isTransferOverQuotaWarningShown);
        outState.putInt(TYPE_CALL_PERMISSION, typesCameraPermission);
        outState.putBoolean(JOINING_CHAT_LINK, joiningToChatLink);
        outState.putString(LINK_JOINING_CHAT_LINK, linkJoinToChatLink);
        outState.putBoolean(KEY_IS_FAB_EXPANDED, isFabExpanded);

        if (getPhotosFragment() != null) {
            getSupportFragmentManager().putFragment(outState, FragmentTag.PHOTOS.getTag(), photosFragment);
        }

        checkNewTextFileDialogState(newTextFileDialog, outState);

        nodeAttacher.saveState(outState);
        nodeSaver.saveState(outState);

        outState.putBoolean(PROCESS_FILE_DIALOG_SHOWN, isAlertDialogShown(processFileDialog));

        outState.putBoolean(STATE_KEY_IS_IN_MD_MODE, isInMDMode);
        mediaDiscoveryFragment = (MediaDiscoveryFragment) getSupportFragmentManager().findFragmentByTag(FragmentTag.MEDIA_DISCOVERY.getTag());
        if (mediaDiscoveryFragment != null) {
            getSupportFragmentManager().putFragment(outState, FragmentTag.MEDIA_DISCOVERY.getTag(), mediaDiscoveryFragment);
        }

        outState.putBoolean(STATE_KEY_IS_IN_ALBUM_CONTENT, isInAlbumContent);
        albumContentFragment = (AlbumContentFragment) getSupportFragmentManager().findFragmentByTag(FragmentTag.ALBUM_CONTENT.getTag());
        if (albumContentFragment != null) {
            getSupportFragmentManager().putFragment(outState, FragmentTag.ALBUM_CONTENT.getTag(), albumContentFragment);
        }

        outState.putBoolean(STATE_KEY_IS_IN_PHOTOS_FILTER, isInFilterPage);
        photosFilterFragment = (PhotosFilterFragment) getSupportFragmentManager().findFragmentByTag(FragmentTag.PHOTOS_FILTER.getTag());
        if (photosFilterFragment != null) {
            getSupportFragmentManager().putFragment(outState, FragmentTag.PHOTOS_FILTER.getTag(), photosFilterFragment);
        }

        backupWarningDialog = fileBackupManager.getBackupWarningDialog();
        if (backupWarningDialog != null && backupWarningDialog.isShowing()) {
            backupHandleList = fileBackupManager.getBackupHandleList();
            backupNodeHandle = fileBackupManager.getBackupNodeHandle();
            backupNodeType = fileBackupManager.getBackupNodeType();
            backupActionType = fileBackupManager.getBackupActionType();
            backupDialogType = fileBackupManager.getBackupDialogType();

            if (backupHandleList != null) {
                outState.putSerializable(BACKUP_HANDLED_ITEM, backupHandleList);
            }

            outState.putLong(BACKUP_HANDLED_NODE, backupNodeHandle);
            outState.putInt(BACKUP_NODE_TYPE, backupNodeType);
            outState.putInt(BACKUP_ACTION_TYPE, backupActionType);
            outState.putInt(BACKUP_DIALOG_WARN, backupDialogType);
            backupWarningDialog.dismiss();
        }

        checkNewFolderDialogState(newFolderDialog, outState);
    }

    @Override
    public void onStart() {
        Timber.d("onStart");

        mStopped = false;

        super.onStart();
    }

    @SuppressLint("NewApi")
    @Override
    protected void onCreate(Bundle savedInstanceState) {
        Timber.d("onCreate");
//		Fragments are restored during the Activity's onCreate().
//		Importantly though, they are restored in the base Activity class's onCreate().
//		Thus if you call super.onCreate() first, all of the rest of your onCreate() method will execute after your Fragments have been restored.
        super.onCreate(savedInstanceState);
        Timber.d("onCreate after call super");

        viewModel = new ViewModelProvider(this).get(ManagerViewModel.class);
        incomingSharesViewModel = new ViewModelProvider(this).get(IncomingSharesViewModel.class);
        outgoingSharesViewModel = new ViewModelProvider(this).get(OutgoingSharesViewModel.class);
        linksViewModel = new ViewModelProvider(this).get(LinksViewModel.class);
        searchViewModel = new ViewModelProvider(this).get(SearchViewModel.class);
        viewModel.getUpdateUsers().observe(this,
                new EventObserver<>(users -> {
                    updateUsers(users);
                    return null;
                }));
        viewModel.getUpdateUserAlerts().observe(this,
                new EventObserver<>(userAlerts -> {
                    updateUserAlerts(userAlerts);
                    return null;
                }));
        viewModel.getUpdateNodes().observe(this,
                new EventObserver<>(nodes -> {
                    onUpdateNodes(nodes);
                    return null;
                }));
        viewModel.getUpdateContactsRequests().observe(this,
                new EventObserver<>(contactRequests -> {
                    updateContactRequests(contactRequests);
                    return null;
                }));

        collectFlows();

        viewModel.onGetNumUnreadUserAlerts().observe(this, this::updateNumUnreadUserAlerts);

        getTransfersViewModel().onGetShouldCompletedTab().observe(this, this::updateTransfersTab);

        getOnBackPressedDispatcher().addCallback(this, onBackPressedCallback);

        // This block for solving the issue below:
        // Android is installed for the first time. Press the “Open” button on the system installation dialog, press the home button to switch the app to background,
        // and then switch the app to foreground, causing the app to create a new instantiation.
        if (!isTaskRoot()) {
            Intent intent = getIntent();
            if (intent != null) {
                String action = intent.getAction();
                if (intent.hasCategory(Intent.CATEGORY_LAUNCHER) && Intent.ACTION_MAIN.equals(action)) {
                    finish();
                    return;
                }
            }
        }

        boolean selectDrawerItemPending = true;

        getLifecycle().addObserver(cookieDialogHandler);

        boolean openLinkDialogIsShown = false;

        if (savedInstanceState != null) {
            Timber.d("Bundle is NOT NULL");
            isSMSDialogShowing = savedInstanceState.getBoolean(STATE_KEY_SMS_DIALOG, false);
            askPermissions = savedInstanceState.getBoolean(EXTRA_ASK_PERMISSIONS);
            drawerItem = (DrawerItem) savedInstanceState.getSerializable("drawerItem");
            bottomItemBeforeOpenFullscreenOffline = savedInstanceState.getInt(BOTTOM_ITEM_BEFORE_OPEN_FULLSCREEN_OFFLINE);
            pathNavigationOffline = savedInstanceState.getString("pathNavigationOffline", pathNavigationOffline);
            Timber.d("savedInstanceState -> pathNavigationOffline: %s", pathNavigationOffline);
            selectedAccountType = savedInstanceState.getInt("selectedAccountType", -1);
            turnOnNotifications = savedInstanceState.getBoolean("turnOnNotifications", false);
            orientationSaved = savedInstanceState.getInt("orientationSaved");
            isEnable2FADialogShown = savedInstanceState.getBoolean("isEnable2FADialogShown", false);
            bottomNavigationCurrentItem = savedInstanceState.getInt("bottomNavigationCurrentItem", -1);
            searchExpand = savedInstanceState.getBoolean("searchExpand", false);
            comesFromNotifications = savedInstanceState.getBoolean("comesFromNotifications", false);
            comesFromNotificationsLevel = savedInstanceState.getInt("comesFromNotificationsLevel", 0);
            comesFromNotificationHandle = savedInstanceState.getLong("comesFromNotificationHandle", INVALID_VALUE);
            comesFromNotificationHandleSaved = savedInstanceState.getLong("comesFromNotificationHandleSaved", INVALID_VALUE);
            if (savedInstanceState.getSerializable(COMES_FROM_NOTIFICATIONS_SHARED_INDEX) != null)
                comesFromNotificationSharedIndex = (SharesTab) savedInstanceState.getSerializable(COMES_FROM_NOTIFICATIONS_SHARED_INDEX);
            else
                comesFromNotificationSharedIndex = SharesTab.NONE;
            onAskingPermissionsFragment = savedInstanceState.getBoolean("onAskingPermissionsFragment", false);
            if (onAskingPermissionsFragment) {
                permissionsFragment = (PermissionsFragment) getSupportFragmentManager().getFragment(savedInstanceState, FragmentTag.PERMISSIONS.getTag());
            }
            onAskingSMSVerificationFragment = savedInstanceState.getBoolean("onAskingSMSVerificationFragment", false);
            if (onAskingSMSVerificationFragment) {
                smsVerificationFragment = (SMSVerificationFragment) getSupportFragmentManager().getFragment(savedInstanceState, FragmentTag.SMS_VERIFICATION.getTag());
            }
            mElevationCause = savedInstanceState.getInt("elevation", 0);
            storageState = savedInstanceState.getInt("storageState", MegaApiJava.STORAGE_STATE_UNKNOWN);
            isStorageStatusDialogShown = savedInstanceState.getBoolean("isStorageStatusDialogShown", false);
            comesFromNotificationDeepBrowserTreeIncoming = savedInstanceState.getInt("comesFromNotificationDeepBrowserTreeIncoming", INVALID_VALUE);
            openLinkDialogIsShown = savedInstanceState.getBoolean(OPEN_LINK_DIALOG_SHOWN, false);
            isBusinessGraceAlertShown = savedInstanceState.getBoolean(BUSINESS_GRACE_ALERT_SHOWN, false);
            isBusinessCUAlertShown = savedInstanceState.getBoolean(BUSINESS_CU_ALERT_SHOWN, false);
            isTransferOverQuotaWarningShown = savedInstanceState.getBoolean(TRANSFER_OVER_QUOTA_SHOWN, false);
            typesCameraPermission = savedInstanceState.getInt(TYPE_CALL_PERMISSION, INVALID_TYPE_PERMISSIONS);
            joiningToChatLink = savedInstanceState.getBoolean(JOINING_CHAT_LINK, false);
            linkJoinToChatLink = savedInstanceState.getString(LINK_JOINING_CHAT_LINK);
            isFabExpanded = savedInstanceState.getBoolean(KEY_IS_FAB_EXPANDED, false);
            isInMDMode = savedInstanceState.getBoolean(STATE_KEY_IS_IN_MD_MODE, false);
            isInAlbumContent = savedInstanceState.getBoolean(STATE_KEY_IS_IN_ALBUM_CONTENT, false);
            isInFilterPage = savedInstanceState.getBoolean(STATE_KEY_IS_IN_PHOTOS_FILTER, false);


            nodeAttacher.restoreState(savedInstanceState);
            nodeSaver.restoreState(savedInstanceState);

            //upload from device, progress dialog should show when screen orientation changes.
            if (savedInstanceState.getBoolean(PROCESS_FILE_DIALOG_SHOWN, false)) {
                processFileDialog = showProcessFileDialog(this, null);
            }

            // Backup warning dialog
            backupHandleList = (ArrayList<Long>) savedInstanceState.getSerializable(BACKUP_HANDLED_ITEM);
            backupNodeHandle = savedInstanceState.getLong(BACKUP_HANDLED_NODE, -1);
            backupNodeType = savedInstanceState.getInt(BACKUP_NODE_TYPE, -1);
            backupActionType = savedInstanceState.getInt(BACKUP_ACTION_TYPE, -1);
            backupDialogType = savedInstanceState.getInt(BACKUP_DIALOG_WARN, BACKUP_DIALOG_SHOW_NONE);

            if (savedInstanceState.getBoolean(IS_NEW_FOLDER_DIALOG_SHOWN, false)) {
                showNewFolderDialog(savedInstanceState.getString(NEW_FOLDER_DIALOG_TEXT));
            }
        } else {
            Timber.d("Bundle is NULL");
            this.setPathNavigationOffline(OFFLINE_ROOT);
        }

        IntentFilter contactUpdateFilter = new IntentFilter(BROADCAST_ACTION_INTENT_FILTER_CONTACT_UPDATE);
        contactUpdateFilter.addAction(ACTION_UPDATE_NICKNAME);
        contactUpdateFilter.addAction(ACTION_UPDATE_FIRST_NAME);
        contactUpdateFilter.addAction(ACTION_UPDATE_LAST_NAME);
        contactUpdateFilter.addAction(ACTION_UPDATE_CREDENTIALS);
        registerReceiver(contactUpdateReceiver, contactUpdateFilter);

        IntentFilter filter = new IntentFilter(BROADCAST_ACTION_INTENT_UPDATE_ACCOUNT_DETAILS);
        filter.addAction(ACTION_STORAGE_STATE_CHANGED);
        registerReceiver(updateMyAccountReceiver, filter);

        registerReceiver(networkReceiver,
                new IntentFilter(BROADCAST_ACTION_INTENT_CONNECTIVITY_CHANGE));

        registerReceiver(receiverCUAttrChanged,
                new IntentFilter(BROADCAST_ACTION_INTENT_CU_ATTR_CHANGE));

        registerReceiver(receiverUpdateOrder, new IntentFilter(BROADCAST_ACTION_INTENT_UPDATE_ORDER));

        LiveEventBus.get(EVENT_UPDATE_VIEW_MODE, Boolean.class)
                .observe(this, this::updateView);

        registerReceiver(chatArchivedReceiver, new IntentFilter(BROADCAST_ACTION_INTENT_CHAT_ARCHIVED));

        LiveEventBus.get(EVENT_REFRESH_PHONE_NUMBER, Boolean.class)
                .observeForever(refreshAddPhoneNumberButtonObserver);

        LiveEventBus.get(EVENT_TRANSFER_OVER_QUOTA, Boolean.class).observe(this, update -> {
            updateTransfersWidget(TransferType.NONE);
            showTransfersTransferOverQuotaWarning();
        });

        LiveEventBus.get(EVENT_FAILED_TRANSFERS, Boolean.class).observe(this, failed -> {
            if (drawerItem == DrawerItem.TRANSFERS && getTabItemTransfers() == TransfersTab.COMPLETED_TAB) {
                retryTransfers.setVisible(failed);
            }
        });

        registerReceiver(transferFinishReceiver, new IntentFilter(BROADCAST_ACTION_TRANSFER_FINISH));

        LiveEventBus.get(EVENT_CALL_STATUS_CHANGE, MegaChatCall.class).observe(this, callStatusObserver);
        LiveEventBus.get(EVENT_CALL_ON_HOLD_CHANGE, MegaChatCall.class).observe(this, callOnHoldObserver);
        LiveEventBus.get(EVENT_SESSION_ON_HOLD_CHANGE, Pair.class).observe(this, sessionOnHoldObserver);

        registerReceiver(chatRoomMuteUpdateReceiver, new IntentFilter(ACTION_UPDATE_PUSH_NOTIFICATION_SETTING));

        LiveEventBus.get(EVENT_REFRESH, Boolean.class).observeForever(refreshObserver);

        LiveEventBus.get(EVENT_FINISH_ACTIVITY, Boolean.class).observeForever(finishObserver);

        LiveEventBus.get(EVENT_MY_BACKUPS_FOLDER_CHANGED, Boolean.class).observeForever(fileBackupChangedObserver);

        smsDialogTimeChecker = new LastShowSMSDialogTimeChecker(this);
        nC = new NodeController(this);
        cC = new ContactController(this);
        aC = new AccountController(this);

        CacheFolderManager.createCacheFolders(this);

        managerActivity = this;
        app = (MegaApplication) getApplication();
        megaApi = app.getMegaApi();

        megaChatApi = app.getMegaChatApi();

        checkChatChanges();

        if (megaChatApi != null) {
            Timber.d("retryChatPendingConnections()");
            megaChatApi.retryPendingConnections(false, null);
        }

        MegaApplication.getPushNotificationSettingManagement().getPushNotificationSetting();

        transfersInProgress = new ArrayList<Integer>();

        //sync local contacts to see who's on mega.
        if (hasPermissions(this, Manifest.permission.READ_CONTACTS) && viewModel.getStorageState() != StorageState.PayWall) {
            Timber.d("sync mega contacts");
            MegaContactGetter getter = new MegaContactGetter(this);
            getter.getMegaContacts(megaApi, TimeUtils.WEEK, this);
        }

        Display display = getWindowManager().getDefaultDisplay();
        outMetrics = new DisplayMetrics();
        display.getMetrics(outMetrics);
        float density = getResources().getDisplayMetrics().density;

        initFileBackupManager();

        if (dbH.getEphemeral() != null) {
            refreshSession();
            return;
        }

        if (dbH.getCredentials() == null) {
            Intent newIntent = getIntent();

            if (newIntent != null) {
                if (newIntent.getAction() != null) {
                    if (newIntent.getAction().equals(ACTION_EXPORT_MASTER_KEY) || newIntent.getAction().equals(ACTION_OPEN_MEGA_LINK) || newIntent.getAction().equals(ACTION_OPEN_MEGA_FOLDER_LINK)) {
                        openLink = true;
                    } else if (newIntent.getAction().equals(ACTION_CANCEL_CAM_SYNC)) {
                        fireStopCameraUploadJob(getApplicationContext());
                        finish();
                        return;
                    }
                }
            }

            if (!openLink) {
                Intent intent = new Intent(this, LoginActivity.class);
                intent.putExtra(VISIBLE_FRAGMENT, TOUR_FRAGMENT);
                intent.addFlags(Intent.FLAG_ACTIVITY_CLEAR_TASK);
                startActivity(intent);
                finish();
            }
            return;
        }

        prefs = dbH.getPreferences();
        if (prefs == null) {
            firstTimeAfterInstallation = true;
            isList = true;
        } else {
            if (prefs.getFirstTime() == null) {
                firstTimeAfterInstallation = true;
            } else {
                firstTimeAfterInstallation = Boolean.parseBoolean(prefs.getFirstTime());
            }
            if (prefs.getPreferredViewList() == null) {
                isList = true;
            } else {
                isList = Boolean.parseBoolean(prefs.getPreferredViewList());
            }
        }

        if (firstTimeAfterInstallation) {
            setStartScreenTimeStamp(this);
        }

        Timber.d("Preferred View List: %s", isList);

        LiveEventBus.get(EVENT_LIST_GRID_CHANGE, Boolean.class).post(isList);

        handler = new Handler();

        Timber.d("Set view");
        setContentView(R.layout.activity_manager);

        observePsa();

        getMyBackupsFolder();

        //Set toolbar
        abL = (AppBarLayout) findViewById(R.id.app_bar_layout);

        toolbar = findViewById(R.id.toolbar);
        setSupportActionBar(toolbar);
        aB = getSupportActionBar();

        aB.setHomeButtonEnabled(true);
        aB.setDisplayHomeAsUpEnabled(true);

        fragmentLayout = (LinearLayout) findViewById(R.id.fragment_layout);

        bNV = (BottomNavigationView) findViewById(R.id.bottom_navigation_view);
        bNV.setOnNavigationItemSelectedListener(this);

        miniAudioPlayerController = new MiniAudioPlayerController(
                findViewById(R.id.mini_audio_player),
                () -> {
                    // we need update fragmentLayout's layout params when player view is closed.
                    if (bNV.getVisibility() == View.VISIBLE) {
                        showBNVImmediate();
                    }

                    return Unit.INSTANCE;
                });
        getLifecycle().addObserver(miniAudioPlayerController);

        //Set navigation view
        drawerLayout = (DrawerLayout) findViewById(R.id.drawer_layout);
        drawerLayout.addDrawerListener(new DrawerLayout.DrawerListener() {
            @Override
            public void onDrawerSlide(@NonNull View drawerView, float slideOffset) {
                refreshDrawerInfo(false);
            }

            @Override
            public void onDrawerOpened(@NonNull View drawerView) {
                refreshDrawerInfo(storageState == MegaApiAndroid.STORAGE_STATE_UNKNOWN);

                // Sync the account info after changing account information settings to keep the data the same
                updateAccountDetailsVisibleInfo();
            }

            @Override
            public void onDrawerClosed(@NonNull View drawerView) {

            }

            @Override
            public void onDrawerStateChanged(int newState) {

            }

            /**
             * Method to refresh the info displayed in the drawer menu.
             *
             * @param refreshStorageInfo Parameter to indicate if refresh the storage info.
             */
            private void refreshDrawerInfo(boolean refreshStorageInfo) {
                if (!isOnline(managerActivity) || megaApi == null || megaApi.getRootNode() == null) {
                    disableNavigationViewLayout();
                } else {
                    resetNavigationViewLayout();
                }

                setContactStatus();

                if (!refreshStorageInfo) return;
                showAddPhoneNumberInMenu();
                refreshAccountInfo();
            }
        });
        nV = (NavigationView) findViewById(R.id.navigation_view);

        myAccountHeader = findViewById(R.id.navigation_drawer_account_section);
        myAccountHeader.setOnClickListener(this);
        contactStatus = (ImageView) findViewById(R.id.contact_state);
        myAccountSection = findViewById(R.id.my_account_section);
        myAccountSection.setOnClickListener(this);
        inboxSection = findViewById(R.id.inbox_section);
        inboxSection.setOnClickListener(this);
        contactsSection = findViewById(R.id.contacts_section);
        contactsSection.setOnClickListener(this);
        notificationsSection = findViewById(R.id.notifications_section);
        notificationsSection.setOnClickListener(this);
        notificationsSectionText = (TextView) findViewById(R.id.notification_section_text);
        contactsSectionText = (TextView) findViewById(R.id.contacts_section_text);
        findViewById(R.id.offline_section).setOnClickListener(this);
        RelativeLayout transfersSection = findViewById(R.id.transfers_section);
        transfersSection.setOnClickListener(this);
        rubbishBinSection = findViewById(R.id.rubbish_bin_section);
        rubbishBinSection.setOnClickListener(this);
        settingsSection = findViewById(R.id.settings_section);
        settingsSection.setOnClickListener(this);
        upgradeAccount = (Button) findViewById(R.id.upgrade_navigation_view);
        upgradeAccount.setOnClickListener(this);

        navigationDrawerAddPhoneContainer = findViewById(R.id.navigation_drawer_add_phone_number_container);

        addPhoneNumberButton = findViewById(R.id.navigation_drawer_add_phone_number_button);
        addPhoneNumberButton.getViewTreeObserver().addOnPreDrawListener(
                new ViewTreeObserver.OnPreDrawListener() {
                    @Override
                    public boolean onPreDraw() {
                        Layout buttonLayout = addPhoneNumberButton.getLayout();
                        if (buttonLayout != null) {
                            if (buttonLayout.getLineCount() > 1) {
                                findViewById(R.id.navigation_drawer_add_phone_number_icon).setVisibility(View.GONE);
                            }
                            addPhoneNumberButton.getViewTreeObserver().removeOnPreDrawListener(this);
                        }

                        return true;
                    }
                }
        );
        addPhoneNumberButton.setOnClickListener(this);

        addPhoneNumberLabel = findViewById(R.id.navigation_drawer_add_phone_number_label);
        megaApi.getAccountAchievements(this);

        badgeDrawable = new BadgeDrawerArrowDrawable(managerActivity, R.color.red_600_red_300,
                R.color.white_dark_grey, R.color.white_dark_grey);

        BottomNavigationMenuView menuView = (BottomNavigationMenuView) bNV.getChildAt(0);
        // Navi button Chat
        BottomNavigationItemView itemView = (BottomNavigationItemView) menuView.getChildAt(3);
        chatBadge = LayoutInflater.from(this).inflate(R.layout.bottom_chat_badge, menuView, false);
        itemView.addView(chatBadge);
        setChatBadge();

        callBadge = LayoutInflater.from(this).inflate(R.layout.bottom_call_badge, menuView, false);
        itemView.addView(callBadge);
        callBadge.setVisibility(View.GONE);
        setCallBadge();

        usedSpaceLayout = findViewById(R.id.nv_used_space_layout);

        //FAB Button
        fabButton = (FloatingActionButton) findViewById(R.id.floating_button);
        fabButton.setOnClickListener(new FabButtonListener(this));
        setupFabs();

        //PRO PANEL
        getProLayout = (LinearLayout) findViewById(R.id.get_pro_account);
        getProLayout.setBackgroundColor(Util.isDarkMode(this)
                ? ColorUtils.getColorForElevation(this, 8f) : Color.WHITE);
        String getProTextString = getString(R.string.get_pro_account);
        try {
            getProTextString = getProTextString.replace("[A]", "\n");
        } catch (Exception e) {
            Timber.e(e, "Formatted string: %s", getProTextString);
        }

        getProText = (TextView) findViewById(R.id.get_pro_account_text);
        getProText.setText(getProTextString);
        rightUpgradeButton = (TextView) findViewById(R.id.btnRight_upgrade);
        leftCancelButton = (TextView) findViewById(R.id.btnLeft_cancel);

        nVDisplayName = findViewById(R.id.navigation_drawer_account_information_display_name);
        nVDisplayName.setMaxWidthEmojis(dp2px(MAX_WIDTH_BOTTOM_SHEET_DIALOG_PORT, outMetrics));

        nVEmail = (TextView) findViewById(R.id.navigation_drawer_account_information_email);
        nVPictureProfile = (RoundedImageView) findViewById(R.id.navigation_drawer_user_account_picture_profile);

        businessLabel = findViewById(R.id.business_label);
        businessLabel.setVisibility(View.GONE);

        fragmentContainer = findViewById(R.id.fragment_container);
        spaceTV = (TextView) findViewById(R.id.navigation_drawer_space);
        usedSpacePB = (ProgressBar) findViewById(R.id.manager_used_space_bar);

        cuViewTypes = findViewById(R.id.cu_view_type);

        //TABS section Shared Items
        tabLayoutShares = findViewById(R.id.sliding_tabs_shares);
        viewPagerShares = findViewById(R.id.shares_tabs_pager);
        viewPagerShares.setOffscreenPageLimit(3);
        // Set an empty page transformer to override default animation when notifying the adapter
        viewPagerShares.setPageTransformer((page, position) -> {
        });

        viewPagerShares.registerOnPageChangeCallback(new ViewPager2.OnPageChangeCallback() {
            @Override
            public void onPageScrolled(int position, float positionOffset, int positionOffsetPixels) {
            }

            @Override
            public void onPageSelected(int position) {
                Timber.d("selectDrawerItemSharedItems - TabId: %s", position);
                supportInvalidateOptionsMenu();
                checkScrollElevation();
                SharesTab selectedTab = SharesTab.Companion.fromPosition(position);
                switch (selectedTab) {
                    case INCOMING_TAB:
                        if (isOutgoingAdded()) {
                            outgoingSharesFragment.hideActionMode();
                        } else if (isLinksAdded()) {
                            linksFragment.hideActionMode();
                        }
                        break;
                    case OUTGOING_TAB:
                        if (isIncomingAdded()) {
                            incomingSharesFragment.hideActionMode();
                        } else if (isLinksAdded()) {
                            linksFragment.hideActionMode();
                        }
                        break;
                    case LINKS_TAB:
                        if (isIncomingAdded()) {
                            incomingSharesFragment.hideActionMode();
                        } else if (isOutgoingAdded()) {
                            outgoingSharesFragment.hideActionMode();
                        }
                        break;
                }
                setToolbarTitle();
                showFabButton();
            }

            @Override
            public void onPageScrollStateChanged(int state) {
            }
        });

        tabLayoutShares.addOnTabSelectedListener(
                new TabLayout.OnTabSelectedListener() {
                    @Override
                    public void onTabSelected(TabLayout.Tab tab) {
                        int tabIconColor = ContextCompat.getColor(getApplicationContext(), R.color.red_600_red_300);
                        tab.getIcon().setColorFilter(tabIconColor, PorterDuff.Mode.SRC_IN);
                    }

                    @Override
                    public void onTabUnselected(TabLayout.Tab tab) {
                        int tabIconColor = ContextCompat.getColor(getApplicationContext(), R.color.grey_300_grey_600);
                        tab.getIcon().setColorFilter(tabIconColor, PorterDuff.Mode.SRC_IN);
                    }

                    @Override
                    public void onTabReselected(TabLayout.Tab tab) {
                    }
                }
        );

        //Tab section Transfers
        tabLayoutTransfers = (TabLayout) findViewById(R.id.sliding_tabs_transfers);
        viewPagerTransfers = findViewById(R.id.transfers_tabs_pager);
        viewPagerTransfers.addOnPageChangeListener(new ViewPager.OnPageChangeListener() {
            @Override
            public void onPageScrolled(int position, float positionOffset, int positionOffsetPixels) {
            }

            @Override
            public void onPageSelected(int position) {
                supportInvalidateOptionsMenu();
                checkScrollElevation();

                TransfersTab selectedTab = TransfersTab.Companion.fromPosition(position);
                if (selectedTab == TransfersTab.PENDING_TAB && isTransfersInProgressAdded()) {
                    transfersFragment.setGetMoreQuotaViewVisibility();
                } else if (selectedTab == TransfersTab.COMPLETED_TAB) {
                    if (isTransfersCompletedAdded()) {
                        completedTransfersFragment.setGetMoreQuotaViewVisibility();
                    }

                    if (isTransfersInProgressAdded()) {
                        transfersFragment.checkSelectModeAfterChangeTabOrDrawerItem();
                    }
                }
            }

            @Override
            public void onPageScrollStateChanged(int state) {
            }
        });

        callInProgressLayout = findViewById(R.id.call_in_progress_layout);
        callInProgressLayout.setOnClickListener(this);
        callInProgressChrono = findViewById(R.id.call_in_progress_chrono);
        callInProgressText = findViewById(R.id.call_in_progress_text);
        microOffLayout = findViewById(R.id.micro_off_layout);
        videoOnLayout = findViewById(R.id.video_on_layout);
        callInProgressLayout.setVisibility(View.GONE);

        if (mElevationCause > 0) {
            // A work around: mElevationCause will be changed unexpectedly shortly
            int elevationCause = mElevationCause;
            // Apply the previous Appbar elevation(e.g. before rotation) after all views have been created
            handler.postDelayed(() -> changeAppBarElevation(true, elevationCause), 100);
        }

        mNavHostView = findViewById(R.id.nav_host_fragment);
        setupNavDestListener();

        setTransfersWidgetLayout(findViewById(R.id.transfers_widget_layout), this);

        transferData = megaApi.getTransferData(this);
        if (transferData != null) {
            for (int i = 0; i < transferData.getNumDownloads(); i++) {
                int tag = transferData.getDownloadTag(i);
                transfersInProgress.add(tag);
                transfersManagement.checkIfTransferIsPaused(tag);
            }

            for (int i = 0; i < transferData.getNumUploads(); i++) {
                int tag = transferData.getUploadTag(i);
                transfersInProgress.add(transferData.getUploadTag(i));
                transfersManagement.checkIfTransferIsPaused(tag);
            }
        }

        if (!isOnline(this)) {
            Timber.d("No network -> SHOW OFFLINE MODE");

            if (drawerItem == null) {
                drawerItem = DrawerItem.HOMEPAGE;
            }

            selectDrawerItem(drawerItem);
            showOfflineMode();

            UserCredentials credentials = dbH.getCredentials();
            if (credentials != null) {
                String gSession = credentials.getSession();
                ChatUtil.initMegaChatApi(gSession, this);
            }

            return;
        }

        ///Check the MK or RK file
        final File fMKOld = buildExternalStorageFile(OLD_MK_FILE);
        final File fRKOld = buildExternalStorageFile(OLD_RK_FILE);
        if (isFileAvailable(fMKOld)) {
            Timber.d("Old MK file need to be renamed!");
            aC.renameRK(fMKOld);
        } else if (isFileAvailable(fRKOld)) {
            Timber.d("Old RK file need to be renamed!");
            aC.renameRK(fRKOld);
        }

        boolean isHeartBeatAlive = MegaApplication.isIsHeartBeatAlive();
        rootNode = megaApi.getRootNode();
        if (rootNode == null || LoginActivity.isBackFromLoginPage || isHeartBeatAlive) {
            if (getIntent() != null) {
                Timber.d("Action: %s", getIntent().getAction());
                if (getIntent().getAction() != null) {
                    if (getIntent().getAction().equals(ACTION_IMPORT_LINK_FETCH_NODES)) {
                        Intent intent = new Intent(managerActivity, LoginActivity.class);
                        intent.putExtra(VISIBLE_FRAGMENT, LOGIN_FRAGMENT);
                        intent.setFlags(Intent.FLAG_ACTIVITY_CLEAR_TOP);
                        intent.setAction(ACTION_IMPORT_LINK_FETCH_NODES);
                        intent.setData(Uri.parse(getIntent().getDataString()));
                        startActivity(intent);
                        finish();
                        return;
                    } else if (getIntent().getAction().equals(ACTION_OPEN_MEGA_LINK)) {
                        Intent intent = new Intent(managerActivity, FileLinkActivity.class);
                        intent.putExtra(VISIBLE_FRAGMENT, LOGIN_FRAGMENT);
                        intent.setFlags(Intent.FLAG_ACTIVITY_CLEAR_TOP);
                        intent.setAction(ACTION_IMPORT_LINK_FETCH_NODES);
                        intent.setData(Uri.parse(getIntent().getDataString()));
                        startActivity(intent);
                        finish();
                        return;
                    } else if (getIntent().getAction().equals(ACTION_OPEN_MEGA_FOLDER_LINK)) {
                        Intent intent = new Intent(managerActivity, LoginActivity.class);
                        intent.putExtra(VISIBLE_FRAGMENT, LOGIN_FRAGMENT);
                        intent.setFlags(Intent.FLAG_ACTIVITY_CLEAR_TOP);
                        intent.setAction(ACTION_OPEN_MEGA_FOLDER_LINK);
                        intent.setData(Uri.parse(getIntent().getDataString()));
                        startActivity(intent);
                        finish();
                        return;
                    } else if (getIntent().getAction().equals(ACTION_OPEN_CHAT_LINK)) {
                        Intent intent = new Intent(managerActivity, LoginActivity.class);
                        intent.putExtra(VISIBLE_FRAGMENT, LOGIN_FRAGMENT);
                        intent.setFlags(Intent.FLAG_ACTIVITY_CLEAR_TOP);
                        intent.setAction(ACTION_OPEN_CHAT_LINK);
                        intent.setData(Uri.parse(getIntent().getDataString()));
                        startActivity(intent);
                        finish();
                        return;
                    } else if (getIntent().getAction().equals(ACTION_CANCEL_CAM_SYNC)) {
                        fireStopCameraUploadJob(getApplicationContext());
                        finish();
                        return;
                    } else if (getIntent().getAction().equals(ACTION_EXPORT_MASTER_KEY)) {
                        Intent intent = new Intent(managerActivity, LoginActivity.class);
                        intent.putExtra(VISIBLE_FRAGMENT, LOGIN_FRAGMENT);
                        intent.setFlags(Intent.FLAG_ACTIVITY_CLEAR_TOP);
                        intent.setAction(getIntent().getAction());
                        startActivity(intent);
                        finish();
                        return;
                    } else if (getIntent().getAction().equals(ACTION_SHOW_TRANSFERS)) {
                        Intent intent = new Intent(managerActivity, LoginActivity.class);
                        intent.putExtra(VISIBLE_FRAGMENT, LOGIN_FRAGMENT);
                        intent.setFlags(Intent.FLAG_ACTIVITY_CLEAR_TOP);
                        intent.setAction(ACTION_SHOW_TRANSFERS);
                        if (getIntent().getSerializableExtra(TRANSFERS_TAB) != null)
                            intent.putExtra(TRANSFERS_TAB, (TransfersTab) getIntent().getSerializableExtra(TRANSFERS_TAB));
                        else
                            intent.putExtra(TRANSFERS_TAB, TransfersTab.NONE);
                        startActivity(intent);
                        finish();
                        return;
                    } else if (getIntent().getAction().equals(ACTION_IPC)) {
                        Intent intent = new Intent(managerActivity, LoginActivity.class);
                        intent.putExtra(VISIBLE_FRAGMENT, LOGIN_FRAGMENT);
                        intent.setFlags(Intent.FLAG_ACTIVITY_CLEAR_TOP);
                        intent.setAction(ACTION_IPC);
                        startActivity(intent);
                        finish();
                        return;
                    } else if (getIntent().getAction().equals(ACTION_CHAT_NOTIFICATION_MESSAGE)) {
                        Intent intent = new Intent(managerActivity, LoginActivity.class);
                        intent.putExtra(VISIBLE_FRAGMENT, LOGIN_FRAGMENT);
                        intent.setFlags(Intent.FLAG_ACTIVITY_CLEAR_TOP);
                        intent.setAction(ACTION_CHAT_NOTIFICATION_MESSAGE);
                        startActivity(intent);
                        finish();
                        return;
                    } else if (getIntent().getAction().equals(ACTION_CHAT_SUMMARY)) {
                        Intent intent = new Intent(managerActivity, LoginActivity.class);
                        intent.putExtra(VISIBLE_FRAGMENT, LOGIN_FRAGMENT);
                        intent.setFlags(Intent.FLAG_ACTIVITY_CLEAR_TOP);
                        intent.setAction(ACTION_CHAT_SUMMARY);
                        startActivity(intent);
                        finish();
                        return;
                    } else if (getIntent().getAction().equals(ACTION_INCOMING_SHARED_FOLDER_NOTIFICATION)) {
                        Intent intent = new Intent(managerActivity, LoginActivity.class);
                        intent.putExtra(VISIBLE_FRAGMENT, LOGIN_FRAGMENT);
                        intent.setFlags(Intent.FLAG_ACTIVITY_CLEAR_TOP);
                        intent.setAction(ACTION_INCOMING_SHARED_FOLDER_NOTIFICATION);
                        startActivity(intent);
                        finish();
                        return;
                    } else if (getIntent().getAction().equals(ACTION_OPEN_HANDLE_NODE)) {
                        Intent intent = new Intent(managerActivity, LoginActivity.class);
                        intent.putExtra(VISIBLE_FRAGMENT, LOGIN_FRAGMENT);
                        intent.setFlags(Intent.FLAG_ACTIVITY_CLEAR_TOP);
                        intent.setAction(ACTION_OPEN_HANDLE_NODE);
                        intent.setData(Uri.parse(getIntent().getDataString()));
                        startActivity(intent);
                        finish();
                        return;
                    } else if (getIntent().getAction().equals(ACTION_OVERQUOTA_TRANSFER)) {
                        Intent intent = new Intent(managerActivity, LoginActivity.class);
                        intent.putExtra(VISIBLE_FRAGMENT, LOGIN_FRAGMENT);
                        intent.setFlags(Intent.FLAG_ACTIVITY_CLEAR_TOP);
                        intent.setAction(ACTION_OVERQUOTA_TRANSFER);
                        startActivity(intent);
                        finish();
                        return;
                    } else if (getIntent().getAction().equals(ACTION_OVERQUOTA_STORAGE)) {
                        Intent intent = new Intent(managerActivity, LoginActivity.class);
                        intent.putExtra(VISIBLE_FRAGMENT, LOGIN_FRAGMENT);
                        intent.setFlags(Intent.FLAG_ACTIVITY_CLEAR_TOP);
                        intent.setAction(ACTION_OVERQUOTA_STORAGE);
                        startActivity(intent);
                        finish();
                        return;
                    } else if (getIntent().getAction().equals(ACTION_OPEN_CONTACTS_SECTION)) {
                        Timber.d("Login");
                        Intent intent = new Intent(managerActivity, LoginActivity.class);
                        intent.putExtra(CONTACT_HANDLE, getIntent().getLongExtra(CONTACT_HANDLE, -1));
                        intent.putExtra(VISIBLE_FRAGMENT, LOGIN_FRAGMENT);
                        intent.setFlags(Intent.FLAG_ACTIVITY_CLEAR_TOP);
                        intent.setAction(ACTION_OPEN_CONTACTS_SECTION);
                        startActivity(intent);
                        finish();
                        return;
                    } else if (getIntent().getAction().equals(ACTION_SHOW_SNACKBAR_SENT_AS_MESSAGE)) {
                        Intent intent = new Intent(managerActivity, LoginActivity.class);
                        intent.putExtra(VISIBLE_FRAGMENT, LOGIN_FRAGMENT);
                        intent.setFlags(Intent.FLAG_ACTIVITY_CLEAR_TOP);
                        intent.setAction(ACTION_SHOW_SNACKBAR_SENT_AS_MESSAGE);
                        startActivity(intent);
                        finish();
                        return;
                    } else if (getIntent().getAction().equals(ACTION_SHOW_UPGRADE_ACCOUNT)) {
                        Intent intent = new Intent(managerActivity, LoginActivity.class);
                        intent.putExtra(VISIBLE_FRAGMENT, LOGIN_FRAGMENT);
                        intent.setFlags(Intent.FLAG_ACTIVITY_CLEAR_TOP);
                        intent.setAction(ACTION_SHOW_UPGRADE_ACCOUNT);
                        startActivity(intent);
                        finish();
                        return;
                    }
                }
            }

            refreshSession();
            return;
        } else {
            viewModel.setInboxNode();
            attr = dbH.getAttributes();
            if (attr != null) {
                if (attr.getInvalidateSdkCache() != null) {
                    if (attr.getInvalidateSdkCache().compareTo("") != 0) {
                        try {
                            if (Boolean.parseBoolean(attr.getInvalidateSdkCache())) {
                                Timber.d("megaApi.invalidateCache();");
                                megaApi.invalidateCache();
                            }
                        } catch (Exception e) {
                        }
                    }
                }
            }

            dbH.setInvalidateSdkCache(false);
            MegaMessageService.getToken(this);
            nVEmail.setVisibility(View.VISIBLE);
            nVEmail.setText(megaApi.getMyEmail());
            megaApi.getUserAttribute(MegaApiJava.USER_ATTR_FIRSTNAME, this);
            megaApi.getUserAttribute(MegaApiJava.USER_ATTR_LASTNAME, this);


            this.setProfileAvatar();

            initPayments();

            megaApi.isGeolocationEnabled(this);

            if (savedInstanceState == null) {
                Timber.d("Run async task to check offline files");
                //Check the consistency of the offline nodes in the DB
                CheckOfflineNodesTask checkOfflineNodesTask = new CheckOfflineNodesTask(this);
                checkOfflineNodesTask.execute();
            }

            if (getIntent() != null) {
                if (getIntent().getAction() != null) {
                    if (getIntent().getAction().equals(ACTION_EXPORT_MASTER_KEY)) {
                        Timber.d("Intent to export Master Key - im logged in!");
                        startActivity(new Intent(this, ExportRecoveryKeyActivity.class));
                        return;
                    } else if (getIntent().getAction().equals(ACTION_CANCEL_ACCOUNT)) {
                        Uri link = getIntent().getData();
                        if (link != null) {
                            Timber.d("Link to cancel: %s", link);
                            showMyAccount(ACTION_CANCEL_ACCOUNT, link);
                        }
                    } else if (getIntent().getAction().equals(ACTION_CHANGE_MAIL)) {
                        Uri link = getIntent().getData();
                        if (link != null) {
                            Timber.d("Link to change mail: %s", link);
                            showMyAccount(ACTION_CHANGE_MAIL, link);
                        }
                    } else if (getIntent().getAction().equals(ACTION_OPEN_FOLDER)) {
                        Timber.d("Open after LauncherFileExplorerActivity ");
                        boolean locationFileInfo = getIntent().getBooleanExtra(INTENT_EXTRA_KEY_LOCATION_FILE_INFO, false);
                        long handleIntent = getIntent().getLongExtra(INTENT_EXTRA_KEY_PARENT_HANDLE, INVALID_HANDLE);

                        if (getIntent().getBooleanExtra(SHOW_MESSAGE_UPLOAD_STARTED, false)) {
                            int numberUploads = getIntent().getIntExtra(NUMBER_UPLOADS, 1);
                            showSnackbar(SNACKBAR_TYPE, getResources().getQuantityString(R.plurals.upload_began, numberUploads, numberUploads), -1);
                        }

                        String message = getIntent().getStringExtra(EXTRA_MESSAGE);
                        if (message != null) {
                            showSnackbar(SNACKBAR_TYPE, message, MEGACHAT_INVALID_HANDLE);
                        }

                        if (locationFileInfo) {
                            boolean offlineAdapter = getIntent().getBooleanExtra("offline_adapter", false);
                            if (offlineAdapter) {
                                drawerItem = DrawerItem.HOMEPAGE;
                                selectDrawerItem(drawerItem);
                                selectDrawerItemPending = false;
                                openFullscreenOfflineFragment(
                                        getIntent().getStringExtra(INTENT_EXTRA_KEY_PATH_NAVIGATION));
                            } else {
                                long fragmentHandle = getIntent().getLongExtra("fragmentHandle", -1);

                                if (fragmentHandle == megaApi.getRootNode().getHandle()) {
                                    drawerItem = DrawerItem.CLOUD_DRIVE;
                                    viewModel.setBrowserParentHandle(handleIntent);
                                    selectDrawerItem(drawerItem);
                                    selectDrawerItemPending = false;
                                } else if (fragmentHandle == megaApi.getRubbishNode().getHandle()) {
                                    drawerItem = DrawerItem.RUBBISH_BIN;
                                    viewModel.setRubbishBinParentHandle(handleIntent);
                                    selectDrawerItem(drawerItem);
                                    selectDrawerItemPending = false;
                                } else if (fragmentHandle == megaApi.getInboxNode().getHandle()) {
                                    drawerItem = DrawerItem.INBOX;
                                    viewModel.setInboxParentHandle(handleIntent);
                                    selectDrawerItem(drawerItem);
                                    selectDrawerItemPending = false;
                                } else {
                                    //Incoming
                                    drawerItem = DrawerItem.SHARED_ITEMS;
                                    viewModel.setSharesTab(SharesTab.INCOMING_TAB);
                                    MegaNode parentIntentN = megaApi.getNodeByHandle(handleIntent);
                                    if (parentIntentN != null) {
                                        incomingSharesViewModel.setIncomingTreeDepth(calculateDeepBrowserTreeIncoming(parentIntentN, this), handleIntent);
                                    }
                                    selectDrawerItem(drawerItem);
                                    selectDrawerItemPending = false;
                                }
                            }
                        } else {
                            actionOpenFolder(handleIntent);
                        }

                        setIntent(null);
                    } else if (getIntent().getAction().equals(ACTION_PASS_CHANGED)) {
                        showMyAccount(ACTION_PASS_CHANGED, null,
                                new Pair<>(RESULT, getIntent().getIntExtra(RESULT, MegaError.API_OK)));
                    } else if (getIntent().getAction().equals(ACTION_RESET_PASS)) {
                        Uri link = getIntent().getData();
                        if (link != null) {
                            showMyAccount(ACTION_RESET_PASS, link);
                        }
                    } else if (getIntent().getAction().equals(ACTION_IPC)) {
                        Timber.d("IPC link - go to received request in Contacts");
                        markNotificationsSeen(true);
                        navigateToContactRequests();
                        getIntent().setAction(null);
                        setIntent(null);
                    } else if (getIntent().getAction().equals(ACTION_CHAT_NOTIFICATION_MESSAGE)) {
                        Timber.d("Chat notitificacion received");
                        drawerItem = DrawerItem.CHAT;
                        selectDrawerItem(drawerItem);
                        long chatId = getIntent().getLongExtra(CHAT_ID, MEGACHAT_INVALID_HANDLE);
                        if (getIntent().getBooleanExtra(EXTRA_MOVE_TO_CHAT_SECTION, false)) {
                            moveToChatSection(chatId);
                        } else {
                            String text = getIntent().getStringExtra(SHOW_SNACKBAR);
                            if (chatId != -1) {
                                openChat(chatId, text);
                            }
                        }
                        selectDrawerItemPending = false;
                        getIntent().setAction(null);
                        setIntent(null);
                    } else if (getIntent().getAction().equals(ACTION_CHAT_SUMMARY)) {
                        Timber.d("Chat notification: ACTION_CHAT_SUMMARY");
                        drawerItem = DrawerItem.CHAT;
                        selectDrawerItem(drawerItem);
                        selectDrawerItemPending = false;
                        getIntent().setAction(null);
                        setIntent(null);
                    } else if (getIntent().getAction().equals(ACTION_OPEN_CHAT_LINK)) {
                        Timber.d("ACTION_OPEN_CHAT_LINK: %s", getIntent().getDataString());
                        drawerItem = DrawerItem.CHAT;
                        selectDrawerItem(drawerItem);
                        selectDrawerItemPending = false;
                        megaChatApi.checkChatLink(getIntent().getDataString(), new LoadPreviewListener(ManagerActivity.this, ManagerActivity.this, CHECK_LINK_TYPE_UNKNOWN_LINK));
                        getIntent().setAction(null);
                        setIntent(null);
                    } else if (getIntent().getAction().equals(ACTION_JOIN_OPEN_CHAT_LINK)) {
                        linkJoinToChatLink = getIntent().getDataString();
                        joiningToChatLink = true;

                        if (megaChatApi.getConnectionState() == MegaChatApi.CONNECTED) {
                            megaChatApi.checkChatLink(linkJoinToChatLink, new LoadPreviewListener(ManagerActivity.this, ManagerActivity.this, CHECK_LINK_TYPE_UNKNOWN_LINK));
                        }

                        getIntent().setAction(null);
                        setIntent(null);
                    } else if (getIntent().getAction().equals(ACTION_SHOW_SETTINGS)) {
                        Timber.d("Chat notification: SHOW_SETTINGS");
                        selectDrawerItemPending = false;
                        moveToSettingsSection();
                        getIntent().setAction(null);
                        setIntent(null);
                    } else if (getIntent().getAction().equals(ACTION_SHOW_SETTINGS_STORAGE)) {
                        Timber.d("ACTION_SHOW_SETTINGS_STORAGE");
                        selectDrawerItemPending = false;
                        moveToSettingsSectionStorage();
                        getIntent().setAction(null);
                        setIntent(null);
                    } else if (getIntent().getAction().equals(ACTION_INCOMING_SHARED_FOLDER_NOTIFICATION)) {
                        Timber.d("ACTION_INCOMING_SHARED_FOLDER_NOTIFICATION");
                        markNotificationsSeen(true);

                        drawerItem = DrawerItem.SHARED_ITEMS;
                        viewModel.setSharesTab(SharesTab.INCOMING_TAB);
                        selectDrawerItem(drawerItem);
                        selectDrawerItemPending = false;
                    } else if (getIntent().getAction().equals(ACTION_SHOW_MY_ACCOUNT)) {
                        Timber.d("Intent from chat - show my account");

                        showMyAccount();
                        selectDrawerItemPending = false;
                    } else if (getIntent().getAction().equals(ACTION_SHOW_UPGRADE_ACCOUNT)) {
                        navigateToUpgradeAccount();
                        selectDrawerItemPending = false;
                    } else if (getIntent().getAction().equals(ACTION_OPEN_HANDLE_NODE)) {
                        String link = getIntent().getDataString();
                        String[] s = link.split("#");
                        if (s.length > 1) {
                            String nodeHandleLink = s[1];
                            String[] sSlash = s[1].split("/");
                            if (sSlash.length > 0) {
                                nodeHandleLink = sSlash[0];
                            }
                            long nodeHandleLinkLong = MegaApiAndroid.base64ToHandle(nodeHandleLink);
                            MegaNode nodeLink = megaApi.getNodeByHandle(nodeHandleLinkLong);
                            if (nodeLink == null) {
                                showSnackbar(SNACKBAR_TYPE, getString(R.string.general_error_file_not_found), -1);
                            } else {
                                MegaNode pN = megaApi.getParentNode(nodeLink);
                                if (pN == null) {
                                    pN = megaApi.getRootNode();
                                }
                                viewModel.setBrowserParentHandle(pN.getHandle());
                                drawerItem = DrawerItem.CLOUD_DRIVE;
                                selectDrawerItem(drawerItem);
                                selectDrawerItemPending = false;

                                Intent i = new Intent(this, FileInfoActivity.class);
                                i.putExtra("handle", nodeLink.getHandle());
                                i.putExtra(NAME, nodeLink.getName());
                                startActivity(i);
                            }
                        } else {
                            drawerItem = DrawerItem.CLOUD_DRIVE;
                            selectDrawerItem(drawerItem);
                        }
                    } else if (getIntent().getAction().equals(ACTION_IMPORT_LINK_FETCH_NODES)) {
                        getIntent().setAction(null);
                        setIntent(null);
                    } else if (getIntent().getAction().equals(ACTION_OPEN_CONTACTS_SECTION)) {
                        markNotificationsSeen(true);
                        openContactLink(getIntent().getLongExtra(CONTACT_HANDLE, -1));
                    } else if (getIntent().getAction().equals(ACTION_SHOW_SNACKBAR_SENT_AS_MESSAGE)) {
                        long chatId = getIntent().getLongExtra(CHAT_ID, MEGACHAT_INVALID_HANDLE);
                        showSnackbar(MESSAGE_SNACKBAR_TYPE, null, chatId);
                        getIntent().setAction(null);
                        setIntent(null);
                    }
                }
            }

            Timber.d("Check if there any unread chat");
            if (joiningToChatLink && !isTextEmpty(linkJoinToChatLink)) {
                megaChatApi.checkChatLink(linkJoinToChatLink, new LoadPreviewListener(ManagerActivity.this, ManagerActivity.this, CHECK_LINK_TYPE_UNKNOWN_LINK));
            }

            if (drawerItem == DrawerItem.CHAT) {
                if (getRecentChatsFragment() != null && getRecentChatsFragment().isVisible()) {
                    getRecentChatsFragment().onlineStatusUpdate(megaChatApi.getOnlineStatus());
                }
            }
            setChatBadge();

            Timber.d("Check if there any INCOMING pendingRequest contacts");
            setContactTitleSection();

            viewModel.checkNumUnreadUserAlerts(UnreadUserAlertsCheckType.NOTIFICATIONS_TITLE);

            if (drawerItem == null) {
                drawerItem = getStartDrawerItem();

                Intent intent = getIntent();
                if (intent != null) {
                    boolean upgradeAccount = getIntent().getBooleanExtra(EXTRA_UPGRADE_ACCOUNT, false);
                    newAccount = getIntent().getBooleanExtra(EXTRA_NEW_ACCOUNT, false);
                    newCreationAccount = getIntent().getBooleanExtra(NEW_CREATION_ACCOUNT, false);
                    boolean firstLogin = getIntent().getBooleanExtra(EXTRA_FIRST_LOGIN, false);
                    viewModel.setIsFirstLogin(firstLogin);
                    setRequestNotificationsPermissionFirstLogin(savedInstanceState);
                    askPermissions = getIntent().getBooleanExtra(EXTRA_ASK_PERMISSIONS, askPermissions);

                    //reset flag to fix incorrect view loaded when orientation changes
                    getIntent().removeExtra(EXTRA_NEW_ACCOUNT);
                    getIntent().removeExtra(EXTRA_UPGRADE_ACCOUNT);
                    getIntent().removeExtra(EXTRA_FIRST_LOGIN);
                    getIntent().removeExtra(EXTRA_ASK_PERMISSIONS);
                    if (upgradeAccount) {
                        int accountType = getIntent().getIntExtra(EXTRA_ACCOUNT_TYPE, 0);

                        if (accountType != FREE) {
                            showMyAccount(new Pair<>(EXTRA_ACCOUNT_TYPE, accountType));
                        } else if (firstLogin && viewModel.getStorageState() != StorageState.PayWall) {
                            drawerItem = DrawerItem.PHOTOS;
                        } else {
                            showMyAccount();
                        }
                    } else {
                        if (firstLogin && viewModel.getStorageState() != StorageState.PayWall) {
                            Timber.d("First login. Go to Camera Uploads configuration.");
                            drawerItem = DrawerItem.PHOTOS;
                            setIntent(null);
                        }
                    }
                }
            } else {
                Timber.d("DRAWERITEM NOT NULL: %s", drawerItem);
                Intent intentRec = getIntent();
                if (intentRec != null) {
                    boolean upgradeAccount = getIntent().getBooleanExtra(EXTRA_UPGRADE_ACCOUNT, false);
                    newAccount = getIntent().getBooleanExtra(EXTRA_NEW_ACCOUNT, false);
                    newCreationAccount = getIntent().getBooleanExtra(NEW_CREATION_ACCOUNT, false);
                    //reset flag to fix incorrect view loaded when orientation changes
                    getIntent().removeExtra(EXTRA_NEW_ACCOUNT);
                    getIntent().removeExtra(EXTRA_UPGRADE_ACCOUNT);
                    boolean firstLogin = intentRec.getBooleanExtra(EXTRA_FIRST_LOGIN, false);
                    viewModel.setIsFirstLogin(firstLogin);
                    setRequestNotificationsPermissionFirstLogin(savedInstanceState);
                    askPermissions = intentRec.getBooleanExtra(EXTRA_ASK_PERMISSIONS, askPermissions);
                    if (upgradeAccount) {
<<<<<<< HEAD
                        closeDrawer();
=======
                        closeLeftDrawer();
>>>>>>> 9f0a536e
                        int accountType = getIntent().getIntExtra(EXTRA_ACCOUNT_TYPE, 0);

                        if (accountType != FREE) {
                            showMyAccount(new Pair<>(EXTRA_ACCOUNT_TYPE, accountType));
                        } else if (firstLogin && viewModel.getStorageState() != StorageState.PayWall) {
                            drawerItem = DrawerItem.PHOTOS;
                        } else {
                            showMyAccount();
                        }
                    } else {
                        if (firstLogin && !joiningToChatLink) {
                            Timber.d("Intent firstTimeCam==true");
                            if (prefs != null && prefs.getCamSyncEnabled() != null) {
                                firstLogin = false;
                            } else {
                                firstLogin = true;
                                if (viewModel.getStorageState() != StorageState.PayWall && isInPhotosPage()) {
                                    drawerItem = DrawerItem.PHOTOS;
                                }
                            }
                            setIntent(null);
                        }
                    }

                    if (intentRec.getAction() != null) {
                        if (intentRec.getAction().equals(ACTION_SHOW_TRANSFERS)) {
                            if (intentRec.getBooleanExtra(OPENED_FROM_CHAT, false)) {
                                sendBroadcast(new Intent(ACTION_CLOSE_CHAT_AFTER_OPEN_TRANSFERS));
                            }

                            drawerItem = DrawerItem.TRANSFERS;
                            if (intentRec.getSerializableExtra(TRANSFERS_TAB) != null)
                                viewModel.setTransfersTab((TransfersTab) intentRec.getSerializableExtra(TRANSFERS_TAB));
                            else
                                viewModel.setTransfersTab(TransfersTab.NONE);
                            setIntent(null);
                        } else if (intentRec.getAction().equals(ACTION_REFRESH_AFTER_BLOCKED)) {
                            drawerItem = DrawerItem.CLOUD_DRIVE;
                            setIntent(null);
                        }
                    }
                }
<<<<<<< HEAD
                closeDrawer();
=======
                closeLeftDrawer();
>>>>>>> 9f0a536e
            }

            checkCurrentStorageStatus(true);
            fireCameraUploadJob(ManagerActivity.this, false);

            //INITIAL FRAGMENT
            if (selectDrawerItemPending) {
                selectDrawerItem(drawerItem);
            }
        }

        new CompositeDisposable().add(checkPasswordReminderUseCase.check(false)
                .subscribeOn(Schedulers.io())
                .observeOn(AndroidSchedulers.mainThread())
                .subscribe(show -> {
                    if (show) {
                        startActivity(new Intent(this, TestPasswordActivity.class));
                    }
                }, throwable -> Timber.e(throwable, "doUpdateProgressNotification onError")));

        updateAccountDetailsVisibleInfo();

        setContactStatus();

        checkInitialScreens();

        if (openLinkDialogIsShown) {
            showOpenLinkDialog();
            String text = savedInstanceState.getString(OPEN_LINK_TEXT, "");
            openLinkText.setText(text);
            openLinkText.setSelection(text.length());
            if (savedInstanceState.getBoolean(OPEN_LINK_ERROR, false)) {
                openLink(text);
            }
        }

        if (drawerItem == DrawerItem.TRANSFERS && isTransferOverQuotaWarningShown) {
            showTransfersTransferOverQuotaWarning();
        }

        PsaManager.INSTANCE.startChecking();

        if (savedInstanceState != null && savedInstanceState.getBoolean(IS_NEW_TEXT_FILE_SHOWN, false)) {
            showNewTextFileDialog(savedInstanceState.getString(NEW_TEXT_FILE_TEXT));
        }

        Timber.d("END onCreate");
        new RatingHandlerImpl(this).showRatingBaseOnTransaction();

        // Show backup dialog
        if (backupDialogType == BACKUP_DIALOG_SHOW_WARNING) {
            fileBackupManager.actWithBackupTips(
                    backupHandleList,
                    megaApi.getNodeByHandle(backupNodeHandle),
                    backupNodeType,
                    backupActionType,
                    fileBackupManager.getActionBackupNodeCallback()
            );
        } else if (backupDialogType == BACKUP_DIALOG_SHOW_CONFIRM) {
            fileBackupManager.confirmationActionForBackup(
                    backupHandleList,
                    megaApi.getNodeByHandle(backupNodeHandle),
                    backupNodeType,
                    backupActionType,
                    fileBackupManager.getDefaultActionBackupNodeCallback()
            );
        } else {
            Timber.d("Backup warning dialog is not show");
        }
    }


    /**
     * collecting Flows from ViewModels
     */
    private void collectFlows() {
        ViewExtensionsKt.collectFlow(this, viewModel.getOnMyAvatarFileChanged(), Lifecycle.State.STARTED, isAvatarChanged -> {
            setProfileAvatar();
            return Unit.INSTANCE;
        });

        ViewExtensionsKt.collectFlow(this, viewModel.getState(), Lifecycle.State.STARTED, managerState -> {
            updateInboxSectionVisibility(managerState.getHasInboxChildren());
            return Unit.INSTANCE;
        });
    }

    /**
     * Checks which screen should be shown when an user is logins.
     * There are four different screens or warnings:
     * - Business warning: it takes priority over the other three.
     * - SMS verification screen: it takes priority over the other two.
     * - Onboarding permissions screens: it has to be only shown when account is logged in after
     * the installation, and some of the permissions required have not been granted and
     * the business warning and SMS verification have not to be shown.
     * - Notifications permission screen: it has to be shown if the onboarding permissions screens
     * have not been shown.
     */
    private void checkInitialScreens() {
        if (checkBusinessStatus()) {
            myAccountInfo.setBusinessAlertShown(true);
            return;
        }

        if (firstTimeAfterInstallation || askPermissions) {
            //haven't verified phone number
            if (canVoluntaryVerifyPhoneNumber() && !onAskingPermissionsFragment && !newCreationAccount) {
                askForSMSVerification();
            } else {
                drawerItem = DrawerItem.ASK_PERMISSIONS;
                askForAccess();
            }
        } else if (getFirstLogin() && !newCreationAccount && canVoluntaryVerifyPhoneNumber() && !onAskingPermissionsFragment) {
            askForSMSVerification();
        } else if (requestNotificationsPermissionFirstLogin) {
            askForNotificationsPermission();
        }
    }

    /**
     * Checks if some business warning has to be shown due to the status of the account.
     *
     * @return True if some warning has been shown, false otherwise.
     */
    private boolean checkBusinessStatus() {
        if (!megaApi.isBusinessAccount()) {
            return false;
        }

        if (isBusinessGraceAlertShown) {
            showBusinessGraceAlert();
            return true;
        }

        if (isBusinessCUAlertShown) {
            showBusinessCUAlert();
            return true;
        }

        if (myAccountInfo.isBusinessAlertShown()) {
            return false;
        }

        if (getFirstLogin() && myAccountInfo.wasNotBusinessAlertShownYet()) {
            int status = megaApi.getBusinessStatus();

            if (status == BUSINESS_STATUS_EXPIRED) {
                myAccountInfo.setBusinessAlertShown(true);
                startActivity(new Intent(this, BusinessExpiredAlertActivity.class));
                return true;
            } else if (megaApi.isMasterBusinessAccount() && status == BUSINESS_STATUS_GRACE_PERIOD) {
                myAccountInfo.setBusinessAlertShown(true);
                showBusinessGraceAlert();
                return true;
            }
        }

        return false;
    }

    private void showBusinessGraceAlert() {
        Timber.d("showBusinessGraceAlert");
        if (businessGraceAlert != null && businessGraceAlert.isShowing()) {
            return;
        }

        MaterialAlertDialogBuilder builder = new MaterialAlertDialogBuilder(this);
        LayoutInflater inflater = getLayoutInflater();
        View v = inflater.inflate(R.layout.dialog_business_grace_alert, null);

        businessGraceAlert = builder.setView(v)
                .setPositiveButton(R.string.general_dismiss, (dialog, which) -> {
                    myAccountInfo.setBusinessAlertShown(isBusinessGraceAlertShown = false);
                    try {
                        businessGraceAlert.dismiss();
                    } catch (Exception e) {
                        Timber.w(e, "Exception dismissing businessGraceAlert");
                    }
                })
                .create();

        businessGraceAlert.setCanceledOnTouchOutside(false);
        try {
            businessGraceAlert.show();
        } catch (Exception e) {
            Timber.w(e, "Exception showing businessGraceAlert");
        }
        isBusinessGraceAlertShown = true;
    }

    /**
     * If the account is business and not a master user, it shows a warning.
     * Otherwise proceeds to enable CU.
     */
    public void checkIfShouldShowBusinessCUAlert() {
        if (megaApi.isBusinessAccount() && !megaApi.isMasterBusinessAccount()) {
            showBusinessCUAlert();
        } else {
            enableCUClicked();
        }
    }

    /**
     * Retrieves the My Backups node by calling MegaApiJava.getUserAttribute(USER_ATTR_MY_BACKUPS_FOLDER, listener)
     */
    private void getMyBackupsFolder() {
        megaApi.getUserAttribute(USER_ATTR_MY_BACKUPS_FOLDER, this);
    }

    /**
     * Proceeds to enable CU action.
     */
    private void enableCUClicked() {
        if (getPhotosFragment() != null) {
            if (photosFragment.isEnablePhotosViewShown()) {
                photosFragment.enableCameraUpload();
            } else {
                photosFragment.enableCameraUploadClick();
            }
        }
    }

    /**
     * Shows a warning to business users about the risks of enabling CU.
     */
    private void showBusinessCUAlert() {
        if (businessCUAlert != null && businessCUAlert.isShowing()) {
            return;
        }

        MaterialAlertDialogBuilder builder = new MaterialAlertDialogBuilder(this);
        builder.setTitle(R.string.section_photo_sync)
                .setMessage(R.string.camera_uploads_business_alert)
                .setNegativeButton(R.string.general_cancel, (dialog, which) -> {
                })
                .setPositiveButton(R.string.general_enable, (dialog, which) -> {
                    if (getPhotosFragment() != null) {
                        photosFragment.enableCameraUploadClick();
                    }
                })
                .setCancelable(false)
                .setOnDismissListener(dialog -> isBusinessCUAlertShown = false);

        businessCUAlert = builder.create();
        businessCUAlert.show();
        isBusinessCUAlertShown = true;
    }

    private void openContactLink(long handle) {
        if (handle == INVALID_HANDLE) {
            Timber.w("Not valid contact handle");
            return;
        }

        dismissAlertDialogIfExists(openLinkDialog);
        Timber.d("Handle to invite a contact: %s", handle);

        inviteContactUseCase.getContactLink(handle)
                .subscribeOn(Schedulers.io())
                .observeOn(AndroidSchedulers.mainThread())
                .subscribe((result, throwable) -> {
                    if (throwable == null) {
                        showContactInviteDialog(result.getContactLinkHandle(), result.getFullName(), result.getEmail(), result.isContact());
                    }
                });
    }

    /**
     * Show contact invite dialog.
     *
     * @param linkHandle User link handle for the invitation
     * @param fullName   User full name
     * @param email      User email
     * @param isContact  Flag to check wether is contact or not
     */
    private void showContactInviteDialog(Long linkHandle, String fullName, String email, boolean isContact) {
        if (inviteContactDialog != null && inviteContactDialog.isShowing()) return;

        String message;
        String buttonText;

        if (isContact) {
            message = getString(R.string.context_contact_already_exists, email);
            buttonText = getString(R.string.contact_view);
        } else {
            message = getString(R.string.invite_not_sent);
            buttonText = getString(R.string.contact_invite);
        }

        inviteContactDialog = new MaterialAlertDialogBuilder(this)
                .setTitle(fullName)
                .setMessage(message)
                .setNegativeButton(R.string.general_cancel, null)
                .setPositiveButton(buttonText, (dialog, which) -> {
                    if (isContact) {
                        ContactUtil.openContactInfoActivity(this, email);
                    } else {
                        sendContactInvitation(linkHandle, email);
                    }

                    dialog.dismiss();
                    inviteContactDialog = null;
                })
                .create();
        inviteContactDialog.show();
    }

    /**
     * Send contact invitation to specific user and show specific SnackBar.
     *
     * @param contactLinkHandle User link handle for invitation
     * @param email             User email
     */
    private void sendContactInvitation(Long contactLinkHandle, String email) {
        inviteContactUseCase.invite(contactLinkHandle, email)
                .subscribeOn(Schedulers.io())
                .observeOn(AndroidSchedulers.mainThread())
                .subscribe((result, throwable) -> {
                    String snackbarMessage = getString(R.string.general_error);
                    if (throwable == null) {
                        switch (result) {
                            case SENT:
                                snackbarMessage = getString(R.string.context_contact_request_sent, email);
                                break;
                            case RESENT:
                                snackbarMessage = getString(R.string.context_contact_invitation_resent);
                                break;
                            case DELETED:
                                snackbarMessage = getString(R.string.context_contact_invitation_deleted);
                                break;
                            case ALREADY_SENT:
                                snackbarMessage = getString(R.string.invite_not_sent_already_sent, email);
                                break;
                            case ALREADY_CONTACT:
                                snackbarMessage = getString(R.string.context_contact_already_exists, email);
                                break;
                            case INVALID_EMAIL:
                                snackbarMessage = getString(R.string.error_own_email_as_contact);
                                break;
                        }
                    }
                    showSnackbar(SNACKBAR_TYPE, snackbarMessage, MEGACHAT_INVALID_HANDLE);
                });
    }

    private void askForSMSVerification() {
        if (!smsDialogTimeChecker.shouldShow()) return;
        showStorageAlertWithDelay = true;
        //If mobile device, only portrait mode is allowed
        if (!isTablet(this)) {
            Timber.d("mobile only portrait mode");
            setRequestedOrientation(ActivityInfo.SCREEN_ORIENTATION_PORTRAIT);
        }
        smsDialogTimeChecker.update();
        onAskingSMSVerificationFragment = true;
        if (smsVerificationFragment == null) {
            smsVerificationFragment = new SMSVerificationFragment();
        }
        replaceFragment(smsVerificationFragment, FragmentTag.SMS_VERIFICATION.getTag());
        tabLayoutShares.setVisibility(View.GONE);
        viewPagerShares.setVisibility(View.GONE);
        tabLayoutTransfers.setVisibility(View.GONE);
        viewPagerTransfers.setVisibility(View.GONE);
        abL.setVisibility(View.GONE);

        fragmentContainer.setVisibility(View.VISIBLE);
<<<<<<< HEAD
        closeDrawer();
=======
        closeLeftDrawer();
>>>>>>> 9f0a536e
        drawerLayout.setDrawerLockMode(DrawerLayout.LOCK_MODE_LOCKED_CLOSED);
        supportInvalidateOptionsMenu();
        hideFabButton();
        showHideBottomNavigationView(true);
    }

    public void askForAccess() {
        askPermissions = false;
        showStorageAlertWithDelay = true;
        //If mobile device, only portrait mode is allowed
        if (!isTablet(this)) {
            Timber.d("Mobile only portrait mode");
            setRequestedOrientation(ActivityInfo.SCREEN_ORIENTATION_PORTRAIT);
        }

        boolean notificationsGranted = Build.VERSION.SDK_INT < Build.VERSION_CODES.TIRAMISU
                || hasPermissions(this, Manifest.permission.POST_NOTIFICATIONS);

        boolean writeStorageGranted = hasPermissions(this, Manifest.permission.WRITE_EXTERNAL_STORAGE);
        String[] PERMISSIONS = new String[]{
                PermissionUtils.getImagePermissionByVersion(),
                PermissionUtils.getAudioPermissionByVersion(),
                PermissionUtils.getVideoPermissionByVersion(),
                PermissionUtils.getReadExternalStoragePermission()
        };
        boolean readStorageGranted = hasPermissions(this, PERMISSIONS);
        boolean cameraGranted = hasPermissions(this, Manifest.permission.CAMERA);
        boolean microphoneGranted = hasPermissions(this, Manifest.permission.RECORD_AUDIO);
        boolean bluetoothGranted = Build.VERSION.SDK_INT < Build.VERSION_CODES.S
                || hasPermissions(this, Manifest.permission.BLUETOOTH_CONNECT);

        boolean contactsGranted = hasPermissions(this, Manifest.permission.READ_CONTACTS);

        if (!notificationsGranted || !writeStorageGranted || !readStorageGranted || !cameraGranted
                || !microphoneGranted || !bluetoothGranted /*|| !writeCallsGranted*/ || !contactsGranted) {

            Fragment currentFragment = getSupportFragmentManager().findFragmentById(R.id.fragment_container);

            if (currentFragment != null
                    && !currentFragment.getTag().equals(FragmentTag.PERMISSIONS.getTag())) {
                deleteCurrentFragment();
            }

            if (permissionsFragment == null) {
                permissionsFragment = new PermissionsFragment();
            }

            replaceFragment(permissionsFragment, FragmentTag.PERMISSIONS.getTag());

            onAskingPermissionsFragment = true;

            abL.setVisibility(View.GONE);
            setTabsVisibility();
            drawerLayout.setDrawerLockMode(DrawerLayout.LOCK_MODE_LOCKED_CLOSED);
            supportInvalidateOptionsMenu();
            hideFabButton();
            showHideBottomNavigationView(true);
        }
    }

    public void destroySMSVerificationFragment() {
        if (!isTablet(this)) {
            Timber.d("mobile, all orientation");
            setRequestedOrientation(ActivityInfo.SCREEN_ORIENTATION_FULL_USER);
        }
        onAskingSMSVerificationFragment = false;
        smsVerificationFragment = null;

        if (!firstTimeAfterInstallation) {
            abL.setVisibility(View.VISIBLE);

            deleteCurrentFragment();

            drawerLayout.setDrawerLockMode(DrawerLayout.LOCK_MODE_UNLOCKED);
            supportInvalidateOptionsMenu();
            selectDrawerItem(drawerItem);
        }
    }

    public void destroyPermissionsFragment() {
        //In mobile, allow all orientation after permission screen
        if (!isTablet(this)) {
            Timber.d("Mobile, all orientation");
            setRequestedOrientation(ActivityInfo.SCREEN_ORIENTATION_FULL_USER);
        }

        turnOnNotifications = false;

        abL.setVisibility(View.VISIBLE);

        deleteCurrentFragment();

        onAskingPermissionsFragment = false;

        permissionsFragment = null;

        drawerLayout.setDrawerLockMode(DrawerLayout.LOCK_MODE_UNLOCKED);
        supportInvalidateOptionsMenu();

        if (viewModel.getStorageState() == StorageState.PayWall) {
            drawerItem = DrawerItem.CLOUD_DRIVE;
        } else {
            viewModel.setIsFirstLogin(true);
            drawerItem = DrawerItem.PHOTOS;
        }

        selectDrawerItem(drawerItem);
    }

    void setContactStatus() {
        if (megaChatApi == null) {
            megaChatApi = app.getMegaChatApi();
            composite.clear();
            checkChatChanges();
        }

        int chatStatus = megaChatApi.getOnlineStatus();
        if (contactStatus != null) {
            ChatUtil.setContactStatus(chatStatus, contactStatus, StatusIconLocation.DRAWER);
        }
    }

    @Override
    protected void onResume() {
        if (drawerItem == DrawerItem.SEARCH && getSearchFragment() != null) {
            searchFragment.setWaitingForSearchedNodes(true);
        }

        super.onResume();
        queryIfNotificationsAreOn();

        if (getResources().getConfiguration().orientation != orientationSaved) {
            orientationSaved = getResources().getConfiguration().orientation;
            drawerLayout.setDrawerLockMode(DrawerLayout.LOCK_MODE_UNLOCKED);
        }

        checkScrollElevation();
        checkTransferOverQuotaOnResume();
        LiveEventBus.get(EVENT_FAB_CHANGE, Boolean.class).observeForever(fabChangeObserver);
    }

    void queryIfNotificationsAreOn() {
        if (Build.VERSION.SDK_INT >= Build.VERSION_CODES.TIRAMISU) {
            return;
        }

        Timber.d("queryIfNotificationsAreOn");

        if (megaApi == null) {
            megaApi = ((MegaApplication) getApplication()).getMegaApi();
        }

        if (turnOnNotifications) {
            setTurnOnNotificationsFragment();
        } else {
            NotificationManagerCompat nf = NotificationManagerCompat.from(this);
            Timber.d("Notifications Enabled: %s", nf.areNotificationsEnabled());
            if (!nf.areNotificationsEnabled()) {
                Timber.d("OFF");
                if (dbH.getShowNotifOff() == null || dbH.getShowNotifOff().equals("true")) {
                    if (megaChatApi == null) {
                        megaChatApi = ((MegaApplication) getApplication()).getMegaChatApi();
                    }
                    if ((megaApi.getContacts().size() >= 1) || (megaChatApi.getChatListItems().size() >= 1)) {
                        setTurnOnNotificationsFragment();
                    }
                }
            }
        }
    }

    public void deleteTurnOnNotificationsFragment() {
        Timber.d("deleteTurnOnNotificationsFragment");
        turnOnNotifications = false;

        abL.setVisibility(View.VISIBLE);

        turnOnNotificationsFragment = null;

        drawerLayout.setDrawerLockMode(DrawerLayout.LOCK_MODE_UNLOCKED);
        supportInvalidateOptionsMenu();
        selectDrawerItem(drawerItem);

        setStatusBarColor(this, android.R.color.transparent);
    }

    void deleteCurrentFragment() {
        Fragment currentFragment = getSupportFragmentManager().findFragmentById(R.id.fragment_container);
        if (currentFragment != null) {
            getSupportFragmentManager().beginTransaction().remove(currentFragment).commitNowAllowingStateLoss();
        }
    }

    void setTurnOnNotificationsFragment() {
        Timber.d("setTurnOnNotificationsFragment");
        aB.setSubtitle(null);
        abL.setVisibility(View.GONE);

        deleteCurrentFragment();

        if (turnOnNotificationsFragment == null) {
            turnOnNotificationsFragment = new TurnOnNotificationsFragment();
        }
        replaceFragment(turnOnNotificationsFragment, FragmentTag.TURN_ON_NOTIFICATIONS.getTag());

        setTabsVisibility();
        abL.setVisibility(View.GONE);

<<<<<<< HEAD
        closeDrawer();
=======
        closeLeftDrawer();
>>>>>>> 9f0a536e
        drawerLayout.setDrawerLockMode(DrawerLayout.LOCK_MODE_LOCKED_CLOSED);
        supportInvalidateOptionsMenu();
        hideFabButton();
        showHideBottomNavigationView(true);

        setStatusBarColor(this, R.color.teal_500_teal_400);
    }

    void actionOpenFolder(long handleIntent) {
        if (handleIntent == INVALID_HANDLE) {
            Timber.w("handleIntent is not valid");
            return;
        }

        MegaNode parentIntentN = megaApi.getNodeByHandle(handleIntent);
        if (parentIntentN == null) {
            Timber.w("parentIntentN is null");
            return;
        }

        switch (megaApi.getAccess(parentIntentN)) {
            case MegaShare.ACCESS_READ:
            case MegaShare.ACCESS_READWRITE:
            case MegaShare.ACCESS_FULL:
                incomingSharesViewModel.setIncomingTreeDepth(calculateDeepBrowserTreeIncoming(parentIntentN, this), handleIntent);
                drawerItem = DrawerItem.SHARED_ITEMS;
                break;

            default:
                if (megaApi.isInRubbish(parentIntentN)) {
                    viewModel.setRubbishBinParentHandle(handleIntent);
                    drawerItem = DrawerItem.RUBBISH_BIN;
                } else if (megaApi.isInInbox(parentIntentN)) {
                    viewModel.setInboxParentHandle(handleIntent);
                    drawerItem = DrawerItem.INBOX;
                } else {
                    viewModel.setBrowserParentHandle(handleIntent);
                    drawerItem = DrawerItem.CLOUD_DRIVE;
                }
                break;
        }
    }

    @Override
    protected void onPostResume() {
        Timber.d("onPostResume");
        super.onPostResume();

        if (isSearching) {
            selectDrawerItem(DrawerItem.SEARCH);
            isSearching = false;
            return;
        }

        managerActivity = this;

        Intent intent = getIntent();

        if (dbH.getCredentials() == null) {
            if (!openLink) {
                return;
            } else {
                Timber.d("Not credentials");
                if (intent != null) {
                    Timber.d("Not credentials -> INTENT");
                    if (intent.getAction() != null) {
                        Timber.d("Intent with ACTION: %s", intent.getAction());

                        if (getIntent().getAction().equals(ACTION_EXPORT_MASTER_KEY)) {
                            Intent exportIntent = new Intent(managerActivity, LoginActivity.class);
                            intent.putExtra(VISIBLE_FRAGMENT, LOGIN_FRAGMENT);
                            exportIntent.setFlags(Intent.FLAG_ACTIVITY_CLEAR_TOP);
                            exportIntent.setAction(getIntent().getAction());
                            startActivity(exportIntent);
                            finish();
                            return;
                        }
                    }
                }
            }
        }

        if (intent != null) {
            Timber.d("Intent not null! %s", intent.getAction());
            // Open folder from the intent
            if (intent.hasExtra(EXTRA_OPEN_FOLDER)) {
                Timber.d("INTENT: EXTRA_OPEN_FOLDER");

                viewModel.setBrowserParentHandle(intent.getLongExtra(EXTRA_OPEN_FOLDER, -1));
                intent.removeExtra(EXTRA_OPEN_FOLDER);
                setIntent(null);
            }

            if (intent.getAction() != null) {
                Timber.d("Intent action");

                if (getIntent().getAction().equals(ACTION_EXPLORE_ZIP)) {
                    Timber.d("Open zip browser");

                    String pathZip = intent.getExtras().getString(EXTRA_PATH_ZIP);
                    ZipBrowserActivity.Companion.start(this, pathZip);
                }

                if (getIntent().getAction().equals(ACTION_IMPORT_LINK_FETCH_NODES)) {
                    Timber.d("ACTION_IMPORT_LINK_FETCH_NODES");

                    Intent loginIntent = new Intent(managerActivity, LoginActivity.class);
                    intent.putExtra(VISIBLE_FRAGMENT, LOGIN_FRAGMENT);
                    loginIntent.setFlags(Intent.FLAG_ACTIVITY_CLEAR_TOP);
                    loginIntent.setAction(ACTION_IMPORT_LINK_FETCH_NODES);
                    loginIntent.setData(Uri.parse(getIntent().getDataString()));
                    startActivity(loginIntent);
                    finish();
                    return;
                } else if (getIntent().getAction().equals(ACTION_OPEN_MEGA_LINK)) {
                    Timber.d("ACTION_OPEN_MEGA_LINK");

                    Intent fileLinkIntent = new Intent(managerActivity, FileLinkActivity.class);
                    fileLinkIntent.setFlags(Intent.FLAG_ACTIVITY_CLEAR_TOP);
                    fileLinkIntent.setAction(ACTION_IMPORT_LINK_FETCH_NODES);
                    String data = getIntent().getDataString();
                    if (data != null) {
                        fileLinkIntent.setData(Uri.parse(data));
                        startActivity(fileLinkIntent);
                    } else {
                        Timber.w("getDataString is NULL");
                    }
                    finish();
                    return;
                } else if (intent.getAction().equals(ACTION_OPEN_MEGA_FOLDER_LINK)) {
                    Timber.d("ACTION_OPEN_MEGA_FOLDER_LINK");

                    Intent intentFolderLink = new Intent(managerActivity, FolderLinkActivity.class);
                    intentFolderLink.setFlags(Intent.FLAG_ACTIVITY_CLEAR_TOP);
                    intentFolderLink.setAction(ACTION_OPEN_MEGA_FOLDER_LINK);

                    String data = getIntent().getDataString();
                    if (data != null) {
                        intentFolderLink.setData(Uri.parse(data));
                        startActivity(intentFolderLink);
                    } else {
                        Timber.w("getDataString is NULL");
                    }
                    finish();
                } else if (intent.getAction().equals(ACTION_REFRESH_PARENTHANDLE_BROWSER)) {

                    viewModel.setBrowserParentHandle(intent.getLongExtra("parentHandle", -1));
                    intent.removeExtra("parentHandle");

                    //Refresh Cloud Fragment
                    refreshCloudDrive();

                    //Refresh Rubbish Fragment
                    refreshRubbishBin();
                } else if (intent.getAction().equals(ACTION_OVERQUOTA_STORAGE)) {
                    showOverquotaAlert(false);
                } else if (intent.getAction().equals(ACTION_PRE_OVERQUOTA_STORAGE)) {
                    showOverquotaAlert(true);
                } else if (intent.getAction().equals(ACTION_CHANGE_AVATAR)) {
                    Timber.d("Intent CHANGE AVATAR");

                    String path = intent.getStringExtra("IMAGE_PATH");
                    megaApi.setAvatar(path, this);
                } else if (intent.getAction().equals(ACTION_CANCEL_CAM_SYNC)) {
                    Timber.d("ACTION_CANCEL_UPLOAD or ACTION_CANCEL_DOWNLOAD or ACTION_CANCEL_CAM_SYNC");
                    drawerItem = DrawerItem.TRANSFERS;
                    if (intent.getSerializableExtra(TRANSFERS_TAB) != null)
                        viewModel.setTransfersTab((TransfersTab) intent.getSerializableExtra(TRANSFERS_TAB));
                    else
                        viewModel.setTransfersTab(TransfersTab.NONE);
                    selectDrawerItem(drawerItem);

                    String text = getString(R.string.cam_sync_cancel_sync);

                    MaterialAlertDialogBuilder builder = new MaterialAlertDialogBuilder(this);
                    builder.setMessage(text);

                    builder.setPositiveButton(getString(R.string.general_yes),
                            (dialog, whichButton) -> {
                                fireStopCameraUploadJob(ManagerActivity.this);
                                dbH.setCamSyncEnabled(false);
                                sendBroadcast(new Intent(ACTION_UPDATE_DISABLE_CU_SETTING));
                                transfersFragment.destroyActionMode();
                            });

                    builder.setNegativeButton(getString(R.string.general_no), null);
                    final AlertDialog dialog = builder.create();
                    try {
                        dialog.show();
                    } catch (Exception ex) {
                        Timber.e(ex);
                    }
                } else if (intent.getAction().equals(ACTION_SHOW_TRANSFERS)) {
                    if (intent.getBooleanExtra(OPENED_FROM_CHAT, false)) {
                        sendBroadcast(new Intent(ACTION_CLOSE_CHAT_AFTER_OPEN_TRANSFERS));
                    }

                    drawerItem = DrawerItem.TRANSFERS;
                    if (intent.getSerializableExtra(TRANSFERS_TAB) != null)
                        viewModel.setTransfersTab((TransfersTab) intent.getSerializableExtra(TRANSFERS_TAB));
                    else
                        viewModel.setTransfersTab(TransfersTab.NONE);
                    selectDrawerItem(drawerItem);
                } else if (intent.getAction().equals(ACTION_TAKE_SELFIE)) {
                    Timber.d("Intent take selfie");
                    checkTakePicture(this, TAKE_PHOTO_CODE);
                } else if (intent.getAction().equals(SHOW_REPEATED_UPLOAD)) {
                    Timber.d("Intent SHOW_REPEATED_UPLOAD");
                    String message = intent.getStringExtra("MESSAGE");
                    showSnackbar(SNACKBAR_TYPE, message, -1);
                } else if (getIntent().getAction().equals(ACTION_IPC)) {
                    Timber.d("IPC - go to received request in Contacts");
                    markNotificationsSeen(true);
                    navigateToContactRequests();
                } else if (getIntent().getAction().equals(ACTION_CHAT_NOTIFICATION_MESSAGE)) {
                    Timber.d("ACTION_CHAT_NOTIFICATION_MESSAGE");

                    long chatId = getIntent().getLongExtra(CHAT_ID, MEGACHAT_INVALID_HANDLE);
                    if (getIntent().getBooleanExtra(EXTRA_MOVE_TO_CHAT_SECTION, false)) {
                        moveToChatSection(chatId);
                    } else {
                        String text = getIntent().getStringExtra(SHOW_SNACKBAR);
                        if (chatId != -1) {
                            openChat(chatId, text);
                        }
                    }
                } else if (getIntent().getAction().equals(ACTION_CHAT_SUMMARY)) {
                    Timber.d("ACTION_CHAT_SUMMARY");
                    drawerItem = DrawerItem.CHAT;
                    selectDrawerItem(drawerItem);
                } else if (getIntent().getAction().equals(ACTION_INCOMING_SHARED_FOLDER_NOTIFICATION)) {
                    Timber.d("ACTION_INCOMING_SHARED_FOLDER_NOTIFICATION");
                    markNotificationsSeen(true);

                    drawerItem = DrawerItem.SHARED_ITEMS;
                    viewModel.setSharesTab(SharesTab.INCOMING_TAB);
                    selectDrawerItem(drawerItem);
                } else if (getIntent().getAction().equals(ACTION_OPEN_CONTACTS_SECTION)) {
                    Timber.d("ACTION_OPEN_CONTACTS_SECTION");
                    markNotificationsSeen(true);
                    openContactLink(getIntent().getLongExtra(CONTACT_HANDLE, -1));
                } else if (getIntent().getAction().equals(ACTION_RECOVERY_KEY_EXPORTED)) {
                    Timber.d("ACTION_RECOVERY_KEY_EXPORTED");
                    exportRecoveryKey();
                } else if (getIntent().getAction().equals(ACTION_REQUEST_DOWNLOAD_FOLDER_LOGOUT)) {
                    String parentPath = intent.getStringExtra(FileStorageActivity.EXTRA_PATH);

                    if (parentPath != null) {
                        AccountController ac = new AccountController(this);
                        ac.exportMK(parentPath);
                    }
                } else if (getIntent().getAction().equals(ACTION_RECOVERY_KEY_COPY_TO_CLIPBOARD)) {
                    AccountController ac = new AccountController(this);
                    if (getIntent().getBooleanExtra("logout", false)) {
                        ac.copyMK(true, sharingScope);
                    } else {
                        ac.copyMK(false, sharingScope);
                    }
                } else if (getIntent().getAction().equals(ACTION_OPEN_FOLDER)) {
                    Timber.d("Open after LauncherFileExplorerActivity ");
                    long handleIntent = getIntent().getLongExtra(INTENT_EXTRA_KEY_PARENT_HANDLE, -1);

                    if (getIntent().getBooleanExtra(SHOW_MESSAGE_UPLOAD_STARTED, false)) {
                        int numberUploads = getIntent().getIntExtra(NUMBER_UPLOADS, 1);
                        showSnackbar(SNACKBAR_TYPE, getResources().getQuantityString(R.plurals.upload_began, numberUploads, numberUploads), -1);
                    }

                    String message = getIntent().getStringExtra(EXTRA_MESSAGE);
                    if (message != null) {
                        showSnackbar(SNACKBAR_TYPE, message, MEGACHAT_INVALID_HANDLE);
                    }

                    actionOpenFolder(handleIntent);
                    selectDrawerItem(drawerItem);
                } else if (getIntent().getAction().equals(ACTION_SHOW_SNACKBAR_SENT_AS_MESSAGE)) {
                    long chatId = getIntent().getLongExtra(CHAT_ID, MEGACHAT_INVALID_HANDLE);
                    showSnackbar(MESSAGE_SNACKBAR_TYPE, null, chatId);
                }

                intent.setAction(null);
                setIntent(null);
            }
        }


        if (bNV != null) {
            Menu nVMenu = bNV.getMenu();
            resetNavigationViewMenu(nVMenu);

            switch (drawerItem) {
                case CLOUD_DRIVE: {
                    Timber.d("Case CLOUD DRIVE");
                    //Check the tab to shown and the title of the actionBar
                    setToolbarTitle();
                    setBottomNavigationMenuItemChecked(CLOUD_DRIVE_BNV);
                    break;
                }
                case SHARED_ITEMS: {
                    Timber.d("Case SHARED ITEMS");
                    setBottomNavigationMenuItemChecked(SHARED_ITEMS_BNV);
                    try {
                        NotificationManager notificationManager =
                                (NotificationManager) getSystemService(Context.NOTIFICATION_SERVICE);

                        notificationManager.cancel(NOTIFICATION_PUSH_CLOUD_DRIVE);
                    } catch (Exception e) {
                        Timber.e(e, "Exception NotificationManager - remove contact notification");
                    }
                    setToolbarTitle();
                    break;
                }
                case SEARCH: {
                    if (searchExpand) {
                        break;
                    }

                    setBottomNavigationMenuItemChecked(NO_BNV);
                    setToolbarTitle();
                    break;
                }
                case CHAT:
                    setBottomNavigationMenuItemChecked(CHAT_BNV);
                    if (getRecentChatsFragment() != null && getRecentChatsFragment().isVisible()) {
                        getRecentChatsFragment().setChats();
                        getRecentChatsFragment().setStatus();
                    }
                    MegaApplication.setRecentChatVisible(true);
                    break;

                case PHOTOS: {
                    setBottomNavigationMenuItemChecked(PHOTOS_BNV);
                    break;
                }
                case NOTIFICATIONS: {
                    notificationsFragment = (NotificationsFragment) getSupportFragmentManager().findFragmentByTag(FragmentTag.NOTIFICATIONS.getTag());
                    if (notificationsFragment != null) {
                        notificationsFragment.setNotifications();
                    }
                    break;
                }
                case HOMEPAGE:
                default:
                    setBottomNavigationMenuItemChecked(HOME_BNV);
                    break;
            }
        }
    }

    public void openChat(long chatId, String text) {
        Timber.d("Chat ID: %s", chatId);

        if (chatId != -1) {
            MegaChatRoom chat = megaChatApi.getChatRoom(chatId);
            if (chat != null) {
                Timber.d("Open chat with id: %s", chatId);
                Intent intentToChat = new Intent(this, ChatActivity.class);
                intentToChat.setAction(ACTION_CHAT_SHOW_MESSAGES);
                intentToChat.putExtra(CHAT_ID, chatId);
                intentToChat.putExtra(SHOW_SNACKBAR, text);
                this.startActivity(intentToChat);
            } else {
                Timber.e("Error, chat is NULL");
            }
        } else {
            Timber.e("Error, chat id is -1");
        }
    }

    public void setProfileAvatar() {
        Timber.d("setProfileAvatar");
        Pair<Boolean, Bitmap> circleAvatar = AvatarUtil.getCircleAvatar(this, megaApi.getMyEmail());
        if (circleAvatar.first) {
            nVPictureProfile.setImageBitmap(circleAvatar.second);
        } else {
            setDefaultAvatar();
            File avatarFile = CacheFolderManager.buildAvatarFile(this, megaApi.getMyEmail() + JPG_EXTENSION);
            if (avatarFile != null && avatarFile.exists()) {
                megaApi.getUserAvatar(megaApi.getMyUser(), avatarFile.getAbsolutePath(), this);
            }
        }
    }

    private void setDefaultAvatar() {
        Timber.d("setDefaultAvatar");
        nVPictureProfile.setImageBitmap(getDefaultAvatar(getColorAvatar(megaApi.getMyUser()), megaChatApi.getMyFullname(), AVATAR_SIZE, true));
    }

    public void setOfflineAvatar(String email, long myHandle, String name) {
        Timber.d("setOfflineAvatar");
        if (nVPictureProfile == null) {
            return;
        }

        Pair<Boolean, Bitmap> circleAvatar = AvatarUtil.getCircleAvatar(this, email);
        if (circleAvatar.first) {
            nVPictureProfile.setImageBitmap(circleAvatar.second);
        } else {
            nVPictureProfile.setImageBitmap(
                    getDefaultAvatar(getColorAvatar(myHandle), name, AVATAR_SIZE, true));
        }
    }

    @Override
    protected void onStop() {
        Timber.d("onStop");

        mStopped = true;

        super.onStop();
    }

    @Override
    protected void onPause() {
        Timber.d("onPause");
        managerActivity = null;
        transfersManagement.setOnTransfersSection(false);
        super.onPause();
    }

    @Override
    protected void onDestroy() {
        Timber.d("onDestroy()");

        dbH.removeSentPendingMessages();

        if (megaApi != null) {
            megaApi.removeTransferListener(this);
            megaApi.removeRequestListener(this);
        }

        composite.clear();

        if (alertDialogSMSVerification != null) {
            alertDialogSMSVerification.dismiss();
        }
        isStorageStatusDialogShown = false;

        unregisterReceiver(chatRoomMuteUpdateReceiver);
        unregisterReceiver(contactUpdateReceiver);
        unregisterReceiver(updateMyAccountReceiver);
        unregisterReceiver(networkReceiver);
        unregisterReceiver(receiverUpdateOrder);
        unregisterReceiver(chatArchivedReceiver);
        LiveEventBus.get(EVENT_REFRESH_PHONE_NUMBER, Boolean.class)
                .removeObserver(refreshAddPhoneNumberButtonObserver);
        unregisterReceiver(receiverCUAttrChanged);
        unregisterReceiver(transferFinishReceiver);
        LiveEventBus.get(EVENT_REFRESH, Boolean.class).removeObserver(refreshObserver);
        LiveEventBus.get(EVENT_FINISH_ACTIVITY, Boolean.class).removeObserver(finishObserver);
        LiveEventBus.get(EVENT_MY_BACKUPS_FOLDER_CHANGED, Boolean.class).removeObserver(fileBackupChangedObserver);
        LiveEventBus.get(EVENT_FAB_CHANGE, Boolean.class).removeObserver(fabChangeObserver);

        destroyPayments();

        cancelSearch();
        if (reconnectDialog != null) {
            reconnectDialog.cancel();
        }

        if (confirmationTransfersDialog != null) {
            confirmationTransfersDialog.dismiss();
        }

        if (newTextFileDialog != null) {
            newTextFileDialog.dismiss();
        }

        dismissAlertDialogIfExists(processFileDialog);
        dismissAlertDialogIfExists(openLinkDialog);
        dismissAlertDialogIfExists(newFolderDialog);

        nodeSaver.destroy();

        super.onDestroy();
    }

    private void cancelSearch() {
        searchViewModel.cancelSearch();
    }

    public void skipToMediaDiscoveryFragment(Fragment f, Long mediaHandle) {
        mediaDiscoveryFragment = (MediaDiscoveryFragment) f;
        replaceFragment(f, FragmentTag.MEDIA_DISCOVERY.getTag());
        viewModel.onMediaDiscoveryOpened(mediaHandle);
        isInMDMode = true;
        viewModel.setIsFirstNavigationLevel(false);
    }

    public void skipToAlbumContentFragment(Fragment f) {
        albumContentFragment = (AlbumContentFragment) f;
        replaceFragment(f, FragmentTag.ALBUM_CONTENT.getTag());
        isInAlbumContent = true;
        viewModel.setIsFirstNavigationLevel(false);

        showHideBottomNavigationView(true);
    }

    public void skipToFilterFragment(Fragment f) {
        photosFilterFragment = (PhotosFilterFragment) f;
        replaceFragment(f, FragmentTag.PHOTOS_FILTER.getTag());
        isInFilterPage = true;
        viewModel.setIsFirstNavigationLevel(false);
        showHideBottomNavigationView(true);
    }

    public void changeMDMode(boolean targetMDMode) {
        isInMDMode = targetMDMode;
    }

    void replaceFragment(Fragment f, String fTag) {
        FragmentTransaction ft = getSupportFragmentManager().beginTransaction();
        ft.replace(R.id.fragment_container, f, fTag);
        ft.commitNowAllowingStateLoss();
        // refresh manually
        if (f instanceof ChatTabsFragment) {
            if (getRecentChatsFragment() != null && getRecentChatsFragment().isVisible()) {
                getRecentChatsFragment().refreshMegaContactsList();
                getRecentChatsFragment().setCustomisedActionBar();
            }
        }
    }

    private void refreshFragment(String fTag) {
        Fragment f = getSupportFragmentManager().findFragmentByTag(fTag);
        if (f != null) {
            Timber.d("Fragment %s refreshing", fTag);
            getSupportFragmentManager().beginTransaction().detach(f).commitNowAllowingStateLoss();
            getSupportFragmentManager().beginTransaction().attach(f).commitNowAllowingStateLoss();
        } else {
            Timber.w("Fragment == NULL. Not refresh");
        }
    }

    public void selectDrawerItemCloudDrive() {
        Timber.d("selectDrawerItemCloudDrive");
        abL.setVisibility(View.VISIBLE);

        tabLayoutShares.setVisibility(View.GONE);
        viewPagerShares.setVisibility(View.GONE);
        tabLayoutTransfers.setVisibility(View.GONE);
        viewPagerTransfers.setVisibility(View.GONE);

        fragmentContainer.setVisibility(View.VISIBLE);
        fileBrowserFragment = (FileBrowserFragment) getSupportFragmentManager().findFragmentByTag(FragmentTag.CLOUD_DRIVE.getTag());
        if (fileBrowserFragment == null) {
            fileBrowserFragment = FileBrowserFragment.newInstance();
        }

        replaceFragment(fileBrowserFragment, FragmentTag.CLOUD_DRIVE.getTag());
    }

    private void showGlobalAlertDialogsIfNeeded() {
        if (showStorageAlertWithDelay) {
            showStorageAlertWithDelay = false;
            checkStorageStatus(storageStateFromBroadcast != MegaApiJava.STORAGE_STATE_UNKNOWN ?
                    storageStateFromBroadcast : app.getStorageState(), false);
        }

        if (!firstTimeAfterInstallation) {
            Timber.d("Its NOT first time");
            int dbContactsSize = dbH.getContactsSize();
            int sdkContactsSize = megaApi.getContacts().size();
            if (dbContactsSize != sdkContactsSize) {
                Timber.d("Contacts TABLE != CONTACTS SDK %d vs %d", dbContactsSize, sdkContactsSize);
                dbH.clearContacts();
                FillDBContactsTask fillDBContactsTask = new FillDBContactsTask(this);
                fillDBContactsTask.execute();
            }
        } else {
            Timber.d("Its first time");

            //Fill the contacts DB
            FillDBContactsTask fillDBContactsTask = new FillDBContactsTask(this);
            fillDBContactsTask.execute();
            firstTimeAfterInstallation = false;
            dbH.setFirstTime(false);
        }

        checkBeforeShowSMSVerificationDialog();

        cookieDialogHandler.showDialogIfNeeded(this);
    }

    /**
     * Observe LiveData for PSA, and show PSA view when get it.
     */
    private void observePsa() {
        psaViewHolder = new PsaViewHolder(findViewById(R.id.psa_layout), PsaManager.INSTANCE);

        LiveEventBus.get(EVENT_PSA, Psa.class).observe(this, psa -> {
            if (psa.getUrl() == null) {
                showPsa(psa);
            }
        });
    }

    /**
     * Show PSA view for old PSA type.
     *
     * @param psa the PSA to show
     */
    private void showPsa(Psa psa) {
        if (psa == null || drawerItem != DrawerItem.HOMEPAGE
                || mHomepageScreen != HomepageScreen.HOMEPAGE) {
            updateHomepageFabPosition();
            return;
        }

        if (getLifecycle().getCurrentState() == Lifecycle.State.RESUMED
                && getProLayout.getVisibility() == View.GONE
                && TextUtils.isEmpty(psa.getUrl())) {
            psaViewHolder.bind(psa);
            handler.post(this::updateHomepageFabPosition);
        }
    }

    public void checkBeforeShowSMSVerificationDialog() {
        //This account hasn't verified a phone number and first login.

        if (myAccountInfo.isBusinessAlertShown()) {
            //The business alerts has priority over SMS verification
            return;
        }

        if (canVoluntaryVerifyPhoneNumber() && (smsDialogTimeChecker.shouldShow() || isSMSDialogShowing) && !newCreationAccount) {
            showSMSVerificationDialog();
        }
    }

    public void setToolbarTitle(String title) {
        aB.setTitle(title);
    }

    public void setToolbarTitle() {
        Timber.d("setToolbarTitle");
        if (drawerItem == null) {
            return;
        }

        switch (drawerItem) {
            case CLOUD_DRIVE: {
                aB.setSubtitle(null);
                Timber.d("Cloud Drive SECTION");
                MegaNode parentNode = megaApi.getNodeByHandle(viewModel.getState().getValue().getBrowserParentHandle());
                if (parentNode != null) {
                    if (megaApi.getRootNode() != null) {
                        if ((parentNode.getHandle() == megaApi.getRootNode().getHandle()
                                || viewModel.getState().getValue().getBrowserParentHandle() == -1)
                                && !isInMDMode) {
                            aB.setTitle(getString(R.string.section_cloud_drive));
                            viewModel.setIsFirstNavigationLevel(true);
                        } else {
                            aB.setTitle(parentNode.getName());
                            viewModel.setIsFirstNavigationLevel(false);
                        }
                    } else {
                        viewModel.setBrowserParentHandle(-1);
                    }
                } else {
                    if (megaApi.getRootNode() != null) {
                        viewModel.setBrowserParentHandle(megaApi.getRootNode().getHandle());
                        aB.setTitle(getString(R.string.title_mega_info_empty_screen));
                        viewModel.setIsFirstNavigationLevel(true);
                    } else {
                        viewModel.setBrowserParentHandle(-1);
                        viewModel.setIsFirstNavigationLevel(true);
                    }
                }
                break;
            }
            case RUBBISH_BIN: {
                aB.setSubtitle(null);
                MegaNode node = megaApi.getNodeByHandle(viewModel.getState().getValue().getRubbishBinParentHandle());
                MegaNode rubbishNode = megaApi.getRubbishNode();
                if (rubbishNode == null) {
                    viewModel.setRubbishBinParentHandle(INVALID_HANDLE);
                    viewModel.setIsFirstNavigationLevel(true);
                } else if (viewModel.getState().getValue().getRubbishBinParentHandle() == INVALID_HANDLE || node == null || node.getHandle() == rubbishNode.getHandle()) {
                    aB.setTitle(StringResourcesUtils.getString(R.string.section_rubbish_bin));
                    viewModel.setIsFirstNavigationLevel(true);
                } else {
                    aB.setTitle(node.getName());
                    viewModel.setIsFirstNavigationLevel(false);
                }
                break;
            }
            case SHARED_ITEMS: {
                Timber.d("Shared Items SECTION");
                aB.setSubtitle(null);
                SharesTab indexShares = getTabItemShares();
                if (indexShares == SharesTab.NONE) break;
                switch (indexShares) {
                    case INCOMING_TAB: {
                        if (isIncomingAdded()) {
                            if (incomingSharesState(this).getIncomingHandle() != -1) {
                                MegaNode node = megaApi.getNodeByHandle(incomingSharesState(this).getIncomingHandle());
                                if (node == null) {
                                    aB.setTitle(getResources().getString(R.string.title_shared_items));
                                } else {
                                    aB.setTitle(node.getName());
                                }

                                viewModel.setIsFirstNavigationLevel(false);
                            } else {
                                aB.setTitle(getResources().getString(R.string.title_shared_items));
                                viewModel.setIsFirstNavigationLevel(true);
                            }
                        } else {
                            Timber.d("selectDrawerItemSharedItems: inSFLol == null");
                        }
                        break;
                    }
                    case OUTGOING_TAB: {
                        Timber.d("setToolbarTitle: OUTGOING TAB");
                        if (isOutgoingAdded()) {
                            if (outgoingSharesState(this).getOutgoingHandle() != -1) {
                                MegaNode node = megaApi.getNodeByHandle(outgoingSharesState(this).getOutgoingHandle());
                                aB.setTitle(node.getName());
                                viewModel.setIsFirstNavigationLevel(false);
                            } else {
                                aB.setTitle(getResources().getString(R.string.title_shared_items));
                                viewModel.setIsFirstNavigationLevel(true);
                            }
                        }
                        break;
                    }
                    case LINKS_TAB:
                        if (isLinksAdded()) {
                            if (linksState(this).getLinksHandle() == INVALID_HANDLE) {
                                aB.setTitle(getResources().getString(R.string.title_shared_items));
                                viewModel.setIsFirstNavigationLevel(true);
                            } else {
                                MegaNode node = megaApi.getNodeByHandle(linksState(this).getLinksHandle());
                                aB.setTitle(node.getName());
                                viewModel.setIsFirstNavigationLevel(false);
                            }
                        }
                        break;
                    default: {
                        aB.setTitle(getResources().getString(R.string.title_shared_items));
                        viewModel.setIsFirstNavigationLevel(true);
                        break;
                    }
                }
                break;
            }
            case INBOX: {
                aB.setSubtitle(null);
                if (viewModel.getState().getValue().getInboxParentHandle() == megaApi.getInboxNode().getHandle() || viewModel.getState().getValue().getInboxParentHandle() == -1) {
                    aB.setTitle(getResources().getString(R.string.home_side_menu_backups_title));
                    viewModel.setIsFirstNavigationLevel(true);
                } else {
                    MegaNode node = megaApi.getNodeByHandle(viewModel.getState().getValue().getInboxParentHandle());
                    aB.setTitle(node.getName());
                    viewModel.setIsFirstNavigationLevel(false);
                }
                break;
            }
            case NOTIFICATIONS: {
                aB.setSubtitle(null);
                aB.setTitle(getString(R.string.title_properties_chat_contact_notifications));
                viewModel.setIsFirstNavigationLevel(true);
                break;
            }
            case CHAT: {
                abL.setVisibility(View.VISIBLE);
                aB.setTitle(getString(R.string.section_chat));

                viewModel.setIsFirstNavigationLevel(true);
                break;
            }
            case SEARCH: {
                aB.setSubtitle(null);
                if (searchViewModel.getState().getValue().getSearchParentHandle() == -1L) {
                    viewModel.setIsFirstNavigationLevel(true);
                    if (searchViewModel.getState().getValue().getSearchQuery() != null) {
                        searchViewModel.setTextSubmitted(true);
                        if (!searchViewModel.getState().getValue().getSearchQuery().isEmpty()) {
                            aB.setTitle(getString(R.string.action_search) + ": " + searchViewModel.getState().getValue().getSearchQuery());
                        } else {
                            aB.setTitle(getString(R.string.action_search) + ": " + "");
                        }
                    } else {
                        aB.setTitle(getString(R.string.action_search) + ": " + "");
                    }

                } else {
                    MegaNode parentNode = megaApi.getNodeByHandle(searchViewModel.getState().getValue().getSearchParentHandle());
                    if (parentNode != null) {
                        aB.setTitle(parentNode.getName());
                        viewModel.setIsFirstNavigationLevel(false);
                    }
                }
                break;
            }
            case TRANSFERS: {
                aB.setSubtitle(null);
                aB.setTitle(getString(R.string.section_transfers));
                setFirstNavigationLevel(true);
                break;
            }
            case PHOTOS: {
                aB.setSubtitle(null);
                if (isInAlbumContent) {
                    aB.setTitle(getString(R.string.title_favourites_album));
                } else if (isInFilterPage) {
                    aB.setTitle(getString(R.string.photos_action_filter));
                } else if (getPhotosFragment() != null && photosFragment.shouldUpdateTitle()) {
                    setFirstNavigationLevel(false);
                    aB.setTitle(getString(R.string.settings_camera_upload_on).toUpperCase());
                } else {
                    setFirstNavigationLevel(true);
                    aB.setTitle(getString(R.string.sortby_type_photo_first).toUpperCase());
                }

                break;
            }
            case HOMEPAGE: {
                setFirstNavigationLevel(false);
                int titleId = -1;

                switch (mHomepageScreen) {
                    case FAVOURITES:
                        titleId = R.string.favourites_category_title;
                        break;
                    case DOCUMENTS:
                        titleId = R.string.section_documents;
                        break;
                    case AUDIO:
                        titleId = R.string.upload_to_audio;
                        break;
                    case VIDEO:
                        titleId = R.string.sortby_type_video_first;
                        break;
                }

                if (titleId != -1) {
                    aB.setTitle(getString(titleId));
                }
            }
            default: {
                Timber.d("Default GONE");

                break;
            }
        }

        viewModel.checkNumUnreadUserAlerts(UnreadUserAlertsCheckType.NAVIGATION_TOOLBAR_ICON);
    }

    public void setToolbarTitleFromFullscreenOfflineFragment(String title,
                                                             boolean firstNavigationLevel, boolean showSearch) {
        aB.setSubtitle(null);
        aB.setTitle(title);
        viewModel.setIsFirstNavigationLevel(firstNavigationLevel);
        viewModel.checkNumUnreadUserAlerts(UnreadUserAlertsCheckType.NAVIGATION_TOOLBAR_ICON);
        searchViewModel.setTextSubmitted(true);
        if (searchMenuItem != null) {
            searchMenuItem.setVisible(showSearch);
        }
    }

    public void updateNavigationToolbarIcon(int numUnreadUserAlerts) {
        int totalIpc = 0;
        ArrayList<MegaContactRequest> requests = megaApi.getIncomingContactRequests();
        if (requests != null) {
            totalIpc = requests.size();
        }

        int totalNotifications = numUnreadUserAlerts + totalIpc;

        if (totalNotifications == 0) {
            if (isFirstNavigationLevel()) {
                if (drawerItem == DrawerItem.SEARCH || drawerItem == DrawerItem.INBOX || drawerItem == DrawerItem.NOTIFICATIONS
                        || drawerItem == DrawerItem.RUBBISH_BIN || drawerItem == DrawerItem.TRANSFERS) {
                    aB.setHomeAsUpIndicator(tintIcon(this, R.drawable.ic_arrow_back_white));
                } else {
                    aB.setHomeAsUpIndicator(tintIcon(this, R.drawable.ic_menu_white));
                }
            } else {
                aB.setHomeAsUpIndicator(tintIcon(this, R.drawable.ic_arrow_back_white));
            }
        } else {
            if (isFirstNavigationLevel()) {
                if (drawerItem == DrawerItem.SEARCH || drawerItem == DrawerItem.INBOX || drawerItem == DrawerItem.NOTIFICATIONS
                        || drawerItem == DrawerItem.RUBBISH_BIN || drawerItem == DrawerItem.TRANSFERS) {
                    badgeDrawable.setProgress(1.0f);
                } else {
                    badgeDrawable.setProgress(0.0f);
                }
            } else {
                badgeDrawable.setProgress(1.0f);
            }

            if (totalNotifications > 9) {
                badgeDrawable.setText("9+");
            } else {
                badgeDrawable.setText(totalNotifications + "");
            }

            aB.setHomeAsUpIndicator(badgeDrawable);
        }

        if (drawerItem == DrawerItem.CLOUD_DRIVE && isInMDMode) {
            aB.setHomeAsUpIndicator(tintIcon(this, R.drawable.ic_close_white));
        }

        if (drawerItem == DrawerItem.PHOTOS && isInAlbumContent) {
            aB.setHomeAsUpIndicator(tintIcon(this, R.drawable.ic_arrow_back_white));
        }

        if (drawerItem == DrawerItem.PHOTOS && isInFilterPage) {
            aB.setHomeAsUpIndicator(tintIcon(this, R.drawable.ic_close_white));
        }
    }

    public void showOnlineMode() {
        Timber.d("showOnlineMode");

        try {
            if (usedSpaceLayout != null) {

                if (rootNode != null) {
                    Menu bNVMenu = bNV.getMenu();
                    if (bNVMenu != null) {
                        resetNavigationViewMenu(bNVMenu);
                    }
                    clickDrawerItem(drawerItem);
                    supportInvalidateOptionsMenu();
                    updateAccountDetailsVisibleInfo();
                    checkCurrentStorageStatus(false);
                } else {
                    Timber.w("showOnlineMode - Root is NULL");
                    if (getApplicationContext() != null) {
                        if (MegaApplication.getOpenChatId() != MEGACHAT_INVALID_HANDLE) {
                            Intent intent = new Intent(BROADCAST_ACTION_INTENT_CONNECTIVITY_CHANGE_DIALOG);
                            sendBroadcast(intent);
                        } else {
                            showConfirmationConnect();
                        }
                    }
                }
            }
        } catch (Exception e) {
        }
    }

    public void showConfirmationConnect() {
        Timber.d("showConfirmationConnect");

        DialogInterface.OnClickListener dialogClickListener = new DialogInterface.OnClickListener() {
            @Override
            public void onClick(DialogInterface dialog, int which) {
                switch (which) {
                    case DialogInterface.BUTTON_POSITIVE:
                        refreshSession();
                        break;

                    case DialogInterface.BUTTON_NEGATIVE:
                        Timber.d("showConfirmationConnect: BUTTON_NEGATIVE");
                        setToolbarTitle();
                        break;
                }
            }
        };

        MaterialAlertDialogBuilder builder = new MaterialAlertDialogBuilder(this);
        try {
            builder.setMessage(R.string.confirmation_to_reconnect).setPositiveButton(R.string.general_ok, dialogClickListener)
                    .setNegativeButton(R.string.general_cancel, dialogClickListener);
            reconnectDialog = builder.create();
            reconnectDialog.setCanceledOnTouchOutside(false);
            reconnectDialog.show();
        } catch (Exception e) {
        }
    }

    public void showOfflineMode() {
        Timber.d("showOfflineMode");

        try {
            if (megaApi == null) {
                Timber.w("megaApi is Null in Offline mode");
            }

            if (usedSpaceLayout != null) {
                usedSpaceLayout.setVisibility(View.GONE);
            }
            if (nVEmail != null) {
                nVEmail.setText(megaChatApi.getMyEmail());
            }
            if (nVDisplayName != null) {
                nVDisplayName.setText(megaChatApi.getMyFullname());
            }

            setOfflineAvatar(megaChatApi.getMyEmail(), megaChatApi.getMyUserHandle(),
                    megaChatApi.getMyFullname());

            Timber.d("DrawerItem on start offline: %s", drawerItem);
            if (drawerItem == null) {
                Timber.w("drawerItem == null --> On start OFFLINE MODE");
                drawerItem = getStartDrawerItem();

                if (bNV != null) {
                    disableNavigationViewMenu(bNV.getMenu());
                }

                selectDrawerItem(drawerItem);
            } else {
                if (bNV != null) {
                    disableNavigationViewMenu(bNV.getMenu());
                }

                Timber.d("Change to OFFLINE MODE");
                clickDrawerItem(drawerItem);
            }

            supportInvalidateOptionsMenu();
        } catch (Exception e) {
        }
    }

    public void clickDrawerItem(DrawerItem item) {
        Timber.d("Item: %s", item);
        Menu bNVMenu = bNV.getMenu();

        if (item == null) {
            drawerMenuItem = bNVMenu.findItem(R.id.bottom_navigation_item_cloud_drive);
            onNavigationItemSelected(drawerMenuItem);
            return;
        }

<<<<<<< HEAD
        closeDrawer();
=======
        closeLeftDrawer();
>>>>>>> 9f0a536e

        switch (item) {
            case CLOUD_DRIVE: {
                setBottomNavigationMenuItemChecked(CLOUD_DRIVE_BNV);
                break;
            }
            case HOMEPAGE: {
                setBottomNavigationMenuItemChecked(HOME_BNV);
                break;
            }
            case PHOTOS: {
                setBottomNavigationMenuItemChecked(PHOTOS_BNV);
                break;
            }
            case SHARED_ITEMS: {
                setBottomNavigationMenuItemChecked(SHARED_ITEMS_BNV);
                break;
            }
            case CHAT: {
                setBottomNavigationMenuItemChecked(CHAT_BNV);
                break;
            }
            case SEARCH:
            case TRANSFERS:
            case NOTIFICATIONS:
            case INBOX: {
                setBottomNavigationMenuItemChecked(NO_BNV);
                break;
            }
        }
    }


    public void selectDrawerItemSharedItems() {
        Timber.d("selectDrawerItemSharedItems");
        abL.setVisibility(View.VISIBLE);

        try {
            NotificationManager notificationManager =
                    (NotificationManager) getSystemService(Context.NOTIFICATION_SERVICE);

            notificationManager.cancel(NOTIFICATION_PUSH_CLOUD_DRIVE);
        } catch (Exception e) {
            Timber.e(e, "Exception NotificationManager - remove contact notification");
        }

        if (sharesPageAdapter == null) {
            Timber.w("sharesPageAdapter is NULL");
            sharesPageAdapter = new SharesPageAdapter(this);
            viewPagerShares.setAdapter(sharesPageAdapter);
            new TabLayoutMediator(tabLayoutShares, viewPagerShares, (tab, position) -> {
                if (position == SharesTab.INCOMING_TAB.getPosition()) {
                    tab.setText(R.string.tab_incoming_shares);
                    tab.setIcon(R.drawable.ic_incoming_shares);
                } else if (position == SharesTab.OUTGOING_TAB.getPosition()) {
                    tab.setText(R.string.tab_outgoing_shares);
                    tab.setIcon(R.drawable.ic_outgoing_shares);
                } else if (position == SharesTab.LINKS_TAB.getPosition()) {
                    tab.setText(R.string.tab_links_shares);
                    tab.setIcon(R.drawable.link_ic);
                }
            }).attach();
        }

        updateSharesTab();
        setToolbarTitle();

<<<<<<< HEAD
        closeDrawer();
=======
        closeLeftDrawer();
>>>>>>> 9f0a536e
    }

    public void selectDrawerItemNotifications() {
        Timber.d("selectDrawerItemNotifications");

        abL.setVisibility(View.VISIBLE);

        drawerItem = DrawerItem.NOTIFICATIONS;

        setBottomNavigationMenuItemChecked(NO_BNV);

        notificationsFragment = (NotificationsFragment) getSupportFragmentManager().findFragmentByTag(FragmentTag.NOTIFICATIONS.getTag());
        if (notificationsFragment == null) {
            Timber.w("New NotificationsFragment");
            notificationsFragment = NotificationsFragment.newInstance();
        } else {
            refreshFragment(FragmentTag.NOTIFICATIONS.getTag());
        }
        replaceFragment(notificationsFragment, FragmentTag.NOTIFICATIONS.getTag());

        setToolbarTitle();

        showFabButton();
    }

    public void selectDrawerItemTransfers() {
        Timber.d("selectDrawerItemTransfers");

        abL.setVisibility(View.VISIBLE);
        hideTransfersWidget();

        drawerItem = DrawerItem.TRANSFERS;

        setBottomNavigationMenuItemChecked(NO_BNV);

        if (mTabsAdapterTransfers == null) {
            mTabsAdapterTransfers = new TransfersPageAdapter(getSupportFragmentManager(), this);
            viewPagerTransfers.setAdapter(mTabsAdapterTransfers);
            tabLayoutTransfers.setupWithViewPager(viewPagerTransfers);
        }

        getTransfersViewModel().checkIfShouldShowCompletedTab();
        setToolbarTitle();
        showFabButton();
<<<<<<< HEAD
        closeDrawer();
=======
        closeLeftDrawer();
>>>>>>> 9f0a536e
    }

    /**
     * Updates the Transfers tab index.
     *
     * @param showCompleted True if should show the Completed tab, false otherwise.
     */
    private void updateTransfersTab(Boolean showCompleted) {
        if (viewPagerTransfers == null) {
            return;
        }


        viewModel.setTransfersTab(transfersManagement.getAreFailedTransfers() || showCompleted ? TransfersTab.COMPLETED_TAB : TransfersTab.PENDING_TAB);

        switch (viewModel.getState().getValue().getTransfersTab()) {
            case COMPLETED_TAB:
                refreshFragment(FragmentTag.COMPLETED_TRANSFERS.getTag());
                viewPagerTransfers.setCurrentItem(TransfersTab.COMPLETED_TAB.getPosition());
                break;

            default:
                refreshFragment(FragmentTag.TRANSFERS.getTag());
                viewPagerTransfers.setCurrentItem(TransfersTab.PENDING_TAB.getPosition());

                if (transfersManagement.getShouldShowNetworkWarning()) {
                    showSnackbar(SNACKBAR_TYPE, getString(R.string.error_server_connection_problem), MEGACHAT_INVALID_HANDLE);
                }

                break;
        }

        if (mTabsAdapterTransfers != null) {
            mTabsAdapterTransfers.notifyDataSetChanged();
        }

        viewModel.setTransfersTab(TransfersTab.Companion.fromPosition(viewPagerTransfers.getCurrentItem()));

        setToolbarTitle();
    }

    public void selectDrawerItemChat() {
        ((MegaApplication) getApplication()).setRecentChatVisible(true);
        setToolbarTitle();

        chatTabsFragment = getChatsFragment();
        if (chatTabsFragment == null) {
            chatTabsFragment = ChatTabsFragment.newInstance();
        } else {
            refreshFragment(FragmentTag.RECENT_CHAT.getTag());
        }

        replaceFragment(chatTabsFragment, FragmentTag.RECENT_CHAT.getTag());

<<<<<<< HEAD
        closeDrawer();
=======
        closeLeftDrawer();
>>>>>>> 9f0a536e
        PermissionUtils.checkNotificationsPermission(this);
    }

    public void setBottomNavigationMenuItemChecked(int item) {
        if (bNV != null) {
            if (item == NO_BNV) {
                showHideBottomNavigationView(true);
            } else if (bNV.getMenu().getItem(item) != null) {
                if (!bNV.getMenu().getItem(item).isChecked()) {
                    bNV.getMenu().getItem(item).setChecked(true);
                }
            }
        }

        boolean isCameraUploadItem = item == PHOTOS_BNV;
        updateMiniAudioPlayerVisibility(!isCameraUploadItem);
    }

    private void setTabsVisibility() {
        tabLayoutShares.setVisibility(View.GONE);
        viewPagerShares.setVisibility(View.GONE);
        tabLayoutTransfers.setVisibility(View.GONE);
        viewPagerTransfers.setVisibility(View.GONE);
        mShowAnyTabLayout = false;

        fragmentContainer.setVisibility(View.GONE);
        mNavHostView.setVisibility(View.GONE);

        updatePsaViewVisibility();

        if (turnOnNotifications) {
            fragmentContainer.setVisibility(View.VISIBLE);
<<<<<<< HEAD
            closeDrawer();
=======
            closeLeftDrawer();
>>>>>>> 9f0a536e
            return;
        }

        switch (drawerItem) {
            case SHARED_ITEMS: {
                SharesTab tabItemShares = getTabItemShares();

                if ((tabItemShares == SharesTab.INCOMING_TAB && incomingSharesState(this).getIncomingHandle() != INVALID_HANDLE)
                        || (tabItemShares == SharesTab.OUTGOING_TAB && outgoingSharesState(this).getOutgoingHandle() != INVALID_HANDLE)
                        || (tabItemShares == SharesTab.LINKS_TAB && linksState(this).getLinksHandle() != INVALID_HANDLE)) {
                    tabLayoutShares.setVisibility(View.GONE);
                    viewPagerShares.setUserInputEnabled(false);
                } else {
                    tabLayoutShares.setVisibility(View.VISIBLE);
                    viewPagerShares.setUserInputEnabled(true);
                }

                viewPagerShares.setVisibility(View.VISIBLE);
                mShowAnyTabLayout = true;
                break;
            }
            case TRANSFERS: {
                tabLayoutTransfers.setVisibility(View.VISIBLE);
                viewPagerTransfers.setVisibility(View.VISIBLE);
                mShowAnyTabLayout = true;
                break;
            }
            case HOMEPAGE:
                mNavHostView.setVisibility(View.VISIBLE);
                break;
            default: {
                fragmentContainer.setVisibility(View.VISIBLE);
                break;
            }
        }

        LiveEventBus.get(EVENT_HOMEPAGE_VISIBILITY, Boolean.class)
                .post(drawerItem == DrawerItem.HOMEPAGE);

<<<<<<< HEAD
        closeDrawer();
=======
        closeLeftDrawer();
>>>>>>> 9f0a536e
    }

    /**
     * Hides or shows tabs of a section depending on the navigation level
     * and if select mode is enabled or not.
     *
     * @param hide       If true, hides the tabs, else shows them.
     * @param currentTab The current tab where the action happens.
     */
    public void hideTabs(boolean hide, Tab currentTab) {
        int visibility = hide ? View.GONE : View.VISIBLE;

        switch (drawerItem) {
            case SHARED_ITEMS:
                switch ((SharesTab) currentTab) {
                    case INCOMING_TAB:
                        if (!isIncomingAdded() || (!hide && incomingSharesState(this).getIncomingHandle() != INVALID_HANDLE)) {
                            return;
                        }

                        break;

                    case OUTGOING_TAB:
                        if (!isOutgoingAdded() || (!hide && outgoingSharesState(this).getOutgoingHandle() != INVALID_HANDLE)) {
                            return;
                        }

                        break;

                    case LINKS_TAB:
                        if (!isLinksAdded() || (!hide && linksState(this).getLinksHandle() != INVALID_HANDLE)) {
                            return;
                        }

                        break;
                }

                tabLayoutShares.setVisibility(visibility);
                viewPagerShares.setUserInputEnabled(!hide);
                break;

            case TRANSFERS:
                if (currentTab == TransfersTab.PENDING_TAB && !isTransfersInProgressAdded()) {
                    return;
                }

                tabLayoutTransfers.setVisibility(visibility);
                viewPagerTransfers.disableSwipe(hide);
                break;
        }
    }

    private void removeFragment(Fragment fragment) {
        if (fragment != null && fragment.isAdded()) {
            FragmentTransaction ft = getSupportFragmentManager().beginTransaction();
            ft.remove(fragment);
            ft.commitAllowingStateLoss();
        }
    }

    /**
     * Set up a listener for navigating to a new destination (screen)
     * This only for Homepage for the time being since it is the only module to
     * which Jetpack Navigation applies.
     * It updates the status variable such as mHomepageScreen, as well as updating
     * BNV, Toolbar title, etc.
     */
    private void setupNavDestListener() {
        NavHostFragment navHostFragment = (NavHostFragment) getSupportFragmentManager().findFragmentById(R.id.nav_host_fragment);
        mNavController = navHostFragment.getNavController();

        mNavController.addOnDestinationChangedListener((controller, destination, arguments) -> {
            int destinationId = destination.getId();
            mHomepageSearchable = null;

            if (destinationId == R.id.homepageFragment) {
                mHomepageScreen = HomepageScreen.HOMEPAGE;
                updatePsaViewVisibility();
                // Showing the bottom navigation view immediately because the initial dimension
                // of Homepage bottom sheet is calculated based on it
                showBNVImmediate();
                if (bottomNavigationCurrentItem == HOME_BNV) {
                    abL.setVisibility(View.GONE);
                }

                updateTransfersWidget();
                setDrawerLockMode(false);
                return;
            } else if (destinationId == R.id.favouritesFragment) {
                mHomepageScreen = HomepageScreen.FAVOURITES;
            } else if (destinationId == R.id.documentsFragment) {
                mHomepageScreen = HomepageScreen.DOCUMENTS;
            } else if (destinationId == R.id.audioFragment) {
                mHomepageScreen = HomepageScreen.AUDIO;
            } else if (destinationId == R.id.videoFragment) {
                mHomepageScreen = HomepageScreen.VIDEO;
            } else if (destinationId == R.id.fullscreen_offline) {
                mHomepageScreen = HomepageScreen.FULLSCREEN_OFFLINE;
            } else if (destinationId == R.id.offline_file_info) {
                mHomepageScreen = HomepageScreen.OFFLINE_FILE_INFO;
                updatePsaViewVisibility();
                abL.setVisibility(View.GONE);
                showHideBottomNavigationView(true);
                return;
            } else if (destinationId == R.id.recentBucketFragment) {
                mHomepageScreen = HomepageScreen.RECENT_BUCKET;
            }

            updateTransfersWidget();
            updatePsaViewVisibility();
            abL.setVisibility(View.VISIBLE);
            showHideBottomNavigationView(true);
            supportInvalidateOptionsMenu();
            setToolbarTitle();
            setDrawerLockMode(true);
        });
    }

    /**
     * Hides all views only related to CU section and sets the CU default view.
     */
    private void resetCUFragment() {
        cuViewTypes.setVisibility(View.GONE);

        if (getPhotosFragment() != null) {
            photosFragment.setDefaultView();
            showBottomView();
        }
    }

    @SuppressLint("NewApi")
    public void selectDrawerItem(DrawerItem item) {
        if (item == null) {
            Timber.w("The selected DrawerItem is NULL. Using latest or default value.");
            item = drawerItem != null ? drawerItem : DrawerItem.CLOUD_DRIVE;
        }

        Timber.d("Selected DrawerItem: %s", item.name());

        // Homepage may hide the Appbar before
        abL.setVisibility(View.VISIBLE);

        drawerItem = item;
        MegaApplication.setRecentChatVisible(false);
        resetActionBar(aB);
        updateTransfersWidget();
        setCallWidget();

        if (item != DrawerItem.CHAT) {
            //remove recent chat fragment as its life cycle get triggered unexpectedly, e.g. rotate device while not on recent chat page
            removeFragment(getChatsFragment());
        }

        if (item != DrawerItem.PHOTOS) {
            resetCUFragment();
        }

        if (item != DrawerItem.TRANSFERS && isTransfersInProgressAdded()) {
            transfersFragment.checkSelectModeAfterChangeTabOrDrawerItem();
        }

        transfersManagement.setOnTransfersSection(item == DrawerItem.TRANSFERS);

        switch (item) {
            case CLOUD_DRIVE: {
                if (isInMDPage()) {
                    mediaDiscoveryFragment = (MediaDiscoveryFragment) getSupportFragmentManager().findFragmentByTag(FragmentTag.MEDIA_DISCOVERY.getTag());

                    if (mediaDiscoveryFragment == null) {
                        selectDrawerItemCloudDrive();
                        mediaDiscoveryFragment = fileBrowserFragment.showMediaDiscovery(Unit.INSTANCE);
                    } else {
                        refreshFragment(FragmentTag.MEDIA_DISCOVERY.getTag());
                    }

                    replaceFragment(mediaDiscoveryFragment, FragmentTag.MEDIA_DISCOVERY.getTag());
                } else {
                    selectDrawerItemCloudDrive();
                }

                if (openFolderRefresh) {
                    onNodesCloudDriveUpdate();
                    openFolderRefresh = false;
                }
                supportInvalidateOptionsMenu();
                setToolbarTitle();
                showFabButton();
                showHideBottomNavigationView(false);
                if (!comesFromNotifications) {
                    bottomNavigationCurrentItem = CLOUD_DRIVE_BNV;
                }
                setBottomNavigationMenuItemChecked(CLOUD_DRIVE_BNV);
                if (getIntent() != null && getIntent().getBooleanExtra(INTENT_EXTRA_KEY_LOCATION_FILE_INFO, false)) {
                    fileBrowserFragment.refreshNodes();
                }
                Timber.d("END for Cloud Drive");
                break;
            }
            case RUBBISH_BIN: {
                showHideBottomNavigationView(true);
                abL.setVisibility(View.VISIBLE);
                rubbishBinFragment = (RubbishBinFragment) getSupportFragmentManager().findFragmentByTag(FragmentTag.RUBBISH_BIN.getTag());
                if (rubbishBinFragment == null) {
                    rubbishBinFragment = RubbishBinFragment.newInstance();
                }

                setBottomNavigationMenuItemChecked(NO_BNV);

                replaceFragment(rubbishBinFragment, FragmentTag.RUBBISH_BIN.getTag());

                if (openFolderRefresh) {
                    onNodesCloudDriveUpdate();
                    openFolderRefresh = false;
                }
                supportInvalidateOptionsMenu();
                setToolbarTitle();
                showFabButton();
                break;
            }
            case HOMEPAGE: {
                // Don't use fabButton.hide() here.
                fabButton.setVisibility(View.GONE);
                if (mHomepageScreen == HomepageScreen.HOMEPAGE) {
                    showBNVImmediate();
                    abL.setVisibility(View.GONE);
                    showHideBottomNavigationView(false);
                } else {
                    // For example, back from Rubbish Bin to Photos
                    setToolbarTitle();
                    invalidateOptionsMenu();
                    showHideBottomNavigationView(true);
                }

                setBottomNavigationMenuItemChecked(HOME_BNV);

                if (!comesFromNotifications) {
                    bottomNavigationCurrentItem = HOME_BNV;
                }

                showGlobalAlertDialogsIfNeeded();

                if (mHomepageScreen == HomepageScreen.HOMEPAGE) {
                    changeAppBarElevation(false);
                }
                break;
            }
            case PHOTOS: {
                if (isInAlbumContent) {
                    skipToAlbumContentFragment(AlbumContentFragment.getInstance());
                } else if (isInFilterPage) {
                    skipToFilterFragment(PhotosFilterFragment.getInstance());
                } else {
                    abL.setVisibility(View.VISIBLE);
                    if (getPhotosFragment() == null) {
                        photosFragment = new PhotosFragment();
                    } else {
                        refreshFragment(FragmentTag.PHOTOS.getTag());
                    }

                    replaceFragment(photosFragment, FragmentTag.PHOTOS.getTag());
                    setToolbarTitle();
                    supportInvalidateOptionsMenu();
                    showFabButton();
                    showHideBottomNavigationView(false);
                    refreshCUNodes();
                    if (!comesFromNotifications) {
                        bottomNavigationCurrentItem = PHOTOS_BNV;
                    }
                    setBottomNavigationMenuItemChecked(PHOTOS_BNV);
                }
                break;
            }
            case INBOX: {
                showHideBottomNavigationView(true);
                abL.setVisibility(View.VISIBLE);
                inboxFragment = (InboxFragment) getSupportFragmentManager().findFragmentByTag(FragmentTag.INBOX.getTag());
                if (inboxFragment == null) {
                    inboxFragment = InboxFragment.newInstance();
                }

                replaceFragment(inboxFragment, FragmentTag.INBOX.getTag());

                if (openFolderRefresh) {
                    onNodesInboxUpdate();
                    openFolderRefresh = false;
                }
                supportInvalidateOptionsMenu();
                setToolbarTitle();
                showFabButton();
                break;
            }
            case SHARED_ITEMS: {
                selectDrawerItemSharedItems();
                if (openFolderRefresh) {
                    onNodesSharedUpdate();
                    openFolderRefresh = false;
                }
                supportInvalidateOptionsMenu();

                showFabButton();
                showHideBottomNavigationView(false);
                if (!comesFromNotifications) {
                    bottomNavigationCurrentItem = SHARED_ITEMS_BNV;
                }
                setBottomNavigationMenuItemChecked(SHARED_ITEMS_BNV);
                break;
            }
            case NOTIFICATIONS: {
                showHideBottomNavigationView(true);
                selectDrawerItemNotifications();
                supportInvalidateOptionsMenu();
                showFabButton();
                break;
            }
            case SEARCH: {
                showHideBottomNavigationView(true);

                setBottomNavigationMenuItemChecked(NO_BNV);

                drawerItem = DrawerItem.SEARCH;
                if (getSearchFragment() == null) {
                    searchFragment = SearchFragment.newInstance();
                }

                replaceFragment(searchFragment, FragmentTag.SEARCH.getTag());
                showFabButton();

                break;
            }
            case TRANSFERS: {
                showHideBottomNavigationView(true);
                aB.setSubtitle(null);
                selectDrawerItemTransfers();
                supportInvalidateOptionsMenu();
                showFabButton();
                break;
            }
            case CHAT: {
                Timber.d("Chat selected");
                if (megaApi != null) {
                    contacts = megaApi.getContacts();
                    for (int i = 0; i < contacts.size(); i++) {
                        if (contacts.get(i).getVisibility() == MegaUser.VISIBILITY_VISIBLE) {
                            visibleContacts.add(contacts.get(i));
                        }
                    }
                }
                selectDrawerItemChat();
                supportInvalidateOptionsMenu();
                showHideBottomNavigationView(false);
                if (!comesFromNotifications) {
                    bottomNavigationCurrentItem = CHAT_BNV;
                }
                setBottomNavigationMenuItemChecked(CHAT_BNV);
                break;
            }
        }

        setTabsVisibility();
        checkScrollElevation();

        if (megaApi.multiFactorAuthAvailable()) {
            if (newAccount || isEnable2FADialogShown) {
                showEnable2FADialog();
            }
        }
    }

    private void navigateToSettingsActivity(TargetPreference targetPreference) {
        if (nV != null && drawerLayout != null && drawerLayout.isDrawerOpen(nV)) {
            drawerLayout.closeDrawer(GravityCompat.START);
        }
        Intent settingsIntent = mega.privacy.android.app.presentation.settings.SettingsActivity.Companion.getIntent(this, targetPreference);
        startActivity(settingsIntent);
    }

    public void openFullscreenOfflineFragment(String path) {
        drawerItem = DrawerItem.HOMEPAGE;
        mNavController.navigate(
                HomepageFragmentDirections.Companion.actionHomepageToFullscreenOffline(path, false),
                new NavOptions.Builder().setLaunchSingleTop(true).build());
    }

    public void fullscreenOfflineFragmentOpened(OfflineFragment fragment) {
        fullscreenOfflineFragment = fragment;

        showFabButton();
        setBottomNavigationMenuItemChecked(HOME_BNV);
        abL.setVisibility(View.VISIBLE);
        setToolbarTitle();
        supportInvalidateOptionsMenu();
    }

    public void fullscreenOfflineFragmentClosed(OfflineFragment fragment) {
        if (fragment == fullscreenOfflineFragment) {
            if (bottomItemBeforeOpenFullscreenOffline != INVALID_VALUE && !mStopped) {
                backToDrawerItem(bottomItemBeforeOpenFullscreenOffline);
                bottomItemBeforeOpenFullscreenOffline = INVALID_VALUE;
            }

            setPathNavigationOffline("/");
            fullscreenOfflineFragment = null;
            // workaround for flicker of AppBarLayout: if we go back to homepage from fullscreen
            // offline, and hide AppBarLayout when immediately on go back, we will see the flicker
            // of AppBarLayout, hide AppBarLayout when fullscreen offline is closed is better.
            if (isInMainHomePage()) {
                abL.setVisibility(View.GONE);
            }
        }
    }

    public void pagerOfflineFragmentOpened(OfflineFragment fragment) {
        pagerOfflineFragment = fragment;
    }

    public void pagerOfflineFragmentClosed(OfflineFragment fragment) {
        if (fragment == pagerOfflineFragment) {
            pagerOfflineFragment = null;
        }
    }

    public void pagerRecentsFragmentOpened(RecentsFragment fragment) {
        pagerRecentsFragment = fragment;
    }

    public void pagerRecentsFragmentClosed(RecentsFragment fragment) {
        if (fragment == pagerRecentsFragment) {
            pagerRecentsFragment = null;
        }
    }

    private void showBNVImmediate() {
        updateMiniAudioPlayerVisibility(true);

        bNV.setTranslationY(0);
        bNV.animate().cancel();
        bNV.clearAnimation();
        if (bNV.getVisibility() != View.VISIBLE) {
            bNV.setVisibility(View.VISIBLE);
        }
        bNV.setVisibility(View.VISIBLE);
        final CoordinatorLayout.LayoutParams params = new CoordinatorLayout.LayoutParams(
                ViewGroup.LayoutParams.MATCH_PARENT, ViewGroup.LayoutParams.MATCH_PARENT);
        params.setMargins(0, 0, 0,
                getResources().getDimensionPixelSize(R.dimen.bottom_navigation_view_height));
        fragmentLayout.setLayoutParams(params);
    }

    /**
     * Update whether we should display the mini audio player. It should only
     * be visible when BNV is visible.
     *
     * @param shouldVisible whether we should display the mini audio player
     * @return is the mini player visible after this update
     */
    private boolean updateMiniAudioPlayerVisibility(boolean shouldVisible) {
        if (miniAudioPlayerController != null) {
            miniAudioPlayerController.setShouldVisible(shouldVisible);

            handler.post(this::updateHomepageFabPosition);

            return miniAudioPlayerController.visible();
        }

        return false;
    }

    /**
     * Update homepage FAB position, considering the visibility of PSA layout and mini audio player.
     */
    private void updateHomepageFabPosition() {
        HomepageFragment fragment = getFragmentByType(HomepageFragment.class);
        if (isInMainHomePage() && fragment != null) {
            fragment.updateFabPosition(psaViewHolder.visible() ? psaViewHolder.psaLayoutHeight() : 0,
                    miniAudioPlayerController.visible() ? miniAudioPlayerController.playerHeight() : 0);
        }
    }

    private boolean isCloudAdded() {
        fileBrowserFragment = (FileBrowserFragment) getSupportFragmentManager().findFragmentByTag(FragmentTag.CLOUD_DRIVE.getTag());
        return fileBrowserFragment != null && fileBrowserFragment.isAdded();
    }

    private boolean isIncomingAdded() {
        if (sharesPageAdapter == null) return false;

        incomingSharesFragment = (MegaNodeBaseFragment) sharesPageAdapter.getFragment(SharesTab.INCOMING_TAB.getPosition());

        return incomingSharesFragment != null && incomingSharesFragment.isAdded();
    }

    private boolean isOutgoingAdded() {
        if (sharesPageAdapter == null) return false;

        outgoingSharesFragment = (MegaNodeBaseFragment) sharesPageAdapter.getFragment(SharesTab.OUTGOING_TAB.getPosition());

        return outgoingSharesFragment != null && outgoingSharesFragment.isAdded();
    }

    private boolean isLinksAdded() {
        if (sharesPageAdapter == null) return false;

        linksFragment = (MegaNodeBaseFragment) sharesPageAdapter.getFragment(SharesTab.LINKS_TAB.getPosition());

        return linksFragment != null && linksFragment.isAdded();
    }

    private boolean isTransfersInProgressAdded() {
        if (mTabsAdapterTransfers == null) return false;

        transfersFragment = (TransfersFragment) mTabsAdapterTransfers.instantiateItem(viewPagerTransfers, TransfersTab.PENDING_TAB.getPosition());

        return transfersFragment.isAdded();
    }

    private boolean isTransfersCompletedAdded() {
        if (mTabsAdapterTransfers == null) return false;

        completedTransfersFragment = (CompletedTransfersFragment) mTabsAdapterTransfers.instantiateItem(viewPagerTransfers, TransfersTab.COMPLETED_TAB.getPosition());

        return completedTransfersFragment.isAdded();
    }

    public void checkScrollElevation() {
        if (drawerItem == null) {
            return;
        }

        switch (drawerItem) {
            case CLOUD_DRIVE: {
                if (fileBrowserFragment != null && fileBrowserFragment.isResumed()) {
                    fileBrowserFragment.checkScroll();
                }
                break;
            }
            case HOMEPAGE: {
                if (fullscreenOfflineFragment != null) {
                    fullscreenOfflineFragment.checkScroll();
                }
                break;
            }
            case PHOTOS: {
                if (getPhotosFragment() != null) {
                    photosFragment.checkScroll();
                }
                break;
            }
            case INBOX: {
                inboxFragment = (InboxFragment) getSupportFragmentManager().findFragmentByTag(FragmentTag.INBOX.getTag());
                if (inboxFragment != null) {
                    inboxFragment.checkScroll();
                }
                break;
            }
            case SHARED_ITEMS: {
                if (getTabItemShares() == SharesTab.INCOMING_TAB && isIncomingAdded())
                    incomingSharesFragment.checkScroll();
                else if (getTabItemShares() == SharesTab.OUTGOING_TAB && isOutgoingAdded())
                    outgoingSharesFragment.checkScroll();
                else if (getTabItemShares() == SharesTab.LINKS_TAB && isLinksAdded())
                    linksFragment.checkScroll();
                break;
            }
            case SEARCH: {
                if (getSearchFragment() != null) {
                    searchFragment.checkScroll();
                }
                break;
            }
            case CHAT: {
                chatTabsFragment = getChatsFragment();
                if (getRecentChatsFragment() != null && getRecentChatsFragment().isVisible()) {
                    getRecentChatsFragment().checkScroll();
                }
                break;
            }
            case RUBBISH_BIN: {
                rubbishBinFragment = (RubbishBinFragment) getSupportFragmentManager().findFragmentByTag(FragmentTag.RUBBISH_BIN.getTag());
                if (rubbishBinFragment != null) {
                    rubbishBinFragment.checkScroll();
                }
                break;
            }

            case TRANSFERS: {
                if (getTabItemTransfers() == TransfersTab.PENDING_TAB && isTransfersInProgressAdded()) {
                    transfersFragment.updateElevation();
                } else if (getTabItemTransfers() == TransfersTab.COMPLETED_TAB && isTransfersCompletedAdded()) {
                    completedTransfersFragment.updateElevation();
                }
            }
        }
    }


    void showEnable2FADialog() {
        Timber.d("newAccount: %s", newAccount);
        newAccount = false;

        MaterialAlertDialogBuilder builder = new MaterialAlertDialogBuilder(this);
        LayoutInflater inflater = getLayoutInflater();
        View v = inflater.inflate(R.layout.dialog_enable_2fa_create_account, null);
        builder.setView(v);

        enable2FAButton = (Button) v.findViewById(R.id.enable_2fa_button);
        enable2FAButton.setOnClickListener(this);
        skip2FAButton = (Button) v.findViewById(R.id.skip_enable_2fa_button);
        skip2FAButton.setOnClickListener(this);

        enable2FADialog = builder.create();
        enable2FADialog.setCanceledOnTouchOutside(false);
        try {
            enable2FADialog.show();
        } catch (Exception e) {
            e.printStackTrace();
        }
        isEnable2FADialogShown = true;
    }

    /**
     * Opens the settings section.
     */
    public void moveToSettingsSection() {
        navigateToSettingsActivity(null);
    }

    /**
     * Opens the settings section and scrolls to storage category.
     */
    public void moveToSettingsSectionStorage() {
        navigateToSettingsActivity(TargetPreference.Storage.INSTANCE);
    }

    /**
     * Opens the settings section and scrolls to start screen setting.
     */
    public void moveToSettingsSectionStartScreen() {
        navigateToSettingsActivity(TargetPreference.StartScreen.INSTANCE);
    }

    public void moveToChatSection(long idChat) {
        if (idChat != -1) {
            Intent intent = new Intent(this, ChatActivity.class);
            intent.setAction(ACTION_CHAT_SHOW_MESSAGES);
            intent.putExtra(CHAT_ID, idChat);
            this.startActivity(intent);
        }
        drawerItem = DrawerItem.CHAT;
        selectDrawerItem(drawerItem);
    }

    /**
     * Launches an intent to open NotificationsPermissionActivity in order to check if should ask
     * for notifications permission.
     */
    private void askForNotificationsPermission() {
        requestNotificationsPermissionFirstLogin = false;
        PermissionUtils.checkNotificationsPermission(this);
    }

    /**
     * Sets requestNotificationsPermissionFirstLogin as firstLogin only if savedInstanceState
     * is null.
     *
     * @param savedInstanceState Saved state.
     */
    private void setRequestNotificationsPermissionFirstLogin(Bundle savedInstanceState) {
        if (savedInstanceState == null) {
            requestNotificationsPermissionFirstLogin = getFirstLogin();
        }
    }

    /**
     * Launches a MyAccountActivity intent without any intent action, data and extra.
     */
    public void showMyAccount() {
        showMyAccount(null, null, null);
    }

    /**
     * Launches a MyAccountActivity intent without any extra.
     *
     * @param action The intent action.
     * @param data   The intent data.
     */
    private void showMyAccount(String action, Uri data) {
        showMyAccount(action, data, null);
    }

    /**
     * Launches a MyAccountActivity intent without any intent action and data.
     *
     * @param extra Pair<String, Integer> The intent extra. First is the extra key, second the value.
     */
    private void showMyAccount(Pair<String, Integer> extra) {
        showMyAccount(null, null, extra);
    }

    /**
     * Launches a MyAccountActivity intent.
     *
     * @param action The intent action.
     * @param data   The intent data.
     * @param extra  Pair<String, Integer> The intent extra. First is the extra key, second the value.
     */
    private void showMyAccount(String action, Uri data, Pair<String, Integer> extra) {
        if (nV != null && drawerLayout != null && drawerLayout.isDrawerOpen(nV)) {
            drawerLayout.closeDrawer(GravityCompat.START);
        }

        Intent intent = new Intent(this, MyAccountActivity.class)
                .setAction(action)
                .setData(data);

        if (extra != null) {
            intent.putExtra(extra.first, extra.second);
        }

        startActivity(intent);
    }

    private void closeSearchSection() {
        searchViewModel.resetSearchQuery();
        drawerItem = searchViewModel.getState().getValue().getSearchDrawerItem();
        selectDrawerItem(drawerItem);
        searchViewModel.resetSearchDrawerItem();
    }

    @Override
    public boolean onCreateOptionsMenu(Menu menu) {
        Timber.d("onCreateOptionsMenu");
        // Force update the toolbar title to make the the tile length to be updated
        setToolbarTitle();
        // Inflate the menu items for use in the action bar
        MenuInflater inflater = getMenuInflater();
        inflater.inflate(R.menu.activity_manager, menu);

        searchMenuItem = menu.findItem(R.id.action_search);
        searchView = (SearchView) searchMenuItem.getActionView();

        SearchView.SearchAutoComplete searchAutoComplete = searchView.findViewById(androidx.appcompat.R.id.search_src_text);
        searchAutoComplete.setHint(getString(R.string.hint_action_search));
        View v = searchView.findViewById(androidx.appcompat.R.id.search_plate);
        v.setBackgroundColor(ContextCompat.getColor(this, android.R.color.transparent));

        if (searchView != null) {
            searchView.setIconifiedByDefault(true);
        }

        searchMenuItem.setOnActionExpandListener(new MenuItem.OnActionExpandListener() {
            @Override
            public boolean onMenuItemActionExpand(MenuItem item) {
                Timber.d("onMenuItemActionExpand");
                searchExpand = true;
                if (drawerItem == DrawerItem.HOMEPAGE) {
                    if (mHomepageScreen == HomepageScreen.FULLSCREEN_OFFLINE) {
                        setFullscreenOfflineFragmentSearchQuery(searchViewModel.getState().getValue().getSearchQuery());
                    } else if (mHomepageSearchable != null) {
                        mHomepageSearchable.searchReady();
                    } else {
                        openSearchOnHomepage();
                    }
                } else if (drawerItem != DrawerItem.CHAT) {
                    viewModel.setIsFirstNavigationLevel(true);
                    searchViewModel.setSearchParentHandle(-1L);
                    searchViewModel.resetSearchDepth();
                    setSearchDrawerItem();
                    selectDrawerItem(drawerItem);
                } else {
                    resetActionBar(aB);
                }
                hideCallMenuItem(chronometerMenuItem, returnCallMenuItem);
                hideCallWidget(ManagerActivity.this, callInProgressChrono, callInProgressLayout);
                return true;
            }

            @Override
            public boolean onMenuItemActionCollapse(MenuItem item) {
                Timber.d("onMenuItemActionCollapse()");
                searchExpand = false;
                setCallWidget();
                setCallMenuItem(returnCallMenuItem, layoutCallMenuItem, chronometerMenuItem);
                if (drawerItem == DrawerItem.CHAT) {
                    if (getRecentChatsFragment() != null && getRecentChatsFragment().isVisible()) {
                        getRecentChatsFragment().closeSearch();
                        getRecentChatsFragment().setCustomisedActionBar();
                        supportInvalidateOptionsMenu();
                    }
                } else if (drawerItem == DrawerItem.HOMEPAGE) {
                    if (mHomepageScreen == HomepageScreen.FULLSCREEN_OFFLINE) {
                        if (!searchViewModel.getState().getValue().getTextSubmitted()) {
                            setFullscreenOfflineFragmentSearchQuery(null);
                            searchViewModel.setTextSubmitted(true);
                        }
                        supportInvalidateOptionsMenu();
                    } else if (mHomepageSearchable != null) {
                        mHomepageSearchable.exitSearch();
                        searchViewModel.resetSearchQuery();
                        supportInvalidateOptionsMenu();
                    }
                } else {
                    cancelSearch();
                    searchViewModel.setTextSubmitted(true);
                    closeSearchSection();
                }
                return true;
            }
        });

        searchView.setMaxWidth(Integer.MAX_VALUE);

        searchView.setOnQueryTextListener(new SearchView.OnQueryTextListener() {
            @Override
            public boolean onQueryTextSubmit(String query) {
                if (drawerItem == DrawerItem.CHAT) {
                    hideKeyboard(managerActivity, 0);
                } else if (drawerItem == DrawerItem.HOMEPAGE) {
                    if (mHomepageScreen == HomepageScreen.FULLSCREEN_OFFLINE) {
                        searchExpand = false;
                        searchViewModel.setTextSubmitted(true);
                        hideKeyboard(managerActivity, 0);
                        if (fullscreenOfflineFragment != null) {
                            fullscreenOfflineFragment.onSearchQuerySubmitted();
                        }
                        setToolbarTitle();
                        supportInvalidateOptionsMenu();
                    } else {
                        hideKeyboard(ManagerActivity.this);
                    }
                } else {
                    searchExpand = false;
                    searchViewModel.setSearchQuery("" + query);
                    setToolbarTitle();
                    Timber.d("Search query: %s", query);
                    searchViewModel.setTextSubmitted(true);
                    supportInvalidateOptionsMenu();
                }
                return true;
            }

            @Override
            public boolean onQueryTextChange(String newText) {
                Timber.d("onQueryTextChange");
                if (drawerItem == DrawerItem.CHAT) {
                    searchViewModel.setSearchQuery(newText);
                    if (getChatsFragment() != null) {
                        getChatsFragment().setSearchQuery(newText);
                    }
                } else if (drawerItem == DrawerItem.HOMEPAGE) {
                    if (mHomepageScreen == HomepageScreen.FULLSCREEN_OFFLINE) {
                        if (searchViewModel.getState().getValue().getTextSubmitted()) {
                            searchViewModel.setTextSubmitted(false);
                            return true;
                        }

                        searchViewModel.setSearchQuery(newText);
                        setFullscreenOfflineFragmentSearchQuery(searchViewModel.getState().getValue().getSearchQuery());
                    } else if (mHomepageSearchable != null) {
                        searchViewModel.setSearchQuery(newText);
                        mHomepageSearchable.searchQuery(searchViewModel.getState().getValue().getSearchQuery());
                    }
                } else {
                    if (searchViewModel.getState().getValue().getTextSubmitted()) {
                        searchViewModel.setTextSubmitted(false);
                    } else {
                        searchViewModel.setSearchQuery(newText);
                        searchViewModel.performSearch(
                                viewModel.getState().getValue().getBrowserParentHandle(),
                                viewModel.getState().getValue().getRubbishBinParentHandle(),
                                viewModel.getState().getValue().getInboxParentHandle(),
                                incomingSharesState(ManagerActivity.this).getIncomingHandle(),
                                outgoingSharesState(ManagerActivity.this).getOutgoingHandle(),
                                linksState(ManagerActivity.this).getLinksHandle(),
                                viewModel.getState().getValue().isFirstNavigationLevel()
                        );
                    }
                }
                return true;
            }
        });

        enableSelectMenuItem = menu.findItem(R.id.action_enable_select);
        doNotDisturbMenuItem = menu.findItem(R.id.action_menu_do_not_disturb);
        clearRubbishBinMenuitem = menu.findItem(R.id.action_menu_clear_rubbish_bin);
        cancelAllTransfersMenuItem = menu.findItem(R.id.action_menu_cancel_all_transfers);
        clearCompletedTransfers = menu.findItem(R.id.action_menu_clear_completed_transfers);
        retryTransfers = menu.findItem(R.id.action_menu_retry_transfers);
        playTransfersMenuIcon = menu.findItem(R.id.action_play);
        pauseTransfersMenuIcon = menu.findItem(R.id.action_pause);
        scanQRcodeMenuItem = menu.findItem(R.id.action_scan_qr);
        returnCallMenuItem = menu.findItem(R.id.action_return_call);
        RelativeLayout rootView = (RelativeLayout) returnCallMenuItem.getActionView();
        layoutCallMenuItem = rootView.findViewById(R.id.layout_menu_call);
        chronometerMenuItem = rootView.findViewById(R.id.chrono_menu);
        chronometerMenuItem.setVisibility(View.GONE);
        MenuItem moreMenuItem = menu.findItem(R.id.action_more);
        openLinkMenuItem = menu.findItem(R.id.action_open_link);

        rootView.setOnClickListener(v1 -> onOptionsItemSelected(returnCallMenuItem));

        if (bNV != null) {
            Menu bNVMenu = bNV.getMenu();
            if (bNVMenu != null) {
                if (drawerItem == null) {
                    drawerItem = getStartDrawerItem();
                }

                if (drawerItem == DrawerItem.CLOUD_DRIVE) {
                    setBottomNavigationMenuItemChecked(CLOUD_DRIVE_BNV);
                }
            }
        }

        setCallMenuItem(returnCallMenuItem, layoutCallMenuItem, chronometerMenuItem);

        if (isOnline(this)) {
            switch (drawerItem) {
                case CLOUD_DRIVE:
                    if (!isInMDMode) {
                        openLinkMenuItem.setVisible(isFirstNavigationLevel());
                        moreMenuItem.setVisible(!isFirstNavigationLevel());

                        if (isCloudAdded() && fileBrowserFragment.getItemCount() > 0) {
                            searchMenuItem.setVisible(true);
                        }
                    }
                    break;
                case HOMEPAGE:
                    if (mHomepageScreen == HomepageScreen.FULLSCREEN_OFFLINE) {
                        updateFullscreenOfflineFragmentOptionMenu(true);
                    }

                    break;
                case RUBBISH_BIN:
                    moreMenuItem.setVisible(!isFirstNavigationLevel());

                    if (getRubbishBinFragment() != null && rubbishBinFragment.getItemCount() > 0) {
                        clearRubbishBinMenuitem.setVisible(isFirstNavigationLevel());
                        searchMenuItem.setVisible(true);
                    }
                    break;
                case PHOTOS:
                    break;

                case INBOX:
                    moreMenuItem.setVisible(false);

                    if (getInboxFragment() != null && inboxFragment.getItemCount() > 0) {
                        searchMenuItem.setVisible(true);
                    }
                    break;

                case SHARED_ITEMS:
                    moreMenuItem.setVisible(!isFirstNavigationLevel());

                    if (getTabItemShares() == SharesTab.INCOMING_TAB && isIncomingAdded()) {
                        if (isIncomingAdded() && incomingSharesFragment.getItemCount() > 0) {
                            searchMenuItem.setVisible(true);
                        }
                    } else if (getTabItemShares() == SharesTab.OUTGOING_TAB && isOutgoingAdded()) {
                        if (isOutgoingAdded() && outgoingSharesFragment.getItemCount() > 0) {
                            searchMenuItem.setVisible(true);
                        }
                    } else if (getTabItemShares() == SharesTab.LINKS_TAB && isLinksAdded()) {
                        if (isLinksAdded() && linksFragment.getItemCount() > 0) {
                            searchMenuItem.setVisible(true);
                        }
                    }
                    break;

                case SEARCH:
                    if (searchExpand) {
                        openSearchView();
                        searchFragment.checkSelectMode();
                    } else {
                        moreMenuItem.setVisible(!isFirstNavigationLevel());
                    }

                    break;

                case TRANSFERS:
                    if (getTabItemTransfers() == TransfersTab.PENDING_TAB && isTransfersInProgressAdded() && transfersInProgress.size() > 0) {
                        if (megaApi.areTransfersPaused(MegaTransfer.TYPE_DOWNLOAD) || megaApi.areTransfersPaused(MegaTransfer.TYPE_UPLOAD)) {
                            playTransfersMenuIcon.setVisible(true);
                        } else {
                            pauseTransfersMenuIcon.setVisible(true);
                        }

                        cancelAllTransfersMenuItem.setVisible(true);
                        enableSelectMenuItem.setVisible(true);
                    } else if (getTabItemTransfers() == TransfersTab.COMPLETED_TAB && isTransfersInProgressAdded() && completedTransfersFragment.isAnyTransferCompleted()) {
                        clearCompletedTransfers.setVisible(true);
                        retryTransfers.setVisible(thereAreFailedOrCancelledTransfers());
                    }

                    break;

                case CHAT:
                    if (searchExpand) {
                        openSearchView();
                    } else {
                        doNotDisturbMenuItem.setVisible(true);
                        openLinkMenuItem.setVisible(true);

                        if (getRecentChatsFragment() != null && getRecentChatsFragment().isVisible()) {
                            searchMenuItem.setVisible(true);
                        }
                    }
                    break;

                case NOTIFICATIONS:
                    break;
            }
        }

        if (drawerItem == DrawerItem.HOMEPAGE) {
            // Get the Searchable again at onCreateOptionsMenu() after screen rotation
            mHomepageSearchable = findHomepageSearchable();

            if (searchExpand) {
                openSearchView();
            } else {
                if (mHomepageSearchable != null) {
                    searchMenuItem.setVisible(mHomepageSearchable.shouldShowSearchMenu());
                }
            }
        }

        Timber.d("Call to super onCreateOptionsMenu");
        return super.onCreateOptionsMenu(menu);
    }

    private void openSearchOnHomepage() {
        viewModel.setIsFirstNavigationLevel(true);
        searchViewModel.setSearchParentHandle(-1L);
        searchViewModel.resetSearchDepth();
        setSearchDrawerItem();
        selectDrawerItem(drawerItem);
        resetActionBar(aB);
    }

    private void setFullscreenOfflineFragmentSearchQuery(String searchQuery) {
        if (fullscreenOfflineFragment != null) {
            fullscreenOfflineFragment.setSearchQuery(searchQuery);
        }
    }

    public void updateFullscreenOfflineFragmentOptionMenu(boolean openSearchView) {
        if (fullscreenOfflineFragment == null) {
            return;
        }

        if (searchExpand && openSearchView) {
            openSearchView();
        } else if (!searchExpand) {
            if (isOnline(this)) {
                if (fullscreenOfflineFragment.getItemCount() > 0
                        && !fullscreenOfflineFragment.searchMode() && searchMenuItem != null) {
                    searchMenuItem.setVisible(true);
                }
            } else {
                supportInvalidateOptionsMenu();
            }

            fullscreenOfflineFragment.refreshActionBarTitle();
        }
    }

    private HomepageSearchable findHomepageSearchable() {
        FragmentManager fragmentManager = getSupportFragmentManager();
        Fragment navHostFragment = fragmentManager.findFragmentById(R.id.nav_host_fragment);
        if (navHostFragment != null && navHostFragment.getChildFragmentManager() != null) {
            for (Fragment fragment : navHostFragment.getChildFragmentManager().getFragments()) {
                if (fragment instanceof HomepageSearchable) {
                    return (HomepageSearchable) fragment;
                }
            }
        }

        return null;
    }

    @SuppressWarnings("unchecked")
    public <F extends Fragment> F getFragmentByType(Class<F> fragmentClass) {
        Fragment navHostFragment = getSupportFragmentManager().findFragmentById(R.id.nav_host_fragment);
        if (navHostFragment == null) {
            return null;
        }

        for (Fragment fragment : navHostFragment.getChildFragmentManager().getFragments()) {
            if (fragment.getClass() == fragmentClass) {
                return (F) fragment;
            }
        }

        return null;
    }

    @Override
    public boolean onOptionsItemSelected(MenuItem item) {
        Timber.d("onOptionsItemSelected");
        typesCameraPermission = INVALID_TYPE_PERMISSIONS;

        if (megaApi == null) {
            megaApi = ((MegaApplication) getApplication()).getMegaApi();
        }

        if (megaApi != null) {
            Timber.d("retryPendingConnections");
            megaApi.retryPendingConnections();
        }

        if (megaChatApi != null) {
            megaChatApi.retryPendingConnections(false, null);
        }

        int id = item.getItemId();
        switch (id) {
            case android.R.id.home: {
                if (isFirstNavigationLevel() && drawerItem != DrawerItem.SEARCH) {
                    if (drawerItem == DrawerItem.RUBBISH_BIN || drawerItem == DrawerItem.INBOX
                            || drawerItem == DrawerItem.NOTIFICATIONS || drawerItem == DrawerItem.TRANSFERS) {

                        backToDrawerItem(bottomNavigationCurrentItem);
                        if (transfersToImageViewer) {
                            switchImageViewerToFront();
                        }
                    } else {
                        drawerLayout.openDrawer(nV);
                    }
                } else {
                    Timber.d("NOT firstNavigationLevel");
                    if (drawerItem == DrawerItem.CLOUD_DRIVE) {
                        //Check media discovery mode
                        if (isInMDMode) {
                            getOnBackPressedDispatcher().onBackPressed();
                        } else {
                            //Cloud Drive
                            if (isCloudAdded()) {
                                fileBrowserFragment.onBackPressed();
                            }
                        }
                    } else if (drawerItem == DrawerItem.RUBBISH_BIN) {
                        rubbishBinFragment = (RubbishBinFragment) getSupportFragmentManager().findFragmentByTag(FragmentTag.RUBBISH_BIN.getTag());
                        if (rubbishBinFragment != null) {
                            rubbishBinFragment.onBackPressed();
                        }
                    } else if (drawerItem == DrawerItem.SHARED_ITEMS) {
                        if (getTabItemShares() == SharesTab.INCOMING_TAB && isIncomingAdded()) {
                            incomingSharesFragment.onBackPressed();
                        } else if (getTabItemShares() == SharesTab.OUTGOING_TAB && isOutgoingAdded()) {
                            outgoingSharesFragment.onBackPressed();
                        } else if (getTabItemShares() == SharesTab.LINKS_TAB && isLinksAdded()) {
                            linksFragment.onBackPressed();
                        }
                    } else if (drawerItem == DrawerItem.PHOTOS) {
                        if (getPhotosFragment() != null) {
                            if (photosFragment.isEnablePhotosViewShown()) {
                                photosFragment.onBackPressed();
                                return true;
                            }

                            setToolbarTitle();
                            invalidateOptionsMenu();
                            return true;
                        } else if (isInAlbumContent || isInFilterPage) {
                            // When current fragment is AlbumContentFragment, the photosFragment will be null due to replaceFragment.
                            getOnBackPressedDispatcher().onBackPressed();
                        }
                    } else if (drawerItem == DrawerItem.INBOX) {
                        inboxFragment = (InboxFragment) getSupportFragmentManager().findFragmentByTag(FragmentTag.INBOX.getTag());
                        if (inboxFragment != null) {
                            inboxFragment.onBackPressed();
                            return true;
                        }
                    } else if (drawerItem == DrawerItem.SEARCH) {
                        if (getSearchFragment() != null) {
                            getOnBackPressedDispatcher().onBackPressed();
                            return true;
                        }
                    } else if (drawerItem == DrawerItem.TRANSFERS) {
                        drawerItem = getStartDrawerItem();
                        selectDrawerItem(drawerItem);
                        return true;
                    } else if (drawerItem == DrawerItem.HOMEPAGE) {
                        if (mHomepageScreen == HomepageScreen.FULLSCREEN_OFFLINE) {
                            handleBackPressIfFullscreenOfflineFragmentOpened();
                        } else if (mNavController.getCurrentDestination() != null &&
                                mNavController.getCurrentDestination().getId() == R.id.favouritesFolderFragment) {
                            getOnBackPressedDispatcher().onBackPressed();
                        } else {
                            mNavController.navigateUp();
                        }
                    } else {
                        handleSuperBackPressed();
                    }
                }
                return true;
            }
            case R.id.action_search: {
                Timber.d("Action search selected");
                hideItemsWhenSearchSelected();
                return true;
            }
            case R.id.action_open_link:
                showOpenLinkDialog();
                return true;

            case R.id.action_menu_cancel_all_transfers: {
                showConfirmationCancelAllTransfers();
                return true;
            }
            case R.id.action_menu_clear_completed_transfers: {
                showConfirmationClearCompletedTransfers();
                return true;
            }
            case R.id.action_pause: {
                if (drawerItem == DrawerItem.TRANSFERS) {
                    Timber.d("Click on action_pause - play visible");
                    megaApi.pauseTransfers(true, this);
                    pauseTransfersMenuIcon.setVisible(false);
                    playTransfersMenuIcon.setVisible(true);
                }

                return true;
            }
            case R.id.action_play: {
                Timber.d("Click on action_play - pause visible");
                pauseTransfersMenuIcon.setVisible(true);
                playTransfersMenuIcon.setVisible(false);
                megaApi.pauseTransfers(false, this);

                return true;
            }
            case R.id.action_menu_do_not_disturb:
                if (drawerItem == DrawerItem.CHAT) {
                    if (getGeneralNotification().equals(NOTIFICATIONS_ENABLED)) {
                        createMuteNotificationsChatAlertDialog(this, null);
                    } else {
                        showSnackbar(MUTE_NOTIFICATIONS_SNACKBAR_TYPE, null, -1);
                    }
                }
                return true;

            case R.id.action_select: {
                switch (drawerItem) {
                    case CLOUD_DRIVE:
                        if (isCloudAdded()) {
                            fileBrowserFragment.selectAll();
                        }
                        break;

                    case RUBBISH_BIN:
                        if (getRubbishBinFragment() != null) {
                            rubbishBinFragment.selectAll();
                        }
                        break;

                    case SHARED_ITEMS:
                        switch (getTabItemShares()) {
                            case INCOMING_TAB:
                                if (isIncomingAdded()) {
                                    incomingSharesFragment.selectAll();
                                }
                                break;

                            case OUTGOING_TAB:
                                if (isOutgoingAdded()) {
                                    outgoingSharesFragment.selectAll();
                                }
                                break;

                            case LINKS_TAB:
                                if (isLinksAdded()) {
                                    linksFragment.selectAll();
                                }
                                break;
                        }
                        break;
                    case HOMEPAGE:
                        if (fullscreenOfflineFragment != null) {
                            fullscreenOfflineFragment.selectAll();
                        }
                        break;
                    case CHAT:
                        if (getRecentChatsFragment() != null && getRecentChatsFragment().isVisible()) {
                            getRecentChatsFragment().selectAll();
                        }
                        break;

                    case INBOX:
                        if (getInboxFragment() != null) {
                            inboxFragment.selectAll();
                        }
                        break;

                    case SEARCH:
                        if (getSearchFragment() != null) {
                            searchFragment.selectAll();
                        }
                        break;
                }

                return true;
            }
            case R.id.action_menu_clear_rubbish_bin:
                showClearRubbishBinDialog();
                return true;

            case R.id.action_scan_qr: {
                Timber.d("Action menu scan QR code pressed");
                //Check if there is a in progress call:
                checkBeforeOpeningQR(true);
                return true;
            }
            case R.id.action_return_call: {
                Timber.d("Action menu return to call in progress pressed");
                returnCall();
                return true;
            }
            case R.id.action_menu_retry_transfers:
                retryAllTransfers();
                return true;

            case R.id.action_enable_select:
                if (isTransfersInProgressAdded()) {
                    transfersFragment.activateActionMode();
                }
                return true;
            case R.id.action_more:
                showNodeOptionsPanel(getCurrentParentNode(getCurrentParentHandle(), INVALID_VALUE));
                return true;

            default: {
                return super.onOptionsItemSelected(item);
            }
        }
    }

    private void hideItemsWhenSearchSelected() {
        searchViewModel.setTextSubmitted(false);

        if (searchMenuItem != null) {
            doNotDisturbMenuItem.setVisible(false);
            cancelAllTransfersMenuItem.setVisible(false);
            clearCompletedTransfers.setVisible(false);
            pauseTransfersMenuIcon.setVisible(false);
            playTransfersMenuIcon.setVisible(false);
            clearRubbishBinMenuitem.setVisible(false);
            searchMenuItem.setVisible(false);
            openLinkMenuItem.setVisible(false);
        }
    }

    /**
     * Method to return to an ongoing call
     */
    public void returnCall() {
        returnActiveCall(this, passcodeManagement);
    }

    public void checkBeforeOpeningQR(boolean openScanQR) {
        if (isNecessaryDisableLocalCamera() != MEGACHAT_INVALID_HANDLE) {
            showConfirmationOpenCamera(this, ACTION_OPEN_QR, openScanQR);
            return;
        }
        openQR(openScanQR);
    }

    public void openQR(boolean openScanQr) {
        if (openScanQr) {
            getSupportFragmentManager().beginTransaction()
                    .replace(R.id.fragment_container, new ScanCodeFragment()).commitNowAllowingStateLoss();
        }

        Intent intent = new Intent(this, QRCodeActivity.class);
        intent.putExtra(OPEN_SCAN_QR, openScanQr);
        startActivity(intent);
    }

    private void updateView(boolean isList) {
        if (this.isList != isList) {
            this.isList = isList;
            dbH.setPreferredViewList(isList);
        }

        LiveEventBus.get(EVENT_LIST_GRID_CHANGE, Boolean.class).post(isList);

        //Refresh Cloud Fragment
        refreshFragment(FragmentTag.CLOUD_DRIVE.getTag());

        //Refresh Rubbish Fragment
        refreshFragment(FragmentTag.RUBBISH_BIN.getTag());

        if (sharesPageAdapter != null) {
            //Refresh shares section
            sharesPageAdapter.refreshFragment(SharesTab.INCOMING_TAB.getPosition());

            //Refresh shares section
            sharesPageAdapter.refreshFragment(SharesTab.OUTGOING_TAB.getPosition());
        }

        //Refresh search section
        refreshFragment(FragmentTag.SEARCH.getTag());

        //Refresh inbox section
        refreshFragment(FragmentTag.INBOX.getTag());
    }

    public void refreshAfterMovingToRubbish() {
        Timber.d("refreshAfterMovingToRubbish");

        if (drawerItem == DrawerItem.CLOUD_DRIVE) {
            refreshCloudDrive();
        } else if (drawerItem == DrawerItem.INBOX) {
            onNodesInboxUpdate();
        } else if (drawerItem == DrawerItem.SHARED_ITEMS) {
            onNodesSharedUpdate();
        } else if (drawerItem == DrawerItem.SEARCH) {
            refreshSearch();
        } else if (drawerItem == DrawerItem.HOMEPAGE) {
            LiveEventBus.get(EVENT_NODES_CHANGE).post(false);
        }

        checkCameraUploadFolder(true, null);
        refreshRubbishBin();
        setToolbarTitle();
    }

    /**
     * After nodes on Cloud Drive changed or some nodes are moved to rubbish bin,
     * need to check CU and MU folders' status.
     *
     * @param shouldDisable If CU or MU folder is deleted by current client, then CU should be disabled. Otherwise not.
     * @param updatedNodes  Nodes which have changed.
     */
    private void checkCameraUploadFolder(boolean shouldDisable, List<MegaNode> updatedNodes) {
        // Get CU and MU folder hanlde from local setting.
        long primaryHandle = getPrimaryFolderHandle();
        long secondaryHandle = getSecondaryFolderHandle();

        if (updatedNodes != null) {
            List<Long> handles = new ArrayList<>();
            for (MegaNode node : updatedNodes) {
                handles.add(node.getHandle());
            }
            // If CU and MU folder don't change then return.
            if (!handles.contains(primaryHandle) && !handles.contains(secondaryHandle)) {
                Timber.d("Updated nodes don't include CU/MU, return.");
                return;
            }
        }

        MegaPreferences prefs = dbH.getPreferences();
        boolean isSecondaryEnabled = false;
        if (prefs != null) {
            isSecondaryEnabled = Boolean.parseBoolean(prefs.getSecondaryMediaFolderEnabled());
        }

        // Check if CU and MU folder are moved to rubbish bin.
        boolean isPrimaryFolderInRubbish = isNodeInRubbish(primaryHandle);
        boolean isSecondaryFolderInRubbish = isSecondaryEnabled && isNodeInRubbish(secondaryHandle);

        // If only MU folder is in rubbish bin.
        if (isSecondaryFolderInRubbish && !isPrimaryFolderInRubbish) {
            Timber.d("MU folder is deleted, backup settings and disable MU.");
            if (shouldDisable) {
                // Back up timestamps and disabled MU upload.
                backupTimestampsAndFolderHandle();
                disableMediaUploadProcess();
            } else {
                // Just stop the upload process.
                fireStopCameraUploadJob(app);
            }
        } else if (isPrimaryFolderInRubbish) {
            // If CU folder is in rubbish bin.
            Timber.d("CU folder is deleted, backup settings and disable CU.");
            if (shouldDisable) {
                // Disable both CU and MU.
                backupTimestampsAndFolderHandle();
                disableCameraUploadSettingProcess(false);
                sendBroadcast(new Intent(ACTION_UPDATE_DISABLE_CU_UI_SETTING));
            } else {
                // Just stop the upload process.
                fireStopCameraUploadJob(app);
            }
        }
    }

    public void refreshRubbishBin() {
        rubbishBinFragment = (RubbishBinFragment) getSupportFragmentManager().findFragmentByTag(FragmentTag.RUBBISH_BIN.getTag());
        if (rubbishBinFragment != null) {
            ArrayList<MegaNode> nodes;
            if (viewModel.getState().getValue().getRubbishBinParentHandle() == -1) {
                nodes = megaApi.getChildren(megaApi.getRubbishNode(), sortOrderManagement.getOrderCloud());
            } else {
                nodes = megaApi.getChildren(megaApi.getNodeByHandle(viewModel.getState().getValue().getRubbishBinParentHandle()),
                        sortOrderManagement.getOrderCloud());
            }

            rubbishBinFragment.hideMultipleSelect();
            rubbishBinFragment.setNodes(nodes);
            rubbishBinFragment.getRecyclerView().invalidate();
        }
    }

    /**
     * Refreshes the contents of InboxFragment once a sorting method has been selected
     */
    private void refreshInboxFragment(int order) {
        if (inboxFragment != null) {
            MegaNode inboxParentNode;

            if (viewModel.getState().getValue().getInboxParentHandle() == -1) {
                inboxParentNode = megaApi.getInboxNode();
            } else {
                inboxParentNode = megaApi.getNodeByHandle(viewModel.getState().getValue().getInboxParentHandle());
            }

            if (inboxParentNode != null) {
                inboxFragment.setNodes(megaApi.getChildren(inboxParentNode, order));
                inboxFragment.getRecyclerView().invalidate();
            }
        }
    }

    public void refreshAfterMoving() {
        Timber.d("refreshAfterMoving");
        if (drawerItem == DrawerItem.CLOUD_DRIVE) {

            //Refresh Cloud Fragment
            refreshCloudDrive();

            //Refresh Rubbish Fragment
            refreshRubbishBin();
        } else if (drawerItem == DrawerItem.RUBBISH_BIN) {
            //Refresh Rubbish Fragment
            refreshRubbishBin();
        } else if (drawerItem == DrawerItem.INBOX) {
            onNodesInboxUpdate();

            refreshCloudDrive();
        } else if (drawerItem == DrawerItem.SHARED_ITEMS) {
            onNodesSharedUpdate();

            //Refresh Cloud Fragment
            refreshCloudDrive();

            //Refresh Rubbish Fragment
            refreshRubbishBin();
        } else if (drawerItem == DrawerItem.SEARCH) {
            refreshSearch();
        }

        setToolbarTitle();
    }

    public void refreshSearch() {
        if (getSearchFragment() != null) {
            searchFragment.hideMultipleSelect();
            searchFragment.refresh();
        }
    }

    public void refreshAfterRemoving() {
        Timber.d("refreshAfterRemoving");

        rubbishBinFragment = (RubbishBinFragment) getSupportFragmentManager().findFragmentByTag(FragmentTag.RUBBISH_BIN.getTag());
        if (rubbishBinFragment != null) {
            rubbishBinFragment.hideMultipleSelect();
            refreshRubbishBin();
        }

        onNodesInboxUpdate();

        refreshSearch();
    }

    private void goBack() {
        Timber.d("goBack");

        retryConnectionsAndSignalPresence();

        if (drawerLayout.isDrawerOpen(nV)) {
            drawerLayout.closeDrawer(GravityCompat.START);
            return;
        }

        dismissAlertDialogIfExists(statusDialog);

        Timber.d("DRAWERITEM: %s", drawerItem);

        if (turnOnNotifications) {
            deleteTurnOnNotificationsFragment();
            return;
        }
        if (onAskingPermissionsFragment || onAskingSMSVerificationFragment) {
            return;
        }

        if (mNavController.getCurrentDestination() != null &&
                mNavController.getCurrentDestination().getId() == R.id.favouritesFolderFragment) {
            handleSuperBackPressed();
            return;
        }

        if (drawerItem == DrawerItem.CLOUD_DRIVE) {
            if (isInMDMode) {
                changeMDMode(false);
                backToDrawerItem(bottomNavigationCurrentItem);
            } else {
                if (!isCloudAdded() || fileBrowserFragment.onBackPressed() == 0) {
                    performOnBack();
                }
            }
        } else if (drawerItem == DrawerItem.RUBBISH_BIN) {
            rubbishBinFragment = (RubbishBinFragment) getSupportFragmentManager()
                    .findFragmentByTag(FragmentTag.RUBBISH_BIN.getTag());
            if (rubbishBinFragment == null || rubbishBinFragment.onBackPressed() == 0) {
                backToDrawerItem(bottomNavigationCurrentItem);
            }
        } else if (drawerItem == DrawerItem.TRANSFERS) {
            backToDrawerItem(bottomNavigationCurrentItem);

            if (transfersToImageViewer) {
                switchImageViewerToFront();
            }
        } else if (drawerItem == DrawerItem.INBOX) {
            inboxFragment = (InboxFragment) getSupportFragmentManager()
                    .findFragmentByTag(FragmentTag.INBOX.getTag());
            if (inboxFragment == null || inboxFragment.onBackPressed() == 0) {
                backToDrawerItem(bottomNavigationCurrentItem);
            }
        } else if (drawerItem == DrawerItem.NOTIFICATIONS) {
            backToDrawerItem(bottomNavigationCurrentItem);
        } else if (drawerItem == DrawerItem.SHARED_ITEMS) {
            switch (getTabItemShares()) {
                case INCOMING_TAB:
                    if (!isIncomingAdded() || incomingSharesFragment.onBackPressed() == 0) {
                        performOnBack();
                    }
                    break;
                case OUTGOING_TAB:
                    if (!isOutgoingAdded() || outgoingSharesFragment.onBackPressed() == 0) {
                        performOnBack();
                    }
                    break;
                case LINKS_TAB:
                    if (!isLinksAdded() || linksFragment.onBackPressed() == 0) {
                        performOnBack();
                    }
                    break;
                default:
                    performOnBack();
                    break;
            }
        } else if (drawerItem == DrawerItem.CHAT) {
            if (getChatsFragment() != null && isFabExpanded) {
                collapseFab();
            } else {
                performOnBack();
            }
        } else if (drawerItem == DrawerItem.PHOTOS) {
            if (isInAlbumContent) {
                fromAlbumContent = true;
                isInAlbumContent = false;

                backToDrawerItem(bottomNavigationCurrentItem);
                if (photosFragment == null) {
                    backToDrawerItem(bottomNavigationCurrentItem);
                } else {
                    photosFragment.switchToAlbum();
                }
            } else if (isInFilterPage) {
                isInFilterPage = false;

                backToDrawerItem(bottomNavigationCurrentItem);
                if (photosFragment == null) {
                    backToDrawerItem(bottomNavigationCurrentItem);
                }
            } else if (getPhotosFragment() == null || photosFragment.onBackPressed() == 0) {
                performOnBack();
            }
        } else if (drawerItem == DrawerItem.SEARCH) {
            if (getSearchFragment() == null || searchFragment.onBackPressed() == 0) {
                closeSearchSection();
            }
        } else if (isInMainHomePage()) {
            HomepageFragment fragment = getFragmentByType(HomepageFragment.class);
            if (fragment != null && fragment.isFabExpanded()) {
                fragment.collapseFab();
            } else {
                performOnBack();
            }
        } else {
            handleBackPressIfFullscreenOfflineFragmentOpened();
        }
    }

    /**
     * This activity was called by {@link mega.privacy.android.app.imageviewer.ImageViewerActivity}
     * by putting itself to the front of the history stack. Switching back to the image viewer requires
     * the same process again (reordering and therefore putting the image viewer to the front).
     */
    private void switchImageViewerToFront() {
        transfersToImageViewer = false;
        startActivity(ImageViewerActivity.getIntentFromBackStack(this));
    }

    /**
     * Closes the app if the current DrawerItem is the same as the preferred one.
     * If not, sets the current DrawerItem as the preferred one.
     */
    private void performOnBack() {
        int startItem = getStartBottomNavigationItem();

        if (shouldCloseApp(startItem, drawerItem)) {
            handleSuperBackPressed();
        } else {
            backToDrawerItem(startItem);
        }
    }

    private void handleBackPressIfFullscreenOfflineFragmentOpened() {
        if (fullscreenOfflineFragment == null || fullscreenOfflineFragment.onBackPressed() == 0) {
            // workaround for flicker of AppBarLayout: if we go back to homepage from fullscreen
            // offline, and hide AppBarLayout when immediately on go back, we will see the flicker
            // of AppBarLayout, hide AppBarLayout when fullscreen offline is closed is better.
            if (bottomNavigationCurrentItem != HOME_BNV) {
                backToDrawerItem(bottomNavigationCurrentItem);
            } else {
                drawerItem = DrawerItem.HOMEPAGE;
            }
            handleSuperBackPressed();
        }
    }

    public void adjustTransferWidgetPositionInHomepage() {
        if (isInMainHomePage()) {
            RelativeLayout transfersWidgetLayout = findViewById(R.id.transfers_widget_layout);
            if (transfersWidgetLayout == null) return;

            LinearLayout.LayoutParams params = (LinearLayout.LayoutParams) transfersWidgetLayout.getLayoutParams();
            params.bottomMargin = Util.dp2px(TRANSFER_WIDGET_MARGIN_BOTTOM, outMetrics);
            params.gravity = Gravity.END;
            transfersWidgetLayout.setLayoutParams(params);
        }
    }

    /**
     * Update the PSA view visibility. It should only visible in root homepage tab.
     */
    private void updatePsaViewVisibility() {
        psaViewHolder.toggleVisible(isInMainHomePage());
        if (psaViewHolder.visible()) {
            handler.post(this::updateHomepageFabPosition);
        } else {
            updateHomepageFabPosition();
        }
    }

    public void backToDrawerItem(int item) {
        if (item == CLOUD_DRIVE_BNV) {
            drawerItem = DrawerItem.CLOUD_DRIVE;
            if (isCloudAdded()) {
                fileBrowserFragment.setTransferOverQuotaBannerVisibility();
            }
        } else if (item == PHOTOS_BNV) {
            drawerItem = DrawerItem.PHOTOS;
        } else if (item == CHAT_BNV) {
            drawerItem = DrawerItem.CHAT;
        } else if (item == SHARED_ITEMS_BNV) {
            drawerItem = DrawerItem.SHARED_ITEMS;
        } else if (item == HOME_BNV || item == -1) {
            drawerItem = DrawerItem.HOMEPAGE;
        }

        selectDrawerItem(drawerItem);
    }

    void isFirstTimeCam() {
        if (getFirstLogin()) {
            viewModel.setIsFirstLogin(false);
            dbH.setCamSyncEnabled(false);
            bottomNavigationCurrentItem = CLOUD_DRIVE_BNV;
        }
    }

    private void checkIfShouldCloseSearchView(DrawerItem oldDrawerItem) {
        if (!searchExpand) return;

        if (oldDrawerItem == DrawerItem.CHAT
                || (oldDrawerItem == DrawerItem.HOMEPAGE
                && mHomepageScreen == HomepageScreen.FULLSCREEN_OFFLINE)) {
            searchExpand = false;
        }
    }

    @Override
    public boolean onNavigationItemSelected(MenuItem menuItem) {
        Timber.d("onNavigationItemSelected");

        if (nV != null) {
            Menu nVMenu = nV.getMenu();
            resetNavigationViewMenu(nVMenu);
        }

        DrawerItem oldDrawerItem = drawerItem;

        switch (menuItem.getItemId()) {
            case R.id.bottom_navigation_item_cloud_drive: {
                if (drawerItem == DrawerItem.CLOUD_DRIVE) {
                    if (isInMDMode) {
                        changeMDMode(false);
                    }
                    MegaNode rootNode = megaApi.getRootNode();
                    if (rootNode == null) {
                        Timber.e("Root node is null");
                    }

                    if (viewModel.getState().getValue().getBrowserParentHandle() != INVALID_HANDLE
                            && rootNode != null && viewModel.getState().getValue().getBrowserParentHandle() != rootNode.getHandle()) {
                        viewModel.setBrowserParentHandle(rootNode.getHandle());
                        refreshFragment(FragmentTag.CLOUD_DRIVE.getTag());
                        if (isCloudAdded()) {
                            fileBrowserFragment.scrollToFirstPosition();
                        }
                    }
                } else {
                    drawerItem = DrawerItem.CLOUD_DRIVE;
                    setBottomNavigationMenuItemChecked(CLOUD_DRIVE_BNV);
                }
                break;
            }
            case R.id.bottom_navigation_item_homepage: {
                drawerItem = DrawerItem.HOMEPAGE;
                if (fullscreenOfflineFragment != null) {
                    handleSuperBackPressed();
                    return true;
                } else {
                    setBottomNavigationMenuItemChecked(HOME_BNV);
                }
                break;
            }
            case R.id.bottom_navigation_item_camera_uploads: {
                // if pre fragment is the same one, do nothing.
                if (oldDrawerItem != DrawerItem.PHOTOS) {
                    drawerItem = DrawerItem.PHOTOS;
                    setBottomNavigationMenuItemChecked(PHOTOS_BNV);
                }
                break;
            }
            case R.id.bottom_navigation_item_shared_items: {
                if (drawerItem == DrawerItem.SHARED_ITEMS) {
                    if (getTabItemShares() == SharesTab.INCOMING_TAB && incomingSharesState(this).getIncomingHandle() != INVALID_HANDLE) {
                        incomingSharesViewModel.resetIncomingTreeDepth();
                        refreshIncomingShares();
                    } else if (getTabItemShares() == SharesTab.OUTGOING_TAB && outgoingSharesState(this).getOutgoingHandle() != INVALID_HANDLE) {
                        outgoingSharesViewModel.resetOutgoingTreeDepth();
                        refreshOutgoingShares();
                    } else if (getTabItemShares() == SharesTab.LINKS_TAB && linksState(this).getLinksHandle() != INVALID_HANDLE) {
                        linksViewModel.resetLinksTreeDepth();
                        refreshLinks();
                    }

                    refreshSharesPageAdapter();
                } else {
                    drawerItem = DrawerItem.SHARED_ITEMS;
                    setBottomNavigationMenuItemChecked(SHARED_ITEMS_BNV);
                }
                break;
            }
            case R.id.bottom_navigation_item_chat: {
                drawerItem = DrawerItem.CHAT;
                setBottomNavigationMenuItemChecked(CHAT_BNV);
                break;
            }
        }

        checkIfShouldCloseSearchView(oldDrawerItem);
        selectDrawerItem(drawerItem);
<<<<<<< HEAD
        closeDrawer();
=======
        closeLeftDrawer();
>>>>>>> 9f0a536e
        return true;
    }

    @Override
    public void showSnackbar(int type, String content, long chatId) {
        showSnackbar(type, fragmentContainer, content, chatId);
    }

    /**
     * Restores a list of nodes from Rubbish Bin to their original parent.
     *
     * @param nodes List of nodes.
     */
    public void restoreFromRubbish(final List<MegaNode> nodes) {
        checkNameCollisionUseCase.checkRestorations(nodes)
                .subscribeOn(Schedulers.io())
                .observeOn(AndroidSchedulers.mainThread())
                .subscribe((result, throwable) -> {
                    if (throwable == null) {
                        ArrayList<NameCollision> collisions = result.getFirst();
                        if (!collisions.isEmpty()) {
                            nameCollisionActivityContract.launch(collisions);
                        }

                        List<MegaNode> nodesWithoutCollisions = result.getSecond();
                        if (!nodesWithoutCollisions.isEmpty()) {
                            proceedWithRestoration(nodesWithoutCollisions);
                        }
                    }
                });
    }

    private void proceedWithRestoration(List<MegaNode> nodes) {
        moveNodeUseCase.restore(nodes)
                .subscribeOn(Schedulers.io())
                .observeOn(AndroidSchedulers.mainThread())
                .subscribe((result, throwable) -> {
                    if (throwable == null) {
                        boolean notValidView = result.isSingleAction() && result.isSuccess()
                                && viewModel.getState().getValue().getRubbishBinParentHandle() == nodes.get(0).getHandle();

                        showRestorationOrRemovalResult(notValidView, result.getResultText());
                    } else if (throwable instanceof ForeignNodeException) {
                        launchForeignNodeError();
                    }
                });
    }

    /**
     * Shows the final result of a restoration or removal from Rubbish Bin section.
     *
     * @param notValidView True if should update the view, false otherwise.
     * @param message      Text message to show as the request result.
     */
    private void showRestorationOrRemovalResult(boolean notValidView, String message) {
        if (notValidView) {
            viewModel.setRubbishBinParentHandle(INVALID_HANDLE);
            setToolbarTitle();
            refreshRubbishBin();
        }

        dismissAlertDialogIfExists(statusDialog);
        showSnackbar(SNACKBAR_TYPE, message, MEGACHAT_INVALID_HANDLE);
    }

    public void showRenameDialog(final MegaNode document) {
        showRenameNodeDialog(this, document, this, this);
    }

    /**
     * Launches an intent to get the links of the nodes received.
     *
     * @param nodes List of nodes to get their links.
     */
    public void showGetLinkActivity(List<MegaNode> nodes) {
        if (nodes == null || nodes.isEmpty()) {
            showSnackbar(SNACKBAR_TYPE, getString(R.string.general_text_error), MEGACHAT_INVALID_HANDLE);
            return;
        }

        if (nodes.size() == 1) {
            showGetLinkActivity(nodes.get(0).getHandle());
            return;
        }

        long[] handles = new long[nodes.size()];
        for (int i = 0; i < nodes.size(); i++) {
            MegaNode node = nodes.get(i);
            if (showTakenDownNodeActionNotAvailableDialog(node, this)) {
                return;
            }

            handles[i] = node.getHandle();
        }

        LinksUtil.showGetLinkActivity(this, handles);
    }

    public void showGetLinkActivity(long handle) {
        Timber.d("Handle: %s", handle);
        MegaNode node = megaApi.getNodeByHandle(handle);
        if (node == null) {
            showSnackbar(SNACKBAR_TYPE, getString(R.string.warning_node_not_exists_in_cloud), MEGACHAT_INVALID_HANDLE);
            return;
        }


        if (showTakenDownNodeActionNotAvailableDialog(node, this)) {
            return;
        }

        LinksUtil.showGetLinkActivity(this, handle);

        refreshAfterMovingToRubbish();
    }

    /*
     * Display keyboard
     */
    private void showKeyboardDelayed(final View view) {
        Timber.d("showKeyboardDelayed");
        handler.postDelayed(new Runnable() {
            @Override
            public void run() {
                InputMethodManager imm = (InputMethodManager) getSystemService(Context.INPUT_METHOD_SERVICE);
                imm.showSoftInput(view, InputMethodManager.SHOW_IMPLICIT);
            }
        }, 50);
    }

    /**
     * Displays a confirmation dialog before moving the selected nodes to the Rubbish Bin
     *
     * @param handleList List of Nodes selected for removal
     */
    public void askConfirmationMoveToRubbish(final ArrayList<Long> handleList) {
        Timber.d("askConfirmationMoveToRubbish");

        if (handleList != null) {

            if (!handleList.isEmpty()) {
                Long handle = handleList.get(0);
                MegaNode p = megaApi.getNodeByHandle(handle);
                while (megaApi.getParentNode(p) != null) {
                    p = megaApi.getParentNode(p);
                }
                if (p.getHandle() != megaApi.getRubbishNode().getHandle()) {
                    MaterialAlertDialogBuilder builder = new MaterialAlertDialogBuilder(this);
                    if (getPrimaryFolderHandle() == handle && CameraUploadUtil.isPrimaryEnabled()) {
                        builder.setMessage(getResources().getString(R.string.confirmation_move_cu_folder_to_rubbish));
                    } else if (getSecondaryFolderHandle() == handle && CameraUploadUtil.isSecondaryEnabled()) {
                        builder.setMessage(R.string.confirmation_move_mu_folder_to_rubbish);
                    } else {
                        builder.setMessage(getResources().getString(R.string.confirmation_move_to_rubbish));
                    }

                    builder.setPositiveButton(R.string.general_move, (dialog, which) ->
                            moveNodeUseCase.moveToRubbishBin(handleList)
                                    .subscribeOn(Schedulers.io())
                                    .observeOn(AndroidSchedulers.mainThread())
                                    .subscribe((result, throwable) -> {
                                        if (throwable == null) {
                                            showMovementResult(result, handleList.get(0));
                                        }
                                    }));

                    builder.setNegativeButton(R.string.general_cancel, null);
                    builder.show();
                } else {
                    MaterialAlertDialogBuilder builder = new MaterialAlertDialogBuilder(this);
                    builder.setMessage(getResources().getString(R.string.confirmation_delete_from_mega));

                    builder.setPositiveButton(R.string.rubbish_bin_delete_confirmation_dialog_button_delete, (dialog, which) ->
                            removeNodeUseCase.remove(handleList)
                                    .subscribeOn(Schedulers.io())
                                    .observeOn(AndroidSchedulers.mainThread())
                                    .subscribe((result, throwable) -> {
                                        if (throwable == null) {
                                            boolean notValidView = result.isSingleAction()
                                                    && result.isSuccess()
                                                    && viewModel.getState().getValue().getRubbishBinParentHandle() == handleList.get(0);

                                            showRestorationOrRemovalResult(notValidView, result.getResultText());
                                        }
                                    }));

                    builder.setNegativeButton(R.string.general_cancel, null);
                    builder.show();
                }
            }
        } else {
            Timber.w("handleList NULL");
            return;
        }
    }

    public void showWarningDialogOfShare(final MegaNode p, int nodeType, int actionType) {
        Timber.d("showWarningDialogOfShareFolder");
        if (actionType == ACTION_BACKUP_SHARE_FOLDER) {
            fileBackupManager.shareBackupFolder(
                    nC,
                    p,
                    nodeType,
                    actionType,
                    fileBackupManager.getActionBackupNodeCallback()
            );
        }
    }

    /**
     * Shows the final result of a movement request.
     *
     * @param result Object containing the request result.
     * @param handle Handle of the node to mode.
     */
    private void showMovementResult(MoveRequestResult result, long handle) {
        if (result.isSingleAction() && result.isSuccess() && getCurrentParentHandle() == handle) {
            switch (drawerItem) {
                case CLOUD_DRIVE:
                    viewModel.setBrowserParentHandle(result.getOldParentHandle());
                    refreshCloudDrive();
                    break;

                case INBOX:
                    viewModel.setInboxParentHandle(result.getOldParentHandle());
                    refreshInboxList();
                    break;

                case SHARED_ITEMS:
                    switch (getTabItemShares()) {
                        case INCOMING_TAB:
                            incomingSharesViewModel.decreaseIncomingTreeDepth(
                                    incomingSharesState(this).getIncomingTreeDepth() == 0 ? INVALID_HANDLE : result.getOldParentHandle());
                            refreshIncomingShares();
                            break;

                        case OUTGOING_TAB:
                            outgoingSharesViewModel.decreaseOutgoingTreeDepth(
                                    outgoingSharesState(this).getOutgoingTreeDepth() == 0 ? INVALID_HANDLE : result.getOldParentHandle());

                            if (outgoingSharesState(this).getOutgoingHandle() == INVALID_HANDLE) {
                                hideTabs(false, SharesTab.OUTGOING_TAB);
                            }

                            refreshOutgoingShares();
                            break;

                        case LINKS_TAB:
                            linksViewModel.decreaseLinksTreeDepth(
                                    linksState(this).getLinksTreeDepth() == 0 ? INVALID_HANDLE : result.getOldParentHandle());

                            if (linksState(this).getLinksHandle() == INVALID_HANDLE) {
                                hideTabs(false, SharesTab.LINKS_TAB);
                            }

                            refreshLinks();
                            break;
                    }

                case SEARCH:
                    searchViewModel.setSearchParentHandle(searchViewModel.getState().getValue().getSearchDepth() > 0 ? result.getOldParentHandle() : INVALID_HANDLE);
                    searchViewModel.decreaseSearchDepth();
                    refreshSearch();
                    break;

            }

            setToolbarTitle();
        }

        showSnackbar(SNACKBAR_TYPE, result.getResultText(), MEGACHAT_INVALID_HANDLE);
    }

    /**
     * Shows an error in the Open link dialog.
     *
     * @param show  True if should show an error.
     * @param error Error value to identify and show the corresponding error.
     */
    private void showOpenLinkError(boolean show, int error) {
        if (openLinkDialog != null) {
            if (show) {
                openLinkDialogIsErrorShown = true;
                ColorUtils.setErrorAwareInputAppearance(openLinkText, true);
                openLinkError.setVisibility(View.VISIBLE);
                if (drawerItem == DrawerItem.CLOUD_DRIVE) {
                    if (openLinkText.getText().toString().isEmpty()) {
                        openLinkErrorText.setText(R.string.invalid_file_folder_link_empty);
                        return;
                    }
                    switch (error) {
                        case CHAT_LINK: {
                            openLinkText.setTextColor(ColorUtils.getThemeColor(this,
                                    android.R.attr.textColorPrimary));
                            openLinkErrorText.setText(R.string.valid_chat_link);
                            openLinkOpenButton.setText(R.string.action_open_chat_link);
                            break;
                        }
                        case CONTACT_LINK: {
                            openLinkText.setTextColor(ColorUtils.getThemeColor(this,
                                    android.R.attr.textColorPrimary));
                            openLinkErrorText.setText(R.string.valid_contact_link);
                            openLinkOpenButton.setText(R.string.action_open_contact_link);
                            break;
                        }
                        case ERROR_LINK: {
                            openLinkErrorText.setText(R.string.invalid_file_folder_link);
                            break;
                        }
                    }
                } else if (drawerItem == DrawerItem.CHAT || MEETING_TYPE.equals(MEETING_ACTION_JOIN)) {
                    if (openLinkText.getText().toString().isEmpty()) {
                        openLinkErrorText.setText(chatLinkDialogType == LINK_DIALOG_CHAT ?
                                R.string.invalid_chat_link_empty : R.string.invalid_meeting_link_empty);
                        return;
                    }
                    openLinkErrorText.setText(chatLinkDialogType == LINK_DIALOG_CHAT ?
                            R.string.invalid_chat_link_args : R.string.invalid_meeting_link_args);
                }
            } else {
                openLinkDialogIsErrorShown = false;
                if (openLinkError.getVisibility() == View.VISIBLE) {
                    ColorUtils.setErrorAwareInputAppearance(openLinkText, false);
                    openLinkError.setVisibility(View.GONE);
                    openLinkOpenButton.setText(R.string.context_open_link);
                }
            }
        }
    }

    /**
     * Opens a links via Open link dialog.
     *
     * @param link The link to open.
     */
    private void openLink(String link) {
        // Password link
        if (matchRegexs(link, PASSWORD_LINK_REGEXS)) {
            dismissAlertDialogIfExists(openLinkDialog);
            Intent openLinkIntent = new Intent(this, OpenPasswordLinkActivity.class);
            openLinkIntent.setFlags(Intent.FLAG_ACTIVITY_CLEAR_TOP);
            openLinkIntent.setData(Uri.parse(link));
            startActivity(openLinkIntent);
            return;
        }

        if (drawerItem == DrawerItem.CLOUD_DRIVE) {
            int linkType = nC.importLink(link);
            if (openLinkError.getVisibility() == View.VISIBLE) {
                switch (linkType) {
                    case CHAT_LINK: {
                        Timber.d("Open chat link: correct chat link");
                        // Identify the link is a meeting or normal chat link
                        megaChatApi.checkChatLink(link, new LoadPreviewListener(ManagerActivity.this, ManagerActivity.this, CHECK_LINK_TYPE_UNKNOWN_LINK));
                        dismissAlertDialogIfExists(openLinkDialog);
                        break;
                    }
                    case CONTACT_LINK: {
                        Timber.d("Open contact link: correct contact link");
                        String[] s = link.split("C!");
                        if (s.length > 1) {
                            long handle = MegaApiAndroid.base64ToHandle(s[1].trim());
                            openContactLink(handle);
                            dismissAlertDialogIfExists(openLinkDialog);
                        }
                        break;
                    }
                }
            } else {
                switch (linkType) {
                    case FILE_LINK:
                    case FOLDER_LINK: {
                        Timber.d("Do nothing: correct file or folder link");
                        dismissAlertDialogIfExists(openLinkDialog);
                        break;
                    }
                    case CHAT_LINK:
                    case CONTACT_LINK:
                    case ERROR_LINK: {
                        Timber.w("Show error: invalid link or correct chat or contact link");
                        showOpenLinkError(true, linkType);
                        break;
                    }
                }
            }
        } else if (drawerItem == DrawerItem.CHAT || MEETING_TYPE.equals(MEETING_ACTION_JOIN)) {
            megaChatApi.checkChatLink(link, new LoadPreviewListener(ManagerActivity.this, ManagerActivity.this, CHECK_LINK_TYPE_UNKNOWN_LINK));
        }
    }

    /**
     * Shows an Open link dialog.
     */
    private void showOpenLinkDialog() {
        MaterialAlertDialogBuilder builder = new MaterialAlertDialogBuilder(this);
        LayoutInflater inflater = getLayoutInflater();
        View v = inflater.inflate(R.layout.dialog_error_hint, null);
        builder.setView(v).setPositiveButton(R.string.context_open_link, null)
                .setNegativeButton(R.string.general_cancel, null);

        openLinkText = v.findViewById(R.id.text);

        openLinkText.addTextChangedListener(new TextWatcher() {
            @Override
            public void beforeTextChanged(CharSequence s, int start, int count, int after) {
            }

            @Override
            public void onTextChanged(CharSequence s, int start, int before, int count) {
            }

            @Override
            public void afterTextChanged(Editable s) {
                showOpenLinkError(false, 0);
            }
        });

        openLinkText.setOnEditorActionListener((v1, actionId, event) -> {
            if (actionId == EditorInfo.IME_ACTION_DONE) {
                hideKeyboardView(managerActivity, v1, 0);
                openLink(openLinkText.getText().toString());
                return true;
            }
            return false;
        });

        Util.showKeyboardDelayed(openLinkText);

        openLinkError = v.findViewById(R.id.error);
        openLinkErrorText = v.findViewById(R.id.error_text);

        boolean isJoinMeeting = MEETING_TYPE.equals(MEETING_ACTION_JOIN);

        if (drawerItem == DrawerItem.CLOUD_DRIVE) {
            builder.setTitle(R.string.action_open_link);
            openLinkText.setHint(R.string.hint_paste_link);
        } else if (drawerItem == DrawerItem.CHAT || isJoinMeeting) {
            Fragment fragment = getSupportFragmentManager()
                    .findFragmentByTag(MeetingBottomSheetDialogFragment.TAG);
            if (fragment != null || isJoinMeeting) {
                builder.setTitle(R.string.paste_meeting_link_guest_dialog_title)
                        .setMessage(StringResourcesUtils.getString(
                                R.string.paste_meeting_link_guest_instruction));
                openLinkText.setHint(R.string.meeting_link);
                chatLinkDialogType = LINK_DIALOG_MEETING;
            } else {
                builder.setTitle(R.string.action_open_chat_link);
                openLinkText.setHint(R.string.hint_enter_chat_link);
                chatLinkDialogType = LINK_DIALOG_CHAT;
            }
        }

        openLinkDialog = builder.create();
        openLinkDialog.setCanceledOnTouchOutside(false);

        try {
            openLinkDialog.show();
            openLinkText.requestFocus();

            // Set onClickListeners for buttons after showing the dialog would prevent
            // the dialog from dismissing automatically on clicking the buttons
            openLinkOpenButton = openLinkDialog.getButton(AlertDialog.BUTTON_POSITIVE);
            openLinkOpenButton.setOnClickListener((view) -> {
                hideKeyboard(managerActivity, 0);
                openLink(openLinkText.getText().toString());
            });
            openLinkDialog.setOnKeyListener((dialog, keyCode, event) -> {
                if (keyCode == KeyEvent.KEYCODE_BACK && event.getRepeatCount() == 0) {
                    dismissAlertDialogIfExists(openLinkDialog);
                    return true;
                }

                return false;
            });
        } catch (Exception e) {
            Timber.e(e, "Exception showing Open Link dialog");
        }
    }

    public void showChatLink(String link) {
        Timber.d("Link: %s", link);
        Intent openChatLinkIntent = new Intent(this, ChatActivity.class);

        if (joiningToChatLink) {
            openChatLinkIntent.setAction(ACTION_JOIN_OPEN_CHAT_LINK);
            resetJoiningChatLink();
        } else {
            openChatLinkIntent.setAction(ACTION_OPEN_CHAT_LINK);
        }

        openChatLinkIntent.setData(Uri.parse(link));
        startActivity(openChatLinkIntent);

        drawerItem = DrawerItem.CHAT;
        selectDrawerItem(drawerItem);
    }

    /**
     * Initializes the variables to join chat by default.
     */
    private void resetJoiningChatLink() {
        joiningToChatLink = false;
        linkJoinToChatLink = null;
    }

    public void showPresenceStatusDialog() {
        Timber.d("showPresenceStatusDialog");

        MaterialAlertDialogBuilder dialogBuilder = new MaterialAlertDialogBuilder(this);
        final CharSequence[] items = {getString(R.string.online_status), getString(R.string.away_status), getString(R.string.busy_status), getString(R.string.offline_status)};
        int statusToShow = megaChatApi.getOnlineStatus();
        switch (statusToShow) {
            case MegaChatApi.STATUS_ONLINE: {
                statusToShow = 0;
                break;
            }
            case MegaChatApi.STATUS_AWAY: {
                statusToShow = 1;
                break;
            }
            case MegaChatApi.STATUS_BUSY: {
                statusToShow = 2;
                break;
            }
            case MegaChatApi.STATUS_OFFLINE: {
                statusToShow = 3;
                break;
            }
        }
        dialogBuilder.setSingleChoiceItems(items, statusToShow, new DialogInterface.OnClickListener() {
            public void onClick(DialogInterface dialog, int item) {

                presenceStatusDialog.dismiss();
                switch (item) {
                    case 0: {
                        megaChatApi.setOnlineStatus(MegaChatApi.STATUS_ONLINE, managerActivity);
                        break;
                    }
                    case 1: {
                        megaChatApi.setOnlineStatus(MegaChatApi.STATUS_AWAY, managerActivity);
                        break;
                    }
                    case 2: {
                        megaChatApi.setOnlineStatus(MegaChatApi.STATUS_BUSY, managerActivity);
                        break;
                    }
                    case 3: {
                        megaChatApi.setOnlineStatus(MegaChatApi.STATUS_OFFLINE, managerActivity);
                        break;
                    }
                }
            }
        });
        dialogBuilder.setTitle(getString(R.string.status_label));
        presenceStatusDialog = dialogBuilder.create();
        presenceStatusDialog.show();
    }

    @Override
    public void uploadFiles() {
        chooseFiles(this);
    }

    @Override
    public void uploadFolder() {
        chooseFolder(this);
    }

    @Override
    public void takePictureAndUpload() {
        if (!hasPermissions(this, Manifest.permission.CAMERA)) {
            setTypesCameraPermission(TAKE_PICTURE_OPTION);
            requestPermission(this, REQUEST_CAMERA, Manifest.permission.CAMERA);
            return;
        }
        if (!hasPermissions(this, Manifest.permission.WRITE_EXTERNAL_STORAGE)) {
            requestPermission(this, REQUEST_WRITE_STORAGE, Manifest.permission.WRITE_EXTERNAL_STORAGE);
            return;
        }
        checkTakePicture(this, TAKE_PHOTO_CODE);
    }

    @Override
    public void scanDocument() {
        String[] saveDestinations = {
                StringResourcesUtils.getString(R.string.section_cloud_drive),
                StringResourcesUtils.getString(R.string.section_chat)
        };
        Intent intent = DocumentScannerActivity.getIntent(this, saveDestinations);
        startActivityForResult(intent, REQUEST_CODE_SCAN_DOCUMENT);
    }

    @Override
    public void showNewFolderDialog(String typedText) {
        MegaNode parent = getCurrentParentNode(getCurrentParentHandle(), INVALID_VALUE);
        if (parent == null) {
            return;
        }

        newFolderDialog = MegaNodeDialogUtil.showNewFolderDialog(this, this, parent, typedText);
    }

    @Override
    public void showNewTextFileDialog(String typedName) {
        MegaNode parent = getCurrentParentNode(getCurrentParentHandle(), INVALID_VALUE);
        if (parent == null) {
            return;
        }

        newTextFileDialog = MegaNodeDialogUtil.showNewTxtFileDialog(this, parent, typedName,
                drawerItem == DrawerItem.HOMEPAGE);
    }

    public long getParentHandleBrowser() {
        return viewModel.getSafeBrowserParentHandle();
    }

    private long getCurrentParentHandle() {
        long parentHandle = -1;

        switch (drawerItem) {
            case HOMEPAGE:
                // For home page, its parent is always the root of cloud drive.
                parentHandle = megaApi.getRootNode().getHandle();
                break;
            case CLOUD_DRIVE:
                parentHandle = viewModel.getSafeBrowserParentHandle();
                break;

            case INBOX:
                parentHandle = viewModel.getState().getValue().getInboxParentHandle();
                break;

            case RUBBISH_BIN:
                parentHandle = viewModel.getState().getValue().getRubbishBinParentHandle();
                break;

            case SHARED_ITEMS:
                if (viewPagerShares == null) break;

                if (getTabItemShares() == SharesTab.INCOMING_TAB) {
                    parentHandle = incomingSharesState(this).getIncomingHandle();
                } else if (getTabItemShares() == SharesTab.OUTGOING_TAB) {
                    parentHandle = outgoingSharesState(this).getOutgoingHandle();
                } else if (getTabItemShares() == SharesTab.LINKS_TAB) {
                    parentHandle = linksState(this).getLinksHandle();
                }
                break;

            case SEARCH:
                if (searchViewModel.getState().getValue().getSearchParentHandle() != -1L) {
                    parentHandle = searchViewModel.getState().getValue().getSearchParentHandle();
                    break;
                }
                if (searchViewModel.getState().getValue().getSearchDrawerItem() != null) {
                    switch (searchViewModel.getState().getValue().getSearchDrawerItem()) {
                        case CLOUD_DRIVE:
                            parentHandle = viewModel.getSafeBrowserParentHandle();
                            break;
                        case SHARED_ITEMS:
                            switch (searchViewModel.getState().getValue().getSearchSharesTab()) {
                                case INCOMING_TAB:
                                    parentHandle = incomingSharesState(this).getIncomingHandle();
                                    break;
                                case OUTGOING_TAB:
                                    parentHandle = outgoingSharesState(this).getOutgoingHandle();
                                    break;
                                case LINKS_TAB:
                                    parentHandle = linksState(this).getLinksHandle();
                                    break;
                            }
                            break;
                        case INBOX:
                            parentHandle = viewModel.getState().getValue().getInboxParentHandle();
                            break;
                    }
                }
                break;

            default:
                return parentHandle;
        }

        return parentHandle;
    }

    private MegaNode getCurrentParentNode(long parentHandle, int error) {
        String errorString = null;

        if (error != -1) {
            errorString = getString(error);
        }

        if (parentHandle == -1 && errorString != null) {
            showSnackbar(SNACKBAR_TYPE, errorString, -1);
            Timber.d("%s: parentHandle == -1", errorString);
            return null;
        }

        MegaNode parentNode = megaApi.getNodeByHandle(parentHandle);

        if (parentNode == null && errorString != null) {
            showSnackbar(SNACKBAR_TYPE, errorString, -1);
            Timber.d("%s: parentNode == null", errorString);
            return null;
        }

        return parentNode;
    }

    @Override
    public void createFolder(@NotNull String title) {
        Timber.d("createFolder");
        if (!isOnline(this)) {
            showSnackbar(SNACKBAR_TYPE, getString(R.string.error_server_connection_problem), -1);
            return;
        }

        if (isFinishing()) {
            return;
        }

        MegaNode parentNode = getCurrentParentNode(getCurrentParentHandle(), R.string.context_folder_no_created);
        if (parentNode == null) return;

        ArrayList<MegaNode> nL = megaApi.getChildren(parentNode);
        for (int i = 0; i < nL.size(); i++) {
            if (title.compareTo(nL.get(i).getName()) == 0) {
                showSnackbar(SNACKBAR_TYPE, getString(R.string.context_folder_already_exists), -1);
                Timber.d("Folder not created: folder already exists");
                return;
            }
        }

        statusDialog = createProgressDialog(this, StringResourcesUtils.getString(R.string.context_creating_folder));
        megaApi.createFolder(title, parentNode, this);
    }

    public void showClearRubbishBinDialog() {
        Timber.d("showClearRubbishBinDialog");

        rubbishBinFragment = (RubbishBinFragment) getSupportFragmentManager().findFragmentByTag(FragmentTag.RUBBISH_BIN.getTag());
        if (rubbishBinFragment != null) {
            if (rubbishBinFragment.isVisible()) {
                rubbishBinFragment.notifyDataSetChanged();
            }
        }

        MaterialAlertDialogBuilder builder = new MaterialAlertDialogBuilder(this);
        builder.setTitle(getString(R.string.context_clear_rubbish));
        builder.setMessage(getString(R.string.clear_rubbish_confirmation));
        builder.setPositiveButton(getString(R.string.general_clear),
                new DialogInterface.OnClickListener() {
                    public void onClick(DialogInterface dialog, int whichButton) {
                        nC.cleanRubbishBin();
                    }
                });
        builder.setNegativeButton(getString(android.R.string.cancel), null);
        clearRubbishBinDialog = builder.create();
        clearRubbishBinDialog.show();
    }

    public void chooseAddContactDialog() {
        Timber.d("chooseAddContactDialog");
        if (megaApi != null && megaApi.getRootNode() != null) {
            startActivityForResult(StartConversationActivity.getChatIntent(this), REQUEST_CREATE_CHAT);
        } else {
            Timber.w("Online but not megaApi");
            showSnackbar(SNACKBAR_TYPE, getString(R.string.error_server_connection_problem), MEGACHAT_INVALID_HANDLE);
        }
    }

    /**
     * Method to make appropriate actions when clicking on the FAB button
     */
    public void fabMainClickCallback() {
        if (isFabExpanded) {
            collapseFab();
        } else {
            expandFab();
        }
    }

    private void setupFabs() {
        windowContent = this.getWindow().findViewById(Window.ID_ANDROID_CONTENT);
        fabMaskLayout = FabMaskChatLayoutBinding.inflate(getLayoutInflater(), windowContent, false).getRoot();
        fabMaskButton = fabMaskLayout.findViewById(R.id.fab_main);

        fabs.add(fabMaskLayout.findViewById(R.id.fab_chat));
        fabs.add(fabMaskLayout.findViewById(R.id.fab_meeting));
        fabs.add(fabMaskLayout.findViewById(R.id.text_chat));
        fabs.add(fabMaskLayout.findViewById(R.id.text_meeting));

        fabMaskLayout.setOnClickListener(l -> fabMainClickCallback());
        fabMaskButton.setOnClickListener(l -> fabMainClickCallback());

        fabMaskLayout.findViewById(R.id.fab_chat).setOnClickListener(l -> {
            fabMainClickCallback();
            handler.postDelayed(() -> chooseAddContactDialog(), FAB_MASK_OUT_DELAY);
        });

        fabMaskLayout.findViewById(R.id.text_chat).setOnClickListener(l -> {
            fabMainClickCallback();
            handler.postDelayed(() -> chooseAddContactDialog(), FAB_MASK_OUT_DELAY);
        });

        fabMaskLayout.findViewById(R.id.fab_meeting).setOnClickListener(l -> {
            fabMainClickCallback();
            handler.postDelayed(() -> showMeetingOptionsPanel(false), FAB_MASK_OUT_DELAY);
        });

        fabMaskLayout.findViewById(R.id.text_meeting).setOnClickListener(l -> {
            fabMainClickCallback();
            handler.postDelayed(() -> showMeetingOptionsPanel(false), FAB_MASK_OUT_DELAY);
        });

        if (isFabExpanded) {
            expandFab();
        }
    }

    private void collapseFab() {
        rotateFab(false);
        showOut(fabs);
        // After animation completed, then remove mask.
        handler.postDelayed(() -> {
            removeMask();
            fabButton.setVisibility(View.VISIBLE);
            isFabExpanded = false;
        }, FAB_MASK_OUT_DELAY);
    }

    private void expandFab() {
        fabButton.setVisibility(View.GONE);
        addMask();
        // Need to do so, otherwise, fabMaskMain.background is null.
        handler.post(() -> {
            rotateFab(true);
            showIn(fabs);
            isFabExpanded = true;
        });
    }

    /**
     * Showing the full screen mask by adding the mask layout to the window content
     */
    private void addMask() {
        windowContent.addView(fabMaskLayout);
    }

    /**
     * Removing the full screen mask
     */
    private void removeMask() {
        windowContent.removeView(fabMaskLayout);
    }

    private void rotateFab(boolean isExpand) {
        float rotate = FAB_DEFAULT_ANGEL;
        int color = Color.WHITE;
        int bkColor = ColorUtils.getThemeColor(this, R.attr.colorSecondary);
        if (isExpand) {
            rotate = FAB_ROTATE_ANGEL;
            color = Color.BLACK;
            bkColor = Color.WHITE;
        }

        ObjectAnimator rotateAnim = ObjectAnimator.ofFloat(
                fabMaskButton, "rotation", rotate);


        // The tint of the icon in the middle of the FAB
        ObjectAnimator tintAnim = ObjectAnimator.ofArgb(
                fabMaskButton.getDrawable().mutate(), "tint", color);

        // The background tint of the FAB
        ObjectAnimator backgroundTintAnim = ObjectAnimator.ofArgb(
                fabMaskButton.getBackground().mutate(), "tint", bkColor);

        AnimatorSet animatorSet = new AnimatorSet();
        animatorSet.setDuration(FAB_ANIM_DURATION);
        animatorSet.playTogether(rotateAnim, backgroundTintAnim, tintAnim);
        animatorSet.start();
    }

    /**
     * Hide the expanded FABs with animated transition
     */
    private void showOut(ArrayList<View> fabs) {
        for (int i = 0; i < fabs.size(); i++) {
            View fab = fabs.get(i);
            fab.animate()
                    .setDuration(FAB_ANIM_DURATION)
                    .translationY(fab.getHeight())
                    .setListener(new AnimatorListenerAdapter() {
                        @Override
                        public void onAnimationEnd(Animator animation) {
                            fab.setVisibility(View.GONE);
                            super.onAnimationEnd(animation);
                        }
                    }).alpha(ALPHA_TRANSPARENT)
                    .start();
        }
    }

    /**
     * Present the expanded FABs with animated transition
     */
    private void showIn(ArrayList<View> fabs) {
        for (int i = 0; i < fabs.size(); i++) {
            View fab = fabs.get(i);
            fab.setVisibility(View.VISIBLE);
            fab.setAlpha(ALPHA_TRANSPARENT);
            fab.setTranslationY(fab.getHeight());

            fab.animate()
                    .setDuration(FAB_ANIM_DURATION)
                    .translationY(0f)
                    .setListener(new AnimatorListenerAdapter() {
                    })
                    .alpha(ALPHA_OPAQUE)
                    .start();
        }
    }

    @Override
    public void onJoinMeeting() {
        MEETING_TYPE = MEETING_ACTION_JOIN;

        if (CallUtil.participatingInACall()) {
            showConfirmationInACall(this, StringResourcesUtils.getString(R.string.text_join_call), passcodeManagement);
        } else {
            showOpenLinkDialog();
        }
    }

    @Override
    public void onCreateMeeting() {
        MEETING_TYPE = MEETING_ACTION_CREATE;
        if (CallUtil.participatingInACall()) {
            showConfirmationInACall(this, StringResourcesUtils.getString(R.string.ongoing_call_content), passcodeManagement);
        } else {
            // For android 12, need android.permission.BLUETOOTH_CONNECT permission
            if (requestBluetoothPermission()) return;

            openMeetingToCreate(this);
        }
    }

    /**
     * Request Bluetooth Connect Permission for Meeting and Call when SDK >= 31
     *
     * @return false : permission granted, needn't request / true: should request permission
     */
    private boolean requestBluetoothPermission() {
        if (Build.VERSION.SDK_INT >= Build.VERSION_CODES.S) {
            boolean hasPermission = hasPermissions(this, Manifest.permission.BLUETOOTH_CONNECT);
            if (!hasPermission) {
                requestPermission(this, REQUEST_BT_CONNECT, Manifest.permission.BLUETOOTH_CONNECT);
                return true;
            }
        }
        return false;
    }

    public void showConfirmationRemoveAllSharingContacts(final List<MegaNode> shares) {
        if (shares.size() == 1) {
            showConfirmationRemoveAllSharingContacts(megaApi.getOutShares(shares.get(0)), shares.get(0));
            return;
        }

        MaterialAlertDialogBuilder builder = new MaterialAlertDialogBuilder(this);
        builder.setMessage(getQuantityString(R.plurals.alert_remove_several_shares, shares.size(), shares.size()))
                .setPositiveButton(R.string.shared_items_outgoing_unshare_confirm_dialog_button_yes, (dialog, which) -> nC.removeSeveralFolderShares(shares))
                .setNegativeButton(R.string.shared_items_outgoing_unshare_confirm_dialog_button_no, (dialog, which) -> {
                })
                .show();
    }

    public void showConfirmationRemoveAllSharingContacts(final ArrayList<MegaShare> shareList, final MegaNode n) {
        MaterialAlertDialogBuilder builder = new MaterialAlertDialogBuilder(this);
        int size = shareList.size();
        String message = getResources().getQuantityString(R.plurals.confirmation_remove_outgoing_shares, size, size);

        builder.setMessage(message)
                .setPositiveButton(R.string.general_remove, (dialog, which) -> nC.removeShares(shareList, n))
                .setNegativeButton(R.string.general_cancel, (dialog, which) -> {
                })
                .show();
    }

    /**
     * Save nodes to device.
     *
     * @param nodes           nodes to save
     * @param highPriority    whether this download is high priority or not
     * @param isFolderLink    whether this download is a folder link
     * @param fromMediaViewer whether this download is from media viewer
     * @param fromChat        whether this download is from chat
     */
    public void saveNodesToDevice(List<MegaNode> nodes, boolean highPriority, boolean isFolderLink,
                                  boolean fromMediaViewer, boolean fromChat) {
        PermissionUtils.checkNotificationsPermission(this);
        nodeSaver.saveNodes(nodes, highPriority, isFolderLink, fromMediaViewer, fromChat);
    }

    /**
     * Upon a node is tapped, if it cannot be previewed in-app,
     * then download it first, this download will be marked as "download by tap".
     *
     * @param node Node to be downloaded.
     */
    public Unit saveNodeByTap(MegaNode node) {
        PermissionUtils.checkNotificationsPermission(this);
        nodeSaver.saveNodes(Collections.singletonList(node), true, false, false, false, true);
        return null;
    }

    /**
     * Save nodes to device.
     *
     * @param handles         handles of nodes to save
     * @param highPriority    whether this download is high priority or not
     * @param isFolderLink    whether this download is a folder link
     * @param fromMediaViewer whether this download is from media viewer
     * @param fromChat        whether this download is from chat
     */
    public void saveHandlesToDevice(List<Long> handles, boolean highPriority, boolean isFolderLink,
                                    boolean fromMediaViewer, boolean fromChat) {
        PermissionUtils.checkNotificationsPermission(this);
        nodeSaver.saveHandles(handles, highPriority, isFolderLink, fromMediaViewer, fromChat);
    }

    /**
     * Save offline nodes to device.
     *
     * @param nodes nodes to save
     */
    public void saveOfflineNodesToDevice(List<MegaOffline> nodes) {
        PermissionUtils.checkNotificationsPermission(this);
        nodeSaver.saveOfflineNodes(nodes, false);
    }

    /**
     * Attach node to chats, only used by NodeOptionsBottomSheetDialogFragment.
     *
     * @param node node to attach
     */
    public void attachNodeToChats(MegaNode node) {
        nodeAttacher.attachNode(node);
    }

    /**
     * Attach nodes to chats, used by ActionMode of manager fragments.
     *
     * @param nodes nodes to attach
     */
    public void attachNodesToChats(List<MegaNode> nodes) {
        nodeAttacher.attachNodes(nodes);
    }

    public void showConfirmationRemovePublicLink(final MegaNode n) {
        Timber.d("showConfirmationRemovePublicLink");

        if (showTakenDownNodeActionNotAvailableDialog(n, this)) {
            return;
        }

        ArrayList<MegaNode> nodes = new ArrayList<>();
        nodes.add(n);
        showConfirmationRemoveSeveralPublicLinks(nodes);
    }

    public void showConfirmationRemoveSeveralPublicLinks(ArrayList<MegaNode> nodes) {
        if (nodes == null) {
            Timber.w("nodes == NULL");
        }

        String message;
        MegaNode node = null;

        if (nodes.size() == 1) {
            node = nodes.get(0);
            message = getResources().getQuantityString(R.plurals.remove_links_warning_text, 1);
        } else {
            message = getResources().getQuantityString(R.plurals.remove_links_warning_text, nodes.size());
        }

        MaterialAlertDialogBuilder builder = new MaterialAlertDialogBuilder(this);
        MegaNode finalNode = node;
        builder.setMessage(message)
                .setPositiveButton(R.string.general_remove, (dialog, which) -> {
                    if (finalNode != null) {
                        if (!isOnline(managerActivity)) {
                            showSnackbar(SNACKBAR_TYPE, getString(R.string.error_server_connection_problem), -1);
                            return;
                        }
                        nC.removeLink(finalNode, new ExportListener(managerActivity, 1));
                    } else {
                        nC.removeLinks(nodes);
                    }
                })
                .setNegativeButton(R.string.general_cancel, (dialog, which) -> {
                })
                .show();

        refreshAfterMovingToRubbish();
    }

    @Override
    public void confirmLeaveChat(long chatId) {
        megaChatApi.leaveChat(chatId, new RemoveFromChatRoomListener(this));
    }

    @Override
    public void confirmLeaveChats(@NotNull List<? extends MegaChatListItem> chats) {
        if (getRecentChatsFragment() != null && getRecentChatsFragment().isVisible()) {
            getRecentChatsFragment().clearSelections();
            getRecentChatsFragment().hideMultipleSelect();
        }

        for (MegaChatListItem chat : chats) {
            if (chat != null) {
                megaChatApi.leaveChat(chat.getChatId(), new RemoveFromChatRoomListener(this));
            }
        }
    }

    @Override
    public void leaveChatSuccess() {
        // No update needed.
    }

    public void cameraUploadsClicked() {
        Timber.d("cameraUplaodsClicked");
        drawerItem = DrawerItem.PHOTOS;
        setBottomNavigationMenuItemChecked(PHOTOS_BNV);
        selectDrawerItem(drawerItem);
    }

    public void skipInitialCUSetup() {
        viewModel.setIsFirstLogin(false);
        drawerItem = getStartDrawerItem();
        selectDrawerItem(drawerItem);
    }

    /**
     * Refresh PhotosFragment's UI after CU is enabled.
     */
    public void refreshPhotosFragment() {
        drawerItem = DrawerItem.PHOTOS;
        setBottomNavigationMenuItemChecked(PHOTOS_BNV);
        setToolbarTitle();

        PhotosFragment f = (PhotosFragment) getSupportFragmentManager().findFragmentByTag(FragmentTag.PHOTOS.getTag());
        if (f != null) {
            f.refreshViewLayout();
        }
    }

    /**
     * Checks if should update some cu view visibility.
     *
     * @param visibility New requested visibility update.
     * @return True if should apply the visibility update, false otherwise.
     */
    private boolean rightCUVisibilityChange(int visibility) {
        return drawerItem == DrawerItem.PHOTOS || visibility == View.GONE;
    }

    /**
     * Updates cuViewTypes view visibility.
     *
     * @param visibility New visibility value to set.
     */
    public void updateCUViewTypes(int visibility) {
        if (rightCUVisibilityChange(visibility)) {
            cuViewTypes.setVisibility(visibility);
        }
    }

    /**
     * Shows the bottom sheet to manage a completed transfer.
     *
     * @param transfer the completed transfer to manage.
     */
    public void showManageTransferOptionsPanel(AndroidCompletedTransfer transfer) {
        if (transfer == null || isBottomSheetDialogShown(bottomSheetDialogFragment)) return;

        selectedTransfer = transfer;
        bottomSheetDialogFragment = new ManageTransferBottomSheetDialogFragment();
        bottomSheetDialogFragment.show(getSupportFragmentManager(), bottomSheetDialogFragment.getTag());
    }

    public void showNodeOptionsPanel(MegaNode node) {
        showNodeOptionsPanel(node, NodeOptionsBottomSheetDialogFragment.DEFAULT_MODE);
    }

    public void showNodeOptionsPanel(MegaNode node, int mode) {
        Timber.d("showNodeOptionsPanel");

        if (node == null || isBottomSheetDialogShown(bottomSheetDialogFragment)) return;

        selectedNode = node;
        bottomSheetDialogFragment = new NodeOptionsBottomSheetDialogFragment(mode);
        bottomSheetDialogFragment.show(getSupportFragmentManager(), bottomSheetDialogFragment.getTag());
    }

    public void showNodeLabelsPanel(@NonNull MegaNode node) {
        Timber.d("showNodeLabelsPanel");

        if (isBottomSheetDialogShown(bottomSheetDialogFragment)) {
            bottomSheetDialogFragment.dismiss();
        }

        selectedNode = node;
        bottomSheetDialogFragment = NodeLabelBottomSheetDialogFragment.newInstance(node.getHandle());
        bottomSheetDialogFragment.show(getSupportFragmentManager(), bottomSheetDialogFragment.getTag());
    }

    public void showOptionsPanel(MegaOffline sNode) {
        Timber.d("showNodeOptionsPanel-Offline");

        if (sNode == null || isBottomSheetDialogShown(bottomSheetDialogFragment)) return;

        selectedOfflineNode = sNode;
        bottomSheetDialogFragment = new OfflineOptionsBottomSheetDialogFragment();
        bottomSheetDialogFragment.show(getSupportFragmentManager(), bottomSheetDialogFragment.getTag());
    }

    public void showNewSortByPanel(int orderType) {
        if (isBottomSheetDialogShown(bottomSheetDialogFragment)) {
            return;
        }

        bottomSheetDialogFragment = SortByBottomSheetDialogFragment.newInstance(orderType);

        bottomSheetDialogFragment.show(getSupportFragmentManager(),
                bottomSheetDialogFragment.getTag());
    }

    public void showOfflineFileInfo(MegaOffline node) {
        Intent intent = new Intent(this, OfflineFileInfoActivity.class);
        intent.putExtra(HANDLE, node.getHandle());
        startActivity(intent);
    }

    public void showMeetingOptionsPanel(boolean showSimpleList) {
        if (CallUtil.participatingInACall()) {
            showConfirmationInACall(this, StringResourcesUtils.getString(R.string.ongoing_call_content), passcodeManagement);
        } else {
            bottomSheetDialogFragment = MeetingBottomSheetDialogFragment.newInstance(showSimpleList);
            bottomSheetDialogFragment.show(getSupportFragmentManager(), MeetingBottomSheetDialogFragment.TAG);
        }
    }

    /**
     * Shows the GENERAL_UPLOAD upload bottom sheet fragment.
     */
    public void showUploadPanel() {
        showUploadPanel(drawerItem == DrawerItem.HOMEPAGE ? HOMEPAGE_UPLOAD : GENERAL_UPLOAD);
    }

    /**
     * Shows the upload bottom sheet fragment taking into account the upload type received as param.
     *
     * @param uploadType Indicates the type of upload:
     *                   - GENERAL_UPLOAD if nothing special has to be taken into account.
     *                   - DOCUMENTS_UPLOAD if an upload from Documents section.
     */
    public void showUploadPanel(int uploadType) {
        if (!hasPermissions(this, Manifest.permission.WRITE_EXTERNAL_STORAGE)) {
            String[] PERMISSIONS = getReadAndWritePermissions();
            requestPermission(this, REQUEST_READ_WRITE_STORAGE, PERMISSIONS);
            return;
        }

        if (isBottomSheetDialogShown(bottomSheetDialogFragment)) return;

        bottomSheetDialogFragment = UploadBottomSheetDialogFragment.newInstance(uploadType);
        bottomSheetDialogFragment.show(getSupportFragmentManager(), bottomSheetDialogFragment.getTag());
    }

    /**
     * Shows the upload bottom sheet fragment taking into account the upload type received as param.
     *
     * @param uploadType Indicates the type of upload:
     *                   - GENERAL_UPLOAD if nothing special has to be taken into account.
     *                   - DOCUMENTS_UPLOAD if an upload from Documents section.
     * @param actionType Indicates the action to backup folder or file (move, remove, add, create etc.)
     */
    public void showUploadPanelForBackup(int uploadType, int actionType) {
        if (!hasPermissions(this, Manifest.permission.WRITE_EXTERNAL_STORAGE)) {
            String[] PERMISSIONS = getReadAndWritePermissions();
            requestPermission(this, REQUEST_READ_WRITE_STORAGE, PERMISSIONS);
            return;
        }

        // isInBackup Indicates if the current node is under "My backup"
        if (fileBackupManager.fabForBackup(
                fileBrowserFragment.getNodeList(),
                getCurrentParentNode(getCurrentParentHandle(), INVALID_VALUE),
                actionType,
                fileBackupManager.getActionBackupNodeCallback()
        )) {
            return;
        }

        showUploadPanel(uploadType);
    }

    private String[] getReadAndWritePermissions() {
        return new String[]{
                Manifest.permission.WRITE_EXTERNAL_STORAGE,
                PermissionUtils.getImagePermissionByVersion(),
                PermissionUtils.getAudioPermissionByVersion(),
                PermissionUtils.getVideoPermissionByVersion(),
                PermissionUtils.getReadExternalStoragePermission()
        };
    }

    public void updateAccountDetailsVisibleInfo() {
        Timber.d("updateAccountDetailsVisibleInfo");
        if (isFinishing()) {
            return;
        }

        View settingsSeparator = null;

        if (nV != null) {
            settingsSeparator = nV.findViewById(R.id.settings_separator);
        }

        if (usedSpaceLayout != null) {
            if (megaApi.isBusinessAccount()) {
                usedSpaceLayout.setVisibility(View.GONE);
                upgradeAccount.setVisibility(View.GONE);
                if (settingsSeparator != null) {
                    settingsSeparator.setVisibility(View.GONE);
                }
                if (megaApi.isBusinessAccount()) {
                    businessLabel.setVisibility(View.VISIBLE);
                }
            } else {
                businessLabel.setVisibility(View.GONE);
                upgradeAccount.setVisibility(View.VISIBLE);
                if (settingsSeparator != null) {
                    settingsSeparator.setVisibility(View.GONE);
                }

                String textToShow = String.format(getResources().getString(R.string.used_space), myAccountInfo.getUsedFormatted(), myAccountInfo.getTotalFormatted());
                String colorString = ColorUtils.getThemeColorHexString(this, R.attr.colorSecondary);
                switch (storageState) {
                    case MegaApiJava.STORAGE_STATE_GREEN:
                        break;
                    case MegaApiJava.STORAGE_STATE_ORANGE:
                        colorString = ColorUtils.getColorHexString(this, R.color.amber_600_amber_300);
                        break;
                    case MegaApiJava.STORAGE_STATE_RED:
                    case MegaApiJava.STORAGE_STATE_PAYWALL:
                        colorString = ColorUtils.getColorHexString(this, R.color.red_600_red_300);
                        break;
                }

                try {
                    textToShow = textToShow.replace("[A]", "<font color=\'"
                            + colorString
                            + "\'>");
                    textToShow = textToShow.replace("[/A]", "</font>");
                    textToShow = textToShow.replace("[B]", "<font color=\'"
                            + ColorUtils.getThemeColorHexString(this, android.R.attr.textColorPrimary)
                            + "\'>");
                    textToShow = textToShow.replace("[/B]", "</font>");
                } catch (Exception e) {
                    Timber.w(e, "Exception formatting string");
                }
                spaceTV.setText(HtmlCompat.fromHtml(textToShow, HtmlCompat.FROM_HTML_MODE_LEGACY));
                int progress = myAccountInfo.getUsedPercentage();
                long usedSpace = myAccountInfo.getUsedStorage();
                Timber.d("Progress: %d, Used space: %d", progress, usedSpace);
                usedSpacePB.setProgress(progress);
                if (progress >= 0 && usedSpace >= 0) {
                    usedSpaceLayout.setVisibility(View.VISIBLE);
                } else {
                    usedSpaceLayout.setVisibility(View.GONE);
                }
            }
        } else {
            Timber.w("usedSpaceLayout is NULL");
        }

        updateSubscriptionLevel(myAccountInfo, dbH, megaApi);

        int resId = R.drawable.custom_progress_bar_horizontal_ok;
        switch (storageState) {
            case MegaApiJava.STORAGE_STATE_GREEN:
                break;
            case MegaApiJava.STORAGE_STATE_ORANGE:
                resId = R.drawable.custom_progress_bar_horizontal_warning;
                break;
            case MegaApiJava.STORAGE_STATE_RED:
            case MegaApiJava.STORAGE_STATE_PAYWALL:
                resId = R.drawable.custom_progress_bar_horizontal_exceed;
                break;
        }
        Drawable drawable = ResourcesCompat.getDrawable(getResources(), resId, null);
        usedSpacePB.setProgressDrawable(drawable);
    }

    public void refreshCloudDrive() {
        if (rootNode == null) {
            rootNode = megaApi.getRootNode();
        }

        if (rootNode == null) {
            Timber.w("Root node is NULL. Maybe user is not logged in");
            return;
        }

        MegaNode parentNode = rootNode;

        if (isCloudAdded()) {
            ArrayList<MegaNode> nodes;
            if (viewModel.getState().getValue().getBrowserParentHandle() == -1) {
                nodes = megaApi.getChildren(parentNode, sortOrderManagement.getOrderCloud());
            } else {
                parentNode = megaApi.getNodeByHandle(viewModel.getState().getValue().getBrowserParentHandle());
                if (parentNode == null) return;

                nodes = megaApi.getChildren(parentNode, sortOrderManagement.getOrderCloud());
            }
            Timber.d("Nodes: %s", nodes.size());
            if (comesFromNotificationChildNodeHandleList == null) {
                fileBrowserFragment.hideMultipleSelect();
            }
            fileBrowserFragment.setNodes(nodes);
            fileBrowserFragment.getRecyclerView().invalidate();
        }
    }

    private void refreshSharesPageAdapter() {
        if (sharesPageAdapter != null) {
            sharesPageAdapter.refreshFragment(SharesTab.INCOMING_TAB.getPosition());
            sharesPageAdapter.refreshFragment(SharesTab.OUTGOING_TAB.getPosition());
            sharesPageAdapter.refreshFragment(SharesTab.LINKS_TAB.getPosition());
        }
    }

    public void refreshCloudOrder(int order) {
        // Refresh Cloud Fragment
        refreshCloudDrive();

        // Refresh Rubbish Fragment
        refreshRubbishBin();

        // Refresh Inbox Fragment
        refreshInboxFragment(order);

        onNodesSharedUpdate();

        refreshSearch();
    }

    public void refreshOthersOrder() {
        refreshIncomingShares();
        refreshOutgoingShares();
        refreshSharesPageAdapter();
        refreshSearch();
    }

    public void refreshCUNodes() {
        if (getPhotosFragment() != null) {
            photosFragment.loadPhotos();
        }
    }

    public void setFirstNavigationLevel(boolean firstNavigationLevel) {
        Timber.d("Set value to: %s", firstNavigationLevel);
        viewModel.setIsFirstNavigationLevel(firstNavigationLevel);
    }

    public boolean isFirstNavigationLevel() {
        return viewModel.getState().getValue().isFirstNavigationLevel();
    }

    public void setParentHandleBrowser(long parentHandleBrowser) {
        Timber.d("Set value to:%s", parentHandleBrowser);

        viewModel.setBrowserParentHandle(parentHandleBrowser);
    }

    public void setParentHandleRubbish(long parentHandleRubbish) {
        Timber.d("setParentHandleRubbish");
        viewModel.setRubbishBinParentHandle(parentHandleRubbish);
    }

    public void setParentHandleInbox(long parentHandleInbox) {
        Timber.d("setParentHandleInbox: %s", parentHandleInbox);
        viewModel.setInboxParentHandle(parentHandleInbox);
    }

    @Override
    protected void onNewIntent(Intent intent) {
        Timber.d("onNewIntent");

        if (intent != null) {
            if (Intent.ACTION_SEARCH.equals(intent.getAction())) {
                searchViewModel.setSearchQuery(intent.getStringExtra(SearchManager.QUERY));
                searchViewModel.setSearchParentHandle(-1L);
                setToolbarTitle();
                isSearching = true;

                if (searchMenuItem != null) {
                    MenuItemCompat.collapseActionView(searchMenuItem);
                }
                return;
            } else if (ACTION_SHOW_UPGRADE_ACCOUNT.equals(intent.getAction())) {
                navigateToUpgradeAccount();
                return;
            } else if (ACTION_SHOW_TRANSFERS.equals(intent.getAction())) {
                if (intent.getBooleanExtra(OPENED_FROM_CHAT, false)) {
                    sendBroadcast(new Intent(ACTION_CLOSE_CHAT_AFTER_OPEN_TRANSFERS));
                }
                if (intent.getBooleanExtra(OPENED_FROM_IMAGE_VIEWER, false)) {
                    transfersToImageViewer = true;
                }

                drawerItem = DrawerItem.TRANSFERS;
                if (intent.getSerializableExtra(TRANSFERS_TAB) != null)
                    viewModel.setTransfersTab((TransfersTab) intent.getSerializableExtra(TRANSFERS_TAB));
                else
                    viewModel.setTransfersTab(TransfersTab.NONE);
                selectDrawerItem(drawerItem);
                return;
            }

        }
        super.onNewIntent(intent);
        setIntent(intent);
    }

    public void navigateToUpgradeAccount() {
        if (nV != null && drawerLayout != null && drawerLayout.isDrawerOpen(nV)) {
            drawerLayout.closeDrawer(GravityCompat.START);
        }

        startActivity(new Intent(this, UpgradeAccountActivity.class));
        myAccountInfo.setUpgradeOpenedFrom(MyAccountInfo.UpgradeFrom.MANAGER);
    }

    public void navigateToAchievements() {
        Timber.d("navigateToAchievements");
        getProLayout.setVisibility(View.GONE);
        showMyAccount(ACTION_OPEN_ACHIEVEMENTS, null, null);
    }

    public void navigateToContacts() {
<<<<<<< HEAD
        closeDrawer();
=======
        closeLeftDrawer();
>>>>>>> 9f0a536e
        startActivity(ContactsActivity.getListIntent(this));
    }

    public void navigateToContactRequests() {
<<<<<<< HEAD
        closeDrawer();
=======
        closeLeftDrawer();
>>>>>>> 9f0a536e
        startActivity(ContactsActivity.getReceivedRequestsIntent(this));
    }

    public void navigateToMyAccount() {
        Timber.d("navigateToMyAccount");
        getProLayout.setVisibility(View.GONE);
        showMyAccount();
    }

    @Override
    public void onClick(View v) {
        Timber.d("onClick");

        DrawerItem oldDrawerItem = drawerItem;
        boolean sectionClicked = false;

        switch (v.getId()) {
            case R.id.navigation_drawer_add_phone_number_button: {
                Intent intent = new Intent(this, SMSVerificationActivity.class);
                startActivity(intent);
                break;
            }
            case R.id.btnLeft_cancel: {
                getProLayout.setVisibility(View.GONE);
                break;
            }
            case R.id.btnRight_upgrade: {
                //Add navigation to Upgrade Account
                Timber.d("Click on Upgrade in pro panel!");
                navigateToUpgradeAccount();
                break;
            }
            case R.id.enable_2fa_button: {
                if (enable2FADialog != null) {
                    enable2FADialog.dismiss();
                }
                isEnable2FADialogShown = false;
                Intent intent = new Intent(this, TwoFactorAuthenticationActivity.class);
                intent.putExtra(EXTRA_NEW_ACCOUNT, true);
                startActivity(intent);
                break;
            }
            case R.id.skip_enable_2fa_button: {
                isEnable2FADialogShown = false;
                if (enable2FADialog != null) {
                    enable2FADialog.dismiss();
                }
                break;
            }
            case R.id.navigation_drawer_account_section:
            case R.id.my_account_section: {
                if (isOnline(this) && megaApi.getRootNode() != null) {
                    showMyAccount();
                }
                break;
            }
            case R.id.inbox_section: {
                sectionClicked = true;
                drawerItem = DrawerItem.INBOX;
                break;
            }
            case R.id.contacts_section: {
                navigateToContacts();
                break;
            }
            case R.id.notifications_section: {
                sectionClicked = true;
                drawerItem = DrawerItem.NOTIFICATIONS;
                break;
            }
            case R.id.offline_section: {
                sectionClicked = true;
                bottomItemBeforeOpenFullscreenOffline = bottomNavigationCurrentItem;
                openFullscreenOfflineFragment(getPathNavigationOffline());
                break;
            }
            case R.id.transfers_section:
                sectionClicked = true;
                drawerItem = DrawerItem.TRANSFERS;
                break;

            case R.id.rubbish_bin_section:
                sectionClicked = true;
                drawerItem = DrawerItem.RUBBISH_BIN;
                break;

            case R.id.settings_section: {
                sectionClicked = true;
                navigateToSettingsActivity(null);
                break;
            }
            case R.id.upgrade_navigation_view: {
                navigateToUpgradeAccount();
                break;
            }
            case R.id.lost_authentication_device: {
                try {
                    Intent openTermsIntent = new Intent(this, WebViewActivity.class);
                    openTermsIntent.setFlags(Intent.FLAG_ACTIVITY_CLEAR_TOP);
                    openTermsIntent.setData(Uri.parse(RECOVERY_URL));
                    startActivity(openTermsIntent);
                } catch (Exception e) {
                    Intent viewIntent = new Intent(Intent.ACTION_VIEW);
                    viewIntent.setData(Uri.parse(RECOVERY_URL));
                    startActivity(viewIntent);
                }
                break;
            }

            case R.id.call_in_progress_layout: {
                returnCall();
                break;
            }
        }

        if (sectionClicked) {
            isFirstTimeCam();
            checkIfShouldCloseSearchView(oldDrawerItem);
            selectDrawerItem(drawerItem);
        }
    }

    void exportRecoveryKey() {
        AccountController.saveRkToFileSystem(this);
    }

    public void showConfirmationRemoveFromOffline(MegaOffline node, Runnable onConfirmed) {
        Timber.d("showConfirmationRemoveFromOffline");

        new MaterialAlertDialogBuilder(this)
                .setMessage(R.string.confirmation_delete_from_save_for_offline)
                .setPositiveButton(R.string.general_remove, new DialogInterface.OnClickListener() {
                    @Override
                    public void onClick(DialogInterface dialog, int which) {
                        removeOffline(node, dbH, managerActivity);
                        onConfirmed.run();
                        refreshOfflineNodes();

                        if (isCloudAdded()) {
                            String handle = node.getHandle();
                            if (handle != null && !handle.equals("")) {
                                fileBrowserFragment.refresh(Long.parseLong(handle));
                            }
                        }

                        onNodesSharedUpdate();
                        LiveEventBus.get(EVENT_NODES_CHANGE).post(false);
                        Util.showSnackbar(ManagerActivity.this,
                                getResources().getString(R.string.file_removed_offline));
                    }
                })
                .setNegativeButton(R.string.general_cancel, null)
                .show();
    }

    public void showConfirmationRemoveSomeFromOffline(List<MegaOffline> documents,
                                                      Runnable onConfirmed) {
        Timber.d("showConfirmationRemoveSomeFromOffline");

        new MaterialAlertDialogBuilder(this)
                .setMessage(R.string.confirmation_delete_from_save_for_offline)
                .setPositiveButton(R.string.general_remove, new DialogInterface.OnClickListener() {
                    @Override
                    public void onClick(DialogInterface dialog, int which) {
                        for (MegaOffline node : documents) {
                            removeOffline(node, dbH, managerActivity);
                        }

                        refreshOfflineNodes();
                        onConfirmed.run();
                    }
                })
                .setNegativeButton(R.string.general_cancel, null)
                .show();
    }

    @Override
    protected boolean manageCopyMoveException(Throwable throwable) {
        if (throwable instanceof ForeignNodeException) {
            launchForeignNodeError();
            return true;
        } else if (throwable instanceof QuotaExceededMegaException) {
            showOverquotaAlert(false);
            return true;
        } else if (throwable instanceof NotEnoughQuotaMegaException) {
            showOverquotaAlert(true);
            return true;
        }

        return false;
    }

    @Override
    protected void onActivityResult(int requestCode, int resultCode, Intent intent) {
        Timber.d("Request code: %d, Result code:%d", requestCode, resultCode);

        if (nodeSaver.handleActivityResult(this, requestCode, resultCode, intent)) {
            return;
        }

        if (nodeAttacher.handleActivityResult(requestCode, resultCode, intent, this)) {
            return;
        }

        if (resultCode == RESULT_FIRST_USER) {
            showSnackbar(SNACKBAR_TYPE, getString(R.string.context_no_destination_folder), -1);
            return;
        }

        if (requestCode == REQUEST_CODE_GET_FILES && resultCode == RESULT_OK) {
            if (intent == null) {
                Timber.w("Intent NULL");
                return;
            }

            Timber.d("Intent action: %s", intent.getAction());
            Timber.d("Intent type: %s", intent.getType());

            intent.setAction(Intent.ACTION_GET_CONTENT);
            processFileDialog = showProcessFileDialog(this, intent);

            filePrepareUseCase.prepareFiles(intent)
                    .subscribeOn(Schedulers.io())
                    .observeOn(AndroidSchedulers.mainThread())
                    .subscribe((shareInfo, throwable) -> {
                        if (throwable == null) {
                            onIntentProcessed(shareInfo);
                        }
                    });
        } else if (requestCode == REQUEST_CODE_GET_FOLDER) {
            getFolder(this, resultCode, intent, getCurrentParentHandle());
        } else if (requestCode == REQUEST_CODE_GET_FOLDER_CONTENT) {
            if (intent != null && resultCode == RESULT_OK) {
                String result = intent.getStringExtra(EXTRA_ACTION_RESULT);
                if (isTextEmpty(result)) {
                    return;
                }

                showSnackbar(SNACKBAR_TYPE, result, MEGACHAT_INVALID_HANDLE);
            }
        } else if (requestCode == WRITE_SD_CARD_REQUEST_CODE && resultCode == RESULT_OK) {

            if (!hasPermissions(this, Manifest.permission.WRITE_EXTERNAL_STORAGE)) {
                requestPermission(this,
                        REQUEST_WRITE_STORAGE,
                        Manifest.permission.WRITE_EXTERNAL_STORAGE);
            }

            if (viewModel.getStorageState() == StorageState.PayWall) {
                showOverDiskQuotaPaywallWarning();
                return;
            }

            Uri treeUri = intent.getData();
            Timber.d("Create the document : %s", treeUri);
            long handleToDownload = intent.getLongExtra("handleToDownload", -1);
            Timber.d("The recovered handle is: %s", handleToDownload);
            //Now, call to the DownloadService

            if (handleToDownload != 0 && handleToDownload != -1) {
                PermissionUtils.checkNotificationsPermission(this);
                Intent service = new Intent(this, DownloadService.class);
                service.putExtra(DownloadService.EXTRA_HASH, handleToDownload);
                service.putExtra(DownloadService.EXTRA_CONTENT_URI, treeUri.toString());
                File tempFolder = CacheFolderManager.getCacheFolder(this, CacheFolderManager.TEMPORARY_FOLDER);
                if (!isFileAvailable(tempFolder)) {
                    showSnackbar(SNACKBAR_TYPE, getString(R.string.general_error), -1);
                    return;
                }
                service.putExtra(DownloadService.EXTRA_PATH, tempFolder.getAbsolutePath());
                startService(service);
            }
        } else if (requestCode == REQUEST_CODE_SELECT_FILE && resultCode == RESULT_OK) {
            Timber.d("requestCode == REQUEST_CODE_SELECT_FILE");

            if (intent == null) {
                Timber.w("Intent NULL");
                return;
            }

            nodeAttacher.handleSelectFileResult(intent, this);
        } else if (requestCode == REQUEST_CODE_SELECT_FOLDER && resultCode == RESULT_OK) {
            Timber.d("REQUEST_CODE_SELECT_FOLDER");

            if (intent == null) {
                Timber.d("Intent NULL");
                return;
            }

            final ArrayList<String> selectedContacts = intent.getStringArrayListExtra(SELECTED_CONTACTS);
            final long folderHandle = intent.getLongExtra("SELECT", 0);

            MaterialAlertDialogBuilder dialogBuilder = new MaterialAlertDialogBuilder(this);
            dialogBuilder.setTitle(getString(R.string.file_properties_shared_folder_permissions));
            final CharSequence[] items = {getString(R.string.file_properties_shared_folder_read_only), getString(R.string.file_properties_shared_folder_read_write), getString(R.string.file_properties_shared_folder_full_access)};
            dialogBuilder.setSingleChoiceItems(items, -1, new DialogInterface.OnClickListener() {
                public void onClick(DialogInterface dialog, int item) {
                    permissionsDialog.dismiss();
                    nC.shareFolder(megaApi.getNodeByHandle(folderHandle), selectedContacts, item);
                }
            });
            dialogBuilder.setTitle(getString(R.string.dialog_select_permissions));
            permissionsDialog = dialogBuilder.create();
            permissionsDialog.show();

        } else if (requestCode == REQUEST_CODE_SELECT_CONTACT && resultCode == RESULT_OK) {
            Timber.d("onActivityResult REQUEST_CODE_SELECT_CONTACT OK");

            if (intent == null) {
                Timber.w("Intent NULL");
                return;
            }

            final ArrayList<String> contactsData = intent.getStringArrayListExtra(AddContactActivity.EXTRA_CONTACTS);
            megaContacts = intent.getBooleanExtra(AddContactActivity.EXTRA_MEGA_CONTACTS, true);

            final int multiselectIntent = intent.getIntExtra("MULTISELECT", -1);

            if (multiselectIntent == 0) {
                //One file to share
                final long nodeHandle = intent.getLongExtra(AddContactActivity.EXTRA_NODE_HANDLE, -1);

                if (fileBackupManager.shareFolder(nC, new long[]{nodeHandle}, contactsData, ACCESS_READ)) {
                    return;
                }

                MaterialAlertDialogBuilder dialogBuilder = new MaterialAlertDialogBuilder(this);
                dialogBuilder.setTitle(getString(R.string.file_properties_shared_folder_permissions));
                final CharSequence[] items = {getString(R.string.file_properties_shared_folder_read_only), getString(R.string.file_properties_shared_folder_read_write), getString(R.string.file_properties_shared_folder_full_access)};
                dialogBuilder.setSingleChoiceItems(items, -1, (dialog, item) -> {
                    permissionsDialog.dismiss();
                    nC.shareFolder(megaApi.getNodeByHandle(nodeHandle), contactsData, item);
                });
                dialogBuilder.setTitle(getString(R.string.dialog_select_permissions));
                permissionsDialog = dialogBuilder.create();
                permissionsDialog.show();
            } else if (multiselectIntent == 1) {
                //Several folders to share
                final long[] nodeHandles = intent.getLongArrayExtra(AddContactActivity.EXTRA_NODE_HANDLE);

                if (fileBackupManager.shareFolder(nC, nodeHandles, contactsData, ACCESS_READ)) {
                    return;
                }

                MaterialAlertDialogBuilder dialogBuilder = new MaterialAlertDialogBuilder(this);
                dialogBuilder.setTitle(getString(R.string.file_properties_shared_folder_permissions));
                final CharSequence[] items = {getString(R.string.file_properties_shared_folder_read_only), getString(R.string.file_properties_shared_folder_read_write), getString(R.string.file_properties_shared_folder_full_access)};
                dialogBuilder.setSingleChoiceItems(items, -1, new DialogInterface.OnClickListener() {
                    public void onClick(DialogInterface dialog, int item) {
                        permissionsDialog.dismiss();
                        nC.shareFolders(nodeHandles, contactsData, item);
                    }
                });
                dialogBuilder.setTitle(getString(R.string.dialog_select_permissions));
                permissionsDialog = dialogBuilder.create();
                permissionsDialog.show();
            }
        } else if (requestCode == REQUEST_CODE_SELECT_FOLDER_TO_MOVE && resultCode == RESULT_OK) {

            if (intent == null) {
                Timber.d("Intent NULL");
                return;
            }

            final long[] moveHandles = intent.getLongArrayExtra("MOVE_HANDLES");
            final long toHandle = intent.getLongExtra("MOVE_TO", 0);

            checkNameCollisionUseCase.checkHandleList(moveHandles, toHandle, NameCollisionType.MOVE)
                    .subscribeOn(Schedulers.io())
                    .observeOn(AndroidSchedulers.mainThread())
                    .subscribe((result, throwable) -> {
                        if (throwable == null) {
                            ArrayList<NameCollision> collisions = result.getFirst();

                            if (!collisions.isEmpty()) {
                                dismissAlertDialogIfExists(statusDialog);
                                nameCollisionActivityContract.launch(collisions);
                            }

                            long[] handlesWithoutCollision = result.getSecond();

                            if (handlesWithoutCollision.length > 0) {
                                moveNodeUseCase.move(handlesWithoutCollision, toHandle)
                                        .subscribeOn(Schedulers.io())
                                        .observeOn(AndroidSchedulers.mainThread())
                                        .subscribe((moveResult, moveThrowable) -> {
                                            if (!manageCopyMoveException(moveThrowable)) {
                                                showMovementResult(moveResult, handlesWithoutCollision[0]);
                                            }
                                        });
                            }
                        }
                    });
        } else if (requestCode == REQUEST_CODE_SELECT_FOLDER_TO_COPY && resultCode == RESULT_OK) {
            Timber.d("REQUEST_CODE_SELECT_COPY_FOLDER");

            if (intent == null) {
                Timber.w("Intent NULL");
                return;
            }
            final long[] copyHandles = intent.getLongArrayExtra("COPY_HANDLES");
            final long toHandle = intent.getLongExtra("COPY_TO", 0);

            checkNameCollisionUseCase.checkHandleList(copyHandles, toHandle, NameCollisionType.COPY)
                    .subscribeOn(Schedulers.io())
                    .observeOn(AndroidSchedulers.mainThread())
                    .subscribe((result, throwable) -> {
                        if (throwable == null) {
                            ArrayList<NameCollision> collisions = result.getFirst();

                            if (!collisions.isEmpty()) {
                                dismissAlertDialogIfExists(statusDialog);
                                nameCollisionActivityContract.launch(collisions);
                            }

                            long[] handlesWithoutCollision = result.getSecond();

                            if (handlesWithoutCollision.length > 0) {
                                copyNodeUseCase.copy(handlesWithoutCollision, toHandle)
                                        .subscribeOn(Schedulers.io())
                                        .observeOn(AndroidSchedulers.mainThread())
                                        .subscribe((copyResult, copyThrowable) -> {
                                            dismissAlertDialogIfExists(statusDialog);
                                            if (!manageCopyMoveException(copyThrowable)) {
                                                showCopyResult(copyResult);
                                            }
                                        });
                            }
                        }
                    });
        } else if (requestCode == REQUEST_CODE_REFRESH_API_SERVER && resultCode == RESULT_OK) {
            Timber.d("Resfresh DONE");

            if (intent == null) {
                Timber.w("Intent NULL");
                return;
            }

            ((MegaApplication) getApplication()).askForFullAccountInfo();
            ((MegaApplication) getApplication()).askForExtendedAccountDetails();

            if (drawerItem == DrawerItem.CLOUD_DRIVE) {
                viewModel.setBrowserParentHandle(intent.getLongExtra(INTENT_EXTRA_KEY_PARENT_HANDLE, INVALID_HANDLE));
                MegaNode parentNode = megaApi.getNodeByHandle(viewModel.getState().getValue().getBrowserParentHandle());

                ArrayList<MegaNode> nodes = megaApi.getChildren(parentNode != null
                                ? parentNode
                                : megaApi.getRootNode(),
                        sortOrderManagement.getOrderCloud());

                fileBrowserFragment.setNodes(nodes);
                fileBrowserFragment.getRecyclerView().invalidate();
            } else if (drawerItem == DrawerItem.SHARED_ITEMS) {
                refreshIncomingShares();
            }

        } else if (requestCode == TAKE_PHOTO_CODE) {
            Timber.d("TAKE_PHOTO_CODE");
            if (resultCode == Activity.RESULT_OK) {
                long parentHandle = getCurrentParentHandle();
                File file = getTemporalTakePictureFile(this);
                if (file != null) {
                    checkNameCollisionUseCase.check(file.getName(), parentHandle)
                            .subscribeOn(Schedulers.io())
                            .observeOn(AndroidSchedulers.mainThread())
                            .subscribe(handle -> {
                                        ArrayList<NameCollision> list = new ArrayList<>();
                                        list.add(NameCollision.Upload.getUploadCollision(handle,
                                                file, parentHandle));
                                        nameCollisionActivityContract.launch(list);
                                    },
                                    throwable -> {
                                        if (throwable instanceof MegaNodeException.ParentDoesNotExistException) {
                                            showSnackbar(SNACKBAR_TYPE, StringResourcesUtils.getString(R.string.general_error), MEGACHAT_INVALID_HANDLE);
                                        } else if (throwable instanceof MegaNodeException.ChildDoesNotExistsException) {
                                            PermissionUtils.checkNotificationsPermission(this);
                                            uploadUseCase.upload(this, file, parentHandle)
                                                    .subscribeOn(Schedulers.io())
                                                    .observeOn(AndroidSchedulers.mainThread())
                                                    .subscribe(() -> Timber.d("Upload started"), Timber::e);
                                        }
                                    });
                }
            } else {
                Timber.w("TAKE_PHOTO_CODE--->ERROR!");
            }
        } else if (requestCode == REQUEST_CODE_SORT_BY && resultCode == RESULT_OK) {

            if (intent == null) {
                Timber.w("Intent NULL");
                return;
            }

            int orderGetChildren = intent.getIntExtra("ORDER_GET_CHILDREN", 1);
            if (drawerItem == DrawerItem.CLOUD_DRIVE) {
                MegaNode parentNode = megaApi.getNodeByHandle(viewModel.getState().getValue().getBrowserParentHandle());
                if (parentNode != null) {
                    if (isCloudAdded()) {
                        ArrayList<MegaNode> nodes = megaApi.getChildren(parentNode, orderGetChildren);
                        fileBrowserFragment.setNodes(nodes);
                        fileBrowserFragment.getRecyclerView().invalidate();
                    }
                } else {
                    if (isCloudAdded()) {
                        ArrayList<MegaNode> nodes = megaApi.getChildren(megaApi.getRootNode(), orderGetChildren);
                        fileBrowserFragment.setNodes(nodes);
                        fileBrowserFragment.getRecyclerView().invalidate();
                    }
                }
            } else if (drawerItem == DrawerItem.SHARED_ITEMS) {
                onNodesSharedUpdate();
            }
        } else if (requestCode == REQUEST_CREATE_CHAT && resultCode == RESULT_OK) {
            Timber.d("REQUEST_CREATE_CHAT OK");

            if (intent == null) {
                Timber.w("Intent NULL");
                return;
            }

            boolean isNewMeeting = intent.getBooleanExtra(StartConversationActivity.EXTRA_NEW_MEETING, false);
            if (isNewMeeting) {
                onCreateMeeting();
                return;
            }

            boolean isJoinMeeting = intent.getBooleanExtra(StartConversationActivity.EXTRA_JOIN_MEETING, false);
            if (isJoinMeeting) {
                onJoinMeeting();
                return;
            }

            long chatId = intent.getLongExtra(StartConversationActivity.EXTRA_NEW_CHAT_ID, MEGACHAT_INVALID_HANDLE);
            if (chatId != MEGACHAT_INVALID_HANDLE) {
                startActivity(new Intent(this, ChatActivity.class)
                        .setAction(ACTION_CHAT_SHOW_MESSAGES).putExtra(CHAT_ID, chatId));
                return;
            }

            final ArrayList<String> contactsData = intent.getStringArrayListExtra(AddContactActivity.EXTRA_CONTACTS);

            final boolean isGroup = intent.getBooleanExtra(AddContactActivity.EXTRA_GROUP_CHAT, false);

            if (contactsData != null) {
                if (!isGroup) {
                    Timber.d("Create one to one chat");
                    MegaUser user = megaApi.getContact(contactsData.get(0));
                    if (user != null) {
                        Timber.d("Chat with contact: %s", contactsData.size());
                        startOneToOneChat(user);
                    }
                } else {
                    Timber.d("Create GROUP chat");
                    MegaChatPeerList peers = MegaChatPeerList.createInstance();
                    for (int i = 0; i < contactsData.size(); i++) {
                        MegaUser user = megaApi.getContact(contactsData.get(i));
                        if (user != null) {
                            peers.addPeer(user.getHandle(), MegaChatPeerList.PRIV_STANDARD);
                        }
                    }
                    final String chatTitle = intent.getStringExtra(AddContactActivity.EXTRA_CHAT_TITLE);
                    boolean isEKR = intent.getBooleanExtra(AddContactActivity.EXTRA_EKR, false);
                    boolean chatLink = false;
                    if (!isEKR) {
                        chatLink = intent.getBooleanExtra(AddContactActivity.EXTRA_CHAT_LINK, false);
                    }

                    createGroupChat(peers, chatTitle, chatLink, isEKR);
                }
            }
        } else if (requestCode == REQUEST_INVITE_CONTACT_FROM_DEVICE && resultCode == RESULT_OK) {
            Timber.d("REQUEST_INVITE_CONTACT_FROM_DEVICE OK");

            if (intent == null) {
                Timber.w("Intent NULL");
                return;
            }

            final ArrayList<String> contactsData = intent.getStringArrayListExtra(AddContactActivity.EXTRA_CONTACTS);
            megaContacts = intent.getBooleanExtra(AddContactActivity.EXTRA_MEGA_CONTACTS, true);

            if (contactsData != null) {
                cC.inviteMultipleContacts(contactsData);
            }
        } else if (requestCode == REQUEST_DOWNLOAD_FOLDER && resultCode == RESULT_OK) {
            String parentPath = intent.getStringExtra(FileStorageActivity.EXTRA_PATH);

            if (parentPath != null) {
                String path = parentPath + File.separator + getRecoveryKeyFileName();

                Timber.d("REQUEST_DOWNLOAD_FOLDER:path to download: %s", path);
                AccountController ac = new AccountController(this);
                ac.exportMK(path);
            }
        } else if (requestCode == REQUEST_CODE_FILE_INFO && resultCode == RESULT_OK) {
            if (isCloudAdded()) {
                long handle = intent.getLongExtra(NODE_HANDLE, -1);
                fileBrowserFragment.refresh(handle);
            }

            onNodesSharedUpdate();
        } else if (requestCode == REQUEST_CODE_SCAN_DOCUMENT) {
            if (resultCode == RESULT_OK) {
                String savedDestination = intent.getStringExtra(DocumentScannerActivity.EXTRA_PICKED_SAVE_DESTINATION);
                Intent fileIntent = new Intent(this, FileExplorerActivity.class);
                if (StringResourcesUtils.getString(R.string.section_chat).equals(savedDestination)) {
                    fileIntent.setAction(FileExplorerActivity.ACTION_UPLOAD_TO_CHAT);
                } else {
                    fileIntent.setAction(FileExplorerActivity.ACTION_SAVE_TO_CLOUD);
                    fileIntent.putExtra(FileExplorerActivity.EXTRA_PARENT_HANDLE, getCurrentParentHandle());
                }
                fileIntent.putExtra(Intent.EXTRA_STREAM, intent.getData());
                fileIntent.setType(intent.getType());
                startActivity(fileIntent);
            }
        } else if (requestCode == REQUEST_WRITE_STORAGE || requestCode == REQUEST_READ_WRITE_STORAGE) {
            if (Build.VERSION.SDK_INT >= Build.VERSION_CODES.R) {
                switch (requestCode) {
                    case REQUEST_WRITE_STORAGE:
                        // Take picture scenarios
                        if (typesCameraPermission == TAKE_PICTURE_OPTION) {
                            if (!hasPermissions(this, Manifest.permission.CAMERA)) {
                                requestPermission(this, REQUEST_CAMERA, Manifest.permission.CAMERA);
                            } else {
                                checkTakePicture(this, TAKE_PHOTO_CODE);
                                typesCameraPermission = INVALID_TYPE_PERMISSIONS;
                            }
                            break;
                        }

                        // General download scenario
                        nodeSaver.handleRequestPermissionsResult(requestCode);
                        break;

                    case REQUEST_READ_WRITE_STORAGE:
                        // Upload scenario
                        new Handler(Looper.getMainLooper()).post(this::showUploadPanel);
                        break;
                }
            }
        } else if (requestCode == REQUEST_CODE_DELETE_VERSIONS_HISTORY && resultCode == RESULT_OK) {
            if (!isOnline(this)) {
                Util.showErrorAlertDialog(getString(R.string.error_server_connection_problem), false, this);
                return;
            }
            if (intent.getBooleanExtra(VersionsFileActivity.KEY_DELETE_VERSION_HISTORY, false)) {
                MegaNode node = megaApi.getNodeByHandle(intent.getLongExtra(VersionsFileActivity.KEY_DELETE_NODE_HANDLE, 0));
                ArrayList<MegaNode> versions = megaApi.getVersions(node);
                versionsToRemove = versions.size() - 1;
                for (int i = 1; i < versions.size(); i++) {
                    megaApi.removeVersion(versions.get(i), this);
                }
            }
        } else {
            Timber.w("No request code processed");
            super.onActivityResult(requestCode, resultCode, intent);
        }
    }

    /**
     * Shows the copy result.
     *
     * @param result Object containing the request result.
     */
    private void showCopyResult(CopyRequestResult result) {
        showSnackbar(SNACKBAR_TYPE, result.getResultText(), MEGACHAT_INVALID_HANDLE);

        if (result.getSuccessCount() <= 0) {
            return;
        }

        if (drawerItem == DrawerItem.CLOUD_DRIVE) {
            if (isCloudAdded()) {
                ArrayList<MegaNode> nodes = megaApi.getChildren(megaApi.getNodeByHandle(viewModel.getState().getValue().getBrowserParentHandle()),
                        sortOrderManagement.getOrderCloud());
                fileBrowserFragment.setNodes(nodes);
                fileBrowserFragment.getRecyclerView().invalidate();
            }
        } else if (drawerItem == DrawerItem.RUBBISH_BIN) {
            refreshRubbishBin();
        } else if (drawerItem == DrawerItem.INBOX) {
            refreshInboxList();
        }
    }

    public void createGroupChat(MegaChatPeerList peers, String chatTitle, boolean chatLink, boolean isEKR) {

        Timber.d("Create group chat with participants: %s", peers.size());

        if (isEKR) {
            megaChatApi.createChat(true, peers, chatTitle, this);
        } else {
            if (chatLink) {
                if (chatTitle != null && !chatTitle.isEmpty()) {
                    CreateGroupChatWithPublicLink listener = new CreateGroupChatWithPublicLink(this, chatTitle);
                    megaChatApi.createPublicChat(peers, chatTitle, listener);
                } else {
                    showAlert(this, getString(R.string.message_error_set_title_get_link), null);
                }
            } else {
                megaChatApi.createPublicChat(peers, chatTitle, this);
            }
        }
    }

    public void startOneToOneChat(MegaUser user) {
        Timber.d("User Handle: %s", user.getHandle());
        MegaChatRoom chat = megaChatApi.getChatRoomByUser(user.getHandle());
        MegaChatPeerList peers = MegaChatPeerList.createInstance();
        if (chat == null) {
            Timber.d("No chat, create it!");
            peers.addPeer(user.getHandle(), MegaChatPeerList.PRIV_STANDARD);
            megaChatApi.createChat(false, peers, this);
        } else {
            Timber.d("There is already a chat, open it!");
            Intent intentOpenChat = new Intent(this, ChatActivity.class);
            intentOpenChat.setAction(ACTION_CHAT_SHOW_MESSAGES);
            intentOpenChat.putExtra(CHAT_ID, chat.getChatId());
            this.startActivity(intentOpenChat);
        }
    }

    void disableNavigationViewMenu(Menu menu) {
        Timber.d("disableNavigationViewMenu");

        MenuItem mi = menu.findItem(R.id.bottom_navigation_item_cloud_drive);
        if (mi != null) {
            mi.setChecked(false);
            mi.setEnabled(false);
        }
        mi = menu.findItem(R.id.bottom_navigation_item_camera_uploads);
        if (mi != null) {
            mi.setChecked(false);
            mi.setEnabled(false);
        }
        mi = menu.findItem(R.id.bottom_navigation_item_chat);
        if (mi != null) {
            mi.setChecked(false);
        }
        mi = menu.findItem(R.id.bottom_navigation_item_shared_items);
        if (mi != null) {
            mi.setChecked(false);
            mi.setEnabled(false);
        }
        mi = menu.findItem(R.id.bottom_navigation_item_homepage);
        if (mi != null) {
            mi.setChecked(false);
        }

        disableNavigationViewLayout();
    }

    void disableNavigationViewLayout() {
        if (myAccountSection != null) {
            myAccountSection.setEnabled(false);
            ((TextView) myAccountSection.findViewById(R.id.my_account_section_text)).setTextColor(ContextCompat.getColor(this, R.color.grey_038_white_038));
        }

        viewModel.updateInboxSectionVisibility();

        if (contactsSection != null) {
            contactsSection.setEnabled(false);

            if (contactsSectionText == null) {
                contactsSectionText = contactsSection.findViewById(R.id.contacts_section_text);
            }

            contactsSectionText.setAlpha(0.38F);
            setContactTitleSection();
        }

        if (notificationsSection != null) {
            notificationsSection.setEnabled(false);

            if (notificationsSectionText == null) {
                notificationsSectionText = notificationsSection.findViewById(R.id.contacts_section_text);
            }

            notificationsSectionText.setAlpha(0.38F);
            viewModel.checkNumUnreadUserAlerts(UnreadUserAlertsCheckType.NOTIFICATIONS_TITLE);
        }

        if (rubbishBinSection != null) {
            rubbishBinSection.setEnabled(false);
            ((TextView) rubbishBinSection.findViewById(R.id.rubbish_bin_section_text)).setAlpha(0.38F);
        }

        if (upgradeAccount != null) {
            upgradeAccount.setEnabled(false);
        }
    }

    void resetNavigationViewMenu(Menu menu) {
        Timber.d("resetNavigationViewMenu()");

        if (!isOnline(this) || megaApi == null || megaApi.getRootNode() == null) {
            disableNavigationViewMenu(menu);
            return;
        }

        MenuItem mi = menu.findItem(R.id.bottom_navigation_item_cloud_drive);

        if (mi != null) {
            mi.setChecked(false);
            mi.setEnabled(true);
        }
        mi = menu.findItem(R.id.bottom_navigation_item_camera_uploads);
        if (mi != null) {
            mi.setChecked(false);
            mi.setEnabled(true);
        }
        mi = menu.findItem(R.id.bottom_navigation_item_chat);
        if (mi != null) {
            mi.setChecked(false);
            mi.setEnabled(true);
        }
        mi = menu.findItem(R.id.bottom_navigation_item_shared_items);
        if (mi != null) {
            mi.setChecked(false);
            mi.setEnabled(true);
        }

        resetNavigationViewLayout();
    }

    public void resetNavigationViewLayout() {
        if (myAccountSection != null) {
            myAccountSection.setEnabled(true);
            ((TextView) myAccountSection.findViewById(R.id.my_account_section_text)).setTextColor(
                    ColorUtils.getThemeColor(this, android.R.attr.textColorPrimary));
        }

        if (inboxSection != null) {
            viewModel.updateInboxSectionVisibility();
        }

        if (contactsSection != null) {
            contactsSection.setEnabled(true);

            if (contactsSectionText == null) {
                contactsSectionText = contactsSection.findViewById(R.id.contacts_section_text);
            }

            contactsSectionText.setAlpha(1F);
            setContactTitleSection();
        }

        if (notificationsSection != null) {
            notificationsSection.setEnabled(true);

            if (notificationsSectionText == null) {
                notificationsSectionText = notificationsSection.findViewById(R.id.notification_section_text);
            }

            notificationsSectionText.setAlpha(1F);
            viewModel.checkNumUnreadUserAlerts(UnreadUserAlertsCheckType.NOTIFICATIONS_TITLE);
        }

        if (rubbishBinSection != null) {
            rubbishBinSection.setEnabled(true);
            ((TextView) rubbishBinSection.findViewById(R.id.rubbish_bin_section_text)).setAlpha(1F);
        }

        if (upgradeAccount != null) {
            upgradeAccount.setEnabled(true);
        }
    }

    public void showProPanel() {
        Timber.d("showProPanel");
        //Left and Right margin
        LinearLayout.LayoutParams proTextParams = (LinearLayout.LayoutParams) getProText.getLayoutParams();
        proTextParams.setMargins(scaleWidthPx(24, outMetrics), scaleHeightPx(23, outMetrics), scaleWidthPx(24, outMetrics), scaleHeightPx(23, outMetrics));
        getProText.setLayoutParams(proTextParams);

        rightUpgradeButton.setOnClickListener(this);
        android.view.ViewGroup.LayoutParams paramsb2 = rightUpgradeButton.getLayoutParams();
        //Left and Right margin
        LinearLayout.LayoutParams optionTextParams = (LinearLayout.LayoutParams) rightUpgradeButton.getLayoutParams();
        optionTextParams.setMargins(scaleWidthPx(6, outMetrics), 0, scaleWidthPx(8, outMetrics), 0);
        rightUpgradeButton.setLayoutParams(optionTextParams);

        leftCancelButton.setOnClickListener(this);
        android.view.ViewGroup.LayoutParams paramsb1 = leftCancelButton.getLayoutParams();
        leftCancelButton.setLayoutParams(paramsb1);
        //Left and Right margin
        LinearLayout.LayoutParams cancelTextParams = (LinearLayout.LayoutParams) leftCancelButton.getLayoutParams();
        cancelTextParams.setMargins(scaleWidthPx(6, outMetrics), 0, scaleWidthPx(6, outMetrics), 0);
        leftCancelButton.setLayoutParams(cancelTextParams);

        getProLayout.setVisibility(View.VISIBLE);
        getProLayout.bringToFront();
    }

    /**
     * Check the current storage state.
     *
     * @param onCreate Flag to indicate if the method was called from "onCreate" or not.
     */
    private void checkCurrentStorageStatus(boolean onCreate) {
        // If the current storage state is not initialized is because the app received the
        // event informing about the storage state  during login, the ManagerActivity
        // wasn't active and for this reason the value is stored in the MegaApplication object.
        int storageStateToCheck = (storageState != MegaApiJava.STORAGE_STATE_UNKNOWN) ?
                storageState : app.getStorageState();

        checkStorageStatus(storageStateToCheck, onCreate);
    }

    /**
     * Check the storage state provided as first parameter.
     *
     * @param newStorageState Storage state to check.
     * @param onCreate        Flag to indicate if the method was called from "onCreate" or not.
     */
    private void checkStorageStatus(int newStorageState, boolean onCreate) {
        Intent intent = new Intent(this, UploadService.class);
        switch (newStorageState) {
            case MegaApiJava.STORAGE_STATE_GREEN:
                Timber.d("STORAGE STATE GREEN");

                intent.setAction(ACTION_STORAGE_STATE_CHANGED);

                // TODO: WORKAROUND, NEED TO IMPROVE AND REMOVE THE TRY-CATCH
                try {
                    ContextCompat.startForegroundService(this, intent);
                } catch (Exception e) {
                    Timber.e(e, "Exception starting UploadService");
                }

                if (myAccountInfo.getAccountType() == MegaAccountDetails.ACCOUNT_TYPE_FREE) {
                    Timber.d("ACCOUNT TYPE FREE");
                    if (showMessageRandom()) {
                        Timber.d("Show message random: TRUE");
                        showProPanel();
                    }
                }
                storageState = newStorageState;
                fireCameraUploadJob(ManagerActivity.this, false);
                break;

            case MegaApiJava.STORAGE_STATE_ORANGE:
                Timber.w("STORAGE STATE ORANGE");

                intent.setAction(ACTION_STORAGE_STATE_CHANGED);

                // TODO: WORKAROUND, NEED TO IMPROVE AND REMOVE THE TRY-CATCH
                try {
                    ContextCompat.startForegroundService(this, intent);
                } catch (Exception e) {
                    Timber.e(e, "Exception starting UploadService");
                    e.printStackTrace();
                }

                if (onCreate && isStorageStatusDialogShown) {
                    isStorageStatusDialogShown = false;
                    showStorageAlmostFullDialog();
                } else if (newStorageState > storageState) {
                    showStorageAlmostFullDialog();
                }
                storageState = newStorageState;
                Timber.d("Try to start CU, false.");
                fireCameraUploadJob(ManagerActivity.this, false);
                break;

            case MegaApiJava.STORAGE_STATE_RED:
                Timber.w("STORAGE STATE RED");
                if (onCreate && isStorageStatusDialogShown) {
                    isStorageStatusDialogShown = false;
                    showStorageFullDialog();
                } else if (newStorageState > storageState) {
                    showStorageFullDialog();
                }
                break;

            case MegaApiJava.STORAGE_STATE_PAYWALL:
                Timber.w("STORAGE STATE PAYWALL");
                break;

            default:
                return;
        }

        storageState = newStorageState;
        app.setStorageState(storageState);
    }

    /**
     * Show a dialog to indicate that the storage space is almost full.
     */
    public void showStorageAlmostFullDialog() {
        Timber.d("showStorageAlmostFullDialog");
        showStorageStatusDialog(MegaApiJava.STORAGE_STATE_ORANGE, false, false);
    }

    /**
     * Show a dialog to indicate that the storage space is full.
     */
    public void showStorageFullDialog() {
        Timber.d("showStorageFullDialog");
        showStorageStatusDialog(MegaApiJava.STORAGE_STATE_RED, false, false);
    }

    /**
     * Show an overquota alert dialog.
     *
     * @param preWarning Flag to indicate if is a pre-overquota alert or not.
     */
    public void showOverquotaAlert(boolean preWarning) {
        Timber.d("preWarning: %s", preWarning);
        showStorageStatusDialog(
                preWarning ? MegaApiJava.STORAGE_STATE_ORANGE : MegaApiJava.STORAGE_STATE_RED,
                true, preWarning);
    }

    public void showSMSVerificationDialog() {
        isSMSDialogShowing = true;
        smsDialogTimeChecker.update();
        MaterialAlertDialogBuilder dialogBuilder = new MaterialAlertDialogBuilder(this);
        LayoutInflater inflater = getLayoutInflater();
        final View dialogView = inflater.inflate(R.layout.sms_verification_dialog_layout, null);
        dialogBuilder.setView(dialogView);

        TextView msg = dialogView.findViewById(R.id.sv_dialog_msg);
        boolean isAchievementUser = megaApi.isAchievementsEnabled();
        Timber.d("is achievement user: %s", isAchievementUser);
        if (isAchievementUser) {
            String message = String.format(getString(R.string.sms_add_phone_number_dialog_msg_achievement_user), myAccountInfo.getBonusStorageSMS());
            msg.setText(message);
        } else {
            msg.setText(R.string.sms_add_phone_number_dialog_msg_non_achievement_user);
        }

        dialogBuilder.setPositiveButton(R.string.general_add, (dialog, which) -> {
            startActivity(new Intent(getApplicationContext(), SMSVerificationActivity.class));
            alertDialogSMSVerification.dismiss();
        }).setNegativeButton(R.string.verify_account_not_now_button, (dialog, which) -> {
            alertDialogSMSVerification.dismiss();
        });

        if (alertDialogSMSVerification == null) {
            alertDialogSMSVerification = dialogBuilder.create();
            alertDialogSMSVerification.setCancelable(false);
            alertDialogSMSVerification.setOnDismissListener(dialog -> isSMSDialogShowing = false);
            alertDialogSMSVerification.setCanceledOnTouchOutside(false);
        }
        alertDialogSMSVerification.show();
    }

    /**
     * Method to show a dialog to indicate the storage status.
     *
     * @param storageState   Storage status.
     * @param overquotaAlert Flag to indicate that is an overquota alert or not.
     * @param preWarning     Flag to indicate if is a pre-overquota alert or not.
     */
    private void showStorageStatusDialog(int storageState, boolean overquotaAlert, boolean preWarning) {
        Timber.d("showStorageStatusDialog");

        if (myAccountInfo.getAccountType() == -1) {
            Timber.w("Do not show dialog, not info of the account received yet");
            return;
        }

        if (isStorageStatusDialogShown) {
            Timber.d("Storage status dialog already shown");
            return;
        }

        MaterialAlertDialogBuilder dialogBuilder = new MaterialAlertDialogBuilder(this);

        LayoutInflater inflater = this.getLayoutInflater();
        View dialogView = inflater.inflate(R.layout.storage_status_dialog_layout, null);
        dialogBuilder.setView(dialogView);

        TextView title = (TextView) dialogView.findViewById(R.id.storage_status_title);
        title.setText(getString(R.string.action_upgrade_account));

        ImageView image = (ImageView) dialogView.findViewById(R.id.image_storage_status);
        TextView text = (TextView) dialogView.findViewById(R.id.text_storage_status);

        Product pro3 = getPRO3OneMonth();
        String storageString = "";
        String transferString = "";
        if (pro3 != null) {
            storageString = getSizeStringGBBased(pro3.getStorage());
            transferString = getSizeStringGBBased(pro3.getTransfer());
        }

        switch (storageState) {
            case MegaApiJava.STORAGE_STATE_GREEN:
                Timber.d("STORAGE STATE GREEN");
                return;

            case MegaApiJava.STORAGE_STATE_ORANGE:
                image.setImageResource(R.drawable.ic_storage_almost_full);
                text.setText(String.format(getString(R.string.text_almost_full_warning), storageString, transferString));
                break;

            case MegaApiJava.STORAGE_STATE_RED:
                image.setImageResource(R.drawable.ic_storage_full);
                text.setText(String.format(getString(R.string.text_storage_full_warning), storageString, transferString));
                break;

            default:
                Timber.w("STORAGE STATE INVALID VALUE: %d", storageState);
                return;
        }

        if (overquotaAlert) {
            if (!preWarning)
                title.setText(getString(R.string.overquota_alert_title));

            text.setText(getString(preWarning ? R.string.pre_overquota_alert_text :
                    R.string.overquota_alert_text));
        }

        LinearLayout horizontalButtonsLayout = (LinearLayout) dialogView.findViewById(R.id.horizontal_buttons_storage_status_layout);
        LinearLayout verticalButtonsLayout = (LinearLayout) dialogView.findViewById(R.id.vertical_buttons_storage_status_layout);

        final OnClickListener dismissClickListener = new OnClickListener() {
            public void onClick(View v) {
                alertDialogStorageStatus.dismiss();
                isStorageStatusDialogShown = false;
            }
        };

        final OnClickListener upgradeClickListener = new OnClickListener() {
            public void onClick(View v) {
                alertDialogStorageStatus.dismiss();
                isStorageStatusDialogShown = false;
                navigateToUpgradeAccount();
            }
        };

        final OnClickListener achievementsClickListener = new OnClickListener() {
            public void onClick(View v) {
                alertDialogStorageStatus.dismiss();
                isStorageStatusDialogShown = false;
                Timber.d("Go to achievements section");
                navigateToAchievements();
            }
        };

        final OnClickListener customPlanClickListener = v -> {
            alertDialogStorageStatus.dismiss();
            isStorageStatusDialogShown = false;
            askForCustomizedPlan(this, megaApi.getMyEmail(), myAccountInfo.getAccountType());
        };

        Button verticalDismissButton = (Button) dialogView.findViewById(R.id.vertical_storage_status_button_dissmiss);
        verticalDismissButton.setOnClickListener(dismissClickListener);
        Button horizontalDismissButton = (Button) dialogView.findViewById(R.id.horizontal_storage_status_button_dissmiss);
        horizontalDismissButton.setOnClickListener(dismissClickListener);

        Button verticalActionButton = (Button) dialogView.findViewById(R.id.vertical_storage_status_button_action);
        Button horizontalActionButton = (Button) dialogView.findViewById(R.id.horizontal_storage_status_button_payment);

        Button achievementsButton = (Button) dialogView.findViewById(R.id.vertical_storage_status_button_achievements);
        achievementsButton.setOnClickListener(achievementsClickListener);

        switch (myAccountInfo.getAccountType()) {
            case MegaAccountDetails.ACCOUNT_TYPE_PROIII:
                Timber.d("Show storage status dialog for USER PRO III");
                if (!overquotaAlert) {
                    if (storageState == MegaApiJava.STORAGE_STATE_ORANGE) {
                        text.setText(getString(R.string.text_almost_full_warning_pro3_account));
                    } else if (storageState == MegaApiJava.STORAGE_STATE_RED) {
                        text.setText(getString(R.string.text_storage_full_warning_pro3_account));
                    }
                }
                horizontalActionButton.setText(getString(R.string.button_custom_almost_full_warning));
                horizontalActionButton.setOnClickListener(customPlanClickListener);
                verticalActionButton.setText(getString(R.string.button_custom_almost_full_warning));
                verticalActionButton.setOnClickListener(customPlanClickListener);
                break;

            case MegaAccountDetails.ACCOUNT_TYPE_LITE:
            case MegaAccountDetails.ACCOUNT_TYPE_PROI:
            case MegaAccountDetails.ACCOUNT_TYPE_PROII:
                Timber.d("Show storage status dialog for USER PRO");
                if (!overquotaAlert) {
                    if (storageState == MegaApiJava.STORAGE_STATE_ORANGE) {
                        text.setText(String.format(getString(R.string.text_almost_full_warning_pro_account), storageString, transferString));
                    } else if (storageState == MegaApiJava.STORAGE_STATE_RED) {
                        text.setText(String.format(getString(R.string.text_storage_full_warning_pro_account), storageString, transferString));
                    }
                }
                horizontalActionButton.setText(getString(R.string.my_account_upgrade_pro));
                horizontalActionButton.setOnClickListener(upgradeClickListener);
                verticalActionButton.setText(getString(R.string.my_account_upgrade_pro));
                verticalActionButton.setOnClickListener(upgradeClickListener);
                break;

            case MegaAccountDetails.ACCOUNT_TYPE_FREE:
            default:
                Timber.d("Show storage status dialog for FREE USER");
                horizontalActionButton.setText(getString(R.string.button_plans_almost_full_warning));
                horizontalActionButton.setOnClickListener(upgradeClickListener);
                verticalActionButton.setText(getString(R.string.button_plans_almost_full_warning));
                verticalActionButton.setOnClickListener(upgradeClickListener);
                break;
        }

        if (megaApi.isAchievementsEnabled()) {
            horizontalButtonsLayout.setVisibility(View.GONE);
            verticalButtonsLayout.setVisibility(View.VISIBLE);
        } else {
            horizontalButtonsLayout.setVisibility(View.VISIBLE);
            verticalButtonsLayout.setVisibility(View.GONE);
        }

        alertDialogStorageStatus = dialogBuilder.create();
        alertDialogStorageStatus.setCancelable(false);
        alertDialogStorageStatus.setCanceledOnTouchOutside(false);

        isStorageStatusDialogShown = true;

        alertDialogStorageStatus.show();
    }

    private Product getPRO3OneMonth() {
        List<Product> products = myAccountInfo.getProductAccounts();
        if (products != null) {
            for (Product product : products) {
                if (product != null && product.getLevel() == PRO_III && product.getMonths() == 1) {
                    return product;
                }
            }
        } else {
            // Edge case: when this method is called, TYPE_GET_PRICING hasn't finished yet.
            Timber.w("Products haven't been initialized!");
        }
        return null;
    }

    private void refreshOfflineNodes() {
        Timber.d("updateOfflineView");
        if (fullscreenOfflineFragment != null) {
            fullscreenOfflineFragment.refreshNodes();
        } else if (pagerOfflineFragment != null) {
            pagerOfflineFragment.refreshNodes();
        }
    }

    /**
     * Handle processed upload intent.
     *
     * @param infos List<ShareInfo> containing all the upload info.
     */
    private void onIntentProcessed(List<ShareInfo> infos) {
        Timber.d("onIntentProcessed");

        MegaNode parentNode = getCurrentParentNode(getCurrentParentHandle(), -1);
        if (parentNode == null) {
            dismissAlertDialogIfExists(statusDialog);
            dismissAlertDialogIfExists(processFileDialog);
            showSnackbar(SNACKBAR_TYPE, StringResourcesUtils.getString(R.string.error_temporary_unavaible), -1);
            return;
        }

        if (infos == null) {
            dismissAlertDialogIfExists(statusDialog);
            dismissAlertDialogIfExists(processFileDialog);
            showSnackbar(SNACKBAR_TYPE, StringResourcesUtils.getString(R.string.upload_can_not_open), MEGACHAT_INVALID_HANDLE);
            return;
        }

        if (viewModel.getStorageState() == StorageState.PayWall) {
            dismissAlertDialogIfExists(statusDialog);
            dismissAlertDialogIfExists(processFileDialog);
            showOverDiskQuotaPaywallWarning();
            return;
        }

        checkNameCollisionUseCase.checkShareInfoList(infos, parentNode)
                .subscribeOn(Schedulers.io())
                .observeOn(AndroidSchedulers.mainThread())
                .subscribe((result, throwable) -> {
                    dismissAlertDialogIfExists(statusDialog);
                    dismissAlertDialogIfExists(processFileDialog);

                    if (throwable != null) {
                        showSnackbar(SNACKBAR_TYPE, StringResourcesUtils.getString(R.string.error_temporary_unavaible), MEGACHAT_INVALID_HANDLE);
                    } else {
                        ArrayList<NameCollision> collisions = result.getFirst();
                        List<ShareInfo> withoutCollisions = result.getSecond();

                        if (!collisions.isEmpty()) {
                            nameCollisionActivityContract.launch(collisions);
                        }

                        if (!withoutCollisions.isEmpty()) {
                            showSnackbar(SNACKBAR_TYPE, StringResourcesUtils.getQuantityString(R.plurals.upload_began, withoutCollisions.size(), withoutCollisions.size()), MEGACHAT_INVALID_HANDLE);

                            for (ShareInfo info : withoutCollisions) {
                                if (info.isContact) {
                                    requestContactsPermissions(info, parentNode);
                                } else {
                                    PermissionUtils.checkNotificationsPermission(this);
                                    uploadUseCase.upload(this, info, null, parentNode.getHandle())
                                            .subscribeOn(Schedulers.io())
                                            .observeOn(AndroidSchedulers.mainThread())
                                            .subscribe(() -> Timber.d("Upload started"), Timber::e);
                                }
                            }
                        }
                    }
                });
    }

    public void requestContactsPermissions(ShareInfo info, MegaNode parentNode) {
        Timber.d("requestContactsPermissions");
        if (!hasPermissions(this, Manifest.permission.READ_CONTACTS)) {
            Timber.w("No read contacts permission");
            infoManager = info;
            parentNodeManager = parentNode;
            requestPermission(this, REQUEST_UPLOAD_CONTACT, Manifest.permission.READ_CONTACTS);
        } else {
            uploadContactInfo(info, parentNode);
        }
    }

    public void uploadContactInfo(ShareInfo info, MegaNode parentNode) {
        Timber.d("Upload contact info");

        Cursor cursorID = getContentResolver().query(info.contactUri, null, null, null, null);

        if (cursorID != null) {
            if (cursorID.moveToFirst()) {
                Timber.d("It is a contact");

                String id = null;
                try {
                    id = cursorID.getString(cursorID.getColumnIndexOrThrow(ContactsContract.Contacts._ID));
                } catch (IllegalArgumentException exception) {
                    Timber.w(exception, "Exception getting contact ID.");
                }

                String name = null;
                try {
                    name = cursorID.getString(cursorID.getColumnIndexOrThrow(ContactsContract.Contacts.DISPLAY_NAME));
                } catch (IllegalArgumentException exception) {
                    Timber.w(exception, "Exception getting contact display name.");
                }

                int hasPhone = -1;
                try {
                    hasPhone = cursorID.getInt(cursorID.getColumnIndexOrThrow(ContactsContract.Contacts.HAS_PHONE_NUMBER));
                } catch (IllegalArgumentException exception) {
                    Timber.w(exception, "Exception getting contact details.");
                }

                // get the user's email address
                String email = null;
                Cursor ce = getContentResolver().query(ContactsContract.CommonDataKinds.Email.CONTENT_URI, null,
                        ContactsContract.CommonDataKinds.Email.CONTACT_ID + " = ?", new String[]{id}, null);
                if (ce != null && ce.moveToFirst()) {
                    try {
                        email = ce.getString(ce.getColumnIndexOrThrow(ContactsContract.CommonDataKinds.Email.DATA));
                    } catch (IllegalArgumentException exception) {
                        Timber.w(exception, "Exception getting contact email.");
                    }
                    ce.close();
                }

                // get the user's phone number
                String phone = null;
                if (hasPhone > 0) {
                    Cursor cp = getContentResolver().query(ContactsContract.CommonDataKinds.Phone.CONTENT_URI, null,
                            ContactsContract.CommonDataKinds.Phone.CONTACT_ID + " = ?", new String[]{id}, null);
                    if (cp != null && cp.moveToFirst()) {
                        try {
                            phone = cp.getString(cp.getColumnIndexOrThrow(ContactsContract.CommonDataKinds.Phone.NUMBER));
                        } catch (IllegalArgumentException exception) {
                            Timber.w(exception, "Exception getting contact phone number.");
                        }
                        cp.close();
                    }
                }

                StringBuilder data = new StringBuilder();
                data.append(name);
                if (phone != null) {
                    data.append(", " + phone);
                }

                if (email != null) {
                    data.append(", " + email);
                }

                createFile(name, data.toString(), parentNode);
            }
            cursorID.close();
        } else {
            showSnackbar(SNACKBAR_TYPE, getString(R.string.error_temporary_unavaible), -1);
        }
    }

    private void createFile(String name, String data, MegaNode parentNode) {
        if (viewModel.getStorageState() == StorageState.PayWall) {
            showOverDiskQuotaPaywallWarning();
            return;
        }

        File file = createTemporalTextFile(this, name, data);
        if (file == null) {
            showSnackbar(SNACKBAR_TYPE, getString(R.string.general_text_error), MEGACHAT_INVALID_HANDLE);
            return;
        }

        checkNameCollisionUseCase.check(file.getName(), parentNode)
                .subscribeOn(Schedulers.io())
                .observeOn(AndroidSchedulers.mainThread())
                .subscribe(handle -> {
                            ArrayList<NameCollision> list = new ArrayList<>();
                            list.add(NameCollision.Upload.getUploadCollision(handle,
                                    file, parentNode.getHandle()));
                            nameCollisionActivityContract.launch(list);
                        },
                        throwable -> {
                            if (throwable instanceof MegaNodeException.ParentDoesNotExistException) {
                                showSnackbar(SNACKBAR_TYPE, StringResourcesUtils.getString(R.string.general_error), MEGACHAT_INVALID_HANDLE);
                            } else if (throwable instanceof MegaNodeException.ChildDoesNotExistsException) {
                                PermissionUtils.checkNotificationsPermission(this);
                                String text = StringResourcesUtils.getQuantityString(R.plurals.upload_began, 1, 1);

                                uploadUseCase.upload(this, file, parentNode.getHandle())
                                        .subscribeOn(Schedulers.io())
                                        .observeOn(AndroidSchedulers.mainThread())
                                        .subscribe(() -> showSnackbar(SNACKBAR_TYPE, text, MEGACHAT_INVALID_HANDLE),
                                                Timber::e);
                            }
                        });
    }

    @Override
    public void onRequestStart(MegaChatApiJava api, MegaChatRequest request) {
        Timber.d("onRequestStart(CHAT): %s", request.getRequestString());
    }

    @Override
    public void onRequestUpdate(MegaChatApiJava api, MegaChatRequest request) {

    }

    @Override
    public void onRequestFinish(MegaChatApiJava api, MegaChatRequest request, MegaChatError e) {
        Timber.d("onRequestFinish(CHAT): %s_%d", request.getRequestString(), e.getErrorCode());

        if (request.getType() == MegaChatRequest.TYPE_CREATE_CHATROOM) {
            Timber.d("Create chat request finish");
            onRequestFinishCreateChat(e.getErrorCode(), request.getChatHandle());
        } else if (request.getType() == MegaChatRequest.TYPE_DISCONNECT) {
            if (e.getErrorCode() == MegaChatError.ERROR_OK) {
                Timber.d("DISConnected from chat!");
            } else {
                Timber.e("ERROR WHEN DISCONNECTING %s", e.getErrorString());
            }
        } else if (request.getType() == MegaChatRequest.TYPE_LOGOUT) {
            Timber.e("onRequestFinish(CHAT): %d", MegaChatRequest.TYPE_LOGOUT);

            if (e.getErrorCode() != MegaError.API_OK) {
                Timber.e("MegaChatRequest.TYPE_LOGOUT:ERROR");
            }

            if (app != null) {
                app.disableMegaChatApi();
            }
            loggingSettings.resetLoggerSDK();
        } else if (request.getType() == MegaChatRequest.TYPE_SET_ONLINE_STATUS) {
            if (e.getErrorCode() == MegaChatError.ERROR_OK) {
                Timber.d("Status changed to: %s", request.getNumber());
            } else if (e.getErrorCode() == MegaChatError.ERROR_ARGS) {
                Timber.w("Status not changed, the chosen one is the same");
            } else {
                Timber.e("ERROR WHEN TYPE_SET_ONLINE_STATUS %s", e.getErrorString());
                showSnackbar(SNACKBAR_TYPE, getString(R.string.changing_status_error), -1);
            }
        } else if (request.getType() == MegaChatRequest.TYPE_ARCHIVE_CHATROOM) {
            long chatHandle = request.getChatHandle();
            MegaChatRoom chat = megaChatApi.getChatRoom(chatHandle);
            String chatTitle = getTitleChat(chat);

            if (chatTitle == null) {
                chatTitle = "";
            } else if (!chatTitle.isEmpty() && chatTitle.length() > 60) {
                chatTitle = chatTitle.substring(0, 59) + "...";
            }

            if (!chatTitle.isEmpty() && chat.isGroup() && !chat.hasCustomTitle()) {
                chatTitle = "\"" + chatTitle + "\"";
            }

            if (e.getErrorCode() == MegaChatError.ERROR_OK) {
                if (request.getFlag()) {
                    Timber.d("Chat archived");
                    showSnackbar(SNACKBAR_TYPE, getString(R.string.success_archive_chat, chatTitle), -1);
                } else {
                    Timber.d("Chat unarchived");
                    showSnackbar(SNACKBAR_TYPE, getString(R.string.success_unarchive_chat, chatTitle), -1);
                }
            } else {
                if (request.getFlag()) {
                    Timber.e("ERROR WHEN ARCHIVING CHAT %s", e.getErrorString());
                    showSnackbar(SNACKBAR_TYPE, getString(R.string.error_archive_chat, chatTitle), -1);
                } else {
                    Timber.e("ERROR WHEN UNARCHIVING CHAT %s", e.getErrorString());
                    showSnackbar(SNACKBAR_TYPE, getString(R.string.error_unarchive_chat, chatTitle), -1);
                }
            }
        } else if (request.getType() == MegaChatRequest.TYPE_SET_LAST_GREEN_VISIBLE) {
            if (e.getErrorCode() == MegaChatError.ERROR_OK) {
                Timber.d("MegaChatRequest.TYPE_SET_LAST_GREEN_VISIBLE: %s", request.getFlag());
            } else {
                Timber.e("MegaChatRequest.TYPE_SET_LAST_GREEN_VISIBLE:error: %d", e.getErrorType());
            }
        }
    }

    @Override
    public void onRequestTemporaryError(MegaChatApiJava api, MegaChatRequest request, MegaChatError e) {

    }

    public void onRequestFinishCreateChat(int errorCode, long chatHandle) {
        if (errorCode == MegaChatError.ERROR_OK) {
            Timber.d("Chat CREATED.");

            //Update chat view
            Timber.d("Open new chat: %s", chatHandle);
            Intent intent = new Intent(this, ChatActivity.class);
            intent.setAction(ACTION_CHAT_SHOW_MESSAGES);
            intent.putExtra(CHAT_ID, chatHandle);
            this.startActivity(intent);
        } else {
            Timber.e("ERROR WHEN CREATING CHAT %d", errorCode);
            showSnackbar(SNACKBAR_TYPE, getString(R.string.create_chat_error), -1);
        }
    }

    @Override
    public void onRequestStart(MegaApiJava api, MegaRequest request) {
        Timber.d("onRequestStart: %s", request.getRequestString());
    }

    @Override
    public void onRequestUpdate(MegaApiJava api, MegaRequest request) {
        Timber.d("onRequestUpdate: %s", request.getRequestString());
    }

    @SuppressLint("NewApi")
    @Override
    public void onRequestFinish(MegaApiJava api, MegaRequest request, MegaError e) {
        Timber.d("onRequestFinish: %s_%d", request.getRequestString(), e.getErrorCode());
        if (request.getType() == MegaRequest.TYPE_LOGOUT) {
            Timber.d("onRequestFinish: %s", MegaRequest.TYPE_LOGOUT);

            if (e.getErrorCode() == MegaError.API_OK) {
                Timber.d("onRequestFinish:OK:%s", MegaRequest.TYPE_LOGOUT);
                Timber.d("END logout sdk request - wait chat logout");
            } else if (e.getErrorCode() != MegaError.API_ESID) {
                showSnackbar(SNACKBAR_TYPE, getString(R.string.general_text_error), -1);
            }
        } else if (request.getType() == MegaRequest.TYPE_GET_ACHIEVEMENTS) {
            if (e.getErrorCode() == MegaError.API_OK) {
                myAccountInfo.setBonusStorageSMS(getSizeString(request.getMegaAchievementsDetails()
                        .getClassStorage(MegaAchievementsDetails.MEGA_ACHIEVEMENT_ADD_PHONE)));
            }
            showAddPhoneNumberInMenu();
            checkBeforeShowSMSVerificationDialog();
        } else if (request.getType() == MegaRequest.TYPE_SET_ATTR_USER) {
            if (request.getParamType() == MegaApiJava.USER_ATTR_PWD_REMINDER) {
                Timber.d("MK exported - USER_ATTR_PWD_REMINDER finished");
                if (e.getErrorCode() == MegaError.API_OK || e.getErrorCode() == MegaError.API_ENOENT) {
                    Timber.d("New value of attribute USER_ATTR_PWD_REMINDER: %s", request.getText());
                }
            }
        } else if (request.getType() == MegaRequest.TYPE_GET_ATTR_USER) {
            if (request.getParamType() == MegaApiJava.USER_ATTR_FIRSTNAME) {
                updateMyData(true, request.getText(), e);
            } else if (request.getParamType() == MegaApiJava.USER_ATTR_LASTNAME) {
                updateMyData(false, request.getText(), e);
            } else if (request.getParamType() == MegaApiJava.USER_ATTR_GEOLOCATION) {

                if (e.getErrorCode() == MegaError.API_OK) {
                    Timber.d("Attribute USER_ATTR_GEOLOCATION enabled");
                    MegaApplication.setEnabledGeoLocation(true);
                } else {
                    Timber.d("Attribute USER_ATTR_GEOLOCATION disabled");
                    MegaApplication.setEnabledGeoLocation(false);
                }
            } else if (request.getParamType() == MegaApiJava.USER_ATTR_DISABLE_VERSIONS) {
                MegaApplication.setDisableFileVersions(request.getFlag());
            } else if (request.getParamType() == USER_ATTR_MY_BACKUPS_FOLDER) {
                if (e.getErrorCode() == MegaError.API_OK) {
                    Timber.d("requesting myBackupHandle");
                    MegaNodeUtil.myBackupHandle = request.getNodeHandle();
                }
            }
        } else if (request.getType() == MegaRequest.TYPE_GET_CANCEL_LINK) {
            Timber.d("TYPE_GET_CANCEL_LINK");
            hideKeyboard(managerActivity, 0);

            if (e.getErrorCode() == MegaError.API_OK) {
                Timber.d("Cancelation link received!");
                showAlert(this, getString(R.string.email_verification_text), getString(R.string.email_verification_title));
            } else {
                Timber.e("Error when asking for the cancellation link: %s___%s", e.getErrorCode(), e.getErrorString());
                showAlert(this, getString(R.string.general_text_error), getString(R.string.general_error_word));
            }
        } else if (request.getType() == MegaRequest.TYPE_REMOVE_CONTACT) {

            if (e.getErrorCode() == MegaError.API_OK) {
                showSnackbar(SNACKBAR_TYPE, getString(R.string.context_contact_removed), -1);
            } else if (e.getErrorCode() == MegaError.API_EMASTERONLY) {
                showSnackbar(SNACKBAR_TYPE, getString(R.string.error_remove_business_contact, request.getEmail()), -1);
            } else {
                Timber.e("Error deleting contact");
                showSnackbar(SNACKBAR_TYPE, getString(R.string.context_contact_not_removed), -1);
            }
        } else if (request.getType() == MegaRequest.TYPE_INVITE_CONTACT) {
            Timber.d("MegaRequest.TYPE_INVITE_CONTACT finished: %s", request.getNumber());

            dismissAlertDialogIfExists(statusDialog);

            if (request.getNumber() == MegaContactRequest.INVITE_ACTION_REMIND) {
                showSnackbar(SNACKBAR_TYPE, getString(R.string.context_contact_invitation_resent), -1);
            } else {
                if (e.getErrorCode() == MegaError.API_OK) {
                    Timber.d("OK INVITE CONTACT: %s", request.getEmail());
                    if (request.getNumber() == MegaContactRequest.INVITE_ACTION_ADD) {
                        showSnackbar(SNACKBAR_TYPE, getString(R.string.context_contact_request_sent, request.getEmail()), -1);
                    } else if (request.getNumber() == MegaContactRequest.INVITE_ACTION_DELETE) {
                        showSnackbar(SNACKBAR_TYPE, getString(R.string.context_contact_invitation_deleted), -1);
                    }
                } else {
                    Timber.e("ERROR invite contact: %s___%s", e.getErrorCode(), e.getErrorString());
                    if (e.getErrorCode() == MegaError.API_EEXIST) {
                        boolean found = false;
                        ArrayList<MegaContactRequest> outgoingContactRequests = megaApi.getOutgoingContactRequests();
                        if (outgoingContactRequests != null) {
                            for (int i = 0; i < outgoingContactRequests.size(); i++) {
                                if (outgoingContactRequests.get(i).getTargetEmail().equals(request.getEmail())) {
                                    found = true;
                                    break;
                                }
                            }
                        }
                        if (found) {
                            showSnackbar(SNACKBAR_TYPE, getString(R.string.invite_not_sent_already_sent, request.getEmail()), -1);
                        } else {
                            showSnackbar(SNACKBAR_TYPE, getString(R.string.context_contact_already_exists, request.getEmail()), -1);
                        }
                    } else if (request.getNumber() == MegaContactRequest.INVITE_ACTION_ADD && e.getErrorCode() == MegaError.API_EARGS) {
                        showSnackbar(SNACKBAR_TYPE, getString(R.string.error_own_email_as_contact), -1);
                    } else {
                        showSnackbar(SNACKBAR_TYPE, getString(R.string.general_error), -1);
                    }
                }
            }
        } else if (request.getType() == MegaRequest.TYPE_PAUSE_TRANSFERS) {
            Timber.d("MegaRequest.TYPE_PAUSE_TRANSFERS");
            //force update the pause notification to prevent missed onTransferUpdate
            sendBroadcast(new Intent(BROADCAST_ACTION_INTENT_UPDATE_PAUSE_NOTIFICATION));

            if (e.getErrorCode() == MegaError.API_OK) {
                updateTransfersWidgetState();

                if (drawerItem == DrawerItem.TRANSFERS && isTransfersInProgressAdded()) {
                    boolean areDownloadsPaused = megaApi.areTransfersPaused(MegaTransfer.TYPE_DOWNLOAD);
                    boolean areUploadsPaused = megaApi.areTransfersPaused(MegaTransfer.TYPE_UPLOAD);

                    refreshFragment(FragmentTag.TRANSFERS.getTag());
                    mTabsAdapterTransfers.notifyDataSetChanged();

                    pauseTransfersMenuIcon.setVisible(!(areDownloadsPaused || areUploadsPaused));
                    playTransfersMenuIcon.setVisible(areDownloadsPaused || areUploadsPaused);

                    // For Uploads, when the "Pause All" Button is Clicked, newBackupState = PAUSE_UPLOADS
                    // Otherwise, when the "Resume All" Button is Clicked, newBackupState = ACTIVE
                    BackupState newBackupState = areUploadsPaused ? BackupState.PAUSE_UPLOADS : BackupState.ACTIVE;
                    CameraUploadSyncManager.INSTANCE.updatePrimaryFolderBackupState(newBackupState);
                    CameraUploadSyncManager.INSTANCE.updateSecondaryFolderBackupState(newBackupState);
                }
            }
        } else if (request.getType() == MegaRequest.TYPE_PAUSE_TRANSFER) {
            Timber.d("One MegaRequest.TYPE_PAUSE_TRANSFER");

            if (e.getErrorCode() == MegaError.API_OK) {
                int transferTag = request.getTransferTag();

                if (request.getFlag()) {
                    transfersManagement.addPausedTransfers(transferTag);
                } else {
                    transfersManagement.removePausedTransfers(transferTag);
                }

                if (isTransfersInProgressAdded()) {
                    transfersFragment.changeStatusButton(request.getTransferTag());
                }
            } else {
                showSnackbar(SNACKBAR_TYPE, getString(R.string.error_general_nodes), -1);
            }
        } else if (request.getType() == MegaRequest.TYPE_CANCEL_TRANSFER) {
            if (e.getErrorCode() == MegaError.API_OK) {
                transfersManagement.removePausedTransfers(request.getTransferTag());
                updateTransfersWidget();
                supportInvalidateOptionsMenu();
            } else {
                showSnackbar(SNACKBAR_TYPE, getString(R.string.error_general_nodes), MEGACHAT_INVALID_HANDLE);
            }
        } else if (request.getType() == MegaRequest.TYPE_CANCEL_TRANSFERS) {
            Timber.d("MegaRequest.TYPE_CANCEL_TRANSFERS");
            //After cancelling all the transfers
            if (e.getErrorCode() == MegaError.API_OK) {
                hideTransfersWidget();

                if (drawerItem == DrawerItem.TRANSFERS && isTransfersInProgressAdded()) {
                    pauseTransfersMenuIcon.setVisible(false);
                    playTransfersMenuIcon.setVisible(false);
                    cancelAllTransfersMenuItem.setVisible(false);
                }

                transfersManagement.resetPausedTransfers();
            } else {
                showSnackbar(SNACKBAR_TYPE, getString(R.string.error_general_nodes), -1);
            }
        } else if (request.getType() == MegaRequest.TYPE_CREATE_FOLDER) {
            dismissAlertDialogIfExists(statusDialog);

            if (e.getErrorCode() == MegaError.API_OK) {
                showSnackbar(SNACKBAR_TYPE, getString(R.string.context_folder_created), -1);

                MegaNode folderNode = megaApi.getNodeByHandle(request.getNodeHandle());
                if (folderNode == null) {
                    return;
                }

                if (drawerItem == DrawerItem.CLOUD_DRIVE) {
                    if (isCloudAdded()) {
                        fileBrowserFragment.setFolderInfoNavigation(folderNode);
                    }
                } else if (drawerItem == DrawerItem.SHARED_ITEMS) {
                    switch (getTabItemShares()) {
                        case INCOMING_TAB:
                            if (isIncomingAdded()) {
                                incomingSharesFragment.navigateToFolder(folderNode);
                            }
                            break;

                        case OUTGOING_TAB:
                            if (isOutgoingAdded()) {
                                outgoingSharesFragment.navigateToFolder(folderNode);
                            }
                            break;

                        case LINKS_TAB:
                            if (isLinksAdded()) {
                                linksFragment.navigateToFolder(folderNode);
                            }
                            break;
                    }
                }
            } else {
                Timber.e("TYPE_CREATE_FOLDER ERROR: %s___%s", e.getErrorCode(), e.getErrorString());
                showSnackbar(SNACKBAR_TYPE, getString(R.string.context_folder_no_created), -1);
            }
        } else if (request.getType() == MegaRequest.TYPE_SUBMIT_PURCHASE_RECEIPT) {
            if (e.getErrorCode() == MegaError.API_OK) {
                Timber.d("PURCHASE CORRECT!");
                drawerItem = DrawerItem.CLOUD_DRIVE;
                selectDrawerItem(drawerItem);
            } else {
                Timber.e("PURCHASE WRONG: %s (%d)", e.getErrorString(), e.getErrorCode());
            }
        } else if (request.getType() == MegaRequest.TYPE_REGISTER_PUSH_NOTIFICATION) {
            if (e.getErrorCode() == MegaError.API_OK) {
                Timber.d("FCM OK TOKEN MegaRequest.TYPE_REGISTER_PUSH_NOTIFICATION");
            } else {
                Timber.e("FCM ERROR TOKEN TYPE_REGISTER_PUSH_NOTIFICATION: %d__%s", e.getErrorCode(), e.getErrorString());
            }
        } else if (request.getType() == MegaRequest.TYPE_FOLDER_INFO) {
            if (e.getErrorCode() == MegaError.API_OK) {
                MegaFolderInfo info = request.getMegaFolderInfo();
                int numVersions = info.getNumVersions();
                Timber.d("Num versions: %s", numVersions);
                long previousVersions = info.getVersionsSize();
                Timber.d("Previous versions: %s", previousVersions);

                myAccountInfo.setNumVersions(numVersions);
                myAccountInfo.setPreviousVersionsSize(previousVersions);

            } else {
                Timber.e("ERROR requesting version info of the account");
            }
        } else if (request.getType() == MegaRequest.TYPE_REMOVE) {
            if (versionsToRemove > 0) {
                Timber.d("Remove request finished");
                if (e.getErrorCode() == MegaError.API_OK) {
                    versionsRemoved++;
                } else {
                    errorVersionRemove++;
                }

                if (versionsRemoved + errorVersionRemove == versionsToRemove) {
                    if (versionsRemoved == versionsToRemove) {
                        showSnackbar(SNACKBAR_TYPE, getString(R.string.version_history_deleted), -1);
                    } else {
                        showSnackbar(SNACKBAR_TYPE, getString(R.string.version_history_deleted_erroneously)
                                        + "\n" + getQuantityString(R.plurals.versions_deleted_succesfully, versionsRemoved, versionsRemoved)
                                        + "\n" + getQuantityString(R.plurals.versions_not_deleted, errorVersionRemove, errorVersionRemove),
                                MEGACHAT_INVALID_HANDLE);
                    }
                    versionsToRemove = 0;
                    versionsRemoved = 0;
                    errorVersionRemove = 0;
                }
            } else {
                Timber.d("Remove request finished");
                if (e.getErrorCode() == MegaError.API_OK) {
                    finish();
                } else if (e.getErrorCode() == MegaError.API_EMASTERONLY) {
                    showSnackbar(SNACKBAR_TYPE, e.getErrorString(), -1);
                } else {
                    showSnackbar(SNACKBAR_TYPE, getString(R.string.context_no_removed), -1);
                }
            }
        }
    }

    /**
     * Updates own firstName/lastName and fullName data in UI and DB.
     *
     * @param firstName True if the update makes reference to the firstName, false it to the lastName.
     * @param newName   New firstName/lastName text.
     * @param e         MegaError of the request.
     */
    private void updateMyData(boolean firstName, String newName, MegaError e) {
        myAccountInfo.updateMyData(firstName, newName, e);
        updateUserNameNavigationView(myAccountInfo.getFullName());
        LiveEventBus.get(EVENT_USER_NAME_UPDATED, Boolean.class).post(true);
    }

    @Override
    public void onRequestTemporaryError(MegaApiJava api, MegaRequest request,
                                        MegaError e) {
        Timber.w("onRequestTemporaryError: %s__%d__%s", request.getRequestString(), e.getErrorCode(), e.getErrorString());
    }

    public void updateUsers(List<MegaUser> users) {
        if (users != null) {
            Timber.d("users.size(): %s", users.size());
            for (int i = 0; i < users.size(); i++) {
                MegaUser user = users.get(i);

                if (user != null) {
                    // 0 if the change is external.
                    // >0 if the change is the result of an explicit request
                    // -1 if the change is the result of an implicit request made by the SDK internally

                    if (user.isOwnChange() > 0) {
                        Timber.d("isOwnChange!!!: %s", user.getEmail());
                        if (user.hasChanged(MegaUser.CHANGE_TYPE_RICH_PREVIEWS)) {
                            Timber.d("Change on CHANGE_TYPE_RICH_PREVIEWS");
                            megaApi.shouldShowRichLinkWarning(this);
                            megaApi.isRichPreviewsEnabled(this);
                        }
                    } else {
                        Timber.d("NOT OWN change");

                        Timber.d("Changes: %s", user.getChanges());

                        if (user.hasChanged(MegaUser.CHANGE_TYPE_FIRSTNAME)) {
                            if (user.getEmail().equals(megaApi.getMyUser().getEmail())) {
                                Timber.d("I change my first name");
                                megaApi.getUserAttribute(user, MegaApiJava.USER_ATTR_FIRSTNAME, this);
                            } else {
                                Timber.d("The user: %dchanged his first name", user.getHandle());
                                megaApi.getUserAttribute(user, MegaApiJava.USER_ATTR_FIRSTNAME, new GetAttrUserListener(this));
                            }
                        }

                        if (user.hasChanged(MegaUser.CHANGE_TYPE_LASTNAME)) {
                            if (user.getEmail().equals(megaApi.getMyUser().getEmail())) {
                                Timber.d("I change my last name");
                                megaApi.getUserAttribute(user, MegaApiJava.USER_ATTR_LASTNAME, this);
                            } else {
                                Timber.d("The user: %dchanged his last name", user.getHandle());
                                megaApi.getUserAttribute(user, MegaApiJava.USER_ATTR_LASTNAME, new GetAttrUserListener(this));
                            }
                        }

                        if (user.hasChanged(MegaUser.CHANGE_TYPE_ALIAS)) {
                            Timber.d("I changed the user: %d nickname", user.getHandle());
                            megaApi.getUserAttribute(user, MegaApiJava.USER_ATTR_ALIAS, new GetAttrUserListener(this));
                        }

                        if (user.hasChanged(MegaUser.CHANGE_TYPE_EMAIL)) {
                            Timber.d("CHANGE_TYPE_EMAIL");
                            if (user.getEmail().equals(megaApi.getMyUser().getEmail())) {
                                Timber.d("I change my mail");
                                updateMyEmail(user.getEmail());
                            } else {
                                Timber.d("The contact: %d changes the mail.", user.getHandle());
                                if (dbH.findContactByHandle(String.valueOf(user.getHandle())) == null) {
                                    Timber.w("The contact NOT exists -> DB inconsistency! -> Clear!");
                                    if (dbH.getContactsSize() != megaApi.getContacts().size()) {
                                        dbH.clearContacts();
                                        FillDBContactsTask fillDBContactsTask = new FillDBContactsTask(this);
                                        fillDBContactsTask.execute();
                                    }
                                } else {
                                    Timber.d("The contact already exists -> update");
                                    dbH.setContactMail(user.getHandle(), user.getEmail());
                                }
                            }
                        }
                    }
                } else {
                    Timber.w("user == null --> Continue...");
                    continue;
                }
            }
        }
    }

    /**
     * Open location based on where parent node is located
     *
     * @param nodeHandle          parent node handle
     * @param childNodeHandleList list of child nodes handles if comes from notfication about new added nodes to shared folder
     */
    public void openLocation(long nodeHandle, long[] childNodeHandleList) {
        Timber.d("Node handle: %s", nodeHandle);

        MegaNode node = megaApi.getNodeByHandle(nodeHandle);
        if (node == null) {
            return;
        }
        comesFromNotifications = true;
        comesFromNotificationHandle = nodeHandle;
        comesFromNotificationChildNodeHandleList = childNodeHandleList;
        MegaNode parent = nC.getParent(node);
        if (parent.getHandle() == megaApi.getRootNode().getHandle()) {
            //Cloud Drive
            drawerItem = DrawerItem.CLOUD_DRIVE;
            openFolderRefresh = true;
            comesFromNotificationHandleSaved = viewModel.getState().getValue().getBrowserParentHandle();
            viewModel.setBrowserParentHandle(nodeHandle);
            selectDrawerItem(drawerItem);
        } else if (parent.getHandle() == megaApi.getRubbishNode().getHandle()) {
            //Rubbish
            drawerItem = DrawerItem.RUBBISH_BIN;
            openFolderRefresh = true;
            comesFromNotificationHandleSaved = viewModel.getState().getValue().getRubbishBinParentHandle();
            viewModel.setRubbishBinParentHandle(nodeHandle);
            selectDrawerItem(drawerItem);
        } else if (parent.getHandle() == megaApi.getInboxNode().getHandle()) {
            //Inbox
            drawerItem = DrawerItem.INBOX;
            openFolderRefresh = true;
            comesFromNotificationHandleSaved = viewModel.getState().getValue().getInboxParentHandle();
            viewModel.setInboxParentHandle(nodeHandle);
            selectDrawerItem(drawerItem);
        } else {
            //Incoming Shares
            drawerItem = DrawerItem.SHARED_ITEMS;
            comesFromNotificationSharedIndex = SharesTab.Companion.fromPosition(viewPagerShares.getCurrentItem());
            viewModel.setSharesTab(SharesTab.INCOMING_TAB);
            comesFromNotificationDeepBrowserTreeIncoming = incomingSharesState(this).getIncomingTreeDepth();
            comesFromNotificationHandleSaved = incomingSharesState(this).getIncomingHandle();
            if (parent != null) {
                int depth = calculateDeepBrowserTreeIncoming(node, this);
                incomingSharesViewModel.setIncomingTreeDepth(depth, nodeHandle);
                comesFromNotificationsLevel = depth;
            }
            openFolderRefresh = true;
            selectDrawerItem(drawerItem);
        }
    }

    public void updateUserAlerts(List<MegaUserAlert> userAlerts) {
        viewModel.checkNumUnreadUserAlerts(UnreadUserAlertsCheckType.NOTIFICATIONS_TITLE_AND_TOOLBAR_ICON);
        notificationsFragment = (NotificationsFragment) getSupportFragmentManager().findFragmentByTag(FragmentTag.NOTIFICATIONS.getTag());
        if (notificationsFragment != null && userAlerts != null) {
            notificationsFragment.updateNotifications(userAlerts);
        }
    }

    public void updateMyEmail(String email) {
        LiveEventBus.get(EVENT_USER_EMAIL_UPDATED, Boolean.class).post(true);

        Timber.d("New email: %s", email);
        nVEmail.setText(email);
        String oldEmail = dbH.getMyEmail();
        if (oldEmail != null) {
            Timber.d("Old email: %s", oldEmail);
            try {
                File avatarFile = CacheFolderManager.buildAvatarFile(this, oldEmail + ".jpg");
                if (isFileAvailable(avatarFile)) {
                    File newFile = CacheFolderManager.buildAvatarFile(this, email + ".jpg");
                    if (newFile != null) {
                        boolean result = avatarFile.renameTo(newFile);
                        if (result) {
                            Timber.d("The avatar file was correctly renamed");
                        }
                    }
                }
            } catch (Exception e) {
                Timber.e(e, "EXCEPTION renaming the avatar on changing email");
            }
        } else {
            Timber.e("ERROR: Old email is NULL");
        }

        dbH.saveMyEmail(email);
    }

    public void onNodesCloudDriveUpdate() {
        Timber.d("onNodesCloudDriveUpdate");

        rubbishBinFragment = (RubbishBinFragment) getSupportFragmentManager().findFragmentByTag(FragmentTag.RUBBISH_BIN.getTag());
        if (rubbishBinFragment != null) {
            rubbishBinFragment.hideMultipleSelect();

            refreshRubbishBin();
        }
        if (pagerOfflineFragment != null) {
            pagerOfflineFragment.refreshNodes();
        }

        refreshCloudDrive();
    }

    public void onNodesInboxUpdate() {
        inboxFragment = (InboxFragment) getSupportFragmentManager().findFragmentByTag(FragmentTag.INBOX.getTag());
        if (inboxFragment != null) {
            inboxFragment.hideMultipleSelect();
            inboxFragment.refresh();
        }
    }

    public void onNodesSearchUpdate() {
        if (getSearchFragment() != null) {
            //stop from query for empty string.
            searchViewModel.setTextSubmitted(true);
            searchFragment.refresh();
        }
    }

    public void refreshIncomingShares() {
        incomingSharesViewModel.refreshIncomingSharesNode();
    }

    private void refreshOutgoingShares() {
        outgoingSharesViewModel.refreshOutgoingSharesNode();
    }

    private void refreshLinks() {
        linksViewModel.refreshLinksSharesNode();
    }

    public void refreshInboxList() {
        inboxFragment = (InboxFragment) getSupportFragmentManager().findFragmentByTag(FragmentTag.INBOX.getTag());
        if (inboxFragment != null) {
            inboxFragment.getRecyclerView().invalidate();
        }
    }

    public void onNodesSharedUpdate() {
        Timber.d("onNodesSharedUpdate");

        refreshOutgoingShares();
        refreshIncomingShares();
        refreshLinks();

        refreshSharesPageAdapter();
    }

    private void onUpdateNodes(@NonNull List<MegaNode> updatedNodes) {
        dismissAlertDialogIfExists(statusDialog);

        checkCameraUploadFolder(false, updatedNodes);

        LiveEventBus.get(EVENT_NODES_CHANGE).post(true);

        // Invalidate the menu will collapse/expand the search view and set the query text to ""
        // (call onQueryTextChanged) (BTW, SearchFragment uses textSubmitted to avoid the query
        // text changed to "" for once)
        if (drawerItem == DrawerItem.HOMEPAGE) return;

        setToolbarTitle();
        supportInvalidateOptionsMenu();
    }

    public void updateContactRequests(List<ContactRequest> requests) {
        Timber.d("onContactRequestsUpdate");

        if (requests != null) {
            for (int i = 0; i < requests.size(); i++) {
                ContactRequest req = requests.get(i);
                if (req.isOutgoing()) {
                    Timber.d("SENT REQUEST");
                    Timber.d("STATUS: %s, Contact Handle: %d", req.getStatus(), req.getHandle());
                    if (req.getStatus() == ContactRequestStatus.Accepted) {
                        cC.addContactDB(req.getTargetEmail());
                    }
                } else {
                    Timber.d("RECEIVED REQUEST");
                    setContactTitleSection();
                    Timber.d("STATUS: %s Contact Handle: %d", req.getStatus(), req.getHandle());
                    if (req.getStatus() == ContactRequestStatus.Accepted) {
                        cC.addContactDB(req.getSourceEmail());
                    }
                }
            }
        }

        viewModel.checkNumUnreadUserAlerts(UnreadUserAlertsCheckType.NAVIGATION_TOOLBAR_ICON);
    }

    /**
     * Pauses a transfer.
     *
     * @param mT the transfer to pause
     */
    public void pauseIndividualTransfer(MegaTransfer mT) {
        if (mT == null) {
            Timber.w("Transfer object is null.");
            return;
        }

        Timber.d("Resume transfer - Node handle: %s", mT.getNodeHandle());
        megaApi.pauseTransfer(mT, mT.getState() != MegaTransfer.STATE_PAUSED, managerActivity);
    }

    /**
     * Shows a warning to ensure if it is sure of remove all completed transfers.
     */
    public void showConfirmationClearCompletedTransfers() {
        MaterialAlertDialogBuilder builder = new MaterialAlertDialogBuilder(this);
        builder.setMessage(R.string.confirmation_to_clear_completed_transfers)
                .setPositiveButton(R.string.general_clear, (dialog, which) -> {
                    if (isTransfersCompletedAdded()) {
                        completedTransfersFragment.clearCompletedTransfers();
                    }
                    dbH.emptyCompletedTransfers();
                    supportInvalidateOptionsMenu();
                })
                .setNegativeButton(R.string.general_dismiss, null);

        confirmationTransfersDialog = builder.create();
        setConfirmationTransfersDialogNotCancellableAndShow();
    }

    /**
     * Shows a warning to ensure if it is sure of cancel selected transfers.
     */
    public void showConfirmationCancelSelectedTransfers(List<MegaTransfer> selectedTransfers) {
        if (selectedTransfers == null || selectedTransfers.isEmpty()) {
            return;
        }

        MaterialAlertDialogBuilder builder = new MaterialAlertDialogBuilder(this);
        builder.setMessage(getResources().getQuantityString(R.plurals.cancel_selected_transfers, selectedTransfers.size()))
                .setPositiveButton(R.string.button_continue, (dialog, which) -> {
                    for (MegaTransfer transfer: selectedTransfers) {
                        megaApi.cancelTransfer(transfer, new OptionalMegaRequestListenerInterface() {
                            @Override
                            public void onRequestFinish(@NonNull MegaApiJava api,
                                                        @NonNull MegaRequest request,
                                                        @NonNull MegaError error) {
                                super.onRequestFinish(api, request, error);
                            }
                        });
                    }

                    if (isTransfersInProgressAdded()) {
                        transfersFragment.destroyActionMode();
                    }
                })
                .setNegativeButton(R.string.general_dismiss, null);

        confirmationTransfersDialog = builder.create();
        setConfirmationTransfersDialogNotCancellableAndShow();
    }

    /**
     * Shows a warning to ensure if it is sure of cancel all transfers.
     */
    public void showConfirmationCancelAllTransfers() {
        MaterialAlertDialogBuilder builder = new MaterialAlertDialogBuilder(this);
        builder.setMessage(getResources().getString(R.string.cancel_all_transfer_confirmation))
                .setPositiveButton(R.string.cancel_all_action, (dialog, which) -> {
                    megaApi.cancelTransfers(MegaTransfer.TYPE_DOWNLOAD, managerActivity);
                    megaApi.cancelTransfers(MegaTransfer.TYPE_UPLOAD, managerActivity);
                    fireCancelCameraUploadJob(ManagerActivity.this);
                    refreshFragment(FragmentTag.TRANSFERS.getTag());
                    refreshFragment(FragmentTag.COMPLETED_TRANSFERS.getTag());
                })
                .setNegativeButton(R.string.general_dismiss, null);

        confirmationTransfersDialog = builder.create();
        setConfirmationTransfersDialogNotCancellableAndShow();
    }

    private void setConfirmationTransfersDialogNotCancellableAndShow() {
        if (confirmationTransfersDialog != null) {
            confirmationTransfersDialog.setCancelable(false);
            confirmationTransfersDialog.setCanceledOnTouchOutside(false);
            confirmationTransfersDialog.show();
        }
    }

    @Override
    public void onTransferStart(MegaApiJava api, MegaTransfer transfer) {
        Timber.d("onTransferStart: %d-%d - %d", transfer.getNotificationNumber(), transfer.getNodeHandle(), transfer.getTag());

        if (transfer.isStreamingTransfer() || isBackgroundTransfer(transfer)) {
            return;
        }

        if (transferCallback < transfer.getNotificationNumber()) {
            transferCallback = transfer.getNotificationNumber();
            long now = Calendar.getInstance().getTimeInMillis();
            lastTimeOnTransferUpdate = now;

            if (!transfer.isFolderTransfer()) {
                transfersInProgress.add(transfer.getTag());

                if (isTransfersInProgressAdded()) {
                    transfersFragment.transferStart(transfer);
                }
            }
        }
    }

    @Override
    public void onTransferFinish(MegaApiJava api, MegaTransfer transfer, MegaError e) {
        Timber.d("onTransferFinish: %d - %d- %d", transfer.getNodeHandle(), transfer.getTag(), transfer.getNotificationNumber());
        if (transfer.isStreamingTransfer() || isBackgroundTransfer(transfer)) {
            return;
        }

        if (transferCallback < transfer.getNotificationNumber()) {

            transferCallback = transfer.getNotificationNumber();
            long now = Calendar.getInstance().getTimeInMillis();
            lastTimeOnTransferUpdate = now;

            if (!transfer.isFolderTransfer()) {
                ListIterator li = transfersInProgress.listIterator();
                int index = 0;
                while (li.hasNext()) {
                    Integer next = (Integer) li.next();
                    if (next == transfer.getTag()) {
                        index = li.previousIndex();
                        break;
                    }
                }

                if (!transfersInProgress.isEmpty()) {
                    transfersInProgress.remove(index);
                    Timber.d("The transfer with index %d has been removed, left: %d", index, transfersInProgress.size());
                } else {
                    Timber.d("The transferInProgress is EMPTY");
                }

                int pendingTransfers = megaApi.getNumPendingDownloads() + megaApi.getNumPendingUploads();

                if (pendingTransfers <= 0) {
                    if (pauseTransfersMenuIcon != null) {
                        pauseTransfersMenuIcon.setVisible(false);
                        playTransfersMenuIcon.setVisible(false);
                        cancelAllTransfersMenuItem.setVisible(false);
                    }
                }

                onNodesCloudDriveUpdate();
                onNodesInboxUpdate();
                onNodesSearchUpdate();
                onNodesSharedUpdate();
                LiveEventBus.get(EVENT_NODES_CHANGE).post(false);

                if (isTransfersInProgressAdded()) {
                    transfersFragment.transferFinish(transfer.getTag());
                }
            }
        }
    }

    @Override
    public void onTransferUpdate(MegaApiJava api, MegaTransfer transfer) {

        if (transfer.isStreamingTransfer() || isBackgroundTransfer(transfer)) {
            return;
        }

        long now = Calendar.getInstance().getTimeInMillis();
        if ((now - lastTimeOnTransferUpdate) > ONTRANSFERUPDATE_REFRESH_MILLIS) {
            Timber.d("Update onTransferUpdate: %d - %d - %d", transfer.getNodeHandle(), transfer.getTag(), transfer.getNotificationNumber());
            lastTimeOnTransferUpdate = now;

            if (!transfer.isFolderTransfer() && transferCallback < transfer.getNotificationNumber()) {
                transferCallback = transfer.getNotificationNumber();

                if (isTransfersInProgressAdded()) {
                    transfersFragment.transferUpdate(transfer);
                }
            }
        }
    }

    @Override
    public void onTransferTemporaryError(MegaApiJava api, MegaTransfer transfer, MegaError e) {
        Timber.w("onTransferTemporaryError: %d - %d", transfer.getNodeHandle(), transfer.getTag());

        if (e.getErrorCode() == MegaError.API_EOVERQUOTA) {
            if (e.getValue() != 0) {
                Timber.d("TRANSFER OVERQUOTA ERROR: %s", e.getErrorCode());
                updateTransfersWidget();
            } else {
                Timber.w("STORAGE OVERQUOTA ERROR: %d", e.getErrorCode());
                //work around - SDK does not return over quota error for folder upload,
                //so need to be notified from global listener
                if (transfer.getType() == MegaTransfer.TYPE_UPLOAD) {
                    if (transfer.isForeignOverquota()) {
                        return;
                    }

                    Timber.d("Over quota");
                    Intent intent = new Intent(this, UploadService.class);
                    intent.setAction(ACTION_OVERQUOTA_STORAGE);
                    ContextCompat.startForegroundService(this, intent);
                }
            }
        }
    }

    @Override
    public boolean onTransferData(MegaApiJava api, MegaTransfer transfer, byte[] buffer) {
        Timber.d("onTransferData");
        return true;
    }

    public boolean isList() {
        return isList;
    }

    public void setList(boolean isList) {
        this.isList = isList;
    }

    public boolean isListCameraUploads() {
        return false;
    }

    public boolean getFirstLogin() {
        return viewModel.getState().getValue().isFirstLogin();
    }

    public void setFirstLogin(boolean firstLogin) {
        viewModel.setIsFirstLogin(firstLogin);
    }

    public boolean getAskPermissions() {
        return askPermissions;
    }

    public String getPathNavigationOffline() {
        return pathNavigationOffline;
    }

    public void setPathNavigationOffline(String pathNavigationOffline) {
        Timber.d("setPathNavigationOffline: %s", pathNavigationOffline);
        this.pathNavigationOffline = pathNavigationOffline;
    }

    public int getDeepBrowserTreeIncoming() {
        return incomingSharesState(this).getIncomingTreeDepth();
    }

    public void setDeepBrowserTreeIncoming(int deep, Long parentHandle) {
        incomingSharesViewModel.setIncomingTreeDepth(deep, parentHandle);
    }

    public int getDeepBrowserTreeOutgoing() {
        return outgoingSharesState(this).getOutgoingTreeDepth();
    }

    public int getDeepBrowserTreeLinks() {
        return linksState(this).getLinksTreeDepth();
    }

    public DrawerItem getDrawerItem() {
        return drawerItem;
    }

    public void setDrawerItem(DrawerItem drawerItem) {
        this.drawerItem = drawerItem;
    }

    public SharesTab getTabItemShares() {
        return viewPagerShares == null ? SharesTab.NONE :
                SharesTab.Companion.fromPosition(viewPagerShares.getCurrentItem());
    }

    private TransfersTab getTabItemTransfers() {
        return viewPagerTransfers == null ? TransfersTab.NONE :
                TransfersTab.Companion.fromPosition(viewPagerTransfers.getCurrentItem());
    }

    public void setTabItemShares(int index) {
        viewPagerShares.setCurrentItem(index);
    }

    public void showChatPanel(MegaChatListItem chat) {
        Timber.d("showChatPanel");

        if (chat == null || isBottomSheetDialogShown(bottomSheetDialogFragment)) return;

        selectedChatItemId = chat.getChatId();
        bottomSheetDialogFragment = new ChatBottomSheetDialogFragment();
        bottomSheetDialogFragment.show(getSupportFragmentManager(), bottomSheetDialogFragment.getTag());
    }

    public void updateUserNameNavigationView(String fullName) {
        Timber.d("updateUserNameNavigationView");

        nVDisplayName.setText(fullName);
        setProfileAvatar();
    }

    public void hideFabButton() {
        initFabButtonShow = false;
        fabButton.hide();
    }

    /**
     * Hides the fabButton icon when scrolling.
     */
    public void hideFabButtonWhenScrolling() {
        fabButton.hide();
    }

    /**
     * Shows the fabButton icon.
     */
    public void showFabButtonAfterScrolling() {
        fabButton.show();
    }

    /**
     * Updates the fabButton icon and shows it.
     */
    private void updateFabAndShow() {
        fabButton.setImageDrawable(ContextCompat.getDrawable(this, R.drawable.ic_add_white));
        fabButton.show();
    }

    /**
     * Shows or hides the fabButton depending on the current section.
     */
    public void showFabButton() {
        initFabButtonShow = true;

        if (drawerItem == null) {
            return;
        }

        switch (drawerItem) {
            case CLOUD_DRIVE:
                if (!isInMDMode) {
                    updateFabAndShow();
                }
                break;

            case SHARED_ITEMS:
                switch (getTabItemShares()) {
                    case INCOMING_TAB:
                        if (!isIncomingAdded()) break;

                        MegaNode parentNodeInSF = megaApi.getNodeByHandle(incomingSharesState(this).getIncomingHandle());
                        if (incomingSharesState(this).getIncomingTreeDepth() <= 0 || parentNodeInSF == null) {
                            hideFabButton();
                            break;
                        }

                        switch (megaApi.getAccess(parentNodeInSF)) {
                            case MegaShare.ACCESS_OWNER:
                            case MegaShare.ACCESS_READWRITE:
                            case MegaShare.ACCESS_FULL:
                                updateFabAndShow();
                                break;

                            case ACCESS_READ:
                                hideFabButton();
                                break;
                        }
                        break;

                    case OUTGOING_TAB:
                        if (!isOutgoingAdded()) break;

                        // If the user is in the main page of Outgoing Shares, hide the Fab Button
                        if (outgoingSharesState(this).getOutgoingTreeDepth() <= 0) {
                            hideFabButton();
                        } else {
                            // Otherwise, check if the current parent node of the Outgoing Shares section is a Backup folder or not.
                            // Hide the Fab button if it is a Backup folder. Otherwise, show the Fab button.
                            MegaNode outgoingParentNode = megaApi.getNodeByHandle(outgoingSharesState(this).getOutgoingHandle());
                            if (outgoingParentNode != null && megaApi.isInInbox(outgoingParentNode)) {
                                hideFabButton();
                            } else {
                                updateFabAndShow();
                            }
                        }
                        break;

                    case LINKS_TAB:
                        if (!isLinksAdded()) break;

                        // If the user is in the main page of Links, hide the Fab Button
                        if (linksState(this).getLinksTreeDepth() <= 0) {
                            hideFabButton();
                        } else {
                            // Otherwise, check if the current parent node of the Links section is a Backup folder or not.
                            // Hide the Fab button if it is a Backup folder. Otherwise, show the Fab button.
                            MegaNode linksParentNode = megaApi.getNodeByHandle(linksState(this).getLinksHandle());
                            if (linksParentNode != null && megaApi.isInInbox(linksParentNode)) {
                                hideFabButton();
                            } else {
                                updateFabAndShow();
                            }
                        }
                        break;

                    default:
                        hideFabButton();
                }
                break;

            case CHAT:
                if (megaChatApi == null) {
                    hideFabButton();
                    break;
                }

                updateFabAndShow();
                break;

            default:
                hideFabButton();
        }
    }

    public AndroidCompletedTransfer getSelectedTransfer() {
        return selectedTransfer;
    }

    public MegaNode getSelectedNode() {
        return selectedNode;
    }

    public void setSelectedNode(MegaNode selectedNode) {
        this.selectedNode = selectedNode;
    }

    public MegaContactAdapter getSelectedUser() {
        return selectedUser;
    }


    public MegaContactRequest getSelectedRequest() {
        return selectedRequest;
    }

    public MegaOffline getSelectedOfflineNode() {
        return selectedOfflineNode;
    }

    public void setSelectedAccountType(int selectedAccountType) {
        this.selectedAccountType = selectedAccountType;
    }

    private void onChatListItemUpdate(MegaChatListItem item) {
        if (item != null) {
            Timber.d("Chat ID:%s", item.getChatId());
            if (item.isPreview()) {
                return;
            }
        } else {
            Timber.w("Item NULL");
            return;
        }

        if (getRecentChatsFragment() != null && getRecentChatsFragment().isVisible()) {
            getRecentChatsFragment().listItemUpdate(item);
        }

        if (item.hasChanged(MegaChatListItem.CHANGE_TYPE_UNREAD_COUNT)) {
            Timber.d("Change unread count: %s", item.getUnreadCount());
            setChatBadge();
            viewModel.checkNumUnreadUserAlerts(UnreadUserAlertsCheckType.NAVIGATION_TOOLBAR_ICON);
        }
    }

    private void onChatOnlineStatusUpdate(long userHandle, int status, boolean inProgress) {
        Timber.d("Status: %d, In Progress: %s", status, inProgress);
        if (inProgress) {
            status = -1;
        }

        if (megaChatApi != null) {
            getChatsFragment();
            if (userHandle == megaChatApi.getMyUserHandle()) {
                Timber.d("My own status update");
                setContactStatus();
                if (drawerItem == DrawerItem.CHAT) {
                    if (getRecentChatsFragment() != null && getRecentChatsFragment().isVisible()) {
                        getRecentChatsFragment().onlineStatusUpdate(status);
                    }
                }
            } else {
                Timber.d("Status update for the user: %s", userHandle);
                if (getRecentChatsFragment() != null && getRecentChatsFragment().isVisible()) {
                    Timber.d("Update Recent chats view");
                    getRecentChatsFragment().contactStatusUpdate(userHandle, status);
                }
            }
        }
    }

    private void onChatConnectionStateUpdate(long chatid, int newState) {
        Timber.d("Chat ID: %d, New state: %d", chatid, newState);
        if (newState == MegaChatApi.CHAT_CONNECTION_ONLINE && chatid == -1) {
            Timber.d("Online Connection: %s", chatid);
            if (getRecentChatsFragment() != null && getRecentChatsFragment().isVisible()) {
                getRecentChatsFragment().setChats();
                if (drawerItem == DrawerItem.CHAT) {
                    getRecentChatsFragment().setStatus();
                }
            }
        }
    }

    public void copyError() {
        try {
            dismissAlertDialogIfExists(statusDialog);
            showSnackbar(SNACKBAR_TYPE, getString(R.string.context_no_copied), -1);
        } catch (Exception ex) {
        }
    }

    public void setDrawerLockMode(boolean locked) {
        if (locked) {
            drawerLayout.setDrawerLockMode(DrawerLayout.LOCK_MODE_LOCKED_CLOSED);
        } else {
            drawerLayout.setDrawerLockMode(DrawerLayout.LOCK_MODE_UNLOCKED);
        }
    }

    /**
     * This method is used to change the elevation of the AppBarLayout when
     * scrolling the RecyclerView
     *
     * @param withElevation true if need elevation, false otherwise
     */
    public void changeAppBarElevation(boolean withElevation) {
        changeAppBarElevation(withElevation, ELEVATION_SCROLL);
    }

    /**
     * This method is used to change the elevation of the AppBarLayout for some reason
     *
     * @param withElevation true if need elevation, false otherwise
     * @param cause         for what cause adding/removing elevation. Only if mElevationCause(cause bitmap)
     *                      is zero will the elevation being eliminated
     */
    public void changeAppBarElevation(boolean withElevation, int cause) {
        if (withElevation) {
            mElevationCause |= cause;
        } else if ((mElevationCause & cause) > 0) {
            mElevationCause ^= cause;
        }

        // In landscape mode, if no call in progress layout ("Tap to return call"), then don't show elevation
        if (mElevationCause == ELEVATION_CALL_IN_PROGRESS && callInProgressLayout.getVisibility() != View.VISIBLE)
            return;

        // If any Tablayout is visible, set the background of the toolbar to transparent (or its elevation
        // overlay won't be correctly set via AppBarLayout) and then set the elevation of AppBarLayout,
        // in this way, both Toolbar and TabLayout would have expected elevation overlay.
        // If TabLayout is invisible, directly set toolbar's color for the elevation effect. Set AppBarLayout
        // elevation in this case, a crack would appear between toolbar and ChatRecentFragment's Appbarlayout, for example.
        float elevation = getResources().getDimension(R.dimen.toolbar_elevation);
        int toolbarElevationColor = ColorUtils.getColorForElevation(this, elevation);
        int transparentColor = ContextCompat.getColor(this, android.R.color.transparent);
        boolean onlySetToolbar = Util.isDarkMode(this) && !mShowAnyTabLayout;

        if (mElevationCause > 0) {
            if (onlySetToolbar) {
                toolbar.setBackgroundColor(toolbarElevationColor);
            } else {
                toolbar.setBackgroundColor(transparentColor);
                abL.setElevation(elevation);
            }
        } else {
            toolbar.setBackgroundColor(transparentColor);
            abL.setElevation(0);
        }

        ColorUtils.changeStatusBarColorForElevation(this,
                mElevationCause > 0 && !isInMainHomePage());
    }

    public long getParentHandleInbox() {
        return viewModel.getState().getValue().getInboxParentHandle();
    }

    public void setContactTitleSection() {
        ArrayList<MegaContactRequest> requests = megaApi.getIncomingContactRequests();

        if (contactsSectionText != null) {
            if (requests != null) {
                int pendingRequest = requests.size();
                if (pendingRequest == 0) {
                    contactsSectionText.setText(getString(R.string.section_contacts));
                } else {
                    setFormattedContactTitleSection(pendingRequest, true);
                }
            }
        }
    }

    void setFormattedContactTitleSection(int pendingRequest, boolean enable) {
        String textToShow = String.format(getString(R.string.section_contacts_with_notification), pendingRequest);
        try {
            if (enable) {
                textToShow = textToShow.replace("[A]", "<font color=\'" + ColorUtils.getColorHexString(this, R.color.red_600_red_300) + "\'>");
            } else {
                textToShow = textToShow.replace("[A]", "<font color=\'#ffcccc\'>");
            }
            textToShow = textToShow.replace("[/A]", "</font>");
        } catch (Exception e) {
            Timber.e(e, "Formatted string: %s", textToShow);
        }

        Spanned result = null;
        if (Build.VERSION.SDK_INT >= Build.VERSION_CODES.N) {
            result = Html.fromHtml(textToShow, Html.FROM_HTML_MODE_LEGACY);
        } else {
            result = Html.fromHtml(textToShow);
        }
        contactsSectionText.setText(result);
    }

    public void setNotificationsTitleSection(int unread) {
        if (unread == 0) {
            notificationsSectionText.setText(getString(R.string.title_properties_chat_contact_notifications));
        } else {
            setFormattedNotificationsTitleSection(unread, true);
        }
    }

    void setFormattedNotificationsTitleSection(int unread, boolean enable) {
        String textToShow = String.format(getString(R.string.section_notification_with_unread), unread);
        try {
            if (enable) {
                textToShow = textToShow.replace("[A]", "<font color=\'"
                        + ColorUtils.getColorHexString(this, R.color.red_600_red_300)
                        + "\'>");
            } else {
                textToShow = textToShow.replace("[A]", "<font color=\'#ffcccc\'>");
            }
            textToShow = textToShow.replace("[/A]", "</font>");
        } catch (Exception e) {
            Timber.e(e, "Formatted string: %s", textToShow);
        }

        Spanned result = null;
        if (Build.VERSION.SDK_INT >= Build.VERSION_CODES.N) {
            result = Html.fromHtml(textToShow, Html.FROM_HTML_MODE_LEGACY);
        } else {
            result = Html.fromHtml(textToShow);
        }
        notificationsSectionText.setText(result);
    }

    public void setChatBadge() {
        if (megaChatApi != null) {
            int numberUnread = megaChatApi.getUnreadChats();
            if (numberUnread == 0) {
                chatBadge.setVisibility(View.GONE);
            } else {
                chatBadge.setVisibility(View.VISIBLE);
                if (numberUnread > 9) {
                    ((TextView) chatBadge.findViewById(R.id.chat_badge_text)).setText("9+");
                } else {
                    ((TextView) chatBadge.findViewById(R.id.chat_badge_text)).setText("" + numberUnread);
                }
            }
        } else {
            chatBadge.setVisibility(View.GONE);
        }
    }

    private void setCallBadge() {
        if (!isOnline(this) || megaChatApi == null || megaChatApi.getNumCalls() <= 0 || (megaChatApi.getNumCalls() == 1 && participatingInACall())) {
            callBadge.setVisibility(View.GONE);
            return;
        }

        callBadge.setVisibility(View.VISIBLE);
    }

    public String getDeviceName() {
        String manufacturer = Build.MANUFACTURER;
        String model = Build.MODEL;
        if (model.startsWith(manufacturer)) {
            return capitalize(model);
        } else {
            return capitalize(manufacturer) + " " + model;
        }
    }

    private String capitalize(String s) {
        if (s == null || s.length() == 0) {
            return "";
        }
        char first = s.charAt(0);
        if (Character.isUpperCase(first)) {
            return s;
        } else {
            return Character.toUpperCase(first) + s.substring(1);
        }
    }

    public void refreshMenu() {
        Timber.d("refreshMenu");
        supportInvalidateOptionsMenu();
    }

    public boolean is2FAEnabled() {
        return is2FAEnabled;
    }

    /**
     * Sets or removes the layout behaviour to hide the bottom view when scrolling.
     *
     * @param enable True if should set the behaviour, false if should remove it.
     */
    public void enableHideBottomViewOnScroll(boolean enable) {
        LinearLayout layout = findViewById(R.id.container_bottom);
        if (layout == null || isInImagesPage()) {
            return;
        }

        final CoordinatorLayout.LayoutParams fParams
                = new CoordinatorLayout.LayoutParams(ViewGroup.LayoutParams.MATCH_PARENT, ViewGroup.LayoutParams.MATCH_PARENT);
        fParams.setMargins(0, 0, 0, enable ? 0 : getResources().getDimensionPixelSize(R.dimen.bottom_navigation_view_height));
        fragmentLayout.setLayoutParams(fParams);

        CoordinatorLayout.LayoutParams params = (CoordinatorLayout.LayoutParams) layout.getLayoutParams();
        params.setBehavior(enable ? new CustomHideBottomViewOnScrollBehaviour<LinearLayout>() : null);
        layout.setLayoutParams(params);
    }

    /**
     * Shows all the content of bottom view.
     */
    public void showBottomView() {
        LinearLayout bottomView = findViewById(R.id.container_bottom);
        if (bottomView == null || fragmentLayout == null || isInImagesPage()) {
            return;
        }

        bottomView.animate().translationY(0).setDuration(175)
                .withStartAction(() -> bottomView.setVisibility(View.VISIBLE))
                .start();
    }

    /**
     * Shows or hides the bottom view and animates the transition.
     *
     * @param hide True if should hide it, false if should show it.
     */
    public void animateBottomView(boolean hide) {
        LinearLayout bottomView = findViewById(R.id.container_bottom);
        if (bottomView == null || fragmentLayout == null) {
            return;
        }

        CoordinatorLayout.LayoutParams params = (CoordinatorLayout.LayoutParams) fragmentLayout.getLayoutParams();

        if (hide && bottomView.getVisibility() == View.VISIBLE) {
            bottomView.animate().translationY(bottomView.getHeight()).setDuration(ANIMATION_DURATION)
                    .withStartAction(() -> params.bottomMargin = 0)
                    .withEndAction(() -> bottomView.setVisibility(View.GONE)).start();
        } else if (!hide && bottomView.getVisibility() == View.GONE) {
            int bottomMargin = getResources().getDimensionPixelSize(R.dimen.bottom_navigation_view_height);

            bottomView.animate().translationY(0).setDuration(ANIMATION_DURATION)
                    .withStartAction(() -> bottomView.setVisibility(View.VISIBLE))
                    .withEndAction(() -> params.bottomMargin = bottomMargin)
                    .start();
        }
    }

    public void showHideBottomNavigationView(boolean hide) {
        if (bNV == null) return;

        final CoordinatorLayout.LayoutParams params = new CoordinatorLayout.LayoutParams(ViewGroup.LayoutParams.MATCH_PARENT, ViewGroup.LayoutParams.MATCH_PARENT);
        int height = getResources().getDimensionPixelSize(R.dimen.bottom_navigation_view_height);

        if (hide && bNV.getVisibility() == View.VISIBLE) {
            updateMiniAudioPlayerVisibility(false);
            params.setMargins(0, 0, 0, 0);
            fragmentLayout.setLayoutParams(params);
            bNV.animate().translationY(height).setDuration(ANIMATION_DURATION).withEndAction(() ->
                    bNV.setVisibility(View.GONE)
            ).start();
        } else if (!hide && bNV.getVisibility() == View.GONE) {
            bNV.animate().translationY(0).setDuration(ANIMATION_DURATION).withStartAction(() ->
                    bNV.setVisibility(View.VISIBLE)
            ).withEndAction(() -> {
                updateMiniAudioPlayerVisibility(true);
                params.setMargins(0, 0, 0, height);
                fragmentLayout.setLayoutParams(params);
            }).start();
        }

        updateTransfersWidgetPosition(hide);
    }

    public void markNotificationsSeen(boolean fromAndroidNotification) {
        Timber.d("fromAndroidNotification: %s", fromAndroidNotification);

        if (fromAndroidNotification) {
            megaApi.acknowledgeUserAlerts();
        } else {
            if (drawerItem == DrawerItem.NOTIFICATIONS && activityLifecycleHandler.isActivityVisible()) {
                megaApi.acknowledgeUserAlerts();
            }
        }
    }

    public void showKeyboardForSearch() {
        if (searchView != null) {
            showKeyboardDelayed(searchView.findViewById(R.id.search_src_text));
            searchView.requestFocus();
        }
    }

    public void hideKeyboardSearch() {
        hideKeyboard(this);
        if (searchView != null) {
            searchView.clearFocus();
        }
    }

    public void openSearchView() {
        if (searchMenuItem != null) {
            searchMenuItem.expandActionView();
            if (searchView != null) {
                searchView.setQuery(searchViewModel.getState().getValue().getSearchQuery(), false);
            }
        }
    }

    public void clearSearchViewFocus() {
        if (searchView != null) {
            searchView.clearFocus();
        }
    }

    public void requestSearchViewFocus() {
        if (searchView == null || searchViewModel.getState().getValue().getTextSubmitted()) {
            return;
        }

        searchView.setIconified(false);
    }

    public void openSearchFolder(MegaNode node) {
        switch (drawerItem) {
            case HOMEPAGE:
                // Redirect to Cloud drive.
                selectDrawerItem(DrawerItem.CLOUD_DRIVE);
            case CLOUD_DRIVE:
                viewModel.setBrowserParentHandle(node.getHandle());
                refreshFragment(FragmentTag.CLOUD_DRIVE.getTag());
                break;
            case SHARED_ITEMS:
                if (viewPagerShares == null || sharesPageAdapter == null) break;

                if (getTabItemShares() == SharesTab.INCOMING_TAB) {
                    incomingSharesViewModel.increaseIncomingTreeDepth(node.getHandle());
                } else if (getTabItemShares() == SharesTab.OUTGOING_TAB) {
                    outgoingSharesViewModel.increaseOutgoingTreeDepth(node.getHandle());
                } else if (getTabItemShares() == SharesTab.LINKS_TAB) {
                    linksViewModel.increaseLinksTreeDepth(node.getHandle());
                }
                refreshSharesPageAdapter();

                break;
            case INBOX:
                viewModel.setInboxParentHandle(node.getHandle());
                refreshFragment(FragmentTag.INBOX.getTag());
                break;
        }
    }

    public void closeSearchView() {
        searchViewModel.setTextSubmitted(true);
        if (searchMenuItem != null && searchMenuItem.isActionViewExpanded()) {
            searchMenuItem.collapseActionView();
        }
    }

    public void setTextSubmitted() {
        if (searchView != null) {
            if (!searchViewModel.isSearchQueryValid()) return;
            searchView.setQuery(searchViewModel.getState().getValue().getSearchQuery(), true);
        }
    }

    public boolean isSearchOpen() {
        return searchViewModel.getState().getValue().getSearchQuery() != null && searchExpand;
    }

    private void refreshAddPhoneNumberButton() {
        navigationDrawerAddPhoneContainer.setVisibility(View.GONE);
    }

    public void showAddPhoneNumberInMenu() {
        if (megaApi == null) {
            return;
        }
        if (canVoluntaryVerifyPhoneNumber()) {
            if (megaApi.isAchievementsEnabled()) {
                String message = String.format(getString(R.string.sms_add_phone_number_dialog_msg_achievement_user), myAccountInfo.getBonusStorageSMS());
                addPhoneNumberLabel.setText(message);
            } else {
                addPhoneNumberLabel.setText(R.string.sms_add_phone_number_dialog_msg_non_achievement_user);
            }
            navigationDrawerAddPhoneContainer.setVisibility(View.VISIBLE);
        } else {
            navigationDrawerAddPhoneContainer.setVisibility(View.GONE);
        }
    }

    @Override
    public void onTrimMemory(int level) {
        super.onTrimMemory(level);

        // Determine which lifecycle or system event was raised.
        //we will stop creating thumbnails while the phone is running low on memory to prevent OOM
        Timber.d("Level: %s", level);
        if (level >= ComponentCallbacks2.TRIM_MEMORY_RUNNING_CRITICAL) {
            Timber.w("Low memory");
            ThumbnailUtils.isDeviceMemoryLow = true;
        } else {
            Timber.d("Memory OK");
            ThumbnailUtils.isDeviceMemoryLow = false;
        }
    }

    private void setSearchDrawerItem() {
        if (drawerItem == DrawerItem.SEARCH) return;

        searchViewModel.setSearchDrawerItem(drawerItem);
        searchViewModel.setSearchSharedTab(getTabItemShares());

        drawerItem = DrawerItem.SEARCH;
    }

    /**
     * This method sets "Tap to return to call" banner when there is a call in progress
     * and it is in Cloud Drive section, Recents section, Incoming section, Outgoing section or in the chats list.
     */
    private void setCallWidget() {
        setCallBadge();

        if (drawerItem == DrawerItem.SEARCH
                || drawerItem == DrawerItem.TRANSFERS || drawerItem == DrawerItem.NOTIFICATIONS
                || drawerItem == DrawerItem.HOMEPAGE || !isScreenInPortrait(this)) {
            hideCallWidget(this, callInProgressChrono, callInProgressLayout);
            return;
        }

        showCallLayout(this, callInProgressLayout, callInProgressChrono, callInProgressText);
    }

    public void homepageToSearch() {
        hideItemsWhenSearchSelected();
        searchMenuItem.expandActionView();
    }

    public void setSearchQuery(String searchQuery) {
        searchViewModel.setSearchQuery(searchQuery);
        if (this.searchView != null) {
            this.searchView.setQuery(searchQuery, false);
        }
    }

    private SearchFragment getSearchFragment() {
        return searchFragment = (SearchFragment) getSupportFragmentManager().findFragmentByTag(FragmentTag.SEARCH.getTag());
    }

    /**
     * Removes a completed transfer from Completed tab in Transfers section.
     *
     * @param transfer       the completed transfer to remove
     * @param isRemovedCache If ture, remove cache file, otherwise doesn't remove cache file
     */
    public void removeCompletedTransfer(AndroidCompletedTransfer transfer, boolean isRemovedCache) {
        dbH.deleteTransfer(transfer.getId());

        if (isTransfersCompletedAdded()) {
            completedTransfersFragment.transferRemoved(transfer, isRemovedCache);
        }
    }

    /**
     * Retries a transfer that finished wrongly.
     *
     * @param transfer the transfer to retry
     */
    private void retryTransfer(AndroidCompletedTransfer transfer) {
        if (transfer.getType() == MegaTransfer.TYPE_DOWNLOAD) {
            MegaNode node = megaApi.getNodeByHandle(Long.parseLong(transfer.getNodeHandle()));
            if (node == null) {
                Timber.w("Node is null, not able to retry");
                return;
            }

            if (transfer.getIsOfflineFile()) {
                File offlineFile = new File(transfer.getOriginalPath());
                saveOffline(offlineFile.getParentFile(), node, ManagerActivity.this);
            } else {
                downloadNodeUseCase.download(this, node, transfer.getPath())
                        .subscribeOn(Schedulers.io())
                        .observeOn(AndroidSchedulers.mainThread())
                        .subscribe(() -> Timber.d("Transfer retried: %s", node.getHandle()),
                                throwable -> Timber.e(throwable, "Retry transfer failed."));
            }
        } else if (transfer.getType() == MegaTransfer.TYPE_UPLOAD) {
            PermissionUtils.checkNotificationsPermission(this);
            File file = new File(transfer.getOriginalPath());
            uploadUseCase.upload(this, file, transfer.getParentHandle())
                    .subscribeOn(Schedulers.io())
                    .observeOn(AndroidSchedulers.mainThread())
                    .subscribe(() -> Timber.d("Transfer retried."), Timber::e);
        }

        removeCompletedTransfer(transfer, false);
    }

    /**
     * Opens a location of a transfer.
     *
     * @param transfer the transfer to open its location
     */
    public void openTransferLocation(AndroidCompletedTransfer transfer) {
        if (transfer.getType() == MegaTransfer.TYPE_DOWNLOAD) {
            if (transfer.getIsOfflineFile()) {
                selectDrawerItem(drawerItem = DrawerItem.HOMEPAGE);
                openFullscreenOfflineFragment(
                        removeInitialOfflinePath(transfer.getPath()) + SEPARATOR);
            } else {
                File file = new File(transfer.getPath());

                if (!isFileAvailable(file)) {
                    showSnackbar(SNACKBAR_TYPE, StringResourcesUtils.getString(R.string.location_not_exist), MEGACHAT_INVALID_HANDLE);
                    return;
                }

                Intent intent = new Intent(this, FileStorageActivity.class);
                intent.setAction(FileStorageActivity.Mode.BROWSE_FILES.getAction());
                intent.putExtra(FileStorageActivity.EXTRA_PATH, transfer.getPath());
                startActivity(intent);
            }
        } else if (transfer.getType() == MegaTransfer.TYPE_UPLOAD) {
            MegaNode node = megaApi.getNodeByHandle(Long.parseLong(transfer.getNodeHandle()));
            if (node == null) {
                showSnackbar(SNACKBAR_TYPE, getString(!isOnline(this) ? R.string.error_server_connection_problem
                        : R.string.warning_folder_not_exists), MEGACHAT_INVALID_HANDLE);
                return;
            }

            viewNodeInFolder(node);
        }
    }

    /**
     * Opens the location of a node.
     *
     * @param node the node to open its location
     */
    public void viewNodeInFolder(MegaNode node) {
        MegaNode parentNode = MegaNodeUtil.getRootParentNode(megaApi, node);
        viewInFolderNode = node;
        if (parentNode.getHandle() == megaApi.getRootNode().getHandle()) {
            viewModel.setBrowserParentHandle(node.getParentHandle());
            refreshFragment(FragmentTag.CLOUD_DRIVE.getTag());
            selectDrawerItem(DrawerItem.CLOUD_DRIVE);
        } else if (parentNode.getHandle() == megaApi.getRubbishNode().getHandle()) {
            viewModel.setRubbishBinParentHandle(node.getParentHandle());
            refreshFragment(FragmentTag.RUBBISH_BIN.getTag());
            selectDrawerItem(DrawerItem.RUBBISH_BIN);
        } else if (parentNode.isInShare()) {
            incomingSharesViewModel.setIncomingTreeDepth(calculateDeepBrowserTreeIncoming(megaApi.getParentNode(node), this), node.getParentHandle());
            if (sharesPageAdapter != null)
                sharesPageAdapter.refreshFragment(SharesTab.INCOMING_TAB.getPosition());
            viewModel.setSharesTab(SharesTab.INCOMING_TAB);
            if (viewPagerShares != null) {
                viewPagerShares.setCurrentItem(viewModel.getState().getValue().getSharesTab().getPosition());
                refreshSharesPageAdapter();
            }
            selectDrawerItem(DrawerItem.SHARED_ITEMS);
        } else if (parentNode.getHandle() == megaApi.getInboxNode().getHandle()) {
            refreshFragment(FragmentTag.INBOX.getTag());
            selectDrawerItem(DrawerItem.INBOX);
        }
    }

    public int getStorageState() {
        return storageState;
    }

    /**
     * Shows a "transfer over quota" warning.
     */
    public void showTransfersTransferOverQuotaWarning() {
        MaterialAlertDialogBuilder builder = new MaterialAlertDialogBuilder(this);
        int messageResource = R.string.warning_transfer_over_quota;

        transferOverQuotaWarning = builder.setTitle(R.string.label_transfer_over_quota)
                .setMessage(getString(messageResource, getHumanizedTime(megaApi.getBandwidthOverquotaDelay())))
                .setPositiveButton(R.string.my_account_upgrade_pro, (dialog, which) -> {
                    navigateToUpgradeAccount();
                })
                .setNegativeButton(R.string.general_dismiss, null)
                .setCancelable(false)
                .setOnDismissListener(dialog -> isTransferOverQuotaWarningShown = false)
                .create();

        transferOverQuotaWarning.setCanceledOnTouchOutside(false);
        TimeUtils.createAndShowCountDownTimer(messageResource, transferOverQuotaWarning);
        transferOverQuotaWarning.show();
        isTransferOverQuotaWarningShown = true;
    }

    /**
     * Updates the position of the transfers widget.
     *
     * @param bNVHidden true if the bottom navigation view is hidden, false otherwise
     */
    public void updateTransfersWidgetPosition(boolean bNVHidden) {
        RelativeLayout transfersWidgetLayout = findViewById(R.id.transfers_widget_layout);
        if (transfersWidgetLayout == null) return;

        LinearLayout.LayoutParams params = (LinearLayout.LayoutParams) transfersWidgetLayout.getLayoutParams();
        params.gravity = Gravity.END;

        if (!bNVHidden && isInMainHomePage()) {
            params.bottomMargin = Util.dp2px(TRANSFER_WIDGET_MARGIN_BOTTOM, outMetrics);
        } else {
            params.bottomMargin = 0;
        }

        transfersWidgetLayout.setLayoutParams(params);
    }

    /**
     * Updates values of TransfersManagement object after the activity comes from background.
     */
    private void checkTransferOverQuotaOnResume() {
        transfersManagement.setOnTransfersSection(drawerItem == DrawerItem.TRANSFERS);

        if (transfersManagement.isTransferOverQuotaNotificationShown()) {
            transfersManagement.setTransferOverQuotaBannerShown(true);
            transfersManagement.setTransferOverQuotaNotificationShown(false);
        }
    }

    /**
     * Gets the failed and cancelled transfers.
     *
     * @return A list with the failed and cancelled transfers.
     */
    public ArrayList<AndroidCompletedTransfer> getFailedAndCancelledTransfers() {
        return dbH.getFailedOrCancelledTransfers();
    }

    /**
     * Retries all the failed and cancelled transfers.
     */
    private void retryAllTransfers() {
        ArrayList<AndroidCompletedTransfer> failedOrCancelledTransfers = getFailedAndCancelledTransfers();
        dbH.removeFailedOrCancelledTransfers();
        for (AndroidCompletedTransfer transfer : failedOrCancelledTransfers) {
            if (isTransfersCompletedAdded()) {
                completedTransfersFragment.transferRemoved(transfer, false);
            }

            retryTransfer(transfer);
        }
    }


    /**
     * Retry a single transfer.
     *
     * @param transfer AndroidCompletedTransfer to retry.
     */
    public void retrySingleTransfer(AndroidCompletedTransfer transfer) {
        removeCompletedTransfer(transfer, false);
        retryTransfer(transfer);
    }

    /**
     * Checks if there are failed or cancelled transfers.
     *
     * @return True if there are failed or cancelled transfers, false otherwise.
     */
    private boolean thereAreFailedOrCancelledTransfers() {
        ArrayList<AndroidCompletedTransfer> failedOrCancelledTransfers = getFailedAndCancelledTransfers();
        return failedOrCancelledTransfers.size() > 0;
    }

    private RubbishBinFragment getRubbishBinFragment() {
        return rubbishBinFragment = (RubbishBinFragment) getSupportFragmentManager().findFragmentByTag(FragmentTag.RUBBISH_BIN.getTag());
    }

    private PhotosFragment getPhotosFragment() {
        return photosFragment = (PhotosFragment) getSupportFragmentManager()
                .findFragmentByTag(FragmentTag.PHOTOS.getTag());
    }

    private InboxFragment getInboxFragment() {
        return inboxFragment = (InboxFragment) getSupportFragmentManager().findFragmentByTag(FragmentTag.INBOX.getTag());
    }

    private ChatTabsFragment getChatsFragment() {
        return chatTabsFragment = (ChatTabsFragment) getSupportFragmentManager().findFragmentByTag(FragmentTag.RECENT_CHAT.getTag());
    }

    private RecentChatsFragment getRecentChatsFragment() {
        if (getChatsFragment() != null) {
            return getChatsFragment().getRecentChatsFragment();
        } else {
            return null;
        }
    }

    public boolean isMeetingTabShown() {
        return !(getChatsFragment().getRecentChatsFragment() != null
                && getChatsFragment().getRecentChatsFragment().isVisible());
    }

    private PermissionsFragment getPermissionsFragment() {
        return permissionsFragment = (PermissionsFragment) getSupportFragmentManager().findFragmentByTag(FragmentTag.PERMISSIONS.getTag());
    }

    public MediaDiscoveryFragment getMDFragment() {
        return mediaDiscoveryFragment;
    }

    public AlbumContentFragment getAlbumContentFragment() {
        return albumContentFragment;
    }

    /**
     * Checks whether the current screen is the main of Homepage or Documents.
     * Video / Audio / Photos do not need Fab button
     *
     * @param isShow True if Fab button should be display, False if Fab button should be hidden
     */
    private void controlFabInHomepage(Boolean isShow) {
        if (mHomepageScreen == HomepageScreen.HOMEPAGE) {
            // Control the Fab in homepage
            HomepageFragment fragment = getFragmentByType(HomepageFragment.class);
            if (fragment != null) {
                if (isShow) {
                    fragment.showFabButton();
                } else {
                    fragment.hideFabButton();
                }
            }
        } else if (mHomepageScreen == HomepageScreen.DOCUMENTS) {
            // Control the Fab in documents
            DocumentsFragment docFragment = getFragmentByType(DocumentsFragment.class);
            if (docFragment != null) {
                if (isShow) {
                    docFragment.showFabButton();
                } else {
                    docFragment.hideFabButton();
                }
            }
        }
    }

    @Override
    public void finishRenameActionWithSuccess(@NonNull String newName) {
        switch (drawerItem) {
            case CLOUD_DRIVE:
                refreshCloudDrive();
                break;
            case RUBBISH_BIN:
                refreshRubbishBin();
                break;
            case INBOX:
                refreshInboxList();
                break;
            case SHARED_ITEMS:
                refreshOutgoingShares();
                refreshIncomingShares();
                refreshLinks();
                break;
            case HOMEPAGE:
                refreshOfflineNodes();
        }
    }

    @Override
    public void actionConfirmed() {
        //No update needed
    }

    @Override
    public void onPreviewLoaded(MegaChatRequest request, boolean alreadyExist) {
        long chatId = request.getChatHandle();
        boolean isFromOpenChatPreview = request.getFlag();
        int type = request.getParamType();
        String link = request.getLink();
        if (joiningToChatLink && isTextEmpty(link) && chatId == MEGACHAT_INVALID_HANDLE) {
            showSnackbar(SNACKBAR_TYPE, getString(R.string.error_chat_link_init_error), MEGACHAT_INVALID_HANDLE);
            resetJoiningChatLink();
            return;
        }

        if (type == LINK_IS_FOR_MEETING) {
            Timber.d("It's a meeting");
            boolean linkInvalid = TextUtil.isTextEmpty(link) && chatId == MEGACHAT_INVALID_HANDLE;
            if (linkInvalid) {
                Timber.e("Invalid link");
                return;
            }

            if (isMeetingEnded(request.getMegaHandleList())) {
                Timber.d("It's a meeting, open dialog: Meeting has ended");
                new MeetingHasEndedDialogFragment(new MeetingHasEndedDialogFragment.ClickCallback() {
                    @Override
                    public void onViewMeetingChat() {
                        showChatLink(link);
                    }

                    @Override
                    public void onLeave() {
                    }
                }, false).show(getSupportFragmentManager(),
                        MeetingHasEndedDialogFragment.TAG);
            } else {
                CallUtil.checkMeetingInProgress(ManagerActivity.this, ManagerActivity.this, chatId, isFromOpenChatPreview, link, request.getMegaHandleList(), request.getText(), alreadyExist, request.getUserHandle(), passcodeManagement);
            }
        } else {
            Timber.d("It's a chat");
            showChatLink(link);
        }

        dismissAlertDialogIfExists(openLinkDialog);
    }

    @Override
    public void onErrorLoadingPreview(int errorCode) {
        if (errorCode == MegaChatError.ERROR_NOENT) {
            dismissAlertDialogIfExists(openLinkDialog);
            showAlert(this, getString(R.string.invalid_chat_link), getString(R.string.title_alert_chat_link_error));
        } else {
            showOpenLinkError(true, 0);
        }
    }

    /**
     * Checks if the current screen is the main of Home.
     *
     * @return True if the current screen is the main of Home, false otherwise.
     */
    public boolean isInMainHomePage() {
        return drawerItem == DrawerItem.HOMEPAGE && mHomepageScreen == HomepageScreen.HOMEPAGE;
    }

    /**
     * Checks if the current screen is photos section of Homepage.
     *
     * @return True if the current screen is the photos, false otherwise.
     */
    public boolean isInImagesPage() {
        return drawerItem == DrawerItem.HOMEPAGE && mHomepageScreen == HomepageScreen.IMAGES;
    }

    /**
     * Checks if the current screen is Album content page.
     *
     * @return True if the current screen is Album content page, false otherwise.
     */
    public boolean isInAlbumContentPage() {
        return drawerItem == DrawerItem.PHOTOS && isInAlbumContent;
    }

    /**
     * Checks if the current screen is Photos.
     *
     * @return True if the current screen is Photos, false otherwise.
     */
    public boolean isInPhotosPage() {
        return drawerItem == DrawerItem.PHOTOS;
    }

    /**
     * Checks if the current screen is Media discovery page.
     *
     * @return True if the current screen is Media discovery page, false otherwise.
     */
    public boolean isInMDPage() {
        return drawerItem == DrawerItem.CLOUD_DRIVE && isInMDMode;
    }

    /**
     * Create the instance of FileBackupManager
     */
    private void initFileBackupManager() {
        fileBackupManager = new FileBackupManager(this, (actionType, operationType, result, handle) -> {
            if (actionType == ACTION_BACKUP_FAB) {
                if (operationType == OPERATION_EXECUTE) {
                    if (isBottomSheetDialogShown(bottomSheetDialogFragment)) return;
                    bottomSheetDialogFragment = UploadBottomSheetDialogFragment.newInstance(GENERAL_UPLOAD);
                    bottomSheetDialogFragment.show(getSupportFragmentManager(), bottomSheetDialogFragment.getTag());
                }
            } else {
                Timber.d("Nothing to do for actionType = %s", actionType);
            }
        });
    }

    /**
     * Receive changes to OnChatListItemUpdate, OnChatOnlineStatusUpdate and OnChatConnectionStateUpdate and make the necessary changes
     */
    private void checkChatChanges() {
        Disposable chatSubscription = getChatChangesUseCase.get()
                .subscribeOn(Schedulers.io())
                .observeOn(AndroidSchedulers.mainThread())
                .subscribe((next) -> {
                    if (next instanceof GetChatChangesUseCase.Result.OnChatListItemUpdate) {
                        MegaChatListItem item = ((GetChatChangesUseCase.Result.OnChatListItemUpdate) next).component1();
                        onChatListItemUpdate(item);
                    }

                    if (next instanceof GetChatChangesUseCase.Result.OnChatOnlineStatusUpdate) {
                        long userHandle = ((GetChatChangesUseCase.Result.OnChatOnlineStatusUpdate) next).component1();
                        int status = ((GetChatChangesUseCase.Result.OnChatOnlineStatusUpdate) next).component2();
                        boolean inProgress = ((GetChatChangesUseCase.Result.OnChatOnlineStatusUpdate) next).component3();
                        onChatOnlineStatusUpdate(userHandle, status, inProgress);
                    }

                    if (next instanceof GetChatChangesUseCase.Result.OnChatConnectionStateUpdate) {
                        long chatid = ((GetChatChangesUseCase.Result.OnChatConnectionStateUpdate) next).component1();
                        int newState = ((GetChatChangesUseCase.Result.OnChatConnectionStateUpdate) next).component2();
                        onChatConnectionStateUpdate(chatid, newState);
                    }
                }, Timber::e);

        composite.add(chatSubscription);
    }

    /**
     * Create list of positions of each new node which was added to share folder
     *
     * @param nodes Share folder nodes' list
     * @return positions list
     */
    public ArrayList<Integer> getPositionsList(List<MegaNode> nodes) {
        ArrayList<Integer> positions = new ArrayList<>();
        if (comesFromNotificationChildNodeHandleList != null) {
            long[] childNodeHandleList = comesFromNotificationChildNodeHandleList;
            for (long childNodeHandle : childNodeHandleList) {
                for (int i = 1; i < nodes.size(); i++) {
                    var shareNode = nodes.get(i);
                    if (shareNode != null && shareNode.getHandle() == childNodeHandle) {
                        positions.add(i);
                    }
                }
            }
        }
        return positions;
    }

    /**
     * Updates the UI related to unread user alerts as per the [UnreadUserAlertsCheckType] received.
     *
     * @param result Pair containing the type of the request and the number of unread user alerts.
     */
    private void updateNumUnreadUserAlerts(kotlin.Pair<UnreadUserAlertsCheckType, Integer> result) {
        UnreadUserAlertsCheckType type = result.getFirst();
        int numUnreadUserAlerts = result.getSecond();

        if (type == UnreadUserAlertsCheckType.NAVIGATION_TOOLBAR_ICON) {
            updateNavigationToolbarIcon(numUnreadUserAlerts);
        } else if (type == UnreadUserAlertsCheckType.NOTIFICATIONS_TITLE) {
            setNotificationsTitleSection(numUnreadUserAlerts);
        } else {
            updateNavigationToolbarIcon(numUnreadUserAlerts);
            setNotificationsTitleSection(numUnreadUserAlerts);
        }
    }

    /**
     * Updates the Shares section tab as per the indexShares.
     */
    public void updateSharesTab() {
        if (viewModel.getState().getValue().getSharesTab() == SharesTab.NONE) {
            Timber.d("indexShares is -1");
            return;
        }

        Timber.d("The index of the TAB Shares is: %s", viewModel.getState().getValue().getSharesTab());

        if (viewPagerShares != null) {
            viewPagerShares.setCurrentItem(viewModel.getState().getValue().getSharesTab().getPosition(), false);
        }

        viewModel.setSharesTab(SharesTab.NONE);
    }

    /**
     * Restores the Shares section after opening it from a notification in the Notifications section.
     */
    public void restoreSharesAfterComingFromNotifications() {
        selectDrawerItem(DrawerItem.NOTIFICATIONS);
        comesFromNotifications = false;
        comesFromNotificationsLevel = 0;
        comesFromNotificationHandle = INVALID_VALUE;
        viewModel.setSharesTab(comesFromNotificationSharedIndex);
        updateSharesTab();
        comesFromNotificationSharedIndex = SharesTab.NONE;
        setDeepBrowserTreeIncoming(comesFromNotificationDeepBrowserTreeIncoming, comesFromNotificationHandleSaved);
        comesFromNotificationDeepBrowserTreeIncoming = INVALID_VALUE;
        comesFromNotificationHandleSaved = INVALID_VALUE;
        refreshIncomingShares();
    }

    /**
     * Updates Inbox section visibility depending on if it has children.
     *
     * @param hasChildren True if the Inbox node has children, false otherwise.
     */
    private void updateInboxSectionVisibility(boolean hasChildren) {
        Timber.d("updateInboxSectionVisibility");
        if (nV == null || inboxSection == null) {
            return;
        }

        if (hasChildren) {
            inboxSection.setEnabled(true);
            inboxSection.setVisibility(View.VISIBLE);
            ((TextView) inboxSection.findViewById(R.id.inbox_section_text)).setTextColor(
                    ColorUtils.getThemeColor(this, android.R.attr.textColorPrimary));
        } else {
            inboxSection.setVisibility(View.GONE);
        }
    }

    private void handleSuperBackPressed() {
        onBackPressedCallback.setEnabled(false);
        getOnBackPressedDispatcher().onBackPressed();
        onBackPressedCallback.setEnabled(true);
    }

<<<<<<< HEAD
    private void closeDrawer() {
=======
    private void closeLeftDrawer() {
>>>>>>> 9f0a536e
        if (drawerLayout.isDrawerOpen(GravityCompat.START)) {
            drawerLayout.closeDrawer(GravityCompat.START);
        }
    }
}<|MERGE_RESOLUTION|>--- conflicted
+++ resolved
@@ -877,11 +877,7 @@
         @Override
         public void onChanged(Boolean aBoolean) {
             if (drawerLayout != null) {
-<<<<<<< HEAD
                 closeDrawer();
-=======
-                closeLeftDrawer();
->>>>>>> 9f0a536e
             }
             refreshAddPhoneNumberButton();
         }
@@ -2520,11 +2516,7 @@
                     setRequestNotificationsPermissionFirstLogin(savedInstanceState);
                     askPermissions = intentRec.getBooleanExtra(EXTRA_ASK_PERMISSIONS, askPermissions);
                     if (upgradeAccount) {
-<<<<<<< HEAD
                         closeDrawer();
-=======
-                        closeLeftDrawer();
->>>>>>> 9f0a536e
                         int accountType = getIntent().getIntExtra(EXTRA_ACCOUNT_TYPE, 0);
 
                         if (accountType != FREE) {
@@ -2567,11 +2559,7 @@
                         }
                     }
                 }
-<<<<<<< HEAD
                 closeDrawer();
-=======
-                closeLeftDrawer();
->>>>>>> 9f0a536e
             }
 
             checkCurrentStorageStatus(true);
@@ -2938,11 +2926,7 @@
         abL.setVisibility(View.GONE);
 
         fragmentContainer.setVisibility(View.VISIBLE);
-<<<<<<< HEAD
         closeDrawer();
-=======
-        closeLeftDrawer();
->>>>>>> 9f0a536e
         drawerLayout.setDrawerLockMode(DrawerLayout.LOCK_MODE_LOCKED_CLOSED);
         supportInvalidateOptionsMenu();
         hideFabButton();
@@ -3151,11 +3135,8 @@
         setTabsVisibility();
         abL.setVisibility(View.GONE);
 
-<<<<<<< HEAD
         closeDrawer();
-=======
-        closeLeftDrawer();
->>>>>>> 9f0a536e
+
         drawerLayout.setDrawerLockMode(DrawerLayout.LOCK_MODE_LOCKED_CLOSED);
         supportInvalidateOptionsMenu();
         hideFabButton();
@@ -4188,11 +4169,7 @@
             return;
         }
 
-<<<<<<< HEAD
         closeDrawer();
-=======
-        closeLeftDrawer();
->>>>>>> 9f0a536e
 
         switch (item) {
             case CLOUD_DRIVE: {
@@ -4260,11 +4237,7 @@
         updateSharesTab();
         setToolbarTitle();
 
-<<<<<<< HEAD
         closeDrawer();
-=======
-        closeLeftDrawer();
->>>>>>> 9f0a536e
     }
 
     public void selectDrawerItemNotifications() {
@@ -4309,11 +4282,7 @@
         getTransfersViewModel().checkIfShouldShowCompletedTab();
         setToolbarTitle();
         showFabButton();
-<<<<<<< HEAD
         closeDrawer();
-=======
-        closeLeftDrawer();
->>>>>>> 9f0a536e
     }
 
     /**
@@ -4368,11 +4337,7 @@
 
         replaceFragment(chatTabsFragment, FragmentTag.RECENT_CHAT.getTag());
 
-<<<<<<< HEAD
         closeDrawer();
-=======
-        closeLeftDrawer();
->>>>>>> 9f0a536e
         PermissionUtils.checkNotificationsPermission(this);
     }
 
@@ -4405,11 +4370,7 @@
 
         if (turnOnNotifications) {
             fragmentContainer.setVisibility(View.VISIBLE);
-<<<<<<< HEAD
             closeDrawer();
-=======
-            closeLeftDrawer();
->>>>>>> 9f0a536e
             return;
         }
 
@@ -4449,11 +4410,7 @@
         LiveEventBus.get(EVENT_HOMEPAGE_VISIBILITY, Boolean.class)
                 .post(drawerItem == DrawerItem.HOMEPAGE);
 
-<<<<<<< HEAD
         closeDrawer();
-=======
-        closeLeftDrawer();
->>>>>>> 9f0a536e
     }
 
     /**
@@ -6335,11 +6292,7 @@
 
         checkIfShouldCloseSearchView(oldDrawerItem);
         selectDrawerItem(drawerItem);
-<<<<<<< HEAD
         closeDrawer();
-=======
-        closeLeftDrawer();
->>>>>>> 9f0a536e
         return true;
     }
 
@@ -7897,20 +7850,12 @@
     }
 
     public void navigateToContacts() {
-<<<<<<< HEAD
         closeDrawer();
-=======
-        closeLeftDrawer();
->>>>>>> 9f0a536e
         startActivity(ContactsActivity.getListIntent(this));
     }
 
     public void navigateToContactRequests() {
-<<<<<<< HEAD
         closeDrawer();
-=======
-        closeLeftDrawer();
->>>>>>> 9f0a536e
         startActivity(ContactsActivity.getReceivedRequestsIntent(this));
     }
 
@@ -11592,11 +11537,7 @@
         onBackPressedCallback.setEnabled(true);
     }
 
-<<<<<<< HEAD
     private void closeDrawer() {
-=======
-    private void closeLeftDrawer() {
->>>>>>> 9f0a536e
         if (drawerLayout.isDrawerOpen(GravityCompat.START)) {
             drawerLayout.closeDrawer(GravityCompat.START);
         }
