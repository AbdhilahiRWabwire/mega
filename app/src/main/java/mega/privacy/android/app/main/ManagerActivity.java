package mega.privacy.android.app.main;

import static mega.privacy.android.app.constants.BroadcastConstants.ACTION_CLOSE_CHAT_AFTER_OPEN_TRANSFERS;
import static mega.privacy.android.app.constants.BroadcastConstants.ACTION_TRANSFER_OVER_QUOTA;
import static mega.privacy.android.app.constants.BroadcastConstants.ACTION_TYPE;
import static mega.privacy.android.app.constants.BroadcastConstants.ACTION_UPDATE_CREDENTIALS;
import static mega.privacy.android.app.constants.BroadcastConstants.ACTION_UPDATE_CU;
import static mega.privacy.android.app.constants.BroadcastConstants.ACTION_UPDATE_DISABLE_CU_SETTING;
import static mega.privacy.android.app.constants.BroadcastConstants.ACTION_UPDATE_DISABLE_CU_UI_SETTING;
import static mega.privacy.android.app.constants.BroadcastConstants.ACTION_UPDATE_FIRST_NAME;
import static mega.privacy.android.app.constants.BroadcastConstants.ACTION_UPDATE_LAST_NAME;
import static mega.privacy.android.app.constants.BroadcastConstants.ACTION_UPDATE_NICKNAME;
import static mega.privacy.android.app.constants.BroadcastConstants.ACTION_UPDATE_PUSH_NOTIFICATION_SETTING;
import static mega.privacy.android.app.constants.BroadcastConstants.BROADCAST_ACTION_INTENT_CU_ATTR_CHANGE;
import static mega.privacy.android.app.constants.BroadcastConstants.BROADCAST_ACTION_INTENT_FILTER_CONTACT_UPDATE;
import static mega.privacy.android.app.constants.BroadcastConstants.BROADCAST_ACTION_INTENT_TRANSFER_UPDATE;
import static mega.privacy.android.app.constants.BroadcastConstants.BROADCAST_ACTION_TRANSFER_FINISH;
import static mega.privacy.android.app.constants.BroadcastConstants.COMPLETED_TRANSFER;
import static mega.privacy.android.app.constants.BroadcastConstants.EXTRA_USER_HANDLE;
import static mega.privacy.android.app.constants.BroadcastConstants.INVALID_ACTION;
import static mega.privacy.android.app.constants.BroadcastConstants.PENDING_TRANSFERS;
import static mega.privacy.android.app.constants.BroadcastConstants.PROGRESS;
import static mega.privacy.android.app.constants.EventConstants.EVENT_CALL_ON_HOLD_CHANGE;
import static mega.privacy.android.app.constants.EventConstants.EVENT_CALL_STATUS_CHANGE;
import static mega.privacy.android.app.constants.EventConstants.EVENT_FINISH_ACTIVITY;
import static mega.privacy.android.app.constants.EventConstants.EVENT_MY_BACKUPS_FOLDER_CHANGED;
import static mega.privacy.android.app.constants.EventConstants.EVENT_NETWORK_CHANGE;
import static mega.privacy.android.app.constants.EventConstants.EVENT_REFRESH;
import static mega.privacy.android.app.constants.EventConstants.EVENT_REFRESH_PHONE_NUMBER;
import static mega.privacy.android.app.constants.EventConstants.EVENT_SESSION_ON_HOLD_CHANGE;
import static mega.privacy.android.app.constants.EventConstants.EVENT_UPDATE_VIEW_MODE;
import static mega.privacy.android.app.constants.EventConstants.EVENT_USER_EMAIL_UPDATED;
import static mega.privacy.android.app.constants.EventConstants.EVENT_USER_NAME_UPDATED;
import static mega.privacy.android.app.constants.IntentConstants.ACTION_OPEN_ACHIEVEMENTS;
import static mega.privacy.android.app.constants.IntentConstants.EXTRA_ACCOUNT_TYPE;
import static mega.privacy.android.app.constants.IntentConstants.EXTRA_ASK_PERMISSIONS;
import static mega.privacy.android.app.constants.IntentConstants.EXTRA_FIRST_LOGIN;
import static mega.privacy.android.app.constants.IntentConstants.EXTRA_NEW_ACCOUNT;
import static mega.privacy.android.app.constants.IntentConstants.EXTRA_UPGRADE_ACCOUNT;
import static mega.privacy.android.app.fragments.settingsFragments.startSceen.util.StartScreenUtil.CHAT_BNV;
import static mega.privacy.android.app.fragments.settingsFragments.startSceen.util.StartScreenUtil.CLOUD_DRIVE_BNV;
import static mega.privacy.android.app.fragments.settingsFragments.startSceen.util.StartScreenUtil.HOME_BNV;
import static mega.privacy.android.app.fragments.settingsFragments.startSceen.util.StartScreenUtil.NO_BNV;
import static mega.privacy.android.app.fragments.settingsFragments.startSceen.util.StartScreenUtil.PHOTOS_BNV;
import static mega.privacy.android.app.fragments.settingsFragments.startSceen.util.StartScreenUtil.SHARED_ITEMS_BNV;
import static mega.privacy.android.app.fragments.settingsFragments.startSceen.util.StartScreenUtil.getStartBottomNavigationItem;
import static mega.privacy.android.app.fragments.settingsFragments.startSceen.util.StartScreenUtil.getStartDrawerItem;
import static mega.privacy.android.app.fragments.settingsFragments.startSceen.util.StartScreenUtil.setStartScreenTimeStamp;
import static mega.privacy.android.app.fragments.settingsFragments.startSceen.util.StartScreenUtil.shouldCloseApp;
import static mega.privacy.android.app.main.FileInfoActivity.NODE_HANDLE;
import static mega.privacy.android.app.main.PermissionsFragment.PERMISSIONS_FRAGMENT;
import static mega.privacy.android.app.meeting.activity.MeetingActivity.MEETING_ACTION_CREATE;
import static mega.privacy.android.app.meeting.activity.MeetingActivity.MEETING_ACTION_JOIN;
import static mega.privacy.android.app.modalbottomsheet.ModalBottomSheetUtil.isBottomSheetDialogShown;
import static mega.privacy.android.app.modalbottomsheet.UploadBottomSheetDialogFragment.GENERAL_UPLOAD;
import static mega.privacy.android.app.modalbottomsheet.UploadBottomSheetDialogFragment.HOMEPAGE_UPLOAD;
import static mega.privacy.android.app.sync.fileBackups.FileBackupManager.BackupDialogState.BACKUP_DIALOG_SHOW_CONFIRM;
import static mega.privacy.android.app.sync.fileBackups.FileBackupManager.BackupDialogState.BACKUP_DIALOG_SHOW_NONE;
import static mega.privacy.android.app.sync.fileBackups.FileBackupManager.BackupDialogState.BACKUP_DIALOG_SHOW_WARNING;
import static mega.privacy.android.app.sync.fileBackups.FileBackupManager.OperationType.OPERATION_EXECUTE;
import static mega.privacy.android.app.utils.AlertDialogUtil.dismissAlertDialogIfExists;
import static mega.privacy.android.app.utils.AlertDialogUtil.isAlertDialogShown;
import static mega.privacy.android.app.utils.AlertsAndWarnings.askForCustomizedPlan;
import static mega.privacy.android.app.utils.AlertsAndWarnings.showOverDiskQuotaPaywallWarning;
import static mega.privacy.android.app.utils.AvatarUtil.getColorAvatar;
import static mega.privacy.android.app.utils.AvatarUtil.getDefaultAvatar;
import static mega.privacy.android.app.utils.CacheFolderManager.TEMPORAL_FOLDER;
import static mega.privacy.android.app.utils.CacheFolderManager.buildAvatarFile;
import static mega.privacy.android.app.utils.CacheFolderManager.createCacheFolders;
import static mega.privacy.android.app.utils.CacheFolderManager.getCacheFolder;
import static mega.privacy.android.app.utils.CallUtil.checkPermissionsCall;
import static mega.privacy.android.app.utils.CallUtil.hideCallMenuItem;
import static mega.privacy.android.app.utils.CallUtil.hideCallWidget;
import static mega.privacy.android.app.utils.CallUtil.isChatConnectedInOrderToInitiateACall;
import static mega.privacy.android.app.utils.CallUtil.isMeetingEnded;
import static mega.privacy.android.app.utils.CallUtil.isNecessaryDisableLocalCamera;
import static mega.privacy.android.app.utils.CallUtil.openMeetingToCreate;
import static mega.privacy.android.app.utils.CallUtil.participatingInACall;
import static mega.privacy.android.app.utils.CallUtil.returnActiveCall;
import static mega.privacy.android.app.utils.CallUtil.setCallMenuItem;
import static mega.privacy.android.app.utils.CallUtil.showCallLayout;
import static mega.privacy.android.app.utils.CallUtil.showConfirmationInACall;
import static mega.privacy.android.app.utils.CallUtil.showConfirmationOpenCamera;
import static mega.privacy.android.app.utils.CallUtil.startCallWithChatOnline;
import static mega.privacy.android.app.utils.CameraUploadUtil.backupTimestampsAndFolderHandle;
import static mega.privacy.android.app.utils.CameraUploadUtil.disableCameraUploadSettingProcess;
import static mega.privacy.android.app.utils.CameraUploadUtil.disableMediaUploadProcess;
import static mega.privacy.android.app.utils.CameraUploadUtil.getPrimaryFolderHandle;
import static mega.privacy.android.app.utils.CameraUploadUtil.getSecondaryFolderHandle;
import static mega.privacy.android.app.utils.ChatUtil.StatusIconLocation;
import static mega.privacy.android.app.utils.ChatUtil.createMuteNotificationsChatAlertDialog;
import static mega.privacy.android.app.utils.ChatUtil.getGeneralNotification;
import static mega.privacy.android.app.utils.ChatUtil.getTitleChat;
import static mega.privacy.android.app.utils.ColorUtils.tintIcon;
import static mega.privacy.android.app.utils.Constants.*;
import static mega.privacy.android.app.utils.ConstantsUrl.RECOVERY_URL;
import static mega.privacy.android.app.utils.FileUtil.JPG_EXTENSION;
import static mega.privacy.android.app.utils.FileUtil.OLD_MK_FILE;
import static mega.privacy.android.app.utils.FileUtil.OLD_RK_FILE;
import static mega.privacy.android.app.utils.FileUtil.buildExternalStorageFile;
import static mega.privacy.android.app.utils.FileUtil.createTemporalTextFile;
import static mega.privacy.android.app.utils.FileUtil.getRecoveryKeyFileName;
import static mega.privacy.android.app.utils.FileUtil.isFileAvailable;
import static mega.privacy.android.app.utils.JobUtil.cancelAllUploads;
import static mega.privacy.android.app.utils.JobUtil.startCameraUploadService;
import static mega.privacy.android.app.utils.JobUtil.startCameraUploadServiceIgnoreAttr;
import static mega.privacy.android.app.utils.JobUtil.stopRunningCameraUploadService;
import static mega.privacy.android.app.utils.LogUtil.logDebug;
import static mega.privacy.android.app.utils.LogUtil.logError;
import static mega.privacy.android.app.utils.LogUtil.logInfo;
import static mega.privacy.android.app.utils.LogUtil.logWarning;
import static mega.privacy.android.app.utils.LogUtil.resetLoggerSDK;
import static mega.privacy.android.app.utils.MegaApiUtils.calculateDeepBrowserTreeIncoming;
import static mega.privacy.android.app.utils.MegaNodeDialogUtil.ACTION_BACKUP_FAB;
import static mega.privacy.android.app.utils.MegaNodeDialogUtil.ACTION_BACKUP_SHARE_FOLDER;
import static mega.privacy.android.app.utils.MegaNodeDialogUtil.ACTION_MOVE_TO_BACKUP;
import static mega.privacy.android.app.utils.MegaNodeDialogUtil.BACKUP_ACTION_TYPE;
import static mega.privacy.android.app.utils.MegaNodeDialogUtil.BACKUP_DIALOG_WARN;
import static mega.privacy.android.app.utils.MegaNodeDialogUtil.BACKUP_HANDLED_ITEM;
import static mega.privacy.android.app.utils.MegaNodeDialogUtil.BACKUP_HANDLED_NODE;
import static mega.privacy.android.app.utils.MegaNodeDialogUtil.BACKUP_NODE_TYPE;
import static mega.privacy.android.app.utils.MegaNodeDialogUtil.IS_NEW_TEXT_FILE_SHOWN;
import static mega.privacy.android.app.utils.MegaNodeDialogUtil.NEW_TEXT_FILE_TEXT;
import static mega.privacy.android.app.utils.MegaNodeDialogUtil.checkNewTextFileDialogState;
import static mega.privacy.android.app.utils.MegaNodeDialogUtil.showRenameNodeDialog;
import static mega.privacy.android.app.utils.MegaNodeUtil.isNodeInRubbish;
import static mega.privacy.android.app.utils.MegaNodeUtil.showTakenDownNodeActionNotAvailableDialog;
import static mega.privacy.android.app.utils.MegaProgressDialogUtil.createProgressDialog;
import static mega.privacy.android.app.utils.MegaProgressDialogUtil.showProcessFileDialog;
import static mega.privacy.android.app.utils.MegaTransferUtils.isBackgroundTransfer;
import static mega.privacy.android.app.utils.OfflineUtils.removeInitialOfflinePath;
import static mega.privacy.android.app.utils.OfflineUtils.removeOffline;
import static mega.privacy.android.app.utils.OfflineUtils.saveOffline;
import static mega.privacy.android.app.utils.StringResourcesUtils.getQuantityString;
import static mega.privacy.android.app.utils.TextUtil.isTextEmpty;
import static mega.privacy.android.app.utils.TimeUtils.getHumanizedTime;
import static mega.privacy.android.app.utils.UploadUtil.chooseFiles;
import static mega.privacy.android.app.utils.UploadUtil.chooseFolder;
import static mega.privacy.android.app.utils.UploadUtil.getFolder;
import static mega.privacy.android.app.utils.UploadUtil.getTemporalTakePictureFile;
import static mega.privacy.android.app.utils.Util.ONTRANSFERUPDATE_REFRESH_MILLIS;
import static mega.privacy.android.app.utils.Util.canVoluntaryVerifyPhoneNumber;
import static mega.privacy.android.app.utils.Util.checkTakePicture;
import static mega.privacy.android.app.utils.Util.dp2px;
import static mega.privacy.android.app.utils.Util.getSizeString;
import static mega.privacy.android.app.utils.Util.getSizeStringGBBased;
import static mega.privacy.android.app.utils.Util.getVersion;
import static mega.privacy.android.app.utils.Util.hideKeyboard;
import static mega.privacy.android.app.utils.Util.hideKeyboardView;
import static mega.privacy.android.app.utils.Util.isOnline;
import static mega.privacy.android.app.utils.Util.isScreenInPortrait;
import static mega.privacy.android.app.utils.Util.isTablet;
import static mega.privacy.android.app.utils.Util.matchRegexs;
import static mega.privacy.android.app.utils.Util.mutateIconSecondary;
import static mega.privacy.android.app.utils.Util.resetActionBar;
import static mega.privacy.android.app.utils.Util.scaleHeightPx;
import static mega.privacy.android.app.utils.Util.scaleWidthPx;
import static mega.privacy.android.app.utils.Util.setStatusBarColor;
import static mega.privacy.android.app.utils.Util.showAlert;
import static mega.privacy.android.app.utils.Util.showMessageRandom;
import static mega.privacy.android.app.utils.billing.PaymentUtils.updateSubscriptionLevel;
import static mega.privacy.android.app.utils.permission.PermissionUtils.hasPermissions;
import static mega.privacy.android.app.utils.permission.PermissionUtils.requestPermission;
import static nz.mega.sdk.MegaApiJava.BUSINESS_STATUS_EXPIRED;
import static nz.mega.sdk.MegaApiJava.BUSINESS_STATUS_GRACE_PERIOD;
import static nz.mega.sdk.MegaApiJava.INVALID_HANDLE;
import static nz.mega.sdk.MegaApiJava.ORDER_DEFAULT_ASC;
import static nz.mega.sdk.MegaApiJava.STORAGE_STATE_PAYWALL;
import static nz.mega.sdk.MegaApiJava.USER_ATTR_MY_BACKUPS_FOLDER;
import static nz.mega.sdk.MegaChatApiJava.MEGACHAT_INVALID_HANDLE;
import static nz.mega.sdk.MegaShare.ACCESS_READ;

import android.Manifest;
import android.animation.Animator;
import android.animation.AnimatorListenerAdapter;
import android.animation.AnimatorSet;
import android.animation.ObjectAnimator;
import android.annotation.SuppressLint;
import android.app.Activity;
import android.app.NotificationManager;
import android.app.SearchManager;
import android.content.BroadcastReceiver;
import android.content.ComponentCallbacks2;
import android.content.Context;
import android.content.DialogInterface;
import android.content.Intent;
import android.content.IntentFilter;
import android.content.pm.ActivityInfo;
import android.content.pm.PackageManager;
import android.database.Cursor;
import android.graphics.Bitmap;
import android.graphics.Color;
import android.graphics.drawable.Drawable;
import android.net.Uri;
import android.os.Build;
import android.os.Bundle;
import android.os.Handler;
import android.os.Looper;
import android.provider.ContactsContract;
import android.text.Editable;
import android.text.Html;
import android.text.Layout;
import android.text.Spanned;
import android.text.TextUtils;
import android.text.TextWatcher;
import android.util.DisplayMetrics;
import android.util.Pair;
import android.view.Display;
import android.view.Gravity;
import android.view.KeyEvent;
import android.view.LayoutInflater;
import android.view.Menu;
import android.view.MenuInflater;
import android.view.MenuItem;
import android.view.View;
import android.view.View.OnClickListener;
import android.view.ViewGroup;
import android.view.ViewTreeObserver;
import android.view.Window;
import android.view.inputmethod.EditorInfo;
import android.view.inputmethod.InputMethodManager;
import android.widget.Button;
import android.widget.Chronometer;
import android.widget.EditText;
import android.widget.ImageView;
import android.widget.LinearLayout;
import android.widget.ProgressBar;
import android.widget.RelativeLayout;
import android.widget.TextView;

import androidx.annotation.NonNull;
import androidx.appcompat.app.ActionBar;
import androidx.appcompat.app.AlertDialog;
import androidx.appcompat.widget.SearchView;
import androidx.coordinatorlayout.widget.CoordinatorLayout;
import androidx.core.app.ActivityCompat;
import androidx.core.app.NotificationManagerCompat;
import androidx.core.content.ContextCompat;
import androidx.core.content.res.ResourcesCompat;
import androidx.core.text.HtmlCompat;
import androidx.core.view.MenuItemCompat;
import androidx.drawerlayout.widget.DrawerLayout;
import androidx.fragment.app.Fragment;
import androidx.fragment.app.FragmentContainerView;
import androidx.fragment.app.FragmentManager;
import androidx.fragment.app.FragmentTransaction;
import androidx.lifecycle.Lifecycle;
import androidx.lifecycle.Observer;
import androidx.navigation.NavController;
import androidx.navigation.NavOptions;
import androidx.navigation.fragment.NavHostFragment;
import androidx.viewpager.widget.ViewPager;

import com.google.android.material.appbar.AppBarLayout;
import com.google.android.material.appbar.MaterialToolbar;
import com.google.android.material.bottomnavigation.BottomNavigationItemView;
import com.google.android.material.bottomnavigation.BottomNavigationMenuView;
import com.google.android.material.bottomnavigation.BottomNavigationView;
import com.google.android.material.bottomsheet.BottomSheetDialogFragment;
import com.google.android.material.dialog.MaterialAlertDialogBuilder;
import com.google.android.material.floatingactionbutton.FloatingActionButton;
import com.google.android.material.navigation.NavigationView;
import com.google.android.material.navigation.NavigationView.OnNavigationItemSelectedListener;
import com.google.android.material.tabs.TabLayout;
import com.jeremyliao.liveeventbus.LiveEventBus;

import org.jetbrains.annotations.NotNull;

import java.io.File;
import java.util.ArrayList;
import java.util.Calendar;
import java.util.Collections;
import java.util.List;
import java.util.ListIterator;
import java.util.Locale;

import javax.inject.Inject;

import dagger.hilt.android.AndroidEntryPoint;
import io.reactivex.rxjava3.android.schedulers.AndroidSchedulers;
import io.reactivex.rxjava3.disposables.CompositeDisposable;
import io.reactivex.rxjava3.disposables.Disposable;
import io.reactivex.rxjava3.schedulers.Schedulers;
import kotlin.Unit;
import mega.privacy.android.app.AndroidCompletedTransfer;
import mega.privacy.android.app.BusinessExpiredAlertActivity;
import mega.privacy.android.app.DatabaseHandler;
import mega.privacy.android.app.DownloadService;
import mega.privacy.android.app.MegaApplication;
import mega.privacy.android.app.MegaAttributes;
import mega.privacy.android.app.MegaContactAdapter;
import mega.privacy.android.app.MegaOffline;
import mega.privacy.android.app.MegaPreferences;
import mega.privacy.android.app.OpenPasswordLinkActivity;
import mega.privacy.android.app.Product;
import mega.privacy.android.app.R;

import mega.privacy.android.app.namecollision.data.NameCollision;
import mega.privacy.android.app.databinding.FabMaskChatLayoutBinding;
import mega.privacy.android.app.fragments.managerFragments.cu.PhotosFragment;
import mega.privacy.android.app.fragments.managerFragments.cu.album.AlbumContentFragment;
import mega.privacy.android.app.gallery.ui.MediaDiscoveryFragment;
import mega.privacy.android.app.namecollision.data.NameCollisionType;
import mega.privacy.android.app.objects.PasscodeManagement;
import mega.privacy.android.app.fragments.homepage.documents.DocumentsFragment;
import mega.privacy.android.app.generalusecase.FilePrepareUseCase;
import mega.privacy.android.app.smsVerification.SMSVerificationActivity;
import mega.privacy.android.app.ShareInfo;
import mega.privacy.android.app.TransfersManagementActivity;
import mega.privacy.android.app.UploadService;
import mega.privacy.android.app.UserCredentials;
import mega.privacy.android.app.activities.OfflineFileInfoActivity;
import mega.privacy.android.app.activities.WebViewActivity;
import mega.privacy.android.app.components.CustomViewPager;
import mega.privacy.android.app.components.RoundedImageView;
import mega.privacy.android.app.components.attacher.MegaAttacher;
import mega.privacy.android.app.components.saver.NodeSaver;
import mega.privacy.android.app.components.twemoji.EmojiTextView;
import mega.privacy.android.app.contacts.ContactsActivity;
import mega.privacy.android.app.contacts.usecase.InviteContactUseCase;
import mega.privacy.android.app.exportRK.ExportRecoveryKeyActivity;
import mega.privacy.android.app.fragments.homepage.HomepageSearchable;
import mega.privacy.android.app.fragments.homepage.main.HomepageFragment;
import mega.privacy.android.app.fragments.homepage.main.HomepageFragmentDirections;
import mega.privacy.android.app.fragments.managerFragments.LinksFragment;
import mega.privacy.android.app.fragments.managerFragments.cu.CustomHideBottomViewOnScrollBehaviour;
import mega.privacy.android.app.fragments.offline.OfflineFragment;
import mega.privacy.android.app.fragments.recent.RecentsFragment;
import mega.privacy.android.app.fragments.settingsFragments.cookie.CookieDialogHandler;
import mega.privacy.android.app.globalmanagement.MyAccountInfo;
import mega.privacy.android.app.globalmanagement.SortOrderManagement;
import mega.privacy.android.app.interfaces.ActionNodeCallback;
import mega.privacy.android.app.interfaces.ChatManagementCallback;
import mega.privacy.android.app.interfaces.MeetingBottomSheetDialogActionListener;
import mega.privacy.android.app.interfaces.SnackbarShower;
import mega.privacy.android.app.interfaces.UploadBottomSheetDialogActionListener;
import mega.privacy.android.app.listeners.CancelTransferListener;
import mega.privacy.android.app.listeners.ExportListener;
import mega.privacy.android.app.listeners.GetAttrUserListener;
import mega.privacy.android.app.listeners.LoadPreviewListener;
import mega.privacy.android.app.listeners.RemoveFromChatRoomListener;
import mega.privacy.android.app.main.adapters.SharesPageAdapter;
import mega.privacy.android.app.main.adapters.TransfersPageAdapter;
import mega.privacy.android.app.main.controllers.AccountController;
import mega.privacy.android.app.main.controllers.ContactController;
import mega.privacy.android.app.main.controllers.NodeController;
import mega.privacy.android.app.main.listeners.CreateGroupChatWithPublicLink;
import mega.privacy.android.app.main.listeners.FabButtonListener;
import mega.privacy.android.app.main.managerSections.CompletedTransfersFragment;
import mega.privacy.android.app.main.managerSections.FileBrowserFragment;
import mega.privacy.android.app.main.managerSections.InboxFragment;
import mega.privacy.android.app.main.managerSections.IncomingSharesFragment;
import mega.privacy.android.app.main.managerSections.NotificationsFragment;
import mega.privacy.android.app.main.managerSections.OutgoingSharesFragment;
import mega.privacy.android.app.main.managerSections.RubbishBinFragment;
import mega.privacy.android.app.main.managerSections.SearchFragment;
import mega.privacy.android.app.main.managerSections.TransfersFragment;
import mega.privacy.android.app.main.managerSections.TurnOnNotificationsFragment;
import mega.privacy.android.app.main.megachat.BadgeDrawerArrowDrawable;
import mega.privacy.android.app.main.megachat.ChatActivity;
import mega.privacy.android.app.main.megachat.RecentChatsFragment;
import mega.privacy.android.app.main.qrcode.QRCodeActivity;
import mega.privacy.android.app.main.qrcode.ScanCodeFragment;
import mega.privacy.android.app.main.tasks.CheckOfflineNodesTask;
import mega.privacy.android.app.main.tasks.FillDBContactsTask;
import mega.privacy.android.app.mediaplayer.miniplayer.MiniAudioPlayerController;
import mega.privacy.android.app.meeting.fragments.MeetingHasEndedDialogFragment;
import mega.privacy.android.app.meeting.fragments.MeetingParticipantBottomSheetDialogFragment;
import mega.privacy.android.app.modalbottomsheet.ManageTransferBottomSheetDialogFragment;
import mega.privacy.android.app.modalbottomsheet.MeetingBottomSheetDialogFragment;
import mega.privacy.android.app.modalbottomsheet.NodeOptionsBottomSheetDialogFragment;
import mega.privacy.android.app.modalbottomsheet.OfflineOptionsBottomSheetDialogFragment;
import mega.privacy.android.app.modalbottomsheet.SortByBottomSheetDialogFragment;
import mega.privacy.android.app.modalbottomsheet.UploadBottomSheetDialogFragment;
import mega.privacy.android.app.modalbottomsheet.chatmodalbottomsheet.ChatBottomSheetDialogFragment;
import mega.privacy.android.app.modalbottomsheet.nodelabel.NodeLabelBottomSheetDialogFragment;
import mega.privacy.android.app.myAccount.MyAccountActivity;
import mega.privacy.android.app.myAccount.usecase.CheckPasswordReminderUseCase;
import mega.privacy.android.app.presentation.settings.model.TargetPreference;
import mega.privacy.android.app.psa.Psa;
import mega.privacy.android.app.psa.PsaManager;
import mega.privacy.android.app.psa.PsaViewHolder;
import mega.privacy.android.app.service.iar.RatingHandlerImpl;
import mega.privacy.android.app.service.push.MegaMessageService;
import mega.privacy.android.app.sync.cusync.CuSyncManager;
import mega.privacy.android.app.sync.fileBackups.FileBackupManager;
import mega.privacy.android.app.upgradeAccount.UpgradeAccountActivity;
import mega.privacy.android.app.usecase.CopyNodeUseCase;
import mega.privacy.android.app.usecase.GetNodeUseCase;
import mega.privacy.android.app.usecase.MoveNodeUseCase;
import mega.privacy.android.app.usecase.RemoveNodeUseCase;
import mega.privacy.android.app.usecase.UploadUseCase;
import mega.privacy.android.app.usecase.data.CopyRequestResult;
import mega.privacy.android.app.usecase.chat.GetChatChangesUseCase;
import mega.privacy.android.app.usecase.data.MoveRequestResult;
import mega.privacy.android.app.namecollision.usecase.CheckNameCollisionUseCase;
import mega.privacy.android.app.usecase.exception.ForeignNodeException;
import mega.privacy.android.app.usecase.exception.MegaNodeException;
import mega.privacy.android.app.usecase.exception.OverQuotaException;
import mega.privacy.android.app.usecase.exception.PreOverQuotaException;
import mega.privacy.android.app.utils.AlertsAndWarnings;
import mega.privacy.android.app.utils.AvatarUtil;
import mega.privacy.android.app.utils.CallUtil;
import mega.privacy.android.app.utils.CameraUploadUtil;
import mega.privacy.android.app.utils.ChatUtil;
import mega.privacy.android.app.utils.ColorUtils;
import mega.privacy.android.app.utils.ContactUtil;
import mega.privacy.android.app.utils.LastShowSMSDialogTimeChecker;
import mega.privacy.android.app.utils.LinksUtil;
import mega.privacy.android.app.utils.MegaNodeDialogUtil;
import mega.privacy.android.app.utils.MegaNodeUtil;
import mega.privacy.android.app.utils.StringResourcesUtils;
import mega.privacy.android.app.utils.TextUtil;
import mega.privacy.android.app.utils.ThumbnailUtils;
import mega.privacy.android.app.utils.TimeUtils;
import mega.privacy.android.app.utils.Util;
import mega.privacy.android.app.utils.contacts.MegaContactGetter;
import mega.privacy.android.app.zippreview.ui.ZipBrowserActivity;
import nz.mega.documentscanner.DocumentScannerActivity;
import nz.mega.sdk.MegaAccountDetails;
import nz.mega.sdk.MegaAchievementsDetails;
import nz.mega.sdk.MegaApiAndroid;
import nz.mega.sdk.MegaApiJava;
import nz.mega.sdk.MegaChatApi;
import nz.mega.sdk.MegaChatApiAndroid;
import nz.mega.sdk.MegaChatApiJava;
import nz.mega.sdk.MegaChatCall;
import nz.mega.sdk.MegaChatError;
import nz.mega.sdk.MegaChatListItem;
import nz.mega.sdk.MegaChatPeerList;
import nz.mega.sdk.MegaChatRequest;
import nz.mega.sdk.MegaChatRequestListenerInterface;
import nz.mega.sdk.MegaChatRoom;
import nz.mega.sdk.MegaContactRequest;
import nz.mega.sdk.MegaError;
import nz.mega.sdk.MegaEvent;
import nz.mega.sdk.MegaFolderInfo;
import nz.mega.sdk.MegaGlobalListenerInterface;
import nz.mega.sdk.MegaNode;
import nz.mega.sdk.MegaRequest;
import nz.mega.sdk.MegaRequestListenerInterface;
import nz.mega.sdk.MegaShare;
import nz.mega.sdk.MegaTransfer;
import nz.mega.sdk.MegaTransferData;
import nz.mega.sdk.MegaTransferListenerInterface;
import nz.mega.sdk.MegaUser;
import nz.mega.sdk.MegaUserAlert;

@AndroidEntryPoint
@SuppressWarnings("deprecation")
public class ManagerActivity extends TransfersManagementActivity
        implements MegaRequestListenerInterface, MegaChatRequestListenerInterface, OnNavigationItemSelectedListener,
        MegaGlobalListenerInterface, MegaTransferListenerInterface, OnClickListener,
        BottomNavigationView.OnNavigationItemSelectedListener, UploadBottomSheetDialogActionListener,
        ChatManagementCallback, ActionNodeCallback, SnackbarShower,
        MeetingBottomSheetDialogActionListener, LoadPreviewListener.OnPreviewLoadedCallback {

    private static final String TRANSFER_OVER_QUOTA_SHOWN = "TRANSFER_OVER_QUOTA_SHOWN";

    public static final String TRANSFERS_TAB = "TRANSFERS_TAB";
    private static final String SEARCH_SHARED_TAB = "SEARCH_SHARED_TAB";
    private static final String SEARCH_DRAWER_ITEM = "SEARCH_DRAWER_ITEM";
    private static final String BOTTOM_ITEM_BEFORE_OPEN_FULLSCREEN_OFFLINE = "BOTTOM_ITEM_BEFORE_OPEN_FULLSCREEN_OFFLINE";

    private static final String BUSINESS_GRACE_ALERT_SHOWN = "BUSINESS_GRACE_ALERT_SHOWN";
    private static final String BUSINESS_CU_ALERT_SHOWN = "BUSINESS_CU_ALERT_SHOWN";

    private static final String DEEP_BROWSER_TREE_LINKS = "DEEP_BROWSER_TREE_LINKS";
    private static final String PARENT_HANDLE_LINKS = "PARENT_HANDLE_LINKS";
    public static final String NEW_CREATION_ACCOUNT = "NEW_CREATION_ACCOUNT";
    public static final String JOINING_CHAT_LINK = "JOINING_CHAT_LINK";
    public static final String LINK_JOINING_CHAT_LINK = "LINK_JOINING_CHAT_LINK";
    private static final String PROCESS_FILE_DIALOG_SHOWN = "PROGRESS_DIALOG_SHOWN";
    private static final String OPEN_LINK_DIALOG_SHOWN = "OPEN_LINK_DIALOG_SHOWN";
    private static final String OPEN_LINK_TEXT = "OPEN_LINK_TEXT";
    private static final String OPEN_LINK_ERROR = "OPEN_LINK_ERROR";

    public static final int ERROR_TAB = -1;
    public static final int INCOMING_TAB = 0;
    public static final int OUTGOING_TAB = 1;
    public static final int LINKS_TAB = 2;
    public static final int PENDING_TAB = 0;
    public static final int COMPLETED_TAB = 1;

    // 8dp + 56dp(Fab's size) + 8dp
    public static final int TRANSFER_WIDGET_MARGIN_BOTTOM = 72;

    /**
     * The causes of elevating the app bar
     */
    public static final int ELEVATION_SCROLL = 0x01;
    public static final int ELEVATION_CALL_IN_PROGRESS = 0x02;
    /**
     * The cause bitmap of elevating the app bar
     */
    private int mElevationCause;
    /**
     * True if any TabLayout is visible
     */
    private boolean mShowAnyTabLayout;

    private LastShowSMSDialogTimeChecker smsDialogTimeChecker;

    @Inject
    CheckPasswordReminderUseCase checkPasswordReminderUseCase;
    @Inject
    CookieDialogHandler cookieDialogHandler;
    @Inject
    SortOrderManagement sortOrderManagement;
    @Inject
    MyAccountInfo myAccountInfo;
    @Inject
    InviteContactUseCase inviteContactUseCase;
    @Inject
    FilePrepareUseCase filePrepareUseCase;
    @Inject
    PasscodeManagement passcodeManagement;
    @Inject
    MoveNodeUseCase moveNodeUseCase;
    @Inject
    RemoveNodeUseCase removeNodeUseCase;
    @Inject
    GetNodeUseCase getNodeUseCase;
    @Inject
    GetChatChangesUseCase getChatChangesUseCase;
    @Inject
    CheckNameCollisionUseCase checkNameCollisionUseCase;
    @Inject
    UploadUseCase uploadUseCase;
    @Inject
    CopyNodeUseCase copyNodeUseCase;

    public ArrayList<Integer> transfersInProgress;
    public MegaTransferData transferData;

    public long transferCallback = 0;

    //GET PRO ACCOUNT PANEL
    LinearLayout getProLayout = null;
    TextView getProText;
    TextView leftCancelButton;
    TextView rightUpgradeButton;
    Button addPhoneNumberButton;
    TextView addPhoneNumberLabel;
    FloatingActionButton fabButton;
    FloatingActionButton fabMaskButton;

    MegaNode inboxNode = null;

    MegaNode rootNode = null;

    NodeController nC;
    ContactController cC;
    AccountController aC;

    private final MegaAttacher nodeAttacher = new MegaAttacher(this);
    private final NodeSaver nodeSaver = new NodeSaver(this, this, this,
            AlertsAndWarnings.showSaveToDeviceConfirmDialog(this));

    private AndroidCompletedTransfer selectedTransfer;
    MegaNode selectedNode;
    MegaOffline selectedOfflineNode;
    MegaContactAdapter selectedUser;
    MegaContactRequest selectedRequest;

    public long selectedChatItemId;

    private BadgeDrawerArrowDrawable badgeDrawable;

    MegaPreferences prefs = null;
    MegaAttributes attr = null;
    static ManagerActivity managerActivity = null;
    MegaApplication app = null;
    MegaApiAndroid megaApi;
    MegaChatApiAndroid megaChatApi;
    Handler handler;
    DisplayMetrics outMetrics;
    FragmentContainerView fragmentContainer;
    ActionBar aB;
    MaterialToolbar toolbar;
    AppBarLayout abL;

    int selectedAccountType;

    ShareInfo infoManager;
    MegaNode parentNodeManager;

    boolean firstNavigationLevel = true;
    public DrawerLayout drawerLayout;
    ArrayList<MegaUser> contacts = new ArrayList<>();
    ArrayList<MegaUser> visibleContacts = new ArrayList<>();

    public boolean openFolderRefresh = false;

    public boolean openSettingsStartScreen;
    public boolean openSettingsStorage = false;
    public boolean openSettingsQR = false;
    boolean newAccount = false;
    public boolean newCreationAccount;

    private int storageState = MegaApiJava.STORAGE_STATE_UNKNOWN; //Default value
    private int storageStateFromBroadcast = MegaApiJava.STORAGE_STATE_UNKNOWN; //Default value
    private boolean showStorageAlertWithDelay;

    private boolean isStorageStatusDialogShown = false;

    private boolean isTransferOverQuotaWarningShown;
    private AlertDialog transferOverQuotaWarning;
    private AlertDialog confirmationTransfersDialog;

    private AlertDialog reconnectDialog;
    private AlertDialog inviteContactDialog;

    private RelativeLayout navigationDrawerAddPhoneContainer;
    int orientationSaved;

    private boolean isSMSDialogShowing;
    private final static String STATE_KEY_SMS_DIALOG = "isSMSDialogShowing";

    // Determine if open this activity from meeting page, if true, will finish this activity when user click back icon
    private boolean isFromMeeting = false;

    private static final String STATE_KEY_IS_IN_MD_MODE = "isInMDMode";
    // Determine if in Media discovery page, if it is true, it must in CD drawerItem tab
    private boolean isInMDMode = false;

    private static final String STATE_KEY_IS_IN_ALBUM_CONTENT = "isInAlbumContent";
    private boolean isInAlbumContent;

    public enum FragmentTag {
        CLOUD_DRIVE, HOMEPAGE, PHOTOS, INBOX, INCOMING_SHARES, OUTGOING_SHARES, SEARCH, TRANSFERS, COMPLETED_TRANSFERS,
        RECENT_CHAT, RUBBISH_BIN, NOTIFICATIONS, TURN_ON_NOTIFICATIONS, PERMISSIONS, SMS_VERIFICATION,
        LINKS, MEDIA_DISCOVERY, ALBUM_CONTENT;

        public String getTag() {
            switch (this) {
                case CLOUD_DRIVE:
                    return "fileBrowserFragment";
                case HOMEPAGE:
                    return "homepageFragment";
                case RUBBISH_BIN:
                    return "rubbishBinFragment";
                case PHOTOS:
                    return "photosFragment";
                case INBOX:
                    return "inboxFragment";
                case INCOMING_SHARES:
                    return "incomingSharesFragment";
                case OUTGOING_SHARES:
                    return "outgoingSharesFragment";
                case SEARCH:
                    return "searchFragment";
                case TRANSFERS:
                    return "android:switcher:" + R.id.transfers_tabs_pager + ":" + 0;
                case COMPLETED_TRANSFERS:
                    return "android:switcher:" + R.id.transfers_tabs_pager + ":" + 1;
                case RECENT_CHAT:
                    return "recentChatsFragment";
                case NOTIFICATIONS:
                    return "notificationsFragment";
                case TURN_ON_NOTIFICATIONS:
                    return "turnOnNotificationsFragment";
                case PERMISSIONS:
                    return "permissionsFragment";
                case SMS_VERIFICATION:
                    return "smsVerificationFragment";
                case LINKS:
                    return "linksFragment";
                case MEDIA_DISCOVERY:
                    return "mediaDiscoveryFragment";
                case ALBUM_CONTENT:
                    return "fragmentAlbumContent";
            }
            return null;
        }
    }

    public boolean turnOnNotifications = false;

    private int searchSharedTab = -1;
    private DrawerItem searchDrawerItem = null;
    private DrawerItem drawerItem;
    static MenuItem drawerMenuItem = null;
    LinearLayout fragmentLayout;
    BottomNavigationView bNV;
    NavigationView nV;
    RelativeLayout usedSpaceLayout;
    private EmojiTextView nVDisplayName;
    TextView nVEmail;
    TextView businessLabel;
    RoundedImageView nVPictureProfile;
    TextView spaceTV;
    ProgressBar usedSpacePB;

    private MiniAudioPlayerController miniAudioPlayerController;

    private LinearLayout cuViewTypes;
    private TextView cuYearsButton;
    private TextView cuMonthsButton;
    private TextView cuDaysButton;
    private TextView cuAllButton;
    private LinearLayout cuLayout;
    private Button enableCUButton;
    private ProgressBar cuProgressBar;

    //Tabs in Shares
    private TabLayout tabLayoutShares;
    private SharesPageAdapter sharesPageAdapter;
    private CustomViewPager viewPagerShares;

    //Tabs in Transfers
    private TabLayout tabLayoutTransfers;
    private TransfersPageAdapter mTabsAdapterTransfers;
    private CustomViewPager viewPagerTransfers;

    private RelativeLayout callInProgressLayout;
    private Chronometer callInProgressChrono;
    private TextView callInProgressText;
    private LinearLayout microOffLayout;
    private LinearLayout videoOnLayout;

    boolean firstTimeAfterInstallation = true;
    SearchView searchView;
    public boolean searchExpand = false;
    private String searchQuery = "";
    public boolean textSubmitted = false;
    public boolean textsearchQuery = false;
    boolean isSearching = false;
    public int levelsSearch = -1;
    boolean openLink = false;

    long lastTimeOnTransferUpdate = Calendar.getInstance().getTimeInMillis();

    boolean firstLogin = false;
    private boolean askPermissions = false;
    private boolean isClearRubbishBin = false;

    boolean megaContacts = true;

    private HomepageScreen mHomepageScreen = HomepageScreen.HOMEPAGE;

    private enum HomepageScreen {
        HOMEPAGE, IMAGES, DOCUMENTS, AUDIO, VIDEO,
        FULLSCREEN_OFFLINE, OFFLINE_FILE_INFO, RECENT_BUCKET
    }

    public boolean isList = true;

    private long parentHandleBrowser;
    private long parentHandleRubbish;
    private long parentHandleIncoming;
    private long parentHandleLinks;
    private long parentHandleOutgoing;
    private long parentHandleSearch;
    private long parentHandleInbox;
    private String pathNavigationOffline;
    public int deepBrowserTreeIncoming = 0;
    public int deepBrowserTreeOutgoing = 0;
    private int deepBrowserTreeLinks;

    int indexShares = -1;
    int indexTransfers = -1;

    // Fragments
    private FileBrowserFragment fileBrowserFragment;
    private RubbishBinFragment rubbishBinFragment;
    private InboxFragment inboxFragment;
    private IncomingSharesFragment incomingSharesFragment;
    private OutgoingSharesFragment outgoingSharesFragment;
    private LinksFragment linksFragment;
    private TransfersFragment transfersFragment;
    private CompletedTransfersFragment completedTransfersFragment;
    private SearchFragment searchFragment;
    private PhotosFragment photosFragment;
    private AlbumContentFragment albumContentFragment;
    private RecentChatsFragment recentChatsFragment;
    private NotificationsFragment notificationsFragment;
    private TurnOnNotificationsFragment turnOnNotificationsFragment;
    private PermissionsFragment permissionsFragment;
    private SMSVerificationFragment smsVerificationFragment;
    private MediaDiscoveryFragment mediaDiscoveryFragment;

    private boolean mStopped = true;
    private int bottomItemBeforeOpenFullscreenOffline = INVALID_VALUE;
    private OfflineFragment fullscreenOfflineFragment;
    private OfflineFragment pagerOfflineFragment;
    private RecentsFragment pagerRecentsFragment;

    AlertDialog statusDialog;
    private AlertDialog processFileDialog;

    private AlertDialog permissionsDialog;
    private AlertDialog presenceStatusDialog;
    private AlertDialog alertNotPermissionsUpload;
    private AlertDialog clearRubbishBinDialog;
    private AlertDialog insertPassDialog;
    private AlertDialog changeUserAttributeDialog;
    private AlertDialog alertDialogStorageStatus;
    private AlertDialog alertDialogSMSVerification;
    private AlertDialog newTextFileDialog;

    private MenuItem searchMenuItem;
    private MenuItem enableSelectMenuItem;
    private MenuItem doNotDisturbMenuItem;
    private MenuItem clearRubbishBinMenuitem;
    private MenuItem cancelAllTransfersMenuItem;
    private MenuItem playTransfersMenuIcon;
    private MenuItem pauseTransfersMenuIcon;
    private MenuItem retryTransfers;
    private MenuItem clearCompletedTransfers;
    private MenuItem scanQRcodeMenuItem;
    private MenuItem returnCallMenuItem;
    private MenuItem openMeetingMenuItem;
    private MenuItem openLinkMenuItem;
    private Chronometer chronometerMenuItem;
    private LinearLayout layoutCallMenuItem;

    private int typesCameraPermission = INVALID_TYPE_PERMISSIONS;
    AlertDialog enable2FADialog;
    boolean isEnable2FADialogShown = false;
    Button enable2FAButton;
    Button skip2FAButton;

    private boolean is2FAEnabled = false;

    public boolean comesFromNotifications = false;
    public int comesFromNotificationsLevel = 0;
    public long comesFromNotificationHandle = -1;
    public long comesFromNotificationHandleSaved = -1;
    public int comesFromNotificationDeepBrowserTreeIncoming = -1;

    RelativeLayout myAccountHeader;
    ImageView contactStatus;
    RelativeLayout myAccountSection;
    RelativeLayout inboxSection;
    RelativeLayout contactsSection;
    RelativeLayout notificationsSection;
    private RelativeLayout rubbishBinSection;
    RelativeLayout settingsSection;
    Button upgradeAccount;
    TextView contactsSectionText;
    TextView notificationsSectionText;
    int bottomNavigationCurrentItem = -1;
    View chatBadge;
    View callBadge;

    private boolean joiningToChatLink;
    private String linkJoinToChatLink;

    private boolean onAskingPermissionsFragment = false;
    public boolean onAskingSMSVerificationFragment = false;

    private View mNavHostView;
    private NavController mNavController;
    private HomepageSearchable mHomepageSearchable;

    private Boolean initFabButtonShow = false;

    private Observer<Boolean> fabChangeObserver = isShow -> {
        if (drawerItem == DrawerItem.HOMEPAGE) {
            controlFabInHomepage(isShow);
        } else if (isInMDMode) {
            hideFabButton();
        } else {
            if (initFabButtonShow) {
                if (isShow) {
                    showFabButtonAfterScrolling();
                } else {
                    hideFabButtonWhenScrolling();
                }
            }
        }
    };

    private final Observer<Boolean> refreshAddPhoneNumberButtonObserver = new Observer<Boolean>() {
        @Override
        public void onChanged(Boolean aBoolean) {
            if (drawerLayout != null) {
                drawerLayout.closeDrawer(Gravity.LEFT);
            }
            refreshAddPhoneNumberButton();
        }
    };

    private final Observer<Boolean> fileBackupChangedObserver = change -> {
        if (change) {
            megaApi.getMyBackupsFolder(this);
        }
    };

    private boolean isBusinessGraceAlertShown;
    private AlertDialog businessGraceAlert;
    private boolean isBusinessCUAlertShown;
    private AlertDialog businessCUAlert;

    private BottomSheetDialogFragment bottomSheetDialogFragment;
    private PsaViewHolder psaViewHolder;

    private AlertDialog openLinkDialog;
    private boolean openLinkDialogIsErrorShown = false;
    private EditText openLinkText;
    private RelativeLayout openLinkError;
    private TextView openLinkErrorText;
    private Button openLinkOpenButton;
    private static final int LINK_DIALOG_MEETING = 1;
    private static final int LINK_DIALOG_CHAT = 2;
    private int chatLinkDialogType = LINK_DIALOG_CHAT;

    // for Meeting
    boolean isFabExpanded = false;
    private static long FAB_ANIM_DURATION = 200L;
    private static long FAB_MASK_OUT_DELAY = 200L;
    private static float ALPHA_TRANSPARENT = 0f;
    private static float ALPHA_OPAQUE = 1f;
    private static float FAB_DEFAULT_ANGEL = 0f;
    private static float FAB_ROTATE_ANGEL = 135f;
    private static String KEY_IS_FAB_EXPANDED = "isFabExpanded";
    private static String MEETING_TYPE = MEETING_ACTION_CREATE;
    private View fabMaskLayout;
    private ViewGroup windowContent;
    private final ArrayList<View> fabs = new ArrayList<>();
    // end for Meeting

    // Backup warning dialog
    private AlertDialog backupWarningDialog;
    private ArrayList<Long> backupHandleList;
    private int backupDialogType = BACKUP_DIALOG_SHOW_NONE;
    private Long backupNodeHandle;
    private int backupNodeType;
    private int backupActionType;

    // Version removed
    private int versionsToRemove = 0;
    private int versionsRemoved = 0;
    private int errorVersionRemove = 0;

    /**
     * Broadcast to update the completed transfers tab.
     */
    private BroadcastReceiver transferFinishReceiver = new BroadcastReceiver() {
        @Override
        public void onReceive(Context context, Intent intent) {
            if (!isTransfersCompletedAdded()) {
                return;
            }

            if (intent == null || intent.getAction() == null
                    || !intent.getAction().equals(BROADCAST_ACTION_TRANSFER_FINISH)) {
                return;
            }

            AndroidCompletedTransfer completedTransfer = intent.getParcelableExtra(COMPLETED_TRANSFER);
            if (completedTransfer == null) {
                return;
            }

            completedTransfersFragment.transferFinish(completedTransfer);
        }
    };

    /**
     * Broadcast to show a "transfer over quota" warning if it is on Transfers section.
     */
    private BroadcastReceiver transferOverQuotaUpdateReceiver = new BroadcastReceiver() {
        @Override
        public void onReceive(Context context, Intent intent) {
            updateTransfersWidget(intent);

            if (intent == null) return;

            if (intent.getAction() != null && intent.getAction().equals(ACTION_TRANSFER_OVER_QUOTA) && drawerItem == DrawerItem.TRANSFERS && isActivityInForeground()) {
                showTransfersTransferOverQuotaWarning();
            }

            if (transfersManagement.getAreFailedTransfers() && drawerItem == DrawerItem.TRANSFERS && getTabItemTransfers() == COMPLETED_TAB && !retryTransfers.isVisible()) {
                retryTransfers.setVisible(true);
            }
        }
    };

    private BroadcastReceiver chatArchivedReceiver = new BroadcastReceiver() {
        @Override
        public void onReceive(Context context, Intent intent) {
            if (intent == null) return;

            String title = intent.getStringExtra(CHAT_TITLE);
            if (title != null) {
                showSnackbar(SNACKBAR_TYPE, getString(R.string.success_archive_chat, title), -1);
            }
        }
    };

    private BroadcastReceiver updateMyAccountReceiver = new BroadcastReceiver() {
        @Override
        public void onReceive(Context context, Intent intent) {
            if (intent != null) {
                if (ACTION_STORAGE_STATE_CHANGED.equals(intent.getAction())) {
                    storageStateFromBroadcast = intent.getIntExtra(EXTRA_STORAGE_STATE, MegaApiJava.STORAGE_STATE_UNKNOWN);
                    if (!showStorageAlertWithDelay) {
                        checkStorageStatus(storageStateFromBroadcast != MegaApiJava.STORAGE_STATE_UNKNOWN ?
                                storageStateFromBroadcast : app.getStorageState(), false);
                    }
                    updateAccountDetailsVisibleInfo();
                    return;
                }

                int actionType = intent.getIntExtra(ACTION_TYPE, INVALID_ACTION);

                if (actionType == UPDATE_ACCOUNT_DETAILS) {
                    logDebug("BROADCAST TO UPDATE AFTER UPDATE_ACCOUNT_DETAILS");
                    if (isFinishing()) {
                        return;
                    }

                    updateAccountDetailsVisibleInfo();

                    if (megaApi.isBusinessAccount()) {
                        supportInvalidateOptionsMenu();
                    }
                } else if (actionType == UPDATE_PAYMENT_METHODS) {
                    logDebug("BROADCAST TO UPDATE AFTER UPDATE_PAYMENT_METHODS");
                }
            }
        }
    };

    private final BroadcastReceiver receiverUpdateOrder = new BroadcastReceiver() {
        @Override
        public void onReceive(Context context, Intent intent) {
            if (intent == null || !BROADCAST_ACTION_INTENT_UPDATE_ORDER.equals(intent.getAction())) {
                return;
            }

            if (intent.getBooleanExtra(IS_CLOUD_ORDER, true)) {
                refreshCloudOrder(intent.getIntExtra(NEW_ORDER, ORDER_DEFAULT_ASC));
            } else {
                refreshOthersOrder();
            }
        }
    };

    private BroadcastReceiver receiverCUAttrChanged = new BroadcastReceiver() {
        @Override
        public void onReceive(Context context, Intent intent) {

            synchronized (this) {
                if (drawerItem == DrawerItem.PHOTOS) {
                    cameraUploadsClicked();
                }

                //update folder icon
                onNodesCloudDriveUpdate();
            }
        }
    };

    private BroadcastReceiver networkReceiver = new BroadcastReceiver() {
        @Override
        public void onReceive(Context context, Intent intent) {
            logDebug("Network broadcast received!");
            int actionType;

            if (intent != null) {
                actionType = intent.getIntExtra(ACTION_TYPE, INVALID_ACTION);

                if (actionType == GO_OFFLINE) {
                    //stop cu process
                    stopRunningCameraUploadService(ManagerActivity.this);
                    showOfflineMode();
                    LiveEventBus.get(EVENT_NETWORK_CHANGE, Boolean.class).post(false);
                } else if (actionType == GO_ONLINE) {
                    showOnlineMode();
                    LiveEventBus.get(EVENT_NETWORK_CHANGE, Boolean.class).post(true);
                } else if (actionType == START_RECONNECTION) {
                    refreshSession();
                }
            }
        }
    };

    private BroadcastReceiver cameraUploadLauncherReceiver = new BroadcastReceiver() {
        @Override
        public void onReceive(Context context, Intent intent) {
            try {
                logDebug("cameraUploadLauncherReceiver: Start service here");
                startCameraUploadServiceIgnoreAttr(ManagerActivity.this);
            } catch (Exception e) {
                logError("cameraUploadLauncherReceiver: Exception", e);
            }
        }
    };

    private BroadcastReceiver contactUpdateReceiver = new BroadcastReceiver() {
        @Override
        public void onReceive(Context context, Intent intent) {
            if (intent == null || intent.getAction() == null)
                return;


            long userHandle = intent.getLongExtra(EXTRA_USER_HANDLE, INVALID_HANDLE);

            if (intent.getAction().equals(ACTION_UPDATE_NICKNAME)
                    || intent.getAction().equals(ACTION_UPDATE_FIRST_NAME)
                    || intent.getAction().equals(ACTION_UPDATE_LAST_NAME)) {

                if (isIncomingAdded() && incomingSharesFragment.getItemCount() > 0) {
                    incomingSharesFragment.updateContact(userHandle);
                }

                if (isOutgoingAdded() && outgoingSharesFragment.getItemCount() > 0) {
                    outgoingSharesFragment.updateContact(userHandle);
                }
            }
        }
    };

    private final Observer<MegaChatCall> callStatusObserver = call -> {
        int callStatus = call.getStatus();
        switch (callStatus) {
            case MegaChatCall.CALL_STATUS_CONNECTING:
            case MegaChatCall.CALL_STATUS_IN_PROGRESS:
            case MegaChatCall.CALL_STATUS_TERMINATING_USER_PARTICIPATION:
            case MegaChatCall.CALL_STATUS_DESTROYED:
            case MegaChatCall.CALL_STATUS_USER_NO_PRESENT:
                updateVisibleCallElements(call.getChatid());
                if (call.getStatus() == MegaChatCall.CALL_STATUS_TERMINATING_USER_PARTICIPATION &&
                        call.getTermCode() == MegaChatCall.TERM_CODE_TOO_MANY_PARTICIPANTS) {
                    showSnackbar(SNACKBAR_TYPE, StringResourcesUtils.getString(R.string.call_error_too_many_participants), MEGACHAT_INVALID_HANDLE);
                }
                break;
        }
    };

    private final Observer<MegaChatCall> callOnHoldObserver = call -> updateVisibleCallElements(call.getChatid());

    private final Observer<Pair> sessionOnHoldObserver = sessionAndCall -> {
        MegaChatCall call = megaChatApi.getChatCallByCallId((long) sessionAndCall.first);
        updateVisibleCallElements(call.getChatid());
    };

    private BroadcastReceiver chatRoomMuteUpdateReceiver = new BroadcastReceiver() {
        @Override
        public void onReceive(Context context, Intent intent) {
            if (intent == null || intent.getAction() == null)
                return;

            if (intent.getAction().equals(ACTION_UPDATE_PUSH_NOTIFICATION_SETTING)) {
                if (getChatsFragment() != null) {
                    recentChatsFragment.notifyPushChanged();
                }
            }
        }
    };

    private final Observer<Boolean> refreshObserver = refreshed -> {
        if (!refreshed) {
            return;
        }

        if (drawerItem == DrawerItem.CLOUD_DRIVE) {
            MegaNode parentNode = megaApi.getNodeByHandle(parentHandleBrowser);

            ArrayList<MegaNode> nodes = megaApi.getChildren(parentNode != null
                            ? parentNode
                            : megaApi.getRootNode(),
                    sortOrderManagement.getOrderCloud());

            fileBrowserFragment.setNodes(nodes);
            fileBrowserFragment.getRecyclerView().invalidate();
        } else if (drawerItem == DrawerItem.SHARED_ITEMS) {
            refreshIncomingShares();
        }
    };

    private final BroadcastReceiver cuUpdateReceiver = new BroadcastReceiver() {
        @Override
        public void onReceive(Context context, Intent intent) {
            if (intent == null || !ACTION_UPDATE_CU.equals(intent.getAction())) {
                return;
            }

            updateCUProgress(intent.getIntExtra(PROGRESS, 0),
                    intent.getIntExtra(PENDING_TRANSFERS, 0));
        }
    };

    private final Observer<Boolean> finishObserver = finish -> {
        if (finish) finish();
    };

    private FileBackupManager fileBackupManager;

    /**
     * Method for updating the visible elements related to a call.
     *
     * @param chatIdReceived The chat ID of a call.
     */
    private void updateVisibleCallElements(long chatIdReceived) {
        if (getChatsFragment() != null && recentChatsFragment.isVisible()) {
            recentChatsFragment.refreshNode(megaChatApi.getChatListItem(chatIdReceived));
        }

        if (isScreenInPortrait(ManagerActivity.this)) {
            setCallWidget();
        } else {
            supportInvalidateOptionsMenu();
        }
    }

    @Override
    public void onRequestPermissionsResult(int requestCode, @NonNull String[] permissions, @NonNull int[] grantResults) {
        super.onRequestPermissionsResult(requestCode, permissions, grantResults);
        switch (requestCode) {
            case REQUEST_UPLOAD_CONTACT: {
                uploadContactInfo(infoManager, parentNodeManager);
                break;
            }
            case REQUEST_CAMERA: {
                if (typesCameraPermission == TAKE_PICTURE_OPTION) {
                    logDebug("TAKE_PICTURE_OPTION");
                    if (grantResults.length > 0 && grantResults[0] == PackageManager.PERMISSION_GRANTED) {
                        if (!hasPermissions(this, Manifest.permission.WRITE_EXTERNAL_STORAGE)) {
                            requestPermission(this,
                                    REQUEST_WRITE_STORAGE,
                                    Manifest.permission.WRITE_EXTERNAL_STORAGE);
                        } else {
                            checkTakePicture(this, TAKE_PHOTO_CODE);
                            typesCameraPermission = INVALID_TYPE_PERMISSIONS;
                        }
                    }
                } else if ((typesCameraPermission == RETURN_CALL_PERMISSIONS || typesCameraPermission == START_CALL_PERMISSIONS) &&
                        grantResults.length > 0 && grantResults[0] == PackageManager.PERMISSION_GRANTED) {
                    controlCallPermissions();
                }
                break;
            }
            case REQUEST_READ_WRITE_STORAGE: {
                if (grantResults.length > 0 && grantResults[0] == PackageManager.PERMISSION_GRANTED) {
                    showUploadPanel();
                }
                break;
            }
            case REQUEST_WRITE_STORAGE: {
                if (firstLogin) {
                    logDebug("The first time");
                    if (grantResults.length > 0 && grantResults[0] == PackageManager.PERMISSION_GRANTED) {
                        if (typesCameraPermission == TAKE_PICTURE_OPTION) {
                            logDebug("TAKE_PICTURE_OPTION");
                            if (!hasPermissions(this, Manifest.permission.CAMERA)) {
                                requestPermission(this, REQUEST_CAMERA, Manifest.permission.CAMERA);
                            } else {
                                checkTakePicture(this, TAKE_PHOTO_CODE);
                                typesCameraPermission = INVALID_TYPE_PERMISSIONS;
                            }

                            break;
                        }
                    }
                } else {
                    if (typesCameraPermission == TAKE_PICTURE_OPTION) {
                        logDebug("TAKE_PICTURE_OPTION");
                        if (!hasPermissions(this, Manifest.permission.CAMERA)) {
                            requestPermission(this,
                                    REQUEST_CAMERA,
                                    Manifest.permission.CAMERA);
                        } else {
                            checkTakePicture(this, TAKE_PHOTO_CODE);
                            typesCameraPermission = INVALID_TYPE_PERMISSIONS;
                        }
                    } else {
                        refreshOfflineNodes();
                    }

                    break;
                }

                nodeSaver.handleRequestPermissionsResult(requestCode);
                break;
            }

            case REQUEST_CAMERA_UPLOAD:
            case REQUEST_CAMERA_ON_OFF:
                if (grantResults.length > 0 && grantResults[0] == PackageManager.PERMISSION_GRANTED) {
                    checkIfShouldShowBusinessCUAlert();
                } else {
                    showSnackbar(SNACKBAR_TYPE, getString(R.string.on_refuse_storage_permission), INVALID_HANDLE);
                }

                break;

            case REQUEST_CAMERA_ON_OFF_FIRST_TIME:
                if (permissions.length == 0) {
                    return;
                }
                if (grantResults[0] == PackageManager.PERMISSION_GRANTED) {
                    checkIfShouldShowBusinessCUAlert();
                } else {
                    if (!ActivityCompat.shouldShowRequestPermissionRationale(this, permissions[0])) {
                        if (getPhotosFragment() != null) {
                            photosFragment.onStoragePermissionRefused();
                        }
                    } else {
                        showSnackbar(SNACKBAR_TYPE, getString(R.string.on_refuse_storage_permission), INVALID_HANDLE);
                    }
                }

                break;

            case PERMISSIONS_FRAGMENT: {
                if (getPermissionsFragment() != null) {
                    permissionsFragment.setNextPermission();
                }
                break;
            }

            case REQUEST_RECORD_AUDIO:
                if ((typesCameraPermission == RETURN_CALL_PERMISSIONS || typesCameraPermission == START_CALL_PERMISSIONS) &&
                        grantResults.length > 0 && grantResults[0] == PackageManager.PERMISSION_GRANTED) {
                    controlCallPermissions();
                }
                break;

            case REQUEST_BT_CONNECT:
                logDebug("get Bluetooth Connect permission");
                if (permissions.length == 0) {
                    return;
                }
                if (grantResults[0] == PackageManager.PERMISSION_GRANTED) {
                    if (MEETING_TYPE.equals(MEETING_ACTION_CREATE)) {
                        openMeetingToCreate(this);
                    }
                } else {
                    showSnackbar(PERMISSIONS_TYPE, getString(R.string.meeting_bluetooth_connect_required_permissions_warning), INVALID_HANDLE);
                }
                break;
        }
    }

    /**
     * Method for checking the necessary actions when you have permission to start a call or return to one in progress.
     */
    private void controlCallPermissions() {
        if (checkPermissionsCall(this, typesCameraPermission)) {
            switch (typesCameraPermission) {
                case RETURN_CALL_PERMISSIONS:
                    returnActiveCall(this, passcodeManagement);
                    break;

                case START_CALL_PERMISSIONS:
                    MegaChatRoom chat = megaChatApi.getChatRoomByUser(MegaApplication.getUserWaitingForCall());
                    if (chat != null) {
                        startCallWithChatOnline(this, chat);
                    }
                    break;
            }
            typesCameraPermission = INVALID_TYPE_PERMISSIONS;
        }
    }

    public void setTypesCameraPermission(int typesCameraPermission) {
        this.typesCameraPermission = typesCameraPermission;
    }

    @Override
    public void onSaveInstanceState(Bundle outState) {
        logDebug("onSaveInstanceState");
        if (drawerItem != null) {
            logDebug("DrawerItem = " + drawerItem);
        } else {
            logWarning("DrawerItem is null");
        }
        super.onSaveInstanceState(outState);
        outState.putLong("parentHandleBrowser", parentHandleBrowser);
        outState.putLong("parentHandleRubbish", parentHandleRubbish);
        outState.putLong("parentHandleIncoming", parentHandleIncoming);
        logDebug("IN BUNDLE -> parentHandleOutgoing: " + parentHandleOutgoing);
        outState.putLong(PARENT_HANDLE_LINKS, parentHandleLinks);
        outState.putLong("parentHandleOutgoing", parentHandleOutgoing);
        outState.putLong("parentHandleSearch", parentHandleSearch);
        outState.putLong("parentHandleInbox", parentHandleInbox);
        outState.putSerializable("drawerItem", drawerItem);
        outState.putInt(BOTTOM_ITEM_BEFORE_OPEN_FULLSCREEN_OFFLINE,
                bottomItemBeforeOpenFullscreenOffline);
        outState.putSerializable(SEARCH_DRAWER_ITEM, searchDrawerItem);
        outState.putSerializable(SEARCH_SHARED_TAB, searchSharedTab);
        outState.putBoolean(EXTRA_FIRST_LOGIN, firstLogin);
        outState.putBoolean(STATE_KEY_SMS_DIALOG, isSMSDialogShowing);

        if (parentHandleIncoming != INVALID_HANDLE) {
            outState.putInt("deepBrowserTreeIncoming", deepBrowserTreeIncoming);
        }

        if (parentHandleOutgoing != INVALID_HANDLE) {
            outState.putInt("deepBrowserTreeOutgoing", deepBrowserTreeOutgoing);
        }

        if (parentHandleLinks != INVALID_HANDLE) {
            outState.putInt(DEEP_BROWSER_TREE_LINKS, deepBrowserTreeLinks);
        }

        if (viewPagerShares != null) {
            indexShares = viewPagerShares.getCurrentItem();
        }
        outState.putInt("indexShares", indexShares);

        outState.putString("pathNavigationOffline", pathNavigationOffline);

        if (searchQuery != null) {
            outState.putInt("levelsSearch", levelsSearch);
            outState.putString("searchQuery", searchQuery);
            textsearchQuery = true;
            outState.putBoolean("textsearchQuery", textsearchQuery);
        } else {
            textsearchQuery = false;
        }

        if (turnOnNotifications) {
            outState.putBoolean("turnOnNotifications", turnOnNotifications);
        }

        outState.putInt("orientationSaved", orientationSaved);
        outState.putBoolean("isEnable2FADialogShown", isEnable2FADialogShown);
        outState.putInt("bottomNavigationCurrentItem", bottomNavigationCurrentItem);
        outState.putBoolean("searchExpand", searchExpand);
        outState.putBoolean("comesFromNotifications", comesFromNotifications);
        outState.putInt("comesFromNotificationsLevel", comesFromNotificationsLevel);
        outState.putLong("comesFromNotificationHandle", comesFromNotificationHandle);
        outState.putLong("comesFromNotificationHandleSaved", comesFromNotificationHandleSaved);
        outState.putBoolean("onAskingPermissionsFragment", onAskingPermissionsFragment);
        permissionsFragment = (PermissionsFragment) getSupportFragmentManager().findFragmentByTag(FragmentTag.PERMISSIONS.getTag());
        if (onAskingPermissionsFragment && permissionsFragment != null) {
            getSupportFragmentManager().putFragment(outState, FragmentTag.PERMISSIONS.getTag(), permissionsFragment);
        }
        outState.putBoolean("onAskingSMSVerificationFragment", onAskingSMSVerificationFragment);
        smsVerificationFragment = (SMSVerificationFragment) getSupportFragmentManager().findFragmentByTag(FragmentTag.SMS_VERIFICATION.getTag());
        if (onAskingSMSVerificationFragment && smsVerificationFragment != null) {
            getSupportFragmentManager().putFragment(outState, FragmentTag.SMS_VERIFICATION.getTag(), smsVerificationFragment);
        }
        outState.putInt("elevation", mElevationCause);
        outState.putInt("storageState", storageState);
        outState.putBoolean("isStorageStatusDialogShown", isStorageStatusDialogShown);
        outState.putInt("comesFromNotificationDeepBrowserTreeIncoming", comesFromNotificationDeepBrowserTreeIncoming);

        if (isAlertDialogShown(openLinkDialog)) {
            outState.putBoolean(OPEN_LINK_DIALOG_SHOWN, true);
            outState.putBoolean(OPEN_LINK_ERROR, openLinkDialogIsErrorShown);
            outState.putString(OPEN_LINK_TEXT, openLinkText != null && openLinkText.getText() != null
                    ? openLinkText.getText().toString() : "");
        }

        outState.putBoolean(BUSINESS_GRACE_ALERT_SHOWN, isBusinessGraceAlertShown);
        if (isBusinessCUAlertShown) {
            outState.putBoolean(BUSINESS_CU_ALERT_SHOWN, isBusinessCUAlertShown);
        }

        outState.putBoolean(TRANSFER_OVER_QUOTA_SHOWN, isTransferOverQuotaWarningShown);
        outState.putInt(TYPE_CALL_PERMISSION, typesCameraPermission);
        outState.putBoolean(JOINING_CHAT_LINK, joiningToChatLink);
        outState.putString(LINK_JOINING_CHAT_LINK, linkJoinToChatLink);
        outState.putBoolean(KEY_IS_FAB_EXPANDED, isFabExpanded);

        if (getPhotosFragment() != null) {
            getSupportFragmentManager().putFragment(outState, FragmentTag.PHOTOS.getTag(), photosFragment);
        }

        checkNewTextFileDialogState(newTextFileDialog, outState);

        nodeAttacher.saveState(outState);
        nodeSaver.saveState(outState);

        outState.putBoolean(PROCESS_FILE_DIALOG_SHOWN, isAlertDialogShown(processFileDialog));

        outState.putBoolean(STATE_KEY_IS_IN_MD_MODE, isInMDMode);
        mediaDiscoveryFragment = (MediaDiscoveryFragment) getSupportFragmentManager().findFragmentByTag(FragmentTag.MEDIA_DISCOVERY.getTag());
        if (mediaDiscoveryFragment != null) {
            getSupportFragmentManager().putFragment(outState, FragmentTag.MEDIA_DISCOVERY.getTag(), mediaDiscoveryFragment);
        }

        outState.putBoolean(STATE_KEY_IS_IN_ALBUM_CONTENT, isInAlbumContent);
        albumContentFragment = (AlbumContentFragment) getSupportFragmentManager().findFragmentByTag(FragmentTag.ALBUM_CONTENT.getTag());
        if (albumContentFragment != null) {
            getSupportFragmentManager().putFragment(outState, FragmentTag.ALBUM_CONTENT.getTag(), albumContentFragment);
        }

        backupWarningDialog = fileBackupManager.getBackupWarningDialog();
        if (backupWarningDialog != null && backupWarningDialog.isShowing()) {
            backupHandleList = fileBackupManager.getBackupHandleList();
            backupNodeHandle = fileBackupManager.getBackupNodeHandle();
            backupNodeType = fileBackupManager.getBackupNodeType();
            backupActionType = fileBackupManager.getBackupActionType();
            backupDialogType = fileBackupManager.getBackupDialogType();

            if (backupHandleList != null) {
                outState.putSerializable(BACKUP_HANDLED_ITEM, backupHandleList);
            }

            outState.putLong(BACKUP_HANDLED_NODE, backupNodeHandle);
            outState.putInt(BACKUP_NODE_TYPE, backupNodeType);
            outState.putInt(BACKUP_ACTION_TYPE, backupActionType);
            outState.putInt(BACKUP_DIALOG_WARN, backupDialogType);
            backupWarningDialog.dismiss();
        }
    }

    @Override
    public void onStart() {
        logDebug("onStart");

        mStopped = false;

        super.onStart();
    }

    @SuppressLint("NewApi")
    @Override
    protected void onCreate(Bundle savedInstanceState) {
        logDebug("onCreate");
//		Fragments are restored during the Activity's onCreate().
//		Importantly though, they are restored in the base Activity class's onCreate().
//		Thus if you call super.onCreate() first, all of the rest of your onCreate() method will execute after your Fragments have been restored.
        super.onCreate(savedInstanceState);
        logDebug("onCreate after call super");

        // This block for solving the issue below:
        // Android is installed for the first time. Press the “Open” button on the system installation dialog, press the home button to switch the app to background,
        // and then switch the app to foreground, causing the app to create a new instantiation.
        if (!isTaskRoot()) {
            Intent intent = getIntent();
            if (intent != null) {
                String action = intent.getAction();
                if (intent.hasCategory(Intent.CATEGORY_LAUNCHER) && Intent.ACTION_MAIN.equals(action)) {
                    finish();
                    return;
                }
            }
        }

        boolean selectDrawerItemPending = true;

        getLifecycle().addObserver(cookieDialogHandler);

        boolean openLinkDialogIsShown = false;

        if (savedInstanceState != null) {
            logDebug("Bundle is NOT NULL");
            parentHandleBrowser = savedInstanceState.getLong("parentHandleBrowser", -1);
            logDebug("savedInstanceState -> parentHandleBrowser: " + parentHandleBrowser);
            parentHandleRubbish = savedInstanceState.getLong("parentHandleRubbish", -1);
            parentHandleIncoming = savedInstanceState.getLong("parentHandleIncoming", -1);
            logDebug("savedInstanceState -> parentHandleIncoming: " + parentHandleIncoming);
            parentHandleOutgoing = savedInstanceState.getLong("parentHandleOutgoing", -1);
            logDebug("savedInstanceState -> parentHandleOutgoing: " + parentHandleOutgoing);
            parentHandleLinks = savedInstanceState.getLong(PARENT_HANDLE_LINKS, INVALID_HANDLE);
            parentHandleSearch = savedInstanceState.getLong("parentHandleSearch", -1);
            parentHandleInbox = savedInstanceState.getLong("parentHandleInbox", -1);
            deepBrowserTreeIncoming = savedInstanceState.getInt("deepBrowserTreeIncoming", 0);
            deepBrowserTreeOutgoing = savedInstanceState.getInt("deepBrowserTreeOutgoing", 0);
            deepBrowserTreeLinks = savedInstanceState.getInt(DEEP_BROWSER_TREE_LINKS, 0);
            isSMSDialogShowing = savedInstanceState.getBoolean(STATE_KEY_SMS_DIALOG, false);
            firstLogin = savedInstanceState.getBoolean(EXTRA_FIRST_LOGIN);
            askPermissions = savedInstanceState.getBoolean(EXTRA_ASK_PERMISSIONS);
            drawerItem = (DrawerItem) savedInstanceState.getSerializable("drawerItem");
            bottomItemBeforeOpenFullscreenOffline = savedInstanceState.getInt(BOTTOM_ITEM_BEFORE_OPEN_FULLSCREEN_OFFLINE);
            searchDrawerItem = (DrawerItem) savedInstanceState.getSerializable(SEARCH_DRAWER_ITEM);
            searchSharedTab = savedInstanceState.getInt(SEARCH_SHARED_TAB);
            indexShares = savedInstanceState.getInt("indexShares", indexShares);
            logDebug("savedInstanceState -> indexShares: " + indexShares);
            pathNavigationOffline = savedInstanceState.getString("pathNavigationOffline", pathNavigationOffline);
            logDebug("savedInstanceState -> pathNavigationOffline: " + pathNavigationOffline);
            selectedAccountType = savedInstanceState.getInt("selectedAccountType", -1);
            searchQuery = savedInstanceState.getString("searchQuery");
            textsearchQuery = savedInstanceState.getBoolean("textsearchQuery");
            levelsSearch = savedInstanceState.getInt("levelsSearch");
            turnOnNotifications = savedInstanceState.getBoolean("turnOnNotifications", false);
            orientationSaved = savedInstanceState.getInt("orientationSaved");
            isEnable2FADialogShown = savedInstanceState.getBoolean("isEnable2FADialogShown", false);
            bottomNavigationCurrentItem = savedInstanceState.getInt("bottomNavigationCurrentItem", -1);
            searchExpand = savedInstanceState.getBoolean("searchExpand", false);
            comesFromNotifications = savedInstanceState.getBoolean("comesFromNotifications", false);
            comesFromNotificationsLevel = savedInstanceState.getInt("comesFromNotificationsLevel", 0);
            comesFromNotificationHandle = savedInstanceState.getLong("comesFromNotificationHandle", -1);
            comesFromNotificationHandleSaved = savedInstanceState.getLong("comesFromNotificationHandleSaved", -1);
            onAskingPermissionsFragment = savedInstanceState.getBoolean("onAskingPermissionsFragment", false);
            if (onAskingPermissionsFragment) {
                permissionsFragment = (PermissionsFragment) getSupportFragmentManager().getFragment(savedInstanceState, FragmentTag.PERMISSIONS.getTag());
            }
            onAskingSMSVerificationFragment = savedInstanceState.getBoolean("onAskingSMSVerificationFragment", false);
            if (onAskingSMSVerificationFragment) {
                smsVerificationFragment = (SMSVerificationFragment) getSupportFragmentManager().getFragment(savedInstanceState, FragmentTag.SMS_VERIFICATION.getTag());
            }
            mElevationCause = savedInstanceState.getInt("elevation", 0);
            storageState = savedInstanceState.getInt("storageState", MegaApiJava.STORAGE_STATE_UNKNOWN);
            isStorageStatusDialogShown = savedInstanceState.getBoolean("isStorageStatusDialogShown", false);
            comesFromNotificationDeepBrowserTreeIncoming = savedInstanceState.getInt("comesFromNotificationDeepBrowserTreeIncoming", -1);
            openLinkDialogIsShown = savedInstanceState.getBoolean(OPEN_LINK_DIALOG_SHOWN, false);
            isBusinessGraceAlertShown = savedInstanceState.getBoolean(BUSINESS_GRACE_ALERT_SHOWN, false);
            isBusinessCUAlertShown = savedInstanceState.getBoolean(BUSINESS_CU_ALERT_SHOWN, false);
            isTransferOverQuotaWarningShown = savedInstanceState.getBoolean(TRANSFER_OVER_QUOTA_SHOWN, false);
            typesCameraPermission = savedInstanceState.getInt(TYPE_CALL_PERMISSION, INVALID_TYPE_PERMISSIONS);
            joiningToChatLink = savedInstanceState.getBoolean(JOINING_CHAT_LINK, false);
            linkJoinToChatLink = savedInstanceState.getString(LINK_JOINING_CHAT_LINK);
            isFabExpanded = savedInstanceState.getBoolean(KEY_IS_FAB_EXPANDED, false);
            isInMDMode = savedInstanceState.getBoolean(STATE_KEY_IS_IN_MD_MODE, false);
            isInAlbumContent = savedInstanceState.getBoolean(STATE_KEY_IS_IN_ALBUM_CONTENT, false);

            nodeAttacher.restoreState(savedInstanceState);
            nodeSaver.restoreState(savedInstanceState);

            //upload from device, progress dialog should show when screen orientation changes.
            if (savedInstanceState.getBoolean(PROCESS_FILE_DIALOG_SHOWN, false)) {
                processFileDialog = showProcessFileDialog(this, null);
            }

            // Backup warning dialog
            backupHandleList = (ArrayList<Long>) savedInstanceState.getSerializable(BACKUP_HANDLED_ITEM);
            backupNodeHandle = savedInstanceState.getLong(BACKUP_HANDLED_NODE, -1);
            backupNodeType = savedInstanceState.getInt(BACKUP_NODE_TYPE, -1);
            backupActionType = savedInstanceState.getInt(BACKUP_ACTION_TYPE, -1);
            backupDialogType = savedInstanceState.getInt(BACKUP_DIALOG_WARN, BACKUP_DIALOG_SHOW_NONE);
        } else {
            logDebug("Bundle is NULL");
            parentHandleBrowser = -1;
            parentHandleRubbish = -1;
            parentHandleIncoming = -1;
            parentHandleOutgoing = -1;
            parentHandleLinks = INVALID_HANDLE;
            parentHandleSearch = -1;
            parentHandleInbox = -1;
            deepBrowserTreeIncoming = 0;
            deepBrowserTreeOutgoing = 0;
            deepBrowserTreeLinks = 0;
            this.setPathNavigationOffline(OFFLINE_ROOT);
        }

        IntentFilter contactUpdateFilter = new IntentFilter(BROADCAST_ACTION_INTENT_FILTER_CONTACT_UPDATE);
        contactUpdateFilter.addAction(ACTION_UPDATE_NICKNAME);
        contactUpdateFilter.addAction(ACTION_UPDATE_FIRST_NAME);
        contactUpdateFilter.addAction(ACTION_UPDATE_LAST_NAME);
        contactUpdateFilter.addAction(ACTION_UPDATE_CREDENTIALS);
        registerReceiver(contactUpdateReceiver, contactUpdateFilter);

        IntentFilter filter = new IntentFilter(BROADCAST_ACTION_INTENT_UPDATE_ACCOUNT_DETAILS);
        filter.addAction(ACTION_STORAGE_STATE_CHANGED);
        registerReceiver(updateMyAccountReceiver, filter);

        registerReceiver(networkReceiver,
                new IntentFilter(BROADCAST_ACTION_INTENT_CONNECTIVITY_CHANGE));

        registerReceiver(receiverCUAttrChanged,
                new IntentFilter(BROADCAST_ACTION_INTENT_CU_ATTR_CHANGE));

        registerReceiver(receiverUpdateOrder, new IntentFilter(BROADCAST_ACTION_INTENT_UPDATE_ORDER));

        LiveEventBus.get(EVENT_UPDATE_VIEW_MODE, Boolean.class)
                .observe(this, this::updateView);

        registerReceiver(chatArchivedReceiver, new IntentFilter(BROADCAST_ACTION_INTENT_CHAT_ARCHIVED));

        LiveEventBus.get(EVENT_REFRESH_PHONE_NUMBER, Boolean.class)
                .observeForever(refreshAddPhoneNumberButtonObserver);

        IntentFilter filterTransfers = new IntentFilter(BROADCAST_ACTION_INTENT_TRANSFER_UPDATE);
        filterTransfers.addAction(ACTION_TRANSFER_OVER_QUOTA);
        registerReceiver(transferOverQuotaUpdateReceiver, filterTransfers);

        registerReceiver(transferFinishReceiver, new IntentFilter(BROADCAST_ACTION_TRANSFER_FINISH));

        LiveEventBus.get(EVENT_CALL_STATUS_CHANGE, MegaChatCall.class).observe(this, callStatusObserver);
        LiveEventBus.get(EVENT_CALL_ON_HOLD_CHANGE, MegaChatCall.class).observe(this, callOnHoldObserver);
        LiveEventBus.get(EVENT_SESSION_ON_HOLD_CHANGE, Pair.class).observe(this, sessionOnHoldObserver);

        registerReceiver(chatRoomMuteUpdateReceiver, new IntentFilter(ACTION_UPDATE_PUSH_NOTIFICATION_SETTING));
        registerReceiver(cameraUploadLauncherReceiver, new IntentFilter(Intent.ACTION_POWER_CONNECTED));

        LiveEventBus.get(EVENT_REFRESH, Boolean.class).observeForever(refreshObserver);

        registerReceiver(cuUpdateReceiver, new IntentFilter(ACTION_UPDATE_CU));

        LiveEventBus.get(EVENT_FINISH_ACTIVITY, Boolean.class).observeForever(finishObserver);

        LiveEventBus.get(EVENT_MY_BACKUPS_FOLDER_CHANGED, Boolean.class).observeForever(fileBackupChangedObserver);

        smsDialogTimeChecker = new LastShowSMSDialogTimeChecker(this);
        nC = new NodeController(this);
        cC = new ContactController(this);
        aC = new AccountController(this);

        createCacheFolders(this);

        dbH = DatabaseHandler.getDbHandler(getApplicationContext());

        managerActivity = this;
        app = (MegaApplication) getApplication();
        megaApi = app.getMegaApi();

        megaChatApi = app.getMegaChatApi();

        checkChatChanges();

        if (megaChatApi != null) {
            logDebug("retryChatPendingConnections()");
            megaChatApi.retryPendingConnections(false, null);
        }

        MegaApplication.getPushNotificationSettingManagement().getPushNotificationSetting();

        transfersInProgress = new ArrayList<Integer>();

        //sync local contacts to see who's on mega.
        if (hasPermissions(this, Manifest.permission.READ_CONTACTS) && app.getStorageState() != STORAGE_STATE_PAYWALL) {
            logDebug("sync mega contacts");
            MegaContactGetter getter = new MegaContactGetter(this);
            getter.getMegaContacts(megaApi, TimeUtils.WEEK);
        }

        Display display = getWindowManager().getDefaultDisplay();
        outMetrics = new DisplayMetrics();
        display.getMetrics(outMetrics);
        float density = getResources().getDisplayMetrics().density;

        initFileBackupManager();

        if (dbH.getEphemeral() != null) {
            refreshSession();
            return;
        }

        if (dbH.getCredentials() == null) {
            Intent newIntent = getIntent();

            if (newIntent != null) {
                if (newIntent.getAction() != null) {
                    if (newIntent.getAction().equals(ACTION_EXPORT_MASTER_KEY) || newIntent.getAction().equals(ACTION_OPEN_MEGA_LINK) || newIntent.getAction().equals(ACTION_OPEN_MEGA_FOLDER_LINK)) {
                        openLink = true;
                    } else if (newIntent.getAction().equals(ACTION_CANCEL_CAM_SYNC)) {
                        stopRunningCameraUploadService(getApplicationContext());
                        finish();
                        return;
                    }
                }
            }

            if (!openLink) {
                Intent intent = new Intent(this, LoginActivity.class);
                intent.putExtra(VISIBLE_FRAGMENT, TOUR_FRAGMENT);
                intent.addFlags(Intent.FLAG_ACTIVITY_CLEAR_TASK);
                startActivity(intent);
                finish();
            }
            return;
        }

        prefs = dbH.getPreferences();
        if (prefs == null) {
            firstTimeAfterInstallation = true;
            isList = true;
        } else {
            if (prefs.getFirstTime() == null) {
                firstTimeAfterInstallation = true;
            } else {
                firstTimeAfterInstallation = Boolean.parseBoolean(prefs.getFirstTime());
            }
            if (prefs.getPreferredViewList() == null) {
                isList = true;
            } else {
                isList = Boolean.parseBoolean(prefs.getPreferredViewList());
            }
        }

        if (firstTimeAfterInstallation) {
            setStartScreenTimeStamp(this);
        }

        logDebug("Preferred View List: " + isList);

        LiveEventBus.get(EVENT_LIST_GRID_CHANGE, Boolean.class).post(isList);

        handler = new Handler();

        logDebug("Set view");
        setContentView(R.layout.activity_manager);

        observePsa();

        megaApi.getMyBackupsFolder(this);

        //Set toolbar
        abL = (AppBarLayout) findViewById(R.id.app_bar_layout);

        toolbar = findViewById(R.id.toolbar);
        setSupportActionBar(toolbar);
        aB = getSupportActionBar();

        aB.setHomeButtonEnabled(true);
        aB.setDisplayHomeAsUpEnabled(true);

        fragmentLayout = (LinearLayout) findViewById(R.id.fragment_layout);

        bNV = (BottomNavigationView) findViewById(R.id.bottom_navigation_view);
        bNV.setOnNavigationItemSelectedListener(this);

        miniAudioPlayerController = new MiniAudioPlayerController(
                findViewById(R.id.mini_audio_player),
                () -> {
                    // we need update fragmentLayout's layout params when player view is closed.
                    if (bNV.getVisibility() == View.VISIBLE) {
                        showBNVImmediate();
                    }

                    return Unit.INSTANCE;
                });
        getLifecycle().addObserver(miniAudioPlayerController);

        //Set navigation view
        drawerLayout = (DrawerLayout) findViewById(R.id.drawer_layout);
        drawerLayout.addDrawerListener(new DrawerLayout.DrawerListener() {
            @Override
            public void onDrawerSlide(@NonNull View drawerView, float slideOffset) {
                refreshDrawerInfo(false);
            }

            @Override
            public void onDrawerOpened(@NonNull View drawerView) {
                refreshDrawerInfo(storageState == MegaApiAndroid.STORAGE_STATE_UNKNOWN);

                // Sync the account info after changing account information settings to keep the data the same
                updateAccountDetailsVisibleInfo();
            }

            @Override
            public void onDrawerClosed(@NonNull View drawerView) {

            }

            @Override
            public void onDrawerStateChanged(int newState) {

            }

            /**
             * Method to refresh the info displayed in the drawer menu.
             *
             * @param refreshStorageInfo Parameter to indicate if refresh the storage info.
             */
            private void refreshDrawerInfo(boolean refreshStorageInfo) {
                if (!isOnline(managerActivity) || megaApi == null || megaApi.getRootNode() == null) {
                    disableNavigationViewLayout();
                } else {
                    resetNavigationViewLayout();
                }

                setContactStatus();

                if (!refreshStorageInfo) return;
                showAddPhoneNumberInMenu();
                refreshAccountInfo();
            }
        });
        nV = (NavigationView) findViewById(R.id.navigation_view);

        myAccountHeader = findViewById(R.id.navigation_drawer_account_section);
        myAccountHeader.setOnClickListener(this);
        contactStatus = (ImageView) findViewById(R.id.contact_state);
        myAccountSection = findViewById(R.id.my_account_section);
        myAccountSection.setOnClickListener(this);
        inboxSection = findViewById(R.id.inbox_section);
        inboxSection.setOnClickListener(this);
        contactsSection = findViewById(R.id.contacts_section);
        contactsSection.setOnClickListener(this);
        notificationsSection = findViewById(R.id.notifications_section);
        notificationsSection.setOnClickListener(this);
        notificationsSectionText = (TextView) findViewById(R.id.notification_section_text);
        contactsSectionText = (TextView) findViewById(R.id.contacts_section_text);
        findViewById(R.id.offline_section).setOnClickListener(this);
        RelativeLayout transfersSection = findViewById(R.id.transfers_section);
        transfersSection.setOnClickListener(this);
        rubbishBinSection = findViewById(R.id.rubbish_bin_section);
        rubbishBinSection.setOnClickListener(this);
        settingsSection = findViewById(R.id.settings_section);
        settingsSection.setOnClickListener(this);
        upgradeAccount = (Button) findViewById(R.id.upgrade_navigation_view);
        upgradeAccount.setOnClickListener(this);

        navigationDrawerAddPhoneContainer = findViewById(R.id.navigation_drawer_add_phone_number_container);

        addPhoneNumberButton = findViewById(R.id.navigation_drawer_add_phone_number_button);
        addPhoneNumberButton.getViewTreeObserver().addOnPreDrawListener(
                new ViewTreeObserver.OnPreDrawListener() {
                    @Override
                    public boolean onPreDraw() {
                        Layout buttonLayout = addPhoneNumberButton.getLayout();
                        if (buttonLayout != null) {
                            if (buttonLayout.getLineCount() > 1) {
                                findViewById(R.id.navigation_drawer_add_phone_number_icon).setVisibility(View.GONE);
                            }
                            addPhoneNumberButton.getViewTreeObserver().removeOnPreDrawListener(this);
                        }

                        return true;
                    }
                }
        );
        addPhoneNumberButton.setOnClickListener(this);

        addPhoneNumberLabel = findViewById(R.id.navigation_drawer_add_phone_number_label);
        megaApi.getAccountAchievements(this);

        badgeDrawable = new BadgeDrawerArrowDrawable(managerActivity, R.color.red_600_red_300,
                R.color.white_dark_grey, R.color.white_dark_grey);

        BottomNavigationMenuView menuView = (BottomNavigationMenuView) bNV.getChildAt(0);
        // Navi button Chat
        BottomNavigationItemView itemView = (BottomNavigationItemView) menuView.getChildAt(3);
        chatBadge = LayoutInflater.from(this).inflate(R.layout.bottom_chat_badge, menuView, false);
        itemView.addView(chatBadge);
        setChatBadge();

        callBadge = LayoutInflater.from(this).inflate(R.layout.bottom_call_badge, menuView, false);
        itemView.addView(callBadge);
        callBadge.setVisibility(View.GONE);
        setCallBadge();

        usedSpaceLayout = findViewById(R.id.nv_used_space_layout);

        //FAB Button
        fabButton = (FloatingActionButton) findViewById(R.id.floating_button);
        fabButton.setOnClickListener(new FabButtonListener(this));
        setupFabs();

        //PRO PANEL
        getProLayout = (LinearLayout) findViewById(R.id.get_pro_account);
        getProLayout.setBackgroundColor(Util.isDarkMode(this)
                ? ColorUtils.getColorForElevation(this, 8f) : Color.WHITE);
        String getProTextString = getString(R.string.get_pro_account);
        try {
            getProTextString = getProTextString.replace("[A]", "\n");
        } catch (Exception e) {
            logError("Formatted string: " + getProTextString, e);
        }

        getProText = (TextView) findViewById(R.id.get_pro_account_text);
        getProText.setText(getProTextString);
        rightUpgradeButton = (TextView) findViewById(R.id.btnRight_upgrade);
        leftCancelButton = (TextView) findViewById(R.id.btnLeft_cancel);

        nVDisplayName = findViewById(R.id.navigation_drawer_account_information_display_name);
        nVDisplayName.setMaxWidthEmojis(dp2px(MAX_WIDTH_BOTTOM_SHEET_DIALOG_PORT, outMetrics));

        nVEmail = (TextView) findViewById(R.id.navigation_drawer_account_information_email);
        nVPictureProfile = (RoundedImageView) findViewById(R.id.navigation_drawer_user_account_picture_profile);

        businessLabel = findViewById(R.id.business_label);
        businessLabel.setVisibility(View.GONE);

        fragmentContainer = findViewById(R.id.fragment_container);
        spaceTV = (TextView) findViewById(R.id.navigation_drawer_space);
        usedSpacePB = (ProgressBar) findViewById(R.id.manager_used_space_bar);

        cuViewTypes = findViewById(R.id.cu_view_type);
        cuYearsButton = findViewById(R.id.years_button);
        cuMonthsButton = findViewById(R.id.months_button);
        cuDaysButton = findViewById(R.id.days_button);
        cuAllButton = findViewById(R.id.all_button);
        cuLayout = findViewById(R.id.cu_layout);
        cuProgressBar = findViewById(R.id.cu_progress_bar);
        enableCUButton = findViewById(R.id.enable_cu_button);
        enableCUButton.setOnClickListener(v -> {
            if (getPhotosFragment() != null) {
                photosFragment.enableCUClick();
            }
        });

        //TABS section Shared Items
        tabLayoutShares = findViewById(R.id.sliding_tabs_shares);
        viewPagerShares = findViewById(R.id.shares_tabs_pager);
        viewPagerShares.setOffscreenPageLimit(3);

        viewPagerShares.addOnPageChangeListener(new ViewPager.OnPageChangeListener() {

            @Override
            public void onPageScrolled(int position, float positionOffset, int positionOffsetPixels) {
            }

            @Override
            public void onPageSelected(int position) {
                logDebug("selectDrawerItemSharedItems - TabId: " + position);
                supportInvalidateOptionsMenu();
                checkScrollElevation();
                setSharesTabIcons(position);
                switch (position) {
                    case INCOMING_TAB:
                        if (isOutgoingAdded() && outgoingSharesFragment.isMultipleSelect()) {
                            outgoingSharesFragment.getActionMode().finish();
                        } else if (isLinksAdded() && linksFragment.isMultipleSelect()) {
                            linksFragment.getActionMode().finish();
                        }
                        break;
                    case OUTGOING_TAB:
                        if (isIncomingAdded() && incomingSharesFragment.isMultipleSelect()) {
                            incomingSharesFragment.getActionMode().finish();
                        } else if (isLinksAdded() && linksFragment.isMultipleSelect()) {
                            linksFragment.getActionMode().finish();
                        }
                        break;
                    case LINKS_TAB:
                        if (isIncomingAdded() && incomingSharesFragment.isMultipleSelect()) {
                            incomingSharesFragment.getActionMode().finish();
                        } else if (isOutgoingAdded() && outgoingSharesFragment.isMultipleSelect()) {
                            outgoingSharesFragment.getActionMode().finish();
                        }
                        break;
                }
                setToolbarTitle();
                showFabButton();
            }

            @Override
            public void onPageScrollStateChanged(int state) {
            }
        });

        //Tab section Transfers
        tabLayoutTransfers = (TabLayout) findViewById(R.id.sliding_tabs_transfers);
        viewPagerTransfers = findViewById(R.id.transfers_tabs_pager);
        viewPagerTransfers.addOnPageChangeListener(new ViewPager.OnPageChangeListener() {
            @Override
            public void onPageScrolled(int position, float positionOffset, int positionOffsetPixels) {
            }

            @Override
            public void onPageSelected(int position) {
                supportInvalidateOptionsMenu();
                checkScrollElevation();

                if (position == PENDING_TAB && isTransfersInProgressAdded()) {
                    transfersFragment.setGetMoreQuotaViewVisibility();
                } else if (position == COMPLETED_TAB) {
                    if (isTransfersCompletedAdded()) {
                        completedTransfersFragment.setGetMoreQuotaViewVisibility();
                    }

                    if (isTransfersInProgressAdded()) {
                        transfersFragment.checkSelectModeAfterChangeTabOrDrawerItem();
                    }
                }
            }

            @Override
            public void onPageScrollStateChanged(int state) {
            }
        });

        callInProgressLayout = findViewById(R.id.call_in_progress_layout);
        callInProgressLayout.setOnClickListener(this);
        callInProgressChrono = findViewById(R.id.call_in_progress_chrono);
        callInProgressText = findViewById(R.id.call_in_progress_text);
        microOffLayout = findViewById(R.id.micro_off_layout);
        videoOnLayout = findViewById(R.id.video_on_layout);
        callInProgressLayout.setVisibility(View.GONE);

        if (mElevationCause > 0) {
            // A work around: mElevationCause will be changed unexpectedly shortly
            int elevationCause = mElevationCause;
            // Apply the previous Appbar elevation(e.g. before rotation) after all views have been created
            handler.postDelayed(() -> changeAppBarElevation(true, elevationCause), 100);
        }

        mNavHostView = findViewById(R.id.nav_host_fragment);
        setupNavDestListener();

        setTransfersWidgetLayout(findViewById(R.id.transfers_widget_layout), this);

        transferData = megaApi.getTransferData(this);
        if (transferData != null) {
            for (int i = 0; i < transferData.getNumDownloads(); i++) {
                int tag = transferData.getDownloadTag(i);
                transfersInProgress.add(tag);
                transfersManagement.checkIfTransferIsPaused(tag);
            }

            for (int i = 0; i < transferData.getNumUploads(); i++) {
                int tag = transferData.getUploadTag(i);
                transfersInProgress.add(transferData.getUploadTag(i));
                transfersManagement.checkIfTransferIsPaused(tag);
            }
        }

        if (!isOnline(this)) {
            logDebug("No network -> SHOW OFFLINE MODE");

            if (drawerItem == null) {
                drawerItem = DrawerItem.HOMEPAGE;
            }

            selectDrawerItem(drawerItem);
            showOfflineMode();

            UserCredentials credentials = dbH.getCredentials();
            if (credentials != null) {
                String gSession = credentials.getSession();
                ChatUtil.initMegaChatApi(gSession, this);
            }

            return;
        }

        ///Check the MK or RK file
        logInfo("App version: " + getVersion());
        final File fMKOld = buildExternalStorageFile(OLD_MK_FILE);
        final File fRKOld = buildExternalStorageFile(OLD_RK_FILE);
        if (isFileAvailable(fMKOld)) {
            logDebug("Old MK file need to be renamed!");
            aC.renameRK(fMKOld);
        } else if (isFileAvailable(fRKOld)) {
            logDebug("Old RK file need to be renamed!");
            aC.renameRK(fRKOld);
        }

        rootNode = megaApi.getRootNode();
        if (rootNode == null || LoginActivity.isBackFromLoginPage) {
            if (getIntent() != null) {
                logDebug("Action: " + getIntent().getAction());
                if (getIntent().getAction() != null) {
                    if (getIntent().getAction().equals(ACTION_IMPORT_LINK_FETCH_NODES)) {
                        Intent intent = new Intent(managerActivity, LoginActivity.class);
                        intent.putExtra(VISIBLE_FRAGMENT, LOGIN_FRAGMENT);
                        intent.setFlags(Intent.FLAG_ACTIVITY_CLEAR_TOP);
                        intent.setAction(ACTION_IMPORT_LINK_FETCH_NODES);
                        intent.setData(Uri.parse(getIntent().getDataString()));
                        startActivity(intent);
                        finish();
                        return;
                    } else if (getIntent().getAction().equals(ACTION_OPEN_MEGA_LINK)) {
                        Intent intent = new Intent(managerActivity, FileLinkActivity.class);
                        intent.putExtra(VISIBLE_FRAGMENT, LOGIN_FRAGMENT);
                        intent.setFlags(Intent.FLAG_ACTIVITY_CLEAR_TOP);
                        intent.setAction(ACTION_IMPORT_LINK_FETCH_NODES);
                        intent.setData(Uri.parse(getIntent().getDataString()));
                        startActivity(intent);
                        finish();
                        return;
                    } else if (getIntent().getAction().equals(ACTION_OPEN_MEGA_FOLDER_LINK)) {
                        Intent intent = new Intent(managerActivity, LoginActivity.class);
                        intent.putExtra(VISIBLE_FRAGMENT, LOGIN_FRAGMENT);
                        intent.setFlags(Intent.FLAG_ACTIVITY_CLEAR_TOP);
                        intent.setAction(ACTION_OPEN_MEGA_FOLDER_LINK);
                        intent.setData(Uri.parse(getIntent().getDataString()));
                        startActivity(intent);
                        finish();
                        return;
                    } else if (getIntent().getAction().equals(ACTION_OPEN_CHAT_LINK)) {
                        Intent intent = new Intent(managerActivity, LoginActivity.class);
                        intent.putExtra(VISIBLE_FRAGMENT, LOGIN_FRAGMENT);
                        intent.setFlags(Intent.FLAG_ACTIVITY_CLEAR_TOP);
                        intent.setAction(ACTION_OPEN_CHAT_LINK);
                        intent.setData(Uri.parse(getIntent().getDataString()));
                        startActivity(intent);
                        finish();
                        return;
                    } else if (getIntent().getAction().equals(ACTION_CANCEL_CAM_SYNC)) {
                        stopRunningCameraUploadService(getApplicationContext());
                        finish();
                        return;
                    } else if (getIntent().getAction().equals(ACTION_EXPORT_MASTER_KEY)) {
                        Intent intent = new Intent(managerActivity, LoginActivity.class);
                        intent.putExtra(VISIBLE_FRAGMENT, LOGIN_FRAGMENT);
                        intent.setFlags(Intent.FLAG_ACTIVITY_CLEAR_TOP);
                        intent.setAction(getIntent().getAction());
                        startActivity(intent);
                        finish();
                        return;
                    } else if (getIntent().getAction().equals(ACTION_SHOW_TRANSFERS)) {
                        Intent intent = new Intent(managerActivity, LoginActivity.class);
                        intent.putExtra(VISIBLE_FRAGMENT, LOGIN_FRAGMENT);
                        intent.setFlags(Intent.FLAG_ACTIVITY_CLEAR_TOP);
                        intent.setAction(ACTION_SHOW_TRANSFERS);
                        intent.putExtra(TRANSFERS_TAB, getIntent().getIntExtra(TRANSFERS_TAB, ERROR_TAB));
                        startActivity(intent);
                        finish();
                        return;
                    } else if (getIntent().getAction().equals(ACTION_IPC)) {
                        Intent intent = new Intent(managerActivity, LoginActivity.class);
                        intent.putExtra(VISIBLE_FRAGMENT, LOGIN_FRAGMENT);
                        intent.setFlags(Intent.FLAG_ACTIVITY_CLEAR_TOP);
                        intent.setAction(ACTION_IPC);
                        startActivity(intent);
                        finish();
                        return;
                    } else if (getIntent().getAction().equals(ACTION_CHAT_NOTIFICATION_MESSAGE)) {
                        Intent intent = new Intent(managerActivity, LoginActivity.class);
                        intent.putExtra(VISIBLE_FRAGMENT, LOGIN_FRAGMENT);
                        intent.setFlags(Intent.FLAG_ACTIVITY_CLEAR_TOP);
                        intent.setAction(ACTION_CHAT_NOTIFICATION_MESSAGE);
                        startActivity(intent);
                        finish();
                        return;
                    } else if (getIntent().getAction().equals(ACTION_CHAT_SUMMARY)) {
                        Intent intent = new Intent(managerActivity, LoginActivity.class);
                        intent.putExtra(VISIBLE_FRAGMENT, LOGIN_FRAGMENT);
                        intent.setFlags(Intent.FLAG_ACTIVITY_CLEAR_TOP);
                        intent.setAction(ACTION_CHAT_SUMMARY);
                        startActivity(intent);
                        finish();
                        return;
                    } else if (getIntent().getAction().equals(ACTION_INCOMING_SHARED_FOLDER_NOTIFICATION)) {
                        Intent intent = new Intent(managerActivity, LoginActivity.class);
                        intent.putExtra(VISIBLE_FRAGMENT, LOGIN_FRAGMENT);
                        intent.setFlags(Intent.FLAG_ACTIVITY_CLEAR_TOP);
                        intent.setAction(ACTION_INCOMING_SHARED_FOLDER_NOTIFICATION);
                        startActivity(intent);
                        finish();
                        return;
                    } else if (getIntent().getAction().equals(ACTION_OPEN_HANDLE_NODE)) {
                        Intent intent = new Intent(managerActivity, LoginActivity.class);
                        intent.putExtra(VISIBLE_FRAGMENT, LOGIN_FRAGMENT);
                        intent.setFlags(Intent.FLAG_ACTIVITY_CLEAR_TOP);
                        intent.setAction(ACTION_OPEN_HANDLE_NODE);
                        intent.setData(Uri.parse(getIntent().getDataString()));
                        startActivity(intent);
                        finish();
                        return;
                    } else if (getIntent().getAction().equals(ACTION_OVERQUOTA_TRANSFER)) {
                        Intent intent = new Intent(managerActivity, LoginActivity.class);
                        intent.putExtra(VISIBLE_FRAGMENT, LOGIN_FRAGMENT);
                        intent.setFlags(Intent.FLAG_ACTIVITY_CLEAR_TOP);
                        intent.setAction(ACTION_OVERQUOTA_TRANSFER);
                        startActivity(intent);
                        finish();
                        return;
                    } else if (getIntent().getAction().equals(ACTION_OVERQUOTA_STORAGE)) {
                        Intent intent = new Intent(managerActivity, LoginActivity.class);
                        intent.putExtra(VISIBLE_FRAGMENT, LOGIN_FRAGMENT);
                        intent.setFlags(Intent.FLAG_ACTIVITY_CLEAR_TOP);
                        intent.setAction(ACTION_OVERQUOTA_STORAGE);
                        startActivity(intent);
                        finish();
                        return;
                    } else if (getIntent().getAction().equals(ACTION_OPEN_CONTACTS_SECTION)) {
                        logDebug("Login");
                        Intent intent = new Intent(managerActivity, LoginActivity.class);
                        intent.putExtra(CONTACT_HANDLE, getIntent().getLongExtra(CONTACT_HANDLE, -1));
                        intent.putExtra(VISIBLE_FRAGMENT, LOGIN_FRAGMENT);
                        intent.setFlags(Intent.FLAG_ACTIVITY_CLEAR_TOP);
                        intent.setAction(ACTION_OPEN_CONTACTS_SECTION);
                        startActivity(intent);
                        finish();
                        return;
                    } else if (getIntent().getAction().equals(ACTION_SHOW_SNACKBAR_SENT_AS_MESSAGE)) {
                        Intent intent = new Intent(managerActivity, LoginActivity.class);
                        intent.putExtra(VISIBLE_FRAGMENT, LOGIN_FRAGMENT);
                        intent.setFlags(Intent.FLAG_ACTIVITY_CLEAR_TOP);
                        intent.setAction(ACTION_SHOW_SNACKBAR_SENT_AS_MESSAGE);
                        startActivity(intent);
                        finish();
                        return;
                    } else if (getIntent().getAction().equals(ACTION_SHOW_UPGRADE_ACCOUNT)) {
                        Intent intent = new Intent(managerActivity, LoginActivity.class);
                        intent.putExtra(VISIBLE_FRAGMENT, LOGIN_FRAGMENT);
                        intent.setFlags(Intent.FLAG_ACTIVITY_CLEAR_TOP);
                        intent.setAction(ACTION_SHOW_UPGRADE_ACCOUNT);
                        startActivity(intent);
                        finish();
                        return;
                    }
                }
            }

            refreshSession();
            return;
        } else {
            inboxNode = megaApi.getInboxNode();
            attr = dbH.getAttributes();
            if (attr != null) {
                if (attr.getInvalidateSdkCache() != null) {
                    if (attr.getInvalidateSdkCache().compareTo("") != 0) {
                        try {
                            if (Boolean.parseBoolean(attr.getInvalidateSdkCache())) {
                                logDebug("megaApi.invalidateCache();");
                                megaApi.invalidateCache();
                            }
                        } catch (Exception e) {
                        }
                    }
                }
            }

            dbH.setInvalidateSdkCache(false);
            MegaMessageService.getToken(this);
            nVEmail.setVisibility(View.VISIBLE);
            nVEmail.setText(megaApi.getMyEmail());
            megaApi.getUserAttribute(MegaApiJava.USER_ATTR_FIRSTNAME, this);
            megaApi.getUserAttribute(MegaApiJava.USER_ATTR_LASTNAME, this);

            this.setDefaultAvatar();

            this.setProfileAvatar();

            initPayments();

            megaApi.addGlobalListener(this);
            megaApi.isGeolocationEnabled(this);

            if (savedInstanceState == null) {
                logDebug("Run async task to check offline files");
                //Check the consistency of the offline nodes in the DB
                CheckOfflineNodesTask checkOfflineNodesTask = new CheckOfflineNodesTask(this);
                checkOfflineNodesTask.execute();
            }

            if (getIntent() != null) {
                if (getIntent().getAction() != null) {
                    if (getIntent().getAction().equals(ACTION_EXPORT_MASTER_KEY)) {
                        logDebug("Intent to export Master Key - im logged in!");
                        startActivity(new Intent(this, ExportRecoveryKeyActivity.class));
                        return;
                    } else if (getIntent().getAction().equals(ACTION_CANCEL_ACCOUNT)) {
                        Uri link = getIntent().getData();
                        if (link != null) {
                            logDebug("Link to cancel: " + link);
                            showMyAccount(ACTION_CANCEL_ACCOUNT, link);
                        }
                    } else if (getIntent().getAction().equals(ACTION_CHANGE_MAIL)) {
                        Uri link = getIntent().getData();
                        if (link != null) {
                            logDebug("Link to change mail: " + link);
                            showMyAccount(ACTION_CHANGE_MAIL, link);
                        }
                    } else if (getIntent().getAction().equals(ACTION_OPEN_FOLDER)) {
                        logDebug("Open after LauncherFileExplorerActivity ");
                        boolean locationFileInfo = getIntent().getBooleanExtra(INTENT_EXTRA_KEY_LOCATION_FILE_INFO, false);
                        long handleIntent = getIntent().getLongExtra("PARENT_HANDLE", -1);

                        if (getIntent().getBooleanExtra(SHOW_MESSAGE_UPLOAD_STARTED, false)) {
                            int numberUploads = getIntent().getIntExtra(NUMBER_UPLOADS, 1);
                            showSnackbar(SNACKBAR_TYPE, getResources().getQuantityString(R.plurals.upload_began, numberUploads, numberUploads), -1);
                        }

                        if (locationFileInfo) {
                            boolean offlineAdapter = getIntent().getBooleanExtra("offline_adapter", false);
                            if (offlineAdapter) {
                                drawerItem = DrawerItem.HOMEPAGE;
                                selectDrawerItem(drawerItem);
                                selectDrawerItemPending = false;
                                openFullscreenOfflineFragment(
                                        getIntent().getStringExtra(INTENT_EXTRA_KEY_PATH_NAVIGATION));
                            } else {
                                long fragmentHandle = getIntent().getLongExtra("fragmentHandle", -1);

                                if (fragmentHandle == megaApi.getRootNode().getHandle()) {
                                    drawerItem = DrawerItem.CLOUD_DRIVE;
                                    setParentHandleBrowser(handleIntent);
                                    selectDrawerItem(drawerItem);
                                    selectDrawerItemPending = false;
                                } else if (fragmentHandle == megaApi.getRubbishNode().getHandle()) {
                                    drawerItem = DrawerItem.RUBBISH_BIN;
                                    setParentHandleRubbish(handleIntent);
                                    selectDrawerItem(drawerItem);
                                    selectDrawerItemPending = false;
                                } else if (fragmentHandle == megaApi.getInboxNode().getHandle()) {
                                    drawerItem = DrawerItem.INBOX;
                                    setParentHandleInbox(handleIntent);
                                    selectDrawerItem(drawerItem);
                                    selectDrawerItemPending = false;
                                } else {
                                    //Incoming
                                    drawerItem = DrawerItem.SHARED_ITEMS;
                                    indexShares = 0;
                                    MegaNode parentIntentN = megaApi.getNodeByHandle(handleIntent);
                                    if (parentIntentN != null) {
                                        deepBrowserTreeIncoming = calculateDeepBrowserTreeIncoming(parentIntentN, this);
                                    }
                                    setParentHandleIncoming(handleIntent);
                                    selectDrawerItem(drawerItem);
                                    selectDrawerItemPending = false;
                                }
                            }
                        } else {
                            actionOpenFolder(handleIntent);
                        }

                        setIntent(null);
                    } else if (getIntent().getAction().equals(ACTION_PASS_CHANGED)) {
                        showMyAccount(ACTION_PASS_CHANGED, null,
                                new Pair<>(RESULT, getIntent().getIntExtra(RESULT, MegaError.API_OK)));
                    } else if (getIntent().getAction().equals(ACTION_RESET_PASS)) {
                        Uri link = getIntent().getData();
                        if (link != null) {
                            showMyAccount(ACTION_RESET_PASS, link);
                        }
                    } else if (getIntent().getAction().equals(ACTION_IPC)) {
                        logDebug("IPC link - go to received request in Contacts");
                        markNotificationsSeen(true);
                        navigateToContactRequests();
                        getIntent().setAction(null);
                        setIntent(null);
                    } else if (getIntent().getAction().equals(ACTION_CHAT_NOTIFICATION_MESSAGE)) {
                        logDebug("Chat notitificacion received");
                        drawerItem = DrawerItem.CHAT;
                        selectDrawerItem(drawerItem);
                        long chatId = getIntent().getLongExtra(CHAT_ID, MEGACHAT_INVALID_HANDLE);
                        if (getIntent().getBooleanExtra(EXTRA_MOVE_TO_CHAT_SECTION, false)) {
                            moveToChatSection(chatId);
                        } else {
                            String text = getIntent().getStringExtra(SHOW_SNACKBAR);
                            if (chatId != -1) {
                                openChat(chatId, text);
                            }
                        }
                        selectDrawerItemPending = false;
                        getIntent().setAction(null);
                        setIntent(null);
                    } else if (getIntent().getAction().equals(ACTION_CHAT_SUMMARY)) {
                        logDebug("Chat notification: ACTION_CHAT_SUMMARY");
                        drawerItem = DrawerItem.CHAT;
                        selectDrawerItem(drawerItem);
                        selectDrawerItemPending = false;
                        getIntent().setAction(null);
                        setIntent(null);
                    } else if (getIntent().getAction().equals(ACTION_OPEN_CHAT_LINK)) {
                        logDebug("ACTION_OPEN_CHAT_LINK: " + getIntent().getDataString());
                        drawerItem = DrawerItem.CHAT;
                        selectDrawerItem(drawerItem);
                        selectDrawerItemPending = false;
                        megaChatApi.checkChatLink(getIntent().getDataString(), new LoadPreviewListener(ManagerActivity.this, ManagerActivity.this, CHECK_LINK_TYPE_UNKNOWN_LINK));
                        getIntent().setAction(null);
                        setIntent(null);
                    } else if (getIntent().getAction().equals(ACTION_JOIN_OPEN_CHAT_LINK)) {
                        linkJoinToChatLink = getIntent().getDataString();
                        joiningToChatLink = true;

                        if (megaChatApi.getConnectionState() == MegaChatApi.CONNECTED) {
                            megaChatApi.checkChatLink(linkJoinToChatLink, new LoadPreviewListener(ManagerActivity.this, ManagerActivity.this, CHECK_LINK_TYPE_UNKNOWN_LINK));
                        }

                        getIntent().setAction(null);
                        setIntent(null);
                    } else if (getIntent().getAction().equals(ACTION_SHOW_SETTINGS)) {
                        logDebug("Chat notification: SHOW_SETTINGS");
                        selectDrawerItemPending = false;
                        moveToSettingsSection();
                        getIntent().setAction(null);
                        setIntent(null);
                    } else if (getIntent().getAction().equals(ACTION_SHOW_SETTINGS_STORAGE)) {
                        logDebug("ACTION_SHOW_SETTINGS_STORAGE");
                        selectDrawerItemPending = false;
                        moveToSettingsSectionStorage();
                        getIntent().setAction(null);
                        setIntent(null);
                    } else if (getIntent().getAction().equals(ACTION_INCOMING_SHARED_FOLDER_NOTIFICATION)) {
                        logDebug("ACTION_INCOMING_SHARED_FOLDER_NOTIFICATION");
                        markNotificationsSeen(true);

                        drawerItem = DrawerItem.SHARED_ITEMS;
                        indexShares = 0;
                        selectDrawerItem(drawerItem);
                        selectDrawerItemPending = false;
                    } else if (getIntent().getAction().equals(ACTION_SHOW_MY_ACCOUNT)) {
                        logDebug("Intent from chat - show my account");

                        if (getIntent().hasExtra(MeetingParticipantBottomSheetDialogFragment.EXTRA_FROM_MEETING)) {
                            isFromMeeting = getIntent().getBooleanExtra(MeetingParticipantBottomSheetDialogFragment.EXTRA_FROM_MEETING, false);
                        }

                        showMyAccount();
                        selectDrawerItemPending = false;
                    } else if (getIntent().getAction().equals(ACTION_SHOW_UPGRADE_ACCOUNT)) {
                        navigateToUpgradeAccount();
                        selectDrawerItemPending = false;
                    } else if (getIntent().getAction().equals(ACTION_OPEN_HANDLE_NODE)) {
                        String link = getIntent().getDataString();
                        String[] s = link.split("#");
                        if (s.length > 1) {
                            String nodeHandleLink = s[1];
                            String[] sSlash = s[1].split("/");
                            if (sSlash.length > 0) {
                                nodeHandleLink = sSlash[0];
                            }
                            long nodeHandleLinkLong = MegaApiAndroid.base64ToHandle(nodeHandleLink);
                            MegaNode nodeLink = megaApi.getNodeByHandle(nodeHandleLinkLong);
                            if (nodeLink == null) {
                                showSnackbar(SNACKBAR_TYPE, getString(R.string.general_error_file_not_found), -1);
                            } else {
                                MegaNode pN = megaApi.getParentNode(nodeLink);
                                if (pN == null) {
                                    pN = megaApi.getRootNode();
                                }
                                parentHandleBrowser = pN.getHandle();
                                drawerItem = DrawerItem.CLOUD_DRIVE;
                                selectDrawerItem(drawerItem);
                                selectDrawerItemPending = false;

                                Intent i = new Intent(this, FileInfoActivity.class);
                                i.putExtra("handle", nodeLink.getHandle());
                                i.putExtra(NAME, nodeLink.getName());
                                startActivity(i);
                            }
                        } else {
                            drawerItem = DrawerItem.CLOUD_DRIVE;
                            selectDrawerItem(drawerItem);
                        }
                    } else if (getIntent().getAction().equals(ACTION_IMPORT_LINK_FETCH_NODES)) {
                        getIntent().setAction(null);
                        setIntent(null);
                    } else if (getIntent().getAction().equals(ACTION_OPEN_CONTACTS_SECTION)) {
                        markNotificationsSeen(true);
                        openContactLink(getIntent().getLongExtra(CONTACT_HANDLE, -1));
                    } else if (getIntent().getAction().equals(ACTION_SHOW_SNACKBAR_SENT_AS_MESSAGE)) {
                        long chatId = getIntent().getLongExtra(CHAT_ID, MEGACHAT_INVALID_HANDLE);
                        showSnackbar(MESSAGE_SNACKBAR_TYPE, null, chatId);
                        getIntent().setAction(null);
                        setIntent(null);
                    }
                }
            }

            logDebug("Check if there any unread chat");
            if (joiningToChatLink && !isTextEmpty(linkJoinToChatLink)) {
                megaChatApi.checkChatLink(linkJoinToChatLink, new LoadPreviewListener(ManagerActivity.this, ManagerActivity.this, CHECK_LINK_TYPE_UNKNOWN_LINK));
            }

            if (drawerItem == DrawerItem.CHAT) {
                recentChatsFragment = (RecentChatsFragment) getSupportFragmentManager().findFragmentByTag(FragmentTag.RECENT_CHAT.getTag());
                if (recentChatsFragment != null) {
                    recentChatsFragment.onlineStatusUpdate(megaChatApi.getOnlineStatus());
                }
            }
            setChatBadge();

            logDebug("Check if there any INCOMING pendingRequest contacts");
            setContactTitleSection();

            setNotificationsTitleSection();

            if (drawerItem == null) {
                drawerItem = getStartDrawerItem(this);

                Intent intent = getIntent();
                if (intent != null) {
                    boolean upgradeAccount = getIntent().getBooleanExtra(EXTRA_UPGRADE_ACCOUNT, false);
                    newAccount = getIntent().getBooleanExtra(EXTRA_NEW_ACCOUNT, false);
                    newCreationAccount = getIntent().getBooleanExtra(NEW_CREATION_ACCOUNT, false);
                    firstLogin = getIntent().getBooleanExtra(EXTRA_FIRST_LOGIN, firstLogin);
                    askPermissions = getIntent().getBooleanExtra(EXTRA_ASK_PERMISSIONS, askPermissions);

                    //reset flag to fix incorrect view loaded when orientation changes
                    getIntent().removeExtra(EXTRA_NEW_ACCOUNT);
                    getIntent().removeExtra(EXTRA_UPGRADE_ACCOUNT);
                    getIntent().removeExtra(EXTRA_FIRST_LOGIN);
                    getIntent().removeExtra(EXTRA_ASK_PERMISSIONS);
                    if (upgradeAccount) {
                        int accountType = getIntent().getIntExtra(EXTRA_ACCOUNT_TYPE, 0);

                        if (accountType != FREE) {
                            showMyAccount(new Pair<>(EXTRA_ACCOUNT_TYPE, accountType));
                        } else if (firstLogin && app.getStorageState() != STORAGE_STATE_PAYWALL) {
                            drawerItem = DrawerItem.PHOTOS;
                        } else {
                            showMyAccount();
                        }
                    } else {
                        if (firstLogin && app.getStorageState() != STORAGE_STATE_PAYWALL) {
                            logDebug("First login. Go to Camera Uploads configuration.");
                            drawerItem = DrawerItem.PHOTOS;
                            setIntent(null);
                        }
                    }
                }
            } else {
                logDebug("DRAWERITEM NOT NULL: " + drawerItem);
                Intent intentRec = getIntent();
                if (intentRec != null) {
                    boolean upgradeAccount = getIntent().getBooleanExtra(EXTRA_UPGRADE_ACCOUNT, false);
                    newAccount = getIntent().getBooleanExtra(EXTRA_NEW_ACCOUNT, false);
                    newCreationAccount = getIntent().getBooleanExtra(NEW_CREATION_ACCOUNT, false);
                    //reset flag to fix incorrect view loaded when orientation changes
                    getIntent().removeExtra(EXTRA_NEW_ACCOUNT);
                    getIntent().removeExtra(EXTRA_UPGRADE_ACCOUNT);
                    firstLogin = intentRec.getBooleanExtra(EXTRA_FIRST_LOGIN, firstLogin);
                    askPermissions = intentRec.getBooleanExtra(EXTRA_ASK_PERMISSIONS, askPermissions);
                    if (upgradeAccount) {
                        drawerLayout.closeDrawer(Gravity.LEFT);
                        int accountType = getIntent().getIntExtra(EXTRA_ACCOUNT_TYPE, 0);

                        if (accountType != FREE) {
                            showMyAccount(new Pair<>(EXTRA_ACCOUNT_TYPE, accountType));
                        } else if (firstLogin && app.getStorageState() != STORAGE_STATE_PAYWALL) {
                            drawerItem = DrawerItem.PHOTOS;
                        } else {
                            showMyAccount();
                        }
                    } else {
                        if (firstLogin && !joiningToChatLink) {
                            logDebug("Intent firstTimeCam==true");
                            if (prefs != null && prefs.getCamSyncEnabled() != null) {
                                firstLogin = false;
                            } else {
                                firstLogin = true;
                                if (app.getStorageState() != STORAGE_STATE_PAYWALL && isInPhotosPage()) {
                                    drawerItem = DrawerItem.PHOTOS;
                                }
                            }
                            setIntent(null);
                        }
                    }

                    if (intentRec.getAction() != null) {
                        if (intentRec.getAction().equals(ACTION_SHOW_TRANSFERS)) {
                            if (intentRec.getBooleanExtra(OPENED_FROM_CHAT, false)) {
                                sendBroadcast(new Intent(ACTION_CLOSE_CHAT_AFTER_OPEN_TRANSFERS));
                            }

                            drawerItem = DrawerItem.TRANSFERS;
                            indexTransfers = intentRec.getIntExtra(TRANSFERS_TAB, ERROR_TAB);
                            setIntent(null);
                        } else if (intentRec.getAction().equals(ACTION_REFRESH_AFTER_BLOCKED)) {
                            drawerItem = DrawerItem.CLOUD_DRIVE;
                            setIntent(null);
                        }
                    }
                }
                drawerLayout.closeDrawer(Gravity.LEFT);
            }

            checkCurrentStorageStatus(true);

            //INITIAL FRAGMENT
            if (selectDrawerItemPending) {
                selectDrawerItem(drawerItem);
            }
        }

        new CompositeDisposable().add(checkPasswordReminderUseCase.check(false)
                .subscribeOn(Schedulers.io())
                .observeOn(AndroidSchedulers.mainThread())
                .subscribe(show -> {
                    if (show) {
                        startActivity(new Intent(this, TestPasswordActivity.class));
                    }
                }, throwable -> logError("doUpdateProgressNotification onError", throwable)));

        updateAccountDetailsVisibleInfo();

        setContactStatus();

        checkInitialScreens();

        if (openLinkDialogIsShown) {
            showOpenLinkDialog();
            String text = savedInstanceState.getString(OPEN_LINK_TEXT, "");
            openLinkText.setText(text);
            openLinkText.setSelection(text.length());
            if (savedInstanceState.getBoolean(OPEN_LINK_ERROR, false)) {
                openLink(text);
            }
        }

        if (drawerItem == DrawerItem.TRANSFERS && isTransferOverQuotaWarningShown) {
            showTransfersTransferOverQuotaWarning();
        }

        PsaManager.INSTANCE.startChecking();

        if (savedInstanceState != null && savedInstanceState.getBoolean(IS_NEW_TEXT_FILE_SHOWN, false)) {
            showNewTextFileDialog(savedInstanceState.getString(NEW_TEXT_FILE_TEXT));
        }

        logDebug("END onCreate");
        new RatingHandlerImpl(this).showRatingBaseOnTransaction();

        // Show backup dialog
        if (backupDialogType == BACKUP_DIALOG_SHOW_WARNING) {
            fileBackupManager.actWithBackupTips(backupHandleList, megaApi.getNodeByHandle(backupNodeHandle), backupNodeType, backupActionType);
        } else if (backupDialogType == BACKUP_DIALOG_SHOW_CONFIRM) {
            fileBackupManager.confirmationActionForBackup(backupHandleList, megaApi.getNodeByHandle(backupNodeHandle), backupNodeType, backupActionType);
        } else {
            logDebug("Backup warning dialog is not show");
        }
    }

    /**
     * Checks which screen should be shown when an user is logins.
     * There are three different screens or warnings:
     * - Business warning: it takes priority over the other two
     * - SMS verification screen: it takes priority over the other one
     * - Onboarding permissions screens: it has to be only shown when account is logged in after the installation,
     * some of the permissions required have not been granted
     * and the business warnings and SMS verification have not to be shown.
     */
    private void checkInitialScreens() {
        if (checkBusinessStatus()) {
            myAccountInfo.setBusinessAlertShown(true);
            return;
        }

        if (firstTimeAfterInstallation || askPermissions) {
            //haven't verified phone number
            if (canVoluntaryVerifyPhoneNumber() && !onAskingPermissionsFragment && !newCreationAccount) {
                askForSMSVerification();
            } else {
                drawerItem = DrawerItem.ASK_PERMISSIONS;
                askForAccess();
            }
        } else if (firstLogin && !newCreationAccount && canVoluntaryVerifyPhoneNumber() && !onAskingPermissionsFragment) {
            askForSMSVerification();
        }
    }

    /**
     * Checks if some business warning has to be shown due to the status of the account.
     *
     * @return True if some warning has been shown, false otherwise.
     */
    private boolean checkBusinessStatus() {
        if (!megaApi.isBusinessAccount()) {
            return false;
        }

        if (isBusinessGraceAlertShown) {
            showBusinessGraceAlert();
            return true;
        }

        if (isBusinessCUAlertShown) {
            showBusinessCUAlert();
            return true;
        }

        if (myAccountInfo.isBusinessAlertShown()) {
            return false;
        }

        if (firstLogin && myAccountInfo.wasNotBusinessAlertShownYet()) {
            int status = megaApi.getBusinessStatus();

            if (status == BUSINESS_STATUS_EXPIRED) {
                myAccountInfo.setBusinessAlertShown(true);
                startActivity(new Intent(this, BusinessExpiredAlertActivity.class));
                return true;
            } else if (megaApi.isMasterBusinessAccount() && status == BUSINESS_STATUS_GRACE_PERIOD) {
                myAccountInfo.setBusinessAlertShown(true);
                showBusinessGraceAlert();
                return true;
            }
        }

        return false;
    }

    private void showBusinessGraceAlert() {
        logDebug("showBusinessGraceAlert");
        if (businessGraceAlert != null && businessGraceAlert.isShowing()) {
            return;
        }

        MaterialAlertDialogBuilder builder = new MaterialAlertDialogBuilder(this);
        LayoutInflater inflater = getLayoutInflater();
        View v = inflater.inflate(R.layout.dialog_business_grace_alert, null);

        businessGraceAlert = builder.setView(v)
                .setPositiveButton(R.string.general_dismiss, (dialog, which) -> {
                    myAccountInfo.setBusinessAlertShown(isBusinessGraceAlertShown = false);
                    try {
                        businessGraceAlert.dismiss();
                    } catch (Exception e) {
                        logWarning("Exception dismissing businessGraceAlert", e);
                    }
                })
                .create();

        businessGraceAlert.setCanceledOnTouchOutside(false);
        try {
            businessGraceAlert.show();
        } catch (Exception e) {
            logWarning("Exception showing businessGraceAlert", e);
        }
        isBusinessGraceAlertShown = true;
    }

    /**
     * If the account is business and not a master user, it shows a warning.
     * Otherwise proceeds to enable CU.
     */
    public void checkIfShouldShowBusinessCUAlert() {
        if (megaApi.isBusinessAccount() && !megaApi.isMasterBusinessAccount()) {
            showBusinessCUAlert();
        } else {
            enableCUClicked();
        }
    }

    /**
     * Proceeds to enable CU action.
     */
    private void enableCUClicked() {
        if (getPhotosFragment() != null) {
            if (photosFragment.isEnablePhotosFragmentShown()) {
                photosFragment.enableCu();
            } else {
                photosFragment.enableCUClick();
            }
        }
    }

    /**
     * Shows a warning to business users about the risks of enabling CU.
     */
    private void showBusinessCUAlert() {
        if (businessCUAlert != null && businessCUAlert.isShowing()) {
            return;
        }

        MaterialAlertDialogBuilder builder = new MaterialAlertDialogBuilder(this);
        builder.setTitle(R.string.section_photo_sync)
                .setMessage(R.string.camera_uploads_business_alert)
                .setNegativeButton(R.string.general_cancel, (dialog, which) -> {
                })
                .setPositiveButton(R.string.general_enable, (dialog, which) -> {
                    if (getPhotosFragment() != null) {
                        photosFragment.enableCUClick();
                    }
                })
                .setCancelable(false)
                .setOnDismissListener(dialog -> isBusinessCUAlertShown = false);

        businessCUAlert = builder.create();
        businessCUAlert.show();
        isBusinessCUAlertShown = true;
    }

    private void openContactLink(long handle) {
        if (handle == INVALID_HANDLE) {
            logWarning("Not valid contact handle");
            return;
        }

        dismissAlertDialogIfExists(openLinkDialog);
        logDebug("Handle to invite a contact: " + handle);

        inviteContactUseCase.getContactLink(handle)
                .subscribeOn(Schedulers.io())
                .observeOn(AndroidSchedulers.mainThread())
                .subscribe((result, throwable) -> {
                    if (throwable == null) {
                        showContactInviteDialog(result.getContactLinkHandle(), result.getFullName(), result.getEmail(), result.isContact());
                    }
                });
    }

    /**
     * Show contact invite dialog.
     *
     * @param linkHandle User link handle for the invitation
     * @param fullName   User full name
     * @param email      User email
     * @param isContact  Flag to check wether is contact or not
     */
    private void showContactInviteDialog(Long linkHandle, String fullName, String email, boolean isContact) {
        if (inviteContactDialog != null && inviteContactDialog.isShowing()) return;

        String message;
        String buttonText;

        if (isContact) {
            message = getString(R.string.context_contact_already_exists, email);
            buttonText = getString(R.string.contact_view);
        } else {
            message = getString(R.string.invite_not_sent);
            buttonText = getString(R.string.contact_invite);
        }

        inviteContactDialog = new MaterialAlertDialogBuilder(this)
                .setTitle(fullName)
                .setMessage(message)
                .setNegativeButton(R.string.general_cancel, null)
                .setPositiveButton(buttonText, (dialog, which) -> {
                    if (isContact) {
                        ContactUtil.openContactInfoActivity(this, email);
                    } else {
                        sendContactInvitation(linkHandle, email);
                    }

                    dialog.dismiss();
                    inviteContactDialog = null;
                })
                .create();
        inviteContactDialog.show();
    }

    /**
     * Send contact invitation to specific user and show specific SnackBar.
     *
     * @param contactLinkHandle User link handle for invitation
     * @param email             User email
     */
    private void sendContactInvitation(Long contactLinkHandle, String email) {
        inviteContactUseCase.invite(contactLinkHandle, email)
                .subscribeOn(Schedulers.io())
                .observeOn(AndroidSchedulers.mainThread())
                .subscribe((result, throwable) -> {
                    String snackbarMessage = getString(R.string.general_error);
                    if (throwable == null) {
                        switch (result) {
                            case SENT:
                                snackbarMessage = getString(R.string.context_contact_request_sent, email);
                                break;
                            case RESENT:
                                snackbarMessage = getString(R.string.context_contact_invitation_resent);
                                break;
                            case DELETED:
                                snackbarMessage = getString(R.string.context_contact_invitation_deleted);
                                break;
                            case ALREADY_SENT:
                                snackbarMessage = getString(R.string.invite_not_sent_already_sent, email);
                                break;
                            case ALREADY_CONTACT:
                                snackbarMessage = getString(R.string.context_contact_already_exists, email);
                                break;
                            case INVALID_EMAIL:
                                snackbarMessage = getString(R.string.error_own_email_as_contact);
                                break;
                        }
                    }
                    showSnackbar(SNACKBAR_TYPE, snackbarMessage, MEGACHAT_INVALID_HANDLE);
                });
    }

    private void askForSMSVerification() {
        if (!smsDialogTimeChecker.shouldShow()) return;
        showStorageAlertWithDelay = true;
        //If mobile device, only portrait mode is allowed
        if (!isTablet(this)) {
            logDebug("mobile only portrait mode");
            setRequestedOrientation(ActivityInfo.SCREEN_ORIENTATION_PORTRAIT);
        }
        smsDialogTimeChecker.update();
        onAskingSMSVerificationFragment = true;
        if (smsVerificationFragment == null) {
            smsVerificationFragment = new SMSVerificationFragment();
        }
        replaceFragment(smsVerificationFragment, FragmentTag.SMS_VERIFICATION.getTag());
        tabLayoutShares.setVisibility(View.GONE);
        viewPagerShares.setVisibility(View.GONE);
        tabLayoutTransfers.setVisibility(View.GONE);
        viewPagerTransfers.setVisibility(View.GONE);
        abL.setVisibility(View.GONE);

        fragmentContainer.setVisibility(View.VISIBLE);
        drawerLayout.closeDrawer(Gravity.LEFT);
        drawerLayout.setDrawerLockMode(DrawerLayout.LOCK_MODE_LOCKED_CLOSED);
        supportInvalidateOptionsMenu();
        hideFabButton();
        showHideBottomNavigationView(true);
    }

    public void askForAccess() {
        askPermissions = false;
        showStorageAlertWithDelay = true;
        //If mobile device, only portrait mode is allowed
        if (!isTablet(this)) {
            logDebug("Mobile only portrait mode");
            setRequestedOrientation(ActivityInfo.SCREEN_ORIENTATION_PORTRAIT);
        }
        boolean writeStorageGranted = hasPermissions(this, Manifest.permission.WRITE_EXTERNAL_STORAGE);
        boolean readStorageGranted = hasPermissions(this, Manifest.permission.READ_EXTERNAL_STORAGE);
        boolean cameraGranted = hasPermissions(this, Manifest.permission.CAMERA);
        boolean microphoneGranted = hasPermissions(this, Manifest.permission.RECORD_AUDIO);

        if (!writeStorageGranted || !readStorageGranted || !cameraGranted || !microphoneGranted/* || !writeCallsGranted*/) {
            deleteCurrentFragment();

            if (permissionsFragment == null) {
                permissionsFragment = new PermissionsFragment();
            }

            replaceFragment(permissionsFragment, FragmentTag.PERMISSIONS.getTag());

            onAskingPermissionsFragment = true;

            abL.setVisibility(View.GONE);
            setTabsVisibility();
            drawerLayout.setDrawerLockMode(DrawerLayout.LOCK_MODE_LOCKED_CLOSED);
            supportInvalidateOptionsMenu();
            hideFabButton();
            showHideBottomNavigationView(true);
        }
    }

    public void destroySMSVerificationFragment() {
        if (!isTablet(this)) {
            logDebug("mobile, all orientation");
            setRequestedOrientation(ActivityInfo.SCREEN_ORIENTATION_FULL_USER);
        }
        onAskingSMSVerificationFragment = false;
        smsVerificationFragment = null;

        if (!firstTimeAfterInstallation) {
            abL.setVisibility(View.VISIBLE);

            deleteCurrentFragment();

            drawerLayout.setDrawerLockMode(DrawerLayout.LOCK_MODE_UNLOCKED);
            supportInvalidateOptionsMenu();
            selectDrawerItem(drawerItem);
        }
    }

    public void destroyPermissionsFragment() {
        //In mobile, allow all orientation after permission screen
        if (!isTablet(this)) {
            logDebug("Mobile, all orientation");
            setRequestedOrientation(ActivityInfo.SCREEN_ORIENTATION_FULL_USER);
        }

        turnOnNotifications = false;

        abL.setVisibility(View.VISIBLE);

        deleteCurrentFragment();

        onAskingPermissionsFragment = false;

        permissionsFragment = null;

        drawerLayout.setDrawerLockMode(DrawerLayout.LOCK_MODE_UNLOCKED);
        supportInvalidateOptionsMenu();

        if (app.getStorageState() == STORAGE_STATE_PAYWALL) {
            drawerItem = DrawerItem.CLOUD_DRIVE;
        } else {
            firstLogin = true;
            drawerItem = DrawerItem.PHOTOS;
        }

        selectDrawerItem(drawerItem);
    }

    void setContactStatus() {
        if (megaChatApi == null) {
            megaChatApi = app.getMegaChatApi();
            composite.clear();
            checkChatChanges();
        }

        int chatStatus = megaChatApi.getOnlineStatus();
        if (contactStatus != null) {
            ChatUtil.setContactStatus(chatStatus, contactStatus, StatusIconLocation.DRAWER);
        }
    }

    @Override
    protected void onResume() {
        if (drawerItem == DrawerItem.SEARCH && getSearchFragment() != null) {
            searchFragment.setWaitingForSearchedNodes(true);
        }

        super.onResume();
        queryIfNotificationsAreOn();

        if (getResources().getConfiguration().orientation != orientationSaved) {
            orientationSaved = getResources().getConfiguration().orientation;
            drawerLayout.setDrawerLockMode(DrawerLayout.LOCK_MODE_UNLOCKED);
        }

        checkScrollElevation();
        checkTransferOverQuotaOnResume();
        LiveEventBus.get(EVENT_FAB_CHANGE, Boolean.class).observeForever(fabChangeObserver);
    }

    void queryIfNotificationsAreOn() {
        logDebug("queryIfNotificationsAreOn");

        if (dbH == null) {
            dbH = DatabaseHandler.getDbHandler(getApplicationContext());
        }

        if (megaApi == null) {
            megaApi = ((MegaApplication) getApplication()).getMegaApi();
        }

        if (turnOnNotifications) {
            setTurnOnNotificationsFragment();
        } else {
            NotificationManagerCompat nf = NotificationManagerCompat.from(this);
            logDebug("Notifications Enabled: " + nf.areNotificationsEnabled());
            if (!nf.areNotificationsEnabled()) {
                logDebug("OFF");
                if (dbH.getShowNotifOff() == null || dbH.getShowNotifOff().equals("true")) {
                    if (megaChatApi == null) {
                        megaChatApi = ((MegaApplication) getApplication()).getMegaChatApi();
                    }
                    if ((megaApi.getContacts().size() >= 1) || (megaChatApi.getChatListItems().size() >= 1)) {
                        setTurnOnNotificationsFragment();
                    }
                }
            }
        }
    }

    public void deleteTurnOnNotificationsFragment() {
        logDebug("deleteTurnOnNotificationsFragment");
        turnOnNotifications = false;

        abL.setVisibility(View.VISIBLE);

        turnOnNotificationsFragment = null;

        drawerLayout.setDrawerLockMode(DrawerLayout.LOCK_MODE_UNLOCKED);
        supportInvalidateOptionsMenu();
        selectDrawerItem(drawerItem);

        setStatusBarColor(this, android.R.color.transparent);
    }

    void deleteCurrentFragment() {
        Fragment currentFragment = getSupportFragmentManager().findFragmentById(R.id.fragment_container);
        if (currentFragment != null) {
            getSupportFragmentManager().beginTransaction().remove(currentFragment).commitNowAllowingStateLoss();
        }
    }

    void setTurnOnNotificationsFragment() {
        logDebug("setTurnOnNotificationsFragment");
        aB.setSubtitle(null);
        abL.setVisibility(View.GONE);

        deleteCurrentFragment();

        if (turnOnNotificationsFragment == null) {
            turnOnNotificationsFragment = new TurnOnNotificationsFragment();
        }
        replaceFragment(turnOnNotificationsFragment, FragmentTag.TURN_ON_NOTIFICATIONS.getTag());

        setTabsVisibility();
        abL.setVisibility(View.GONE);

        drawerLayout.closeDrawer(Gravity.LEFT);
        drawerLayout.setDrawerLockMode(DrawerLayout.LOCK_MODE_LOCKED_CLOSED);
        supportInvalidateOptionsMenu();
        hideFabButton();
        showHideBottomNavigationView(true);

        setStatusBarColor(this, R.color.teal_500_teal_400);
    }

    void actionOpenFolder(long handleIntent) {
        if (handleIntent == INVALID_HANDLE) {
            logWarning("handleIntent is not valid");
            return;
        }

        MegaNode parentIntentN = megaApi.getNodeByHandle(handleIntent);
        if (parentIntentN == null) {
            logWarning("parentIntentN is null");
            return;
        }

        switch (megaApi.getAccess(parentIntentN)) {
            case MegaShare.ACCESS_READ:
            case MegaShare.ACCESS_READWRITE:
            case MegaShare.ACCESS_FULL:
                parentHandleIncoming = handleIntent;
                deepBrowserTreeIncoming = calculateDeepBrowserTreeIncoming(parentIntentN, this);
                drawerItem = DrawerItem.SHARED_ITEMS;
                break;

            default:
                if (megaApi.isInRubbish(parentIntentN)) {
                    parentHandleRubbish = handleIntent;
                    drawerItem = DrawerItem.RUBBISH_BIN;
                } else if (megaApi.isInInbox(parentIntentN)) {
                    parentHandleInbox = handleIntent;
                    drawerItem = DrawerItem.INBOX;
                } else {
                    parentHandleBrowser = handleIntent;
                    drawerItem = DrawerItem.CLOUD_DRIVE;
                }
                break;
        }
    }

    @Override
    protected void onPostResume() {
        logDebug("onPostResume");
        super.onPostResume();

        if (isSearching) {
            selectDrawerItem(DrawerItem.SEARCH);
            isSearching = false;
            return;
        }

        managerActivity = this;

        Intent intent = getIntent();

        dbH = DatabaseHandler.getDbHandler(getApplicationContext());
        if (dbH.getCredentials() == null) {
            if (!openLink) {
                return;
            } else {
                logDebug("Not credentials");
                if (intent != null) {
                    logDebug("Not credentials -> INTENT");
                    if (intent.getAction() != null) {
                        logDebug("Intent with ACTION: " + intent.getAction());

                        if (getIntent().getAction().equals(ACTION_EXPORT_MASTER_KEY)) {
                            Intent exportIntent = new Intent(managerActivity, LoginActivity.class);
                            intent.putExtra(VISIBLE_FRAGMENT, LOGIN_FRAGMENT);
                            exportIntent.setFlags(Intent.FLAG_ACTIVITY_CLEAR_TOP);
                            exportIntent.setAction(getIntent().getAction());
                            startActivity(exportIntent);
                            finish();
                            return;
                        }
                    }
                }
            }
        }

        if (intent != null) {
            logDebug("Intent not null! " + intent.getAction());
            // Open folder from the intent
            if (intent.hasExtra(EXTRA_OPEN_FOLDER)) {
                logDebug("INTENT: EXTRA_OPEN_FOLDER");

                parentHandleBrowser = intent.getLongExtra(EXTRA_OPEN_FOLDER, -1);
                intent.removeExtra(EXTRA_OPEN_FOLDER);
                setIntent(null);
            }

            if (intent.getAction() != null) {
                logDebug("Intent action");

                if (getIntent().getAction().equals(ACTION_EXPLORE_ZIP)) {
                    logDebug("Open zip browser");

                    String pathZip = intent.getExtras().getString(EXTRA_PATH_ZIP);
                    Intent intentZip = new Intent(managerActivity, ZipBrowserActivity.class);
                    intentZip.putExtra(ZipBrowserActivity.EXTRA_PATH_ZIP, pathZip);
                    startActivity(intentZip);
                }

                if (getIntent().getAction().equals(ACTION_IMPORT_LINK_FETCH_NODES)) {
                    logDebug("ACTION_IMPORT_LINK_FETCH_NODES");

                    Intent loginIntent = new Intent(managerActivity, LoginActivity.class);
                    intent.putExtra(VISIBLE_FRAGMENT, LOGIN_FRAGMENT);
                    loginIntent.setFlags(Intent.FLAG_ACTIVITY_CLEAR_TOP);
                    loginIntent.setAction(ACTION_IMPORT_LINK_FETCH_NODES);
                    loginIntent.setData(Uri.parse(getIntent().getDataString()));
                    startActivity(loginIntent);
                    finish();
                    return;
                } else if (getIntent().getAction().equals(ACTION_OPEN_MEGA_LINK)) {
                    logDebug("ACTION_OPEN_MEGA_LINK");

                    Intent fileLinkIntent = new Intent(managerActivity, FileLinkActivity.class);
                    fileLinkIntent.setFlags(Intent.FLAG_ACTIVITY_CLEAR_TOP);
                    fileLinkIntent.setAction(ACTION_IMPORT_LINK_FETCH_NODES);
                    String data = getIntent().getDataString();
                    if (data != null) {
                        fileLinkIntent.setData(Uri.parse(data));
                        startActivity(fileLinkIntent);
                    } else {
                        logWarning("getDataString is NULL");
                    }
                    finish();
                    return;
                } else if (intent.getAction().equals(ACTION_OPEN_MEGA_FOLDER_LINK)) {
                    logDebug("ACTION_OPEN_MEGA_FOLDER_LINK");

                    Intent intentFolderLink = new Intent(managerActivity, FolderLinkActivity.class);
                    intentFolderLink.setFlags(Intent.FLAG_ACTIVITY_CLEAR_TOP);
                    intentFolderLink.setAction(ACTION_OPEN_MEGA_FOLDER_LINK);

                    String data = getIntent().getDataString();
                    if (data != null) {
                        intentFolderLink.setData(Uri.parse(data));
                        startActivity(intentFolderLink);
                    } else {
                        logWarning("getDataString is NULL");
                    }
                    finish();
                } else if (intent.getAction().equals(ACTION_REFRESH_PARENTHANDLE_BROWSER)) {

                    parentHandleBrowser = intent.getLongExtra("parentHandle", -1);
                    intent.removeExtra("parentHandle");

                    //Refresh Cloud Fragment
                    refreshCloudDrive();

                    //Refresh Rubbish Fragment
                    refreshRubbishBin();
                } else if (intent.getAction().equals(ACTION_OVERQUOTA_STORAGE)) {
                    showOverquotaAlert(false);
                } else if (intent.getAction().equals(ACTION_PRE_OVERQUOTA_STORAGE)) {
                    showOverquotaAlert(true);
                } else if (intent.getAction().equals(ACTION_CHANGE_AVATAR)) {
                    logDebug("Intent CHANGE AVATAR");

                    String path = intent.getStringExtra("IMAGE_PATH");
                    megaApi.setAvatar(path, this);
                } else if (intent.getAction().equals(ACTION_CANCEL_CAM_SYNC)) {
                    logDebug("ACTION_CANCEL_UPLOAD or ACTION_CANCEL_DOWNLOAD or ACTION_CANCEL_CAM_SYNC");
                    drawerItem = DrawerItem.TRANSFERS;
                    indexTransfers = intent.getIntExtra(TRANSFERS_TAB, ERROR_TAB);
                    selectDrawerItem(drawerItem);

                    String text = getString(R.string.cam_sync_cancel_sync);

                    MaterialAlertDialogBuilder builder = new MaterialAlertDialogBuilder(this);
                    builder.setMessage(text);

                    builder.setPositiveButton(getString(R.string.general_yes),
                            (dialog, whichButton) -> {
                                stopRunningCameraUploadService(ManagerActivity.this);
                                dbH.setCamSyncEnabled(false);
                                sendBroadcast(new Intent(ACTION_UPDATE_DISABLE_CU_SETTING));

                                if (drawerItem == DrawerItem.PHOTOS) {
                                    cuLayout.setVisibility(View.VISIBLE);
                                }
                            });

                    builder.setNegativeButton(getString(R.string.general_no), null);
                    final AlertDialog dialog = builder.create();
                    try {
                        dialog.show();
                    } catch (Exception ex) {
                        logError("EXCEPTION", ex);
                    }
                } else if (intent.getAction().equals(ACTION_SHOW_TRANSFERS)) {
                    if (intent.getBooleanExtra(OPENED_FROM_CHAT, false)) {
                        sendBroadcast(new Intent(ACTION_CLOSE_CHAT_AFTER_OPEN_TRANSFERS));
                    }

                    drawerItem = DrawerItem.TRANSFERS;
                    indexTransfers = intent.getIntExtra(TRANSFERS_TAB, ERROR_TAB);
                    selectDrawerItem(drawerItem);
                } else if (intent.getAction().equals(ACTION_TAKE_SELFIE)) {
                    logDebug("Intent take selfie");
                    checkTakePicture(this, TAKE_PHOTO_CODE);
                } else if (intent.getAction().equals(SHOW_REPEATED_UPLOAD)) {
                    logDebug("Intent SHOW_REPEATED_UPLOAD");
                    String message = intent.getStringExtra("MESSAGE");
                    showSnackbar(SNACKBAR_TYPE, message, -1);
                } else if (getIntent().getAction().equals(ACTION_IPC)) {
                    logDebug("IPC - go to received request in Contacts");
                    markNotificationsSeen(true);
                    navigateToContactRequests();
                } else if (getIntent().getAction().equals(ACTION_CHAT_NOTIFICATION_MESSAGE)) {
                    logDebug("ACTION_CHAT_NOTIFICATION_MESSAGE");

                    long chatId = getIntent().getLongExtra(CHAT_ID, MEGACHAT_INVALID_HANDLE);
                    if (getIntent().getBooleanExtra(EXTRA_MOVE_TO_CHAT_SECTION, false)) {
                        moveToChatSection(chatId);
                    } else {
                        String text = getIntent().getStringExtra(SHOW_SNACKBAR);
                        if (chatId != -1) {
                            openChat(chatId, text);
                        }
                    }
                } else if (getIntent().getAction().equals(ACTION_CHAT_SUMMARY)) {
                    logDebug("ACTION_CHAT_SUMMARY");
                    drawerItem = DrawerItem.CHAT;
                    selectDrawerItem(drawerItem);
                } else if (getIntent().getAction().equals(ACTION_INCOMING_SHARED_FOLDER_NOTIFICATION)) {
                    logDebug("ACTION_INCOMING_SHARED_FOLDER_NOTIFICATION");
                    markNotificationsSeen(true);

                    drawerItem = DrawerItem.SHARED_ITEMS;
                    indexShares = 0;
                    selectDrawerItem(drawerItem);
                } else if (getIntent().getAction().equals(ACTION_OPEN_CONTACTS_SECTION)) {
                    logDebug("ACTION_OPEN_CONTACTS_SECTION");
                    markNotificationsSeen(true);
                    openContactLink(getIntent().getLongExtra(CONTACT_HANDLE, -1));
                } else if (getIntent().getAction().equals(ACTION_RECOVERY_KEY_EXPORTED)) {
                    logDebug("ACTION_RECOVERY_KEY_EXPORTED");
                    exportRecoveryKey();
                } else if (getIntent().getAction().equals(ACTION_REQUEST_DOWNLOAD_FOLDER_LOGOUT)) {
                    String parentPath = intent.getStringExtra(FileStorageActivity.EXTRA_PATH);

                    if (parentPath != null) {
                        AccountController ac = new AccountController(this);
                        ac.exportMK(parentPath);
                    }
                } else if (getIntent().getAction().equals(ACTION_RECOVERY_KEY_COPY_TO_CLIPBOARD)) {
                    AccountController ac = new AccountController(this);
                    if (getIntent().getBooleanExtra("logout", false)) {
                        ac.copyMK(true);
                    } else {
                        ac.copyMK(false);
                    }
                } else if (getIntent().getAction().equals(ACTION_OPEN_FOLDER)) {
                    logDebug("Open after LauncherFileExplorerActivity ");
                    long handleIntent = getIntent().getLongExtra(INTENT_EXTRA_KEY_PARENT_HANDLE, -1);

                    if (getIntent().getBooleanExtra(SHOW_MESSAGE_UPLOAD_STARTED, false)) {
                        int numberUploads = getIntent().getIntExtra(NUMBER_UPLOADS, 1);
                        showSnackbar(SNACKBAR_TYPE, getResources().getQuantityString(R.plurals.upload_began, numberUploads, numberUploads), -1);
                    }

                    actionOpenFolder(handleIntent);
                    selectDrawerItem(drawerItem);
                } else if (getIntent().getAction().equals(ACTION_SHOW_SNACKBAR_SENT_AS_MESSAGE)) {
                    long chatId = getIntent().getLongExtra(CHAT_ID, MEGACHAT_INVALID_HANDLE);
                    showSnackbar(MESSAGE_SNACKBAR_TYPE, null, chatId);
                }

                intent.setAction(null);
                setIntent(null);
            }
        }


        if (bNV != null) {
            Menu nVMenu = bNV.getMenu();
            resetNavigationViewMenu(nVMenu);

            switch (drawerItem) {
                case CLOUD_DRIVE: {
                    logDebug("Case CLOUD DRIVE");
                    //Check the tab to shown and the title of the actionBar
                    setToolbarTitle();
                    setBottomNavigationMenuItemChecked(CLOUD_DRIVE_BNV);
                    break;
                }
                case SHARED_ITEMS: {
                    logDebug("Case SHARED ITEMS");
                    setBottomNavigationMenuItemChecked(SHARED_ITEMS_BNV);
                    try {
                        NotificationManager notificationManager =
                                (NotificationManager) getSystemService(Context.NOTIFICATION_SERVICE);

                        notificationManager.cancel(NOTIFICATION_PUSH_CLOUD_DRIVE);
                    } catch (Exception e) {
                        logError("Exception NotificationManager - remove contact notification", e);
                    }
                    setToolbarTitle();
                    break;
                }
                case SEARCH: {
                    if (searchExpand) {
                        textsearchQuery = false;
                        break;
                    }

                    setBottomNavigationMenuItemChecked(NO_BNV);
                    setToolbarTitle();
                    break;
                }
                case CHAT:
                    setBottomNavigationMenuItemChecked(CHAT_BNV);
                    if (getChatsFragment() != null && recentChatsFragment.isVisible()) {
                        recentChatsFragment.setChats();
                        recentChatsFragment.setStatus();
                    }
                    MegaApplication.setRecentChatVisible(true);
                    break;

                case PHOTOS: {
                    setBottomNavigationMenuItemChecked(PHOTOS_BNV);
                    break;
                }
                case NOTIFICATIONS: {
                    notificationsFragment = (NotificationsFragment) getSupportFragmentManager().findFragmentByTag(FragmentTag.NOTIFICATIONS.getTag());
                    if (notificationsFragment != null) {
                        notificationsFragment.setNotifications();
                    }
                    break;
                }
                case HOMEPAGE:
                default:
                    setBottomNavigationMenuItemChecked(HOME_BNV);
                    break;
            }
        }
    }

    public void openChat(long chatId, String text) {
        logDebug("Chat ID: " + chatId);

        if (chatId != -1) {
            MegaChatRoom chat = megaChatApi.getChatRoom(chatId);
            if (chat != null) {
                logDebug("Open chat with id: " + chatId);
                Intent intentToChat = new Intent(this, ChatActivity.class);
                intentToChat.setAction(ACTION_CHAT_SHOW_MESSAGES);
                intentToChat.putExtra(CHAT_ID, chatId);
                intentToChat.putExtra(SHOW_SNACKBAR, text);
                this.startActivity(intentToChat);
            } else {
                logError("Error, chat is NULL");
            }
        } else {
            logError("Error, chat id is -1");
        }
    }

    public void setProfileAvatar() {
        logDebug("setProfileAvatar");
        Pair<Boolean, Bitmap> circleAvatar = AvatarUtil.getCircleAvatar(this, megaApi.getMyEmail());
        if (circleAvatar.first) {
            nVPictureProfile.setImageBitmap(circleAvatar.second);
        } else {
            megaApi.getUserAvatar(megaApi.getMyUser(),
                    buildAvatarFile(this, megaApi.getMyEmail() + JPG_EXTENSION).getAbsolutePath(),
                    this);
        }
    }

    public void setDefaultAvatar() {
        logDebug("setDefaultAvatar");
        nVPictureProfile.setImageBitmap(getDefaultAvatar(getColorAvatar(megaApi.getMyUser()), myAccountInfo.getFullName(), AVATAR_SIZE, true));
    }

    public void setOfflineAvatar(String email, long myHandle, String name) {
        logDebug("setOfflineAvatar");
        if (nVPictureProfile == null) {
            return;
        }

        Pair<Boolean, Bitmap> circleAvatar = AvatarUtil.getCircleAvatar(this, email);
        if (circleAvatar.first) {
            nVPictureProfile.setImageBitmap(circleAvatar.second);
        } else {
            nVPictureProfile.setImageBitmap(
                    getDefaultAvatar(getColorAvatar(myHandle), name, AVATAR_SIZE, true));
        }
    }

    @Override
    protected void onStop() {
        logDebug("onStop");

        mStopped = true;

        super.onStop();
    }

    @Override
    protected void onPause() {
        logDebug("onPause");
        managerActivity = null;
        transfersManagement.setOnTransfersSection(false);
        super.onPause();
    }

    @Override
    protected void onDestroy() {
        logDebug("onDestroy()");

        dbH.removeSentPendingMessages();

        if (megaApi != null && megaApi.getRootNode() != null) {
            megaApi.removeGlobalListener(this);
            megaApi.removeTransferListener(this);
            megaApi.removeRequestListener(this);
        }

        composite.clear();

        if (alertDialogSMSVerification != null) {
            alertDialogSMSVerification.dismiss();
        }
        isStorageStatusDialogShown = false;

        unregisterReceiver(chatRoomMuteUpdateReceiver);
        unregisterReceiver(contactUpdateReceiver);
        unregisterReceiver(updateMyAccountReceiver);
        unregisterReceiver(networkReceiver);
        unregisterReceiver(receiverUpdateOrder);
        unregisterReceiver(chatArchivedReceiver);
        LiveEventBus.get(EVENT_REFRESH_PHONE_NUMBER, Boolean.class)
                .removeObserver(refreshAddPhoneNumberButtonObserver);
        unregisterReceiver(receiverCUAttrChanged);
        unregisterReceiver(transferOverQuotaUpdateReceiver);
        unregisterReceiver(transferFinishReceiver);
        unregisterReceiver(cameraUploadLauncherReceiver);
        LiveEventBus.get(EVENT_REFRESH, Boolean.class).removeObserver(refreshObserver);
        unregisterReceiver(cuUpdateReceiver);
        LiveEventBus.get(EVENT_FINISH_ACTIVITY, Boolean.class).removeObserver(finishObserver);
        LiveEventBus.get(EVENT_MY_BACKUPS_FOLDER_CHANGED, Boolean.class).removeObserver(fileBackupChangedObserver);

        destroyPayments();

        cancelSearch();
        if (reconnectDialog != null) {
            reconnectDialog.cancel();
        }

        if (confirmationTransfersDialog != null) {
            confirmationTransfersDialog.dismiss();
        }

        if (newTextFileDialog != null) {
            newTextFileDialog.dismiss();
        }

        dismissAlertDialogIfExists(processFileDialog);
        dismissAlertDialogIfExists(openLinkDialog);

        nodeSaver.destroy();

        super.onDestroy();
    }

    private void cancelSearch() {
        if (getSearchFragment() != null) {
            searchFragment.cancelSearch();
        }
    }

    public void skipToMediaDiscoveryFragment(Fragment f) {
        mediaDiscoveryFragment = (MediaDiscoveryFragment) f;
        replaceFragment(f, FragmentTag.MEDIA_DISCOVERY.getTag());
        isInMDMode = true;
    }

    public void skipToAlbumContentFragment(Fragment f) {
        albumContentFragment = (AlbumContentFragment) f;
        replaceFragment(f, FragmentTag.ALBUM_CONTENT.getTag());
        isInAlbumContent = true;
        firstNavigationLevel = false;

        cuLayout.setVisibility(View.GONE);
        showHideBottomNavigationView(true);
    }

    public void changeMDMode(boolean targetMDMode) {
        isInMDMode = targetMDMode;
    }

    void replaceFragment(Fragment f, String fTag) {
        FragmentTransaction ft = getSupportFragmentManager().beginTransaction();
        ft.replace(R.id.fragment_container, f, fTag);
        ft.commitNowAllowingStateLoss();
        // refresh manually
        if (f instanceof RecentChatsFragment) {
            RecentChatsFragment rcf = (RecentChatsFragment) f;
            if (rcf.isResumed()) {
                rcf.refreshMegaContactsList();
                rcf.setCustomisedActionBar();
            }
        }
    }

    private void refreshFragment(String fTag) {
        Fragment f = getSupportFragmentManager().findFragmentByTag(fTag);
        if (f != null) {
            logDebug("Fragment " + fTag + " refreshing");
            getSupportFragmentManager().beginTransaction().detach(f).commitNowAllowingStateLoss();
            getSupportFragmentManager().beginTransaction().attach(f).commitNowAllowingStateLoss();
        } else {
            logWarning("Fragment == NULL. Not refresh");
        }
    }

    public boolean isFirstLogin() {
        return firstLogin;
    }

    public void selectDrawerItemCloudDrive() {
        logDebug("selectDrawerItemCloudDrive");
        abL.setVisibility(View.VISIBLE);

        tabLayoutShares.setVisibility(View.GONE);
        viewPagerShares.setVisibility(View.GONE);
        tabLayoutTransfers.setVisibility(View.GONE);
        viewPagerTransfers.setVisibility(View.GONE);

        fragmentContainer.setVisibility(View.VISIBLE);
        fileBrowserFragment = (FileBrowserFragment) getSupportFragmentManager().findFragmentByTag(FragmentTag.CLOUD_DRIVE.getTag());
        if (fileBrowserFragment == null) {
            fileBrowserFragment = FileBrowserFragment.newInstance();
        }

        replaceFragment(fileBrowserFragment, FragmentTag.CLOUD_DRIVE.getTag());
    }

    private void showGlobalAlertDialogsIfNeeded() {
        if (showStorageAlertWithDelay) {
            showStorageAlertWithDelay = false;
            checkStorageStatus(storageStateFromBroadcast != MegaApiJava.STORAGE_STATE_UNKNOWN ?
                    storageStateFromBroadcast : app.getStorageState(), false);
        }

        if (!firstTimeAfterInstallation) {
            logDebug("Its NOT first time");
            int dbContactsSize = dbH.getContactsSize();
            int sdkContactsSize = megaApi.getContacts().size();
            if (dbContactsSize != sdkContactsSize) {
                logDebug("Contacts TABLE != CONTACTS SDK " + dbContactsSize + " vs " + sdkContactsSize);
                dbH.clearContacts();
                FillDBContactsTask fillDBContactsTask = new FillDBContactsTask(this);
                fillDBContactsTask.execute();
            }
        } else {
            logDebug("Its first time");

            //Fill the contacts DB
            FillDBContactsTask fillDBContactsTask = new FillDBContactsTask(this);
            fillDBContactsTask.execute();
            firstTimeAfterInstallation = false;
            dbH.setFirstTime(false);
        }

        checkBeforeShowSMSVerificationDialog();

        cookieDialogHandler.showDialogIfNeeded(this);
    }

    /**
     * Observe LiveData for PSA, and show PSA view when get it.
     */
    private void observePsa() {
        psaViewHolder = new PsaViewHolder(findViewById(R.id.psa_layout), PsaManager.INSTANCE);

        LiveEventBus.get(EVENT_PSA, Psa.class).observe(this, psa -> {
            if (psa.getUrl() == null) {
                showPsa(psa);
            }
        });
    }

    /**
     * Show PSA view for old PSA type.
     *
     * @param psa the PSA to show
     */
    private void showPsa(Psa psa) {
        if (psa == null || drawerItem != DrawerItem.HOMEPAGE
                || mHomepageScreen != HomepageScreen.HOMEPAGE) {
            updateHomepageFabPosition();
            return;
        }

        if (getLifecycle().getCurrentState() == Lifecycle.State.RESUMED
                && getProLayout.getVisibility() == View.GONE
                && TextUtils.isEmpty(psa.getUrl())) {
            psaViewHolder.bind(psa);
            handler.post(this::updateHomepageFabPosition);
        }
    }

    public void checkBeforeShowSMSVerificationDialog() {
        //This account hasn't verified a phone number and first login.

        if (myAccountInfo.isBusinessAlertShown()) {
            //The business alerts has priority over SMS verification
            return;
        }

        if (canVoluntaryVerifyPhoneNumber() && (smsDialogTimeChecker.shouldShow() || isSMSDialogShowing) && !newCreationAccount) {
            showSMSVerificationDialog();
        }
    }

    public void setToolbarTitle(String title) {
        aB.setTitle(title);
    }

    public void setToolbarTitle() {
        logDebug("setToolbarTitle");
        if (drawerItem == null) {
            return;
        }

        switch (drawerItem) {
            case CLOUD_DRIVE: {
                aB.setSubtitle(null);
                logDebug("Cloud Drive SECTION");
                MegaNode parentNode = megaApi.getNodeByHandle(parentHandleBrowser);
                if (parentNode != null) {
                    if (megaApi.getRootNode() != null) {
                        if (parentNode.getHandle() == megaApi.getRootNode().getHandle() || parentHandleBrowser == -1) {
                            aB.setTitle(getString(R.string.section_cloud_drive).toUpperCase());
                            firstNavigationLevel = true;
                        } else {
                            aB.setTitle(parentNode.getName());
                            firstNavigationLevel = false;
                        }
                    } else {
                        parentHandleBrowser = -1;
                    }
                } else {
                    if (megaApi.getRootNode() != null) {
                        parentHandleBrowser = megaApi.getRootNode().getHandle();
                        aB.setTitle(getString(R.string.title_mega_info_empty_screen).toUpperCase());
                        firstNavigationLevel = true;
                    } else {
                        parentHandleBrowser = -1;
                        firstNavigationLevel = true;
                    }
                }
                break;
            }
            case RUBBISH_BIN: {
                aB.setSubtitle(null);
                MegaNode node = megaApi.getNodeByHandle(parentHandleRubbish);
                MegaNode rubbishNode = megaApi.getRubbishNode();
                if (rubbishNode == null) {
                    parentHandleRubbish = INVALID_HANDLE;
                    firstNavigationLevel = true;
                } else if (parentHandleRubbish == INVALID_HANDLE || node == null || node.getHandle() == rubbishNode.getHandle()) {
                    aB.setTitle(StringResourcesUtils.getString(R.string.section_rubbish_bin).toUpperCase());
                    firstNavigationLevel = true;
                } else {
                    aB.setTitle(node.getName());
                    firstNavigationLevel = false;
                }
                break;
            }
            case SHARED_ITEMS: {
                logDebug("Shared Items SECTION");
                aB.setSubtitle(null);
                int indexShares = getTabItemShares();
                if (indexShares == ERROR_TAB) break;
                switch (indexShares) {
                    case INCOMING_TAB: {
                        if (isIncomingAdded()) {
                            if (parentHandleIncoming != -1) {
                                MegaNode node = megaApi.getNodeByHandle(parentHandleIncoming);
                                if (node == null) {
                                    aB.setTitle(getResources().getString(R.string.title_shared_items).toUpperCase());
                                } else {
                                    aB.setTitle(node.getName());
                                }

                                firstNavigationLevel = false;
                            } else {
                                aB.setTitle(getResources().getString(R.string.title_shared_items).toUpperCase());
                                firstNavigationLevel = true;
                            }
                        } else {
                            logDebug("selectDrawerItemSharedItems: inSFLol == null");
                        }
                        break;
                    }
                    case OUTGOING_TAB: {
                        logDebug("setToolbarTitle: OUTGOING TAB");
                        if (isOutgoingAdded()) {
                            if (parentHandleOutgoing != -1) {
                                MegaNode node = megaApi.getNodeByHandle(parentHandleOutgoing);
                                aB.setTitle(node.getName());
                                firstNavigationLevel = false;
                            } else {
                                aB.setTitle(getResources().getString(R.string.title_shared_items).toUpperCase());
                                firstNavigationLevel = true;
                            }
                        }
                        break;
                    }
                    case LINKS_TAB:
                        if (isLinksAdded()) {
                            if (parentHandleLinks == INVALID_HANDLE) {
                                aB.setTitle(getResources().getString(R.string.title_shared_items).toUpperCase());
                                firstNavigationLevel = true;
                            } else {
                                MegaNode node = megaApi.getNodeByHandle(parentHandleLinks);
                                aB.setTitle(node.getName());
                                firstNavigationLevel = false;
                            }
                        }
                        break;
                    default: {
                        aB.setTitle(getResources().getString(R.string.title_shared_items).toUpperCase());
                        firstNavigationLevel = true;
                        break;
                    }
                }
                break;
            }
            case INBOX: {
                aB.setSubtitle(null);
                if (parentHandleInbox == megaApi.getInboxNode().getHandle() || parentHandleInbox == -1) {
                    aB.setTitle(getResources().getString(R.string.section_inbox).toUpperCase());
                    firstNavigationLevel = true;
                } else {
                    MegaNode node = megaApi.getNodeByHandle(parentHandleInbox);
                    aB.setTitle(node.getName());
                    firstNavigationLevel = false;
                }
                break;
            }
            case NOTIFICATIONS: {
                aB.setSubtitle(null);
                aB.setTitle(getString(R.string.title_properties_chat_contact_notifications).toUpperCase());
                firstNavigationLevel = true;
                break;
            }
            case CHAT: {
                abL.setVisibility(View.VISIBLE);
                aB.setTitle(getString(R.string.section_chat).toUpperCase());

                firstNavigationLevel = true;
                break;
            }
            case SEARCH: {
                aB.setSubtitle(null);
                if (parentHandleSearch == -1) {
                    firstNavigationLevel = true;
                    if (searchQuery != null) {
                        textSubmitted = true;
                        if (!searchQuery.isEmpty()) {
                            aB.setTitle(getString(R.string.action_search).toUpperCase() + ": " + searchQuery);
                        } else {
                            aB.setTitle(getString(R.string.action_search).toUpperCase() + ": " + "");
                        }
                    } else {
                        aB.setTitle(getString(R.string.action_search).toUpperCase() + ": " + "");
                    }

                } else {
                    MegaNode parentNode = megaApi.getNodeByHandle(parentHandleSearch);
                    if (parentNode != null) {
                        aB.setTitle(parentNode.getName());
                        firstNavigationLevel = false;
                    }
                }
                break;
            }
            case TRANSFERS: {
                aB.setSubtitle(null);
                aB.setTitle(getString(R.string.section_transfers).toUpperCase());
                setFirstNavigationLevel(true);
                break;
            }
            case PHOTOS: {
                aB.setSubtitle(null);
                if (getPhotosFragment() != null && photosFragment.isEnablePhotosFragmentShown()) {
                    setFirstNavigationLevel(false);
                    aB.setTitle(getString(R.string.settings_camera_upload_on).toUpperCase());
                } else {
                    if (isInAlbumContent) {
                        aB.setTitle(getString(R.string.title_favourites_album));
                    } else {
                        setFirstNavigationLevel(true);
                        aB.setTitle(getString(R.string.sortby_type_photo_first).toUpperCase());
                    }
                }
                break;
            }
            case HOMEPAGE: {
                setFirstNavigationLevel(false);
                int titleId = -1;

                switch (mHomepageScreen) {
                    case IMAGES:
                        titleId = R.string.section_images;
                        break;
                    case DOCUMENTS:
                        titleId = R.string.section_documents;
                        break;
                    case AUDIO:
                        titleId = R.string.upload_to_audio;
                        break;
                    case VIDEO:
                        titleId = R.string.sortby_type_video_first;
                        break;
                }

                if (titleId != -1) {
                    aB.setTitle(getString(titleId).toUpperCase(Locale.getDefault()));
                }
            }
            default: {
                logDebug("Default GONE");

                break;
            }
        }

        updateNavigationToolbarIcon();
    }

    public void setToolbarTitleFromFullscreenOfflineFragment(String title,
                                                             boolean firstNavigationLevel, boolean showSearch) {
        aB.setSubtitle(null);
        aB.setTitle(title);
        this.firstNavigationLevel = firstNavigationLevel;
        updateNavigationToolbarIcon();
        textSubmitted = true;
        if (searchMenuItem != null) {
            searchMenuItem.setVisible(showSearch);
        }
    }

    public void updateNavigationToolbarIcon() {
        int totalHistoric = megaApi.getNumUnreadUserAlerts();
        int totalIpc = 0;
        ArrayList<MegaContactRequest> requests = megaApi.getIncomingContactRequests();
        if (requests != null) {
            totalIpc = requests.size();
        }

        int totalNotifications = totalHistoric + totalIpc;

        if (totalNotifications == 0) {
            if (isFirstNavigationLevel()) {
                if (drawerItem == DrawerItem.SEARCH || drawerItem == DrawerItem.INBOX || drawerItem == DrawerItem.NOTIFICATIONS
                        || drawerItem == DrawerItem.RUBBISH_BIN || drawerItem == DrawerItem.TRANSFERS) {
                    aB.setHomeAsUpIndicator(tintIcon(this, R.drawable.ic_arrow_back_white));
                } else {
                    aB.setHomeAsUpIndicator(tintIcon(this, R.drawable.ic_menu_white));
                }
            } else {
                aB.setHomeAsUpIndicator(tintIcon(this, R.drawable.ic_arrow_back_white));
            }
        } else {
            if (isFirstNavigationLevel()) {
                if (drawerItem == DrawerItem.SEARCH || drawerItem == DrawerItem.INBOX || drawerItem == DrawerItem.NOTIFICATIONS
                        || drawerItem == DrawerItem.RUBBISH_BIN || drawerItem == DrawerItem.TRANSFERS) {
                    badgeDrawable.setProgress(1.0f);
                } else {
                    badgeDrawable.setProgress(0.0f);
                }
            } else {
                badgeDrawable.setProgress(1.0f);
            }

            if (totalNotifications > 9) {
                badgeDrawable.setText("9+");
            } else {
                badgeDrawable.setText(totalNotifications + "");
            }

            aB.setHomeAsUpIndicator(badgeDrawable);
        }

        if (drawerItem == DrawerItem.CLOUD_DRIVE && isInMDMode) {
            aB.setHomeAsUpIndicator(tintIcon(this, R.drawable.ic_close_white));
        }

        if (drawerItem == DrawerItem.PHOTOS && isInAlbumContent) {
            aB.setHomeAsUpIndicator(tintIcon(this, R.drawable.ic_arrow_back_white));
        }
    }

    public void showOnlineMode() {
        logDebug("showOnlineMode");

        try {
            if (usedSpaceLayout != null) {

                if (rootNode != null) {
                    Menu bNVMenu = bNV.getMenu();
                    if (bNVMenu != null) {
                        resetNavigationViewMenu(bNVMenu);
                    }
                    clickDrawerItem(drawerItem);
                    supportInvalidateOptionsMenu();
                    updateAccountDetailsVisibleInfo();
                    checkCurrentStorageStatus(false);
                } else {
                    logWarning("showOnlineMode - Root is NULL");
                    if (getApplicationContext() != null) {
                        if (MegaApplication.getOpenChatId() != MEGACHAT_INVALID_HANDLE) {
                            Intent intent = new Intent(BROADCAST_ACTION_INTENT_CONNECTIVITY_CHANGE_DIALOG);
                            sendBroadcast(intent);
                        } else {
                            showConfirmationConnect();
                        }
                    }
                }
            }
        } catch (Exception e) {
        }
    }

    public void showConfirmationConnect() {
        logDebug("showConfirmationConnect");

        DialogInterface.OnClickListener dialogClickListener = new DialogInterface.OnClickListener() {
            @Override
            public void onClick(DialogInterface dialog, int which) {
                switch (which) {
                    case DialogInterface.BUTTON_POSITIVE:
                        refreshSession();
                        break;

                    case DialogInterface.BUTTON_NEGATIVE:
                        logDebug("showConfirmationConnect: BUTTON_NEGATIVE");
                        setToolbarTitle();
                        break;
                }
            }
        };

        MaterialAlertDialogBuilder builder = new MaterialAlertDialogBuilder(this);
        try {
            builder.setMessage(R.string.confirmation_to_reconnect).setPositiveButton(R.string.general_ok, dialogClickListener)
                    .setNegativeButton(R.string.general_cancel, dialogClickListener);
            reconnectDialog = builder.create();
            reconnectDialog.setCanceledOnTouchOutside(false);
            reconnectDialog.show();
        } catch (Exception e) {
        }
    }

    public void showOfflineMode() {
        logDebug("showOfflineMode");

        try {
            if (megaApi == null) {
                logWarning("megaApi is Null in Offline mode");
            }

            if (usedSpaceLayout != null) {
                usedSpaceLayout.setVisibility(View.GONE);
            }
            if (nVEmail != null) {
                nVEmail.setText(megaChatApi.getMyEmail());
            }
            if (nVDisplayName != null) {
                nVDisplayName.setText(megaChatApi.getMyFullname());
            }

            setOfflineAvatar(megaChatApi.getMyEmail(), megaChatApi.getMyUserHandle(),
                    megaChatApi.getMyFullname());

            logDebug("DrawerItem on start offline: " + drawerItem);
            if (drawerItem == null) {
                logWarning("drawerItem == null --> On start OFFLINE MODE");
                drawerItem = getStartDrawerItem(this);

                if (bNV != null) {
                    disableNavigationViewMenu(bNV.getMenu());
                }

                selectDrawerItem(drawerItem);
            } else {
                if (bNV != null) {
                    disableNavigationViewMenu(bNV.getMenu());
                }

                logDebug("Change to OFFLINE MODE");
                clickDrawerItem(drawerItem);
            }

            supportInvalidateOptionsMenu();
        } catch (Exception e) {
        }
    }

    public void clickDrawerItem(DrawerItem item) {
        logDebug("Item: " + item);
        Menu bNVMenu = bNV.getMenu();

        if (item == null) {
            drawerMenuItem = bNVMenu.findItem(R.id.bottom_navigation_item_cloud_drive);
            onNavigationItemSelected(drawerMenuItem);
            return;
        }

        drawerLayout.closeDrawer(Gravity.LEFT);

        switch (item) {
            case CLOUD_DRIVE: {
                setBottomNavigationMenuItemChecked(CLOUD_DRIVE_BNV);
                break;
            }
            case HOMEPAGE: {
                setBottomNavigationMenuItemChecked(HOME_BNV);
                break;
            }
            case PHOTOS: {
                setBottomNavigationMenuItemChecked(PHOTOS_BNV);
                break;
            }
            case SHARED_ITEMS: {
                setBottomNavigationMenuItemChecked(SHARED_ITEMS_BNV);
                break;
            }
            case CHAT: {
                setBottomNavigationMenuItemChecked(CHAT_BNV);
                break;
            }
            case SEARCH:
            case TRANSFERS:
            case NOTIFICATIONS:
            case INBOX: {
                setBottomNavigationMenuItemChecked(NO_BNV);
                break;
            }
        }
    }


    public void selectDrawerItemSharedItems() {
        logDebug("selectDrawerItemSharedItems");
        abL.setVisibility(View.VISIBLE);

        try {
            NotificationManager notificationManager =
                    (NotificationManager) getSystemService(Context.NOTIFICATION_SERVICE);

            notificationManager.cancel(NOTIFICATION_PUSH_CLOUD_DRIVE);
        } catch (Exception e) {
            logError("Exception NotificationManager - remove contact notification", e);
        }

        if (sharesPageAdapter == null) {
            logWarning("sharesPageAdapter is NULL");
            sharesPageAdapter = new SharesPageAdapter(getSupportFragmentManager(), this);
            viewPagerShares.setAdapter(sharesPageAdapter);
            tabLayoutShares.setupWithViewPager(viewPagerShares);
            setSharesTabIcons(indexShares);

            //Force on CreateView, addTab do not execute onCreateView
            if (indexShares != ERROR_TAB) {
                logDebug("The index of the TAB Shares is: " + indexShares);
                if (viewPagerShares != null) {
                    switch (indexShares) {
                        case INCOMING_TAB:
                        case OUTGOING_TAB:
                        case LINKS_TAB:
                            viewPagerShares.setCurrentItem(indexShares);
                            break;
                    }
                }
                indexShares = ERROR_TAB;
            } else {
                //No bundle, no change of orientation
                logDebug("indexShares is NOT -1");
            }

        }

        setToolbarTitle();

        drawerLayout.closeDrawer(Gravity.LEFT);
    }

    private void setSharesTabIcons(int tabSelected) {
        if (tabLayoutShares == null
                || tabLayoutShares.getTabAt(INCOMING_TAB) == null
                || tabLayoutShares.getTabAt(OUTGOING_TAB) == null
                || tabLayoutShares.getTabAt(LINKS_TAB) == null) {
            return;
        }

        // The TabLayout style sets the default icon tint
        switch (tabSelected) {
            case OUTGOING_TAB:
                tabLayoutShares.getTabAt(INCOMING_TAB).setIcon(R.drawable.ic_incoming_shares);
                tabLayoutShares.getTabAt(OUTGOING_TAB).setIcon(mutateIconSecondary(this, R.drawable.ic_outgoing_shares, R.color.red_600_red_300));
                tabLayoutShares.getTabAt(LINKS_TAB).setIcon(R.drawable.link_ic);
                break;
            case LINKS_TAB:
                tabLayoutShares.getTabAt(INCOMING_TAB).setIcon(R.drawable.ic_incoming_shares);
                tabLayoutShares.getTabAt(OUTGOING_TAB).setIcon(R.drawable.ic_outgoing_shares);
                tabLayoutShares.getTabAt(LINKS_TAB).setIcon(mutateIconSecondary(this, R.drawable.link_ic, R.color.red_600_red_300));
                break;
            default:
                tabLayoutShares.getTabAt(INCOMING_TAB).setIcon(mutateIconSecondary(this, R.drawable.ic_incoming_shares, R.color.red_600_red_300));
                tabLayoutShares.getTabAt(OUTGOING_TAB).setIcon(R.drawable.ic_outgoing_shares);
                tabLayoutShares.getTabAt(LINKS_TAB).setIcon(R.drawable.link_ic);
        }
    }

    public void selectDrawerItemNotifications() {
        logDebug("selectDrawerItemNotifications");

        abL.setVisibility(View.VISIBLE);

        drawerItem = DrawerItem.NOTIFICATIONS;

        setBottomNavigationMenuItemChecked(NO_BNV);

        notificationsFragment = (NotificationsFragment) getSupportFragmentManager().findFragmentByTag(FragmentTag.NOTIFICATIONS.getTag());
        if (notificationsFragment == null) {
            logWarning("New NotificationsFragment");
            notificationsFragment = NotificationsFragment.newInstance();
        } else {
            refreshFragment(FragmentTag.NOTIFICATIONS.getTag());
        }
        replaceFragment(notificationsFragment, FragmentTag.NOTIFICATIONS.getTag());

        setToolbarTitle();

        showFabButton();
    }

    public void selectDrawerItemTransfers() {
        logDebug("selectDrawerItemTransfers");

        abL.setVisibility(View.VISIBLE);
        hideTransfersWidget();

        drawerItem = DrawerItem.TRANSFERS;

        setBottomNavigationMenuItemChecked(NO_BNV);

        if (mTabsAdapterTransfers == null) {
            mTabsAdapterTransfers = new TransfersPageAdapter(getSupportFragmentManager(), this);
            viewPagerTransfers.setAdapter(mTabsAdapterTransfers);
            tabLayoutTransfers.setupWithViewPager(viewPagerTransfers);
        }

        boolean showCompleted = !dbH.getCompletedTransfers().isEmpty() && getPendingTransfers() <= 0;

        indexTransfers = transfersManagement.getAreFailedTransfers() || showCompleted ? COMPLETED_TAB : PENDING_TAB;

        if (viewPagerTransfers != null) {
            switch (indexTransfers) {
                case COMPLETED_TAB:
                    refreshFragment(FragmentTag.COMPLETED_TRANSFERS.getTag());
                    viewPagerTransfers.setCurrentItem(COMPLETED_TAB);
                    break;

                default:
                    refreshFragment(FragmentTag.TRANSFERS.getTag());
                    viewPagerTransfers.setCurrentItem(PENDING_TAB);

                    if (transfersManagement.getShouldShowNetworkWarning()) {
                        showSnackbar(SNACKBAR_TYPE, getString(R.string.error_server_connection_problem), MEGACHAT_INVALID_HANDLE);
                    }

                    break;
            }

            if (mTabsAdapterTransfers != null) {
                mTabsAdapterTransfers.notifyDataSetChanged();
            }

            indexTransfers = viewPagerTransfers.getCurrentItem();
        }

        setToolbarTitle();
        showFabButton();
        drawerLayout.closeDrawer(Gravity.LEFT);
    }

    public void selectDrawerItemChat() {
        ((MegaApplication) getApplication()).setRecentChatVisible(true);
        setToolbarTitle();

        recentChatsFragment = (RecentChatsFragment) getSupportFragmentManager().findFragmentByTag(FragmentTag.RECENT_CHAT.getTag());
        if (recentChatsFragment == null) {
            recentChatsFragment = RecentChatsFragment.newInstance();
        } else {
            refreshFragment(FragmentTag.RECENT_CHAT.getTag());
        }

        replaceFragment(recentChatsFragment, FragmentTag.RECENT_CHAT.getTag());

        drawerLayout.closeDrawer(Gravity.LEFT);
    }

    public void setBottomNavigationMenuItemChecked(int item) {
        if (bNV != null) {
            if (item == NO_BNV) {
                showHideBottomNavigationView(true);
            } else if (bNV.getMenu().getItem(item) != null) {
                if (!bNV.getMenu().getItem(item).isChecked()) {
                    bNV.getMenu().getItem(item).setChecked(true);
                }
            }
        }

        boolean isCameraUploadItem = item == PHOTOS_BNV;
        updateMiniAudioPlayerVisibility(!isCameraUploadItem);
    }

    private void setTabsVisibility() {
        tabLayoutShares.setVisibility(View.GONE);
        viewPagerShares.setVisibility(View.GONE);
        tabLayoutTransfers.setVisibility(View.GONE);
        viewPagerTransfers.setVisibility(View.GONE);
        mShowAnyTabLayout = false;

        fragmentContainer.setVisibility(View.GONE);
        mNavHostView.setVisibility(View.GONE);

        updatePsaViewVisibility();

        if (turnOnNotifications) {
            fragmentContainer.setVisibility(View.VISIBLE);
            drawerLayout.closeDrawer(Gravity.LEFT);
            return;
        }

        switch (drawerItem) {
            case SHARED_ITEMS: {
                int tabItemShares = getTabItemShares();

                if ((tabItemShares == INCOMING_TAB && parentHandleIncoming != INVALID_HANDLE)
                        || (tabItemShares == OUTGOING_TAB && parentHandleOutgoing != INVALID_HANDLE)
                        || (tabItemShares == LINKS_TAB && parentHandleLinks != INVALID_HANDLE)) {
                    tabLayoutShares.setVisibility(View.GONE);
                    viewPagerShares.disableSwipe(true);
                } else {
                    tabLayoutShares.setVisibility(View.VISIBLE);
                    viewPagerShares.disableSwipe(false);
                }

                viewPagerShares.setVisibility(View.VISIBLE);
                mShowAnyTabLayout = true;
                break;
            }
            case TRANSFERS: {
                tabLayoutTransfers.setVisibility(View.VISIBLE);
                viewPagerTransfers.setVisibility(View.VISIBLE);
                mShowAnyTabLayout = true;
                break;
            }
            case HOMEPAGE:
                mNavHostView.setVisibility(View.VISIBLE);
                break;
            default: {
                fragmentContainer.setVisibility(View.VISIBLE);
                break;
            }
        }

        LiveEventBus.get(EVENT_HOMEPAGE_VISIBILITY, Boolean.class)
                .post(drawerItem == DrawerItem.HOMEPAGE);

        drawerLayout.closeDrawer(Gravity.LEFT);
    }

    /**
     * Hides or shows tabs of a section depending on the navigation level
     * and if select mode is enabled or not.
     *
     * @param hide       If true, hides the tabs, else shows them.
     * @param currentTab The current tab where the action happens.
     */
    public void hideTabs(boolean hide, int currentTab) {
        int visibility = hide ? View.GONE : View.VISIBLE;

        switch (drawerItem) {
            case SHARED_ITEMS:
                switch (currentTab) {
                    case INCOMING_TAB:
                        if (!isIncomingAdded() || (!hide && parentHandleIncoming != INVALID_HANDLE)) {
                            return;
                        }

                        break;

                    case OUTGOING_TAB:
                        if (!isOutgoingAdded() || (!hide && parentHandleOutgoing != INVALID_HANDLE)) {
                            return;
                        }

                        break;

                    case LINKS_TAB:
                        if (!isLinksAdded() || (!hide && parentHandleLinks != INVALID_HANDLE)) {
                            return;
                        }

                        break;
                }

                tabLayoutShares.setVisibility(visibility);
                viewPagerShares.disableSwipe(hide);
                break;

            case TRANSFERS:
                if (currentTab == PENDING_TAB && !isTransfersInProgressAdded()) {
                    return;
                }

                tabLayoutTransfers.setVisibility(visibility);
                viewPagerTransfers.disableSwipe(hide);
                break;
        }
    }

    private void removeFragment(Fragment fragment) {
        if (fragment != null && fragment.isAdded()) {
            FragmentTransaction ft = getSupportFragmentManager().beginTransaction();
            ft.remove(fragment);
            ft.commitAllowingStateLoss();
        }
    }

    /**
     * Set up a listener for navigating to a new destination (screen)
     * This only for Homepage for the time being since it is the only module to
     * which Jetpack Navigation applies.
     * It updates the status variable such as mHomepageScreen, as well as updating
     * BNV, Toolbar title, etc.
     */
    private void setupNavDestListener() {
        NavHostFragment navHostFragment = (NavHostFragment) getSupportFragmentManager().findFragmentById(R.id.nav_host_fragment);
        mNavController = navHostFragment.getNavController();

        mNavController.addOnDestinationChangedListener((controller, destination, arguments) -> {
            int destinationId = destination.getId();
            mHomepageSearchable = null;

            if (destinationId == R.id.homepageFragment) {
                mHomepageScreen = HomepageScreen.HOMEPAGE;
                updatePsaViewVisibility();
                // Showing the bottom navigation view immediately because the initial dimension
                // of Homepage bottom sheet is calculated based on it
                showBNVImmediate();
                if (bottomNavigationCurrentItem == HOME_BNV) {
                    abL.setVisibility(View.GONE);
                }

                updateTransfersWidget();
                setDrawerLockMode(false);
                return;
            } else if (destinationId == R.id.photosFragment) {
                mHomepageScreen = HomepageScreen.IMAGES;
            } else if (destinationId == R.id.documentsFragment) {
                mHomepageScreen = HomepageScreen.DOCUMENTS;
            } else if (destinationId == R.id.audioFragment) {
                mHomepageScreen = HomepageScreen.AUDIO;
            } else if (destinationId == R.id.videoFragment) {
                mHomepageScreen = HomepageScreen.VIDEO;
            } else if (destinationId == R.id.fullscreen_offline) {
                mHomepageScreen = HomepageScreen.FULLSCREEN_OFFLINE;
            } else if (destinationId == R.id.offline_file_info) {
                mHomepageScreen = HomepageScreen.OFFLINE_FILE_INFO;
                updatePsaViewVisibility();
                abL.setVisibility(View.GONE);
                showHideBottomNavigationView(true);
                return;
            } else if (destinationId == R.id.recentBucketFragment) {
                mHomepageScreen = HomepageScreen.RECENT_BUCKET;
            }

            updateTransfersWidget();
            updatePsaViewVisibility();
            abL.setVisibility(View.VISIBLE);
            showHideBottomNavigationView(true);
            supportInvalidateOptionsMenu();
            setToolbarTitle();
            setDrawerLockMode(true);
        });
    }

    /**
     * Hides all views only related to CU section and sets the CU default view.
     */
    private void resetCUFragment() {
        cuLayout.setVisibility(View.GONE);
        cuViewTypes.setVisibility(View.GONE);

        if (getPhotosFragment() != null) {
            photosFragment.setDefaultView();
            showBottomView();
        }
    }

    @SuppressLint("NewApi")
    public void selectDrawerItem(DrawerItem item) {
        if (item == null) {
            logWarning("The selected DrawerItem is NULL. Using latest or default value.");
            item = drawerItem != null ? drawerItem : DrawerItem.CLOUD_DRIVE;
        }

        logDebug("Selected DrawerItem: " + item.name());

        // Homepage may hide the Appbar before
        abL.setVisibility(View.VISIBLE);

        drawerItem = item;
        MegaApplication.setRecentChatVisible(false);
        resetActionBar(aB);
        updateTransfersWidget();
        setCallWidget();

        if (item != DrawerItem.CHAT) {
            //remove recent chat fragment as its life cycle get triggered unexpectedly, e.g. rotate device while not on recent chat page
            removeFragment(getChatsFragment());
        }

        if (item != DrawerItem.PHOTOS) {
            resetCUFragment();
        }

        if (item != DrawerItem.TRANSFERS && isTransfersInProgressAdded()) {
            transfersFragment.checkSelectModeAfterChangeTabOrDrawerItem();
        }

        transfersManagement.setOnTransfersSection(item == DrawerItem.TRANSFERS);

        switch (item) {
            case CLOUD_DRIVE: {
                if (isInMDPage()) {
                    mediaDiscoveryFragment = (MediaDiscoveryFragment) getSupportFragmentManager().findFragmentByTag(FragmentTag.MEDIA_DISCOVERY.getTag());

                    if (mediaDiscoveryFragment == null) {
                        selectDrawerItemCloudDrive();
                        mediaDiscoveryFragment = fileBrowserFragment.showMediaDiscovery(Unit.INSTANCE);
                    } else {
                        refreshFragment(FragmentTag.MEDIA_DISCOVERY.getTag());
                    }

                    replaceFragment(mediaDiscoveryFragment, FragmentTag.MEDIA_DISCOVERY.getTag());
                } else {
                    selectDrawerItemCloudDrive();
                }

                if (openFolderRefresh) {
                    onNodesCloudDriveUpdate();
                    openFolderRefresh = false;
                }
                supportInvalidateOptionsMenu();
                setToolbarTitle();
                showFabButton();
                showHideBottomNavigationView(false);
                if (!comesFromNotifications) {
                    bottomNavigationCurrentItem = CLOUD_DRIVE_BNV;
                }
                setBottomNavigationMenuItemChecked(CLOUD_DRIVE_BNV);
                if (getIntent() != null && getIntent().getBooleanExtra(INTENT_EXTRA_KEY_LOCATION_FILE_INFO, false)) {
                    fileBrowserFragment.refreshNodes();
                }
                logDebug("END for Cloud Drive");
                break;
            }
            case RUBBISH_BIN: {
                showHideBottomNavigationView(true);
                abL.setVisibility(View.VISIBLE);
                rubbishBinFragment = (RubbishBinFragment) getSupportFragmentManager().findFragmentByTag(FragmentTag.RUBBISH_BIN.getTag());
                if (rubbishBinFragment == null) {
                    rubbishBinFragment = RubbishBinFragment.newInstance();
                }

                setBottomNavigationMenuItemChecked(NO_BNV);

                replaceFragment(rubbishBinFragment, FragmentTag.RUBBISH_BIN.getTag());

                if (openFolderRefresh) {
                    onNodesCloudDriveUpdate();
                    openFolderRefresh = false;
                }
                supportInvalidateOptionsMenu();
                setToolbarTitle();
                showFabButton();
                break;
            }
            case HOMEPAGE: {
                // Don't use fabButton.hide() here.
                fabButton.setVisibility(View.GONE);
                if (mHomepageScreen == HomepageScreen.HOMEPAGE) {
                    showBNVImmediate();
                    abL.setVisibility(View.GONE);
                    showHideBottomNavigationView(false);
                } else {
                    // For example, back from Rubbish Bin to Photos
                    setToolbarTitle();
                    invalidateOptionsMenu();
                    showHideBottomNavigationView(true);
                }

                setBottomNavigationMenuItemChecked(HOME_BNV);

                if (!comesFromNotifications) {
                    bottomNavigationCurrentItem = HOME_BNV;
                }

                showGlobalAlertDialogsIfNeeded();

                if (mHomepageScreen == HomepageScreen.HOMEPAGE) {
                    changeAppBarElevation(false);
                }
                break;
            }
            case PHOTOS: {
                if (isInAlbumContent) {
                    skipToAlbumContentFragment(AlbumContentFragment.getInstance());
                } else {
                    abL.setVisibility(View.VISIBLE);
                    if (getPhotosFragment() == null) {
                        photosFragment = new PhotosFragment();
                    } else {
                        refreshFragment(FragmentTag.PHOTOS.getTag());
                    }

                    replaceFragment(photosFragment, FragmentTag.PHOTOS.getTag());
                    setToolbarTitle();
                    supportInvalidateOptionsMenu();
                    showFabButton();
                    showHideBottomNavigationView(false);
                    refreshCUNodes();
                    if (!comesFromNotifications) {
                        bottomNavigationCurrentItem = PHOTOS_BNV;
                    }
                    setBottomNavigationMenuItemChecked(PHOTOS_BNV);
                }
                break;
            }
            case INBOX: {
                showHideBottomNavigationView(true);
                abL.setVisibility(View.VISIBLE);
                inboxFragment = (InboxFragment) getSupportFragmentManager().findFragmentByTag(FragmentTag.INBOX.getTag());
                if (inboxFragment == null) {
                    inboxFragment = InboxFragment.newInstance();
                }

                replaceFragment(inboxFragment, FragmentTag.INBOX.getTag());

                if (openFolderRefresh) {
                    onNodesInboxUpdate();
                    openFolderRefresh = false;
                }
                supportInvalidateOptionsMenu();
                setToolbarTitle();
                showFabButton();
                break;
            }
            case SHARED_ITEMS: {
                selectDrawerItemSharedItems();
                if (openFolderRefresh) {
                    onNodesSharedUpdate();
                    openFolderRefresh = false;
                }
                supportInvalidateOptionsMenu();

                showFabButton();
                showHideBottomNavigationView(false);
                if (!comesFromNotifications) {
                    bottomNavigationCurrentItem = SHARED_ITEMS_BNV;
                }
                setBottomNavigationMenuItemChecked(SHARED_ITEMS_BNV);
                break;
            }
            case NOTIFICATIONS: {
                showHideBottomNavigationView(true);
                selectDrawerItemNotifications();
                supportInvalidateOptionsMenu();
                showFabButton();
                break;
            }
            case SEARCH: {
                showHideBottomNavigationView(true);

                setBottomNavigationMenuItemChecked(NO_BNV);

                drawerItem = DrawerItem.SEARCH;
                if (getSearchFragment() == null) {
                    searchFragment = SearchFragment.newInstance();
                }

                replaceFragment(searchFragment, FragmentTag.SEARCH.getTag());
                showFabButton();

                break;
            }
            case TRANSFERS: {
                showHideBottomNavigationView(true);
                aB.setSubtitle(null);
                selectDrawerItemTransfers();
                supportInvalidateOptionsMenu();
                showFabButton();
                break;
            }
            case CHAT: {
                logDebug("Chat selected");
                if (megaApi != null) {
                    contacts = megaApi.getContacts();
                    for (int i = 0; i < contacts.size(); i++) {
                        if (contacts.get(i).getVisibility() == MegaUser.VISIBILITY_VISIBLE) {
                            visibleContacts.add(contacts.get(i));
                        }
                    }
                }
                selectDrawerItemChat();
                supportInvalidateOptionsMenu();
                showHideBottomNavigationView(false);
                if (!comesFromNotifications) {
                    bottomNavigationCurrentItem = CHAT_BNV;
                }
                setBottomNavigationMenuItemChecked(CHAT_BNV);
                break;
            }
        }

        setTabsVisibility();
        checkScrollElevation();

        if (megaApi.multiFactorAuthAvailable()) {
            if (newAccount || isEnable2FADialogShown) {
                showEnable2FADialog();
            }
        }
    }

    private void navigateToSettingsActivity(TargetPreference targetPreference) {
        if (nV != null && drawerLayout != null && drawerLayout.isDrawerOpen(nV)) {
            drawerLayout.closeDrawer(Gravity.LEFT);
        }
        Intent settingsIntent = mega.privacy.android.app.presentation.settings.SettingsActivity.Companion.getIntent(this, targetPreference);
        startActivity(settingsIntent);
    }

    public void openFullscreenOfflineFragment(String path) {
        drawerItem = DrawerItem.HOMEPAGE;
        mNavController.navigate(
                HomepageFragmentDirections.Companion.actionHomepageToFullscreenOffline(path, false),
                new NavOptions.Builder().setLaunchSingleTop(true).build());
    }

    public void fullscreenOfflineFragmentOpened(OfflineFragment fragment) {
        fullscreenOfflineFragment = fragment;

        showFabButton();
        setBottomNavigationMenuItemChecked(HOME_BNV);
        abL.setVisibility(View.VISIBLE);
        setToolbarTitle();
        supportInvalidateOptionsMenu();
    }

    public void fullscreenOfflineFragmentClosed(OfflineFragment fragment) {
        if (fragment == fullscreenOfflineFragment) {
            if (bottomItemBeforeOpenFullscreenOffline != INVALID_VALUE && !mStopped) {
                backToDrawerItem(bottomItemBeforeOpenFullscreenOffline);
                bottomItemBeforeOpenFullscreenOffline = INVALID_VALUE;
            }

            setPathNavigationOffline("/");
            fullscreenOfflineFragment = null;
            // workaround for flicker of AppBarLayout: if we go back to homepage from fullscreen
            // offline, and hide AppBarLayout when immediately on go back, we will see the flicker
            // of AppBarLayout, hide AppBarLayout when fullscreen offline is closed is better.
            if (isInMainHomePage()) {
                abL.setVisibility(View.GONE);
            }
        }
    }

    public void pagerOfflineFragmentOpened(OfflineFragment fragment) {
        pagerOfflineFragment = fragment;
    }

    public void pagerOfflineFragmentClosed(OfflineFragment fragment) {
        if (fragment == pagerOfflineFragment) {
            pagerOfflineFragment = null;
        }
    }

    public void pagerRecentsFragmentOpened(RecentsFragment fragment) {
        pagerRecentsFragment = fragment;
    }

    public void pagerRecentsFragmentClosed(RecentsFragment fragment) {
        if (fragment == pagerRecentsFragment) {
            pagerRecentsFragment = null;
        }
    }

    private void showBNVImmediate() {
        updateMiniAudioPlayerVisibility(true);

        bNV.setTranslationY(0);
        bNV.animate().cancel();
        bNV.clearAnimation();
        if (bNV.getVisibility() != View.VISIBLE) {
            bNV.setVisibility(View.VISIBLE);
        }
        bNV.setVisibility(View.VISIBLE);
        final CoordinatorLayout.LayoutParams params = new CoordinatorLayout.LayoutParams(
                ViewGroup.LayoutParams.MATCH_PARENT, ViewGroup.LayoutParams.MATCH_PARENT);
        params.setMargins(0, 0, 0,
                getResources().getDimensionPixelSize(R.dimen.bottom_navigation_view_height));
        fragmentLayout.setLayoutParams(params);
    }

    /**
     * Update whether we should display the mini audio player. It should only
     * be visible when BNV is visible.
     *
     * @param shouldVisible whether we should display the mini audio player
     * @return is the mini player visible after this update
     */
    private boolean updateMiniAudioPlayerVisibility(boolean shouldVisible) {
        if (miniAudioPlayerController != null) {
            miniAudioPlayerController.setShouldVisible(shouldVisible);

            handler.post(this::updateHomepageFabPosition);

            return miniAudioPlayerController.visible();
        }

        return false;
    }

    /**
     * Update homepage FAB position, considering the visibility of PSA layout and mini audio player.
     */
    private void updateHomepageFabPosition() {
        HomepageFragment fragment = getFragmentByType(HomepageFragment.class);
        if (isInMainHomePage() && fragment != null) {
            fragment.updateFabPosition(psaViewHolder.visible() ? psaViewHolder.psaLayoutHeight() : 0,
                    miniAudioPlayerController.visible() ? miniAudioPlayerController.playerHeight() : 0);
        }
    }

    private boolean isCloudAdded() {
        fileBrowserFragment = (FileBrowserFragment) getSupportFragmentManager().findFragmentByTag(FragmentTag.CLOUD_DRIVE.getTag());
        return fileBrowserFragment != null && fileBrowserFragment.isAdded();
    }

    private boolean isIncomingAdded() {
        if (sharesPageAdapter == null) return false;

        incomingSharesFragment = (IncomingSharesFragment) sharesPageAdapter.instantiateItem(viewPagerShares, INCOMING_TAB);

        return incomingSharesFragment != null && incomingSharesFragment.isAdded();
    }

    private boolean isOutgoingAdded() {
        if (sharesPageAdapter == null) return false;

        outgoingSharesFragment = (OutgoingSharesFragment) sharesPageAdapter.instantiateItem(viewPagerShares, OUTGOING_TAB);

        return outgoingSharesFragment != null && outgoingSharesFragment.isAdded();
    }

    private boolean isLinksAdded() {
        if (sharesPageAdapter == null) return false;

        linksFragment = (LinksFragment) sharesPageAdapter.instantiateItem(viewPagerShares, LINKS_TAB);

        return linksFragment != null && linksFragment.isAdded();
    }

    private boolean isTransfersInProgressAdded() {
        if (mTabsAdapterTransfers == null) return false;

        transfersFragment = (TransfersFragment) mTabsAdapterTransfers.instantiateItem(viewPagerTransfers, PENDING_TAB);

        return transfersFragment.isAdded();
    }

    private boolean isTransfersCompletedAdded() {
        if (mTabsAdapterTransfers == null) return false;

        completedTransfersFragment = (CompletedTransfersFragment) mTabsAdapterTransfers.instantiateItem(viewPagerTransfers, COMPLETED_TAB);

        return completedTransfersFragment.isAdded();
    }

    public void checkScrollElevation() {
        if (drawerItem == null) {
            return;
        }

        switch (drawerItem) {
            case CLOUD_DRIVE: {
                if (fileBrowserFragment != null && fileBrowserFragment.isResumed()) {
                    fileBrowserFragment.checkScroll();
                }
                break;
            }
            case HOMEPAGE: {
                if (fullscreenOfflineFragment != null) {
                    fullscreenOfflineFragment.checkScroll();
                }
                break;
            }
            case PHOTOS: {
                if (getPhotosFragment() != null) {
                    photosFragment.checkScroll();
                }
                break;
            }
            case INBOX: {
                inboxFragment = (InboxFragment) getSupportFragmentManager().findFragmentByTag(FragmentTag.INBOX.getTag());
                if (inboxFragment != null) {
                    inboxFragment.checkScroll();
                }
                break;
            }
            case SHARED_ITEMS: {
                if (getTabItemShares() == INCOMING_TAB && isIncomingAdded())
                    incomingSharesFragment.checkScroll();
                else if (getTabItemShares() == OUTGOING_TAB && isOutgoingAdded())
                    outgoingSharesFragment.checkScroll();
                else if (getTabItemShares() == LINKS_TAB && isLinksAdded())
                    linksFragment.checkScroll();
                break;
            }
            case SEARCH: {
                if (getSearchFragment() != null) {
                    searchFragment.checkScroll();
                }
                break;
            }
            case CHAT: {
                recentChatsFragment = (RecentChatsFragment) getSupportFragmentManager().findFragmentByTag(FragmentTag.RECENT_CHAT.getTag());
                if (recentChatsFragment != null) {
                    recentChatsFragment.checkScroll();
                }
                break;
            }
            case RUBBISH_BIN: {
                rubbishBinFragment = (RubbishBinFragment) getSupportFragmentManager().findFragmentByTag(FragmentTag.RUBBISH_BIN.getTag());
                if (rubbishBinFragment != null) {
                    rubbishBinFragment.checkScroll();
                }
                break;
            }

            case TRANSFERS: {
                if (getTabItemTransfers() == PENDING_TAB && isTransfersInProgressAdded()) {
                    transfersFragment.checkScroll();
                } else if (getTabItemTransfers() == COMPLETED_TAB && isTransfersCompletedAdded()) {
                    completedTransfersFragment.checkScroll();
                }
            }
        }
    }


    void showEnable2FADialog() {
        logDebug("newAccount: " + newAccount);
        newAccount = false;

        MaterialAlertDialogBuilder builder = new MaterialAlertDialogBuilder(this);
        LayoutInflater inflater = getLayoutInflater();
        View v = inflater.inflate(R.layout.dialog_enable_2fa_create_account, null);
        builder.setView(v);

        enable2FAButton = (Button) v.findViewById(R.id.enable_2fa_button);
        enable2FAButton.setOnClickListener(this);
        skip2FAButton = (Button) v.findViewById(R.id.skip_enable_2fa_button);
        skip2FAButton.setOnClickListener(this);

        enable2FADialog = builder.create();
        enable2FADialog.setCanceledOnTouchOutside(false);
        try {
            enable2FADialog.show();
        } catch (Exception e) {
            e.printStackTrace();
        }
        isEnable2FADialogShown = true;
    }

    /**
     * Opens the settings section.
     */
    public void moveToSettingsSection() {
        navigateToSettingsActivity(null);
    }

    /**
     * Opens the settings section and scrolls to storage category.
     */
    public void moveToSettingsSectionStorage() {
        navigateToSettingsActivity(TargetPreference.Storage.INSTANCE);
    }

    /**
     * Opens the settings section and scrolls to start screen setting.
     */
    public void moveToSettingsSectionStartScreen() {
        navigateToSettingsActivity(TargetPreference.StartScreen.INSTANCE);
    }

    public void moveToChatSection(long idChat) {
        if (idChat != -1) {
            Intent intent = new Intent(this, ChatActivity.class);
            intent.setAction(ACTION_CHAT_SHOW_MESSAGES);
            intent.putExtra(CHAT_ID, idChat);
            this.startActivity(intent);
        }
        drawerItem = DrawerItem.CHAT;
        selectDrawerItem(drawerItem);
    }

    /**
     * Launches a MyAccountActivity intent without any intent action, data and extra.
     */
    public void showMyAccount() {
        showMyAccount(null, null, null);
    }

    /**
     * Launches a MyAccountActivity intent without any extra.
     *
     * @param action The intent action.
     * @param data   The intent data.
     */
    private void showMyAccount(String action, Uri data) {
        showMyAccount(action, data, null);
    }

    /**
     * Launches a MyAccountActivity intent without any intent action and data.
     *
     * @param extra Pair<String, Integer> The intent extra. First is the extra key, second the value.
     */
    private void showMyAccount(Pair<String, Integer> extra) {
        showMyAccount(null, null, extra);
    }

    /**
     * Launches a MyAccountActivity intent.
     *
     * @param action The intent action.
     * @param data   The intent data.
     * @param extra  Pair<String, Integer> The intent extra. First is the extra key, second the value.
     */
    private void showMyAccount(String action, Uri data, Pair<String, Integer> extra) {
        if (nV != null && drawerLayout != null && drawerLayout.isDrawerOpen(nV)) {
            drawerLayout.closeDrawer(Gravity.LEFT);
        }

        Intent intent = new Intent(this, MyAccountActivity.class)
                .setAction(action)
                .setData(data);

        if (extra != null) {
            intent.putExtra(extra.first, extra.second);
        }

        startActivity(intent);
    }

    private void closeSearchSection() {
        searchQuery = "";
        drawerItem = searchDrawerItem;
        selectDrawerItem(drawerItem);
        searchDrawerItem = null;
    }

    @Override
    public boolean onCreateOptionsMenu(Menu menu) {
        logDebug("onCreateOptionsMenu");
        // Force update the toolbar title to make the the tile length to be updated
        setToolbarTitle();
        // Inflate the menu items for use in the action bar
        MenuInflater inflater = getMenuInflater();
        inflater.inflate(R.menu.activity_manager, menu);

        searchMenuItem = menu.findItem(R.id.action_search);
        searchView = (SearchView) searchMenuItem.getActionView();

        SearchView.SearchAutoComplete searchAutoComplete = searchView.findViewById(androidx.appcompat.R.id.search_src_text);
        searchAutoComplete.setHint(getString(R.string.hint_action_search));
        View v = searchView.findViewById(androidx.appcompat.R.id.search_plate);
        v.setBackgroundColor(ContextCompat.getColor(this, android.R.color.transparent));

        if (searchView != null) {
            searchView.setIconifiedByDefault(true);
        }

        searchMenuItem.setOnActionExpandListener(new MenuItem.OnActionExpandListener() {
            @Override
            public boolean onMenuItemActionExpand(MenuItem item) {
                logDebug("onMenuItemActionExpand");
                searchQuery = "";
                searchExpand = true;
                if (drawerItem == DrawerItem.HOMEPAGE) {
                    if (mHomepageScreen == HomepageScreen.FULLSCREEN_OFFLINE) {
                        setFullscreenOfflineFragmentSearchQuery(searchQuery);
                    } else if (mHomepageSearchable != null) {
                        mHomepageSearchable.searchReady();
                    } else {
                        openSearchOnHomepage();
                    }
                } else if (drawerItem != DrawerItem.CHAT) {
                    textsearchQuery = false;
                    firstNavigationLevel = true;
                    parentHandleSearch = -1;
                    levelsSearch = -1;
                    setSearchDrawerItem();
                    selectDrawerItem(drawerItem);
                } else {
                    resetActionBar(aB);
                }
                hideCallMenuItem(chronometerMenuItem, returnCallMenuItem);
                hideCallWidget(ManagerActivity.this, callInProgressChrono, callInProgressLayout);
                return true;
            }

            @Override
            public boolean onMenuItemActionCollapse(MenuItem item) {
                logDebug("onMenuItemActionCollapse()");
                searchExpand = false;
                setCallWidget();
                setCallMenuItem(returnCallMenuItem, layoutCallMenuItem, chronometerMenuItem);
                if (drawerItem == DrawerItem.CHAT) {
                    if (getChatsFragment() != null) {
                        recentChatsFragment.closeSearch();
                        recentChatsFragment.setCustomisedActionBar();
                        supportInvalidateOptionsMenu();
                    }
                } else if (drawerItem == DrawerItem.HOMEPAGE) {
                    if (mHomepageScreen == HomepageScreen.FULLSCREEN_OFFLINE) {
                        if (!textSubmitted) {
                            setFullscreenOfflineFragmentSearchQuery(null);
                            textSubmitted = true;
                        }
                        supportInvalidateOptionsMenu();
                    } else if (mHomepageSearchable != null) {
                        mHomepageSearchable.exitSearch();
                        searchQuery = "";
                        supportInvalidateOptionsMenu();
                    }
                } else {
                    cancelSearch();
                    textSubmitted = true;
                    closeSearchSection();
                }
                return true;
            }
        });

        searchView.setMaxWidth(Integer.MAX_VALUE);

        searchView.setOnQueryTextListener(new SearchView.OnQueryTextListener() {
            @Override
            public boolean onQueryTextSubmit(String query) {
                if (drawerItem == DrawerItem.CHAT) {
                    hideKeyboard(managerActivity, 0);
                } else if (drawerItem == DrawerItem.HOMEPAGE) {
                    if (mHomepageScreen == HomepageScreen.FULLSCREEN_OFFLINE) {
                        searchExpand = false;
                        textSubmitted = true;
                        hideKeyboard(managerActivity, 0);
                        if (fullscreenOfflineFragment != null) {
                            fullscreenOfflineFragment.onSearchQuerySubmitted();
                        }
                        setToolbarTitle();
                        supportInvalidateOptionsMenu();
                    } else {
                        hideKeyboard(ManagerActivity.this);
                    }
                } else {
                    searchExpand = false;
                    searchQuery = "" + query;
                    setToolbarTitle();
                    logDebug("Search query: " + query);
                    textSubmitted = true;
                    supportInvalidateOptionsMenu();
                }
                return true;
            }

            @Override
            public boolean onQueryTextChange(String newText) {
                logDebug("onQueryTextChange");
                if (drawerItem == DrawerItem.CHAT) {
                    searchQuery = newText;
                    recentChatsFragment = (RecentChatsFragment) getSupportFragmentManager().findFragmentByTag(FragmentTag.RECENT_CHAT.getTag());
                    if (recentChatsFragment != null) {
                        recentChatsFragment.filterChats(newText);
                    }
                } else if (drawerItem == DrawerItem.HOMEPAGE) {
                    if (mHomepageScreen == HomepageScreen.FULLSCREEN_OFFLINE) {
                        if (textSubmitted) {
                            textSubmitted = false;
                            return true;
                        }

                        searchQuery = newText;
                        setFullscreenOfflineFragmentSearchQuery(searchQuery);
                    } else if (mHomepageSearchable != null) {
                        searchQuery = newText;
                        mHomepageSearchable.searchQuery(searchQuery);
                    }
                } else {
                    if (textSubmitted) {
                        textSubmitted = false;
                    } else {
                        if (!textsearchQuery) {
                            searchQuery = newText;
                        }
                        if (getSearchFragment() != null) {
                            searchFragment.newSearchNodesTask();
                        }
                    }
                }
                return true;
            }
        });

        enableSelectMenuItem = menu.findItem(R.id.action_enable_select);
        doNotDisturbMenuItem = menu.findItem(R.id.action_menu_do_not_disturb);
        clearRubbishBinMenuitem = menu.findItem(R.id.action_menu_clear_rubbish_bin);
        cancelAllTransfersMenuItem = menu.findItem(R.id.action_menu_cancel_all_transfers);
        clearCompletedTransfers = menu.findItem(R.id.action_menu_clear_completed_transfers);
        retryTransfers = menu.findItem(R.id.action_menu_retry_transfers);
        playTransfersMenuIcon = menu.findItem(R.id.action_play);
        pauseTransfersMenuIcon = menu.findItem(R.id.action_pause);
        scanQRcodeMenuItem = menu.findItem(R.id.action_scan_qr);
        returnCallMenuItem = menu.findItem(R.id.action_return_call);
        openMeetingMenuItem = menu.findItem(R.id.action_menu_open_meeting);
        RelativeLayout rootView = (RelativeLayout) returnCallMenuItem.getActionView();
        layoutCallMenuItem = rootView.findViewById(R.id.layout_menu_call);
        chronometerMenuItem = rootView.findViewById(R.id.chrono_menu);
        chronometerMenuItem.setVisibility(View.GONE);
        MenuItem moreMenuItem = menu.findItem(R.id.action_more);
        openLinkMenuItem = menu.findItem(R.id.action_open_link);

        rootView.setOnClickListener(v1 -> onOptionsItemSelected(returnCallMenuItem));

        if (bNV != null) {
            Menu bNVMenu = bNV.getMenu();
            if (bNVMenu != null) {
                if (drawerItem == null) {
                    drawerItem = getStartDrawerItem(this);
                }

                if (drawerItem == DrawerItem.CLOUD_DRIVE) {
                    setBottomNavigationMenuItemChecked(CLOUD_DRIVE_BNV);
                }
            }
        }

        setCallMenuItem(returnCallMenuItem, layoutCallMenuItem, chronometerMenuItem);

        if (isOnline(this)) {
            switch (drawerItem) {
                case CLOUD_DRIVE:
                    if (!isInMDMode) {
                        openLinkMenuItem.setVisible(isFirstNavigationLevel());
                        moreMenuItem.setVisible(!isFirstNavigationLevel());

                        if (isCloudAdded() && fileBrowserFragment.getItemCount() > 0) {
                            searchMenuItem.setVisible(true);
                        }
                    }
                    break;
                case HOMEPAGE:
                    if (mHomepageScreen == HomepageScreen.FULLSCREEN_OFFLINE) {
                        updateFullscreenOfflineFragmentOptionMenu(true);
                    }

                    break;
                case RUBBISH_BIN:
                    moreMenuItem.setVisible(!isFirstNavigationLevel());

                    if (getRubbishBinFragment() != null && rubbishBinFragment.getItemCount() > 0) {
                        clearRubbishBinMenuitem.setVisible(isFirstNavigationLevel());
                        searchMenuItem.setVisible(true);
                    }
                    break;
                case PHOTOS:
                    break;

                case INBOX:
                    moreMenuItem.setVisible(!isFirstNavigationLevel());

                    if (getInboxFragment() != null && inboxFragment.getItemCount() > 0) {
                        searchMenuItem.setVisible(true);
                    }
                    break;

                case SHARED_ITEMS:
                    moreMenuItem.setVisible(!isFirstNavigationLevel());

                    if (getTabItemShares() == INCOMING_TAB && isIncomingAdded()) {
                        if (isIncomingAdded() && incomingSharesFragment.getItemCount() > 0) {
                            searchMenuItem.setVisible(true);
                        }
                    } else if (getTabItemShares() == OUTGOING_TAB && isOutgoingAdded()) {
                        if (isOutgoingAdded() && outgoingSharesFragment.getItemCount() > 0) {
                            searchMenuItem.setVisible(true);
                        }
                    } else if (getTabItemShares() == LINKS_TAB && isLinksAdded()) {
                        if (isLinksAdded() && linksFragment.getItemCount() > 0) {
                            searchMenuItem.setVisible(true);
                        }
                    }
                    break;

                case SEARCH:
                    if (searchExpand) {
                        openSearchView();
                        searchFragment.checkSelectMode();
                    } else {
                        moreMenuItem.setVisible(!isFirstNavigationLevel());
                    }

                    break;

                case TRANSFERS:
                    if (getTabItemTransfers() == PENDING_TAB && isTransfersInProgressAdded() && transfersInProgress.size() > 0) {
                        if (megaApi.areTransfersPaused(MegaTransfer.TYPE_DOWNLOAD) || megaApi.areTransfersPaused(MegaTransfer.TYPE_UPLOAD)) {
                            playTransfersMenuIcon.setVisible(true);
                        } else {
                            pauseTransfersMenuIcon.setVisible(true);
                        }

                        cancelAllTransfersMenuItem.setVisible(true);
                        enableSelectMenuItem.setVisible(true);
                    } else if (getTabItemTransfers() == COMPLETED_TAB && isTransfersInProgressAdded() && completedTransfersFragment.isAnyTransferCompleted()) {
                        clearCompletedTransfers.setVisible(true);
                        retryTransfers.setVisible(thereAreFailedOrCancelledTransfers());
                    }

                    break;

                case CHAT:
                    if (searchExpand) {
                        openSearchView();
                    } else {
                        openMeetingMenuItem.setVisible(true);
                        doNotDisturbMenuItem.setVisible(true);
                        openLinkMenuItem.setVisible(true);

                        if (getChatsFragment() != null && recentChatsFragment.getItemCount() > 0) {
                            searchMenuItem.setVisible(true);
                        }
                    }
                    break;

                case NOTIFICATIONS:
                    break;
            }
        }

        if (drawerItem == DrawerItem.HOMEPAGE) {
            // Get the Searchable again at onCreateOptionsMenu() after screen rotation
            mHomepageSearchable = findHomepageSearchable();

            if (searchExpand) {
                openSearchView();
            } else {
                if (mHomepageSearchable != null) {
                    searchMenuItem.setVisible(mHomepageSearchable.shouldShowSearchMenu());
                }
            }
        }

        logDebug("Call to super onCreateOptionsMenu");
        return super.onCreateOptionsMenu(menu);
    }

    private void openSearchOnHomepage() {
        textsearchQuery = false;
        firstNavigationLevel = true;
        parentHandleSearch = -1;
        levelsSearch = -1;
        setSearchDrawerItem();
        selectDrawerItem(drawerItem);
        resetActionBar(aB);

        if (searchFragment != null) {
            searchFragment.newSearchNodesTask();
        }
    }

    private void setFullscreenOfflineFragmentSearchQuery(String searchQuery) {
        if (fullscreenOfflineFragment != null) {
            fullscreenOfflineFragment.setSearchQuery(searchQuery);
        }
    }

    public void updateFullscreenOfflineFragmentOptionMenu(boolean openSearchView) {
        if (fullscreenOfflineFragment == null) {
            return;
        }

        if (searchExpand && openSearchView) {
            openSearchView();
        } else if (!searchExpand) {
            if (isOnline(this)) {
                if (fullscreenOfflineFragment.getItemCount() > 0
                        && !fullscreenOfflineFragment.searchMode() && searchMenuItem != null) {
                    searchMenuItem.setVisible(true);
                }
            } else {
                supportInvalidateOptionsMenu();
            }

            fullscreenOfflineFragment.refreshActionBarTitle();
        }
    }

    private HomepageSearchable findHomepageSearchable() {
        FragmentManager fragmentManager = getSupportFragmentManager();
        Fragment navHostFragment = fragmentManager.findFragmentById(R.id.nav_host_fragment);
        if (navHostFragment != null && navHostFragment.getChildFragmentManager() != null) {
            for (Fragment fragment : navHostFragment.getChildFragmentManager().getFragments()) {
                if (fragment instanceof HomepageSearchable) {
                    return (HomepageSearchable) fragment;
                }
            }
        }

        return null;
    }

    @SuppressWarnings("unchecked")
    public <F extends Fragment> F getFragmentByType(Class<F> fragmentClass) {
        Fragment navHostFragment = getSupportFragmentManager().findFragmentById(R.id.nav_host_fragment);
        if (navHostFragment == null) {
            return null;
        }

        for (Fragment fragment : navHostFragment.getChildFragmentManager().getFragments()) {
            if (fragment.getClass() == fragmentClass) {
                return (F) fragment;
            }
        }

        return null;
    }

    @Override
    public boolean onOptionsItemSelected(MenuItem item) {
        logDebug("onOptionsItemSelected");
        typesCameraPermission = INVALID_TYPE_PERMISSIONS;

        if (megaApi == null) {
            megaApi = ((MegaApplication) getApplication()).getMegaApi();
        }

        if (megaApi != null) {
            logDebug("retryPendingConnections");
            megaApi.retryPendingConnections();
        }

        if (megaChatApi != null) {
            megaChatApi.retryPendingConnections(false, null);
        }

        int id = item.getItemId();
        switch (id) {
            case android.R.id.home: {
                if (firstNavigationLevel && drawerItem != DrawerItem.SEARCH) {
                    if (drawerItem == DrawerItem.RUBBISH_BIN || drawerItem == DrawerItem.INBOX
                            || drawerItem == DrawerItem.NOTIFICATIONS || drawerItem == DrawerItem.TRANSFERS) {

                        backToDrawerItem(bottomNavigationCurrentItem);
                    } else {
                        drawerLayout.openDrawer(nV);
                    }
                } else {
                    logDebug("NOT firstNavigationLevel");
                    if (drawerItem == DrawerItem.CLOUD_DRIVE) {
                        //Check media discovery mode
                        if (isInMDMode) {
                            onBackPressed();
                        } else {
                            //Cloud Drive
                            if (isCloudAdded()) {
                                fileBrowserFragment.onBackPressed();
                            }
                        }
                    } else if (drawerItem == DrawerItem.RUBBISH_BIN) {
                        rubbishBinFragment = (RubbishBinFragment) getSupportFragmentManager().findFragmentByTag(FragmentTag.RUBBISH_BIN.getTag());
                        if (rubbishBinFragment != null) {
                            rubbishBinFragment.onBackPressed();
                        }
                    } else if (drawerItem == DrawerItem.SHARED_ITEMS) {
                        if (getTabItemShares() == INCOMING_TAB && isIncomingAdded()) {
                            incomingSharesFragment.onBackPressed();
                        } else if (getTabItemShares() == OUTGOING_TAB && isOutgoingAdded()) {
                            outgoingSharesFragment.onBackPressed();
                        } else if (getTabItemShares() == LINKS_TAB && isLinksAdded()) {
                            linksFragment.onBackPressed();
                        }
                    } else if (drawerItem == DrawerItem.PHOTOS) {
                        if (getPhotosFragment() != null) {
                            if (photosFragment.isEnablePhotosFragmentShown()) {
                                photosFragment.onBackPressed();
                                return true;
                            }

                            setToolbarTitle();
                            invalidateOptionsMenu();
                            return true;
                        } else if (isInAlbumContent) {
                            // When current fragment is AlbumContentFragment, the photosFragment will be null due to replaceFragment.
                            onBackPressed();
                        }
                    } else if (drawerItem == DrawerItem.INBOX) {
                        inboxFragment = (InboxFragment) getSupportFragmentManager().findFragmentByTag(FragmentTag.INBOX.getTag());
                        if (inboxFragment != null) {
                            inboxFragment.onBackPressed();
                            return true;
                        }
                    } else if (drawerItem == DrawerItem.SEARCH) {
                        if (getSearchFragment() != null) {
                            onBackPressed();
                            return true;
                        }
                    } else if (drawerItem == DrawerItem.TRANSFERS) {
                        drawerItem = getStartDrawerItem(this);
                        selectDrawerItem(drawerItem);
                        return true;
                    } else if (drawerItem == DrawerItem.HOMEPAGE) {
                        if (mHomepageScreen == HomepageScreen.FULLSCREEN_OFFLINE) {
                            handleBackPressIfFullscreenOfflineFragmentOpened();
                        } else if (mNavController.getCurrentDestination() != null &&
                                mNavController.getCurrentDestination().getId() == R.id.favouritesFolderFragment) {
                            onBackPressed();
                        } else {
                            mNavController.navigateUp();
                        }
                    } else {
                        super.onBackPressed();
                    }
                }
                return true;
            }
            case R.id.action_search: {
                logDebug("Action search selected");
                hideItemsWhenSearchSelected();
                return true;
            }
            case R.id.action_open_link:
                showOpenLinkDialog();
                return true;

            case R.id.action_menu_cancel_all_transfers: {
                showConfirmationCancelAllTransfers();
                return true;
            }
            case R.id.action_menu_clear_completed_transfers: {
                showConfirmationClearCompletedTransfers();
                return true;
            }
            case R.id.action_pause: {
                if (drawerItem == DrawerItem.TRANSFERS) {
                    logDebug("Click on action_pause - play visible");
                    megaApi.pauseTransfers(true, this);
                    pauseTransfersMenuIcon.setVisible(false);
                    playTransfersMenuIcon.setVisible(true);
                }

                return true;
            }
            case R.id.action_play: {
                logDebug("Click on action_play - pause visible");
                pauseTransfersMenuIcon.setVisible(true);
                playTransfersMenuIcon.setVisible(false);
                megaApi.pauseTransfers(false, this);

                return true;
            }
            case R.id.action_menu_do_not_disturb:
                if (drawerItem == DrawerItem.CHAT) {
                    if (getGeneralNotification().equals(NOTIFICATIONS_ENABLED)) {
                        createMuteNotificationsChatAlertDialog(this, null);
                    } else {
                        showSnackbar(MUTE_NOTIFICATIONS_SNACKBAR_TYPE, null, -1);
                    }
                }
                return true;

            case R.id.action_select: {
                switch (drawerItem) {
                    case CLOUD_DRIVE:
                        if (isCloudAdded()) {
                            fileBrowserFragment.selectAll();
                        }
                        break;

                    case RUBBISH_BIN:
                        if (getRubbishBinFragment() != null) {
                            rubbishBinFragment.selectAll();
                        }
                        break;

                    case SHARED_ITEMS:
                        switch (getTabItemShares()) {
                            case INCOMING_TAB:
                                if (isIncomingAdded()) {
                                    incomingSharesFragment.selectAll();
                                }
                                break;

                            case OUTGOING_TAB:
                                if (isOutgoingAdded()) {
                                    outgoingSharesFragment.selectAll();
                                }
                                break;

                            case LINKS_TAB:
                                if (isLinksAdded()) {
                                    linksFragment.selectAll();
                                }
                                break;
                        }
                        break;
                    case HOMEPAGE:
                        if (fullscreenOfflineFragment != null) {
                            fullscreenOfflineFragment.selectAll();
                        }
                        break;
                    case CHAT:
                        if (getChatsFragment() != null) {
                            recentChatsFragment.selectAll();
                        }
                        break;

                    case INBOX:
                        if (getInboxFragment() != null) {
                            inboxFragment.selectAll();
                        }
                        break;

                    case SEARCH:
                        if (getSearchFragment() != null) {
                            searchFragment.selectAll();
                        }
                        break;
                }

                return true;
            }
            case R.id.action_menu_clear_rubbish_bin:
                showClearRubbishBinDialog();
                return true;

            case R.id.action_scan_qr: {
                logDebug("Action menu scan QR code pressed");
                //Check if there is a in progress call:
                checkBeforeOpeningQR(true);
                return true;
            }
            case R.id.action_return_call: {
                logDebug("Action menu return to call in progress pressed");
                returnCallWithPermissions();
                return true;
            }
            case R.id.action_menu_retry_transfers:
                retryAllTransfers();
                return true;

            case R.id.action_enable_select:
                if (isTransfersInProgressAdded()) {
                    transfersFragment.activateActionMode();
                }
                return true;
            case R.id.action_menu_open_meeting:
                // Click to enter "create meeting"
                onCreateMeeting();
                return true;

            case R.id.action_more:
                showNodeOptionsPanel(getCurrentParentNode(getCurrentParentHandle(), INVALID_VALUE));
                return true;

            default: {
                return super.onOptionsItemSelected(item);
            }
        }
    }

    private void hideItemsWhenSearchSelected() {
        textSubmitted = false;

        if (searchMenuItem != null) {
            doNotDisturbMenuItem.setVisible(false);
            cancelAllTransfersMenuItem.setVisible(false);
            clearCompletedTransfers.setVisible(false);
            pauseTransfersMenuIcon.setVisible(false);
            playTransfersMenuIcon.setVisible(false);
            clearRubbishBinMenuitem.setVisible(false);
            searchMenuItem.setVisible(false);
            openMeetingMenuItem.setVisible(false);
            openLinkMenuItem.setVisible(false);
        }
    }

    public void returnCallWithPermissions() {
        if (checkPermissionsCall(this, RETURN_CALL_PERMISSIONS)) {
            returnActiveCall(this, passcodeManagement);
        }
    }

    public void checkBeforeOpeningQR(boolean openScanQR) {
        if (isNecessaryDisableLocalCamera() != MEGACHAT_INVALID_HANDLE) {
            showConfirmationOpenCamera(this, ACTION_OPEN_QR, openScanQR);
            return;
        }
        openQR(openScanQR);
    }

    public void openQR(boolean openScanQr) {
        if (openScanQr) {
            getSupportFragmentManager().beginTransaction()
                    .replace(R.id.fragment_container, new ScanCodeFragment()).commitNowAllowingStateLoss();
        }

        Intent intent = new Intent(this, QRCodeActivity.class);
        intent.putExtra(OPEN_SCAN_QR, openScanQr);
        startActivity(intent);
    }

    private void updateView(boolean isList) {
        if (this.isList != isList) {
            this.isList = isList;
            dbH.setPreferredViewList(isList);
        }

        LiveEventBus.get(EVENT_LIST_GRID_CHANGE, Boolean.class).post(isList);

        //Refresh Cloud Fragment
        refreshFragment(FragmentTag.CLOUD_DRIVE.getTag());

        //Refresh Rubbish Fragment
        refreshFragment(FragmentTag.RUBBISH_BIN.getTag());

        //Refresh shares section
        refreshFragment(FragmentTag.INCOMING_SHARES.getTag());

        //Refresh shares section
        refreshFragment(FragmentTag.OUTGOING_SHARES.getTag());

        refreshSharesPageAdapter();

        //Refresh search section
        refreshFragment(FragmentTag.SEARCH.getTag());

        //Refresh inbox section
        refreshFragment(FragmentTag.INBOX.getTag());
    }

    public void refreshAfterMovingToRubbish() {
        logDebug("refreshAfterMovingToRubbish");

        if (drawerItem == DrawerItem.CLOUD_DRIVE) {
            refreshCloudDrive();
        } else if (drawerItem == DrawerItem.INBOX) {
            onNodesInboxUpdate();
        } else if (drawerItem == DrawerItem.SHARED_ITEMS) {
            onNodesSharedUpdate();
        } else if (drawerItem == DrawerItem.SEARCH) {
            refreshSearch();
        } else if (drawerItem == DrawerItem.HOMEPAGE) {
            LiveEventBus.get(EVENT_NODES_CHANGE).post(false);
        }

        checkCameraUploadFolder(true, null);
        refreshRubbishBin();
        setToolbarTitle();
    }

    /**
     * After nodes on Cloud Drive changed or some nodes are moved to rubbish bin,
     * need to check CU and MU folders' status.
     *
     * @param shouldDisable If CU or MU folder is deleted by current client, then CU should be disabled. Otherwise not.
     * @param updatedNodes  Nodes which have changed.
     */
    private void checkCameraUploadFolder(boolean shouldDisable, ArrayList<MegaNode> updatedNodes) {
        // Get CU and MU folder hanlde from local setting.
        long primaryHandle = getPrimaryFolderHandle();
        long secondaryHandle = getSecondaryFolderHandle();

        if (updatedNodes != null) {
            List<Long> handles = new ArrayList<>();
            for (MegaNode node : updatedNodes) {
                handles.add(node.getHandle());
            }
            // If CU and MU folder don't change then return.
            if (!handles.contains(primaryHandle) && !handles.contains(secondaryHandle)) {
                logDebug("Updated nodes don't include CU/MU, return.");
                return;
            }
        }

        MegaPreferences prefs = dbH.getPreferences();
        boolean isSecondaryEnabled = false;
        if (prefs != null) {
            isSecondaryEnabled = Boolean.parseBoolean(prefs.getSecondaryMediaFolderEnabled());
        }

        // Check if CU and MU folder are moved to rubbish bin.
        boolean isPrimaryFolderInRubbish = isNodeInRubbish(primaryHandle);
        boolean isSecondaryFolderInRubbish = isSecondaryEnabled && isNodeInRubbish(secondaryHandle);

        // If only MU folder is in rubbish bin.
        if (isSecondaryFolderInRubbish && !isPrimaryFolderInRubbish) {
            logDebug("MU folder is deleted, backup settings and disable MU.");
            if (shouldDisable) {
                // Back up timestamps and disabled MU upload.
                backupTimestampsAndFolderHandle();
                disableMediaUploadProcess();
            } else {
                // Just stop the upload process.
                stopRunningCameraUploadService(app);
            }
        } else if (isPrimaryFolderInRubbish) {
            // If CU folder is in rubbish bin.
            logDebug("CU folder is deleted, backup settings and disable CU.");
            if (shouldDisable) {
                // Disable both CU and MU.
                backupTimestampsAndFolderHandle();
                disableCameraUploadSettingProcess(false);
                sendBroadcast(new Intent(ACTION_UPDATE_DISABLE_CU_UI_SETTING));
            } else {
                // Just stop the upload process.
                stopRunningCameraUploadService(app);
            }
        }
    }

    public void refreshRubbishBin() {
        rubbishBinFragment = (RubbishBinFragment) getSupportFragmentManager().findFragmentByTag(FragmentTag.RUBBISH_BIN.getTag());
        if (rubbishBinFragment != null) {
            ArrayList<MegaNode> nodes;
            if (parentHandleRubbish == -1) {
                nodes = megaApi.getChildren(megaApi.getRubbishNode(), sortOrderManagement.getOrderCloud());
            } else {
                nodes = megaApi.getChildren(megaApi.getNodeByHandle(parentHandleRubbish),
                        sortOrderManagement.getOrderCloud());
            }

            rubbishBinFragment.hideMultipleSelect();
            rubbishBinFragment.setNodes(nodes);
            rubbishBinFragment.getRecyclerView().invalidate();
        }
    }

    public void refreshAfterMoving() {
        logDebug("refreshAfterMoving");
        if (drawerItem == DrawerItem.CLOUD_DRIVE) {

            //Refresh Cloud Fragment
            refreshCloudDrive();

            //Refresh Rubbish Fragment
            refreshRubbishBin();
        } else if (drawerItem == DrawerItem.RUBBISH_BIN) {
            //Refresh Rubbish Fragment
            refreshRubbishBin();
        } else if (drawerItem == DrawerItem.INBOX) {
            onNodesInboxUpdate();

            refreshCloudDrive();
        } else if (drawerItem == DrawerItem.SHARED_ITEMS) {
            onNodesSharedUpdate();

            //Refresh Cloud Fragment
            refreshCloudDrive();

            //Refresh Rubbish Fragment
            refreshRubbishBin();
        } else if (drawerItem == DrawerItem.SEARCH) {
            refreshSearch();
        }

        setToolbarTitle();
    }

    public void refreshSearch() {
        if (getSearchFragment() != null) {
            searchFragment.hideMultipleSelect();
            searchFragment.refresh();
        }
    }

    public void refreshAfterRemoving() {
        logDebug("refreshAfterRemoving");

        rubbishBinFragment = (RubbishBinFragment) getSupportFragmentManager().findFragmentByTag(FragmentTag.RUBBISH_BIN.getTag());
        if (rubbishBinFragment != null) {
            rubbishBinFragment.hideMultipleSelect();

            if (isClearRubbishBin) {
                isClearRubbishBin = false;
                parentHandleRubbish = megaApi.getRubbishNode().getHandle();
                ArrayList<MegaNode> nodes = megaApi.getChildren(megaApi.getRubbishNode(),
                        sortOrderManagement.getOrderCloud());
                rubbishBinFragment.setNodes(nodes);
                rubbishBinFragment.getRecyclerView().invalidate();
            } else {
                refreshRubbishBin();
            }
        }

        onNodesInboxUpdate();

        refreshSearch();
    }

    @Override
    public void onBackPressed() {
        logDebug("onBackPressed");

        // Let the PSA web browser fragment (if visible) to consume the back key event
        if (psaWebBrowser != null && psaWebBrowser.consumeBack()) return;

        retryConnectionsAndSignalPresence();

        if (drawerLayout.isDrawerOpen(nV)) {
            drawerLayout.closeDrawer(Gravity.LEFT);
            return;
        }

        dismissAlertDialogIfExists(statusDialog);

        logDebug("DRAWERITEM: " + drawerItem);

        if (turnOnNotifications) {
            deleteTurnOnNotificationsFragment();
            return;
        }
        if (onAskingPermissionsFragment || onAskingSMSVerificationFragment) {
            return;
        }

        if (mNavController.getCurrentDestination() != null &&
                mNavController.getCurrentDestination().getId() == R.id.favouritesFolderFragment) {
            super.onBackPressed();
            return;
        }

        if (drawerItem == DrawerItem.CLOUD_DRIVE) {
            if (isInMDMode) {
                changeMDMode(false);
                backToDrawerItem(bottomNavigationCurrentItem);
            } else {
                if (!isCloudAdded() || fileBrowserFragment.onBackPressed() == 0) {
                    performOnBack();
                }
            }
        } else if (drawerItem == DrawerItem.RUBBISH_BIN) {
            rubbishBinFragment = (RubbishBinFragment) getSupportFragmentManager()
                    .findFragmentByTag(FragmentTag.RUBBISH_BIN.getTag());
            if (rubbishBinFragment == null || rubbishBinFragment.onBackPressed() == 0) {
                backToDrawerItem(bottomNavigationCurrentItem);
            }
        } else if (drawerItem == DrawerItem.TRANSFERS) {
            backToDrawerItem(bottomNavigationCurrentItem);

        } else if (drawerItem == DrawerItem.INBOX) {
            inboxFragment = (InboxFragment) getSupportFragmentManager()
                    .findFragmentByTag(FragmentTag.INBOX.getTag());
            if (inboxFragment == null || inboxFragment.onBackPressed() == 0) {
                backToDrawerItem(bottomNavigationCurrentItem);
            }
        } else if (drawerItem == DrawerItem.NOTIFICATIONS) {
            backToDrawerItem(bottomNavigationCurrentItem);
        } else if (drawerItem == DrawerItem.SHARED_ITEMS) {
            switch (getTabItemShares()) {
                case INCOMING_TAB:
                    if (!isIncomingAdded() || incomingSharesFragment.onBackPressed() == 0) {
                        performOnBack();
                    }
                    break;
                case OUTGOING_TAB:
                    if (!isOutgoingAdded() || outgoingSharesFragment.onBackPressed() == 0) {
                        performOnBack();
                    }
                    break;
                case LINKS_TAB:
                    if (!isLinksAdded() || linksFragment.onBackPressed() == 0) {
                        performOnBack();
                    }
                    break;
                default:
                    performOnBack();
                    break;
            }
        } else if (drawerItem == DrawerItem.CHAT) {
            if (getChatsFragment() != null && isFabExpanded) {
                collapseFab();
            } else {
                performOnBack();
            }
        } else if (drawerItem == DrawerItem.PHOTOS) {
            if (isInAlbumContent) {
                isInAlbumContent = false;
                backToDrawerItem(bottomNavigationCurrentItem);
                if (photosFragment == null) {
                    backToDrawerItem(bottomNavigationCurrentItem);
                } else {
                    photosFragment.switchToAlbum();
                }
            } else if (getPhotosFragment() == null || photosFragment.onBackPressed() == 0) {
                performOnBack();
            }
        } else if (drawerItem == DrawerItem.SEARCH) {
            if (getSearchFragment() == null || searchFragment.onBackPressed() == 0) {
                closeSearchSection();
            }
        } else if (isInMainHomePage()) {
            HomepageFragment fragment = getFragmentByType(HomepageFragment.class);
            if (fragment != null && fragment.isFabExpanded()) {
                fragment.collapseFab();
            } else {
                performOnBack();
            }
        } else {
            handleBackPressIfFullscreenOfflineFragmentOpened();
        }
    }

    /**
     * Closes the app if the current DrawerItem is the same as the preferred one.
     * If not, sets the current DrawerItem as the preferred one.
     */
    private void performOnBack() {
        int startItem = getStartBottomNavigationItem(this);

        if (shouldCloseApp(startItem, drawerItem)) {
            // The Psa requires the activity to load the new PSA even though the app is on the
            // background. So don't call super.onBackPressed() since it will destroy this activity
            // and its embedded web browser fragment.
            moveTaskToBack(false);
        } else {
            backToDrawerItem(startItem);
        }
    }

    private void handleBackPressIfFullscreenOfflineFragmentOpened() {
        if (fullscreenOfflineFragment == null || fullscreenOfflineFragment.onBackPressed() == 0) {
            // workaround for flicker of AppBarLayout: if we go back to homepage from fullscreen
            // offline, and hide AppBarLayout when immediately on go back, we will see the flicker
            // of AppBarLayout, hide AppBarLayout when fullscreen offline is closed is better.
            if (bottomNavigationCurrentItem != HOME_BNV) {
                backToDrawerItem(bottomNavigationCurrentItem);
            } else {
                drawerItem = DrawerItem.HOMEPAGE;
            }
            super.onBackPressed();
        }
    }

    public void adjustTransferWidgetPositionInHomepage() {
        if (isInMainHomePage()) {
            RelativeLayout transfersWidgetLayout = findViewById(R.id.transfers_widget_layout);
            if (transfersWidgetLayout == null) return;

            LinearLayout.LayoutParams params = (LinearLayout.LayoutParams) transfersWidgetLayout.getLayoutParams();
            params.bottomMargin = Util.dp2px(TRANSFER_WIDGET_MARGIN_BOTTOM, outMetrics);
            params.gravity = Gravity.END;
            transfersWidgetLayout.setLayoutParams(params);
        }
    }

    /**
     * Update the PSA view visibility. It should only visible in root homepage tab.
     */
    private void updatePsaViewVisibility() {
        psaViewHolder.toggleVisible(isInMainHomePage());
        if (psaViewHolder.visible()) {
            handler.post(this::updateHomepageFabPosition);
        } else {
            updateHomepageFabPosition();
        }
    }

    public void backToDrawerItem(int item) {
        if (item == CLOUD_DRIVE_BNV) {
            drawerItem = DrawerItem.CLOUD_DRIVE;
            if (isCloudAdded()) {
                fileBrowserFragment.setTransferOverQuotaBannerVisibility();
            }
        } else if (item == PHOTOS_BNV) {
            drawerItem = DrawerItem.PHOTOS;
        } else if (item == CHAT_BNV) {
            drawerItem = DrawerItem.CHAT;
        } else if (item == SHARED_ITEMS_BNV) {
            drawerItem = DrawerItem.SHARED_ITEMS;
        } else if (item == HOME_BNV || item == -1) {
            drawerItem = DrawerItem.HOMEPAGE;
        }

        selectDrawerItem(drawerItem);
    }

    void isFirstTimeCam() {
        if (firstLogin) {
            firstLogin = false;
            dbH.setCamSyncEnabled(false);
            bottomNavigationCurrentItem = CLOUD_DRIVE_BNV;
        }
    }

    private void checkIfShouldCloseSearchView(DrawerItem oldDrawerItem) {
        if (!searchExpand) return;

        if (oldDrawerItem == DrawerItem.CHAT
                || (oldDrawerItem == DrawerItem.HOMEPAGE
                && mHomepageScreen == HomepageScreen.FULLSCREEN_OFFLINE)) {
            searchExpand = false;
        }
    }

    @Override
    public boolean onNavigationItemSelected(MenuItem menuItem) {
        logDebug("onNavigationItemSelected");

        if (nV != null) {
            Menu nVMenu = nV.getMenu();
            resetNavigationViewMenu(nVMenu);
        }

        DrawerItem oldDrawerItem = drawerItem;

        switch (menuItem.getItemId()) {
            case R.id.bottom_navigation_item_cloud_drive: {
                if (drawerItem == DrawerItem.CLOUD_DRIVE) {
                    if (isInMDMode) {
                        changeMDMode(false);
                    }
                    MegaNode rootNode = megaApi.getRootNode();
                    if (rootNode == null) {
                        logError("Root node is null");
                    }

                    if (parentHandleBrowser != INVALID_HANDLE
                            && rootNode != null && parentHandleBrowser != rootNode.getHandle()) {
                        parentHandleBrowser = rootNode.getHandle();
                        refreshFragment(FragmentTag.CLOUD_DRIVE.getTag());
                        if (isCloudAdded()) {
                            fileBrowserFragment.scrollToFirstPosition();
                        }
                    }
                } else {
                    drawerItem = DrawerItem.CLOUD_DRIVE;
                    setBottomNavigationMenuItemChecked(CLOUD_DRIVE_BNV);
                }
                break;
            }
            case R.id.bottom_navigation_item_homepage: {
                drawerItem = DrawerItem.HOMEPAGE;
                if (fullscreenOfflineFragment != null) {
                    super.onBackPressed();
                    return true;
                } else {
                    setBottomNavigationMenuItemChecked(HOME_BNV);
                }
                break;
            }
            case R.id.bottom_navigation_item_camera_uploads: {
                // if pre fragment is the same one, do nothing.
                if (oldDrawerItem != DrawerItem.PHOTOS) {
                    drawerItem = DrawerItem.PHOTOS;
                    setBottomNavigationMenuItemChecked(PHOTOS_BNV);
                }
                break;
            }
            case R.id.bottom_navigation_item_shared_items: {
                if (drawerItem == DrawerItem.SHARED_ITEMS) {
                    if (getTabItemShares() == INCOMING_TAB && parentHandleIncoming != INVALID_HANDLE) {
                        parentHandleIncoming = INVALID_HANDLE;
                        refreshFragment(FragmentTag.INCOMING_SHARES.getTag());
                    } else if (getTabItemShares() == OUTGOING_TAB && parentHandleOutgoing != INVALID_HANDLE) {
                        parentHandleOutgoing = INVALID_HANDLE;
                        refreshFragment(FragmentTag.OUTGOING_SHARES.getTag());
                    } else if (getTabItemShares() == LINKS_TAB && parentHandleLinks != INVALID_HANDLE) {
                        parentHandleLinks = INVALID_HANDLE;
                        refreshFragment(FragmentTag.LINKS.getTag());
                    }

                    refreshSharesPageAdapter();
                } else {
                    drawerItem = DrawerItem.SHARED_ITEMS;
                    setBottomNavigationMenuItemChecked(SHARED_ITEMS_BNV);
                }
                break;
            }
            case R.id.bottom_navigation_item_chat: {
                drawerItem = DrawerItem.CHAT;
                setBottomNavigationMenuItemChecked(CHAT_BNV);
                break;
            }
        }

        checkIfShouldCloseSearchView(oldDrawerItem);
        selectDrawerItem(drawerItem);
        drawerLayout.closeDrawer(Gravity.LEFT);

        return true;
    }

    @Override
    public void showSnackbar(int type, String content, long chatId) {
        showSnackbar(type, fragmentContainer, content, chatId);
    }

    /**
     * Restores a list of nodes from Rubbish Bin to their original parent.
     *
     * @param nodes List of nodes.
     */
    public void restoreFromRubbish(final List<MegaNode> nodes) {
        checkNameCollisionUseCase.checkRestorations(nodes)
                .subscribeOn(Schedulers.io())
                .observeOn(AndroidSchedulers.mainThread())
                .subscribe((result, throwable) -> {
                    if (throwable == null) {
                        ArrayList<NameCollision> collisions = result.getFirst();
                        if (!collisions.isEmpty()) {
                            nameCollisionActivityContract.launch(collisions);
                        }

                        List<MegaNode> nodesWithoutCollisions = result.getSecond();
                        if (!nodesWithoutCollisions.isEmpty()) {
                            proceedWithRestoration(nodesWithoutCollisions);
                        }
                    }
                });
    }

    private void proceedWithRestoration(List<MegaNode> nodes) {
        moveNodeUseCase.restore(nodes)
                .subscribeOn(Schedulers.io())
                .observeOn(AndroidSchedulers.mainThread())
                .subscribe((result, throwable) -> {
                    if (throwable == null) {
                        boolean notValidView = result.isSingleAction() && result.isSuccess()
                                && parentHandleRubbish == nodes.get(0).getHandle();

                        showRestorationOrRemovalResult(notValidView, result.getResultText());
                    } else if (throwable instanceof ForeignNodeException) {
                        launchForeignNodeError();
                    }
                });
    }

    /**
     * Shows the final result of a restoration or removal from Rubbish Bin section.
     *
     * @param notValidView True if should update the view, false otherwise.
     * @param message      Text message to show as the request result.
     */
    private void showRestorationOrRemovalResult(boolean notValidView, String message) {
        if (notValidView) {
            parentHandleRubbish = INVALID_HANDLE;
            setToolbarTitle();
            refreshRubbishBin();
        }

        dismissAlertDialogIfExists(statusDialog);
        showSnackbar(SNACKBAR_TYPE, message, MEGACHAT_INVALID_HANDLE);
    }

    public void showRenameDialog(final MegaNode document) {
        showRenameNodeDialog(this, document, this, this);
    }

    /**
     * Launches an intent to get the links of the nodes received.
     *
     * @param nodes List of nodes to get their links.
     */
    public void showGetLinkActivity(List<MegaNode> nodes) {
        if (nodes == null || nodes.isEmpty()) {
            showSnackbar(SNACKBAR_TYPE, getString(R.string.general_text_error), MEGACHAT_INVALID_HANDLE);
            return;
        }

        if (nodes.size() == 1) {
            showGetLinkActivity(nodes.get(0).getHandle());
            return;
        }

        long[] handles = new long[nodes.size()];
        for (int i = 0; i < nodes.size(); i++) {
            MegaNode node = nodes.get(i);
            if (showTakenDownNodeActionNotAvailableDialog(node, this)) {
                return;
            }

            handles[i] = node.getHandle();
        }

        LinksUtil.showGetLinkActivity(this, handles);
    }

    public void showGetLinkActivity(long handle) {
        logDebug("Handle: " + handle);
        MegaNode node = megaApi.getNodeByHandle(handle);
        if (node == null) {
            showSnackbar(SNACKBAR_TYPE, getString(R.string.warning_node_not_exists_in_cloud), MEGACHAT_INVALID_HANDLE);
            return;
        }


        if (showTakenDownNodeActionNotAvailableDialog(node, this)) {
            return;
        }

        LinksUtil.showGetLinkActivity(this, handle);

        refreshAfterMovingToRubbish();
    }

    /*
     * Display keyboard
     */
    private void showKeyboardDelayed(final View view) {
        logDebug("showKeyboardDelayed");
        handler.postDelayed(new Runnable() {
            @Override
            public void run() {
                InputMethodManager imm = (InputMethodManager) getSystemService(Context.INPUT_METHOD_SERVICE);
                imm.showSoftInput(view, InputMethodManager.SHOW_IMPLICIT);
            }
        }, 50);
    }

    public void setIsClearRubbishBin(boolean value) {
        this.isClearRubbishBin = value;
    }

    /**
     * Move folders or files that belong to "My backups"
     *
     * @param handleList handleList handles list of the nodes that selected
     */
    public void moveBackupNode(final ArrayList<Long> handleList) {
        logDebug("MyBackup + NodeOptionsBottomSheetDialogFragment Move a backup folder or file");
        fileBackupManager.moveBackup(nC, handleList);
    }

    /**
     * Delete folders or files that included "My backup"
     *
     * @param handleList handleList handles list of the nodes that selected
     */
    public void askConfirmationMoveToRubbish(final ArrayList<Long> handleList) {
        logDebug("askConfirmationMoveToRubbish");
        isClearRubbishBin = false;

        if (handleList != null) {

            if (handleList.size() > 0) {
                Long handle = handleList.get(0);
                MegaNode p = megaApi.getNodeByHandle(handle);
                while (megaApi.getParentNode(p) != null) {
                    p = megaApi.getParentNode(p);
                }
                if (p.getHandle() != megaApi.getRubbishNode().getHandle()) {
                    if (fileBackupManager.removeBackup(moveNodeUseCase, handleList)) {
                        return;
                    }

                    MaterialAlertDialogBuilder builder = new MaterialAlertDialogBuilder(this);
                    if (getPrimaryFolderHandle() == handle && CameraUploadUtil.isPrimaryEnabled()) {
                        builder.setMessage(getResources().getString(R.string.confirmation_move_cu_folder_to_rubbish));
                    } else if (getSecondaryFolderHandle() == handle && CameraUploadUtil.isSecondaryEnabled()) {
                        builder.setMessage(R.string.confirmation_move_mu_folder_to_rubbish);
                    } else {
                        builder.setMessage(getResources().getString(R.string.confirmation_move_to_rubbish));
                    }

                    builder.setPositiveButton(R.string.general_move, (dialog, which) ->
                            moveNodeUseCase.moveToRubbishBin(handleList)
                                    .subscribeOn(Schedulers.io())
                                    .observeOn(AndroidSchedulers.mainThread())
                                    .subscribe((result, throwable) -> {
                                        if (throwable == null) {
                                            showMovementResult(result, handleList.get(0));
                                        }
                                    }));

                    builder.setNegativeButton(R.string.general_cancel, null);
                    builder.show();
                } else {
                    MaterialAlertDialogBuilder builder = new MaterialAlertDialogBuilder(this);
                    builder.setMessage(getResources().getString(R.string.confirmation_delete_from_mega));

                    builder.setPositiveButton(R.string.context_remove, (dialog, which) ->
                            removeNodeUseCase.remove(handleList)
                                    .subscribeOn(Schedulers.io())
                                    .observeOn(AndroidSchedulers.mainThread())
                                    .subscribe((result, throwable) -> {
                                        if (throwable == null) {
                                            boolean notValidView = result.isSingleAction()
                                                    && result.isSuccess()
                                                    && parentHandleRubbish == handleList.get(0);

                                            showRestorationOrRemovalResult(notValidView, result.getResultText());
                                        }
                                    }));

                    builder.setNegativeButton(R.string.general_cancel, null);
                    builder.show();
                }
            }
        } else {
            logWarning("handleList NULL");
            return;
        }

    }

    public void showWarningDialogOfShare(final MegaNode p, int nodeType, int actionType) {
        logDebug("showWarningDialogOfShareFolder");
        if (actionType == ACTION_BACKUP_SHARE_FOLDER) {
            fileBackupManager.shareBackupFolder(nC, p, nodeType, actionType);
        }
    }

    /**
     * Shows the final result of a movement request.
     *
     * @param result Object containing the request result.
     * @param handle Handle of the node to mode.
     */
    private void showMovementResult(MoveRequestResult result, long handle) {
        if (result.isSingleAction() && result.isSuccess() && getCurrentParentHandle() == handle) {
            switch (drawerItem) {
                case CLOUD_DRIVE:
                    parentHandleBrowser = result.getOldParentHandle();
                    refreshCloudDrive();
                    break;

                case INBOX:
                    parentHandleInbox = result.getOldParentHandle();
                    refreshInboxList();
                    break;

                case SHARED_ITEMS:
                    switch (getTabItemShares()) {
                        case INCOMING_TAB:
                            decreaseDeepBrowserTreeIncoming();
                            parentHandleIncoming = deepBrowserTreeIncoming == 0 ? INVALID_HANDLE : result.getOldParentHandle();
                            refreshIncomingShares();
                            break;

                        case OUTGOING_TAB:
                            decreaseDeepBrowserTreeOutgoing();
                            parentHandleOutgoing = deepBrowserTreeOutgoing == 0 ? INVALID_HANDLE : result.getOldParentHandle();

                            if (parentHandleOutgoing == INVALID_HANDLE) {
                                hideTabs(false, OUTGOING_TAB);
                            }

                            refreshOutgoingShares();
                            break;

                        case LINKS_TAB:
                            decreaseDeepBrowserTreeLinks();
                            parentHandleLinks = deepBrowserTreeLinks == 0 ? INVALID_HANDLE : result.getOldParentHandle();

                            if (parentHandleLinks == INVALID_HANDLE) {
                                hideTabs(false, LINKS_TAB);
                            }

                            refreshLinks();
                            break;
                    }

                case SEARCH:
                    parentHandleSearch = levelsSearch > 0 ? result.getOldParentHandle() : INVALID_HANDLE;
                    levelsSearch--;
                    refreshSearch();
                    break;

            }

            setToolbarTitle();
        }

        showSnackbar(SNACKBAR_TYPE, result.getResultText(), MEGACHAT_INVALID_HANDLE);
    }

    public void askConfirmationDeleteAccount() {
        logDebug("askConfirmationDeleteAccount");
        megaApi.multiFactorAuthCheck(megaApi.getMyEmail(), this);

        DialogInterface.OnClickListener dialogClickListener = new DialogInterface.OnClickListener() {
            @Override
            public void onClick(DialogInterface dialog, int which) {
                switch (which) {
                    case DialogInterface.BUTTON_POSITIVE:
                        aC.deleteAccount();
                        break;

                    case DialogInterface.BUTTON_NEGATIVE:
                        //No button clicked
                        break;
                }
            }
        };

        MaterialAlertDialogBuilder builder = new MaterialAlertDialogBuilder(this);
        builder.setTitle(getString(R.string.delete_account));

        builder.setMessage(getResources().getString(R.string.delete_account_text));

        builder.setPositiveButton(R.string.delete_account, dialogClickListener);
        builder.setNegativeButton(R.string.general_dismiss, dialogClickListener);
        builder.show();
    }

    /**
     * Shows an error in the Open link dialog.
     *
     * @param show  True if should show an error.
     * @param error Error value to identify and show the corresponding error.
     */
    private void showOpenLinkError(boolean show, int error) {
        if (openLinkDialog != null) {
            if (show) {
                openLinkDialogIsErrorShown = true;
                ColorUtils.setErrorAwareInputAppearance(openLinkText, true);
                openLinkError.setVisibility(View.VISIBLE);
                if (drawerItem == DrawerItem.CLOUD_DRIVE) {
                    if (openLinkText.getText().toString().isEmpty()) {
                        openLinkErrorText.setText(R.string.invalid_file_folder_link_empty);
                        return;
                    }
                    switch (error) {
                        case CHAT_LINK: {
                            openLinkText.setTextColor(ColorUtils.getThemeColor(this,
                                    android.R.attr.textColorPrimary));
                            openLinkErrorText.setText(R.string.valid_chat_link);
                            openLinkOpenButton.setText(R.string.action_open_chat_link);
                            break;
                        }
                        case CONTACT_LINK: {
                            openLinkText.setTextColor(ColorUtils.getThemeColor(this,
                                    android.R.attr.textColorPrimary));
                            openLinkErrorText.setText(R.string.valid_contact_link);
                            openLinkOpenButton.setText(R.string.action_open_contact_link);
                            break;
                        }
                        case ERROR_LINK: {
                            openLinkErrorText.setText(R.string.invalid_file_folder_link);
                            break;
                        }
                    }
                } else if (drawerItem == DrawerItem.CHAT) {
                    if (openLinkText.getText().toString().isEmpty()) {
                        openLinkErrorText.setText(chatLinkDialogType == LINK_DIALOG_CHAT ?
                                R.string.invalid_chat_link_empty : R.string.invalid_meeting_link_empty);
                        return;
                    }
                    openLinkErrorText.setText(chatLinkDialogType == LINK_DIALOG_CHAT ?
                            R.string.invalid_chat_link_args : R.string.invalid_meeting_link_args);
                }
            } else {
                openLinkDialogIsErrorShown = false;
                if (openLinkError.getVisibility() == View.VISIBLE) {
                    ColorUtils.setErrorAwareInputAppearance(openLinkText, false);
                    openLinkError.setVisibility(View.GONE);
                    openLinkOpenButton.setText(R.string.context_open_link);
                }
            }
        }
    }

    /**
     * Opens a links via Open link dialog.
     *
     * @param link The link to open.
     */
    private void openLink(String link) {
        // Password link
        if (matchRegexs(link, PASSWORD_LINK_REGEXS)) {
            dismissAlertDialogIfExists(openLinkDialog);
            Intent openLinkIntent = new Intent(this, OpenPasswordLinkActivity.class);
            openLinkIntent.setFlags(Intent.FLAG_ACTIVITY_CLEAR_TOP);
            openLinkIntent.setData(Uri.parse(link));
            startActivity(openLinkIntent);
            return;
        }

        if (drawerItem == DrawerItem.CLOUD_DRIVE) {
            int linkType = nC.importLink(link);
            if (openLinkError.getVisibility() == View.VISIBLE) {
                switch (linkType) {
                    case CHAT_LINK: {
                        logDebug("Open chat link: correct chat link");
                        // Identify the link is a meeting or normal chat link
                        megaChatApi.checkChatLink(link, new LoadPreviewListener(ManagerActivity.this, ManagerActivity.this, CHECK_LINK_TYPE_UNKNOWN_LINK));
                        dismissAlertDialogIfExists(openLinkDialog);
                        break;
                    }
                    case CONTACT_LINK: {
                        logDebug("Open contact link: correct contact link");
                        String[] s = link.split("C!");
                        if (s.length > 1) {
                            long handle = MegaApiAndroid.base64ToHandle(s[1].trim());
                            openContactLink(handle);
                            dismissAlertDialogIfExists(openLinkDialog);
                        }
                        break;
                    }
                }
            } else {
                switch (linkType) {
                    case FILE_LINK:
                    case FOLDER_LINK: {
                        logDebug("Do nothing: correct file or folder link");
                        dismissAlertDialogIfExists(openLinkDialog);
                        break;
                    }
                    case CHAT_LINK:
                    case CONTACT_LINK:
                    case ERROR_LINK: {
                        logWarning("Show error: invalid link or correct chat or contact link");
                        showOpenLinkError(true, linkType);
                        break;
                    }
                }
            }
        } else if (drawerItem == DrawerItem.CHAT) {
            megaChatApi.checkChatLink(link, new LoadPreviewListener(ManagerActivity.this, ManagerActivity.this, CHECK_LINK_TYPE_UNKNOWN_LINK));
        }
    }

    /**
     * Shows an Open link dialog.
     */
    private void showOpenLinkDialog() {
        MaterialAlertDialogBuilder builder = new MaterialAlertDialogBuilder(this);
        LayoutInflater inflater = getLayoutInflater();
        View v = inflater.inflate(R.layout.dialog_error_hint, null);
        builder.setView(v).setPositiveButton(R.string.context_open_link, null)
                .setNegativeButton(R.string.general_cancel, null);

        openLinkText = v.findViewById(R.id.text);

        openLinkText.addTextChangedListener(new TextWatcher() {
            @Override
            public void beforeTextChanged(CharSequence s, int start, int count, int after) {
            }

            @Override
            public void onTextChanged(CharSequence s, int start, int before, int count) {
            }

            @Override
            public void afterTextChanged(Editable s) {
                showOpenLinkError(false, 0);
            }
        });

        openLinkText.setOnEditorActionListener((v1, actionId, event) -> {
            if (actionId == EditorInfo.IME_ACTION_DONE) {
                hideKeyboardView(managerActivity, v1, 0);
                openLink(openLinkText.getText().toString());
                return true;
            }
            return false;
        });

        Util.showKeyboardDelayed(openLinkText);

        openLinkError = v.findViewById(R.id.error);
        openLinkErrorText = v.findViewById(R.id.error_text);

        if (drawerItem == DrawerItem.CLOUD_DRIVE) {
            builder.setTitle(R.string.action_open_link);
            openLinkText.setHint(R.string.hint_paste_link);
        } else if (drawerItem == DrawerItem.CHAT) {
            Fragment fragment = getSupportFragmentManager()
                    .findFragmentByTag(MeetingBottomSheetDialogFragment.TAG);
            if (fragment != null) {
                builder.setTitle(R.string.paste_meeting_link_guest_dialog_title)
                        .setMessage(StringResourcesUtils.getString(
                                R.string.paste_meeting_link_guest_instruction));
                openLinkText.setHint(R.string.meeting_link);
                chatLinkDialogType = LINK_DIALOG_MEETING;
            } else {
                builder.setTitle(R.string.action_open_chat_link);
                openLinkText.setHint(R.string.hint_enter_chat_link);
                chatLinkDialogType = LINK_DIALOG_CHAT;
            }
        }

        openLinkDialog = builder.create();
        openLinkDialog.setCanceledOnTouchOutside(false);

        try {
            openLinkDialog.show();
            openLinkText.requestFocus();

            // Set onClickListeners for buttons after showing the dialog would prevent
            // the dialog from dismissing automatically on clicking the buttons
            openLinkOpenButton = openLinkDialog.getButton(AlertDialog.BUTTON_POSITIVE);
            openLinkOpenButton.setOnClickListener((view) -> {
                hideKeyboard(managerActivity, 0);
                openLink(openLinkText.getText().toString());
            });
            openLinkDialog.setOnKeyListener((dialog, keyCode, event) -> {
                if (keyCode == KeyEvent.KEYCODE_BACK && event.getRepeatCount() == 0) {
                    dismissAlertDialogIfExists(openLinkDialog);
                    return true;
                }

                return false;
            });
        } catch (Exception e) {
            logError("Exception showing Open Link dialog", e);
        }
    }

    public void showChatLink(String link) {
        logDebug("Link: " + link);
        Intent openChatLinkIntent = new Intent(this, ChatActivity.class);

        if (joiningToChatLink) {
            openChatLinkIntent.setAction(ACTION_JOIN_OPEN_CHAT_LINK);
            resetJoiningChatLink();
        } else {
            openChatLinkIntent.setAction(ACTION_OPEN_CHAT_LINK);
        }

        openChatLinkIntent.setData(Uri.parse(link));
        startActivity(openChatLinkIntent);

        drawerItem = DrawerItem.CHAT;
        selectDrawerItem(drawerItem);
    }

    /**
     * Initializes the variables to join chat by default.
     */
    private void resetJoiningChatLink() {
        joiningToChatLink = false;
        linkJoinToChatLink = null;
    }

    public void showPresenceStatusDialog() {
        logDebug("showPresenceStatusDialog");

        MaterialAlertDialogBuilder dialogBuilder = new MaterialAlertDialogBuilder(this);
        final CharSequence[] items = {getString(R.string.online_status), getString(R.string.away_status), getString(R.string.busy_status), getString(R.string.offline_status)};
        int statusToShow = megaChatApi.getOnlineStatus();
        switch (statusToShow) {
            case MegaChatApi.STATUS_ONLINE: {
                statusToShow = 0;
                break;
            }
            case MegaChatApi.STATUS_AWAY: {
                statusToShow = 1;
                break;
            }
            case MegaChatApi.STATUS_BUSY: {
                statusToShow = 2;
                break;
            }
            case MegaChatApi.STATUS_OFFLINE: {
                statusToShow = 3;
                break;
            }
        }
        dialogBuilder.setSingleChoiceItems(items, statusToShow, new DialogInterface.OnClickListener() {
            public void onClick(DialogInterface dialog, int item) {

                presenceStatusDialog.dismiss();
                switch (item) {
                    case 0: {
                        megaChatApi.setOnlineStatus(MegaChatApi.STATUS_ONLINE, managerActivity);
                        break;
                    }
                    case 1: {
                        megaChatApi.setOnlineStatus(MegaChatApi.STATUS_AWAY, managerActivity);
                        break;
                    }
                    case 2: {
                        megaChatApi.setOnlineStatus(MegaChatApi.STATUS_BUSY, managerActivity);
                        break;
                    }
                    case 3: {
                        megaChatApi.setOnlineStatus(MegaChatApi.STATUS_OFFLINE, managerActivity);
                        break;
                    }
                }
            }
        });
        dialogBuilder.setTitle(getString(R.string.status_label));
        presenceStatusDialog = dialogBuilder.create();
        presenceStatusDialog.show();
    }

    @Override
    public void uploadFiles() {
        chooseFiles(this);
    }

    @Override
    public void uploadFolder() {
        chooseFolder(this);
    }

    @Override
    public void takePictureAndUpload() {
        if (!hasPermissions(this, Manifest.permission.CAMERA)) {
            setTypesCameraPermission(TAKE_PICTURE_OPTION);
            requestPermission(this, REQUEST_CAMERA, Manifest.permission.CAMERA);
            return;
        }
        if (!hasPermissions(this, Manifest.permission.WRITE_EXTERNAL_STORAGE)) {
            requestPermission(this, REQUEST_WRITE_STORAGE, Manifest.permission.WRITE_EXTERNAL_STORAGE);
            return;
        }
        checkTakePicture(this, TAKE_PHOTO_CODE);
    }

    @Override
    public void scanDocument() {
        String[] saveDestinations = {
                StringResourcesUtils.getString(R.string.section_cloud_drive),
                StringResourcesUtils.getString(R.string.section_chat)
        };
        Intent intent = DocumentScannerActivity.getIntent(this, saveDestinations);
        startActivityForResult(intent, REQUEST_CODE_SCAN_DOCUMENT);
    }

    @Override
    public void showNewFolderDialog() {
        MegaNodeDialogUtil.showNewFolderDialog(this, this);
    }

    @Override
    public void showNewTextFileDialog(String typedName) {
        newTextFileDialog = MegaNodeDialogUtil.showNewTxtFileDialog(this,
                getCurrentParentNode(getCurrentParentHandle(), INVALID_VALUE), typedName,
                drawerItem == DrawerItem.HOMEPAGE);
    }

    public long getParentHandleBrowser() {
        if (parentHandleBrowser == -1) {
            MegaNode rootNode = megaApi.getRootNode();
            parentHandleBrowser = rootNode != null ? rootNode.getParentHandle() : parentHandleBrowser;
        }

        return parentHandleBrowser;
    }

    private long getCurrentParentHandle() {
        long parentHandle = -1;

        switch (drawerItem) {
            case HOMEPAGE:
                // For home page, its parent is always the root of cloud drive.
                parentHandle = megaApi.getRootNode().getHandle();
                break;
            case CLOUD_DRIVE:
                parentHandle = getParentHandleBrowser();
                break;

            case INBOX:
                parentHandle = parentHandleInbox;
                break;

            case RUBBISH_BIN:
                parentHandle = parentHandleRubbish;
                break;

            case SHARED_ITEMS:
                if (viewPagerShares == null) break;

                if (getTabItemShares() == INCOMING_TAB) {
                    parentHandle = parentHandleIncoming;
                } else if (getTabItemShares() == OUTGOING_TAB) {
                    parentHandle = parentHandleOutgoing;
                } else if (getTabItemShares() == LINKS_TAB) {
                    parentHandle = parentHandleLinks;
                }
                break;

            case SEARCH:
                if (parentHandleSearch != -1) {
                    parentHandle = parentHandleSearch;
                    break;
                }
                switch (searchDrawerItem) {
                    case CLOUD_DRIVE:
                        parentHandle = getParentHandleBrowser();
                        break;
                    case SHARED_ITEMS:
                        if (searchSharedTab == INCOMING_TAB) {
                            parentHandle = parentHandleIncoming;
                        } else if (searchSharedTab == OUTGOING_TAB) {
                            parentHandle = parentHandleOutgoing;
                        } else if (searchSharedTab == LINKS_TAB) {
                            parentHandle = parentHandleLinks;
                        }
                        break;
                    case INBOX:
                        parentHandle = getParentHandleInbox();
                        break;
                }
                break;

            default:
                return parentHandle;
        }

        return parentHandle;
    }

    private MegaNode getCurrentParentNode(long parentHandle, int error) {
        String errorString = null;

        if (error != -1) {
            errorString = getString(error);
        }

        if (parentHandle == -1 && errorString != null) {
            showSnackbar(SNACKBAR_TYPE, errorString, -1);
            logDebug(errorString + ": parentHandle == -1");
            return null;
        }

        MegaNode parentNode = megaApi.getNodeByHandle(parentHandle);

        if (parentNode == null && errorString != null) {
            showSnackbar(SNACKBAR_TYPE, errorString, -1);
            logDebug(errorString + ": parentNode == null");
            return null;
        }

        return parentNode;
    }

    @Override
    public void createFolder(@NotNull String title) {
        logDebug("createFolder");
        if (!isOnline(this)) {
            showSnackbar(SNACKBAR_TYPE, getString(R.string.error_server_connection_problem), -1);
            return;
        }

        if (isFinishing()) {
            return;
        }

        MegaNode parentNode = getCurrentParentNode(getCurrentParentHandle(), R.string.context_folder_no_created);
        if (parentNode == null) return;

        ArrayList<MegaNode> nL = megaApi.getChildren(parentNode);
        for (int i = 0; i < nL.size(); i++) {
            if (title.compareTo(nL.get(i).getName()) == 0) {
                showSnackbar(SNACKBAR_TYPE, getString(R.string.context_folder_already_exists), -1);
                logDebug("Folder not created: folder already exists");
                return;
            }
        }

        statusDialog = createProgressDialog(this, StringResourcesUtils.getString(R.string.context_creating_folder));
        megaApi.createFolder(title, parentNode, this);
    }

    public void showClearRubbishBinDialog() {
        logDebug("showClearRubbishBinDialog");

        rubbishBinFragment = (RubbishBinFragment) getSupportFragmentManager().findFragmentByTag(FragmentTag.RUBBISH_BIN.getTag());
        if (rubbishBinFragment != null) {
            if (rubbishBinFragment.isVisible()) {
                rubbishBinFragment.notifyDataSetChanged();
            }
        }

        MaterialAlertDialogBuilder builder = new MaterialAlertDialogBuilder(this);
        builder.setTitle(getString(R.string.context_clear_rubbish));
        builder.setMessage(getString(R.string.clear_rubbish_confirmation));
        builder.setPositiveButton(getString(R.string.general_clear),
                new DialogInterface.OnClickListener() {
                    public void onClick(DialogInterface dialog, int whichButton) {
                        nC.cleanRubbishBin();
                    }
                });
        builder.setNegativeButton(getString(android.R.string.cancel), null);
        clearRubbishBinDialog = builder.create();
        clearRubbishBinDialog.show();
    }

    public void chooseAddContactDialog() {
        logDebug("chooseAddContactDialog");
        if (megaApi != null && megaApi.getRootNode() != null) {
            Intent intent = new Intent(this, AddContactActivity.class);
            intent.putExtra("contactType", CONTACT_TYPE_MEGA);
            startActivityForResult(intent, REQUEST_CREATE_CHAT);
        } else {
            logWarning("Online but not megaApi");
            showSnackbar(SNACKBAR_TYPE, getString(R.string.error_server_connection_problem), MEGACHAT_INVALID_HANDLE);
        }
    }

    /**
     * Method to make appropriate actions when clicking on the FAB button
     */
    public void fabMainClickCallback() {
        if (isFabExpanded) {
            collapseFab();
        } else {
            expandFab();
        }
    }

    private void setupFabs() {
        windowContent = this.getWindow().findViewById(Window.ID_ANDROID_CONTENT);
        fabMaskLayout = FabMaskChatLayoutBinding.inflate(getLayoutInflater(), windowContent, false).getRoot();
        fabMaskButton = fabMaskLayout.findViewById(R.id.fab_main);

        fabs.add(fabMaskLayout.findViewById(R.id.fab_chat));
        fabs.add(fabMaskLayout.findViewById(R.id.fab_meeting));
        fabs.add(fabMaskLayout.findViewById(R.id.text_chat));
        fabs.add(fabMaskLayout.findViewById(R.id.text_meeting));

        fabMaskLayout.setOnClickListener(l -> fabMainClickCallback());
        fabMaskButton.setOnClickListener(l -> fabMainClickCallback());

        fabMaskLayout.findViewById(R.id.fab_chat).setOnClickListener(l -> {
            fabMainClickCallback();
            handler.postDelayed(() -> chooseAddContactDialog(), FAB_MASK_OUT_DELAY);
        });

        fabMaskLayout.findViewById(R.id.text_chat).setOnClickListener(l -> {
            fabMainClickCallback();
            handler.postDelayed(() -> chooseAddContactDialog(), FAB_MASK_OUT_DELAY);
        });

        fabMaskLayout.findViewById(R.id.fab_meeting).setOnClickListener(l -> {
            fabMainClickCallback();
            handler.postDelayed(this::showMeetingOptionsPanel, FAB_MASK_OUT_DELAY);
        });

        fabMaskLayout.findViewById(R.id.text_meeting).setOnClickListener(l -> {
            fabMainClickCallback();
            handler.postDelayed(this::showMeetingOptionsPanel, FAB_MASK_OUT_DELAY);
        });

        if (isFabExpanded) {
            expandFab();
        }
    }

    private void collapseFab() {
        rotateFab(false);
        showOut(fabs);
        // After animation completed, then remove mask.
        handler.postDelayed(() -> {
            removeMask();
            fabButton.setVisibility(View.VISIBLE);
            isFabExpanded = false;
        }, FAB_MASK_OUT_DELAY);
    }

    private void expandFab() {
        fabButton.setVisibility(View.GONE);
        addMask();
        // Need to do so, otherwise, fabMaskMain.background is null.
        handler.post(() -> {
            rotateFab(true);
            showIn(fabs);
            isFabExpanded = true;
        });
    }

    /**
     * Showing the full screen mask by adding the mask layout to the window content
     */
    private void addMask() {
        getWindow().setStatusBarColor(ContextCompat.getColor(this, R.color.grey_600_085_dark_grey_070));
        windowContent.addView(fabMaskLayout);
    }

    /**
     * Removing the full screen mask
     */
    private void removeMask() {
        getWindow().setStatusBarColor(ContextCompat.getColor(this, android.R.color.transparent));
        windowContent.removeView(fabMaskLayout);
    }

    private void rotateFab(boolean isExpand) {
        float rotate = FAB_DEFAULT_ANGEL;
        int color = Color.WHITE;
        int bkColor = ColorUtils.getThemeColor(this, R.attr.colorSecondary);
        if (isExpand) {
            rotate = FAB_ROTATE_ANGEL;
            color = Color.BLACK;
            bkColor = Color.WHITE;
        }

        ObjectAnimator rotateAnim = ObjectAnimator.ofFloat(
                fabMaskButton, "rotation", rotate);


        // The tint of the icon in the middle of the FAB
        ObjectAnimator tintAnim = ObjectAnimator.ofArgb(
                fabMaskButton.getDrawable().mutate(), "tint", color);

        // The background tint of the FAB
        ObjectAnimator backgroundTintAnim = ObjectAnimator.ofArgb(
                fabMaskButton.getBackground().mutate(), "tint", bkColor);

        AnimatorSet animatorSet = new AnimatorSet();
        animatorSet.setDuration(FAB_ANIM_DURATION);
        animatorSet.playTogether(rotateAnim, backgroundTintAnim, tintAnim);
        animatorSet.start();
    }

    /**
     * Hide the expanded FABs with animated transition
     */
    private void showOut(ArrayList<View> fabs) {
        for (int i = 0; i < fabs.size(); i++) {
            View fab = fabs.get(i);
            fab.animate()
                    .setDuration(FAB_ANIM_DURATION)
                    .translationY(fab.getHeight())
                    .setListener(new AnimatorListenerAdapter() {
                        @Override
                        public void onAnimationEnd(Animator animation) {
                            fab.setVisibility(View.GONE);
                            super.onAnimationEnd(animation);
                        }
                    }).alpha(ALPHA_TRANSPARENT)
                    .start();
        }
    }

    /**
     * Present the expanded FABs with animated transition
     */
    private void showIn(ArrayList<View> fabs) {
        for (int i = 0; i < fabs.size(); i++) {
            View fab = fabs.get(i);
            fab.setVisibility(View.VISIBLE);
            fab.setAlpha(ALPHA_TRANSPARENT);
            fab.setTranslationY(fab.getHeight());

            fab.animate()
                    .setDuration(FAB_ANIM_DURATION)
                    .translationY(0f)
                    .setListener(new AnimatorListenerAdapter() {
                    })
                    .alpha(ALPHA_OPAQUE)
                    .start();
        }
    }

    @Override
    public void onJoinMeeting() {
        MEETING_TYPE = MEETING_ACTION_JOIN;

        if (CallUtil.participatingInACall()) {
            showConfirmationInACall(this, StringResourcesUtils.getString(R.string.text_join_call), passcodeManagement);
        } else {
            showOpenLinkDialog();
        }
    }

    @Override
    public void onCreateMeeting() {
        MEETING_TYPE = MEETING_ACTION_CREATE;
        if (CallUtil.participatingInACall()) {
            showConfirmationInACall(this, StringResourcesUtils.getString(R.string.ongoing_call_content), passcodeManagement);
        } else {
            // For android 12, need android.permission.BLUETOOTH_CONNECT permission
            if (requestBluetoothPermission()) return;

            openMeetingToCreate(this);
        }
    }

    /**
     * Request Bluetooth Connect Permission for Meeting and Call when SDK >= 31
     *
     * @return false : permission granted, needn't request / true: should request permission
     */
    private boolean requestBluetoothPermission() {
        if (Build.VERSION.SDK_INT >= Build.VERSION_CODES.S) {
            boolean hasPermission = hasPermissions(this, Manifest.permission.BLUETOOTH_CONNECT);
            if (!hasPermission) {
                requestPermission(this, REQUEST_BT_CONNECT, Manifest.permission.BLUETOOTH_CONNECT);
                return true;
            }
        }
        return false;
    }

    public void showConfirmationRemoveAllSharingContacts(final List<MegaNode> shares) {
        if (shares.size() == 1) {
            showConfirmationRemoveAllSharingContacts(megaApi.getOutShares(shares.get(0)), shares.get(0));
            return;
        }

        MaterialAlertDialogBuilder builder = new MaterialAlertDialogBuilder(this);
        builder.setMessage(getString(R.string.alert_remove_several_shares, shares.size()))
                .setPositiveButton(R.string.general_remove, (dialog, which) -> nC.removeSeveralFolderShares(shares))
                .setNegativeButton(R.string.general_cancel, (dialog, which) -> {
                })
                .show();
    }

    public void showConfirmationRemoveAllSharingContacts(final ArrayList<MegaShare> shareList, final MegaNode n) {
        MaterialAlertDialogBuilder builder = new MaterialAlertDialogBuilder(this);
        int size = shareList.size();
        String message = getResources().getQuantityString(R.plurals.confirmation_remove_outgoing_shares, size, size);

        builder.setMessage(message)
                .setPositiveButton(R.string.general_remove, (dialog, which) -> nC.removeShares(shareList, n))
                .setNegativeButton(R.string.general_cancel, (dialog, which) -> {
                })
                .show();
    }

    /**
     * Save nodes to device.
     *
     * @param nodes           nodes to save
     * @param highPriority    whether this download is high priority or not
     * @param isFolderLink    whether this download is a folder link
     * @param fromMediaViewer whether this download is from media viewer
     * @param fromChat        whether this download is from chat
     */
    public void saveNodesToDevice(List<MegaNode> nodes, boolean highPriority, boolean isFolderLink,
                                  boolean fromMediaViewer, boolean fromChat) {
        nodeSaver.saveNodes(nodes, highPriority, isFolderLink, fromMediaViewer, fromChat);
    }

    /**
     * Upon a node is tapped, if it cannot be previewed in-app,
     * then download it first, this download will be marked as "download by tap".
     *
     * @param node Node to be downloaded.
     */
    public Unit saveNodeByTap(MegaNode node) {
        nodeSaver.saveNodes(Collections.singletonList(node), true, false, false, false, true);
        return null;
    }

    /**
     * Save nodes to device.
     *
     * @param handles         handles of nodes to save
     * @param highPriority    whether this download is high priority or not
     * @param isFolderLink    whether this download is a folder link
     * @param fromMediaViewer whether this download is from media viewer
     * @param fromChat        whether this download is from chat
     */
    public void saveHandlesToDevice(List<Long> handles, boolean highPriority, boolean isFolderLink,
                                    boolean fromMediaViewer, boolean fromChat) {
        nodeSaver.saveHandles(handles, highPriority, isFolderLink, fromMediaViewer, fromChat);
    }

    /**
     * Save offline nodes to device.
     *
     * @param nodes nodes to save
     */
    public void saveOfflineNodesToDevice(List<MegaOffline> nodes) {
        nodeSaver.saveOfflineNodes(nodes, false);
    }

    /**
     * Attach node to chats, only used by NodeOptionsBottomSheetDialogFragment.
     *
     * @param node node to attach
     */
    public void attachNodeToChats(MegaNode node) {
        nodeAttacher.attachNode(node);
    }

    /**
     * Attach nodes to chats, used by ActionMode of manager fragments.
     *
     * @param nodes nodes to attach
     */
    public void attachNodesToChats(List<MegaNode> nodes) {
        nodeAttacher.attachNodes(nodes);
    }

    public void showConfirmationRemovePublicLink(final MegaNode n) {
        logDebug("showConfirmationRemovePublicLink");

        if (showTakenDownNodeActionNotAvailableDialog(n, this)) {
            return;
        }

        ArrayList<MegaNode> nodes = new ArrayList<>();
        nodes.add(n);
        showConfirmationRemoveSeveralPublicLinks(nodes);
    }

    public void showConfirmationRemoveSeveralPublicLinks(ArrayList<MegaNode> nodes) {
        if (nodes == null) {
            logWarning("nodes == NULL");
        }

        String message;
        MegaNode node = null;

        if (nodes.size() == 1) {
            node = nodes.get(0);
            message = getResources().getQuantityString(R.plurals.remove_links_warning_text, 1);
        } else {
            message = getResources().getQuantityString(R.plurals.remove_links_warning_text, nodes.size());
        }

        MaterialAlertDialogBuilder builder = new MaterialAlertDialogBuilder(this);
        MegaNode finalNode = node;
        builder.setMessage(message)
                .setPositiveButton(R.string.general_remove, (dialog, which) -> {
                    if (finalNode != null) {
                        if (!isOnline(managerActivity)) {
                            showSnackbar(SNACKBAR_TYPE, getString(R.string.error_server_connection_problem), -1);
                            return;
                        }
                        nC.removeLink(finalNode, new ExportListener(managerActivity, 1));
                    } else {
                        nC.removeLinks(nodes);
                    }
                })
                .setNegativeButton(R.string.general_cancel, (dialog, which) -> {
                })
                .show();

        refreshAfterMovingToRubbish();
    }

    @Override
    public void confirmLeaveChat(long chatId) {
        megaChatApi.leaveChat(chatId, new RemoveFromChatRoomListener(this));
    }

    @Override
    public void confirmLeaveChats(@NotNull List<? extends MegaChatListItem> chats) {
        if (getChatsFragment() != null) {
            recentChatsFragment.clearSelections();
            recentChatsFragment.hideMultipleSelect();
        }

        for (MegaChatListItem chat : chats) {
            if (chat != null) {
                megaChatApi.leaveChat(chat.getChatId(), new RemoveFromChatRoomListener(this));
            }
        }
    }

    @Override
    public void leaveChatSuccess() {
        // No update needed.
    }

    public void cameraUploadsClicked() {
        logDebug("cameraUplaodsClicked");
        drawerItem = DrawerItem.PHOTOS;
        setBottomNavigationMenuItemChecked(PHOTOS_BNV);
        selectDrawerItem(drawerItem);
    }

    public void skipInitialCUSetup() {
        setFirstLogin(false);
        drawerItem = getStartDrawerItem(this);
        selectDrawerItem(drawerItem);
    }

    /**
     * Refresh PhotosFragment's UI after CU is enabled.
     */
    public void refreshTimelineFragment() {
        drawerItem = DrawerItem.PHOTOS;
        setBottomNavigationMenuItemChecked(PHOTOS_BNV);
        setToolbarTitle();

        PhotosFragment f = (PhotosFragment) getSupportFragmentManager().findFragmentByTag(FragmentTag.PHOTOS.getTag());
        if (f != null) {
            f.refreshViewLayout();
        }
    }

    /**
     * Checks if should update some cu view visibility.
     *
     * @param visibility New requested visibility update.
     * @return True if should apply the visibility update, false otherwise.
     */
    private boolean rightCUVisibilityChange(int visibility) {
        return drawerItem == DrawerItem.PHOTOS || visibility == View.GONE;
    }

    /**
     * Updates cuViewTypes view visibility.
     *
     * @param visibility New visibility value to set.
     */
    public void updateCUViewTypes(int visibility) {
        if (rightCUVisibilityChange(visibility)) {
            cuViewTypes.setVisibility(visibility);
        }
    }

    /**
     * Updates cuLayout view visibility.
     *
     * @param visibility New visibility value to set.
     */
    public void updateCULayout(int visibility) {
        if (rightCUVisibilityChange(visibility)) {
            cuLayout.setVisibility(visibility);
        }
    }

    /**
     * Updates enableCUButton view visibility and cuLayout if needed.
     *
     * @param visibility New visibility value to set.
     */
    public void updateEnableCUButton(int visibility) {
        if (enableCUButton.getVisibility() == visibility) {
            if (enableCUButton.getVisibility() == View.VISIBLE) {
                updateCULayout(visibility);
            }
            return;
        }

        if ((visibility == View.GONE && cuProgressBar.getVisibility() == View.GONE)
                || (visibility == View.VISIBLE && cuLayout.getVisibility() == View.GONE)) {
            updateCULayout(visibility);
        }

        if (rightCUVisibilityChange(visibility)) {
            enableCUButton.setVisibility(visibility);
        }
    }

    /**
     * Hides the CU progress bar.
     */
    public void hideCUProgress() {
        cuProgressBar.setVisibility(View.GONE);
    }

    /**
     * Updates the CU progress view.
     *
     * @param progress The current progress.
     * @param pending  The number of pending uploads.
     */
    public void updateCUProgress(int progress, int pending) {
        if (drawerItem != DrawerItem.PHOTOS || getPhotosFragment() == null
                || !photosFragment.shouldShowFullInfoAndOptions()) {
            return;
        }

        boolean visible = pending > 0;
        int visibility = visible ? View.VISIBLE : View.GONE;

        if ((!visible && enableCUButton.getVisibility() == View.GONE)
                || (visible && cuLayout.getVisibility() == View.GONE)) {
            updateCULayout(visibility);
        }

        if (getPhotosFragment() != null) {
            photosFragment.updateProgress(visibility, pending);
        }

        if (cuProgressBar.getVisibility() != visibility) {
            cuProgressBar.setVisibility(visibility);
        }

        cuProgressBar.setProgress(progress);
    }

    /**
     * Shows or hides the cuLayout and animates the transition.
     *
     * @param hide True if should hide it, false if should show it.
     */
    public void animateCULayout(boolean hide) {
        boolean visible = cuLayout.getVisibility() == View.VISIBLE;
        if ((hide && !visible) || !hide && visible) {
            return;
        }

        if (hide) {
            cuLayout.animate().translationY(-100).setDuration(ANIMATION_DURATION)
                    .withEndAction(() -> cuLayout.setVisibility(View.GONE)).start();
        } else if (drawerItem == DrawerItem.PHOTOS) {
            cuLayout.setVisibility(View.VISIBLE);
            cuLayout.animate().translationY(0).setDuration(ANIMATION_DURATION).start();
        }
    }

    /**
     * Shows the bottom sheet to manage a completed transfer.
     *
     * @param transfer the completed transfer to manage.
     */
    public void showManageTransferOptionsPanel(AndroidCompletedTransfer transfer) {
        if (transfer == null || isBottomSheetDialogShown(bottomSheetDialogFragment)) return;

        selectedTransfer = transfer;
        bottomSheetDialogFragment = new ManageTransferBottomSheetDialogFragment();
        bottomSheetDialogFragment.show(getSupportFragmentManager(), bottomSheetDialogFragment.getTag());
    }

    public void showNodeOptionsPanel(MegaNode node) {
        showNodeOptionsPanel(node, NodeOptionsBottomSheetDialogFragment.DEFAULT_MODE);
    }

    public void showNodeOptionsPanel(MegaNode node, int mode) {
        logDebug("showNodeOptionsPanel");

        if (node == null || isBottomSheetDialogShown(bottomSheetDialogFragment)) return;

        selectedNode = node;
        bottomSheetDialogFragment = new NodeOptionsBottomSheetDialogFragment(mode);
        bottomSheetDialogFragment.show(getSupportFragmentManager(), bottomSheetDialogFragment.getTag());
    }

    public void showNodeLabelsPanel(@NonNull MegaNode node) {
        logDebug("showNodeLabelsPanel");

        if (isBottomSheetDialogShown(bottomSheetDialogFragment)) {
            bottomSheetDialogFragment.dismiss();
        }

        selectedNode = node;
        bottomSheetDialogFragment = NodeLabelBottomSheetDialogFragment.newInstance(node.getHandle());
        bottomSheetDialogFragment.show(getSupportFragmentManager(), bottomSheetDialogFragment.getTag());
    }

    public void showOptionsPanel(MegaOffline sNode) {
        logDebug("showNodeOptionsPanel-Offline");

        if (sNode == null || isBottomSheetDialogShown(bottomSheetDialogFragment)) return;

        selectedOfflineNode = sNode;
        bottomSheetDialogFragment = new OfflineOptionsBottomSheetDialogFragment();
        bottomSheetDialogFragment.show(getSupportFragmentManager(), bottomSheetDialogFragment.getTag());
    }

    public void showNewSortByPanel(int orderType) {
        if (isBottomSheetDialogShown(bottomSheetDialogFragment)) {
            return;
        }

        if (orderType == ORDER_OTHERS && deepBrowserTreeIncoming > 0) {
            orderType = ORDER_CLOUD;
        }

        bottomSheetDialogFragment = SortByBottomSheetDialogFragment.newInstance(orderType);

        bottomSheetDialogFragment.show(getSupportFragmentManager(),
                bottomSheetDialogFragment.getTag());
    }

    public void showOfflineFileInfo(MegaOffline node) {
        Intent intent = new Intent(this, OfflineFileInfoActivity.class);
        intent.putExtra(HANDLE, node.getHandle());
        startActivity(intent);
    }

    public void showMeetingOptionsPanel() {
        if (CallUtil.participatingInACall()) {
            showConfirmationInACall(this, StringResourcesUtils.getString(R.string.ongoing_call_content), passcodeManagement);
        } else {
            bottomSheetDialogFragment = new MeetingBottomSheetDialogFragment();
            bottomSheetDialogFragment.show(getSupportFragmentManager(), MeetingBottomSheetDialogFragment.TAG);
        }
    }

    /**
     * Shows the GENERAL_UPLOAD upload bottom sheet fragment.
     */
    public void showUploadPanel() {
        showUploadPanel(drawerItem == DrawerItem.HOMEPAGE ? HOMEPAGE_UPLOAD : GENERAL_UPLOAD);
    }

    /**
     * Shows the upload bottom sheet fragment taking into account the upload type received as param.
     *
     * @param uploadType Indicates the type of upload:
     *                   - GENERAL_UPLOAD if nothing special has to be taken into account.
     *                   - DOCUMENTS_UPLOAD if an upload from Documents section.
     */
    public void showUploadPanel(int uploadType) {
        if (!hasPermissions(this, Manifest.permission.WRITE_EXTERNAL_STORAGE)) {
            requestPermission(this, REQUEST_READ_WRITE_STORAGE, Manifest.permission.WRITE_EXTERNAL_STORAGE, Manifest.permission.READ_EXTERNAL_STORAGE);
            return;
        }

        if (isBottomSheetDialogShown(bottomSheetDialogFragment)) return;

        bottomSheetDialogFragment = UploadBottomSheetDialogFragment.newInstance(uploadType);
        bottomSheetDialogFragment.show(getSupportFragmentManager(), bottomSheetDialogFragment.getTag());
    }

    /**
     * Shows the upload bottom sheet fragment taking into account the upload type received as param.
     *
     * @param uploadType Indicates the type of upload:
     *                   - GENERAL_UPLOAD if nothing special has to be taken into account.
     *                   - DOCUMENTS_UPLOAD if an upload from Documents section.
     * @param actionType Indicates the action to backup folder or file (move, remove, add, create etc.)
     */
    public void showUploadPanelForBackup(int uploadType, int actionType) {
        if (!hasPermissions(this, Manifest.permission.WRITE_EXTERNAL_STORAGE)) {
            requestPermission(this, REQUEST_READ_WRITE_STORAGE, Manifest.permission.WRITE_EXTERNAL_STORAGE, Manifest.permission.READ_EXTERNAL_STORAGE);
            return;
        }

        // isInBackup Indicates if the current node is under "My backup"
        if (fileBackupManager.fabForBackup(fileBrowserFragment.getNodeList(), getCurrentParentNode(getCurrentParentHandle(), INVALID_VALUE), actionType)) {
            return;
        }

        showUploadPanel(uploadType);
    }

    public void updateAccountDetailsVisibleInfo() {
        logDebug("updateAccountDetailsVisibleInfo");
        if (isFinishing()) {
            return;
        }

        View settingsSeparator = null;

        if (nV != null) {
            settingsSeparator = nV.findViewById(R.id.settings_separator);
        }

        if (usedSpaceLayout != null) {
            if (megaApi.isBusinessAccount()) {
                usedSpaceLayout.setVisibility(View.GONE);
                upgradeAccount.setVisibility(View.GONE);
                if (settingsSeparator != null) {
                    settingsSeparator.setVisibility(View.GONE);
                }
                if (megaApi.isBusinessAccount()) {
                    businessLabel.setVisibility(View.VISIBLE);
                }
            } else {
                businessLabel.setVisibility(View.GONE);
                upgradeAccount.setVisibility(View.VISIBLE);
                if (settingsSeparator != null) {
                    settingsSeparator.setVisibility(View.GONE);
                }

                String textToShow = String.format(getResources().getString(R.string.used_space), myAccountInfo.getUsedFormatted(), myAccountInfo.getTotalFormatted());
                String colorString = ColorUtils.getThemeColorHexString(this, R.attr.colorSecondary);
                switch (storageState) {
                    case MegaApiJava.STORAGE_STATE_GREEN:
                        break;
                    case MegaApiJava.STORAGE_STATE_ORANGE:
                        colorString = ColorUtils.getColorHexString(this, R.color.amber_600_amber_300);
                        break;
                    case MegaApiJava.STORAGE_STATE_RED:
                    case MegaApiJava.STORAGE_STATE_PAYWALL:
                        myAccountInfo.setUsedPercentage(100);
                        colorString = ColorUtils.getColorHexString(this, R.color.red_600_red_300);
                        break;
                }

                try {
                    textToShow = textToShow.replace("[A]", "<font color=\'"
                            + colorString
                            + "\'>");
                    textToShow = textToShow.replace("[/A]", "</font>");
                    textToShow = textToShow.replace("[B]", "<font color=\'"
                            + ColorUtils.getThemeColorHexString(this, android.R.attr.textColorPrimary)
                            + "\'>");
                    textToShow = textToShow.replace("[/B]", "</font>");
                } catch (Exception e) {
                    logWarning("Exception formatting string", e);
                }
                spaceTV.setText(HtmlCompat.fromHtml(textToShow, HtmlCompat.FROM_HTML_MODE_LEGACY));
                int progress = myAccountInfo.getUsedPercentage();
                long usedSpace = myAccountInfo.getUsedStorage();
                logDebug("Progress: " + progress + ", Used space: " + usedSpace);
                usedSpacePB.setProgress(progress);
                if (progress >= 0 && usedSpace >= 0) {
                    usedSpaceLayout.setVisibility(View.VISIBLE);
                } else {
                    usedSpaceLayout.setVisibility(View.GONE);
                }
            }
        } else {
            logWarning("usedSpaceLayout is NULL");
        }

        updateSubscriptionLevel(myAccountInfo, dbH, megaApi);

        int resId = R.drawable.custom_progress_bar_horizontal_ok;
        switch (storageState) {
            case MegaApiJava.STORAGE_STATE_GREEN:
                break;
            case MegaApiJava.STORAGE_STATE_ORANGE:
                resId = R.drawable.custom_progress_bar_horizontal_warning;
                break;
            case MegaApiJava.STORAGE_STATE_RED:
            case MegaApiJava.STORAGE_STATE_PAYWALL:
                myAccountInfo.setUsedPercentage(100);
                resId = R.drawable.custom_progress_bar_horizontal_exceed;
                break;
        }
        Drawable drawable = ResourcesCompat.getDrawable(getResources(), resId, null);
        usedSpacePB.setProgressDrawable(drawable);
    }

    public void refreshCloudDrive() {
        if (rootNode == null) {
            rootNode = megaApi.getRootNode();
        }

        if (rootNode == null) {
            logWarning("Root node is NULL. Maybe user is not logged in");
            return;
        }

        MegaNode parentNode = rootNode;

        if (isCloudAdded()) {
            ArrayList<MegaNode> nodes;
            if (parentHandleBrowser == -1) {
                nodes = megaApi.getChildren(parentNode, sortOrderManagement.getOrderCloud());
            } else {
                parentNode = megaApi.getNodeByHandle(parentHandleBrowser);
                if (parentNode == null) return;

                nodes = megaApi.getChildren(parentNode, sortOrderManagement.getOrderCloud());
            }
            logDebug("Nodes: " + nodes.size());
            fileBrowserFragment.hideMultipleSelect();
            fileBrowserFragment.setNodes(nodes);
            fileBrowserFragment.getRecyclerView().invalidate();
        }
    }

    private void refreshSharesPageAdapter() {
        if (sharesPageAdapter != null) {
            sharesPageAdapter.notifyDataSetChanged();
            setSharesTabIcons(getTabItemShares());
        }
    }

    public void refreshCloudOrder(int order) {
        //Refresh Cloud Fragment
        refreshCloudDrive();

        //Refresh Rubbish Fragment
        refreshRubbishBin();

        onNodesSharedUpdate();

        if (getInboxFragment() != null) {
            MegaNode inboxNode = megaApi.getInboxNode();
            if (inboxNode != null) {
                ArrayList<MegaNode> nodes = megaApi.getChildren(inboxNode, order);
                inboxFragment.setNodes(nodes);
                inboxFragment.getRecyclerView().invalidate();
            }
        }

        refreshSearch();
    }

    public void refreshOthersOrder() {
        refreshSharesPageAdapter();
        refreshSearch();
    }

    public void refreshCUNodes() {
        if (getPhotosFragment() != null) {
            photosFragment.loadPhotos();
        }
    }

    public void setFirstNavigationLevel(boolean firstNavigationLevel) {
        logDebug("Set value to: " + firstNavigationLevel);
        this.firstNavigationLevel = firstNavigationLevel;
    }

    public boolean isFirstNavigationLevel() {
        return firstNavigationLevel;
    }

    public void setParentHandleBrowser(long parentHandleBrowser) {
        logDebug("Set value to:" + parentHandleBrowser);

        this.parentHandleBrowser = parentHandleBrowser;
    }

    public void setParentHandleRubbish(long parentHandleRubbish) {
        logDebug("setParentHandleRubbish");
        this.parentHandleRubbish = parentHandleRubbish;
    }

    public void setParentHandleSearch(long parentHandleSearch) {
        logDebug("setParentHandleSearch");
        this.parentHandleSearch = parentHandleSearch;
    }

    public void setParentHandleIncoming(long parentHandleIncoming) {
        logDebug("setParentHandleIncoming: " + parentHandleIncoming);
        this.parentHandleIncoming = parentHandleIncoming;
    }

    public void setParentHandleInbox(long parentHandleInbox) {
        logDebug("setParentHandleInbox: " + parentHandleInbox);
        this.parentHandleInbox = parentHandleInbox;
    }

    public void setParentHandleOutgoing(long parentHandleOutgoing) {
        logDebug("Outgoing parent handle: " + parentHandleOutgoing);
        this.parentHandleOutgoing = parentHandleOutgoing;
    }

    @Override
    protected void onNewIntent(Intent intent) {
        logDebug("onNewIntent");

        if (intent != null) {
            if (Intent.ACTION_SEARCH.equals(intent.getAction())) {
                searchQuery = intent.getStringExtra(SearchManager.QUERY);
                parentHandleSearch = -1;
                setToolbarTitle();
                isSearching = true;

                if (searchMenuItem != null) {
                    MenuItemCompat.collapseActionView(searchMenuItem);
                }
                return;
            } else if (ACTION_SHOW_UPGRADE_ACCOUNT.equals(intent.getAction())) {
                navigateToUpgradeAccount();
                return;
            } else if (ACTION_SHOW_TRANSFERS.equals(intent.getAction())) {
                if (intent.getBooleanExtra(OPENED_FROM_CHAT, false)) {
                    sendBroadcast(new Intent(ACTION_CLOSE_CHAT_AFTER_OPEN_TRANSFERS));
                }

                drawerItem = DrawerItem.TRANSFERS;
                indexTransfers = intent.getIntExtra(TRANSFERS_TAB, ERROR_TAB);
                selectDrawerItem(drawerItem);
                return;
            }

        }
        super.onNewIntent(intent);
        setIntent(intent);
    }

    public void navigateToUpgradeAccount() {
        if (nV != null && drawerLayout != null && drawerLayout.isDrawerOpen(nV)) {
            drawerLayout.closeDrawer(Gravity.LEFT);
        }

        startActivity(new Intent(this, UpgradeAccountActivity.class));
        myAccountInfo.setUpgradeOpenedFrom(MyAccountInfo.UpgradeFrom.MANAGER);
    }

    public void navigateToAchievements() {
        logDebug("navigateToAchievements");
        getProLayout.setVisibility(View.GONE);
        showMyAccount(ACTION_OPEN_ACHIEVEMENTS, null, null);
    }

    public void navigateToContacts() {
        drawerLayout.closeDrawer(Gravity.LEFT);
        startActivity(ContactsActivity.getListIntent(this));
    }

    public void navigateToContactRequests() {
        drawerLayout.closeDrawer(Gravity.LEFT);
        startActivity(ContactsActivity.getReceivedRequestsIntent(this));
    }

    public void navigateToMyAccount() {
        logDebug("navigateToMyAccount");
        getProLayout.setVisibility(View.GONE);
        showMyAccount();
    }

    @Override
    public void onClick(View v) {
        logDebug("onClick");

        DrawerItem oldDrawerItem = drawerItem;
        boolean sectionClicked = false;

        switch (v.getId()) {
            case R.id.navigation_drawer_add_phone_number_button: {
                Intent intent = new Intent(this, SMSVerificationActivity.class);
                startActivity(intent);
                break;
            }
            case R.id.btnLeft_cancel: {
                getProLayout.setVisibility(View.GONE);
                break;
            }
            case R.id.btnRight_upgrade: {
                //Add navigation to Upgrade Account
                logDebug("Click on Upgrade in pro panel!");
                navigateToUpgradeAccount();
                break;
            }
            case R.id.enable_2fa_button: {
                if (enable2FADialog != null) {
                    enable2FADialog.dismiss();
                }
                isEnable2FADialogShown = false;
                Intent intent = new Intent(this, TwoFactorAuthenticationActivity.class);
                intent.putExtra(EXTRA_NEW_ACCOUNT, true);
                startActivity(intent);
                break;
            }
            case R.id.skip_enable_2fa_button: {
                isEnable2FADialogShown = false;
                if (enable2FADialog != null) {
                    enable2FADialog.dismiss();
                }
                break;
            }
            case R.id.navigation_drawer_account_section:
            case R.id.my_account_section: {
                if (isOnline(this) && megaApi.getRootNode() != null) {
                    showMyAccount();
                }
                break;
            }
            case R.id.inbox_section: {
                sectionClicked = true;
                drawerItem = DrawerItem.INBOX;
                break;
            }
            case R.id.contacts_section: {
                navigateToContacts();
                break;
            }
            case R.id.notifications_section: {
                sectionClicked = true;
                drawerItem = DrawerItem.NOTIFICATIONS;
                break;
            }
            case R.id.offline_section: {
                sectionClicked = true;
                bottomItemBeforeOpenFullscreenOffline = bottomNavigationCurrentItem;
                openFullscreenOfflineFragment(getPathNavigationOffline());
                break;
            }
            case R.id.transfers_section:
                sectionClicked = true;
                drawerItem = DrawerItem.TRANSFERS;
                break;

            case R.id.rubbish_bin_section:
                sectionClicked = true;
                drawerItem = DrawerItem.RUBBISH_BIN;
                break;

            case R.id.settings_section: {
                navigateToSettingsActivity(null);
                break;
            }
            case R.id.upgrade_navigation_view: {
                navigateToUpgradeAccount();
                break;
            }
            case R.id.lost_authentication_device: {
                try {
                    Intent openTermsIntent = new Intent(this, WebViewActivity.class);
                    openTermsIntent.setFlags(Intent.FLAG_ACTIVITY_CLEAR_TOP);
                    openTermsIntent.setData(Uri.parse(RECOVERY_URL));
                    startActivity(openTermsIntent);
                } catch (Exception e) {
                    Intent viewIntent = new Intent(Intent.ACTION_VIEW);
                    viewIntent.setData(Uri.parse(RECOVERY_URL));
                    startActivity(viewIntent);
                }
                break;
            }

            case R.id.call_in_progress_layout: {
                returnCallWithPermissions();
                break;
            }
        }

        if (sectionClicked) {
            isFirstTimeCam();
            checkIfShouldCloseSearchView(oldDrawerItem);
            selectDrawerItem(drawerItem);
        }
    }

    void exportRecoveryKey() {
        AccountController.saveRkToFileSystem(this);
    }

    public void showConfirmationRemoveFromOffline(MegaOffline node, Runnable onConfirmed) {
        logDebug("showConfirmationRemoveFromOffline");

        new MaterialAlertDialogBuilder(this)
                .setMessage(R.string.confirmation_delete_from_save_for_offline)
                .setPositiveButton(R.string.general_remove, new DialogInterface.OnClickListener() {
                    @Override
                    public void onClick(DialogInterface dialog, int which) {
                        removeOffline(node, dbH, managerActivity);
                        onConfirmed.run();
                        refreshOfflineNodes();

                        if (isCloudAdded()) {
                            String handle = node.getHandle();
                            if (handle != null && !handle.equals("")) {
                                fileBrowserFragment.refresh(Long.parseLong(handle));
                            }
                        }

                        onNodesSharedUpdate();
                        LiveEventBus.get(EVENT_NODES_CHANGE).post(false);
                        Util.showSnackbar(ManagerActivity.this,
                                getResources().getString(R.string.file_removed_offline));
                    }
                })
                .setNegativeButton(R.string.general_cancel, null)
                .show();
    }

    public void showConfirmationRemoveSomeFromOffline(List<MegaOffline> documents,
                                                      Runnable onConfirmed) {
        logDebug("showConfirmationRemoveSomeFromOffline");

        new MaterialAlertDialogBuilder(this)
                .setMessage(R.string.confirmation_delete_from_save_for_offline)
                .setPositiveButton(R.string.general_remove, new DialogInterface.OnClickListener() {
                    @Override
                    public void onClick(DialogInterface dialog, int which) {
                        for (MegaOffline node : documents) {
                            removeOffline(node, dbH, managerActivity);
                        }

                        refreshOfflineNodes();
                        onConfirmed.run();
                    }
                })
                .setNegativeButton(R.string.general_cancel, null)
                .show();
    }

    @Override
    protected void onActivityResult(int requestCode, int resultCode, Intent intent) {
        logDebug("Request code: " + requestCode + ", Result code:" + resultCode);

        if (nodeSaver.handleActivityResult(this, requestCode, resultCode, intent)) {
            return;
        }

        if (nodeAttacher.handleActivityResult(requestCode, resultCode, intent, this)) {
            return;
        }

        if (resultCode == RESULT_FIRST_USER) {
            showSnackbar(SNACKBAR_TYPE, getString(R.string.context_no_destination_folder), -1);
            return;
        }

        if (requestCode == REQUEST_CODE_GET_FILES && resultCode == RESULT_OK) {
            if (intent == null) {
                logWarning("Intent NULL");
                return;
            }

            logDebug("Intent action: " + intent.getAction());
            logDebug("Intent type: " + intent.getType());

            intent.setAction(Intent.ACTION_GET_CONTENT);
            processFileDialog = showProcessFileDialog(this, intent);

            filePrepareUseCase.prepareFiles(intent)
                    .subscribeOn(Schedulers.io())
                    .observeOn(AndroidSchedulers.mainThread())
                    .subscribe((shareInfo, throwable) -> {
                        if (throwable == null) {
                            onIntentProcessed(shareInfo);
                        }
                    });
        } else if (requestCode == REQUEST_CODE_GET_FOLDER) {
            getFolder(this, resultCode, intent, getCurrentParentHandle());
        } else if (requestCode == REQUEST_CODE_GET_FOLDER_CONTENT) {
            if (intent != null && resultCode == RESULT_OK) {
                String result = intent.getStringExtra(EXTRA_ACTION_RESULT);
                if (isTextEmpty(result)) {
                    return;
                }

                showSnackbar(SNACKBAR_TYPE, result, MEGACHAT_INVALID_HANDLE);
            }
        } else if (requestCode == WRITE_SD_CARD_REQUEST_CODE && resultCode == RESULT_OK) {

            if (!hasPermissions(this, Manifest.permission.WRITE_EXTERNAL_STORAGE)) {
                requestPermission(this,
                        REQUEST_WRITE_STORAGE,
                        Manifest.permission.WRITE_EXTERNAL_STORAGE);
            }

            if (app.getStorageState() == STORAGE_STATE_PAYWALL) {
                showOverDiskQuotaPaywallWarning();
                return;
            }

            Uri treeUri = intent.getData();
            logDebug("Create the document : " + treeUri);
            long handleToDownload = intent.getLongExtra("handleToDownload", -1);
            logDebug("The recovered handle is: " + handleToDownload);
            //Now, call to the DownloadService

            if (handleToDownload != 0 && handleToDownload != -1) {
                Intent service = new Intent(this, DownloadService.class);
                service.putExtra(DownloadService.EXTRA_HASH, handleToDownload);
                service.putExtra(DownloadService.EXTRA_CONTENT_URI, treeUri.toString());
                File tempFolder = getCacheFolder(this, TEMPORAL_FOLDER);
                if (!isFileAvailable(tempFolder)) {
                    showSnackbar(SNACKBAR_TYPE, getString(R.string.general_error), -1);
                    return;
                }
                service.putExtra(DownloadService.EXTRA_PATH, tempFolder.getAbsolutePath());
                startService(service);
            }
        } else if (requestCode == REQUEST_CODE_SELECT_FILE && resultCode == RESULT_OK) {
            logDebug("requestCode == REQUEST_CODE_SELECT_FILE");

            if (intent == null) {
                logWarning("Intent NULL");
                return;
            }

            nodeAttacher.handleSelectFileResult(intent, this);
        } else if (requestCode == REQUEST_CODE_SELECT_FOLDER && resultCode == RESULT_OK) {
            logDebug("REQUEST_CODE_SELECT_FOLDER");

            if (intent == null) {
                logDebug("Intent NULL");
                return;
            }

            final ArrayList<String> selectedContacts = intent.getStringArrayListExtra(SELECTED_CONTACTS);
            final long folderHandle = intent.getLongExtra("SELECT", 0);

            MaterialAlertDialogBuilder dialogBuilder = new MaterialAlertDialogBuilder(this);
            dialogBuilder.setTitle(getString(R.string.file_properties_shared_folder_permissions));
            final CharSequence[] items = {getString(R.string.file_properties_shared_folder_read_only), getString(R.string.file_properties_shared_folder_read_write), getString(R.string.file_properties_shared_folder_full_access)};
            dialogBuilder.setSingleChoiceItems(items, -1, new DialogInterface.OnClickListener() {
                public void onClick(DialogInterface dialog, int item) {
                    permissionsDialog.dismiss();
                    nC.shareFolder(megaApi.getNodeByHandle(folderHandle), selectedContacts, item);
                }
            });
            dialogBuilder.setTitle(getString(R.string.dialog_select_permissions));
            permissionsDialog = dialogBuilder.create();
            permissionsDialog.show();

        } else if (requestCode == REQUEST_CODE_SELECT_CONTACT && resultCode == RESULT_OK) {
            logDebug("onActivityResult REQUEST_CODE_SELECT_CONTACT OK");

            if (intent == null) {
                logWarning("Intent NULL");
                return;
            }

            final ArrayList<String> contactsData = intent.getStringArrayListExtra(AddContactActivity.EXTRA_CONTACTS);
            megaContacts = intent.getBooleanExtra(AddContactActivity.EXTRA_MEGA_CONTACTS, true);

            final int multiselectIntent = intent.getIntExtra("MULTISELECT", -1);

            if (multiselectIntent == 0) {
                //One file to share
                final long nodeHandle = intent.getLongExtra(AddContactActivity.EXTRA_NODE_HANDLE, -1);

                if (fileBackupManager.shareFolder(nC, new long[]{nodeHandle}, contactsData, ACCESS_READ)) {
                    return;
                }

                MaterialAlertDialogBuilder dialogBuilder = new MaterialAlertDialogBuilder(this);
                dialogBuilder.setTitle(getString(R.string.file_properties_shared_folder_permissions));
                final CharSequence[] items = {getString(R.string.file_properties_shared_folder_read_only), getString(R.string.file_properties_shared_folder_read_write), getString(R.string.file_properties_shared_folder_full_access)};
                dialogBuilder.setSingleChoiceItems(items, -1, (dialog, item) -> {
                    permissionsDialog.dismiss();
                    nC.shareFolder(megaApi.getNodeByHandle(nodeHandle), contactsData, item);
                });
                dialogBuilder.setTitle(getString(R.string.dialog_select_permissions));
                permissionsDialog = dialogBuilder.create();
                permissionsDialog.show();
            } else if (multiselectIntent == 1) {
                //Several folders to share
                final long[] nodeHandles = intent.getLongArrayExtra(AddContactActivity.EXTRA_NODE_HANDLE);

                if (fileBackupManager.shareFolder(nC, nodeHandles, contactsData, ACCESS_READ)) {
                    return;
                }

                MaterialAlertDialogBuilder dialogBuilder = new MaterialAlertDialogBuilder(this);
                dialogBuilder.setTitle(getString(R.string.file_properties_shared_folder_permissions));
                final CharSequence[] items = {getString(R.string.file_properties_shared_folder_read_only), getString(R.string.file_properties_shared_folder_read_write), getString(R.string.file_properties_shared_folder_full_access)};
                dialogBuilder.setSingleChoiceItems(items, -1, new DialogInterface.OnClickListener() {
                    public void onClick(DialogInterface dialog, int item) {
                        permissionsDialog.dismiss();
                        nC.shareFolders(nodeHandles, contactsData, item);
                    }
                });
                dialogBuilder.setTitle(getString(R.string.dialog_select_permissions));
                permissionsDialog = dialogBuilder.create();
                permissionsDialog.show();
            }
        } else if (requestCode == REQUEST_CODE_SELECT_FOLDER_TO_MOVE && resultCode == RESULT_OK) {

            if (intent == null) {
                logDebug("Intent NULL");
                return;
            }

            final long[] moveHandles = intent.getLongArrayExtra("MOVE_HANDLES");
            final long toHandle = intent.getLongExtra("MOVE_TO", 0);

            if (fileBackupManager.moveToBackup(moveNodeUseCase, moveHandles, toHandle)) {
                return;
            }

            checkNameCollisionUseCase.checkHandleList(moveHandles, toHandle, NameCollisionType.MOVEMENT)
                    .subscribeOn(Schedulers.io())
                    .observeOn(AndroidSchedulers.mainThread())
                    .subscribe((result, throwable) -> {
                        if (throwable == null) {
                            ArrayList<NameCollision> collisions = result.getFirst();

                            if (!collisions.isEmpty()) {
                                dismissAlertDialogIfExists(statusDialog);
                                nameCollisionActivityContract.launch(collisions);
                            }

                            long[] handlesWithoutCollision = result.getSecond();

                            if (handlesWithoutCollision.length > 0) {
                                moveNodeUseCase.move(handlesWithoutCollision, toHandle)
                                        .subscribeOn(Schedulers.io())
                                        .observeOn(AndroidSchedulers.mainThread())
                                        .subscribe((moveResult, moveThrowable) -> {
                                            if (moveThrowable == null) {
                                                showMovementResult(moveResult, handlesWithoutCollision[0]);
                                            } else if (moveThrowable instanceof ForeignNodeException) {
                                                launchForeignNodeError();
                                            } else if (moveThrowable instanceof OverQuotaException) {
                                                showOverquotaAlert(false);
                                            } else if (moveThrowable instanceof PreOverQuotaException) {
                                                showOverquotaAlert(true);
                                            }
                                        });
                            }
                        }
                    });
        } else if (requestCode == REQUEST_CODE_SELECT_FOLDER_TO_COPY && resultCode == RESULT_OK) {
            logDebug("REQUEST_CODE_SELECT_COPY_FOLDER");

            if (intent == null) {
                logWarning("Intent NULL");
                return;
            }
            final long[] copyHandles = intent.getLongArrayExtra("COPY_HANDLES");
            final long toHandle = intent.getLongExtra("COPY_TO", 0);

            if (fileBackupManager.copyNodesToBackups(nC, copyHandles, toHandle)) {
                return;
            }

            checkNameCollisionUseCase.checkHandleList(copyHandles, toHandle, NameCollisionType.COPY)
                    .subscribeOn(Schedulers.io())
                    .observeOn(AndroidSchedulers.mainThread())
                    .subscribe((result, throwable) -> {
                        if (throwable == null) {
                            ArrayList<NameCollision> collisions = result.getFirst();

                            if (!collisions.isEmpty()) {
                                dismissAlertDialogIfExists(statusDialog);
                                nameCollisionActivityContract.launch(collisions);
                            }

                            long[] handlesWithoutCollision = result.getSecond();

                            if (handlesWithoutCollision.length > 0) {
                                copyNodeUseCase.copy(handlesWithoutCollision, toHandle)
                                        .subscribeOn(Schedulers.io())
                                        .observeOn(AndroidSchedulers.mainThread())
                                        .subscribe((copyResult, copyThrowable) -> {
                                            dismissAlertDialogIfExists(statusDialog);
                                            if (copyThrowable == null) {
                                                showCopyResult(copyResult);
                                            } else if (copyThrowable instanceof ForeignNodeException) {
                                                launchForeignNodeError();
                                            } else if (copyThrowable instanceof OverQuotaException) {
                                                showOverquotaAlert(false);
                                            } else if (copyThrowable instanceof PreOverQuotaException) {
                                                showOverquotaAlert(true);
                                            }
                                        });
                            }
                        }
                    });
        } else if (requestCode == REQUEST_CODE_REFRESH_API_SERVER && resultCode == RESULT_OK) {
            logDebug("Resfresh DONE");

            if (intent == null) {
                logWarning("Intent NULL");
                return;
            }

            ((MegaApplication) getApplication()).askForFullAccountInfo();
            ((MegaApplication) getApplication()).askForExtendedAccountDetails();

            if (drawerItem == DrawerItem.CLOUD_DRIVE) {
                parentHandleBrowser = intent.getLongExtra("PARENT_HANDLE", -1);
                MegaNode parentNode = megaApi.getNodeByHandle(parentHandleBrowser);

                ArrayList<MegaNode> nodes = megaApi.getChildren(parentNode != null
                                ? parentNode
                                : megaApi.getRootNode(),
                        sortOrderManagement.getOrderCloud());

                fileBrowserFragment.setNodes(nodes);
                fileBrowserFragment.getRecyclerView().invalidate();
            } else if (drawerItem == DrawerItem.SHARED_ITEMS) {
                refreshIncomingShares();
            }

        } else if (requestCode == TAKE_PHOTO_CODE) {
            logDebug("TAKE_PHOTO_CODE");
            if (resultCode == Activity.RESULT_OK) {
                long parentHandle = getCurrentParentHandle();
                File file = getTemporalTakePictureFile(this);
                if (file != null) {
                    checkNameCollisionUseCase.check(file.getName(), parentHandle)
                            .subscribeOn(Schedulers.io())
                            .observeOn(AndroidSchedulers.mainThread())
                            .subscribe(handle -> {
                                        NameCollision collision = NameCollision.Upload
                                                .getUploadCollision(handle, file, parentHandle);

                                        nameCollisionActivityContract.launch(collision);
                                    },
                                    throwable -> {
                                        if (throwable instanceof MegaNodeException.ParentDoesNotExistException) {
                                            showSnackbar(SNACKBAR_TYPE, StringResourcesUtils.getString(R.string.general_error), MEGACHAT_INVALID_HANDLE);
                                        } else if (throwable instanceof MegaNodeException.ChildDoesNotExistsException) {
                                            uploadUseCase.upload(this, file, parentHandle)
                                                    .subscribeOn(Schedulers.io())
                                                    .observeOn(AndroidSchedulers.mainThread())
                                                    .subscribe(() -> logDebug("Upload started"));
                                        }
                                    });
                }
            } else {
                logWarning("TAKE_PHOTO_CODE--->ERROR!");
            }
        } else if (requestCode == REQUEST_CODE_SORT_BY && resultCode == RESULT_OK) {

            if (intent == null) {
                logWarning("Intent NULL");
                return;
            }

            int orderGetChildren = intent.getIntExtra("ORDER_GET_CHILDREN", 1);
            if (drawerItem == DrawerItem.CLOUD_DRIVE) {
                MegaNode parentNode = megaApi.getNodeByHandle(parentHandleBrowser);
                if (parentNode != null) {
                    if (isCloudAdded()) {
                        ArrayList<MegaNode> nodes = megaApi.getChildren(parentNode, orderGetChildren);
                        fileBrowserFragment.setNodes(nodes);
                        fileBrowserFragment.getRecyclerView().invalidate();
                    }
                } else {
                    if (isCloudAdded()) {
                        ArrayList<MegaNode> nodes = megaApi.getChildren(megaApi.getRootNode(), orderGetChildren);
                        fileBrowserFragment.setNodes(nodes);
                        fileBrowserFragment.getRecyclerView().invalidate();
                    }
                }
            } else if (drawerItem == DrawerItem.SHARED_ITEMS) {
                onNodesSharedUpdate();
            }
        } else if (requestCode == REQUEST_CREATE_CHAT && resultCode == RESULT_OK) {
            logDebug("REQUEST_CREATE_CHAT OK");

            if (intent == null) {
                logWarning("Intent NULL");
                return;
            }
            boolean isMeeting = intent.getBooleanExtra(AddContactActivity.EXTRA_MEETING, false);
            if (isMeeting) {
                handler.post(() -> showMeetingOptionsPanel());
                return;
            }
            final ArrayList<String> contactsData = intent.getStringArrayListExtra(AddContactActivity.EXTRA_CONTACTS);

            final boolean isGroup = intent.getBooleanExtra(AddContactActivity.EXTRA_GROUP_CHAT, false);

            if (contactsData != null) {
                if (!isGroup) {
                    logDebug("Create one to one chat");
                    MegaUser user = megaApi.getContact(contactsData.get(0));
                    if (user != null) {
                        logDebug("Chat with contact: " + contactsData.size());
                        startOneToOneChat(user);
                    }
                } else {
                    logDebug("Create GROUP chat");
                    MegaChatPeerList peers = MegaChatPeerList.createInstance();
                    for (int i = 0; i < contactsData.size(); i++) {
                        MegaUser user = megaApi.getContact(contactsData.get(i));
                        if (user != null) {
                            peers.addPeer(user.getHandle(), MegaChatPeerList.PRIV_STANDARD);
                        }
                    }
                    final String chatTitle = intent.getStringExtra(AddContactActivity.EXTRA_CHAT_TITLE);
                    boolean isEKR = intent.getBooleanExtra(AddContactActivity.EXTRA_EKR, false);
                    boolean chatLink = false;
                    if (!isEKR) {
                        chatLink = intent.getBooleanExtra(AddContactActivity.EXTRA_CHAT_LINK, false);
                    }

                    createGroupChat(peers, chatTitle, chatLink, isEKR);
                }
            }
        } else if (requestCode == REQUEST_INVITE_CONTACT_FROM_DEVICE && resultCode == RESULT_OK) {
            logDebug("REQUEST_INVITE_CONTACT_FROM_DEVICE OK");

            if (intent == null) {
                logWarning("Intent NULL");
                return;
            }

            final ArrayList<String> contactsData = intent.getStringArrayListExtra(AddContactActivity.EXTRA_CONTACTS);
            megaContacts = intent.getBooleanExtra(AddContactActivity.EXTRA_MEGA_CONTACTS, true);

            if (contactsData != null) {
                cC.inviteMultipleContacts(contactsData);
            }
        } else if (requestCode == REQUEST_DOWNLOAD_FOLDER && resultCode == RESULT_OK) {
            String parentPath = intent.getStringExtra(FileStorageActivity.EXTRA_PATH);

            if (parentPath != null) {
                String path = parentPath + File.separator + getRecoveryKeyFileName();

                logDebug("REQUEST_DOWNLOAD_FOLDER:path to download: " + path);
                AccountController ac = new AccountController(this);
                ac.exportMK(path);
            }
        } else if (requestCode == REQUEST_CODE_FILE_INFO && resultCode == RESULT_OK) {
            if (isCloudAdded()) {
                long handle = intent.getLongExtra(NODE_HANDLE, -1);
                fileBrowserFragment.refresh(handle);
            }

            onNodesSharedUpdate();
        } else if (requestCode == REQUEST_CODE_SCAN_DOCUMENT) {
            if (resultCode == RESULT_OK) {
                String savedDestination = intent.getStringExtra(DocumentScannerActivity.EXTRA_PICKED_SAVE_DESTINATION);
                Intent fileIntent = new Intent(this, FileExplorerActivity.class);
                if (StringResourcesUtils.getString(R.string.section_chat).equals(savedDestination)) {
                    fileIntent.setAction(FileExplorerActivity.ACTION_UPLOAD_TO_CHAT);
                } else {
                    fileIntent.setAction(FileExplorerActivity.ACTION_SAVE_TO_CLOUD);
                    fileIntent.putExtra(FileExplorerActivity.EXTRA_PARENT_HANDLE, getCurrentParentHandle());
                }
                fileIntent.putExtra(Intent.EXTRA_STREAM, intent.getData());
                fileIntent.setType(intent.getType());
                startActivity(fileIntent);
            }
        } else if (requestCode == REQUEST_WRITE_STORAGE || requestCode == REQUEST_READ_WRITE_STORAGE) {
            if (Build.VERSION.SDK_INT >= Build.VERSION_CODES.R) {
                switch (requestCode) {
                    case REQUEST_WRITE_STORAGE:
                        // Take picture scenarios
                        if (typesCameraPermission == TAKE_PICTURE_OPTION) {
                            if (!hasPermissions(this, Manifest.permission.CAMERA)) {
                                requestPermission(this, REQUEST_CAMERA, Manifest.permission.CAMERA);
                            } else {
                                checkTakePicture(this, TAKE_PHOTO_CODE);
                                typesCameraPermission = INVALID_TYPE_PERMISSIONS;
                            }
                            break;
                        }

                        // General download scenario
                        nodeSaver.handleRequestPermissionsResult(requestCode);
                        break;

                    case REQUEST_READ_WRITE_STORAGE:
                        // Upload scenario
                        new Handler(Looper.getMainLooper()).post(this::showUploadPanel);
                        break;
                }
            }
        } else if (requestCode == REQUEST_CODE_DELETE_VERSIONS_HISTORY && resultCode == RESULT_OK) {
            if (!isOnline(this)) {
                Util.showErrorAlertDialog(getString(R.string.error_server_connection_problem), false, this);
                return;
            }
            if (intent.getBooleanExtra(VersionsFileActivity.KEY_DELETE_VERSION_HISTORY, false)) {
                MegaNode node = megaApi.getNodeByHandle(intent.getLongExtra(VersionsFileActivity.KEY_DELETE_NODE_HANDLE, 0));
                ArrayList<MegaNode> versions = megaApi.getVersions(node);
                versionsToRemove = versions.size() - 1;
                for (int i = 1; i < versions.size(); i++) {
                    megaApi.removeVersion(versions.get(i), this);
                }
            }
        } else {
            logWarning("No request code processed");
            super.onActivityResult(requestCode, resultCode, intent);
        }
    }

    /**
     * Shows the copy result.
     *
     * @param result Object containing the request result.
     */
    private void showCopyResult(CopyRequestResult result) {
        showSnackbar(SNACKBAR_TYPE, result.getResultText(), MEGACHAT_INVALID_HANDLE);

        if (result.getSuccessCount() <= 0) {
            return;
        }

        if (drawerItem == DrawerItem.CLOUD_DRIVE) {
            if (isCloudAdded()) {
                ArrayList<MegaNode> nodes = megaApi.getChildren(megaApi.getNodeByHandle(parentHandleBrowser),
                        sortOrderManagement.getOrderCloud());
                fileBrowserFragment.setNodes(nodes);
                fileBrowserFragment.getRecyclerView().invalidate();
            }
        } else if (drawerItem == DrawerItem.RUBBISH_BIN) {
            refreshRubbishBin();
        } else if (drawerItem == DrawerItem.INBOX) {
            refreshInboxList();
        }
    }

    public void createGroupChat(MegaChatPeerList peers, String chatTitle, boolean chatLink, boolean isEKR) {

        logDebug("Create group chat with participants: " + peers.size());

        if (isEKR) {
            megaChatApi.createChat(true, peers, chatTitle, this);
        } else {
            if (chatLink) {
                if (chatTitle != null && !chatTitle.isEmpty()) {
                    CreateGroupChatWithPublicLink listener = new CreateGroupChatWithPublicLink(this, chatTitle);
                    megaChatApi.createPublicChat(peers, chatTitle, listener);
                } else {
                    showAlert(this, getString(R.string.message_error_set_title_get_link), null);
                }
            } else {
                megaChatApi.createPublicChat(peers, chatTitle, this);
            }
        }
    }

    public void startOneToOneChat(MegaUser user) {
        logDebug("User Handle: " + user.getHandle());
        MegaChatRoom chat = megaChatApi.getChatRoomByUser(user.getHandle());
        MegaChatPeerList peers = MegaChatPeerList.createInstance();
        if (chat == null) {
            logDebug("No chat, create it!");
            peers.addPeer(user.getHandle(), MegaChatPeerList.PRIV_STANDARD);
            megaChatApi.createChat(false, peers, this);
        } else {
            logDebug("There is already a chat, open it!");
            Intent intentOpenChat = new Intent(this, ChatActivity.class);
            intentOpenChat.setAction(ACTION_CHAT_SHOW_MESSAGES);
            intentOpenChat.putExtra(CHAT_ID, chat.getChatId());
            this.startActivity(intentOpenChat);
        }
    }

    void disableNavigationViewMenu(Menu menu) {
        logDebug("disableNavigationViewMenu");

        MenuItem mi = menu.findItem(R.id.bottom_navigation_item_cloud_drive);
        if (mi != null) {
            mi.setChecked(false);
            mi.setEnabled(false);
        }
        mi = menu.findItem(R.id.bottom_navigation_item_camera_uploads);
        if (mi != null) {
            mi.setChecked(false);
            mi.setEnabled(false);
        }
        mi = menu.findItem(R.id.bottom_navigation_item_chat);
        if (mi != null) {
            mi.setChecked(false);
        }
        mi = menu.findItem(R.id.bottom_navigation_item_shared_items);
        if (mi != null) {
            mi.setChecked(false);
            mi.setEnabled(false);
        }
        mi = menu.findItem(R.id.bottom_navigation_item_homepage);
        if (mi != null) {
            mi.setChecked(false);
        }

        disableNavigationViewLayout();
    }

    void disableNavigationViewLayout() {
        if (myAccountSection != null) {
            myAccountSection.setEnabled(false);
            ((TextView) myAccountSection.findViewById(R.id.my_account_section_text)).setTextColor(ContextCompat.getColor(this, R.color.grey_038_white_038));
        }

        if (inboxSection != null) {
            if (inboxNode == null) {
                inboxSection.setVisibility(View.GONE);
            } else {
                boolean hasChildren = megaApi.hasChildren(inboxNode);
                if (hasChildren) {
                    inboxSection.setEnabled(false);
                    inboxSection.setVisibility(View.VISIBLE);
                    ((TextView) inboxSection.findViewById(R.id.inbox_section_text)).setTextColor(ContextCompat.getColor(this, R.color.grey_038_white_038));
                } else {
                    inboxSection.setVisibility(View.GONE);
                }
            }
        }

        if (contactsSection != null) {
            contactsSection.setEnabled(false);

            if (contactsSectionText == null) {
                contactsSectionText = contactsSection.findViewById(R.id.contacts_section_text);
            }

            contactsSectionText.setAlpha(0.38F);
            setContactTitleSection();
        }

        if (notificationsSection != null) {
            notificationsSection.setEnabled(false);

            if (notificationsSectionText == null) {
                notificationsSectionText = notificationsSection.findViewById(R.id.contacts_section_text);
            }

            notificationsSectionText.setAlpha(0.38F);
            setNotificationsTitleSection();
        }

        if (rubbishBinSection != null) {
            rubbishBinSection.setEnabled(false);
            ((TextView) rubbishBinSection.findViewById(R.id.rubbish_bin_section_text)).setAlpha(0.38F);
        }

        if (upgradeAccount != null) {
            upgradeAccount.setEnabled(false);
        }
    }

    void resetNavigationViewMenu(Menu menu) {
        logDebug("resetNavigationViewMenu()");

        if (!isOnline(this) || megaApi == null || megaApi.getRootNode() == null) {
            disableNavigationViewMenu(menu);
            return;
        }

        MenuItem mi = menu.findItem(R.id.bottom_navigation_item_cloud_drive);

        if (mi != null) {
            mi.setChecked(false);
            mi.setEnabled(true);
        }
        mi = menu.findItem(R.id.bottom_navigation_item_camera_uploads);
        if (mi != null) {
            mi.setChecked(false);
            mi.setEnabled(true);
        }
        mi = menu.findItem(R.id.bottom_navigation_item_chat);
        if (mi != null) {
            mi.setChecked(false);
            mi.setEnabled(true);
        }
        mi = menu.findItem(R.id.bottom_navigation_item_shared_items);
        if (mi != null) {
            mi.setChecked(false);
            mi.setEnabled(true);
        }

        resetNavigationViewLayout();
    }

    public void resetNavigationViewLayout() {
        if (myAccountSection != null) {
            myAccountSection.setEnabled(true);
            ((TextView) myAccountSection.findViewById(R.id.my_account_section_text)).setTextColor(
                    ColorUtils.getThemeColor(this, android.R.attr.textColorPrimary));
        }

        if (inboxSection != null) {
            if (inboxNode == null) {
                inboxSection.setVisibility(View.GONE);
                logDebug("Inbox Node is NULL");
            } else {
                boolean hasChildren = megaApi.hasChildren(inboxNode);
                if (hasChildren) {
                    inboxSection.setEnabled(true);
                    inboxSection.setVisibility(View.VISIBLE);
                    ((TextView) inboxSection.findViewById(R.id.inbox_section_text)).setTextColor(
                            ColorUtils.getThemeColor(this, android.R.attr.textColorPrimary));
                } else {
                    logDebug("Inbox Node NO children");
                    inboxSection.setVisibility(View.GONE);
                }
            }
        }

        if (contactsSection != null) {
            contactsSection.setEnabled(true);

            if (contactsSectionText == null) {
                contactsSectionText = contactsSection.findViewById(R.id.contacts_section_text);
            }

            contactsSectionText.setAlpha(1F);
            setContactTitleSection();
        }

        if (notificationsSection != null) {
            notificationsSection.setEnabled(true);

            if (notificationsSectionText == null) {
                notificationsSectionText = notificationsSection.findViewById(R.id.notification_section_text);
            }

            notificationsSectionText.setAlpha(1F);
            setNotificationsTitleSection();
        }

        if (rubbishBinSection != null) {
            rubbishBinSection.setEnabled(true);
            ((TextView) rubbishBinSection.findViewById(R.id.rubbish_bin_section_text)).setAlpha(1F);
        }

        if (upgradeAccount != null) {
            upgradeAccount.setEnabled(true);
        }
    }

    public void setInboxNavigationDrawer() {
        logDebug("setInboxNavigationDrawer");
        if (nV != null && inboxSection != null) {
            if (inboxNode == null) {
                inboxSection.setVisibility(View.GONE);
                logDebug("Inbox Node is NULL");
            } else {
                boolean hasChildren = megaApi.hasChildren(inboxNode);
                if (hasChildren) {
                    inboxSection.setEnabled(true);
                    inboxSection.setVisibility(View.VISIBLE);
                } else {
                    logDebug("Inbox Node NO children");
                    inboxSection.setVisibility(View.GONE);
                }
            }
        }
    }

    public void showProPanel() {
        logDebug("showProPanel");
        //Left and Right margin
        LinearLayout.LayoutParams proTextParams = (LinearLayout.LayoutParams) getProText.getLayoutParams();
        proTextParams.setMargins(scaleWidthPx(24, outMetrics), scaleHeightPx(23, outMetrics), scaleWidthPx(24, outMetrics), scaleHeightPx(23, outMetrics));
        getProText.setLayoutParams(proTextParams);

        rightUpgradeButton.setOnClickListener(this);
        android.view.ViewGroup.LayoutParams paramsb2 = rightUpgradeButton.getLayoutParams();
        //Left and Right margin
        LinearLayout.LayoutParams optionTextParams = (LinearLayout.LayoutParams) rightUpgradeButton.getLayoutParams();
        optionTextParams.setMargins(scaleWidthPx(6, outMetrics), 0, scaleWidthPx(8, outMetrics), 0);
        rightUpgradeButton.setLayoutParams(optionTextParams);

        leftCancelButton.setOnClickListener(this);
        android.view.ViewGroup.LayoutParams paramsb1 = leftCancelButton.getLayoutParams();
        leftCancelButton.setLayoutParams(paramsb1);
        //Left and Right margin
        LinearLayout.LayoutParams cancelTextParams = (LinearLayout.LayoutParams) leftCancelButton.getLayoutParams();
        cancelTextParams.setMargins(scaleWidthPx(6, outMetrics), 0, scaleWidthPx(6, outMetrics), 0);
        leftCancelButton.setLayoutParams(cancelTextParams);

        getProLayout.setVisibility(View.VISIBLE);
        getProLayout.bringToFront();
    }

    /**
     * Check the current storage state.
     *
     * @param onCreate Flag to indicate if the method was called from "onCreate" or not.
     */
    private void checkCurrentStorageStatus(boolean onCreate) {
        // If the current storage state is not initialized is because the app received the
        // event informing about the storage state  during login, the ManagerActivity
        // wasn't active and for this reason the value is stored in the MegaApplication object.
        int storageStateToCheck = (storageState != MegaApiJava.STORAGE_STATE_UNKNOWN) ?
                storageState : app.getStorageState();

        checkStorageStatus(storageStateToCheck, onCreate);
    }

    /**
     * Check the storage state provided as first parameter.
     *
     * @param newStorageState Storage state to check.
     * @param onCreate        Flag to indicate if the method was called from "onCreate" or not.
     */
    private void checkStorageStatus(int newStorageState, boolean onCreate) {
        Intent intent = new Intent(this, UploadService.class);
        switch (newStorageState) {
            case MegaApiJava.STORAGE_STATE_GREEN:
                logDebug("STORAGE STATE GREEN");

                intent.setAction(ACTION_STORAGE_STATE_CHANGED);

                // TODO: WORKAROUND, NEED TO IMPROVE AND REMOVE THE TRY-CATCH
                try {
                    ContextCompat.startForegroundService(this, intent);
                } catch (Exception e) {
                    logError("Exception starting UploadService", e);
                    e.printStackTrace();
                }

                if (myAccountInfo.getAccountType() == MegaAccountDetails.ACCOUNT_TYPE_FREE) {
                    logDebug("ACCOUNT TYPE FREE");
                    if (showMessageRandom()) {
                        logDebug("Show message random: TRUE");
                        showProPanel();
                    }
                }
                storageState = newStorageState;
                startCameraUploadService(ManagerActivity.this);
                break;

            case MegaApiJava.STORAGE_STATE_ORANGE:
                logWarning("STORAGE STATE ORANGE");

                intent.setAction(ACTION_STORAGE_STATE_CHANGED);

                // TODO: WORKAROUND, NEED TO IMPROVE AND REMOVE THE TRY-CATCH
                try {
                    ContextCompat.startForegroundService(this, intent);
                } catch (Exception e) {
                    logError("Exception starting UploadService", e);
                    e.printStackTrace();
                }

                if (onCreate && isStorageStatusDialogShown) {
                    isStorageStatusDialogShown = false;
                    showStorageAlmostFullDialog();
                } else if (newStorageState > storageState) {
                    showStorageAlmostFullDialog();
                }
                storageState = newStorageState;
                logDebug("Try to start CU, false.");
                startCameraUploadService(ManagerActivity.this);
                break;

            case MegaApiJava.STORAGE_STATE_RED:
                logWarning("STORAGE STATE RED");
                if (onCreate && isStorageStatusDialogShown) {
                    isStorageStatusDialogShown = false;
                    showStorageFullDialog();
                } else if (newStorageState > storageState) {
                    showStorageFullDialog();
                }
                break;

            case MegaApiJava.STORAGE_STATE_PAYWALL:
                logWarning("STORAGE STATE PAYWALL");
                break;

            default:
                return;
        }

        storageState = newStorageState;
        app.setStorageState(storageState);
    }

    /**
     * Show a dialog to indicate that the storage space is almost full.
     */
    public void showStorageAlmostFullDialog() {
        logDebug("showStorageAlmostFullDialog");
        showStorageStatusDialog(MegaApiJava.STORAGE_STATE_ORANGE, false, false);
    }

    /**
     * Show a dialog to indicate that the storage space is full.
     */
    public void showStorageFullDialog() {
        logDebug("showStorageFullDialog");
        showStorageStatusDialog(MegaApiJava.STORAGE_STATE_RED, false, false);
    }

    /**
     * Show an overquota alert dialog.
     *
     * @param preWarning Flag to indicate if is a pre-overquota alert or not.
     */
    public void showOverquotaAlert(boolean preWarning) {
        logDebug("preWarning: " + preWarning);
        showStorageStatusDialog(
                preWarning ? MegaApiJava.STORAGE_STATE_ORANGE : MegaApiJava.STORAGE_STATE_RED,
                true, preWarning);
    }

    public void showSMSVerificationDialog() {
        isSMSDialogShowing = true;
        smsDialogTimeChecker.update();
        MaterialAlertDialogBuilder dialogBuilder = new MaterialAlertDialogBuilder(this);
        LayoutInflater inflater = getLayoutInflater();
        final View dialogView = inflater.inflate(R.layout.sms_verification_dialog_layout, null);
        dialogBuilder.setView(dialogView);

        TextView msg = dialogView.findViewById(R.id.sv_dialog_msg);
        boolean isAchievementUser = megaApi.isAchievementsEnabled();
        logDebug("is achievement user: " + isAchievementUser);
        if (isAchievementUser) {
            String message = String.format(getString(R.string.sms_add_phone_number_dialog_msg_achievement_user), myAccountInfo.getBonusStorageSMS());
            msg.setText(message);
        } else {
            msg.setText(R.string.sms_add_phone_number_dialog_msg_non_achievement_user);
        }

        dialogBuilder.setPositiveButton(R.string.general_add, (dialog, which) -> {
            startActivity(new Intent(getApplicationContext(), SMSVerificationActivity.class));
            alertDialogSMSVerification.dismiss();
        }).setNegativeButton(R.string.verify_account_not_now_button, (dialog, which) -> {
            alertDialogSMSVerification.dismiss();
        });

        if (alertDialogSMSVerification == null) {
            alertDialogSMSVerification = dialogBuilder.create();
            alertDialogSMSVerification.setCancelable(false);
            alertDialogSMSVerification.setOnDismissListener(dialog -> isSMSDialogShowing = false);
            alertDialogSMSVerification.setCanceledOnTouchOutside(false);
        }
        alertDialogSMSVerification.show();
    }

    /**
     * Method to show a dialog to indicate the storage status.
     *
     * @param storageState   Storage status.
     * @param overquotaAlert Flag to indicate that is an overquota alert or not.
     * @param preWarning     Flag to indicate if is a pre-overquota alert or not.
     */
    private void showStorageStatusDialog(int storageState, boolean overquotaAlert, boolean preWarning) {
        logDebug("showStorageStatusDialog");

        if (myAccountInfo.getAccountType() == -1) {
            logWarning("Do not show dialog, not info of the account received yet");
            return;
        }

        if (isStorageStatusDialogShown) {
            logDebug("Storage status dialog already shown");
            return;
        }

        MaterialAlertDialogBuilder dialogBuilder = new MaterialAlertDialogBuilder(this);

        LayoutInflater inflater = this.getLayoutInflater();
        View dialogView = inflater.inflate(R.layout.storage_status_dialog_layout, null);
        dialogBuilder.setView(dialogView);

        TextView title = (TextView) dialogView.findViewById(R.id.storage_status_title);
        title.setText(getString(R.string.action_upgrade_account));

        ImageView image = (ImageView) dialogView.findViewById(R.id.image_storage_status);
        TextView text = (TextView) dialogView.findViewById(R.id.text_storage_status);

        Product pro3 = getPRO3OneMonth();
        String storageString = "";
        String transferString = "";
        if (pro3 != null) {
            storageString = getSizeStringGBBased(pro3.getStorage());
            transferString = getSizeStringGBBased(pro3.getTransfer());
        }

        switch (storageState) {
            case MegaApiJava.STORAGE_STATE_GREEN:
                logDebug("STORAGE STATE GREEN");
                return;

            case MegaApiJava.STORAGE_STATE_ORANGE:
                image.setImageResource(R.drawable.ic_storage_almost_full);
                text.setText(String.format(getString(R.string.text_almost_full_warning), storageString, transferString));
                break;

            case MegaApiJava.STORAGE_STATE_RED:
                image.setImageResource(R.drawable.ic_storage_full);
                text.setText(String.format(getString(R.string.text_storage_full_warning), storageString, transferString));
                break;

            default:
                logWarning("STORAGE STATE INVALID VALUE: " + storageState);
                return;
        }

        if (overquotaAlert) {
            if (!preWarning)
                title.setText(getString(R.string.overquota_alert_title));

            text.setText(getString(preWarning ? R.string.pre_overquota_alert_text :
                    R.string.overquota_alert_text));
        }

        LinearLayout horizontalButtonsLayout = (LinearLayout) dialogView.findViewById(R.id.horizontal_buttons_storage_status_layout);
        LinearLayout verticalButtonsLayout = (LinearLayout) dialogView.findViewById(R.id.vertical_buttons_storage_status_layout);

        final OnClickListener dismissClickListener = new OnClickListener() {
            public void onClick(View v) {
                alertDialogStorageStatus.dismiss();
                isStorageStatusDialogShown = false;
            }
        };

        final OnClickListener upgradeClickListener = new OnClickListener() {
            public void onClick(View v) {
                alertDialogStorageStatus.dismiss();
                isStorageStatusDialogShown = false;
                navigateToUpgradeAccount();
            }
        };

        final OnClickListener achievementsClickListener = new OnClickListener() {
            public void onClick(View v) {
                alertDialogStorageStatus.dismiss();
                isStorageStatusDialogShown = false;
                logDebug("Go to achievements section");
                navigateToAchievements();
            }
        };

        final OnClickListener customPlanClickListener = v -> {
            alertDialogStorageStatus.dismiss();
            isStorageStatusDialogShown = false;
            askForCustomizedPlan(this, megaApi.getMyEmail(), myAccountInfo.getAccountType());
        };

        Button verticalDismissButton = (Button) dialogView.findViewById(R.id.vertical_storage_status_button_dissmiss);
        verticalDismissButton.setOnClickListener(dismissClickListener);
        Button horizontalDismissButton = (Button) dialogView.findViewById(R.id.horizontal_storage_status_button_dissmiss);
        horizontalDismissButton.setOnClickListener(dismissClickListener);

        Button verticalActionButton = (Button) dialogView.findViewById(R.id.vertical_storage_status_button_action);
        Button horizontalActionButton = (Button) dialogView.findViewById(R.id.horizontal_storage_status_button_payment);

        Button achievementsButton = (Button) dialogView.findViewById(R.id.vertical_storage_status_button_achievements);
        achievementsButton.setOnClickListener(achievementsClickListener);

        switch (myAccountInfo.getAccountType()) {
            case MegaAccountDetails.ACCOUNT_TYPE_PROIII:
                logDebug("Show storage status dialog for USER PRO III");
                if (!overquotaAlert) {
                    if (storageState == MegaApiJava.STORAGE_STATE_ORANGE) {
                        text.setText(getString(R.string.text_almost_full_warning_pro3_account));
                    } else if (storageState == MegaApiJava.STORAGE_STATE_RED) {
                        text.setText(getString(R.string.text_storage_full_warning_pro3_account));
                    }
                }
                horizontalActionButton.setText(getString(R.string.button_custom_almost_full_warning));
                horizontalActionButton.setOnClickListener(customPlanClickListener);
                verticalActionButton.setText(getString(R.string.button_custom_almost_full_warning));
                verticalActionButton.setOnClickListener(customPlanClickListener);
                break;

            case MegaAccountDetails.ACCOUNT_TYPE_LITE:
            case MegaAccountDetails.ACCOUNT_TYPE_PROI:
            case MegaAccountDetails.ACCOUNT_TYPE_PROII:
                logDebug("Show storage status dialog for USER PRO");
                if (!overquotaAlert) {
                    if (storageState == MegaApiJava.STORAGE_STATE_ORANGE) {
                        text.setText(String.format(getString(R.string.text_almost_full_warning_pro_account), storageString, transferString));
                    } else if (storageState == MegaApiJava.STORAGE_STATE_RED) {
                        text.setText(String.format(getString(R.string.text_storage_full_warning_pro_account), storageString, transferString));
                    }
                }
                horizontalActionButton.setText(getString(R.string.my_account_upgrade_pro));
                horizontalActionButton.setOnClickListener(upgradeClickListener);
                verticalActionButton.setText(getString(R.string.my_account_upgrade_pro));
                verticalActionButton.setOnClickListener(upgradeClickListener);
                break;

            case MegaAccountDetails.ACCOUNT_TYPE_FREE:
            default:
                logDebug("Show storage status dialog for FREE USER");
                horizontalActionButton.setText(getString(R.string.button_plans_almost_full_warning));
                horizontalActionButton.setOnClickListener(upgradeClickListener);
                verticalActionButton.setText(getString(R.string.button_plans_almost_full_warning));
                verticalActionButton.setOnClickListener(upgradeClickListener);
                break;
        }

        if (megaApi.isAchievementsEnabled()) {
            horizontalButtonsLayout.setVisibility(View.GONE);
            verticalButtonsLayout.setVisibility(View.VISIBLE);
        } else {
            horizontalButtonsLayout.setVisibility(View.VISIBLE);
            verticalButtonsLayout.setVisibility(View.GONE);
        }

        alertDialogStorageStatus = dialogBuilder.create();
        alertDialogStorageStatus.setCancelable(false);
        alertDialogStorageStatus.setCanceledOnTouchOutside(false);

        isStorageStatusDialogShown = true;

        alertDialogStorageStatus.show();
    }

    private Product getPRO3OneMonth() {
        List<Product> products = myAccountInfo.getProductAccounts();
        if (products != null) {
            for (Product product : products) {
                if (product != null && product.getLevel() == PRO_III && product.getMonths() == 1) {
                    return product;
                }
            }
        } else {
            // Edge case: when this method is called, TYPE_GET_PRICING hasn't finished yet.
            logWarning("Products haven't been initialized!");
        }
        return null;
    }

    private void refreshOfflineNodes() {
        logDebug("updateOfflineView");
        if (fullscreenOfflineFragment != null) {
            fullscreenOfflineFragment.refreshNodes();
        } else if (pagerOfflineFragment != null) {
            pagerOfflineFragment.refreshNodes();
        }
    }

    /**
     * Handle processed upload intent.
     *
     * @param infos List<ShareInfo> containing all the upload info.
     */
    private void onIntentProcessed(List<ShareInfo> infos) {
        logDebug("onIntentProcessed");

        MegaNode parentNode = getCurrentParentNode(getCurrentParentHandle(), -1);
        if (parentNode == null) {
            dismissAlertDialogIfExists(statusDialog);
            dismissAlertDialogIfExists(processFileDialog);
            showSnackbar(SNACKBAR_TYPE, StringResourcesUtils.getString(R.string.error_temporary_unavaible), -1);
            return;
        }

        if (infos == null) {
            dismissAlertDialogIfExists(statusDialog);
            dismissAlertDialogIfExists(processFileDialog);
            showSnackbar(SNACKBAR_TYPE, StringResourcesUtils.getString(R.string.upload_can_not_open), MEGACHAT_INVALID_HANDLE);
            return;
        }

<<<<<<< HEAD
        if (app.getStorageState() == STORAGE_STATE_PAYWALL) {
            dismissAlertDialogIfExists(statusDialog);
            dismissAlertDialogIfExists(processFileDialog);
            showOverDiskQuotaPaywallWarning();
            return;
=======
            for (ShareInfo info : infos) {
                if (info.isContact) {
                    requestContactsPermissions(info, parentNode);
                } else {
                    Intent intent = new Intent(this, UploadService.class);
                    intent.putExtra(UploadService.EXTRA_FILEPATH, info.getFileAbsolutePath());
                    intent.putExtra(UploadService.EXTRA_NAME, info.getTitle());
                    intent.putExtra(UploadService.EXTRA_LAST_MODIFIED, info.getLastModified());
                    intent.putExtra(UploadService.EXTRA_PARENT_HASH, parentNode.getHandle());
                    ContextCompat.startForegroundService(this, intent);
                }
            }
>>>>>>> d200b9b4
        }

        checkNameCollisionUseCase.checkShareInfoList(infos, parentNode)
                .subscribeOn(Schedulers.io())
                .observeOn(AndroidSchedulers.mainThread())
                .subscribe((result, throwable) -> {
                    dismissAlertDialogIfExists(statusDialog);
                    dismissAlertDialogIfExists(processFileDialog);

                    if (throwable != null) {
                        showSnackbar(SNACKBAR_TYPE, StringResourcesUtils.getString(R.string.error_temporary_unavaible), MEGACHAT_INVALID_HANDLE);
                    } else {
                        ArrayList<NameCollision> collisions = result.getFirst();
                        List<ShareInfo> withoutCollisions = result.getSecond();

                        if (!collisions.isEmpty()) {
                            nameCollisionActivityContract.launch(collisions);
                        }

                        if (!withoutCollisions.isEmpty()) {
                            showSnackbar(SNACKBAR_TYPE, StringResourcesUtils.getQuantityString(R.plurals.upload_began, withoutCollisions.size(), withoutCollisions.size()), MEGACHAT_INVALID_HANDLE);

                            for (ShareInfo info : withoutCollisions) {
                                if (info.isContact) {
                                    requestContactsPermissions(info, parentNode);
                                } else {
                                    uploadUseCase.upload(this, info, null, parentNode.getHandle())
                                            .subscribeOn(Schedulers.io())
                                            .observeOn(AndroidSchedulers.mainThread())
                                            .subscribe(() -> logDebug("Upload started"));
                                }
                            }
                        }
                    }
                });
    }

    public void requestContactsPermissions(ShareInfo info, MegaNode parentNode) {
        logDebug("requestContactsPermissions");
        if (!hasPermissions(this, Manifest.permission.READ_CONTACTS)) {
            logWarning("No read contacts permission");
            infoManager = info;
            parentNodeManager = parentNode;
            requestPermission(this, REQUEST_UPLOAD_CONTACT, Manifest.permission.READ_CONTACTS);
        } else {
            uploadContactInfo(info, parentNode);
        }
    }

    public void uploadContactInfo(ShareInfo info, MegaNode parentNode) {
        logDebug("Upload contact info");

        Cursor cursorID = getContentResolver().query(info.contactUri, null, null, null, null);

        if (cursorID != null) {
            if (cursorID.moveToFirst()) {
                logDebug("It is a contact");

                String id = cursorID.getString(cursorID.getColumnIndex(ContactsContract.Contacts._ID));
                String name = cursorID.getString(cursorID.getColumnIndex(ContactsContract.Contacts.DISPLAY_NAME));
                int hasPhone = cursorID.getInt(cursorID.getColumnIndex(ContactsContract.Contacts.HAS_PHONE_NUMBER));

                // get the user's email address
                String email = null;
                Cursor ce = getContentResolver().query(ContactsContract.CommonDataKinds.Email.CONTENT_URI, null,
                        ContactsContract.CommonDataKinds.Email.CONTACT_ID + " = ?", new String[]{id}, null);
                if (ce != null && ce.moveToFirst()) {
                    email = ce.getString(ce.getColumnIndex(ContactsContract.CommonDataKinds.Email.DATA));
                    ce.close();
                }

                // get the user's phone number
                String phone = null;
                if (hasPhone > 0) {
                    Cursor cp = getContentResolver().query(ContactsContract.CommonDataKinds.Phone.CONTENT_URI, null,
                            ContactsContract.CommonDataKinds.Phone.CONTACT_ID + " = ?", new String[]{id}, null);
                    if (cp != null && cp.moveToFirst()) {
                        phone = cp.getString(cp.getColumnIndex(ContactsContract.CommonDataKinds.Phone.NUMBER));
                        cp.close();
                    }
                }

                StringBuilder data = new StringBuilder();
                data.append(name);
                if (phone != null) {
                    data.append(", " + phone);
                }

                if (email != null) {
                    data.append(", " + email);
                }

                createFile(name, data.toString(), parentNode);
            }
            cursorID.close();
        } else {
            showSnackbar(SNACKBAR_TYPE, getString(R.string.error_temporary_unavaible), -1);
        }
    }

    private void createFile(String name, String data, MegaNode parentNode) {
        if (app.getStorageState() == STORAGE_STATE_PAYWALL) {
            showOverDiskQuotaPaywallWarning();
            return;
        }

        File file = createTemporalTextFile(this, name, data);
<<<<<<< HEAD
        if (file == null) {
            showSnackbar(SNACKBAR_TYPE, getString(R.string.general_text_error), MEGACHAT_INVALID_HANDLE);
            return;
=======
        if (file != null) {
            showSnackbar(SNACKBAR_TYPE, getResources().getQuantityString(R.plurals.upload_began, 1, 1), -1);

            Intent intent = new Intent(this, UploadService.class);
            intent.putExtra(UploadService.EXTRA_FILEPATH, file.getAbsolutePath());
            intent.putExtra(UploadService.EXTRA_NAME, file.getName());
            intent.putExtra(UploadService.EXTRA_PARENT_HASH, parentNode.getHandle());
            intent.putExtra(UploadService.EXTRA_SIZE, file.getTotalSpace());
            ContextCompat.startForegroundService(this, intent);
        } else {
            showSnackbar(SNACKBAR_TYPE, getString(R.string.general_text_error), -1);
>>>>>>> d200b9b4
        }

        checkNameCollisionUseCase.check(file.getName(), parentNode)
                .subscribeOn(Schedulers.io())
                .observeOn(AndroidSchedulers.mainThread())
                .subscribe(handle -> {
                            NameCollision collision = NameCollision.Upload
                                    .getUploadCollision(handle, file, parentNode.getParentHandle());

                            nameCollisionActivityContract.launch(collision);
                        },
                        throwable -> {
                            if (throwable instanceof MegaNodeException.ParentDoesNotExistException) {
                                showSnackbar(SNACKBAR_TYPE, StringResourcesUtils.getString(R.string.general_error), MEGACHAT_INVALID_HANDLE);
                            } else if (throwable instanceof MegaNodeException.ChildDoesNotExistsException) {
                                String text = StringResourcesUtils.getQuantityString(R.plurals.upload_began, 1, 1);

                                uploadUseCase.upload(this, file, parentNode.getHandle())
                                        .subscribeOn(Schedulers.io())
                                        .observeOn(AndroidSchedulers.mainThread())
                                        .subscribe(() -> showSnackbar(SNACKBAR_TYPE, text, MEGACHAT_INVALID_HANDLE));
                            }
                        });
    }

    @Override
    public void onRequestStart(MegaChatApiJava api, MegaChatRequest request) {
        logDebug("onRequestStart(CHAT): " + request.getRequestString());
    }

    @Override
    public void onRequestUpdate(MegaChatApiJava api, MegaChatRequest request) {

    }

    @Override
    public void onRequestFinish(MegaChatApiJava api, MegaChatRequest request, MegaChatError e) {
        logDebug("onRequestFinish(CHAT): " + request.getRequestString() + "_" + e.getErrorCode());

        if (request.getType() == MegaChatRequest.TYPE_CREATE_CHATROOM) {
            logDebug("Create chat request finish");
            onRequestFinishCreateChat(e.getErrorCode(), request.getChatHandle());
        } else if (request.getType() == MegaChatRequest.TYPE_DISCONNECT) {
            if (e.getErrorCode() == MegaChatError.ERROR_OK) {
                logDebug("DISConnected from chat!");
            } else {
                logError("ERROR WHEN DISCONNECTING " + e.getErrorString());
            }
        } else if (request.getType() == MegaChatRequest.TYPE_LOGOUT) {
            logDebug("onRequestFinish(CHAT): " + MegaChatRequest.TYPE_LOGOUT);

            if (e.getErrorCode() != MegaError.API_OK) {
                logError("MegaChatRequest.TYPE_LOGOUT:ERROR");
            }

            if (app != null) {
                app.disableMegaChatApi();
            }
            resetLoggerSDK();
        } else if (request.getType() == MegaChatRequest.TYPE_SET_ONLINE_STATUS) {
            if (e.getErrorCode() == MegaChatError.ERROR_OK) {
                logDebug("Status changed to: " + request.getNumber());
            } else if (e.getErrorCode() == MegaChatError.ERROR_ARGS) {
                logWarning("Status not changed, the chosen one is the same");
            } else {
                logError("ERROR WHEN TYPE_SET_ONLINE_STATUS " + e.getErrorString());
                showSnackbar(SNACKBAR_TYPE, getString(R.string.changing_status_error), -1);
            }
        } else if (request.getType() == MegaChatRequest.TYPE_ARCHIVE_CHATROOM) {
            long chatHandle = request.getChatHandle();
            MegaChatRoom chat = megaChatApi.getChatRoom(chatHandle);
            String chatTitle = getTitleChat(chat);

            if (chatTitle == null) {
                chatTitle = "";
            } else if (!chatTitle.isEmpty() && chatTitle.length() > 60) {
                chatTitle = chatTitle.substring(0, 59) + "...";
            }

            if (!chatTitle.isEmpty() && chat.isGroup() && !chat.hasCustomTitle()) {
                chatTitle = "\"" + chatTitle + "\"";
            }

            if (e.getErrorCode() == MegaChatError.ERROR_OK) {
                if (request.getFlag()) {
                    logDebug("Chat archived");
                    showSnackbar(SNACKBAR_TYPE, getString(R.string.success_archive_chat, chatTitle), -1);
                } else {
                    logDebug("Chat unarchived");
                    showSnackbar(SNACKBAR_TYPE, getString(R.string.success_unarchive_chat, chatTitle), -1);
                }
            } else {
                if (request.getFlag()) {
                    logError("ERROR WHEN ARCHIVING CHAT " + e.getErrorString());
                    showSnackbar(SNACKBAR_TYPE, getString(R.string.error_archive_chat, chatTitle), -1);
                } else {
                    logError("ERROR WHEN UNARCHIVING CHAT " + e.getErrorString());
                    showSnackbar(SNACKBAR_TYPE, getString(R.string.error_unarchive_chat, chatTitle), -1);
                }
            }
        } else if (request.getType() == MegaChatRequest.TYPE_SET_LAST_GREEN_VISIBLE) {
            if (e.getErrorCode() == MegaChatError.ERROR_OK) {
                logDebug("MegaChatRequest.TYPE_SET_LAST_GREEN_VISIBLE: " + request.getFlag());
            } else {
                logError("MegaChatRequest.TYPE_SET_LAST_GREEN_VISIBLE:error: " + e.getErrorType());
            }
        }
    }

    @Override
    public void onRequestTemporaryError(MegaChatApiJava api, MegaChatRequest request, MegaChatError e) {

    }

    public void onRequestFinishCreateChat(int errorCode, long chatHandle) {
        if (errorCode == MegaChatError.ERROR_OK) {
            logDebug("Chat CREATED.");

            //Update chat view
            logDebug("Open new chat: " + chatHandle);
            Intent intent = new Intent(this, ChatActivity.class);
            intent.setAction(ACTION_CHAT_SHOW_MESSAGES);
            intent.putExtra(CHAT_ID, chatHandle);
            this.startActivity(intent);
        } else {
            logError("ERROR WHEN CREATING CHAT " + errorCode);
            showSnackbar(SNACKBAR_TYPE, getString(R.string.create_chat_error), -1);
        }
    }

    @Override
    public void onRequestStart(MegaApiJava api, MegaRequest request) {
        logDebug("onRequestStart: " + request.getRequestString());
    }

    @Override
    public void onRequestUpdate(MegaApiJava api, MegaRequest request) {
        logDebug("onRequestUpdate: " + request.getRequestString());
    }

    @SuppressLint("NewApi")
    @Override
    public void onRequestFinish(MegaApiJava api, MegaRequest request, MegaError e) {
        logDebug("onRequestFinish: " + request.getRequestString() + "_" + e.getErrorCode());
        if (request.getType() == MegaRequest.TYPE_LOGOUT) {
            logDebug("onRequestFinish: " + MegaRequest.TYPE_LOGOUT);

            if (e.getErrorCode() == MegaError.API_OK) {
                logDebug("onRequestFinish:OK:" + MegaRequest.TYPE_LOGOUT);
                logDebug("END logout sdk request - wait chat logout");
            } else if (e.getErrorCode() != MegaError.API_ESID) {
                showSnackbar(SNACKBAR_TYPE, getString(R.string.general_text_error), -1);
            }
        } else if (request.getType() == MegaRequest.TYPE_GET_ACHIEVEMENTS) {
            if (e.getErrorCode() == MegaError.API_OK) {
                myAccountInfo.setBonusStorageSMS(getSizeString(request.getMegaAchievementsDetails()
                        .getClassStorage(MegaAchievementsDetails.MEGA_ACHIEVEMENT_ADD_PHONE)));
            }
            showAddPhoneNumberInMenu();
            checkBeforeShowSMSVerificationDialog();
        } else if (request.getType() == MegaRequest.TYPE_SET_ATTR_USER) {
            if (request.getParamType() == MegaApiJava.USER_ATTR_PWD_REMINDER) {
                logDebug("MK exported - USER_ATTR_PWD_REMINDER finished");
                if (e.getErrorCode() == MegaError.API_OK || e.getErrorCode() == MegaError.API_ENOENT) {
                    logDebug("New value of attribute USER_ATTR_PWD_REMINDER: " + request.getText());
                }
            }
        } else if (request.getType() == MegaRequest.TYPE_GET_ATTR_USER) {
            if (request.getParamType() == MegaApiJava.USER_ATTR_AVATAR) {
                logDebug("Request avatar");
                if (e.getErrorCode() == MegaError.API_OK) {
                    setProfileAvatar();
                } else if (e.getErrorCode() == MegaError.API_ENOENT) {
                    setDefaultAvatar();
                } else if (e.getErrorCode() == MegaError.API_EARGS) {
                    logError("Error changing avatar: ");
                }

                LiveEventBus.get(EVENT_AVATAR_CHANGE, Boolean.class).post(false);
            } else if (request.getParamType() == MegaApiJava.USER_ATTR_FIRSTNAME) {
                updateMyData(true, request.getText(), e);
            } else if (request.getParamType() == MegaApiJava.USER_ATTR_LASTNAME) {
                updateMyData(false, request.getText(), e);
            } else if (request.getParamType() == MegaApiJava.USER_ATTR_GEOLOCATION) {

                if (e.getErrorCode() == MegaError.API_OK) {
                    logDebug("Attribute USER_ATTR_GEOLOCATION enabled");
                    MegaApplication.setEnabledGeoLocation(true);
                } else {
                    logDebug("Attribute USER_ATTR_GEOLOCATION disabled");
                    MegaApplication.setEnabledGeoLocation(false);
                }
            } else if (request.getParamType() == MegaApiJava.USER_ATTR_DISABLE_VERSIONS) {
                MegaApplication.setDisableFileVersions(request.getFlag());
            } else if (request.getParamType() == USER_ATTR_MY_BACKUPS_FOLDER) {
                if (e.getErrorCode() == MegaError.API_OK) {
                    logDebug("requesting myBackupHandle");
                    MegaNodeUtil.myBackupHandle = request.getNodeHandle();
                }
            }
        } else if (request.getType() == MegaRequest.TYPE_GET_CANCEL_LINK) {
            logDebug("TYPE_GET_CANCEL_LINK");
            hideKeyboard(managerActivity, 0);

            if (e.getErrorCode() == MegaError.API_OK) {
                logDebug("Cancelation link received!");
                showAlert(this, getString(R.string.email_verification_text), getString(R.string.email_verification_title));
            } else {
                logError("Error when asking for the cancelation link: " + e.getErrorString() + "___" + e.getErrorCode());
                showAlert(this, getString(R.string.general_text_error), getString(R.string.general_error_word));
            }
        } else if (request.getType() == MegaRequest.TYPE_REMOVE_CONTACT) {

            if (e.getErrorCode() == MegaError.API_OK) {
                showSnackbar(SNACKBAR_TYPE, getString(R.string.context_contact_removed), -1);
            } else if (e.getErrorCode() == MegaError.API_EMASTERONLY) {
                showSnackbar(SNACKBAR_TYPE, getString(R.string.error_remove_business_contact, request.getEmail()), -1);
            } else {
                logError("Error deleting contact");
                showSnackbar(SNACKBAR_TYPE, getString(R.string.context_contact_not_removed), -1);
            }
        } else if (request.getType() == MegaRequest.TYPE_INVITE_CONTACT) {
            logDebug("MegaRequest.TYPE_INVITE_CONTACT finished: " + request.getNumber());

            dismissAlertDialogIfExists(statusDialog);

            if (request.getNumber() == MegaContactRequest.INVITE_ACTION_REMIND) {
                showSnackbar(SNACKBAR_TYPE, getString(R.string.context_contact_invitation_resent), -1);
            } else {
                if (e.getErrorCode() == MegaError.API_OK) {
                    logDebug("OK INVITE CONTACT: " + request.getEmail());
                    if (request.getNumber() == MegaContactRequest.INVITE_ACTION_ADD) {
                        showSnackbar(SNACKBAR_TYPE, getString(R.string.context_contact_request_sent, request.getEmail()), -1);
                    } else if (request.getNumber() == MegaContactRequest.INVITE_ACTION_DELETE) {
                        showSnackbar(SNACKBAR_TYPE, getString(R.string.context_contact_invitation_deleted), -1);
                    }
                } else {
                    logError("ERROR invite contact: " + e.getErrorCode() + "___" + e.getErrorString());
                    if (e.getErrorCode() == MegaError.API_EEXIST) {
                        boolean found = false;
                        ArrayList<MegaContactRequest> outgoingContactRequests = megaApi.getOutgoingContactRequests();
                        if (outgoingContactRequests != null) {
                            for (int i = 0; i < outgoingContactRequests.size(); i++) {
                                if (outgoingContactRequests.get(i).getTargetEmail().equals(request.getEmail())) {
                                    found = true;
                                    break;
                                }
                            }
                        }
                        if (found) {
                            showSnackbar(SNACKBAR_TYPE, getString(R.string.invite_not_sent_already_sent, request.getEmail()), -1);
                        } else {
                            showSnackbar(SNACKBAR_TYPE, getString(R.string.context_contact_already_exists, request.getEmail()), -1);
                        }
                    } else if (request.getNumber() == MegaContactRequest.INVITE_ACTION_ADD && e.getErrorCode() == MegaError.API_EARGS) {
                        showSnackbar(SNACKBAR_TYPE, getString(R.string.error_own_email_as_contact), -1);
                    } else {
                        showSnackbar(SNACKBAR_TYPE, getString(R.string.general_error), -1);
                    }
                }
            }
        } else if (request.getType() == MegaRequest.TYPE_PAUSE_TRANSFERS) {
            logDebug("MegaRequest.TYPE_PAUSE_TRANSFERS");
            //force update the pause notification to prevent missed onTransferUpdate
            sendBroadcast(new Intent(BROADCAST_ACTION_INTENT_UPDATE_PAUSE_NOTIFICATION));

            if (e.getErrorCode() == MegaError.API_OK) {
                updateTransfersWidgetState();

                if (drawerItem == DrawerItem.TRANSFERS && isTransfersInProgressAdded()) {
                    boolean paused = megaApi.areTransfersPaused(MegaTransfer.TYPE_DOWNLOAD) || megaApi.areTransfersPaused(MegaTransfer.TYPE_UPLOAD);
                    refreshFragment(FragmentTag.TRANSFERS.getTag());
                    mTabsAdapterTransfers.notifyDataSetChanged();

                    pauseTransfersMenuIcon.setVisible(!paused);
                    playTransfersMenuIcon.setVisible(paused);
                }

                // Update CU backup state.
                int newBackupState = megaApi.areTransfersPaused(MegaTransfer.TYPE_UPLOAD)
                        ? CuSyncManager.State.CU_SYNC_STATE_PAUSE_UP
                        : CuSyncManager.State.CU_SYNC_STATE_ACTIVE;

                CuSyncManager.INSTANCE.updatePrimaryBackupState(newBackupState);
                CuSyncManager.INSTANCE.updateSecondaryBackupState(newBackupState);
            }
        } else if (request.getType() == MegaRequest.TYPE_PAUSE_TRANSFER) {
            logDebug("One MegaRequest.TYPE_PAUSE_TRANSFER");

            if (e.getErrorCode() == MegaError.API_OK) {
                int transferTag = request.getTransferTag();

                if (request.getFlag()) {
                    transfersManagement.addPausedTransfers(transferTag);
                } else {
                    transfersManagement.removePausedTransfers(transferTag);
                }

                if (isTransfersInProgressAdded()) {
                    transfersFragment.changeStatusButton(request.getTransferTag());
                }
            } else {
                showSnackbar(SNACKBAR_TYPE, getString(R.string.error_general_nodes), -1);
            }
        } else if (request.getType() == MegaRequest.TYPE_CANCEL_TRANSFER) {
            if (e.getErrorCode() == MegaError.API_OK) {
                transfersManagement.removePausedTransfers(request.getTransferTag());
                updateTransfersWidget();
                supportInvalidateOptionsMenu();
            } else {
                showSnackbar(SNACKBAR_TYPE, getString(R.string.error_general_nodes), MEGACHAT_INVALID_HANDLE);
            }
        } else if (request.getType() == MegaRequest.TYPE_CANCEL_TRANSFERS) {
            logDebug("MegaRequest.TYPE_CANCEL_TRANSFERS");
            //After cancelling all the transfers
            if (e.getErrorCode() == MegaError.API_OK) {
                hideTransfersWidget();

                if (drawerItem == DrawerItem.TRANSFERS && isTransfersInProgressAdded()) {
                    pauseTransfersMenuIcon.setVisible(false);
                    playTransfersMenuIcon.setVisible(false);
                    cancelAllTransfersMenuItem.setVisible(false);
                }

                transfersManagement.resetPausedTransfers();
            } else {
                showSnackbar(SNACKBAR_TYPE, getString(R.string.error_general_nodes), -1);
            }
        } else if (request.getType() == MegaRequest.TYPE_CREATE_FOLDER) {
            dismissAlertDialogIfExists(statusDialog);
            if (e.getErrorCode() == MegaError.API_OK) {
                showSnackbar(SNACKBAR_TYPE, getString(R.string.context_folder_created), -1);

                if (drawerItem == DrawerItem.CLOUD_DRIVE) {
                    if (isCloudAdded()) {
                        ArrayList<MegaNode> nodes = megaApi.getChildren(megaApi.getNodeByHandle(parentHandleBrowser),
                                sortOrderManagement.getOrderCloud());
                        fileBrowserFragment.setNodes(nodes);
                        fileBrowserFragment.getRecyclerView().invalidate();
                    }
                } else if (drawerItem == DrawerItem.SHARED_ITEMS) {
                    onNodesSharedUpdate();
                } else if (drawerItem == DrawerItem.SEARCH) {
                    refreshFragment(FragmentTag.SEARCH.getTag());
                }
            } else {
                logError("TYPE_CREATE_FOLDER ERROR: " + e.getErrorCode() + " " + e.getErrorString());
                showSnackbar(SNACKBAR_TYPE, getString(R.string.context_folder_no_created), -1);
            }
        } else if (request.getType() == MegaRequest.TYPE_SUBMIT_PURCHASE_RECEIPT) {
            if (e.getErrorCode() == MegaError.API_OK) {
                logDebug("PURCHASE CORRECT!");
                drawerItem = DrawerItem.CLOUD_DRIVE;
                selectDrawerItem(drawerItem);
            } else {
                logError("PURCHASE WRONG: " + e.getErrorString() + " (" + e.getErrorCode() + ")");
            }
        } else if (request.getType() == MegaRequest.TYPE_REGISTER_PUSH_NOTIFICATION) {
            if (e.getErrorCode() == MegaError.API_OK) {
                logDebug("FCM OK TOKEN MegaRequest.TYPE_REGISTER_PUSH_NOTIFICATION");
            } else {
                logError("FCM ERROR TOKEN TYPE_REGISTER_PUSH_NOTIFICATION: " + e.getErrorCode() + "__" + e.getErrorString());
            }
        } else if (request.getType() == MegaRequest.TYPE_FOLDER_INFO) {
            if (e.getErrorCode() == MegaError.API_OK) {
                MegaFolderInfo info = request.getMegaFolderInfo();
                int numVersions = info.getNumVersions();
                logDebug("Num versions: " + numVersions);
                long previousVersions = info.getVersionsSize();
                logDebug("Previous versions: " + previousVersions);

                myAccountInfo.setNumVersions(numVersions);
                myAccountInfo.setPreviousVersionsSize(previousVersions);

            } else {
                logError("ERROR requesting version info of the account");
            }
        } else if (request.getType() == MegaRequest.TYPE_REMOVE) {
            if (versionsToRemove > 0) {
                logDebug("Remove request finished");
                if (e.getErrorCode() == MegaError.API_OK) {
                    versionsRemoved++;
                } else {
                    errorVersionRemove++;
                }

                if (versionsRemoved + errorVersionRemove == versionsToRemove) {
                    if (versionsRemoved == versionsToRemove) {
                        showSnackbar(SNACKBAR_TYPE, getString(R.string.version_history_deleted), -1);
                    } else {
                        showSnackbar(SNACKBAR_TYPE, getString(R.string.version_history_deleted_erroneously)
                                        + "\n" + getQuantityString(R.plurals.versions_deleted_succesfully, versionsRemoved, versionsRemoved)
                                        + "\n" + getQuantityString(R.plurals.versions_not_deleted, errorVersionRemove, errorVersionRemove),
                                MEGACHAT_INVALID_HANDLE);
                    }
                    versionsToRemove = 0;
                    versionsRemoved = 0;
                    errorVersionRemove = 0;
                }
            } else {
                logDebug("Remove request finished");
                if (e.getErrorCode() == MegaError.API_OK) {
                    finish();
                } else if (e.getErrorCode() == MegaError.API_EMASTERONLY) {
                    showSnackbar(SNACKBAR_TYPE, e.getErrorString(), -1);
                } else {
                    showSnackbar(SNACKBAR_TYPE, getString(R.string.context_no_removed), -1);
                }
            }
        }
    }

    /**
     * Updates own firstName/lastName and fullName data in UI and DB.
     *
     * @param firstName True if the update makes reference to the firstName, false it to the lastName.
     * @param newName   New firstName/lastName text.
     * @param e         MegaError of the request.
     */
    private void updateMyData(boolean firstName, String newName, MegaError e) {
        myAccountInfo.updateMyData(firstName, newName, e);
        updateUserNameNavigationView(myAccountInfo.getFullName());
        LiveEventBus.get(EVENT_USER_NAME_UPDATED, Boolean.class).post(true);
    }

    public void updateAccountStorageInfo() {
        logDebug("updateAccountStorageInfo");
        megaApi.getFolderInfo(megaApi.getRootNode(), this);
    }

    @Override
    public void onRequestTemporaryError(MegaApiJava api, MegaRequest request,
                                        MegaError e) {
        logWarning("onRequestTemporaryError: " + request.getRequestString() + "__" + e.getErrorCode() + "__" + e.getErrorString());
    }

    @Override
    public void onUsersUpdate(MegaApiJava api, ArrayList<MegaUser> users) {
        logDebug("onUsersUpdate");

        if (users != null) {
            logDebug("users.size(): " + users.size());
            for (int i = 0; i < users.size(); i++) {
                MegaUser user = users.get(i);

                if (user != null) {
                    // 0 if the change is external.
                    // >0 if the change is the result of an explicit request
                    // -1 if the change is the result of an implicit request made by the SDK internally

                    if (user.isOwnChange() > 0) {
                        logDebug("isOwnChange!!!: " + user.getEmail());
                        if (user.hasChanged(MegaUser.CHANGE_TYPE_RICH_PREVIEWS)) {
                            logDebug("Change on CHANGE_TYPE_RICH_PREVIEWS");
                            megaApi.shouldShowRichLinkWarning(this);
                            megaApi.isRichPreviewsEnabled(this);
                        }
                    } else {
                        logDebug("NOT OWN change");

                        logDebug("Changes: " + user.getChanges());

                        if (megaApi.getMyUser() != null) {
                            if (user.getHandle() == megaApi.getMyUser().getHandle()) {
                                logDebug("Change on my account from another client");


                                if (user.hasChanged(MegaUser.CHANGE_TYPE_CONTACT_LINK_VERIFICATION)) {
                                    logDebug("Change on CHANGE_TYPE_CONTACT_LINK_VERIFICATION");
                                    megaApi.getContactLinksOption(this);
                                }
                            }
                        }

                        if (user.hasChanged(MegaUser.CHANGE_TYPE_FIRSTNAME)) {
                            if (user.getEmail().equals(megaApi.getMyUser().getEmail())) {
                                logDebug("I change my first name");
                                megaApi.getUserAttribute(user, MegaApiJava.USER_ATTR_FIRSTNAME, this);
                            } else {
                                logDebug("The user: " + user.getHandle() + "changed his first name");
                                megaApi.getUserAttribute(user, MegaApiJava.USER_ATTR_FIRSTNAME, new GetAttrUserListener(this));
                            }
                        }

                        if (user.hasChanged(MegaUser.CHANGE_TYPE_LASTNAME)) {
                            if (user.getEmail().equals(megaApi.getMyUser().getEmail())) {
                                logDebug("I change my last name");
                                megaApi.getUserAttribute(user, MegaApiJava.USER_ATTR_LASTNAME, this);
                            } else {
                                logDebug("The user: " + user.getHandle() + "changed his last name");
                                megaApi.getUserAttribute(user, MegaApiJava.USER_ATTR_LASTNAME, new GetAttrUserListener(this));
                            }
                        }

                        if (user.hasChanged(MegaUser.CHANGE_TYPE_ALIAS)) {
                            logDebug("I changed the user: " + user.getHandle() + " nickname");
                            megaApi.getUserAttribute(user, MegaApiJava.USER_ATTR_ALIAS, new GetAttrUserListener(this));
                        }

                        if (user.hasChanged(MegaUser.CHANGE_TYPE_AVATAR)) {
                            logDebug("The user: " + user.getHandle() + "changed his AVATAR");

                            File avatar = buildAvatarFile(this, user.getEmail() + ".jpg");
                            Bitmap bitmap = null;
                            if (isFileAvailable(avatar)) {
                                avatar.delete();
                            }

                            if (user.getEmail().equals(megaApi.getMyUser().getEmail())) {
                                logDebug("I change my avatar");
                                String destinationPath = buildAvatarFile(this, megaApi.getMyEmail() + ".jpg").getAbsolutePath();
                                megaApi.getUserAvatar(megaApi.getMyUser(), destinationPath, this);
                            }
                        }

                        if (user.hasChanged(MegaUser.CHANGE_TYPE_EMAIL)) {
                            logDebug("CHANGE_TYPE_EMAIL");
                            if (user.getEmail().equals(megaApi.getMyUser().getEmail())) {
                                logDebug("I change my mail");
                                updateMyEmail(user.getEmail());
                            } else {
                                logDebug("The contact: " + user.getHandle() + " changes the mail.");
                                if (dbH.findContactByHandle(String.valueOf(user.getHandle())) == null) {
                                    logWarning("The contact NOT exists -> DB inconsistency! -> Clear!");
                                    if (dbH.getContactsSize() != megaApi.getContacts().size()) {
                                        dbH.clearContacts();
                                        FillDBContactsTask fillDBContactsTask = new FillDBContactsTask(this);
                                        fillDBContactsTask.execute();
                                    }
                                } else {
                                    logDebug("The contact already exists -> update");
                                    dbH.setContactMail(user.getHandle(), user.getEmail());
                                }
                            }
                        }
                    }
                } else {
                    logWarning("user == null --> Continue...");
                    continue;
                }
            }
        }
    }

    public void openLocation(long nodeHandle) {
        logDebug("Node handle: " + nodeHandle);

        MegaNode node = megaApi.getNodeByHandle(nodeHandle);
        if (node == null) {
            return;
        }
        comesFromNotifications = true;
        comesFromNotificationHandle = nodeHandle;
        MegaNode parent = nC.getParent(node);
        if (parent.getHandle() == megaApi.getRootNode().getHandle()) {
            //Cloud Drive
            drawerItem = DrawerItem.CLOUD_DRIVE;
            openFolderRefresh = true;
            comesFromNotificationHandleSaved = parentHandleBrowser;
            setParentHandleBrowser(nodeHandle);
            selectDrawerItem(drawerItem);
        } else if (parent.getHandle() == megaApi.getRubbishNode().getHandle()) {
            //Rubbish
            drawerItem = DrawerItem.RUBBISH_BIN;
            openFolderRefresh = true;
            comesFromNotificationHandleSaved = parentHandleRubbish;
            setParentHandleRubbish(nodeHandle);
            selectDrawerItem(drawerItem);
        } else if (parent.getHandle() == megaApi.getInboxNode().getHandle()) {
            //Inbox
            drawerItem = DrawerItem.INBOX;
            openFolderRefresh = true;
            comesFromNotificationHandleSaved = parentHandleInbox;
            setParentHandleInbox(nodeHandle);
            selectDrawerItem(drawerItem);
        } else {
            //Incoming Shares
            drawerItem = DrawerItem.SHARED_ITEMS;
            indexShares = 0;
            comesFromNotificationDeepBrowserTreeIncoming = deepBrowserTreeIncoming;
            comesFromNotificationHandleSaved = parentHandleIncoming;
            if (parent != null) {
                comesFromNotificationsLevel = deepBrowserTreeIncoming = calculateDeepBrowserTreeIncoming(node, this);
            }
            openFolderRefresh = true;
            setParentHandleIncoming(nodeHandle);
            selectDrawerItem(drawerItem);
        }
    }

    @Override
    public void onUserAlertsUpdate(MegaApiJava api, ArrayList<MegaUserAlert> userAlerts) {
        logDebug("onUserAlertsUpdate");

        setNotificationsTitleSection();
        notificationsFragment = (NotificationsFragment) getSupportFragmentManager().findFragmentByTag(FragmentTag.NOTIFICATIONS.getTag());
        if (notificationsFragment != null && userAlerts != null) {
            notificationsFragment.updateNotifications(userAlerts);
        }

        updateNavigationToolbarIcon();
    }

    @Override
    public void onEvent(MegaApiJava api, MegaEvent event) {

    }

    public void updateMyEmail(String email) {
        LiveEventBus.get(EVENT_USER_EMAIL_UPDATED, Boolean.class).post(true);

        logDebug("New email: " + email);
        nVEmail.setText(email);
        String oldEmail = dbH.getMyEmail();
        if (oldEmail != null) {
            logDebug("Old email: " + oldEmail);
            try {
                File avatarFile = buildAvatarFile(this, oldEmail + ".jpg");
                if (isFileAvailable(avatarFile)) {
                    File newFile = buildAvatarFile(this, email + ".jpg");
                    if (newFile != null) {
                        boolean result = avatarFile.renameTo(newFile);
                        if (result) {
                            logDebug("The avatar file was correctly renamed");
                        }
                    }
                }
            } catch (Exception e) {
                logError("EXCEPTION renaming the avatar on changing email", e);
            }
        } else {
            logError("ERROR: Old email is NULL");
        }

        dbH.saveMyEmail(email);
    }

    public void onNodesCloudDriveUpdate() {
        logDebug("onNodesCloudDriveUpdate");

        rubbishBinFragment = (RubbishBinFragment) getSupportFragmentManager().findFragmentByTag(FragmentTag.RUBBISH_BIN.getTag());
        if (rubbishBinFragment != null) {
            rubbishBinFragment.hideMultipleSelect();

            if (isClearRubbishBin) {
                isClearRubbishBin = false;
                parentHandleRubbish = megaApi.getRubbishNode().getHandle();
                ArrayList<MegaNode> nodes = megaApi.getChildren(megaApi.getRubbishNode(),
                        sortOrderManagement.getOrderCloud());
                rubbishBinFragment.setNodes(nodes);
                rubbishBinFragment.getRecyclerView().invalidate();
            } else {
                refreshRubbishBin();
            }
        }
        if (pagerOfflineFragment != null) {
            pagerOfflineFragment.refreshNodes();
        }

        refreshCloudDrive();
    }

    public void onNodesInboxUpdate() {
        inboxFragment = (InboxFragment) getSupportFragmentManager().findFragmentByTag(FragmentTag.INBOX.getTag());
        if (inboxFragment != null) {
            inboxFragment.hideMultipleSelect();
            inboxFragment.refresh();
        }
    }

    public void onNodesSearchUpdate() {
        if (getSearchFragment() != null) {
            //stop from query for empty string.
            textSubmitted = true;
            searchFragment.refresh();
        }
    }

    public void refreshIncomingShares() {
        if (!isIncomingAdded()) return;

        incomingSharesFragment.hideMultipleSelect();
        incomingSharesFragment.refresh();
    }

    private void refreshOutgoingShares() {
        if (!isOutgoingAdded()) return;

        outgoingSharesFragment.hideMultipleSelect();
        outgoingSharesFragment.refresh();
    }

    private void refreshLinks() {
        if (!isLinksAdded()) return;

        linksFragment.refresh();
    }

    public void refreshInboxList() {
        inboxFragment = (InboxFragment) getSupportFragmentManager().findFragmentByTag(FragmentTag.INBOX.getTag());
        if (inboxFragment != null) {
            inboxFragment.getRecyclerView().invalidate();
        }
    }

    public void onNodesSharedUpdate() {
        logDebug("onNodesSharedUpdate");

        refreshOutgoingShares();
        refreshIncomingShares();
        refreshLinks();

        refreshSharesPageAdapter();
    }

    @Override
    public void onNodesUpdate(MegaApiJava api, ArrayList<MegaNode> updatedNodes) {
        logDebug("onNodesUpdate");
        dismissAlertDialogIfExists(statusDialog);

        boolean updateContacts = false;

        if (updatedNodes != null) {
            //Verify is it is a new item to the inbox
            for (int i = 0; i < updatedNodes.size(); i++) {
                MegaNode updatedNode = updatedNodes.get(i);

                if (!updateContacts) {
                    if (updatedNode.isInShare()) {
                        updateContacts = true;

                        if (drawerItem == DrawerItem.SHARED_ITEMS
                                && getTabItemShares() == INCOMING_TAB && parentHandleIncoming == updatedNode.getHandle()) {
                            getNodeUseCase.get(parentHandleIncoming)
                                    .subscribeOn(Schedulers.io())
                                    .observeOn(AndroidSchedulers.mainThread())
                                    .subscribe((result, throwable) -> {
                                        if (throwable != null) {
                                            decreaseDeepBrowserTreeIncoming();
                                            parentHandleIncoming = INVALID_HANDLE;
                                            hideTabs(false, INCOMING_TAB);
                                            refreshIncomingShares();
                                        }
                                    });
                        }
                    }
                }

                if (updatedNode.getParentHandle() == inboxNode.getHandle()) {
                    logDebug("New element to Inbox!!");
                    setInboxNavigationDrawer();
                }
            }
        }

        onNodesCloudDriveUpdate();

        onNodesSearchUpdate();

        onNodesSharedUpdate();

        onNodesInboxUpdate();

        checkCameraUploadFolder(false, updatedNodes);

        refreshCUNodes();

        LiveEventBus.get(EVENT_NODES_CHANGE).post(true);

        // Invalidate the menu will collapse/expand the search view and set the query text to ""
        // (call onQueryTextChanged) (BTW, SearchFragment uses textSubmitted to avoid the query
        // text changed to "" for once)
        if (drawerItem == DrawerItem.HOMEPAGE) return;

        setToolbarTitle();
        supportInvalidateOptionsMenu();
    }

    @Override
    public void onReloadNeeded(MegaApiJava api) {
        logDebug("onReloadNeeded");
    }

    @Override
    public void onAccountUpdate(MegaApiJava api) {
        logDebug("onAccountUpdate");
    }

    @Override
    public void onContactRequestsUpdate(MegaApiJava api, ArrayList<MegaContactRequest> requests) {
        logDebug("onContactRequestsUpdate");

        if (requests != null) {
            for (int i = 0; i < requests.size(); i++) {
                MegaContactRequest req = requests.get(i);
                if (req.isOutgoing()) {
                    logDebug("SENT REQUEST");
                    logDebug("STATUS: " + req.getStatus() + ", Contact Handle: " + req.getHandle());
                    if (req.getStatus() == MegaContactRequest.STATUS_ACCEPTED) {
                        cC.addContactDB(req.getTargetEmail());
                    }
                } else {
                    logDebug("RECEIVED REQUEST");
                    setContactTitleSection();
                    logDebug("STATUS: " + req.getStatus() + " Contact Handle: " + req.getHandle());
                    if (req.getStatus() == MegaContactRequest.STATUS_ACCEPTED) {
                        cC.addContactDB(req.getSourceEmail());
                    }
                }
            }
        }

        updateNavigationToolbarIcon();
    }

    /**
     * Pauses a transfer.
     *
     * @param mT the transfer to pause
     */
    public void pauseIndividualTransfer(MegaTransfer mT) {
        if (mT == null) {
            logWarning("Transfer object is null.");
            return;
        }

        logDebug("Resume transfer - Node handle: " + mT.getNodeHandle());
        megaApi.pauseTransfer(mT, mT.getState() != MegaTransfer.STATE_PAUSED, managerActivity);
    }

    /**
     * Shows a warning to ensure if it is sure of remove all completed transfers.
     */
    public void showConfirmationClearCompletedTransfers() {
        MaterialAlertDialogBuilder builder = new MaterialAlertDialogBuilder(this);
        builder.setMessage(R.string.confirmation_to_clear_completed_transfers)
                .setPositiveButton(R.string.general_clear, (dialog, which) -> {
                    dbH.emptyCompletedTransfers();

                    if (isTransfersCompletedAdded()) {
                        completedTransfersFragment.clearCompletedTransfers();
                    }
                    supportInvalidateOptionsMenu();
                })
                .setNegativeButton(R.string.general_dismiss, null);

        confirmationTransfersDialog = builder.create();
        setConfirmationTransfersDialogNotCancellableAndShow();
    }

    /**
     * Shows a warning to ensure if it is sure of cancel selected transfers.
     */
    public void showConfirmationCancelSelectedTransfers(List<MegaTransfer> selectedTransfers) {
        if (selectedTransfers == null || selectedTransfers.isEmpty()) {
            return;
        }

        MaterialAlertDialogBuilder builder = new MaterialAlertDialogBuilder(this);
        builder.setMessage(getResources().getQuantityString(R.plurals.cancel_selected_transfers, selectedTransfers.size()))
                .setPositiveButton(R.string.button_continue, (dialog, which) -> {
                    CancelTransferListener cancelTransferListener = new CancelTransferListener(managerActivity);
                    cancelTransferListener.cancelTransfers(selectedTransfers);

                    if (isTransfersInProgressAdded()) {
                        transfersFragment.destroyActionMode();
                    }
                })
                .setNegativeButton(R.string.general_dismiss, null);

        confirmationTransfersDialog = builder.create();
        setConfirmationTransfersDialogNotCancellableAndShow();
    }

    /**
     * Shows a warning to ensure if it is sure of cancel all transfers.
     */
    public void showConfirmationCancelAllTransfers() {
        MaterialAlertDialogBuilder builder = new MaterialAlertDialogBuilder(this);
        builder.setMessage(getResources().getString(R.string.cancel_all_transfer_confirmation))
                .setPositiveButton(R.string.cancel_all_action, (dialog, which) -> {
                    megaApi.cancelTransfers(MegaTransfer.TYPE_DOWNLOAD, managerActivity);
                    megaApi.cancelTransfers(MegaTransfer.TYPE_UPLOAD, managerActivity);
                    cancelAllUploads(ManagerActivity.this);
                    refreshFragment(FragmentTag.TRANSFERS.getTag());
                    refreshFragment(FragmentTag.COMPLETED_TRANSFERS.getTag());
                })
                .setNegativeButton(R.string.general_dismiss, null);

        confirmationTransfersDialog = builder.create();
        setConfirmationTransfersDialogNotCancellableAndShow();
    }

    private void setConfirmationTransfersDialogNotCancellableAndShow() {
        if (confirmationTransfersDialog != null) {
            confirmationTransfersDialog.setCancelable(false);
            confirmationTransfersDialog.setCanceledOnTouchOutside(false);
            confirmationTransfersDialog.show();
        }
    }

    @Override
    public void onTransferStart(MegaApiJava api, MegaTransfer transfer) {
        logDebug("onTransferStart: " + transfer.getNotificationNumber() + "-" + transfer.getNodeHandle() + " - " + transfer.getTag());

        if (transfer.isStreamingTransfer() || isBackgroundTransfer(transfer)) {
            return;
        }

        if (transferCallback < transfer.getNotificationNumber()) {
            transferCallback = transfer.getNotificationNumber();
            long now = Calendar.getInstance().getTimeInMillis();
            lastTimeOnTransferUpdate = now;

            if (!transfer.isFolderTransfer()) {
                transfersInProgress.add(transfer.getTag());

                if (isTransfersInProgressAdded()) {
                    transfersFragment.transferStart(transfer);
                }
            }
        }
    }

    @Override
    public void onTransferFinish(MegaApiJava api, MegaTransfer transfer, MegaError e) {
        logDebug("onTransferFinish: " + transfer.getNodeHandle() + " - " + transfer.getTag() + "- " + transfer.getNotificationNumber());
        if (transfer.isStreamingTransfer() || isBackgroundTransfer(transfer)) {
            return;
        }

        if (transferCallback < transfer.getNotificationNumber()) {

            transferCallback = transfer.getNotificationNumber();
            long now = Calendar.getInstance().getTimeInMillis();
            lastTimeOnTransferUpdate = now;

            if (!transfer.isFolderTransfer()) {
                ListIterator li = transfersInProgress.listIterator();
                int index = 0;
                while (li.hasNext()) {
                    Integer next = (Integer) li.next();
                    if (next == transfer.getTag()) {
                        index = li.previousIndex();
                        break;
                    }
                }

                if (!transfersInProgress.isEmpty()) {
                    transfersInProgress.remove(index);
                    logDebug("The transfer with index " + index + " has been removed, left: " + transfersInProgress.size());
                } else {
                    logDebug("The transferInProgress is EMPTY");
                }

                int pendingTransfers = megaApi.getNumPendingDownloads() + megaApi.getNumPendingUploads();

                if (pendingTransfers <= 0) {
                    if (pauseTransfersMenuIcon != null) {
                        pauseTransfersMenuIcon.setVisible(false);
                        playTransfersMenuIcon.setVisible(false);
                        cancelAllTransfersMenuItem.setVisible(false);
                    }
                }

                onNodesCloudDriveUpdate();
                onNodesInboxUpdate();
                onNodesSearchUpdate();
                onNodesSharedUpdate();
                LiveEventBus.get(EVENT_NODES_CHANGE).post(false);

                if (isTransfersInProgressAdded()) {
                    transfersFragment.transferFinish(transfer.getTag());
                }
            }
        }
    }

    @Override
    public void onTransferUpdate(MegaApiJava api, MegaTransfer transfer) {

        if (transfer.isStreamingTransfer() || isBackgroundTransfer(transfer)) {
            return;
        }

        long now = Calendar.getInstance().getTimeInMillis();
        if ((now - lastTimeOnTransferUpdate) > ONTRANSFERUPDATE_REFRESH_MILLIS) {
            logDebug("Update onTransferUpdate: " + transfer.getNodeHandle() + " - " + transfer.getTag() + " - " + transfer.getNotificationNumber());
            lastTimeOnTransferUpdate = now;

            if (!transfer.isFolderTransfer() && transferCallback < transfer.getNotificationNumber()) {
                transferCallback = transfer.getNotificationNumber();

                if (isTransfersInProgressAdded()) {
                    transfersFragment.transferUpdate(transfer);
                }
            }
        }
    }

    @Override
    public void onTransferTemporaryError(MegaApiJava api, MegaTransfer transfer, MegaError e) {
        logWarning("onTransferTemporaryError: " + transfer.getNodeHandle() + " - " + transfer.getTag());

        if (e.getErrorCode() == MegaError.API_EOVERQUOTA) {
            if (e.getValue() != 0) {
                logDebug("TRANSFER OVERQUOTA ERROR: " + e.getErrorCode());
                updateTransfersWidget();
            } else {
                logWarning("STORAGE OVERQUOTA ERROR: " + e.getErrorCode());
                //work around - SDK does not return over quota error for folder upload,
                //so need to be notified from global listener
                if (transfer.getType() == MegaTransfer.TYPE_UPLOAD) {
                    if (transfer.isForeignOverquota()) {
                        return;
                    }

                    logDebug("Over quota");
                    Intent intent = new Intent(this, UploadService.class);
                    intent.setAction(ACTION_OVERQUOTA_STORAGE);
                    ContextCompat.startForegroundService(this, intent);
                }
            }
        }
    }

    @Override
    public boolean onTransferData(MegaApiJava api, MegaTransfer transfer, byte[] buffer) {
        logDebug("onTransferData");
        return true;
    }

    public boolean isList() {
        return isList;
    }

    public void setList(boolean isList) {
        this.isList = isList;
    }

    public boolean isListCameraUploads() {
        return false;
    }

    public boolean getFirstLogin() {
        return firstLogin;
    }

    public void setFirstLogin(boolean flag) {
        firstLogin = flag;
    }

    public boolean getAskPermissions() {
        return askPermissions;
    }

    public String getPathNavigationOffline() {
        return pathNavigationOffline;
    }

    public void setPathNavigationOffline(String pathNavigationOffline) {
        logDebug("setPathNavigationOffline: " + pathNavigationOffline);
        this.pathNavigationOffline = pathNavigationOffline;
    }

    public int getDeepBrowserTreeIncoming() {
        return deepBrowserTreeIncoming;
    }

    public void setDeepBrowserTreeIncoming(int deep) {
        deepBrowserTreeIncoming = deep;
    }

    public void increaseDeepBrowserTreeIncoming() {
        deepBrowserTreeIncoming++;
    }

    public void decreaseDeepBrowserTreeIncoming() {
        deepBrowserTreeIncoming--;
    }

    public int getDeepBrowserTreeOutgoing() {
        return deepBrowserTreeOutgoing;
    }

    public void setDeepBrowserTreeOutgoing(int deep) {
        this.deepBrowserTreeOutgoing = deep;
    }

    public void increaseDeepBrowserTreeOutgoing() {
        deepBrowserTreeOutgoing++;
    }

    public void decreaseDeepBrowserTreeOutgoing() {
        deepBrowserTreeOutgoing--;
    }

    public void setDeepBrowserTreeLinks(int deepBrowserTreeLinks) {
        this.deepBrowserTreeLinks = deepBrowserTreeLinks;
    }

    public int getDeepBrowserTreeLinks() {
        return deepBrowserTreeLinks;
    }

    public void increaseDeepBrowserTreeLinks() {
        deepBrowserTreeLinks++;
    }

    public void decreaseDeepBrowserTreeLinks() {
        deepBrowserTreeLinks--;
    }

    public DrawerItem getDrawerItem() {
        return drawerItem;
    }

    public void setDrawerItem(DrawerItem drawerItem) {
        this.drawerItem = drawerItem;
    }

    public int getTabItemShares() {
        if (viewPagerShares == null) return ERROR_TAB;

        return viewPagerShares.getCurrentItem();
    }

    private int getTabItemTransfers() {
        return viewPagerTransfers == null ? ERROR_TAB : viewPagerTransfers.getCurrentItem();
    }

    public void setTabItemShares(int index) {
        viewPagerShares.setCurrentItem(index);
    }

    public void showChatPanel(MegaChatListItem chat) {
        logDebug("showChatPanel");

        if (chat == null || isBottomSheetDialogShown(bottomSheetDialogFragment)) return;

        selectedChatItemId = chat.getChatId();
        bottomSheetDialogFragment = new ChatBottomSheetDialogFragment();
        bottomSheetDialogFragment.show(getSupportFragmentManager(), bottomSheetDialogFragment.getTag());
    }

    public void updateUserNameNavigationView(String fullName) {
        logDebug("updateUserNameNavigationView");

        nVDisplayName.setText(fullName);
        setProfileAvatar();
    }

    public void hideFabButton() {
        initFabButtonShow = false;
        fabButton.hide();
    }

    /**
     * Hides the fabButton icon when scrolling.
     */
    public void hideFabButtonWhenScrolling() {
        fabButton.hide();
    }

    /**
     * Shows the fabButton icon.
     */
    public void showFabButtonAfterScrolling() {
        fabButton.show();
    }

    /**
     * Updates the fabButton icon and shows it.
     */
    private void updateFabAndShow() {
        fabButton.setImageDrawable(ContextCompat.getDrawable(this, R.drawable.ic_add_white));
        fabButton.show();
    }

    /**
     * Shows or hides the fabButton depending on the current section.
     */
    public void showFabButton() {
        initFabButtonShow = true;

        if (drawerItem == null) {
            return;
        }

        switch (drawerItem) {
            case CLOUD_DRIVE:
                if (!isInMDMode) {
                    updateFabAndShow();
                }
                break;

            case SHARED_ITEMS:
                switch (getTabItemShares()) {
                    case INCOMING_TAB:
                        if (!isIncomingAdded()) break;

                        MegaNode parentNodeInSF = megaApi.getNodeByHandle(parentHandleIncoming);
                        if (deepBrowserTreeIncoming <= 0 || parentNodeInSF == null) {
                            hideFabButton();
                            break;
                        }

                        switch (megaApi.getAccess(parentNodeInSF)) {
                            case MegaShare.ACCESS_OWNER:
                            case MegaShare.ACCESS_READWRITE:
                            case MegaShare.ACCESS_FULL:
                                updateFabAndShow();
                                break;

                            case ACCESS_READ:
                                hideFabButton();
                                break;
                        }
                        break;

                    case OUTGOING_TAB:
                        if (!isOutgoingAdded()) break;

                        if (deepBrowserTreeOutgoing <= 0) {
                            hideFabButton();
                        } else {
                            updateFabAndShow();
                        }
                        break;

                    case LINKS_TAB:
                        if (!isLinksAdded()) break;

                        if (deepBrowserTreeLinks <= 0) {
                            hideFabButton();
                        } else {
                            updateFabAndShow();
                        }
                        break;

                    default:
                        hideFabButton();
                }
                break;

            case CHAT:
                if (megaChatApi == null) {
                    hideFabButton();
                    break;
                }

                updateFabAndShow();
                break;

            default:
                hideFabButton();
        }
    }

    public AndroidCompletedTransfer getSelectedTransfer() {
        return selectedTransfer;
    }

    public MegaNode getSelectedNode() {
        return selectedNode;
    }

    public void setSelectedNode(MegaNode selectedNode) {
        this.selectedNode = selectedNode;
    }

    public MegaContactAdapter getSelectedUser() {
        return selectedUser;
    }


    public MegaContactRequest getSelectedRequest() {
        return selectedRequest;
    }

    public MegaOffline getSelectedOfflineNode() {
        return selectedOfflineNode;
    }

    public void setSelectedAccountType(int selectedAccountType) {
        this.selectedAccountType = selectedAccountType;
    }

    private void onChatListItemUpdate(MegaChatListItem item) {
        if (item != null) {
            logDebug("Chat ID:" + item.getChatId());
            if (item.isPreview()) {
                return;
            }
        } else {
            logWarning("Item NULL");
            return;
        }

        recentChatsFragment = (RecentChatsFragment) getSupportFragmentManager().findFragmentByTag(FragmentTag.RECENT_CHAT.getTag());
        if (recentChatsFragment != null) {
            recentChatsFragment.listItemUpdate(item);
        }

        if (item.hasChanged(MegaChatListItem.CHANGE_TYPE_UNREAD_COUNT)) {
            logDebug("Change unread count: " + item.getUnreadCount());
            setChatBadge();
            updateNavigationToolbarIcon();
        }
    }

    private void onChatOnlineStatusUpdate(long userHandle, int status, boolean inProgress) {
        logDebug("Status: " + status + ", In Progress: " + inProgress);
        if (inProgress) {
            status = -1;
        }

        if (megaChatApi != null) {
            recentChatsFragment = (RecentChatsFragment) getSupportFragmentManager().findFragmentByTag(FragmentTag.RECENT_CHAT.getTag());
            if (userHandle == megaChatApi.getMyUserHandle()) {
                logDebug("My own status update");
                setContactStatus();
                if (drawerItem == DrawerItem.CHAT) {
                    if (recentChatsFragment != null) {
                        recentChatsFragment.onlineStatusUpdate(status);
                    }
                }
            } else {
                logDebug("Status update for the user: " + userHandle);
                recentChatsFragment = (RecentChatsFragment) getSupportFragmentManager().findFragmentByTag(FragmentTag.RECENT_CHAT.getTag());
                if (recentChatsFragment != null) {
                    logDebug("Update Recent chats view");
                    recentChatsFragment.contactStatusUpdate(userHandle, status);
                }
            }
        }
    }

    private void onChatConnectionStateUpdate(long chatid, int newState) {
        logDebug("Chat ID: " + chatid + ", New state: " + newState);
        if (newState == MegaChatApi.CHAT_CONNECTION_ONLINE && chatid == -1) {
            logDebug("Online Connection: " + chatid);
            recentChatsFragment = (RecentChatsFragment) getSupportFragmentManager().findFragmentByTag(FragmentTag.RECENT_CHAT.getTag());
            if (recentChatsFragment != null) {
                recentChatsFragment.setChats();
                if (drawerItem == DrawerItem.CHAT) {
                    recentChatsFragment.setStatus();
                }
            }
        }

        MegaChatApiJava api = MegaApplication.getInstance().getMegaChatApi();
        MegaChatRoom chatRoom = api.getChatRoom(chatid);
        if (isChatConnectedInOrderToInitiateACall(newState, chatRoom)) {
            startCallWithChatOnline(this, api.getChatRoom(chatid));
        }
    }

    public void copyError() {
        try {
            dismissAlertDialogIfExists(statusDialog);
            showSnackbar(SNACKBAR_TYPE, getString(R.string.context_no_copied), -1);
        } catch (Exception ex) {
        }
    }

    public void setDrawerLockMode(boolean locked) {
        if (locked) {
            drawerLayout.setDrawerLockMode(DrawerLayout.LOCK_MODE_LOCKED_CLOSED);
        } else {
            drawerLayout.setDrawerLockMode(DrawerLayout.LOCK_MODE_UNLOCKED);
        }
    }

    /**
     * This method is used to change the elevation of the AppBarLayout when
     * scrolling the RecyclerView
     *
     * @param withElevation true if need elevation, false otherwise
     */
    public void changeAppBarElevation(boolean withElevation) {
        changeAppBarElevation(withElevation, ELEVATION_SCROLL);
    }

    /**
     * This method is used to change the elevation of the AppBarLayout for some reason
     *
     * @param withElevation true if need elevation, false otherwise
     * @param cause         for what cause adding/removing elevation. Only if mElevationCause(cause bitmap)
     *                      is zero will the elevation being eliminated
     */
    public void changeAppBarElevation(boolean withElevation, int cause) {
        if (withElevation) {
            mElevationCause |= cause;
        } else if ((mElevationCause & cause) > 0) {
            mElevationCause ^= cause;
        }

        // In landscape mode, if no call in progress layout ("Tap to return call"), then don't show elevation
        if (mElevationCause == ELEVATION_CALL_IN_PROGRESS && callInProgressLayout.getVisibility() != View.VISIBLE)
            return;

        // If any Tablayout is visible, set the background of the toolbar to transparent (or its elevation
        // overlay won't be correctly set via AppBarLayout) and then set the elevation of AppBarLayout,
        // in this way, both Toolbar and TabLayout would have expected elevation overlay.
        // If TabLayout is invisible, directly set toolbar's color for the elevation effect. Set AppBarLayout
        // elevation in this case, a crack would appear between toolbar and ChatRecentFragment's Appbarlayout, for example.
        float elevation = getResources().getDimension(R.dimen.toolbar_elevation);
        int toolbarElevationColor = ColorUtils.getColorForElevation(this, elevation);
        int transparentColor = ContextCompat.getColor(this, android.R.color.transparent);
        boolean onlySetToolbar = Util.isDarkMode(this) && !mShowAnyTabLayout;
        boolean enableCUVisible = cuLayout.getVisibility() == View.VISIBLE;

        if (mElevationCause > 0) {
            if (onlySetToolbar) {
                toolbar.setBackgroundColor(toolbarElevationColor);
                if (enableCUVisible) cuLayout.setBackgroundColor(toolbarElevationColor);
            } else {
                toolbar.setBackgroundColor(transparentColor);
                if (enableCUVisible) cuLayout.setBackground(null);
                abL.setElevation(elevation);
            }
        } else {
            toolbar.setBackgroundColor(transparentColor);
            if (enableCUVisible) cuLayout.setBackground(null);
            abL.setElevation(0);
        }

        ColorUtils.changeStatusBarColorForElevation(this,
                mElevationCause > 0 && !isInMainHomePage());
    }

    public long getParentHandleInbox() {
        return parentHandleInbox;
    }

    public void setContactTitleSection() {
        ArrayList<MegaContactRequest> requests = megaApi.getIncomingContactRequests();

        if (contactsSectionText != null) {
            if (requests != null) {
                int pendingRequest = requests.size();
                if (pendingRequest == 0) {
                    contactsSectionText.setText(getString(R.string.section_contacts));
                } else {
                    setFormattedContactTitleSection(pendingRequest, true);
                }
            }
        }
    }

    void setFormattedContactTitleSection(int pendingRequest, boolean enable) {
        String textToShow = String.format(getString(R.string.section_contacts_with_notification), pendingRequest);
        try {
            if (enable) {
                textToShow = textToShow.replace("[A]", "<font color=\'" + ColorUtils.getColorHexString(this, R.color.red_600_red_300) + "\'>");
            } else {
                textToShow = textToShow.replace("[A]", "<font color=\'#ffcccc\'>");
            }
            textToShow = textToShow.replace("[/A]", "</font>");
        } catch (Exception e) {
            logError("Formatted string: " + textToShow, e);
        }

        Spanned result = null;
        if (Build.VERSION.SDK_INT >= Build.VERSION_CODES.N) {
            result = Html.fromHtml(textToShow, Html.FROM_HTML_MODE_LEGACY);
        } else {
            result = Html.fromHtml(textToShow);
        }
        contactsSectionText.setText(result);
    }

    public void setNotificationsTitleSection() {
        int unread = megaApi.getNumUnreadUserAlerts();

        if (unread == 0) {
            notificationsSectionText.setText(getString(R.string.title_properties_chat_contact_notifications));
        } else {
            setFormattedNotificationsTitleSection(unread, true);
        }
    }

    void setFormattedNotificationsTitleSection(int unread, boolean enable) {
        String textToShow = String.format(getString(R.string.section_notification_with_unread), unread);
        try {
            if (enable) {
                textToShow = textToShow.replace("[A]", "<font color=\'"
                        + ColorUtils.getColorHexString(this, R.color.red_600_red_300)
                        + "\'>");
            } else {
                textToShow = textToShow.replace("[A]", "<font color=\'#ffcccc\'>");
            }
            textToShow = textToShow.replace("[/A]", "</font>");
        } catch (Exception e) {
            logError("Formatted string: " + textToShow, e);
        }

        Spanned result = null;
        if (Build.VERSION.SDK_INT >= Build.VERSION_CODES.N) {
            result = Html.fromHtml(textToShow, Html.FROM_HTML_MODE_LEGACY);
        } else {
            result = Html.fromHtml(textToShow);
        }
        notificationsSectionText.setText(result);
    }

    public void setChatBadge() {
        if (megaChatApi != null) {
            int numberUnread = megaChatApi.getUnreadChats();
            if (numberUnread == 0) {
                chatBadge.setVisibility(View.GONE);
            } else {
                chatBadge.setVisibility(View.VISIBLE);
                if (numberUnread > 9) {
                    ((TextView) chatBadge.findViewById(R.id.chat_badge_text)).setText("9+");
                } else {
                    ((TextView) chatBadge.findViewById(R.id.chat_badge_text)).setText("" + numberUnread);
                }
            }
        } else {
            chatBadge.setVisibility(View.GONE);
        }
    }

    private void setCallBadge() {
        if (!isOnline(this) || megaChatApi == null || megaChatApi.getNumCalls() <= 0 || (megaChatApi.getNumCalls() == 1 && participatingInACall())) {
            callBadge.setVisibility(View.GONE);
            return;
        }

        callBadge.setVisibility(View.VISIBLE);
    }

    public String getDeviceName() {
        String manufacturer = Build.MANUFACTURER;
        String model = Build.MODEL;
        if (model.startsWith(manufacturer)) {
            return capitalize(model);
        } else {
            return capitalize(manufacturer) + " " + model;
        }
    }

    private String capitalize(String s) {
        if (s == null || s.length() == 0) {
            return "";
        }
        char first = s.charAt(0);
        if (Character.isUpperCase(first)) {
            return s;
        } else {
            return Character.toUpperCase(first) + s.substring(1);
        }
    }

    public void refreshMenu() {
        logDebug("refreshMenu");
        supportInvalidateOptionsMenu();
    }

    public boolean is2FAEnabled() {
        return is2FAEnabled;
    }

    /**
     * Sets or removes the layout behaviour to hide the bottom view when scrolling.
     *
     * @param enable True if should set the behaviour, false if should remove it.
     */
    public void enableHideBottomViewOnScroll(boolean enable) {
        LinearLayout layout = findViewById(R.id.container_bottom);
        if (layout == null || isInImagesPage()) {
            return;
        }

        final CoordinatorLayout.LayoutParams fParams
                = new CoordinatorLayout.LayoutParams(ViewGroup.LayoutParams.MATCH_PARENT, ViewGroup.LayoutParams.MATCH_PARENT);
        fParams.setMargins(0, 0, 0, enable ? 0 : getResources().getDimensionPixelSize(R.dimen.bottom_navigation_view_height));
        fragmentLayout.setLayoutParams(fParams);

        CoordinatorLayout.LayoutParams params = (CoordinatorLayout.LayoutParams) layout.getLayoutParams();
        params.setBehavior(enable ? new CustomHideBottomViewOnScrollBehaviour<LinearLayout>() : null);
        layout.setLayoutParams(params);
    }

    /**
     * Shows all the content of bottom view.
     */
    public void showBottomView() {
        LinearLayout bottomView = findViewById(R.id.container_bottom);
        if (bottomView == null || fragmentLayout == null || isInImagesPage()) {
            return;
        }

        bottomView.animate().translationY(0).setDuration(175)
                .withStartAction(() -> bottomView.setVisibility(View.VISIBLE))
                .start();
    }

    /**
     * Shows or hides the bottom view and animates the transition.
     *
     * @param hide True if should hide it, false if should show it.
     */
    public void animateBottomView(boolean hide) {
        LinearLayout bottomView = findViewById(R.id.container_bottom);
        if (bottomView == null || fragmentLayout == null) {
            return;
        }

        CoordinatorLayout.LayoutParams params = (CoordinatorLayout.LayoutParams) fragmentLayout.getLayoutParams();

        if (hide && bottomView.getVisibility() == View.VISIBLE) {
            bottomView.animate().translationY(bottomView.getHeight()).setDuration(ANIMATION_DURATION)
                    .withStartAction(() -> params.bottomMargin = 0)
                    .withEndAction(() -> bottomView.setVisibility(View.GONE)).start();
        } else if (!hide && bottomView.getVisibility() == View.GONE) {
            int bottomMargin = getResources().getDimensionPixelSize(R.dimen.bottom_navigation_view_height);

            bottomView.animate().translationY(0).setDuration(ANIMATION_DURATION)
                    .withStartAction(() -> bottomView.setVisibility(View.VISIBLE))
                    .withEndAction(() -> params.bottomMargin = bottomMargin)
                    .start();
        }
    }

    public void showHideBottomNavigationView(boolean hide) {
        if (bNV == null) return;

        final CoordinatorLayout.LayoutParams params = new CoordinatorLayout.LayoutParams(ViewGroup.LayoutParams.MATCH_PARENT, ViewGroup.LayoutParams.MATCH_PARENT);
        int height = getResources().getDimensionPixelSize(R.dimen.bottom_navigation_view_height);

        if (hide && bNV.getVisibility() == View.VISIBLE) {
            updateMiniAudioPlayerVisibility(false);
            params.setMargins(0, 0, 0, 0);
            fragmentLayout.setLayoutParams(params);
            bNV.animate().translationY(height).setDuration(ANIMATION_DURATION).withEndAction(() ->
                    bNV.setVisibility(View.GONE)
            ).start();
        } else if (!hide && bNV.getVisibility() == View.GONE) {
            bNV.animate().translationY(0).setDuration(ANIMATION_DURATION).withStartAction(() ->
                    bNV.setVisibility(View.VISIBLE)
            ).withEndAction(() -> {
                updateMiniAudioPlayerVisibility(true);
                params.setMargins(0, 0, 0, height);
                fragmentLayout.setLayoutParams(params);
            }).start();
        }

        updateTransfersWidgetPosition(hide);
    }

    public void markNotificationsSeen(boolean fromAndroidNotification) {
        logDebug("fromAndroidNotification: " + fromAndroidNotification);

        if (fromAndroidNotification) {
            megaApi.acknowledgeUserAlerts();
        } else {
            if (drawerItem == DrawerItem.NOTIFICATIONS && app.isActivityVisible()) {
                megaApi.acknowledgeUserAlerts();
            }
        }
    }

    public void showKeyboardForSearch() {
        if (searchView != null) {
            showKeyboardDelayed(searchView.findViewById(R.id.search_src_text));
            searchView.requestFocus();
        }
    }

    public void hideKeyboardSearch() {
        hideKeyboard(this);
        if (searchView != null) {
            searchView.clearFocus();
        }
    }

    public void openSearchView() {
        String querySaved = searchQuery;
        if (searchMenuItem != null) {
            searchMenuItem.expandActionView();
            if (searchView != null) {
                searchView.setQuery(querySaved, false);
            }
        }
    }

    public void clearSearchViewFocus() {
        if (searchView != null) {
            searchView.clearFocus();
        }
    }

    public void requestSearchViewFocus() {
        if (searchView == null || textSubmitted) {
            return;
        }

        searchView.setIconified(false);
    }

    public boolean isValidSearchQuery() {
        return searchQuery != null && !searchQuery.isEmpty();
    }

    public void openSearchFolder(MegaNode node) {
        switch (drawerItem) {
            case HOMEPAGE:
                // Redirect to Cloud drive.
                selectDrawerItem(DrawerItem.CLOUD_DRIVE);
            case CLOUD_DRIVE:
                setParentHandleBrowser(node.getHandle());
                refreshFragment(FragmentTag.CLOUD_DRIVE.getTag());
                break;
            case SHARED_ITEMS:
                if (viewPagerShares == null || sharesPageAdapter == null) break;

                if (getTabItemShares() == INCOMING_TAB) {
                    setParentHandleIncoming(node.getHandle());
                    increaseDeepBrowserTreeIncoming();
                } else if (getTabItemShares() == OUTGOING_TAB) {
                    setParentHandleOutgoing(node.getHandle());
                    increaseDeepBrowserTreeOutgoing();
                } else if (getTabItemShares() == LINKS_TAB) {
                    setParentHandleLinks(node.getHandle());
                    increaseDeepBrowserTreeLinks();
                }
                refreshSharesPageAdapter();

                break;
            case INBOX:
                setParentHandleInbox(node.getHandle());
                refreshFragment(FragmentTag.INBOX.getTag());
                break;
        }
    }

    public void closeSearchView() {
        if (searchMenuItem != null && searchMenuItem.isActionViewExpanded()) {
            searchMenuItem.collapseActionView();
        }
    }

    public void setTextSubmitted() {
        if (searchView != null) {
            if (!isValidSearchQuery()) return;
            searchView.setQuery(searchQuery, true);
        }
    }

    public boolean isSearchOpen() {
        return searchQuery != null && searchExpand;
    }

    private void refreshAddPhoneNumberButton() {
        navigationDrawerAddPhoneContainer.setVisibility(View.GONE);
    }

    public void showAddPhoneNumberInMenu() {
        if (megaApi == null) {
            return;
        }
        if (canVoluntaryVerifyPhoneNumber()) {
            if (megaApi.isAchievementsEnabled()) {
                String message = String.format(getString(R.string.sms_add_phone_number_dialog_msg_achievement_user), myAccountInfo.getBonusStorageSMS());
                addPhoneNumberLabel.setText(message);
            } else {
                addPhoneNumberLabel.setText(R.string.sms_add_phone_number_dialog_msg_non_achievement_user);
            }
            navigationDrawerAddPhoneContainer.setVisibility(View.VISIBLE);
        } else {
            navigationDrawerAddPhoneContainer.setVisibility(View.GONE);
        }
    }

    @Override
    public void onTrimMemory(int level) {
        // Determine which lifecycle or system event was raised.
        //we will stop creating thumbnails while the phone is running low on memory to prevent OOM
        logDebug("Level: " + level);
        if (level >= ComponentCallbacks2.TRIM_MEMORY_RUNNING_CRITICAL) {
            logWarning("Low memory");
            ThumbnailUtils.isDeviceMemoryLow = true;
        } else {
            logDebug("Memory OK");
            ThumbnailUtils.isDeviceMemoryLow = false;
        }
    }

    private void setSearchDrawerItem() {
        if (drawerItem == DrawerItem.SEARCH) return;

        searchDrawerItem = drawerItem;
        searchSharedTab = getTabItemShares();

        drawerItem = DrawerItem.SEARCH;
    }

    public DrawerItem getSearchDrawerItem() {
        return searchDrawerItem;
    }

    /**
     * This method sets "Tap to return to call" banner when there is a call in progress
     * and it is in Cloud Drive section, Recents section, Incoming section, Outgoing section or in the chats list.
     */
    private void setCallWidget() {
        setCallBadge();

        if (drawerItem == DrawerItem.SEARCH
                || drawerItem == DrawerItem.TRANSFERS || drawerItem == DrawerItem.NOTIFICATIONS
                || drawerItem == DrawerItem.HOMEPAGE || !isScreenInPortrait(this)) {
            hideCallWidget(this, callInProgressChrono, callInProgressLayout);
            return;
        }

        showCallLayout(this, callInProgressLayout, callInProgressChrono, callInProgressText);
    }

    public void homepageToSearch() {
        hideItemsWhenSearchSelected();
        searchMenuItem.expandActionView();
    }

    public String getSearchQuery() {
        return searchQuery;
    }

    public int getSearchSharedTab() {
        return searchSharedTab;
    }

    public void setSearchQuery(String searchQuery) {
        this.searchQuery = searchQuery;
        if (this.searchView != null) {
            this.searchView.setQuery(searchQuery, false);
        }
    }

    public long getParentHandleIncoming() {
        return parentHandleIncoming;
    }

    public long getParentHandleOutgoing() {
        return parentHandleOutgoing;
    }

    public long getParentHandleRubbish() {
        return parentHandleRubbish;
    }

    public long getParentHandleSearch() {
        return parentHandleSearch;
    }

    public long getParentHandleLinks() {
        return parentHandleLinks;
    }

    public void setParentHandleLinks(long parentHandleLinks) {
        this.parentHandleLinks = parentHandleLinks;
    }

    private SearchFragment getSearchFragment() {
        return searchFragment = (SearchFragment) getSupportFragmentManager().findFragmentByTag(FragmentTag.SEARCH.getTag());
    }

    /**
     * Removes a completed transfer from Completed tab in Transfers section.
     *
     * @param transfer the completed transfer to remove
     */
    public void removeCompletedTransfer(AndroidCompletedTransfer transfer) {
        dbH.deleteTransfer(transfer.getId());

        if (isTransfersCompletedAdded()) {
            completedTransfersFragment.transferRemoved(transfer);
        }
    }

    /**
     * Retries a transfer that finished wrongly.
     *
     * @param transfer the transfer to retry
     */
    public void retryTransfer(AndroidCompletedTransfer transfer) {
        if (transfer.getType() == MegaTransfer.TYPE_DOWNLOAD) {
            MegaNode node = megaApi.getNodeByHandle(Long.parseLong(transfer.getNodeHandle()));
            if (node == null) {
                logWarning("Node is null, not able to retry");
                return;
            }

            if (transfer.getIsOfflineFile()) {
                File offlineFile = new File(transfer.getOriginalPath());
                saveOffline(offlineFile.getParentFile(), node, ManagerActivity.this);
            } else {
                nodeSaver.saveNode(node, transfer.getPath());
            }
        } else if (transfer.getType() == MegaTransfer.TYPE_UPLOAD) {
            File file = new File(transfer.getOriginalPath());
            uploadUseCase.upload(this, file, transfer.getParentHandle())
                    .subscribeOn(Schedulers.io())
                    .observeOn(AndroidSchedulers.mainThread())
                    .subscribe(() -> logDebug("Transfer retried."));
        }

        removeCompletedTransfer(transfer);
    }

    /**
     * Opens a location of a transfer.
     *
     * @param transfer the transfer to open its location
     */
    public void openTransferLocation(AndroidCompletedTransfer transfer) {
        if (transfer.getType() == MegaTransfer.TYPE_DOWNLOAD) {
            if (transfer.getIsOfflineFile()) {
                selectDrawerItem(drawerItem = DrawerItem.HOMEPAGE);
                openFullscreenOfflineFragment(
                        removeInitialOfflinePath(transfer.getPath()) + SEPARATOR);
            } else {
                File file = new File(transfer.getPath());

                if (!isFileAvailable(file)) {
                    showSnackbar(SNACKBAR_TYPE, StringResourcesUtils.getString(R.string.location_not_exist), MEGACHAT_INVALID_HANDLE);
                    return;
                }

                Intent intent = new Intent(this, FileStorageActivity.class);
                intent.setAction(FileStorageActivity.Mode.BROWSE_FILES.getAction());
                intent.putExtra(FileStorageActivity.EXTRA_PATH, transfer.getPath());
                startActivity(intent);
            }
        } else if (transfer.getType() == MegaTransfer.TYPE_UPLOAD) {
            MegaNode node = megaApi.getNodeByHandle(Long.parseLong(transfer.getNodeHandle()));
            if (node == null) {
                showSnackbar(SNACKBAR_TYPE, getString(!isOnline(this) ? R.string.error_server_connection_problem
                        : R.string.warning_folder_not_exists), MEGACHAT_INVALID_HANDLE);
                return;
            }

            viewNodeInFolder(node);
        }
    }

    /**
     * Opens the location of a node.
     *
     * @param node the node to open its location
     */
    public void viewNodeInFolder(MegaNode node) {
        MegaNode parentNode = MegaNodeUtil.getRootParentNode(megaApi, node);
        if (parentNode.getHandle() == megaApi.getRootNode().getHandle()) {
            parentHandleBrowser = node.getParentHandle();
            refreshFragment(FragmentTag.CLOUD_DRIVE.getTag());
            selectDrawerItem(DrawerItem.CLOUD_DRIVE);
        } else if (parentNode.getHandle() == megaApi.getRubbishNode().getHandle()) {
            parentHandleRubbish = node.getParentHandle();
            refreshFragment(FragmentTag.RUBBISH_BIN.getTag());
            selectDrawerItem(DrawerItem.RUBBISH_BIN);
        } else if (parentNode.isInShare()) {
            parentHandleIncoming = node.getParentHandle();
            deepBrowserTreeIncoming = calculateDeepBrowserTreeIncoming(megaApi.getParentNode(node),
                    this);
            refreshFragment(FragmentTag.INCOMING_SHARES.getTag());
            indexShares = INCOMING_TAB;
            if (viewPagerShares != null) {
                viewPagerShares.setCurrentItem(indexShares);
                if (sharesPageAdapter != null) {
                    sharesPageAdapter.notifyDataSetChanged();
                }
            }
            selectDrawerItem(DrawerItem.SHARED_ITEMS);
        }
    }

    public int getStorageState() {
        return storageState;
    }

    /**
     * Shows a "transfer over quota" warning.
     */
    public void showTransfersTransferOverQuotaWarning() {
        MaterialAlertDialogBuilder builder = new MaterialAlertDialogBuilder(this);
        int messageResource = R.string.warning_transfer_over_quota;

        transferOverQuotaWarning = builder.setTitle(R.string.label_transfer_over_quota)
                .setMessage(getString(messageResource, getHumanizedTime(megaApi.getBandwidthOverquotaDelay())))
                .setPositiveButton(R.string.my_account_upgrade_pro, (dialog, which) -> {
                    navigateToUpgradeAccount();
                })
                .setNegativeButton(R.string.general_dismiss, null)
                .setCancelable(false)
                .setOnDismissListener(dialog -> isTransferOverQuotaWarningShown = false)
                .create();

        transferOverQuotaWarning.setCanceledOnTouchOutside(false);
        TimeUtils.createAndShowCountDownTimer(messageResource, transferOverQuotaWarning);
        transferOverQuotaWarning.show();
        isTransferOverQuotaWarningShown = true;
    }

    /**
     * Updates the position of the transfers widget.
     *
     * @param bNVHidden true if the bottom navigation view is hidden, false otherwise
     */
    public void updateTransfersWidgetPosition(boolean bNVHidden) {
        RelativeLayout transfersWidgetLayout = findViewById(R.id.transfers_widget_layout);
        if (transfersWidgetLayout == null) return;

        LinearLayout.LayoutParams params = (LinearLayout.LayoutParams) transfersWidgetLayout.getLayoutParams();
        params.gravity = Gravity.END;

        if (!bNVHidden && isInMainHomePage()) {
            params.bottomMargin = Util.dp2px(TRANSFER_WIDGET_MARGIN_BOTTOM, outMetrics);
        } else {
            params.bottomMargin = 0;
        }

        transfersWidgetLayout.setLayoutParams(params);
    }

    /**
     * Updates values of TransfersManagement object after the activity comes from background.
     */
    private void checkTransferOverQuotaOnResume() {
        transfersManagement.setOnTransfersSection(drawerItem == DrawerItem.TRANSFERS);

        if (transfersManagement.isTransferOverQuotaNotificationShown()) {
            transfersManagement.setTransferOverQuotaBannerShown(true);
            transfersManagement.setTransferOverQuotaNotificationShown(false);
        }
    }

    /**
     * Gets the failed and cancelled transfers.
     *
     * @return A list with the failed and cancelled transfers.
     */
    public ArrayList<AndroidCompletedTransfer> getFailedAndCancelledTransfers() {
        return dbH.getFailedOrCancelledTransfers();
    }

    /**
     * Retries all the failed and cancelled transfers.
     */
    private void retryAllTransfers() {
        ArrayList<AndroidCompletedTransfer> failedOrCancelledTransfers = getFailedAndCancelledTransfers();
        for (AndroidCompletedTransfer transfer : failedOrCancelledTransfers) {
            retryTransfer(transfer);
        }
    }

    /**
     * Checks if there are failed or cancelled transfers.
     *
     * @return True if there are failed or cancelled transfers, false otherwise.
     */
    private boolean thereAreFailedOrCancelledTransfers() {
        ArrayList<AndroidCompletedTransfer> failedOrCancelledTransfers = getFailedAndCancelledTransfers();
        return failedOrCancelledTransfers.size() > 0;
    }

    private RubbishBinFragment getRubbishBinFragment() {
        return rubbishBinFragment = (RubbishBinFragment) getSupportFragmentManager().findFragmentByTag(FragmentTag.RUBBISH_BIN.getTag());
    }

    private PhotosFragment getPhotosFragment() {
        return photosFragment = (PhotosFragment) getSupportFragmentManager()
                .findFragmentByTag(FragmentTag.PHOTOS.getTag());
    }

    private InboxFragment getInboxFragment() {
        return inboxFragment = (InboxFragment) getSupportFragmentManager().findFragmentByTag(FragmentTag.INBOX.getTag());
    }

    private RecentChatsFragment getChatsFragment() {
        return recentChatsFragment = (RecentChatsFragment) getSupportFragmentManager().findFragmentByTag(FragmentTag.RECENT_CHAT.getTag());
    }

    private PermissionsFragment getPermissionsFragment() {
        return permissionsFragment = (PermissionsFragment) getSupportFragmentManager().findFragmentByTag(FragmentTag.PERMISSIONS.getTag());
    }

    public MediaDiscoveryFragment getMDFragment() {
        return mediaDiscoveryFragment;
    }

    public AlbumContentFragment getAlbumContentFragment() {
        return albumContentFragment;
    }

    /**
     * Checks whether the current screen is the main of Homepage or Documents.
     * Video / Audio / Photos do not need Fab button
     *
     * @param isShow True if Fab button should be display, False if Fab button should be hidden
     */
    private void controlFabInHomepage(Boolean isShow) {
        if (mHomepageScreen == HomepageScreen.HOMEPAGE) {
            // Control the Fab in homepage
            HomepageFragment fragment = getFragmentByType(HomepageFragment.class);
            if (fragment != null) {
                if (isShow) {
                    fragment.showFabButton();
                } else {
                    fragment.hideFabButton();
                }
            }
        } else if (mHomepageScreen == HomepageScreen.DOCUMENTS) {
            // Control the Fab in documents
            DocumentsFragment docFragment = getFragmentByType(DocumentsFragment.class);
            if (docFragment != null) {
                if (isShow) {
                    docFragment.showFabButton();
                } else {
                    docFragment.hideFabButton();
                }
            }
        }
    }

    @Override
    public void finishRenameActionWithSuccess(@NonNull String newName) {
        switch (drawerItem) {
            case CLOUD_DRIVE:
                refreshCloudDrive();
                break;
            case RUBBISH_BIN:
                refreshRubbishBin();
                break;
            case INBOX:
                refreshInboxList();
                break;
            case SHARED_ITEMS:
                onNodesSharedUpdate();
                break;
            case HOMEPAGE:
                refreshOfflineNodes();
        }
    }

    @Override
    public void actionConfirmed() {
        //No update needed
    }

    @Override
    public void onPreviewLoaded(MegaChatRequest request, boolean alreadyExist) {
        long chatId = request.getChatHandle();
        boolean isFromOpenChatPreview = request.getFlag();
        int type = request.getParamType();
        String link = request.getLink();
        if (joiningToChatLink && isTextEmpty(link) && chatId == MEGACHAT_INVALID_HANDLE) {
            showSnackbar(SNACKBAR_TYPE, getString(R.string.error_chat_link_init_error), MEGACHAT_INVALID_HANDLE);
            resetJoiningChatLink();
            return;
        }

        if (type == LINK_IS_FOR_MEETING) {
            logDebug("It's a meeting");
            boolean linkInvalid = TextUtil.isTextEmpty(link) && chatId == MEGACHAT_INVALID_HANDLE;
            if (linkInvalid) {
                logError("Invalid link");
                return;
            }

            if (isMeetingEnded(request.getMegaHandleList())) {
                logDebug("It's a meeting, open dialog: Meeting has ended");
                new MeetingHasEndedDialogFragment(new MeetingHasEndedDialogFragment.ClickCallback() {
                    @Override
                    public void onViewMeetingChat() {
                        showChatLink(link);
                    }

                    @Override
                    public void onLeave() {
                    }
                }, false).show(getSupportFragmentManager(),
                        MeetingHasEndedDialogFragment.TAG);
            } else {
                CallUtil.checkMeetingInProgress(ManagerActivity.this, ManagerActivity.this, chatId, isFromOpenChatPreview, link, request.getMegaHandleList(), request.getText(), alreadyExist, request.getUserHandle(), passcodeManagement);
            }
        } else {
            logDebug("It's a chat");
            showChatLink(link);
        }

        dismissAlertDialogIfExists(openLinkDialog);
    }

    @Override
    public void onErrorLoadingPreview(int errorCode) {
        if (errorCode == MegaChatError.ERROR_NOENT) {
            dismissAlertDialogIfExists(openLinkDialog);
            showAlert(this, getString(R.string.invalid_chat_link), getString(R.string.title_alert_chat_link_error));
        } else {
            showOpenLinkError(true, 0);
        }
    }

    /**
     * Checks if the current screen is the main of Home.
     *
     * @return True if the current screen is the main of Home, false otherwise.
     */
    public boolean isInMainHomePage() {
        return drawerItem == DrawerItem.HOMEPAGE && mHomepageScreen == HomepageScreen.HOMEPAGE;
    }

    /**
     * Checks if the current screen is photos section of Homepage.
     *
     * @return True if the current screen is the photos, false otherwise.
     */
    public boolean isInImagesPage() {
        return drawerItem == DrawerItem.HOMEPAGE && mHomepageScreen == HomepageScreen.IMAGES;
    }

    /**
     * Checks if the current screen is Album content page.
     *
     * @return True if the current screen is Album content page, false otherwise.
     */
    public boolean isInAlbumContentPage() {
        return drawerItem == DrawerItem.PHOTOS && isInAlbumContent;
    }

    /**
     * Checks if the current screen is Photos.
     *
     * @return True if the current screen is Photos, false otherwise.
     */
    public boolean isInPhotosPage() {
        return drawerItem == DrawerItem.PHOTOS;
    }

    /**
     * Checks if the current screen is Media discovery page.
     *
     * @return True if the current screen is Media discovery page, false otherwise.
     */
    public boolean isInMDPage() {
        return drawerItem == DrawerItem.CLOUD_DRIVE && isInMDMode;
    }

    /**
     * Create the instance of FileBackupManager
     */
    private void initFileBackupManager() {
        fileBackupManager = new FileBackupManager(this, (actionType, operationType, result, handle) -> {
            if (actionType == ACTION_MOVE_TO_BACKUP) {
                if (operationType == OPERATION_EXECUTE) {
                    showMovementResult(result, handle);
                }
            } else if (actionType == ACTION_BACKUP_FAB) {
                if (operationType == OPERATION_EXECUTE) {
                    if (isBottomSheetDialogShown(bottomSheetDialogFragment)) return;
                    bottomSheetDialogFragment = UploadBottomSheetDialogFragment.newInstance(GENERAL_UPLOAD);
                    bottomSheetDialogFragment.show(getSupportFragmentManager(), bottomSheetDialogFragment.getTag());
                }
            } else {
                logDebug("Nothing to do for actionType = " + actionType);
            }
        });
    }

    /**
     * Receive changes to OnChatListItemUpdate, OnChatOnlineStatusUpdate and OnChatConnectionStateUpdate and make the necessary changes
     */
    private void checkChatChanges() {
        Disposable chatSubscription = getChatChangesUseCase.get()
                .subscribeOn(Schedulers.io())
                .observeOn(AndroidSchedulers.mainThread())
                .subscribe((next) -> {
                    if (next instanceof GetChatChangesUseCase.Result.OnChatListItemUpdate) {
                        MegaChatListItem item = ((GetChatChangesUseCase.Result.OnChatListItemUpdate) next).component1();
                        onChatListItemUpdate(item);
                    }

                    if (next instanceof GetChatChangesUseCase.Result.OnChatOnlineStatusUpdate) {
                        long userHandle = ((GetChatChangesUseCase.Result.OnChatOnlineStatusUpdate) next).component1();
                        int status = ((GetChatChangesUseCase.Result.OnChatOnlineStatusUpdate) next).component2();
                        boolean inProgress = ((GetChatChangesUseCase.Result.OnChatOnlineStatusUpdate) next).component3();
                        onChatOnlineStatusUpdate(userHandle, status, inProgress);
                    }

                    if (next instanceof GetChatChangesUseCase.Result.OnChatConnectionStateUpdate) {
                        long chatid = ((GetChatChangesUseCase.Result.OnChatConnectionStateUpdate) next).component1();
                        int newState = ((GetChatChangesUseCase.Result.OnChatConnectionStateUpdate) next).component2();
                        onChatConnectionStateUpdate(chatid, newState);
                    }
                }, (error) -> logError("Error " + error));

        composite.add(chatSubscription);
    }
}<|MERGE_RESOLUTION|>--- conflicted
+++ resolved
@@ -9250,26 +9250,11 @@
             return;
         }
 
-<<<<<<< HEAD
         if (app.getStorageState() == STORAGE_STATE_PAYWALL) {
             dismissAlertDialogIfExists(statusDialog);
             dismissAlertDialogIfExists(processFileDialog);
             showOverDiskQuotaPaywallWarning();
             return;
-=======
-            for (ShareInfo info : infos) {
-                if (info.isContact) {
-                    requestContactsPermissions(info, parentNode);
-                } else {
-                    Intent intent = new Intent(this, UploadService.class);
-                    intent.putExtra(UploadService.EXTRA_FILEPATH, info.getFileAbsolutePath());
-                    intent.putExtra(UploadService.EXTRA_NAME, info.getTitle());
-                    intent.putExtra(UploadService.EXTRA_LAST_MODIFIED, info.getLastModified());
-                    intent.putExtra(UploadService.EXTRA_PARENT_HASH, parentNode.getHandle());
-                    ContextCompat.startForegroundService(this, intent);
-                }
-            }
->>>>>>> d200b9b4
         }
 
         checkNameCollisionUseCase.checkShareInfoList(infos, parentNode)
@@ -9377,23 +9362,9 @@
         }
 
         File file = createTemporalTextFile(this, name, data);
-<<<<<<< HEAD
         if (file == null) {
             showSnackbar(SNACKBAR_TYPE, getString(R.string.general_text_error), MEGACHAT_INVALID_HANDLE);
             return;
-=======
-        if (file != null) {
-            showSnackbar(SNACKBAR_TYPE, getResources().getQuantityString(R.plurals.upload_began, 1, 1), -1);
-
-            Intent intent = new Intent(this, UploadService.class);
-            intent.putExtra(UploadService.EXTRA_FILEPATH, file.getAbsolutePath());
-            intent.putExtra(UploadService.EXTRA_NAME, file.getName());
-            intent.putExtra(UploadService.EXTRA_PARENT_HASH, parentNode.getHandle());
-            intent.putExtra(UploadService.EXTRA_SIZE, file.getTotalSpace());
-            ContextCompat.startForegroundService(this, intent);
-        } else {
-            showSnackbar(SNACKBAR_TYPE, getString(R.string.general_text_error), -1);
->>>>>>> d200b9b4
         }
 
         checkNameCollisionUseCase.check(file.getName(), parentNode)
