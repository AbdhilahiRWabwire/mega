package mega.privacy.android.app.lollipop.adapters;

import android.app.Activity;
import android.content.Context;
import android.content.res.Configuration;
import android.graphics.Bitmap;
import android.graphics.Color;
import android.graphics.drawable.ColorDrawable;
<<<<<<< HEAD
import android.support.v4.content.ContextCompat;
import android.support.v7.app.ActionBar;
import android.support.v7.app.AlertDialog;
import android.support.v7.widget.RecyclerView;
=======
import androidx.core.content.ContextCompat;
import androidx.appcompat.app.ActionBar;
import androidx.appcompat.app.AlertDialog;
import androidx.recyclerview.widget.RecyclerView;
>>>>>>> b3f63831
import android.util.DisplayMetrics;
import android.util.SparseBooleanArray;
import android.util.TypedValue;
import android.view.Display;
import android.view.LayoutInflater;
import android.view.View;
import android.view.View.OnClickListener;
import android.view.ViewGroup;
import android.view.animation.Animation;
import android.view.animation.AnimationUtils;
import android.widget.ImageButton;
import android.widget.ImageView;
import android.widget.RelativeLayout;
import android.widget.TextView;

import java.util.ArrayList;
import java.util.List;

import mega.privacy.android.app.DatabaseHandler;
import mega.privacy.android.app.MegaApplication;
import mega.privacy.android.app.MegaContactDB;
import mega.privacy.android.app.MimeTypeList;
import mega.privacy.android.app.MimeTypeThumbnail;
import mega.privacy.android.app.R;
import mega.privacy.android.app.components.NewGridRecyclerView;
import mega.privacy.android.app.components.scrollBar.SectionTitleProvider;
<<<<<<< HEAD
=======
import mega.privacy.android.app.fragments.managerFragments.LinksFragment;
>>>>>>> b3f63831
import mega.privacy.android.app.components.twemoji.EmojiTextView;
import mega.privacy.android.app.lollipop.ContactFileListActivityLollipop;
import mega.privacy.android.app.lollipop.ContactFileListFragmentLollipop;
import mega.privacy.android.app.lollipop.ContactSharedFolderFragment;
import mega.privacy.android.app.lollipop.FolderLinkActivityLollipop;
import mega.privacy.android.app.lollipop.ManagerActivityLollipop;
import mega.privacy.android.app.lollipop.controllers.ContactController;
import mega.privacy.android.app.lollipop.managerSections.FileBrowserFragmentLollipop;
import mega.privacy.android.app.lollipop.managerSections.InboxFragmentLollipop;
import mega.privacy.android.app.lollipop.managerSections.IncomingSharesFragmentLollipop;
import mega.privacy.android.app.lollipop.managerSections.OutgoingSharesFragmentLollipop;
import mega.privacy.android.app.lollipop.managerSections.RubbishBinFragmentLollipop;
import mega.privacy.android.app.lollipop.managerSections.SearchFragmentLollipop;

import mega.privacy.android.app.utils.ThumbnailUtilsLollipop;
import nz.mega.sdk.MegaApiAndroid;
import nz.mega.sdk.MegaNode;
import nz.mega.sdk.MegaShare;
import nz.mega.sdk.MegaUser;

import static mega.privacy.android.app.utils.Constants.*;
import static mega.privacy.android.app.utils.FileUtils.*;
import static mega.privacy.android.app.utils.LogUtil.*;
import static mega.privacy.android.app.utils.MegaApiUtils.*;
import static mega.privacy.android.app.utils.MegaNodeUtil.*;
import static mega.privacy.android.app.utils.OfflineUtils.*;
import static mega.privacy.android.app.utils.TimeUtils.*;
import static mega.privacy.android.app.utils.Util.*;
<<<<<<< HEAD
=======
import static mega.privacy.android.app.utils.ContactUtil.*;
>>>>>>> b3f63831
import static mega.privacy.android.app.utils.MegaNodeUtil.NodeTakenDownDialogHandler.*;

public class MegaNodeAdapter extends RecyclerView.Adapter<MegaNodeAdapter.ViewHolderBrowser> implements OnClickListener, View.OnLongClickListener, SectionTitleProvider, RotatableAdapter, nodeTakenDownDialogListener {

    public static final int ITEM_VIEW_TYPE_LIST = 0;
    public static final int ITEM_VIEW_TYPE_GRID = 1;

    private Context context;
    private MegaApiAndroid megaApi;

    private ArrayList<MegaNode> nodes;

    private Object fragment;
    private long parentHandle = -1;
    private DisplayMetrics outMetrics;

    private int placeholderCount;

    private SparseBooleanArray selectedItems;

    /** the flag to store the node position where still remained unhandled*/
    private int unHandledItem = -1;

    /** the dialog to show taken down message */
    private AlertDialog takenDownDialog;

    private RecyclerView listFragment;
    private DatabaseHandler dbH = null;
    private boolean multipleSelect;
    private int type = FILE_BROWSER_ADAPTER;
    private int adapterType;

    public static class ViewHolderBrowser extends RecyclerView.ViewHolder {

        private ViewHolderBrowser(View v) {
            super(v);
        }

        public ImageView savedOffline;
        public ImageView publicLinkImage;
        public ImageView takenDownImage;
        public TextView textViewFileName;
        public EmojiTextView textViewFileSize;
        public long document;
        public RelativeLayout itemLayout;
    }

    public static class ViewHolderBrowserList extends MegaNodeAdapter.ViewHolderBrowser {

        public ViewHolderBrowserList(View v) {
            super(v);
        }
        public ImageView imageView;
        public ImageView permissionsIcon;
        public ImageView versionsIcon;
        public RelativeLayout threeDotsLayout;
    }

    public static class ViewHolderBrowserGrid extends MegaNodeAdapter.ViewHolderBrowser {

        public ViewHolderBrowserGrid(View v) {
            super(v);
        }

        public ImageView imageViewThumb;
        public ImageView imageViewIcon;
        public RelativeLayout thumbLayout;
        public View separator;
        public ImageView imageViewVideoIcon;
        public TextView videoDuration;
        public RelativeLayout videoInfoLayout, bottomContainer;
        public ImageButton imageButtonThreeDots;

        public View folderLayout;
        public View fileLayout;
        public RelativeLayout thumbLayoutForFile;
        public ImageView fileGridIconForFile;
        public ImageButton imageButtonThreeDotsForFile;
        public TextView textViewFileNameForFile;
        public ImageView takenDownImageForFile;
        public ImageView fileGridSelected;
    }

    @Override
    public int getPlaceholderCount() {
        return placeholderCount;
    }

    @Override
    public int getUnhandledItem() {
        return unHandledItem;
    }

    public void toggleAllSelection(int pos) {
        logDebug("Position: " + pos);
        startAnimation(pos, putOrDeletePostion(pos));
    }

    public void toggleSelection(int pos) {
        logDebug("Position: " + pos);
        startAnimation(pos, putOrDeletePostion(pos));
    }

    boolean putOrDeletePostion(int pos) {
        if (selectedItems.get(pos,false)) {
            logDebug("Delete pos: " + pos);
            selectedItems.delete(pos);
            return true;
        } else {
            logDebug("PUT pos: " + pos);
            selectedItems.put(pos,true);
            return false;
        }
    }

    void startAnimation (final int pos, final boolean delete) {

        if (adapterType == ITEM_VIEW_TYPE_LIST) {
            logDebug("Adapter type is LIST");
            ViewHolderBrowserList view = (ViewHolderBrowserList)listFragment.findViewHolderForLayoutPosition(pos);
            if (view != null) {
                logDebug("Start animation: " + pos);
                Animation flipAnimation = AnimationUtils.loadAnimation(context,R.anim.multiselect_flip);
                flipAnimation.setAnimationListener(new Animation.AnimationListener() {
                    @Override
                    public void onAnimationStart(Animation animation) {
                        if (!delete) {
                            notifyItemChanged(pos);
                        }
                    }

                    @Override
                    public void onAnimationEnd(Animation animation) {
                        hideMultipleSelect();
                        if (delete) {
                            notifyItemChanged(pos);
                        }
                    }

                    @Override
                    public void onAnimationRepeat(Animation animation) {

                    }
                });
                view.imageView.startAnimation(flipAnimation);
            }
            else {
                logDebug("View is null - not animation");
                hideMultipleSelect();
                notifyItemChanged(pos);
            }
        } else {
            logDebug("Adapter type is GRID");
            MegaNode node = (MegaNode)getItem(pos);
            boolean isFile = false;
            if (node != null) {
                if (node.isFolder()) {
                    isFile = false;
                }
                else {
                    isFile = true;
                }
            }
            ViewHolderBrowserGrid view = (ViewHolderBrowserGrid)listFragment.findViewHolderForLayoutPosition(pos);
            if (view != null) {
                logDebug("Start animation: " + pos);
                Animation flipAnimation = AnimationUtils.loadAnimation(context,R.anim.multiselect_flip);
                if (!delete && isFile) {
                    notifyItemChanged(pos);
                    flipAnimation.setDuration(250);
                }
                flipAnimation.setAnimationListener(new Animation.AnimationListener() {
                    @Override
                    public void onAnimationStart(Animation animation) {
                        if (!delete) {
                            notifyItemChanged(pos);
                        }
                    }

                    @Override
                    public void onAnimationEnd(Animation animation) {
                        hideMultipleSelect();
                        notifyItemChanged(pos);
                    }

                    @Override
                    public void onAnimationRepeat(Animation animation) {

                    }
                });
                if (isFile) {
                    view.fileGridSelected.startAnimation(flipAnimation);
                }
                else {
                    view.imageViewIcon.startAnimation(flipAnimation);
                }
            }
            else {
                logDebug("View is null - not animation");
                hideMultipleSelect();
                notifyItemChanged(pos);
            }
        }
    }

    void hideMultipleSelect () {
        if (selectedItems.size() <= 0) {
            if (type == RUBBISH_BIN_ADAPTER) {
                ((RubbishBinFragmentLollipop)fragment).hideMultipleSelect();
            } else if (type == INBOX_ADAPTER) {
                ((InboxFragmentLollipop)fragment).hideMultipleSelect();
            } else if (type == INCOMING_SHARES_ADAPTER) {
                ((IncomingSharesFragmentLollipop)fragment).hideMultipleSelect();
            } else if (type == OUTGOING_SHARES_ADAPTER) {
                ((OutgoingSharesFragmentLollipop)fragment).hideMultipleSelect();
            } else if (type == CONTACT_FILE_ADAPTER) {
                ((ContactFileListFragmentLollipop)fragment).hideMultipleSelect();
            } else if(type==CONTACT_SHARED_FOLDER_ADAPTER){
                ((ContactSharedFolderFragment) fragment).hideMultipleSelect();
            } else if (type == FOLDER_LINK_ADAPTER) {
                ((FolderLinkActivityLollipop)context).hideMultipleSelect();
            } else if (type == SEARCH_ADAPTER) {
                ((SearchFragmentLollipop)fragment).hideMultipleSelect();
            } else if (type == LINKS_ADAPTER) {
                ((LinksFragment) fragment).hideMultipleSelect();
            } else {
                ((FileBrowserFragmentLollipop)fragment).hideMultipleSelect();
            }
        }
    }

    public void selectAll() {
        for (int i = 0;i < nodes.size();i++) {
            if (!isItemChecked(i)) {
                //Exlude placeholder.
                if (nodes.get(i) != null) {
                    toggleAllSelection(i);
                }
            }
        }
    }

    public void clearSelections() {
        logDebug("clearSelections");
        if(nodes == null){
            return;
        }
        for (int i = 0;i < nodes.size();i++) {
            if (isItemChecked(i)) {
                //Exlude placeholder.
                if (nodes.get(i) != null) {
                    toggleAllSelection(i);
                }
            }
        }
    }

    private boolean isItemChecked(int position) {
        return selectedItems.get(position);
    }

    public int getSelectedItemCount() {
        return selectedItems.size();
    }

    @Override
    public List<Integer> getSelectedItems() {
        if (selectedItems != null) {
            List<Integer> items = new ArrayList<Integer>(selectedItems.size());
            for (int i = 0; i < selectedItems.size(); i++) {
                items.add(selectedItems.keyAt(i));
            }
            return items;
        } else {
            return null;
        }
    }

    /*
     * Get list of all selected nodes
     */
    public List<MegaNode> getSelectedNodes() {
        ArrayList<MegaNode> nodes = new ArrayList<MegaNode>();

        for (int i = 0;i < selectedItems.size();i++) {
            if (selectedItems.valueAt(i) == true) {
                MegaNode document = getNodeAt(selectedItems.keyAt(i));
                if (document != null) {
                    nodes.add(document);
                }
            }
        }
        return nodes;
    }

    public ArrayList<MegaNode> getArrayListSelectedNodes() {
        ArrayList<MegaNode> nodes = new ArrayList<MegaNode>();

        for (int i = 0;i < selectedItems.size();i++) {
            if (selectedItems.valueAt(i) == true) {
                MegaNode document = getNodeAt(selectedItems.keyAt(i));
                if (document != null) {
                    nodes.add(document);
                }
            }
        }
        return nodes;
    }

    /*
     * The method to return how many folders in this adapter
     */
    @Override
    public int getFolderCount() {
        return getNumberOfFolders(nodes);
    }

    /**
     * In grid view.
     * For folder count is odd. Insert null element as placeholder.
     *
     * @param nodes Origin nodes to show.
     * @return Nodes list with placeholder.
     */
    private ArrayList<MegaNode> insertPlaceHolderNode(ArrayList<MegaNode> nodes) {
        if (adapterType == ITEM_VIEW_TYPE_LIST) {
            placeholderCount = 0;
            return nodes;
        }

        int folderCount = getNumberOfFolders(nodes);
        int spanCount = 2;

        if (listFragment instanceof NewGridRecyclerView) {
            spanCount = ((NewGridRecyclerView)listFragment).getSpanCount();
        }

        placeholderCount = (folderCount % spanCount) == 0 ? 0 : spanCount - (folderCount % spanCount);

        if (folderCount > 0 && placeholderCount != 0 && adapterType == ITEM_VIEW_TYPE_GRID) {
            //Add placeholder at folders' end.
            for (int i = 0;i < placeholderCount;i++) {
                try {
                    nodes.add(folderCount + i,null);
                } catch (IndexOutOfBoundsException e) {
                    logError("Inserting placeholders [nodes.size]: " + nodes.size() + " [folderCount+i]: " + (folderCount + i), e);
                }
            }
        }

        return nodes;
    }

    public MegaNodeAdapter(Context _context, Object fragment, ArrayList<MegaNode> _nodes, long _parentHandle, RecyclerView recyclerView, ActionBar aB, int type, int adapterType) {

        this.context = _context;
        this.nodes = _nodes;
        this.parentHandle = _parentHandle;
        this.type = type;
        this.adapterType = adapterType;
        this.fragment = fragment;

        dbH = DatabaseHandler.getDbHandler(context);

        switch (type) {
            case CONTACT_FILE_ADAPTER: {
                ((ContactFileListActivityLollipop)context).setParentHandle(parentHandle);
                break;
            }
            case FOLDER_LINK_ADAPTER: {
                megaApi = ((MegaApplication)((Activity)context).getApplication()).getMegaApiFolder();
                break;
            }
            case SEARCH_ADAPTER: {
                ((ManagerActivityLollipop)context).setParentHandleSearch(parentHandle);
                break;
            }
            case INBOX_ADAPTER: {
                logDebug("onCreate INBOX_ADAPTER");
                ((ManagerActivityLollipop)context).setParentHandleInbox(parentHandle);
                break;
            }
            default: {
                break;
            }
        }

        this.listFragment = recyclerView;
        this.type = type;

        if (megaApi == null) {
            megaApi = ((MegaApplication)((Activity)context).getApplication())
                    .getMegaApi();
        }
    }

    public void setNodes(ArrayList<MegaNode> nodes) {
        this.nodes = insertPlaceHolderNode(nodes);
        logDebug("setNodes size: " + this.nodes.size());
        notifyDataSetChanged();
    }

    public void setAdapterType(int adapterType) {
        this.adapterType = adapterType;
    }

    public int getAdapterType() {
        return adapterType;
    }

    public MegaNodeAdapter.ViewHolderBrowser onCreateViewHolder(ViewGroup parent, int viewType) {
        logDebug("onCreateViewHolder");
        Display display = ((Activity)context).getWindowManager().getDefaultDisplay();
        outMetrics = new DisplayMetrics();
        display.getMetrics(outMetrics);

        if (viewType == ITEM_VIEW_TYPE_LIST) {
            logDebug("type: ITEM_VIEW_TYPE_LIST");

            View v = LayoutInflater.from(parent.getContext()).inflate(R.layout.item_file_list, parent, false);
            ViewHolderBrowserList holderList = new ViewHolderBrowserList(v);
            holderList.itemLayout = v.findViewById(R.id.file_list_item_layout);
            holderList.imageView = v.findViewById(R.id.file_list_thumbnail);
            holderList.savedOffline = v.findViewById(R.id.file_list_saved_offline);

            holderList.publicLinkImage = v.findViewById(R.id.file_list_public_link);
            holderList.takenDownImage = v.findViewById(R.id.file_list_taken_down);
            holderList.permissionsIcon = v.findViewById(R.id.file_list_incoming_permissions);

            holderList.versionsIcon = v.findViewById(R.id.file_list_versions_icon);

            holderList.textViewFileName = v.findViewById(R.id.file_list_filename);

            if (context.getResources().getConfiguration().orientation == Configuration.ORIENTATION_LANDSCAPE) {
                holderList.textViewFileName.setMaxWidth(scaleWidthPx(275, outMetrics));
            } else {
                holderList.textViewFileName.setMaxWidth(scaleWidthPx(190, outMetrics));
            }

            holderList.textViewFileSize = v.findViewById(R.id.file_list_filesize);
            if (isScreenInPortrait(context)) {
                holderList.textViewFileSize.setMaxWidthEmojis(px2dp(MAX_WIDTH_CONTACT_NAME_PORT, outMetrics));
            } else {
                holderList.textViewFileSize.setMaxWidthEmojis(px2dp(MAX_WIDTH_CONTACT_NAME_LAND, outMetrics));
            }

            holderList.threeDotsLayout = v.findViewById(R.id.file_list_three_dots_layout);

            holderList.savedOffline.setVisibility(View.INVISIBLE);

            holderList.publicLinkImage.setVisibility(View.INVISIBLE);

            holderList.takenDownImage.setVisibility(View.GONE);

            holderList.textViewFileSize.setVisibility(View.VISIBLE);

            holderList.itemLayout.setTag(holderList);
            holderList.itemLayout.setOnClickListener(this);
            holderList.itemLayout.setOnLongClickListener(this);

            holderList.threeDotsLayout.setTag(holderList);
            holderList.threeDotsLayout.setOnClickListener(this);

            v.setTag(holderList);
            return holderList;
        } else if (viewType == ITEM_VIEW_TYPE_GRID) {
            logDebug("type: ITEM_VIEW_TYPE_GRID");

            View v = LayoutInflater.from(parent.getContext()).inflate(R.layout.item_file_grid, parent, false);
            ViewHolderBrowserGrid holderGrid = new ViewHolderBrowserGrid(v);

            holderGrid.folderLayout = v.findViewById(R.id.item_file_grid_folder);
            holderGrid.fileLayout = v.findViewById(R.id.item_file_grid_file);
            holderGrid.itemLayout = v.findViewById(R.id.file_grid_item_layout);
            holderGrid.imageViewThumb = v.findViewById(R.id.file_grid_thumbnail);
            holderGrid.imageViewIcon = v.findViewById(R.id.file_grid_icon);
            holderGrid.fileGridIconForFile = v.findViewById(R.id.file_grid_icon_for_file);
            holderGrid.thumbLayout = v.findViewById(R.id.file_grid_thumbnail_layout);
            holderGrid.thumbLayoutForFile = v.findViewById(R.id.file_grid_thumbnail_layout_for_file);
            holderGrid.textViewFileName = v.findViewById(R.id.file_grid_filename);
            holderGrid.textViewFileNameForFile = v.findViewById(R.id.file_grid_filename_for_file);
            holderGrid.imageButtonThreeDotsForFile = v.findViewById(R.id.file_grid_three_dots_for_file);
            holderGrid.textViewFileSize = v.findViewById(R.id.file_grid_filesize);
            holderGrid.imageButtonThreeDots = v.findViewById(R.id.file_grid_three_dots);
            holderGrid.savedOffline = v.findViewById(R.id.file_grid_saved_offline);
            holderGrid.separator = v.findViewById(R.id.file_grid_separator);
            holderGrid.publicLinkImage = v.findViewById(R.id.file_grid_public_link);
            holderGrid.takenDownImage = v.findViewById(R.id.file_grid_taken_down);
            holderGrid.takenDownImageForFile = v.findViewById(R.id.file_grid_taken_down_for_file);
            holderGrid.imageViewVideoIcon = v.findViewById(R.id.file_grid_video_icon);
            holderGrid.videoDuration = v.findViewById(R.id.file_grid_title_video_duration);
            holderGrid.videoInfoLayout = v.findViewById(R.id.item_file_videoinfo_layout);
            holderGrid.fileGridSelected = v.findViewById(R.id.file_grid_selected);
            holderGrid.bottomContainer = v.findViewById(R.id.grid_bottom_container);
            holderGrid.bottomContainer.setTag(holderGrid);
            holderGrid.bottomContainer.setOnClickListener(this);

            if (context.getResources().getConfiguration().orientation == Configuration.ORIENTATION_LANDSCAPE) {
                holderGrid.textViewFileSize.setMaxWidth(scaleWidthPx(70, outMetrics));
            } else {
                holderGrid.textViewFileSize.setMaxWidth(scaleWidthPx(130, outMetrics));
            }
            if (holderGrid.textViewFileSize != null) {
                holderGrid.textViewFileSize.setVisibility(View.VISIBLE);
            } else {
                logWarning("textViewMessageInfo is NULL");
            }

            if (context.getResources().getConfiguration().orientation == Configuration.ORIENTATION_LANDSCAPE) {
                holderGrid.textViewFileNameForFile.setMaxWidth(scaleWidthPx(70, outMetrics));
            } else {
                holderGrid.textViewFileNameForFile.setMaxWidth(scaleWidthPx(140, outMetrics));
            }


            holderGrid.savedOffline.setVisibility(View.INVISIBLE);
            holderGrid.publicLinkImage.setVisibility(View.GONE);
            holderGrid.takenDownImage.setVisibility(View.GONE);
            holderGrid.takenDownImageForFile.setVisibility(View.GONE);

            holderGrid.itemLayout.setTag(holderGrid);
            holderGrid.itemLayout.setOnClickListener(this);
            holderGrid.itemLayout.setOnLongClickListener(this);

            holderGrid.imageButtonThreeDots.setTag(holderGrid);
            holderGrid.imageButtonThreeDots.setOnClickListener(this);
            holderGrid.imageButtonThreeDotsForFile.setTag(holderGrid);
            holderGrid.imageButtonThreeDotsForFile.setOnClickListener(this);
            v.setTag(holderGrid);

            return holderGrid;
        } else {
            return null;
        }
    }

    public void onBindViewHolder(ViewHolderBrowser holder, int position) {
        logDebug("Position: " + position);

        if (adapterType == ITEM_VIEW_TYPE_LIST) {
            ViewHolderBrowserList holderList = (ViewHolderBrowserList)holder;
            onBindViewHolderList(holderList,position);
        } else if (adapterType == ITEM_VIEW_TYPE_GRID) {
            ViewHolderBrowserGrid holderGrid = (ViewHolderBrowserGrid)holder;
            onBindViewHolderGrid(holderGrid,position);
        }
        reSelectUnhandledNode();
    }

    public void onBindViewHolderGrid(ViewHolderBrowserGrid holder,int position) {
        logDebug("Position: " + position);
        MegaNode node = (MegaNode)getItem(position);
        //Placeholder for folder when folder count is odd.
        if (node == null) {
            holder.folderLayout.setVisibility(View.INVISIBLE);
            holder.fileLayout.setVisibility(View.GONE);
            holder.itemLayout.setVisibility(View.INVISIBLE);
            return;
        }

        holder.document = node.getHandle();
        logDebug("Node : " + position + " " + node.getHandle());

        holder.textViewFileName.setText(node.getName());
        holder.textViewFileSize.setText("");
        holder.videoInfoLayout.setVisibility(View.GONE);

        if (node.isExported()) {
            //Node has public link
            holder.publicLinkImage.setVisibility(View.VISIBLE);
            if (node.isExpired()) {
                logWarning("Node exported but expired!!");
            }
        } else {
            holder.publicLinkImage.setVisibility(View.INVISIBLE);
        }

        if (node.isTakenDown()) {
            holder.textViewFileNameForFile.setTextColor(context.getResources().getColor(R.color.dark_primary_color));
            holder.textViewFileName.setTextColor(context.getResources().getColor(R.color.dark_primary_color));
            holder.takenDownImage.setVisibility(View.VISIBLE);
            holder.takenDownImageForFile.setVisibility(View.VISIBLE);
        } else {
            holder.textViewFileNameForFile.setTextColor(context.getResources().getColor(R.color.black));
            holder.textViewFileName.setTextColor(context.getResources().getColor(R.color.black));
            holder.takenDownImage.setVisibility(View.GONE);
            holder.takenDownImageForFile.setVisibility(View.GONE);
        }

        if (node.isFolder()) {
            holder.itemLayout.setVisibility(View.VISIBLE);
            holder.folderLayout.setVisibility(View.VISIBLE);
            holder.fileLayout.setVisibility(View.GONE);
            holder.textViewFileSize.setVisibility(View.VISIBLE);

            setFolderGridSelected(holder, position, getFolderIcon(node, type == OUTGOING_SHARES_ADAPTER ? ManagerActivityLollipop.DrawerItem.SHARED_ITEMS : ManagerActivityLollipop.DrawerItem.CLOUD_DRIVE));

            if (type == FOLDER_LINK_ADAPTER) {
                holder.textViewFileSize.setText(getInfoFolder(node,context,megaApi));
            } else {
                holder.textViewFileSize.setText(getInfoFolder(node,context));
            }
            holder.imageViewIcon.setVisibility(View.VISIBLE);
            holder.imageViewThumb.setVisibility(View.GONE);
            holder.thumbLayout.setBackgroundColor(Color.TRANSPARENT);

            if (type == INCOMING_SHARES_ADAPTER) {
                //Show the owner of the shared folder
                ArrayList<MegaShare> sharesIncoming = megaApi.getInSharesList();
                for (int j = 0;j < sharesIncoming.size();j++) {
                    MegaShare mS = sharesIncoming.get(j);
                    if (mS.getNodeHandle() == node.getHandle()) {
                        MegaUser user = megaApi.getContact(mS.getUser());
                        if (user != null) {
                            holder.textViewFileSize.setText(getMegaUserNameDB(user));
                        } else {
                            holder.textViewFileSize.setText(mS.getUser());
                        }
                    }
                }
            } else if (type == OUTGOING_SHARES_ADAPTER) {
                //Show the number of contacts who shared the folder if more than one contact and name of contact if that is not the case
                holder.textViewFileSize.setText(getOutgoingSubtitle(holder.textViewFileSize.getText().toString(), node));
            }
        } else if (node.isFile()) {
            //TODO file
            holder.itemLayout.setVisibility(View.VISIBLE);
            holder.folderLayout.setVisibility(View.GONE);
            holder.imageViewThumb.setImageDrawable(new ColorDrawable(Color.TRANSPARENT));
            holder.imageViewThumb.setVisibility(View.GONE);
            holder.fileLayout.setVisibility(View.VISIBLE);
            holder.textViewFileName.setVisibility(View.VISIBLE);
            holder.textViewFileSize.setVisibility(View.GONE);

            holder.textViewFileNameForFile.setText(node.getName());
            long nodeSize = node.getSize();
            holder.textViewFileSize.setText(getSizeString(nodeSize));

            holder.fileGridIconForFile.setVisibility(View.VISIBLE);
            holder.fileGridIconForFile.setImageResource(MimeTypeThumbnail.typeForName(node.getName()).getIconResourceId());

            if (isVideoFile(node.getName())) {
                holder.videoInfoLayout.setVisibility(View.VISIBLE);
                holder.videoDuration.setVisibility(View.GONE);

                String duration = getVideoDuration(node.getDuration());
                if (duration != null && !duration.isEmpty()) {
                    holder.videoDuration.setText(duration);
                    holder.videoDuration.setVisibility(View.VISIBLE);
                }
            }

            if (node.hasThumbnail()) {
                Bitmap temp = ThumbnailUtilsLollipop.getThumbnailFromCache(node);

                if (temp != null) {
                    setImageThumbnail(holder, temp);
                }
                else {
                    temp = ThumbnailUtilsLollipop.getThumbnailFromFolder(node,context);

                    if (temp != null) {
                        setImageThumbnail(holder, temp);
                    }
                    else {
                        try {
                            temp = ThumbnailUtilsLollipop.getThumbnailFromMegaGrid(node,context,holder,megaApi,this);

                        } catch (Exception e) {} // Too many AsyncTasks

                        if (temp != null) {
                            setImageThumbnail(holder, temp);
                        }
                    }
                }
            }
            else {
                Bitmap temp = ThumbnailUtilsLollipop.getThumbnailFromCache(node);
                if (temp != null) {
                    setImageThumbnail(holder, temp);
                }
                else {
                    temp = ThumbnailUtilsLollipop.getThumbnailFromFolder(node,context);

                    if (temp != null) {
                        setImageThumbnail(holder, temp);
                    }
                    else {
                        try {
                            ThumbnailUtilsLollipop.createThumbnailGrid(context,node,holder,megaApi,this);
                        } catch (Exception e) {} // Too many AsyncTasks
                    }
                }
            }

            if (isMultipleSelect() && isItemChecked(position)) {
                holder.itemLayout.setBackground(ContextCompat.getDrawable(context,R.drawable.background_item_grid_selected));
                holder.fileGridSelected.setImageResource(R.drawable.ic_select_folder);

            } else {
                holder.itemLayout.setBackground(ContextCompat.getDrawable(context,R.drawable.background_item_grid));
                holder.fileGridSelected.setImageDrawable(new ColorDrawable(Color.TRANSPARENT));
            }
        }

        //Check if is an offline file to show the red arrow
        if (availableOffline(context, node)) {
            holder.savedOffline.setVisibility(View.VISIBLE);
        }
        else {
            holder.savedOffline.setVisibility(View.INVISIBLE);
        }
    }

    private void setImageThumbnail (ViewHolderBrowserGrid holder, Bitmap temp) {
        Bitmap thumb = ThumbnailUtilsLollipop.getRoundedRectBitmap(context,temp,2);
        holder.fileGridIconForFile.setVisibility(View.GONE);
        holder.imageViewThumb.setVisibility(View.VISIBLE);
        holder.imageViewThumb.setImageBitmap(thumb);
    }

    private void setFolderGridSelected(ViewHolderBrowserGrid holder, int position, int folderDrawableResId) {
        if (isMultipleSelect() && isItemChecked(position)) {
            RelativeLayout.LayoutParams paramsMultiselect = (RelativeLayout.LayoutParams)holder.imageViewIcon.getLayoutParams();
            paramsMultiselect.height = (int)TypedValue.applyDimension(TypedValue.COMPLEX_UNIT_DIP,24,context.getResources().getDisplayMetrics());
            paramsMultiselect.width = (int)TypedValue.applyDimension(TypedValue.COMPLEX_UNIT_DIP,24,context.getResources().getDisplayMetrics());
            holder.imageViewIcon.setLayoutParams(paramsMultiselect);
            holder.itemLayout.setBackground(ContextCompat.getDrawable(context,R.drawable.background_item_grid_selected));
            holder.imageViewIcon.setImageResource(R.drawable.ic_select_folder);
        } else {
            holder.itemLayout.setBackground(ContextCompat.getDrawable(context,R.drawable.background_item_grid));
            holder.imageViewIcon.setImageResource(folderDrawableResId);
        }
    }

    private void setFolderListSelected (ViewHolderBrowserList holder, int position, int folderDrawableResId) {
        if (isMultipleSelect() && isItemChecked(position)) {
            RelativeLayout.LayoutParams paramsMultiselect = (RelativeLayout.LayoutParams)holder.imageView.getLayoutParams();
            paramsMultiselect.height = (int)TypedValue.applyDimension(TypedValue.COMPLEX_UNIT_DIP,48,context.getResources().getDisplayMetrics());
            paramsMultiselect.width = (int)TypedValue.applyDimension(TypedValue.COMPLEX_UNIT_DIP,48,context.getResources().getDisplayMetrics());
            paramsMultiselect.setMargins(0,0,0,0);
            holder.imageView.setLayoutParams(paramsMultiselect);
            holder.itemLayout.setBackgroundColor(ContextCompat.getColor(context,R.color.new_multiselect_color));
            holder.imageView.setImageResource(R.drawable.ic_select_folder);
        }
        else {
            holder.itemLayout.setBackgroundColor(Color.WHITE);
            holder.imageView.setImageResource(folderDrawableResId);
        }
    }

    public void onBindViewHolderList(ViewHolderBrowserList holder,int position) {
        logDebug("Position: " + position);

        MegaNode node = (MegaNode)getItem(position);
        if (node == null) {
            return;
        }
        holder.document = node.getHandle();
        Bitmap thumb = null;

        holder.textViewFileName.setText(node.getName());
        holder.textViewFileSize.setText("");

        holder.publicLinkImage.setVisibility(View.INVISIBLE);
        holder.permissionsIcon.setVisibility(View.GONE);

        if (node.isExported() && type != LINKS_ADAPTER) {
            //Node has public link
            holder.publicLinkImage.setVisibility(View.VISIBLE);
            if (node.isExpired()) {
                logWarning("Node exported but expired!!");
            }
        } else {
            holder.publicLinkImage.setVisibility(View.INVISIBLE);
        }

        if (node.isTakenDown()) {
            holder.textViewFileName.setTextColor(context.getResources().getColor(R.color.dark_primary_color));
            holder.takenDownImage.setVisibility(View.VISIBLE);
        } else {
            holder.textViewFileName.setTextColor(context.getResources().getColor(R.color.black));
            holder.takenDownImage.setVisibility(View.GONE);
        }

        if (node.isFolder()) {

            logDebug("Node is folder");
            holder.itemLayout.setBackgroundColor(Color.WHITE);
            RelativeLayout.LayoutParams params = (RelativeLayout.LayoutParams)holder.imageView.getLayoutParams();
            params.height = (int)TypedValue.applyDimension(TypedValue.COMPLEX_UNIT_DIP,48,context.getResources().getDisplayMetrics());
            params.width = (int)TypedValue.applyDimension(TypedValue.COMPLEX_UNIT_DIP,48,context.getResources().getDisplayMetrics());
            params.setMargins(0,0,0,0);
            holder.imageView.setLayoutParams(params);

            holder.textViewFileSize.setVisibility(View.VISIBLE);
            holder.textViewFileSize.setText(getInfoFolder(node,context));

            holder.versionsIcon.setVisibility(View.GONE);

            setFolderListSelected(holder, position, getFolderIcon(node, type == OUTGOING_SHARES_ADAPTER ? ManagerActivityLollipop.DrawerItem.SHARED_ITEMS : ManagerActivityLollipop.DrawerItem.CLOUD_DRIVE));

            if (type == FOLDER_LINK_ADAPTER) {
                holder.textViewFileSize.setText(getInfoFolder(node,context,megaApi));
            } else if (type == CONTACT_FILE_ADAPTER|| type == CONTACT_SHARED_FOLDER_ADAPTER){
                boolean firstLevel;
                if(type == CONTACT_FILE_ADAPTER){
                    firstLevel = ((ContactFileListFragmentLollipop) fragment).isEmptyParentHandleStack();
                } else{
                    firstLevel = true;
                }

                if (firstLevel) {
                    int accessLevel = megaApi.getAccess(node);

                    if (accessLevel == MegaShare.ACCESS_FULL) {
                        holder.permissionsIcon.setImageResource(R.drawable.ic_shared_fullaccess);
                    } else if (accessLevel == MegaShare.ACCESS_READWRITE) {
                        holder.permissionsIcon.setImageResource(R.drawable.ic_shared_read_write);
                    } else {
                        holder.permissionsIcon.setImageResource(R.drawable.ic_shared_read);
                    }
                    holder.permissionsIcon.setVisibility(View.VISIBLE);
                } else {
                    holder.permissionsIcon.setVisibility(View.GONE);
                }
            } else if (type == INCOMING_SHARES_ADAPTER) {
                holder.publicLinkImage.setVisibility(View.INVISIBLE);

                if (node.isTakenDown()) {
                    holder.textViewFileName.setTextColor(context.getResources().getColor(R.color.dark_primary_color));
                    holder.takenDownImage.setVisibility(View.VISIBLE);
                } else {
                    holder.textViewFileName.setTextColor(context.getResources().getColor(R.color.black));
                    holder.takenDownImage.setVisibility(View.GONE);
                }

                //Show the owner of the shared folder
                ArrayList<MegaShare> sharesIncoming = megaApi.getInSharesList();
                for (int j = 0;j < sharesIncoming.size();j++) {
                    MegaShare mS = sharesIncoming.get(j);
                    if (mS.getNodeHandle() == node.getHandle()) {
                        MegaUser user = megaApi.getContact(mS.getUser());
                        if (user != null) {
                            holder.textViewFileSize.setText(getMegaUserNameDB(user));
                        } else {
                            holder.textViewFileSize.setText(mS.getUser());
                        }
                    }
                }

                if (((ManagerActivityLollipop) context).getDeepBrowserTreeIncoming() == 0) {
                    int accessLevel = megaApi.getAccess(node);

                    if (accessLevel == MegaShare.ACCESS_FULL) {
                        holder.permissionsIcon.setImageResource(R.drawable.ic_shared_fullaccess);
                    } else if (accessLevel == MegaShare.ACCESS_READWRITE) {
                        holder.permissionsIcon.setImageResource(R.drawable.ic_shared_read_write);
                    } else {
                        holder.permissionsIcon.setImageResource(R.drawable.ic_shared_read);
                    }
                    holder.permissionsIcon.setVisibility(View.VISIBLE);
                } else {
                    holder.permissionsIcon.setVisibility(View.GONE);
                }

            } else if (type == OUTGOING_SHARES_ADAPTER) {
                //Show the number of contacts who shared the folder if more than one contact and name of contact if that is not the case
                holder.textViewFileSize.setText(getOutgoingSubtitle(holder.textViewFileSize.getText().toString(), node));
            }
        } else {
            logDebug("Node is file");
            long nodeSize = node.getSize();
            holder.textViewFileSize.setText(String.format("%s . %s", getSizeString(nodeSize), formatLongDateTime(node.getModificationTime())));

            if(megaApi.hasVersions(node)){
                holder.versionsIcon.setVisibility(View.VISIBLE);
            }
            else{
                holder.versionsIcon.setVisibility(View.GONE);
            }

            if (!isMultipleSelect()) {
                logDebug("Not multiselect");
                holder.itemLayout.setBackgroundColor(Color.WHITE);
                holder.imageView.setImageResource(MimeTypeList.typeForName(node.getName()).getIconResourceId());

                RelativeLayout.LayoutParams params = (RelativeLayout.LayoutParams)holder.imageView.getLayoutParams();
                params.height = (int)TypedValue.applyDimension(TypedValue.COMPLEX_UNIT_DIP,48,context.getResources().getDisplayMetrics());
                params.width = (int)TypedValue.applyDimension(TypedValue.COMPLEX_UNIT_DIP,48,context.getResources().getDisplayMetrics());
                params.setMargins(0,0,0,0);
                holder.imageView.setLayoutParams(params);

                logDebug("Check the thumb");

                if (node.hasThumbnail()) {
                    logDebug("Node has thumbnail");
                    RelativeLayout.LayoutParams params1 = (RelativeLayout.LayoutParams)holder.imageView.getLayoutParams();
                    params1.height = (int)TypedValue.applyDimension(TypedValue.COMPLEX_UNIT_DIP,36,context.getResources().getDisplayMetrics());
                    params1.width = (int)TypedValue.applyDimension(TypedValue.COMPLEX_UNIT_DIP,36,context.getResources().getDisplayMetrics());
                    int left = (int)TypedValue.applyDimension(TypedValue.COMPLEX_UNIT_DIP,6,context.getResources().getDisplayMetrics());
                    params1.setMargins(left,0,0,0);

                    holder.imageView.setLayoutParams(params1);

                    thumb = ThumbnailUtilsLollipop.getThumbnailFromCache(node);
                    if (thumb != null) {

                        holder.imageView.setImageBitmap(thumb);

                    } else {
                        thumb = ThumbnailUtilsLollipop.getThumbnailFromFolder(node,context);
                        if (thumb != null) {
                            holder.imageView.setImageBitmap(thumb);

                        } else {
                            try {
                                thumb = ThumbnailUtilsLollipop.getThumbnailFromMegaList(node,context,holder,megaApi,this);
                            } catch (Exception e) {
                            } // Too many AsyncTasks

                            if (thumb != null) {
                                holder.imageView.setImageBitmap(thumb);
                            }
                        }
                    }
                } else {
                    logDebug("Node NOT thumbnail");
                    thumb = ThumbnailUtilsLollipop.getThumbnailFromCache(node);
                    if (thumb != null) {
                        RelativeLayout.LayoutParams params1 = (RelativeLayout.LayoutParams)holder.imageView.getLayoutParams();
                        params1.height = (int)TypedValue.applyDimension(TypedValue.COMPLEX_UNIT_DIP,36,context.getResources().getDisplayMetrics());
                        params1.width = (int)TypedValue.applyDimension(TypedValue.COMPLEX_UNIT_DIP,36,context.getResources().getDisplayMetrics());
                        int left = (int)TypedValue.applyDimension(TypedValue.COMPLEX_UNIT_DIP,6,context.getResources().getDisplayMetrics());
                        params1.setMargins(left,0,0,0);

                        holder.imageView.setLayoutParams(params1);
                        holder.imageView.setImageBitmap(thumb);


                    } else {
                        thumb = ThumbnailUtilsLollipop.getThumbnailFromFolder(node,context);
                        if (thumb != null) {
                            RelativeLayout.LayoutParams params1 = (RelativeLayout.LayoutParams)holder.imageView.getLayoutParams();
                            params1.height = (int)TypedValue.applyDimension(TypedValue.COMPLEX_UNIT_DIP,36,context.getResources().getDisplayMetrics());
                            params1.width = (int)TypedValue.applyDimension(TypedValue.COMPLEX_UNIT_DIP,36,context.getResources().getDisplayMetrics());
                            int left = (int)TypedValue.applyDimension(TypedValue.COMPLEX_UNIT_DIP,6,context.getResources().getDisplayMetrics());
                            params1.setMargins(left,0,0,0);

                            holder.imageView.setLayoutParams(params1);
                            holder.imageView.setImageBitmap(thumb);

                        } else {
                            try {
                                ThumbnailUtilsLollipop.createThumbnailList(context,node,holder,megaApi,this);
                            } catch (Exception e) {
                            } // Too many AsyncTasks
                        }
                    }
                }
            } else {
                logDebug("Multiselection ON");
                if (this.isItemChecked(position)) {
                    holder.itemLayout.setBackgroundColor(ContextCompat.getColor(context,R.color.new_multiselect_color));
                    RelativeLayout.LayoutParams paramsMultiselect = (RelativeLayout.LayoutParams)holder.imageView.getLayoutParams();
                    paramsMultiselect.height = (int)TypedValue.applyDimension(TypedValue.COMPLEX_UNIT_DIP,48,context.getResources().getDisplayMetrics());
                    paramsMultiselect.width = (int)TypedValue.applyDimension(TypedValue.COMPLEX_UNIT_DIP,48,context.getResources().getDisplayMetrics());
                    paramsMultiselect.setMargins(0,0,0,0);
                    holder.imageView.setLayoutParams(paramsMultiselect);
                    holder.imageView.setImageResource(R.drawable.ic_select_folder);
                } else {
                    holder.itemLayout.setBackgroundColor(ContextCompat.getColor(context,R.color.white));

                    logDebug("Check the thumb");

                    if (node.hasThumbnail()) {
                        logDebug("Node has thumbnail");
                        RelativeLayout.LayoutParams params1 = (RelativeLayout.LayoutParams)holder.imageView.getLayoutParams();
                        params1.height = (int)TypedValue.applyDimension(TypedValue.COMPLEX_UNIT_DIP,36,context.getResources().getDisplayMetrics());
                        params1.width = (int)TypedValue.applyDimension(TypedValue.COMPLEX_UNIT_DIP,36,context.getResources().getDisplayMetrics());
                        int left = (int)TypedValue.applyDimension(TypedValue.COMPLEX_UNIT_DIP,6,context.getResources().getDisplayMetrics());
                        params1.setMargins(left,0,0,0);

                        holder.imageView.setLayoutParams(params1);

                        thumb = ThumbnailUtilsLollipop.getThumbnailFromCache(node);
                        if (thumb != null) {

                            holder.imageView.setImageBitmap(thumb);

                        } else {
                            thumb = ThumbnailUtilsLollipop.getThumbnailFromFolder(node,context);
                            if (thumb != null) {
                                holder.imageView.setImageBitmap(thumb);

                            } else {
                                try {
                                    thumb = ThumbnailUtilsLollipop.getThumbnailFromMegaList(node,context,holder,megaApi,this);
                                } catch (Exception e) {
                                } // Too many AsyncTasks

                                if (thumb != null) {
                                    holder.imageView.setImageBitmap(thumb);
                                }
                            }
                        }
                    } else {
                        logDebug("Node NOT thumbnail");

                        thumb = ThumbnailUtilsLollipop.getThumbnailFromCache(node);
                        if (thumb != null) {
                            RelativeLayout.LayoutParams params1 = (RelativeLayout.LayoutParams)holder.imageView.getLayoutParams();
                            params1.height = (int)TypedValue.applyDimension(TypedValue.COMPLEX_UNIT_DIP,36,context.getResources().getDisplayMetrics());
                            params1.width = (int)TypedValue.applyDimension(TypedValue.COMPLEX_UNIT_DIP,36,context.getResources().getDisplayMetrics());
                            int left = (int)TypedValue.applyDimension(TypedValue.COMPLEX_UNIT_DIP,6,context.getResources().getDisplayMetrics());
                            params1.setMargins(left,0,0,0);

                            holder.imageView.setLayoutParams(params1);
                            holder.imageView.setImageBitmap(thumb);


                        } else {
                            thumb = ThumbnailUtilsLollipop.getThumbnailFromFolder(node,context);
                            if (thumb != null) {
                                RelativeLayout.LayoutParams params1 = (RelativeLayout.LayoutParams)holder.imageView.getLayoutParams();
                                params1.height = (int)TypedValue.applyDimension(TypedValue.COMPLEX_UNIT_DIP,36,context.getResources().getDisplayMetrics());
                                params1.width = (int)TypedValue.applyDimension(TypedValue.COMPLEX_UNIT_DIP,36,context.getResources().getDisplayMetrics());
                                int left = (int)TypedValue.applyDimension(TypedValue.COMPLEX_UNIT_DIP,6,context.getResources().getDisplayMetrics());
                                params1.setMargins(left,0,0,0);

                                holder.imageView.setLayoutParams(params1);
                                holder.imageView.setImageBitmap(thumb);

                            } else {
                                logDebug("NOT thumbnail");
                                holder.imageView.setImageResource(MimeTypeList.typeForName(node.getName()).getIconResourceId());
                                try {
                                    ThumbnailUtilsLollipop.createThumbnailList(context,node,holder,megaApi,this);
                                } catch (Exception e) {
                                } // Too many AsyncTasks
                            }
                        }
                    }
                }
            }
        }

        //Check if is an offline file to show the red arrow
        if (availableOffline(context, node)) {
            holder.savedOffline.setVisibility(View.VISIBLE);
        }
        else {
            holder.savedOffline.setVisibility(View.INVISIBLE);
        }
    }

    private String getItemNode(int position) {
        if (nodes.get(position) != null) {
            return nodes.get(position).getName();
        }
        return null;
    }


    @Override
    public int getItemCount() {
        if (nodes != null) {
            return nodes.size();
        } else {
            return 0;
        }
    }

    @Override
    public int getItemViewType(int position) {
        return adapterType;
    }

    public Object getItem(int position) {
        if (nodes != null) {
            return nodes.get(position);
        }

        return null;
    }

    @Override
    public String getSectionTitle(int position) {
        if (getItemNode(position) != null && !getItemNode(position).equals("")) {
            return getItemNode(position).substring(0,1);
        }
        return null;
    }

    @Override
    public long getItemId(int position) {
        return position;
    }

    @Override
    public void onClick(View v) {
        logDebug("onClick");

        ViewHolderBrowser holder = (ViewHolderBrowser)v.getTag();
        int currentPosition = holder.getAdapterPosition();

        logDebug("Current position: " + currentPosition);

        if (currentPosition < 0) {
            logError("Current position error - not valid value");
            return;
        }

        final MegaNode n = (MegaNode)getItem(currentPosition);
        if (n == null) {
            return;
        }

        switch (v.getId()) {
            case R.id.grid_bottom_container:
            case R.id.file_list_three_dots_layout:
            case R.id.file_grid_three_dots:
            case R.id.file_grid_three_dots_for_file: {
                threeDotsClicked(currentPosition,n);
                break;
            }
            case R.id.file_list_item_layout:
            case R.id.file_grid_item_layout: {
                if (n.isTakenDown() && !isMultipleSelect()) {
                    takenDownDialog = showTakenDownDialog(n.isFolder(), v, currentPosition, this, context);
                    unHandledItem = currentPosition;
                } else {
                    fileClicked(currentPosition, v);
                }
                break;
            }
        }
    }

    public void filClicked(int currentPosition) {
        notifyItemChanged(currentPosition);
        unHandledItem = currentPosition;
    }

    private void fileClicked(int currentPosition, View view) {
        int[] screenPosition = new int[2];
        ImageView imageView;
        if (adapterType == ITEM_VIEW_TYPE_LIST) {
            imageView = view.findViewById(R.id.file_list_thumbnail);
        } else {
            imageView = view.findViewById(R.id.file_grid_thumbnail);
        }
        imageView.getLocationOnScreen(screenPosition);

        int[] dimens = new int[4];
        dimens[0] = screenPosition[0];
        dimens[1] = screenPosition[1];
        dimens[2] = imageView.getWidth();
        dimens[3] = imageView.getHeight();
        if (type == RUBBISH_BIN_ADAPTER) {
            ((RubbishBinFragmentLollipop) fragment).itemClick(currentPosition, dimens, imageView);
        } else if (type == INBOX_ADAPTER) {
            ((InboxFragmentLollipop) fragment).itemClick(currentPosition, dimens, imageView);
        } else if (type == INCOMING_SHARES_ADAPTER) {
            ((IncomingSharesFragmentLollipop) fragment).itemClick(currentPosition, dimens, imageView);
        } else if (type == OUTGOING_SHARES_ADAPTER) {
            ((OutgoingSharesFragmentLollipop) fragment).itemClick(currentPosition, dimens, imageView);
        } else if (type == CONTACT_FILE_ADAPTER) {
            ((ContactFileListFragmentLollipop) fragment).itemClick(currentPosition, dimens, imageView);
        } else if (type == CONTACT_SHARED_FOLDER_ADAPTER) {
            ((ContactSharedFolderFragment) fragment).itemClick(currentPosition, dimens, imageView);
        } else if (type == FOLDER_LINK_ADAPTER) {
            ((FolderLinkActivityLollipop) context).itemClick(currentPosition, dimens, imageView);
        } else if (type == SEARCH_ADAPTER) {
            ((SearchFragmentLollipop) fragment).itemClick(currentPosition, dimens, imageView);
<<<<<<< HEAD
=======
        } else if (type == LINKS_ADAPTER) {
            ((LinksFragment) fragment).itemClick(currentPosition, dimens, imageView);
>>>>>>> b3f63831
        } else {
            logDebug("layout FileBrowserFragmentLollipop!");
            ((FileBrowserFragmentLollipop) fragment).itemClick(currentPosition, dimens, imageView);
        }
    }

    private void threeDotsClicked(int currentPosition,MegaNode n) {
        logDebug("onClick: file_list_three_dots: " + currentPosition);
        if (!isOnline(context)) {
            if (context instanceof ManagerActivityLollipop) {
                ((ManagerActivityLollipop)context).showSnackbar(SNACKBAR_TYPE, context.getString(R.string.error_server_connection_problem), -1);
            } else if (context instanceof FolderLinkActivityLollipop) {
                ((FolderLinkActivityLollipop)context).showSnackbar(SNACKBAR_TYPE, context.getString(R.string.error_server_connection_problem));
            } else if (context instanceof ContactFileListActivityLollipop) {
                ((ContactFileListActivityLollipop)context).showSnackbar(SNACKBAR_TYPE, context.getString(R.string.error_server_connection_problem));
            }
            return;
        }

        if (isMultipleSelect()) {
            if (type == RUBBISH_BIN_ADAPTER) {
                ((RubbishBinFragmentLollipop)fragment).itemClick(currentPosition,null,null);
            } else if (type == INBOX_ADAPTER) {
                ((InboxFragmentLollipop)fragment).itemClick(currentPosition,null,null);
            } else if (type == INCOMING_SHARES_ADAPTER) {
                ((IncomingSharesFragmentLollipop)fragment).itemClick(currentPosition,null,null);
            } else if (type == OUTGOING_SHARES_ADAPTER) {
                ((OutgoingSharesFragmentLollipop)fragment).itemClick(currentPosition,null,null);
            } else if (type == CONTACT_FILE_ADAPTER) {
                ((ContactFileListFragmentLollipop)fragment).itemClick(currentPosition,null,null);
            } else if(type==CONTACT_SHARED_FOLDER_ADAPTER){
                ((ContactSharedFolderFragment) fragment).itemClick(currentPosition,null,null);
            } else if (type == FOLDER_LINK_ADAPTER) {
                ((FolderLinkActivityLollipop)context).itemClick(currentPosition,null,null);
            } else if (type == SEARCH_ADAPTER) {
                ((SearchFragmentLollipop)fragment).itemClick(currentPosition,null,null);
            } else if (type == LINKS_ADAPTER) {
                ((LinksFragment) fragment).itemClick(currentPosition, null, null);
            } else {
                logDebug("click layout FileBrowserFragmentLollipop!");
                ((FileBrowserFragmentLollipop)fragment).itemClick(currentPosition,null,null);
            }
        } else {
            if (type == CONTACT_FILE_ADAPTER) {
                ((ContactFileListFragmentLollipop)fragment).showOptionsPanel(n);
            } else if (type == FOLDER_LINK_ADAPTER) {
                ((FolderLinkActivityLollipop)context).showOptionsPanel(n);
            } else if(type==CONTACT_SHARED_FOLDER_ADAPTER){
                ((ContactSharedFolderFragment) fragment).showOptionsPanel(n);
            } else {
                ((ManagerActivityLollipop)context).showNodeOptionsPanel(n);
            }
        }
    }

    @Override
    public boolean onLongClick(View view) {
        logDebug("OnLongCLick");

        ViewHolderBrowser holder = (ViewHolderBrowser)view.getTag();
        int currentPosition = holder.getAdapterPosition();
        if (type == RUBBISH_BIN_ADAPTER) {
            ((RubbishBinFragmentLollipop)fragment).activateActionMode();
            ((RubbishBinFragmentLollipop)fragment).itemClick(currentPosition,null,null);
        } else if (type == INBOX_ADAPTER) {
            ((InboxFragmentLollipop)fragment).activateActionMode();
            ((InboxFragmentLollipop)fragment).itemClick(currentPosition,null,null);
        } else if (type == INCOMING_SHARES_ADAPTER) {
            ((IncomingSharesFragmentLollipop)fragment).activateActionMode();
            ((IncomingSharesFragmentLollipop)fragment).itemClick(currentPosition,null,null);
        } else if(type==CONTACT_SHARED_FOLDER_ADAPTER){
            ((ContactSharedFolderFragment) fragment).activateActionMode();
            ((ContactSharedFolderFragment) fragment).itemClick(currentPosition, null, null);
        } else if (type == OUTGOING_SHARES_ADAPTER) {
            ((OutgoingSharesFragmentLollipop)fragment).activateActionMode();
            ((OutgoingSharesFragmentLollipop)fragment).itemClick(currentPosition,null,null);
        } else if (type == CONTACT_FILE_ADAPTER) {
            ((ContactFileListFragmentLollipop)fragment).activateActionMode();
            ((ContactFileListFragmentLollipop)fragment).itemClick(currentPosition,null,null);
        } else if (type == FOLDER_LINK_ADAPTER) {
            logDebug("FOLDER_LINK_ADAPTER");
            ((FolderLinkActivityLollipop)context).activateActionMode();
            ((FolderLinkActivityLollipop)context).itemClick(currentPosition,null,null);
        } else if (type == SEARCH_ADAPTER) {
            if (((SearchFragmentLollipop)fragment).isAllowedMultiselect()) {
                ((SearchFragmentLollipop)fragment).activateActionMode();
                ((SearchFragmentLollipop)fragment).itemClick(currentPosition,null,null);
            }
        } else if (type == LINKS_ADAPTER) {
            logDebug("FOLDER_LINK_ADAPTER");
            ((LinksFragment)fragment).activateActionMode();
            ((LinksFragment)fragment).itemClick(currentPosition,null,null);
        } else {
            logDebug("click layout FileBrowserFragmentLollipop!");
            ((FileBrowserFragmentLollipop)fragment).activateActionMode();
            ((FileBrowserFragmentLollipop)fragment).itemClick(currentPosition,null,null);
        }

        return true;
    }

    /*
     * Get document at specified position
     */
    public MegaNode getNodeAt(int position) {
        try {
            if (nodes != null) {
                return nodes.get(position);
            }
        } catch (IndexOutOfBoundsException e) {
        }
        return null;
    }

    public long getParentHandle() {
        return parentHandle;
    }

    public void setParentHandle(long parentHandle) {
        this.parentHandle = parentHandle;
    }

    public boolean isMultipleSelect() {
        return multipleSelect;
    }

    public void setMultipleSelect(boolean multipleSelect) {
        logDebug("multipleSelect: " + multipleSelect);
        if (this.multipleSelect != multipleSelect) {
            this.multipleSelect = multipleSelect;
        }
        if (this.multipleSelect) {
            selectedItems = new SparseBooleanArray();
        } else if (selectedItems != null) {
            selectedItems.clear();
        }
    }

    public void setListFragment (RecyclerView listFragment) {
        this.listFragment = listFragment;
    }

    /**
     * Gets the subtitle of a Outgoing item.
     * If it is shared with only one contact it should return the name or email of it.
     * If it is shared with more than one contact it should return the number of contacts.
     * If it is not a root outgoing folder it should return the content of the folder.
     *
     * @param currentSubtitle the current content of the folder (number of files and folders).
     * @param node outgoing folder.
     * @return the string to show in the subtitle of an outgoing item.
     */
    private String getOutgoingSubtitle(String currentSubtitle, MegaNode node) {
        String subtitle = currentSubtitle;

        ArrayList<MegaShare> sl = megaApi.getOutShares(node);
        if (sl != null && sl.size() != 0) {
            if (sl.size() == 1 && sl.get(0).getUser() != null) {
                subtitle = sl.get(0).getUser();
                MegaContactDB contactDB = dbH.findContactByEmail(subtitle);
                if (contactDB != null) {
<<<<<<< HEAD
                    String fullName = new ContactController(context).getFullName(contactDB.getName(), contactDB.getLastName(), contactDB.getMail());
=======
                    String fullName = getContactNameDB(contactDB);
>>>>>>> b3f63831
                    if (fullName != null) {
                        subtitle = fullName;
                    }
                }
            } else {
                subtitle = context.getResources().getString(R.string.file_properties_shared_folder_select_contact) + " " + sl.size() + " " + context.getResources().getQuantityString(R.plurals.general_num_users, sl.size());
            }
        }

        return subtitle;
    }

    /**
     * This is the method to click unhandled taken down dialog again,
     * after the recycler view finish binding adapter
     */
    private void reSelectUnhandledNode() {
        // if there is no un handled item
        if (unHandledItem == -1) {
            return;
        }

        listFragment.postDelayed(
                () -> {
                    if (takenDownDialog != null && takenDownDialog.isShowing()) {
                        return;
                    }

                    try {
                        listFragment.scrollToPosition(unHandledItem);
                        listFragment.findViewHolderForAdapterPosition(unHandledItem).itemView.performClick();
                    } catch (Exception ex) {
                        logError("Exception happens: " + ex.toString());
                    }
                }, 100
        );
    }

    /**
     * This is the method to clear existence dialog to prevent window leak,
     * after the rotation of the screen
     */
    public void clearTakenDownDialog() {
        if (takenDownDialog != null) {
            takenDownDialog.dismiss();
        }
    }

    @Override
    public void onOpenClicked(int currentPosition, View view) {
        unHandledItem = -1;
        fileClicked(currentPosition, view);
    }

    @Override
    public void onDisputeClicked() {
        unHandledItem = -1;
    }

    @Override
    public void onCancelClicked() {
        unHandledItem = -1;
    }
}<|MERGE_RESOLUTION|>--- conflicted
+++ resolved
@@ -6,17 +6,10 @@
 import android.graphics.Bitmap;
 import android.graphics.Color;
 import android.graphics.drawable.ColorDrawable;
-<<<<<<< HEAD
-import android.support.v4.content.ContextCompat;
-import android.support.v7.app.ActionBar;
-import android.support.v7.app.AlertDialog;
-import android.support.v7.widget.RecyclerView;
-=======
 import androidx.core.content.ContextCompat;
 import androidx.appcompat.app.ActionBar;
 import androidx.appcompat.app.AlertDialog;
 import androidx.recyclerview.widget.RecyclerView;
->>>>>>> b3f63831
 import android.util.DisplayMetrics;
 import android.util.SparseBooleanArray;
 import android.util.TypedValue;
@@ -43,10 +36,7 @@
 import mega.privacy.android.app.R;
 import mega.privacy.android.app.components.NewGridRecyclerView;
 import mega.privacy.android.app.components.scrollBar.SectionTitleProvider;
-<<<<<<< HEAD
-=======
 import mega.privacy.android.app.fragments.managerFragments.LinksFragment;
->>>>>>> b3f63831
 import mega.privacy.android.app.components.twemoji.EmojiTextView;
 import mega.privacy.android.app.lollipop.ContactFileListActivityLollipop;
 import mega.privacy.android.app.lollipop.ContactFileListFragmentLollipop;
@@ -75,10 +65,7 @@
 import static mega.privacy.android.app.utils.OfflineUtils.*;
 import static mega.privacy.android.app.utils.TimeUtils.*;
 import static mega.privacy.android.app.utils.Util.*;
-<<<<<<< HEAD
-=======
 import static mega.privacy.android.app.utils.ContactUtil.*;
->>>>>>> b3f63831
 import static mega.privacy.android.app.utils.MegaNodeUtil.NodeTakenDownDialogHandler.*;
 
 public class MegaNodeAdapter extends RecyclerView.Adapter<MegaNodeAdapter.ViewHolderBrowser> implements OnClickListener, View.OnLongClickListener, SectionTitleProvider, RotatableAdapter, nodeTakenDownDialogListener {
@@ -1254,11 +1241,8 @@
             ((FolderLinkActivityLollipop) context).itemClick(currentPosition, dimens, imageView);
         } else if (type == SEARCH_ADAPTER) {
             ((SearchFragmentLollipop) fragment).itemClick(currentPosition, dimens, imageView);
-<<<<<<< HEAD
-=======
         } else if (type == LINKS_ADAPTER) {
             ((LinksFragment) fragment).itemClick(currentPosition, dimens, imageView);
->>>>>>> b3f63831
         } else {
             logDebug("layout FileBrowserFragmentLollipop!");
             ((FileBrowserFragmentLollipop) fragment).itemClick(currentPosition, dimens, imageView);
@@ -1420,11 +1404,7 @@
                 subtitle = sl.get(0).getUser();
                 MegaContactDB contactDB = dbH.findContactByEmail(subtitle);
                 if (contactDB != null) {
-<<<<<<< HEAD
-                    String fullName = new ContactController(context).getFullName(contactDB.getName(), contactDB.getLastName(), contactDB.getMail());
-=======
                     String fullName = getContactNameDB(contactDB);
->>>>>>> b3f63831
                     if (fullName != null) {
                         subtitle = fullName;
                     }
