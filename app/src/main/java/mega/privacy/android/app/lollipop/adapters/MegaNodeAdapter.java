package mega.privacy.android.app.lollipop.adapters;

import android.app.Activity;
import android.content.Context;
import android.content.res.Configuration;
import android.graphics.Bitmap;
import android.graphics.Color;
import android.graphics.drawable.ColorDrawable;
import android.support.v4.content.ContextCompat;
import android.support.v7.app.ActionBar;
import android.support.v7.app.AlertDialog;
import android.support.v7.widget.RecyclerView;
import android.util.DisplayMetrics;
import android.util.SparseBooleanArray;
import android.util.TypedValue;
import android.view.Display;
import android.view.LayoutInflater;
import android.view.View;
import android.view.View.OnClickListener;
import android.view.ViewGroup;
import android.view.animation.Animation;
import android.view.animation.AnimationUtils;
import android.widget.ImageButton;
import android.widget.ImageView;
import android.widget.RelativeLayout;
import android.widget.TextView;

import java.util.ArrayList;
import java.util.List;

import mega.privacy.android.app.DatabaseHandler;
import mega.privacy.android.app.MegaApplication;
import mega.privacy.android.app.MegaContactDB;
import mega.privacy.android.app.MimeTypeList;
import mega.privacy.android.app.MimeTypeThumbnail;
import mega.privacy.android.app.R;
import mega.privacy.android.app.components.NewGridRecyclerView;
import mega.privacy.android.app.components.scrollBar.SectionTitleProvider;
import mega.privacy.android.app.lollipop.ContactFileListActivityLollipop;
import mega.privacy.android.app.lollipop.ContactFileListFragmentLollipop;
import mega.privacy.android.app.lollipop.ContactSharedFolderFragment;
import mega.privacy.android.app.lollipop.FolderLinkActivityLollipop;
import mega.privacy.android.app.lollipop.ManagerActivityLollipop;
import mega.privacy.android.app.lollipop.controllers.ContactController;
import mega.privacy.android.app.lollipop.managerSections.FileBrowserFragmentLollipop;
import mega.privacy.android.app.lollipop.managerSections.InboxFragmentLollipop;
import mega.privacy.android.app.lollipop.managerSections.IncomingSharesFragmentLollipop;
import mega.privacy.android.app.lollipop.managerSections.OutgoingSharesFragmentLollipop;
import mega.privacy.android.app.lollipop.managerSections.RubbishBinFragmentLollipop;
import mega.privacy.android.app.lollipop.managerSections.SearchFragmentLollipop;

import nz.mega.sdk.MegaApiAndroid;
import nz.mega.sdk.MegaNode;
import nz.mega.sdk.MegaShare;
import nz.mega.sdk.MegaUser;

import static mega.privacy.android.app.utils.Constants.*;
import static mega.privacy.android.app.utils.FileUtils.*;
import static mega.privacy.android.app.utils.LogUtil.*;
import static mega.privacy.android.app.utils.MegaApiUtils.*;
import static mega.privacy.android.app.utils.MegaNodeUtil.*;
import static mega.privacy.android.app.utils.OfflineUtils.*;
import static mega.privacy.android.app.utils.ThumbnailUtilsLollipop.*;
import static mega.privacy.android.app.utils.TimeUtils.*;
import static mega.privacy.android.app.utils.Util.*;
import static mega.privacy.android.app.utils.MegaNodeUtil.NodeTakenDownDialogHandler.*;

public class MegaNodeAdapter extends RecyclerView.Adapter<MegaNodeAdapter.ViewHolderBrowser> implements OnClickListener, View.OnLongClickListener, SectionTitleProvider, RotatableAdapter, nodeTakenDownDialogListener {

    public static final int ITEM_VIEW_TYPE_LIST = 0;
    public static final int ITEM_VIEW_TYPE_GRID = 1;

    private Context context;
    private MegaApiAndroid megaApi;

    private ArrayList<MegaNode> nodes;

    private Object fragment;
    private long parentHandle = -1;
    private DisplayMetrics outMetrics;

    private int placeholderCount;

    private SparseBooleanArray selectedItems;

    /** the flag to store the node position where still remained unhandled*/
    private int unHandledItem = -1;

    /** the dialog to show taken down message */
    private AlertDialog takenDownDialog;

    private RecyclerView listFragment;
    private DatabaseHandler dbH = null;
    private boolean multipleSelect;
    private int type = FILE_BROWSER_ADAPTER;
    private int adapterType;

    public static class ViewHolderBrowser extends RecyclerView.ViewHolder {

        private ViewHolderBrowser(View v) {
            super(v);
        }

        public ImageView savedOffline;
        public ImageView publicLinkImage;
        public ImageView takenDownImage;
        public TextView textViewFileName;
        public TextView textViewFileSize;
        public long document;
        public RelativeLayout itemLayout;
    }

    public static class ViewHolderBrowserList extends MegaNodeAdapter.ViewHolderBrowser {

        public ViewHolderBrowserList(View v) {
            super(v);
        }
        public ImageView imageView;
        public ImageView permissionsIcon;
        public ImageView versionsIcon;
        public RelativeLayout threeDotsLayout;
    }

    public static class ViewHolderBrowserGrid extends MegaNodeAdapter.ViewHolderBrowser {

        public ViewHolderBrowserGrid(View v) {
            super(v);
        }

        public ImageView imageViewThumb;
        public ImageView imageViewIcon;
        public RelativeLayout thumbLayout;
        public View separator;
        public ImageView imageViewVideoIcon;
        public TextView videoDuration;
        public RelativeLayout videoInfoLayout, bottomContainer;
        public ImageButton imageButtonThreeDots;

        public View folderLayout;
        public View fileLayout;
        public RelativeLayout thumbLayoutForFile;
        public ImageView fileGridIconForFile;
        public ImageButton imageButtonThreeDotsForFile;
        public TextView textViewFileNameForFile;
        public ImageView takenDownImageForFile;
        public ImageView fileGridSelected;
    }

    @Override
    public int getPlaceholderCount() {
        return placeholderCount;
    }

    @Override
    public int getUnhandledItem() {
        return unHandledItem;
    }

    public void toggleAllSelection(int pos) {
        logDebug("Position: " + pos);
        startAnimation(pos, putOrDeletePostion(pos));
    }

    public void toggleSelection(int pos) {
        logDebug("Position: " + pos);
        startAnimation(pos, putOrDeletePostion(pos));
    }

    boolean putOrDeletePostion(int pos) {
        if (selectedItems.get(pos,false)) {
            logDebug("Delete pos: " + pos);
            selectedItems.delete(pos);
            return true;
        } else {
            logDebug("PUT pos: " + pos);
            selectedItems.put(pos,true);
            return false;
        }
    }

    void startAnimation (final int pos, final boolean delete) {

        if (adapterType == MegaNodeAdapter.ITEM_VIEW_TYPE_LIST) {
            logDebug("Adapter type is LIST");
            MegaNodeAdapter.ViewHolderBrowserList view = (MegaNodeAdapter.ViewHolderBrowserList)listFragment.findViewHolderForLayoutPosition(pos);
            if (view != null) {
                logDebug("Start animation: " + pos);
                Animation flipAnimation = AnimationUtils.loadAnimation(context,R.anim.multiselect_flip);
                flipAnimation.setAnimationListener(new Animation.AnimationListener() {
                    @Override
                    public void onAnimationStart(Animation animation) {
                        if (!delete) {
                            notifyItemChanged(pos);
                        }
                    }

                    @Override
                    public void onAnimationEnd(Animation animation) {
                        hideMultipleSelect();
                        if (delete) {
                            notifyItemChanged(pos);
                        }
                    }

                    @Override
                    public void onAnimationRepeat(Animation animation) {

                    }
                });
                view.imageView.startAnimation(flipAnimation);
            }
            else {
                logDebug("View is null - not animation");
                hideMultipleSelect();
                notifyItemChanged(pos);
            }
        } else {
            logDebug("Adapter type is GRID");
            MegaNode node = (MegaNode)getItem(pos);
            boolean isFile = false;
            if (node != null) {
                if (node.isFolder()) {
                    isFile = false;
                }
                else {
                    isFile = true;
                }
            }
            MegaNodeAdapter.ViewHolderBrowserGrid view = (MegaNodeAdapter.ViewHolderBrowserGrid)listFragment.findViewHolderForLayoutPosition(pos);
            if (view != null) {
                logDebug("Start animation: " + pos);
                Animation flipAnimation = AnimationUtils.loadAnimation(context,R.anim.multiselect_flip);
                if (!delete && isFile) {
                    notifyItemChanged(pos);
                    flipAnimation.setDuration(250);
                }
                flipAnimation.setAnimationListener(new Animation.AnimationListener() {
                    @Override
                    public void onAnimationStart(Animation animation) {
                        if (!delete) {
                            notifyItemChanged(pos);
                        }
                    }

                    @Override
                    public void onAnimationEnd(Animation animation) {
                        hideMultipleSelect();
                        notifyItemChanged(pos);
                    }

                    @Override
                    public void onAnimationRepeat(Animation animation) {

                    }
                });
                if (isFile) {
                    view.fileGridSelected.startAnimation(flipAnimation);
                }
                else {
                    view.imageViewIcon.startAnimation(flipAnimation);
                }
            }
            else {
                logDebug("View is null - not animation");
                hideMultipleSelect();
                notifyItemChanged(pos);
            }
        }
    }

    void hideMultipleSelect () {
        if (selectedItems.size() <= 0) {
            if (type == RUBBISH_BIN_ADAPTER) {
                ((RubbishBinFragmentLollipop)fragment).hideMultipleSelect();
            } else if (type == INBOX_ADAPTER) {
                ((InboxFragmentLollipop)fragment).hideMultipleSelect();
            } else if (type == INCOMING_SHARES_ADAPTER) {
                ((IncomingSharesFragmentLollipop)fragment).hideMultipleSelect();
            } else if (type == OUTGOING_SHARES_ADAPTER) {
                ((OutgoingSharesFragmentLollipop)fragment).hideMultipleSelect();
            } else if (type == CONTACT_FILE_ADAPTER) {
                ((ContactFileListFragmentLollipop)fragment).hideMultipleSelect();
            } else if(type==CONTACT_SHARED_FOLDER_ADAPTER){
                ((ContactSharedFolderFragment) fragment).hideMultipleSelect();
            } else if (type == FOLDER_LINK_ADAPTER) {
                ((FolderLinkActivityLollipop)context).hideMultipleSelect();
            } else if (type == SEARCH_ADAPTER) {
                ((SearchFragmentLollipop)fragment).hideMultipleSelect();
            } else {
                ((FileBrowserFragmentLollipop)fragment).hideMultipleSelect();
            }
        }
    }

    public void selectAll() {
        for (int i = 0;i < nodes.size();i++) {
            if (!isItemChecked(i)) {
                //Exlude placeholder.
                if (nodes.get(i) != null) {
                    toggleAllSelection(i);
                }
            }
        }
    }

    public void clearSelections() {
        logDebug("clearSelections");
        if(nodes == null){
            return;
        }
        for (int i = 0;i < nodes.size();i++) {
            if (isItemChecked(i)) {
                //Exlude placeholder.
                if (nodes.get(i) != null) {
                    toggleAllSelection(i);
                }
            }
        }
    }

    private boolean isItemChecked(int position) {
        return selectedItems.get(position);
    }

    public int getSelectedItemCount() {
        return selectedItems.size();
    }

    @Override
    public List<Integer> getSelectedItems() {
        if (selectedItems != null) {
            List<Integer> items = new ArrayList<Integer>(selectedItems.size());
            for (int i = 0; i < selectedItems.size(); i++) {
                items.add(selectedItems.keyAt(i));
            }
            return items;
        } else {
            return null;
        }
    }

    /*
     * Get list of all selected nodes
     */
    public List<MegaNode> getSelectedNodes() {
        ArrayList<MegaNode> nodes = new ArrayList<MegaNode>();

        for (int i = 0;i < selectedItems.size();i++) {
            if (selectedItems.valueAt(i) == true) {
                MegaNode document = getNodeAt(selectedItems.keyAt(i));
                if (document != null) {
                    nodes.add(document);
                }
            }
        }
        return nodes;
    }

    public ArrayList<MegaNode> getArrayListSelectedNodes() {
        ArrayList<MegaNode> nodes = new ArrayList<MegaNode>();

        for (int i = 0;i < selectedItems.size();i++) {
            if (selectedItems.valueAt(i) == true) {
                MegaNode document = getNodeAt(selectedItems.keyAt(i));
                if (document != null) {
                    nodes.add(document);
                }
            }
        }
        return nodes;
    }

    /*
     * The method to return how many folders in this adapter
     */
    @Override
    public int getFolderCount() {
        return getNumberOfFolders(nodes);
    }

    /**
     * In grid view.
     * For folder count is odd. Insert null element as placeholder.
     *
     * @param nodes Origin nodes to show.
     * @return Nodes list with placeholder.
     */
    private ArrayList<MegaNode> insertPlaceHolderNode(ArrayList<MegaNode> nodes) {
        if (adapterType == ITEM_VIEW_TYPE_LIST) {
            placeholderCount = 0;
            return nodes;
        }

        int folderCount = getNumberOfFolders(nodes);
        int spanCount = 2;

        if (listFragment instanceof NewGridRecyclerView) {
            spanCount = ((NewGridRecyclerView)listFragment).getSpanCount();
        }

        placeholderCount = (folderCount % spanCount) == 0 ? 0 : spanCount - (folderCount % spanCount);

        if (folderCount > 0 && placeholderCount != 0 && adapterType == ITEM_VIEW_TYPE_GRID) {
            //Add placeholder at folders' end.
            for (int i = 0;i < placeholderCount;i++) {
                try {
                    nodes.add(folderCount + i,null);
                } catch (IndexOutOfBoundsException e) {
                    logError("Inserting placeholders [nodes.size]: " + nodes.size() + " [folderCount+i]: " + (folderCount + i), e);
                }
            }
        }

        return nodes;
    }

    public MegaNodeAdapter(Context _context, Object fragment, ArrayList<MegaNode> _nodes, long _parentHandle, RecyclerView recyclerView, ActionBar aB, int type, int adapterType) {

        this.context = _context;
        this.nodes = _nodes;
        this.parentHandle = _parentHandle;
        this.type = type;
        this.adapterType = adapterType;
        this.fragment = fragment;

        dbH = DatabaseHandler.getDbHandler(context);

        switch (type) {
            case CONTACT_FILE_ADAPTER: {
                ((ContactFileListActivityLollipop)context).setParentHandle(parentHandle);
                break;
            }
            case FOLDER_LINK_ADAPTER: {
                megaApi = ((MegaApplication)((Activity)context).getApplication()).getMegaApiFolder();
                break;
            }
            case SEARCH_ADAPTER: {
                ((ManagerActivityLollipop)context).setParentHandleSearch(parentHandle);
                break;
            }
            case INBOX_ADAPTER: {
                logDebug("onCreate INBOX_ADAPTER");
                ((ManagerActivityLollipop)context).setParentHandleInbox(parentHandle);
                break;
            }
            default: {
                break;
            }
        }

        this.listFragment = recyclerView;
        this.type = type;

        if (megaApi == null) {
            megaApi = ((MegaApplication)((Activity)context).getApplication())
                    .getMegaApi();
        }
    }

    public void setNodes(ArrayList<MegaNode> nodes) {
        this.nodes = insertPlaceHolderNode(nodes);
        logDebug("setNodes size: " + this.nodes.size());
        notifyDataSetChanged();
    }

    public void setAdapterType(int adapterType) {
        this.adapterType = adapterType;
    }

    public int getAdapterType() {
        return adapterType;
    }

    public MegaNodeAdapter.ViewHolderBrowser onCreateViewHolder(ViewGroup parent, int viewType) {
        logDebug("onCreateViewHolder");
        Display display = ((Activity)context).getWindowManager().getDefaultDisplay();
        outMetrics = new DisplayMetrics();
        display.getMetrics(outMetrics);

        if (viewType == MegaNodeAdapter.ITEM_VIEW_TYPE_LIST) {
            logDebug("type: ITEM_VIEW_TYPE_LIST");

            View v = LayoutInflater.from(parent.getContext()).inflate(R.layout.item_file_list, parent, false);
            ViewHolderBrowserList holderList = new ViewHolderBrowserList(v);
            holderList.itemLayout = v.findViewById(R.id.file_list_item_layout);
            holderList.imageView = v.findViewById(R.id.file_list_thumbnail);
            holderList.savedOffline = v.findViewById(R.id.file_list_saved_offline);

            holderList.publicLinkImage = v.findViewById(R.id.file_list_public_link);
            holderList.takenDownImage = v.findViewById(R.id.file_list_taken_down);
            holderList.permissionsIcon = v.findViewById(R.id.file_list_incoming_permissions);

            holderList.versionsIcon = v.findViewById(R.id.file_list_versions_icon);

            holderList.textViewFileName = v.findViewById(R.id.file_list_filename);

            if (context.getResources().getConfiguration().orientation == Configuration.ORIENTATION_LANDSCAPE) {
                holderList.textViewFileName.setMaxWidth(scaleWidthPx(275, outMetrics));
            } else {
                holderList.textViewFileName.setMaxWidth(scaleWidthPx(190, outMetrics));
            }

            holderList.textViewFileSize = v.findViewById(R.id.file_list_filesize);

            holderList.threeDotsLayout = v.findViewById(R.id.file_list_three_dots_layout);

            holderList.savedOffline.setVisibility(View.INVISIBLE);

            holderList.publicLinkImage.setVisibility(View.INVISIBLE);

            holderList.takenDownImage.setVisibility(View.GONE);

            holderList.textViewFileSize.setVisibility(View.VISIBLE);

            holderList.itemLayout.setTag(holderList);
            holderList.itemLayout.setOnClickListener(this);
            holderList.itemLayout.setOnLongClickListener(this);

            holderList.threeDotsLayout.setTag(holderList);
            holderList.threeDotsLayout.setOnClickListener(this);

            v.setTag(holderList);
            return holderList;
        } else if (viewType == MegaNodeAdapter.ITEM_VIEW_TYPE_GRID) {
            logDebug("type: ITEM_VIEW_TYPE_GRID");

            View v = LayoutInflater.from(parent.getContext()).inflate(R.layout.item_file_grid, parent, false);
            MegaNodeAdapter.ViewHolderBrowserGrid holderGrid = new MegaNodeAdapter.ViewHolderBrowserGrid(v);

            holderGrid.folderLayout = v.findViewById(R.id.item_file_grid_folder);
            holderGrid.fileLayout = v.findViewById(R.id.item_file_grid_file);
            holderGrid.itemLayout = v.findViewById(R.id.file_grid_item_layout);
            holderGrid.imageViewThumb = v.findViewById(R.id.file_grid_thumbnail);
            holderGrid.imageViewIcon = v.findViewById(R.id.file_grid_icon);
            holderGrid.fileGridIconForFile = v.findViewById(R.id.file_grid_icon_for_file);
            holderGrid.thumbLayout = v.findViewById(R.id.file_grid_thumbnail_layout);
            holderGrid.thumbLayoutForFile = v.findViewById(R.id.file_grid_thumbnail_layout_for_file);
            holderGrid.textViewFileName = v.findViewById(R.id.file_grid_filename);
            holderGrid.textViewFileNameForFile = v.findViewById(R.id.file_grid_filename_for_file);
            holderGrid.imageButtonThreeDotsForFile = v.findViewById(R.id.file_grid_three_dots_for_file);
            holderGrid.textViewFileSize = v.findViewById(R.id.file_grid_filesize);
            holderGrid.imageButtonThreeDots = v.findViewById(R.id.file_grid_three_dots);
            holderGrid.savedOffline = v.findViewById(R.id.file_grid_saved_offline);
            holderGrid.separator = v.findViewById(R.id.file_grid_separator);
            holderGrid.publicLinkImage = v.findViewById(R.id.file_grid_public_link);
            holderGrid.takenDownImage = v.findViewById(R.id.file_grid_taken_down);
            holderGrid.takenDownImageForFile = v.findViewById(R.id.file_grid_taken_down_for_file);
            holderGrid.imageViewVideoIcon = v.findViewById(R.id.file_grid_video_icon);
            holderGrid.videoDuration = v.findViewById(R.id.file_grid_title_video_duration);
            holderGrid.videoInfoLayout = v.findViewById(R.id.item_file_videoinfo_layout);
            holderGrid.fileGridSelected = v.findViewById(R.id.file_grid_selected);
            holderGrid.bottomContainer = v.findViewById(R.id.grid_bottom_container);
            holderGrid.bottomContainer.setTag(holderGrid);
            holderGrid.bottomContainer.setOnClickListener(this);

            if (context.getResources().getConfiguration().orientation == Configuration.ORIENTATION_LANDSCAPE) {
                holderGrid.textViewFileSize.setMaxWidth(scaleWidthPx(70, outMetrics));
            } else {
                holderGrid.textViewFileSize.setMaxWidth(scaleWidthPx(130, outMetrics));
            }
            if (holderGrid.textViewFileSize != null) {
                holderGrid.textViewFileSize.setVisibility(View.VISIBLE);
            } else {
                logWarning("textViewMessageInfo is NULL");
            }

            if (context.getResources().getConfiguration().orientation == Configuration.ORIENTATION_LANDSCAPE) {
                holderGrid.textViewFileNameForFile.setMaxWidth(scaleWidthPx(70, outMetrics));
            } else {
                holderGrid.textViewFileNameForFile.setMaxWidth(scaleWidthPx(140, outMetrics));
            }


            holderGrid.savedOffline.setVisibility(View.INVISIBLE);
            holderGrid.publicLinkImage.setVisibility(View.GONE);
            holderGrid.takenDownImage.setVisibility(View.GONE);
            holderGrid.takenDownImageForFile.setVisibility(View.GONE);

            holderGrid.itemLayout.setTag(holderGrid);
            holderGrid.itemLayout.setOnClickListener(this);
            holderGrid.itemLayout.setOnLongClickListener(this);

            holderGrid.imageButtonThreeDots.setTag(holderGrid);
            holderGrid.imageButtonThreeDots.setOnClickListener(this);
            holderGrid.imageButtonThreeDotsForFile.setTag(holderGrid);
            holderGrid.imageButtonThreeDotsForFile.setOnClickListener(this);
            v.setTag(holderGrid);

            return holderGrid;
        } else {
            return null;
        }
    }

    public void onBindViewHolder(MegaNodeAdapter.ViewHolderBrowser holder, int position) {
        logDebug("Position: " + position);

        if (adapterType == MegaNodeAdapter.ITEM_VIEW_TYPE_LIST) {
            MegaNodeAdapter.ViewHolderBrowserList holderList = (MegaNodeAdapter.ViewHolderBrowserList)holder;
            onBindViewHolderList(holderList,position);
        } else if (adapterType == MegaNodeAdapter.ITEM_VIEW_TYPE_GRID) {
            MegaNodeAdapter.ViewHolderBrowserGrid holderGrid = (MegaNodeAdapter.ViewHolderBrowserGrid)holder;
            onBindViewHolderGrid(holderGrid,position);
        }
        reSelectUnhandledNode();
    }

    public void onBindViewHolderGrid(ViewHolderBrowserGrid holder,int position) {
        logDebug("Position: " + position);
        MegaNode node = (MegaNode)getItem(position);
        //Placeholder for folder when folder count is odd.
        if (node == null) {
            holder.folderLayout.setVisibility(View.INVISIBLE);
            holder.fileLayout.setVisibility(View.GONE);
            holder.itemLayout.setVisibility(View.INVISIBLE);
            return;
        }

        holder.document = node.getHandle();
        logDebug("Node : " + position + " " + node.getHandle());

        holder.textViewFileName.setText(node.getName());
        holder.textViewFileSize.setText("");
        holder.videoInfoLayout.setVisibility(View.GONE);

        if (node.isExported()) {
            //Node has public link
            holder.publicLinkImage.setVisibility(View.VISIBLE);
            if (node.isExpired()) {
                logWarning("Node exported but expired!!");
            }
        } else {
            holder.publicLinkImage.setVisibility(View.INVISIBLE);
        }

        if (node.isTakenDown()) {
            holder.textViewFileNameForFile.setTextColor(context.getResources().getColor(R.color.dark_primary_color));
            holder.textViewFileName.setTextColor(context.getResources().getColor(R.color.dark_primary_color));
            holder.takenDownImage.setVisibility(View.VISIBLE);
            holder.takenDownImageForFile.setVisibility(View.VISIBLE);
        } else {
            holder.textViewFileNameForFile.setTextColor(context.getResources().getColor(R.color.black));
            holder.textViewFileName.setTextColor(context.getResources().getColor(R.color.black));
            holder.takenDownImage.setVisibility(View.GONE);
            holder.takenDownImageForFile.setVisibility(View.GONE);
        }

        if (node.isFolder()) {
            holder.itemLayout.setVisibility(View.VISIBLE);
            holder.folderLayout.setVisibility(View.VISIBLE);
            holder.fileLayout.setVisibility(View.GONE);
            holder.textViewFileSize.setVisibility(View.VISIBLE);

            if (type == FOLDER_LINK_ADAPTER) {
                holder.textViewFileSize.setText(getInfoFolder(node,context,megaApi));
                setFolderGridSelected(holder,position,R.drawable.ic_folder_list);
            } else {
                holder.textViewFileSize.setText(getInfoFolder(node,context));
            }
            holder.imageViewIcon.setVisibility(View.VISIBLE);
            holder.imageViewThumb.setVisibility(View.GONE);
            holder.thumbLayout.setBackgroundColor(Color.TRANSPARENT);

            if (type == INCOMING_SHARES_ADAPTER) {
                if (node.isInShare()) {
                    setFolderGridSelected(holder,position,R.drawable.ic_folder_incoming);
                }
                else {
                    setFolderGridSelected(holder,position,R.drawable.ic_folder);
                }
                //Show the owner of the shared folder
                ArrayList<MegaShare> sharesIncoming = megaApi.getInSharesList();
                for (int j = 0;j < sharesIncoming.size();j++) {
                    MegaShare mS = sharesIncoming.get(j);
                    if (mS.getNodeHandle() == node.getHandle()) {
                        MegaUser user = megaApi.getContact(mS.getUser());
                        if (user != null) {
                            MegaContactDB contactDB = dbH.findContactByHandle(String.valueOf(user.getHandle()));
                            if (contactDB != null) {
                                if (!contactDB.getName().equals("")) {
                                    holder.textViewFileSize.setText(contactDB.getName() + " " + contactDB.getLastName());
                                } else {
                                    holder.textViewFileSize.setText(user.getEmail());
                                }
                            } else {
                                logWarning("The contactDB is null: ");
                                holder.textViewFileSize.setText(user.getEmail());
                            }
                        } else {
                            holder.textViewFileSize.setText(mS.getUser());
                        }
                    }
                }
            } else if (type == OUTGOING_SHARES_ADAPTER) {
                if (node.isOutShare() || megaApi.isPendingShare(node)) {
                    setFolderGridSelected(holder,position,R.drawable.ic_folder_outgoing);
                }
                else {
                    setFolderGridSelected(holder,position,R.drawable.ic_folder);
                }
                //Show the number of contacts who shared the folder if more than one contact and name of contact if that is not the case
                holder.textViewFileSize.setText(getOutgoingSubtitle(holder.textViewFileSize.getText().toString(), node));
            } else if (type == FILE_BROWSER_ADAPTER) {
                if (node.isOutShare() || megaApi.isPendingShare(node)) {
                    setFolderGridSelected(holder,position,R.drawable.ic_folder_outgoing);
                } else if (node.isInShare()) {
                    setFolderGridSelected(holder,position,R.drawable.ic_folder_incoming);
                } else {
                    if (((ManagerActivityLollipop)context).isCameraUploads(node)) {
                        setFolderGridSelected(holder,position,R.drawable.ic_folder_image);
                    } else {
                        setFolderGridSelected(holder,position,R.drawable.ic_folder);
                    }
                }
            } else {
                if (node.isOutShare() || megaApi.isPendingShare(node)) {
                    setFolderGridSelected(holder,position,R.drawable.ic_folder_outgoing);
                } else if (node.isInShare()) {
                    setFolderGridSelected(holder,position,R.drawable.ic_folder_incoming);
                } else {
                    setFolderGridSelected(holder,position,R.drawable.ic_folder);
                }
            }
        } else if (node.isFile()) {
            //TODO file
            holder.itemLayout.setVisibility(View.VISIBLE);
            holder.folderLayout.setVisibility(View.GONE);
            holder.imageViewThumb.setImageDrawable(new ColorDrawable(Color.TRANSPARENT));
            holder.imageViewThumb.setVisibility(View.GONE);
            holder.fileLayout.setVisibility(View.VISIBLE);
            holder.textViewFileName.setVisibility(View.VISIBLE);
            holder.textViewFileSize.setVisibility(View.GONE);

            holder.textViewFileNameForFile.setText(node.getName());
            long nodeSize = node.getSize();
            holder.textViewFileSize.setText(getSizeString(nodeSize));

            holder.fileGridIconForFile.setVisibility(View.VISIBLE);
            holder.fileGridIconForFile.setImageResource(MimeTypeThumbnail.typeForName(node.getName()).getIconResourceId());

            if (isVideoFile(node.getName())) {
                holder.videoInfoLayout.setVisibility(View.VISIBLE);
                holder.videoDuration.setVisibility(View.GONE);

                String duration = getVideoDuration(node.getDuration());
                if (duration != null && !duration.isEmpty()) {
                    holder.videoDuration.setText(duration);
                    holder.videoDuration.setVisibility(View.VISIBLE);
                }
            }

            if (node.hasThumbnail()) {
                Bitmap temp = getThumbnailFromCache(node);

                if (temp != null) {
                    setImageThumbnail(holder, temp);
                }
                else {
                    temp = getThumbnailFromFolder(node,context);

                    if (temp != null) {
                        setImageThumbnail(holder, temp);
                    }
                    else {
                        try {
                            temp = getThumbnailFromMegaGrid(node,context,holder,megaApi,this);

                        } catch (Exception e) {} // Too many AsyncTasks

                        if (temp != null) {
                            setImageThumbnail(holder, temp);
                        }
                    }
                }
            }
            else {
                Bitmap temp = getThumbnailFromCache(node);
                if (temp != null) {
                    setImageThumbnail(holder, temp);
                }
                else {
                    temp = getThumbnailFromFolder(node,context);

                    if (temp != null) {
                        setImageThumbnail(holder, temp);
                    }
                    else {
                        try {
                            createThumbnailGrid(context,node,holder,megaApi,this);
                        } catch (Exception e) {} // Too many AsyncTasks
                    }
                }
            }

            if (isMultipleSelect() && isItemChecked(position)) {
                holder.itemLayout.setBackground(ContextCompat.getDrawable(context,R.drawable.background_item_grid_selected));
                holder.fileGridSelected.setImageResource(R.drawable.ic_select_folder);

            } else {
                holder.itemLayout.setBackground(ContextCompat.getDrawable(context,R.drawable.background_item_grid));
                holder.fileGridSelected.setImageDrawable(new ColorDrawable(Color.TRANSPARENT));
            }
        }

        //Check if is an offline file to show the red arrow
        if (availableOffline(context, node)) {
            holder.savedOffline.setVisibility(View.VISIBLE);
        }
        else {
            holder.savedOffline.setVisibility(View.INVISIBLE);
        }
    }

    private void setImageThumbnail (ViewHolderBrowserGrid holder, Bitmap temp) {
        Bitmap thumb = getRoundedRectBitmap(context,temp,2);
        holder.fileGridIconForFile.setVisibility(View.GONE);
        holder.imageViewThumb.setVisibility(View.VISIBLE);
        holder.imageViewThumb.setImageBitmap(thumb);
    }

    private void setFolderGridSelected(ViewHolderBrowserGrid holder, int position, int folderDrawableResId) {
        if (isMultipleSelect() && isItemChecked(position)) {
            RelativeLayout.LayoutParams paramsMultiselect = (RelativeLayout.LayoutParams)holder.imageViewIcon.getLayoutParams();
            paramsMultiselect.height = (int)TypedValue.applyDimension(TypedValue.COMPLEX_UNIT_DIP,24,context.getResources().getDisplayMetrics());
            paramsMultiselect.width = (int)TypedValue.applyDimension(TypedValue.COMPLEX_UNIT_DIP,24,context.getResources().getDisplayMetrics());
            holder.imageViewIcon.setLayoutParams(paramsMultiselect);
            holder.itemLayout.setBackground(ContextCompat.getDrawable(context,R.drawable.background_item_grid_selected));
            holder.imageViewIcon.setImageResource(R.drawable.ic_select_folder);
        } else {
            holder.itemLayout.setBackground(ContextCompat.getDrawable(context,R.drawable.background_item_grid));
            holder.imageViewIcon.setImageResource(folderDrawableResId);
        }
    }

    private void setFolderListSelected (ViewHolderBrowserList holder, int position, int folderDrawableResId) {
        if (isMultipleSelect() && isItemChecked(position)) {
            RelativeLayout.LayoutParams paramsMultiselect = (RelativeLayout.LayoutParams)holder.imageView.getLayoutParams();
            paramsMultiselect.height = (int)TypedValue.applyDimension(TypedValue.COMPLEX_UNIT_DIP,48,context.getResources().getDisplayMetrics());
            paramsMultiselect.width = (int)TypedValue.applyDimension(TypedValue.COMPLEX_UNIT_DIP,48,context.getResources().getDisplayMetrics());
            paramsMultiselect.setMargins(0,0,0,0);
            holder.imageView.setLayoutParams(paramsMultiselect);
            holder.itemLayout.setBackgroundColor(ContextCompat.getColor(context,R.color.new_multiselect_color));
            holder.imageView.setImageResource(R.drawable.ic_select_folder);
        }
        else {
            holder.itemLayout.setBackgroundColor(Color.WHITE);
            holder.imageView.setImageResource(folderDrawableResId);
        }
    }

    public void onBindViewHolderList(ViewHolderBrowserList holder,int position) {
        logDebug("Position: " + position);

        MegaNode node = (MegaNode)getItem(position);
        if (node == null) {
            return;
        }
        holder.document = node.getHandle();
        Bitmap thumb = null;

        holder.textViewFileName.setText(node.getName());
        holder.textViewFileSize.setText("");

        holder.publicLinkImage.setVisibility(View.INVISIBLE);
        holder.permissionsIcon.setVisibility(View.GONE);

        if (node.isExported()) {
            //Node has public link
            holder.publicLinkImage.setVisibility(View.VISIBLE);
            if (node.isExpired()) {
                logWarning("Node exported but expired!!");
            }
        } else {
            holder.publicLinkImage.setVisibility(View.INVISIBLE);
        }

        if (node.isTakenDown()) {
            holder.textViewFileName.setTextColor(context.getResources().getColor(R.color.dark_primary_color));
            holder.takenDownImage.setVisibility(View.VISIBLE);
        } else {
            holder.textViewFileName.setTextColor(context.getResources().getColor(R.color.black));
            holder.takenDownImage.setVisibility(View.GONE);
        }

        if (node.isFolder()) {

            logDebug("Node is folder");
            holder.itemLayout.setBackgroundColor(Color.WHITE);
            RelativeLayout.LayoutParams params = (RelativeLayout.LayoutParams)holder.imageView.getLayoutParams();
            params.height = (int)TypedValue.applyDimension(TypedValue.COMPLEX_UNIT_DIP,48,context.getResources().getDisplayMetrics());
            params.width = (int)TypedValue.applyDimension(TypedValue.COMPLEX_UNIT_DIP,48,context.getResources().getDisplayMetrics());
            params.setMargins(0,0,0,0);
            holder.imageView.setLayoutParams(params);

            holder.textViewFileSize.setVisibility(View.VISIBLE);
            holder.textViewFileSize.setText(getInfoFolder(node,context));

            holder.versionsIcon.setVisibility(View.GONE);

            if (type == FOLDER_LINK_ADAPTER) {
                holder.textViewFileSize.setText(getInfoFolder(node,context,megaApi));
                setFolderListSelected(holder, position, R.drawable.ic_folder_list);
            } else if (type == CONTACT_FILE_ADAPTER|| type == CONTACT_SHARED_FOLDER_ADAPTER){
                setFolderListSelected(holder, position, R.drawable.ic_folder_incoming_list);

                boolean firstLevel;
                if(type == CONTACT_FILE_ADAPTER){
                    firstLevel = ((ContactFileListFragmentLollipop) fragment).isEmptyParentHandleStack();
                } else{
                    firstLevel = true;
                }

                if (firstLevel) {
                    int accessLevel = megaApi.getAccess(node);

                    if (accessLevel == MegaShare.ACCESS_FULL) {
                        holder.permissionsIcon.setImageResource(R.drawable.ic_shared_fullaccess);
                    } else if (accessLevel == MegaShare.ACCESS_READWRITE) {
                        holder.permissionsIcon.setImageResource(R.drawable.ic_shared_read_write);
                    } else {
                        holder.permissionsIcon.setImageResource(R.drawable.ic_shared_read);
                    }
                    holder.permissionsIcon.setVisibility(View.VISIBLE);
                } else {
                    holder.permissionsIcon.setVisibility(View.GONE);
                }
            } else if (type == INCOMING_SHARES_ADAPTER) {
                holder.publicLinkImage.setVisibility(View.INVISIBLE);

                if (node.isTakenDown()) {
                    holder.textViewFileName.setTextColor(context.getResources().getColor(R.color.dark_primary_color));
                    holder.takenDownImage.setVisibility(View.VISIBLE);
                } else {
                    holder.textViewFileName.setTextColor(context.getResources().getColor(R.color.black));
                    holder.takenDownImage.setVisibility(View.GONE);
                }
                if (node.isInShare()) {
                    setFolderListSelected(holder, position, R.drawable.ic_folder_incoming_list);
                }
                else {
                    setFolderListSelected(holder, position, R.drawable.ic_folder_list);
                }

                //Show the owner of the shared folder
                ArrayList<MegaShare> sharesIncoming = megaApi.getInSharesList();
                for (int j = 0;j < sharesIncoming.size();j++) {
                    MegaShare mS = sharesIncoming.get(j);
                    if (mS.getNodeHandle() == node.getHandle()) {
                        MegaUser user = megaApi.getContact(mS.getUser());
                        if (user != null) {
                            MegaContactDB contactDB = dbH.findContactByHandle(String.valueOf(user.getHandle()));
                            if (contactDB != null) {
                                if (!contactDB.getName().equals("")) {
                                    holder.textViewFileSize.setText(contactDB.getName() + " " + contactDB.getLastName());
                                } else {
                                    holder.textViewFileSize.setText(user.getEmail());
                                }
                            } else {
                                logWarning("The contactDB is null: ");
                                holder.textViewFileSize.setText(user.getEmail());
                            }
                        } else {
                            holder.textViewFileSize.setText(mS.getUser());
                        }
                    }
                }

                int dBT = ((IncomingSharesFragmentLollipop)fragment).getDeepBrowserTree();

                if (dBT == 0) {
                    int accessLevel = megaApi.getAccess(node);

                    if (accessLevel == MegaShare.ACCESS_FULL) {
                        holder.permissionsIcon.setImageResource(R.drawable.ic_shared_fullaccess);
                    } else if (accessLevel == MegaShare.ACCESS_READWRITE) {
                        holder.permissionsIcon.setImageResource(R.drawable.ic_shared_read_write);
                    } else {
                        holder.permissionsIcon.setImageResource(R.drawable.ic_shared_read);
                    }
                    holder.permissionsIcon.setVisibility(View.VISIBLE);
                } else {
                    holder.permissionsIcon.setVisibility(View.GONE);
                }

            } else if (type == OUTGOING_SHARES_ADAPTER) {
                if (node.isOutShare() || megaApi.isPendingShare(node)) {
                    setFolderListSelected(holder, position, R.drawable.ic_folder_outgoing_list);
                }
                else {
                    setFolderListSelected(holder, position, R.drawable.ic_folder_list);
                }
                //Show the number of contacts who shared the folder if more than one contact and name of contact if that is not the case
                holder.textViewFileSize.setText(getOutgoingSubtitle(holder.textViewFileSize.getText().toString(), node));
            } else if (type == FILE_BROWSER_ADAPTER) {
                if (node.isOutShare() || megaApi.isPendingShare(node)) {
                    setFolderListSelected(holder, position, R.drawable.ic_folder_outgoing_list);
                }
                else if (node.isInShare()) {
                    setFolderListSelected(holder, position, R.drawable.ic_folder_incoming_list);
                }
                else {
                    if (((ManagerActivityLollipop) context).isCameraUploads(node)) {
                        setFolderListSelected(holder, position, R.drawable.ic_folder_image_list);
                    }
                    else {
                        setFolderListSelected(holder, position, R.drawable.ic_folder_list);
                    }
                }

            } else {
                if (node.isOutShare() || megaApi.isPendingShare(node)) {
                    setFolderListSelected(holder, position, R.drawable.ic_folder_outgoing_list);
                }
                else if (node.isInShare()) {
                    setFolderListSelected(holder, position, R.drawable.ic_folder_incoming_list);
                }
                else {
                    setFolderListSelected(holder, position, R.drawable.ic_folder_list);
                }
            }
        } else {
            logDebug("Node is file");
            long nodeSize = node.getSize();
            holder.textViewFileSize.setText(getSizeString(nodeSize));

            if(megaApi.hasVersions(node)){
                holder.versionsIcon.setVisibility(View.VISIBLE);
            }
            else{
                holder.versionsIcon.setVisibility(View.GONE);
            }

            if (!isMultipleSelect()) {
                logDebug("Not multiselect");
                holder.itemLayout.setBackgroundColor(Color.WHITE);
                holder.imageView.setImageResource(MimeTypeList.typeForName(node.getName()).getIconResourceId());

                RelativeLayout.LayoutParams params = (RelativeLayout.LayoutParams)holder.imageView.getLayoutParams();
                params.height = (int)TypedValue.applyDimension(TypedValue.COMPLEX_UNIT_DIP,48,context.getResources().getDisplayMetrics());
                params.width = (int)TypedValue.applyDimension(TypedValue.COMPLEX_UNIT_DIP,48,context.getResources().getDisplayMetrics());
                params.setMargins(0,0,0,0);
                holder.imageView.setLayoutParams(params);

                logDebug("Check the thumb");

                if (node.hasThumbnail()) {
                    logDebug("Node has thumbnail");
                    RelativeLayout.LayoutParams params1 = (RelativeLayout.LayoutParams)holder.imageView.getLayoutParams();
                    params1.height = (int)TypedValue.applyDimension(TypedValue.COMPLEX_UNIT_DIP,36,context.getResources().getDisplayMetrics());
                    params1.width = (int)TypedValue.applyDimension(TypedValue.COMPLEX_UNIT_DIP,36,context.getResources().getDisplayMetrics());
                    int left = (int)TypedValue.applyDimension(TypedValue.COMPLEX_UNIT_DIP,6,context.getResources().getDisplayMetrics());
                    params1.setMargins(left,0,0,0);

                    holder.imageView.setLayoutParams(params1);

                    thumb = getThumbnailFromCache(node);
                    if (thumb != null) {

                        holder.imageView.setImageBitmap(thumb);

                    } else {
                        thumb = getThumbnailFromFolder(node,context);
                        if (thumb != null) {
                            holder.imageView.setImageBitmap(thumb);

                        } else {
                            try {
                                thumb = getThumbnailFromMegaList(node,context,holder,megaApi,this);
                            } catch (Exception e) {
                            } // Too many AsyncTasks

                            if (thumb != null) {
                                holder.imageView.setImageBitmap(thumb);
                            }
                        }
                    }
                } else {
                    logDebug("Node NOT thumbnail");
                    thumb = getThumbnailFromCache(node);
                    if (thumb != null) {
                        RelativeLayout.LayoutParams params1 = (RelativeLayout.LayoutParams)holder.imageView.getLayoutParams();
                        params1.height = (int)TypedValue.applyDimension(TypedValue.COMPLEX_UNIT_DIP,36,context.getResources().getDisplayMetrics());
                        params1.width = (int)TypedValue.applyDimension(TypedValue.COMPLEX_UNIT_DIP,36,context.getResources().getDisplayMetrics());
                        int left = (int)TypedValue.applyDimension(TypedValue.COMPLEX_UNIT_DIP,6,context.getResources().getDisplayMetrics());
                        params1.setMargins(left,0,0,0);

                        holder.imageView.setLayoutParams(params1);
                        holder.imageView.setImageBitmap(thumb);


                    } else {
                        thumb = getThumbnailFromFolder(node,context);
                        if (thumb != null) {
                            RelativeLayout.LayoutParams params1 = (RelativeLayout.LayoutParams)holder.imageView.getLayoutParams();
                            params1.height = (int)TypedValue.applyDimension(TypedValue.COMPLEX_UNIT_DIP,36,context.getResources().getDisplayMetrics());
                            params1.width = (int)TypedValue.applyDimension(TypedValue.COMPLEX_UNIT_DIP,36,context.getResources().getDisplayMetrics());
                            int left = (int)TypedValue.applyDimension(TypedValue.COMPLEX_UNIT_DIP,6,context.getResources().getDisplayMetrics());
                            params1.setMargins(left,0,0,0);

                            holder.imageView.setLayoutParams(params1);
                            holder.imageView.setImageBitmap(thumb);

                        } else {
                            try {
                                createThumbnailList(context,node,holder,megaApi,this);
                            } catch (Exception e) {
                            } // Too many AsyncTasks
                        }
                    }
                }
            } else {
                logDebug("Multiselection ON");
                if (this.isItemChecked(position)) {
                    holder.itemLayout.setBackgroundColor(ContextCompat.getColor(context,R.color.new_multiselect_color));
                    RelativeLayout.LayoutParams paramsMultiselect = (RelativeLayout.LayoutParams)holder.imageView.getLayoutParams();
                    paramsMultiselect.height = (int)TypedValue.applyDimension(TypedValue.COMPLEX_UNIT_DIP,48,context.getResources().getDisplayMetrics());
                    paramsMultiselect.width = (int)TypedValue.applyDimension(TypedValue.COMPLEX_UNIT_DIP,48,context.getResources().getDisplayMetrics());
                    paramsMultiselect.setMargins(0,0,0,0);
                    holder.imageView.setLayoutParams(paramsMultiselect);
                    holder.imageView.setImageResource(R.drawable.ic_select_folder);
                } else {
                    holder.itemLayout.setBackgroundColor(ContextCompat.getColor(context,R.color.white));

                    logDebug("Check the thumb");

                    if (node.hasThumbnail()) {
                        logDebug("Node has thumbnail");
                        RelativeLayout.LayoutParams params1 = (RelativeLayout.LayoutParams)holder.imageView.getLayoutParams();
                        params1.height = (int)TypedValue.applyDimension(TypedValue.COMPLEX_UNIT_DIP,36,context.getResources().getDisplayMetrics());
                        params1.width = (int)TypedValue.applyDimension(TypedValue.COMPLEX_UNIT_DIP,36,context.getResources().getDisplayMetrics());
                        int left = (int)TypedValue.applyDimension(TypedValue.COMPLEX_UNIT_DIP,6,context.getResources().getDisplayMetrics());
                        params1.setMargins(left,0,0,0);

                        holder.imageView.setLayoutParams(params1);

                        thumb = getThumbnailFromCache(node);
                        if (thumb != null) {

                            holder.imageView.setImageBitmap(thumb);

                        } else {
                            thumb = getThumbnailFromFolder(node,context);
                            if (thumb != null) {
                                holder.imageView.setImageBitmap(thumb);

                            } else {
                                try {
                                    thumb = getThumbnailFromMegaList(node,context,holder,megaApi,this);
                                } catch (Exception e) {
                                } // Too many AsyncTasks

                                if (thumb != null) {
                                    holder.imageView.setImageBitmap(thumb);
                                }
                            }
                        }
                    } else {
                        logDebug("Node NOT thumbnail");

                        thumb = getThumbnailFromCache(node);
                        if (thumb != null) {
                            RelativeLayout.LayoutParams params1 = (RelativeLayout.LayoutParams)holder.imageView.getLayoutParams();
                            params1.height = (int)TypedValue.applyDimension(TypedValue.COMPLEX_UNIT_DIP,36,context.getResources().getDisplayMetrics());
                            params1.width = (int)TypedValue.applyDimension(TypedValue.COMPLEX_UNIT_DIP,36,context.getResources().getDisplayMetrics());
                            int left = (int)TypedValue.applyDimension(TypedValue.COMPLEX_UNIT_DIP,6,context.getResources().getDisplayMetrics());
                            params1.setMargins(left,0,0,0);

                            holder.imageView.setLayoutParams(params1);
                            holder.imageView.setImageBitmap(thumb);


                        } else {
                            thumb = getThumbnailFromFolder(node,context);
                            if (thumb != null) {
                                RelativeLayout.LayoutParams params1 = (RelativeLayout.LayoutParams)holder.imageView.getLayoutParams();
                                params1.height = (int)TypedValue.applyDimension(TypedValue.COMPLEX_UNIT_DIP,36,context.getResources().getDisplayMetrics());
                                params1.width = (int)TypedValue.applyDimension(TypedValue.COMPLEX_UNIT_DIP,36,context.getResources().getDisplayMetrics());
                                int left = (int)TypedValue.applyDimension(TypedValue.COMPLEX_UNIT_DIP,6,context.getResources().getDisplayMetrics());
                                params1.setMargins(left,0,0,0);

                                holder.imageView.setLayoutParams(params1);
                                holder.imageView.setImageBitmap(thumb);

                            } else {
                                logDebug("NOT thumbnail");
                                holder.imageView.setImageResource(MimeTypeList.typeForName(node.getName()).getIconResourceId());
                                try {
                                    createThumbnailList(context,node,holder,megaApi,this);
                                } catch (Exception e) {
                                } // Too many AsyncTasks
                            }
                        }
                    }
                }
            }
        }

        //Check if is an offline file to show the red arrow
        if (availableOffline(context, node)) {
            holder.savedOffline.setVisibility(View.VISIBLE);
        }
        else {
            holder.savedOffline.setVisibility(View.INVISIBLE);
        }
    }

    private String getItemNode(int position) {
        if (nodes.get(position) != null) {
            return nodes.get(position).getName();
        }
        return null;
    }


    @Override
    public int getItemCount() {
        if (nodes != null) {
            return nodes.size();
        } else {
            return 0;
        }
    }

    @Override
    public int getItemViewType(int position) {
        return adapterType;
    }

    public Object getItem(int position) {
        if (nodes != null) {
            return nodes.get(position);
        }

        return null;
    }

    @Override
    public String getSectionTitle(int position) {
        if (getItemNode(position) != null && !getItemNode(position).equals("")) {
            return getItemNode(position).substring(0,1);
        }
        return null;
    }

    @Override
    public long getItemId(int position) {
        return position;
    }

    @Override
    public void onClick(View v) {
        logDebug("onClick");

        ViewHolderBrowser holder = (ViewHolderBrowser)v.getTag();
        int currentPosition = holder.getAdapterPosition();

        logDebug("Current position: " + currentPosition);

        if (currentPosition < 0) {
            logError("Current position error - not valid value");
            return;
        }

        final MegaNode n = (MegaNode)getItem(currentPosition);
        if (n == null) {
            return;
        }

        switch (v.getId()) {
            case R.id.grid_bottom_container:
            case R.id.file_list_three_dots_layout:
            case R.id.file_grid_three_dots:
            case R.id.file_grid_three_dots_for_file: {
                threeDotsClicked(currentPosition,n);
                break;
            }
            case R.id.file_list_item_layout:
            case R.id.file_grid_item_layout: {
                if (n.isTakenDown() && !isMultipleSelect()) {
                    takenDownDialog = showTakenDownDialog(n.isFolder(), v, currentPosition, this, context);
                    unHandledItem = currentPosition;
                } else {
                    fileClicked(currentPosition, v);
                }
                break;
            }
        }
    }

    public void filClicked(int currentPosition) {
        notifyItemChanged(currentPosition);
        unHandledItem = currentPosition;
    }

    private void fileClicked(int currentPosition, View view) {
        int[] screenPosition = new int[2];
        ImageView imageView;
        if (adapterType == MegaNodeAdapter.ITEM_VIEW_TYPE_LIST) {
            imageView = view.findViewById(R.id.file_list_thumbnail);
        } else {
            imageView = view.findViewById(R.id.file_grid_thumbnail);
        }
        imageView.getLocationOnScreen(screenPosition);

        int[] dimens = new int[4];
        dimens[0] = screenPosition[0];
        dimens[1] = screenPosition[1];
        dimens[2] = imageView.getWidth();
        dimens[3] = imageView.getHeight();
        if (type == RUBBISH_BIN_ADAPTER) {
            ((RubbishBinFragmentLollipop) fragment).itemClick(currentPosition, dimens, imageView);
        } else if (type == INBOX_ADAPTER) {
            ((InboxFragmentLollipop) fragment).itemClick(currentPosition, dimens, imageView);
        } else if (type == INCOMING_SHARES_ADAPTER) {
            ((IncomingSharesFragmentLollipop) fragment).itemClick(currentPosition, dimens, imageView);
        } else if (type == OUTGOING_SHARES_ADAPTER) {
            ((OutgoingSharesFragmentLollipop) fragment).itemClick(currentPosition, dimens, imageView);
        } else if (type == CONTACT_FILE_ADAPTER) {
            ((ContactFileListFragmentLollipop) fragment).itemClick(currentPosition, dimens, imageView);
        } else if (type == CONTACT_SHARED_FOLDER_ADAPTER) {
            ((ContactSharedFolderFragment) fragment).itemClick(currentPosition, dimens, imageView);
        } else if (type == FOLDER_LINK_ADAPTER) {
            ((FolderLinkActivityLollipop) context).itemClick(currentPosition, dimens, imageView);
        } else if (type == SEARCH_ADAPTER) {
            ((SearchFragmentLollipop) fragment).itemClick(currentPosition, dimens, imageView);
        } else {
            logDebug("layout FileBrowserFragmentLollipop!");
            ((FileBrowserFragmentLollipop) fragment).itemClick(currentPosition, dimens, imageView);
        }
    }

    private void threeDotsClicked(int currentPosition,MegaNode n) {
        logDebug("onClick: file_list_three_dots: " + currentPosition);
        if (!isOnline(context)) {
            if (context instanceof ManagerActivityLollipop) {
                ((ManagerActivityLollipop)context).showSnackbar(SNACKBAR_TYPE, context.getString(R.string.error_server_connection_problem), -1);
            } else if (context instanceof FolderLinkActivityLollipop) {
                ((FolderLinkActivityLollipop)context).showSnackbar(SNACKBAR_TYPE, context.getString(R.string.error_server_connection_problem));
            } else if (context instanceof ContactFileListActivityLollipop) {
                ((ContactFileListActivityLollipop)context).showSnackbar(SNACKBAR_TYPE, context.getString(R.string.error_server_connection_problem));
            }
            return;
        }

        if (isMultipleSelect()) {
            if (type == RUBBISH_BIN_ADAPTER) {
                ((RubbishBinFragmentLollipop)fragment).itemClick(currentPosition,null,null);
            } else if (type == INBOX_ADAPTER) {
                ((InboxFragmentLollipop)fragment).itemClick(currentPosition,null,null);
            } else if (type == INCOMING_SHARES_ADAPTER) {
                ((IncomingSharesFragmentLollipop)fragment).itemClick(currentPosition,null,null);
            } else if (type == OUTGOING_SHARES_ADAPTER) {
                ((OutgoingSharesFragmentLollipop)fragment).itemClick(currentPosition,null,null);
            } else if (type == CONTACT_FILE_ADAPTER) {
                ((ContactFileListFragmentLollipop)fragment).itemClick(currentPosition,null,null);
            } else if(type==CONTACT_SHARED_FOLDER_ADAPTER){
                ((ContactSharedFolderFragment) fragment).itemClick(currentPosition,null,null);
            } else if (type == FOLDER_LINK_ADAPTER) {
                ((FolderLinkActivityLollipop)context).itemClick(currentPosition,null,null);
            } else if (type == SEARCH_ADAPTER) {
                ((SearchFragmentLollipop)fragment).itemClick(currentPosition,null,null);
            } else {
                logDebug("click layout FileBrowserFragmentLollipop!");
                ((FileBrowserFragmentLollipop)fragment).itemClick(currentPosition,null,null);
            }
        } else {
            if (type == CONTACT_FILE_ADAPTER) {
                ((ContactFileListFragmentLollipop)fragment).showOptionsPanel(n);
            } else if (type == FOLDER_LINK_ADAPTER) {
                ((FolderLinkActivityLollipop)context).showOptionsPanel(n);
            } else if(type==CONTACT_SHARED_FOLDER_ADAPTER){
                ((ContactSharedFolderFragment) fragment).showOptionsPanel(n);
            } else {
                ((ManagerActivityLollipop)context).showNodeOptionsPanel(n);
            }
        }
    }

    @Override
    public boolean onLongClick(View view) {
        logDebug("OnLongCLick");

        ViewHolderBrowser holder = (ViewHolderBrowser)view.getTag();
        int currentPosition = holder.getAdapterPosition();
        if (type == RUBBISH_BIN_ADAPTER) {
            ((RubbishBinFragmentLollipop)fragment).activateActionMode();
            ((RubbishBinFragmentLollipop)fragment).itemClick(currentPosition,null,null);
        } else if (type == INBOX_ADAPTER) {
            ((InboxFragmentLollipop)fragment).activateActionMode();
            ((InboxFragmentLollipop)fragment).itemClick(currentPosition,null,null);
        } else if (type == INCOMING_SHARES_ADAPTER) {
            ((IncomingSharesFragmentLollipop)fragment).activateActionMode();
            ((IncomingSharesFragmentLollipop)fragment).itemClick(currentPosition,null,null);
        } else if(type==CONTACT_SHARED_FOLDER_ADAPTER){
            ((ContactSharedFolderFragment) fragment).activateActionMode();
            ((ContactSharedFolderFragment) fragment).itemClick(currentPosition, null, null);
        } else if (type == OUTGOING_SHARES_ADAPTER) {
            ((OutgoingSharesFragmentLollipop)fragment).activateActionMode();
            ((OutgoingSharesFragmentLollipop)fragment).itemClick(currentPosition,null,null);
        } else if (type == CONTACT_FILE_ADAPTER) {
            ((ContactFileListFragmentLollipop)fragment).activateActionMode();
            ((ContactFileListFragmentLollipop)fragment).itemClick(currentPosition,null,null);
        } else if (type == FOLDER_LINK_ADAPTER) {
            logDebug("FOLDER_LINK_ADAPTER");
            ((FolderLinkActivityLollipop)context).activateActionMode();
            ((FolderLinkActivityLollipop)context).itemClick(currentPosition,null,null);
        } else if (type == SEARCH_ADAPTER) {
            if (((SearchFragmentLollipop)fragment).isAllowedMultiselect()) {
                ((SearchFragmentLollipop)fragment).activateActionMode();
                ((SearchFragmentLollipop)fragment).itemClick(currentPosition,null,null);
            }
        } else {
            logDebug("click layout FileBrowserFragmentLollipop!");
            ((FileBrowserFragmentLollipop)fragment).activateActionMode();
            ((FileBrowserFragmentLollipop)fragment).itemClick(currentPosition,null,null);
        }

        return true;
    }

    /*
     * Get document at specified position
     */
    public MegaNode getNodeAt(int position) {
        try {
            if (nodes != null) {
                return nodes.get(position);
            }
        } catch (IndexOutOfBoundsException e) {
        }
        return null;
    }

    public long getParentHandle() {
        return parentHandle;
    }

    public void setParentHandle(long parentHandle) {
        this.parentHandle = parentHandle;
    }

    public boolean isMultipleSelect() {
        return multipleSelect;
    }

    public void setMultipleSelect(boolean multipleSelect) {
        logDebug("multipleSelect: " + multipleSelect);
        if (this.multipleSelect != multipleSelect) {
            this.multipleSelect = multipleSelect;
        }
        if (this.multipleSelect) {
            selectedItems = new SparseBooleanArray();
        } else if (selectedItems != null) {
            selectedItems.clear();
        }
    }

    public void setListFragment (RecyclerView listFragment) {
        this.listFragment = listFragment;
    }

<<<<<<< HEAD
    private String getOutgoingSubtitle(String currentSubtitle, MegaNode node) {
        String subtitle = currentSubtitle;

        ArrayList<MegaShare> sl = megaApi.getOutShares(node);
        if (sl != null && sl.size() != 0) {
            if (sl.size() == 1 && sl.get(0).getUser() != null) {
                subtitle = sl.get(0).getUser();
                MegaContactDB contactDB = dbH.findContactByEmail(subtitle);
                if (contactDB != null) {
                    String fullName = new ContactController(context).getFullName(contactDB.getName(), contactDB.getLastName(), contactDB.getMail());
                    if (fullName != null) {
                        subtitle = fullName;
                    }
                }
            } else {
                subtitle = context.getResources().getString(R.string.file_properties_shared_folder_select_contact) + " " + sl.size() + " " + context.getResources().getQuantityString(R.plurals.general_num_users, sl.size());
            }
        }

        return subtitle;
=======
    /**
     * This is the method to click unhandled taken down dialog again,
     * after the recycler view finish binding adapter
     */
    private void reSelectUnhandledNode() {
        // if there is no un handled item
        if (unHandledItem == -1) {
            return;
        }

        listFragment.postDelayed(
                () -> {
                    if (takenDownDialog != null && takenDownDialog.isShowing()) {
                        return;
                    }

                    try {
                        listFragment.scrollToPosition(unHandledItem);
                        listFragment.findViewHolderForAdapterPosition(unHandledItem).itemView.performClick();
                    } catch (Exception ex) {
                        logError("Exception happens: " + ex.toString());
                    }
                }, 100
        );
    }

    /**
     * This is the method to clear existence dialog to prevent window leak,
     * after the rotation of the screen
     */
    public void clearTakenDownDialog() {
        if (takenDownDialog != null) {
            takenDownDialog.dismiss();
        }
    }

    @Override
    public void onOpenClicked(int currentPosition, View view) {
        unHandledItem = -1;
        fileClicked(currentPosition, view);
    }

    @Override
    public void onDisputeClicked() {
        unHandledItem = -1;
    }

    @Override
    public void onCancelClicked() {
        unHandledItem = -1;
>>>>>>> 9479ffb1
    }
}<|MERGE_RESOLUTION|>--- conflicted
+++ resolved
@@ -1459,7 +1459,16 @@
         this.listFragment = listFragment;
     }
 
-<<<<<<< HEAD
+    /**
+     * Gets the subtitle of a Outgoing item.
+     * If it is shared with only one contact it should return the name or email of it.
+     * If it is shared with more than one contact it should return the number of contacts.
+     * If it is not a root outgoing folder it should return the content of the folder.
+     *
+     * @param currentSubtitle the current content of the folder (number of files and folders).
+     * @param node outgoing folder.
+     * @return the string to show in the subtitle of an outgoing item.
+     */
     private String getOutgoingSubtitle(String currentSubtitle, MegaNode node) {
         String subtitle = currentSubtitle;
 
@@ -1480,7 +1489,8 @@
         }
 
         return subtitle;
-=======
+    }
+
     /**
      * This is the method to click unhandled taken down dialog again,
      * after the recycler view finish binding adapter
@@ -1531,6 +1541,5 @@
     @Override
     public void onCancelClicked() {
         unHandledItem = -1;
->>>>>>> 9479ffb1
     }
 }