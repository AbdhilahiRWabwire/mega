--- conflicted
+++ resolved
@@ -486,14 +486,6 @@
         }
     }
 
-<<<<<<< HEAD
-    private fun setupMiniAudioPlayer() {
-        val audioPlayerController = MiniAudioPlayerController(binding.miniAudioPlayer).apply {
-            shouldVisible = true
-        }
-        lifecycle.addObserver(audioPlayerController)
-    }
-=======
     /**
      * Hides the fabButton
      */
@@ -508,5 +500,11 @@
         binding.addFabButton.show()
     }
 
->>>>>>> 49ee806c
+
+    private fun setupMiniAudioPlayer() {
+        val audioPlayerController = MiniAudioPlayerController(binding.miniAudioPlayer).apply {
+            shouldVisible = true
+        }
+        lifecycle.addObserver(audioPlayerController)
+    }
 }