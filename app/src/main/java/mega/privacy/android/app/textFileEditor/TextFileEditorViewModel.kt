package mega.privacy.android.app.textFileEditor

import android.app.Activity
import android.app.ActivityManager
import android.content.Context
import android.content.Intent
import android.net.Uri
import androidx.core.net.toUri
import androidx.hilt.lifecycle.ViewModelInject
import androidx.lifecycle.LiveData
import androidx.lifecycle.MutableLiveData
import androidx.lifecycle.viewModelScope
import kotlinx.coroutines.Dispatchers
import kotlinx.coroutines.launch
import kotlinx.coroutines.withContext
import mega.privacy.android.app.AndroidCompletedTransfer
import mega.privacy.android.app.DatabaseHandler
import mega.privacy.android.app.UploadService
import mega.privacy.android.app.arch.BaseRxViewModel
import mega.privacy.android.app.components.saver.NodeSaver
import mega.privacy.android.app.di.MegaApi
import mega.privacy.android.app.di.MegaApiFolder
import mega.privacy.android.app.interfaces.ActivityLauncher
import mega.privacy.android.app.interfaces.SnackbarShower
import mega.privacy.android.app.listeners.ExportListener
import mega.privacy.android.app.utils.*
import mega.privacy.android.app.utils.AlertsAndWarnings.Companion.showConfirmRemoveLinkDialog
import mega.privacy.android.app.utils.CacheFolderManager.buildTempFile
import mega.privacy.android.app.utils.ChatUtil.authorizeNodeIfPreview
import mega.privacy.android.app.utils.Constants.*
import mega.privacy.android.app.utils.FileUtil.*
import mega.privacy.android.app.utils.LinksUtil.showGetLinkActivity
import mega.privacy.android.app.utils.LogUtil.logError
import mega.privacy.android.app.utils.MegaNodeUtil.handleSelectFolderToCopyResult
import mega.privacy.android.app.utils.MegaNodeUtil.handleSelectFolderToImportResult
import mega.privacy.android.app.utils.MegaNodeUtil.handleSelectFolderToMoveResult
import mega.privacy.android.app.utils.MegaNodeUtil.shareLink
import mega.privacy.android.app.utils.MegaNodeUtil.shareNode
import mega.privacy.android.app.utils.MegaNodeUtil.showTakenDownNodeActionNotAvailableDialog
import mega.privacy.android.app.utils.RunOnUIThreadUtils.runDelay
import mega.privacy.android.app.utils.TextUtil.isTextEmpty
import nz.mega.sdk.*
import nz.mega.sdk.MegaApiJava.INVALID_HANDLE
import nz.mega.sdk.MegaChatApiJava.MEGACHAT_INVALID_HANDLE
import java.io.*
import java.net.HttpURLConnection
import java.net.URL

class TextFileEditorViewModel @ViewModelInject constructor(
    @MegaApi private val megaApi: MegaApiAndroid,
    @MegaApiFolder private val megaApiFolder: MegaApiAndroid,
    private val megaChatApi: MegaChatApiAndroid,
    private val dbH: DatabaseHandler
) : BaseRxViewModel() {

    companion object {
        const val MODE = "MODE"
        const val CREATE_MODE = "CREATE_MODE"
        const val VIEW_MODE = "VIEW_MODE"
        const val EDIT_MODE = "EDIT_MODE"
        const val NON_UPDATE_FINISH_ACTION = 0
        const val SUCCESS_FINISH_ACTION = 1
        const val ERROR_FINISH_ACTION = 2
    }

    private val textFileEditorData: MutableLiveData<TextFileEditorData> =
        MutableLiveData(TextFileEditorData())
    private val mode: MutableLiveData<String> = MutableLiveData()
    private val savingMode: MutableLiveData<String> = MutableLiveData()
    private val fileName: MutableLiveData<String> = MutableLiveData()
    private val contentText: MutableLiveData<String> = MutableLiveData()
    private val editedText: MutableLiveData<String> by lazy { MutableLiveData<String>() }

    private var needsReadContent = false
<<<<<<< HEAD
    private var localFileUri: String? = null
    private var streamingFileURL: URL? = null
=======
    private var errorSettingContent = false
>>>>>>> 62b63d9b

    fun onTextFileEditorDataUpdate(): LiveData<TextFileEditorData> = textFileEditorData

    fun onSavingMode(): LiveData<String> = savingMode

    fun getFileName(): LiveData<String> = fileName

    fun onContentTextRead(): LiveData<String> = contentText

    fun getNode(): MegaNode? = textFileEditorData.value?.node

    fun getNodeAccess(): Int = megaApi.getAccess(getNode())

    fun updateNode() {
        val node = textFileEditorData.value?.node ?: return

        textFileEditorData.value?.node = megaApi.getNodeByHandle(node.handle)
        textFileEditorData.notifyObserver()
    }

    private fun getFileUri(): Uri? = textFileEditorData.value?.fileUri

    private fun getFileSize(): Long? = textFileEditorData.value?.fileSize

    fun getAdapterType(): Int = textFileEditorData.value?.adapterType ?: INVALID_VALUE

    fun isEditableAdapter(): Boolean = textFileEditorData.value?.editableAdapter ?: false

    fun getMsgChat(): MegaChatMessage? = textFileEditorData.value?.msgChat

    fun getChatRoom(): MegaChatRoom? = textFileEditorData.value?.chatRoom

    fun getMode(): LiveData<String> = mode

    fun isViewMode(): Boolean = mode.value == VIEW_MODE

    fun isCreateMode(): Boolean = mode.value == CREATE_MODE

    private fun setViewMode() {
        mode.value = VIEW_MODE
    }

    fun setEditMode() {
        mode.value = EDIT_MODE
    }

    private fun isSaving(): Boolean = savingMode.value != null

    fun isSavingModeEdit(): Boolean = savingMode.value == EDIT_MODE

    fun resetSavingMode() {
        savingMode.value = null
    }

    fun getEditedText(): String? = editedText.value

    fun setEditedText(text: String?) {
        editedText.value = text
    }

    fun getNameOfFile(): String = fileName.value ?: ""

    fun needsReadContent(): Boolean = needsReadContent

    fun errorSettingContent() {
        errorSettingContent = true
    }

    fun thereIsNoErrorSettingContent(): Boolean = !errorSettingContent

    fun canShowEditFab(): Boolean =
        isViewMode() && isEditableAdapter() && !isSaving() && thereIsNoErrorSettingContent()

    /**
     * Checks if the file can be editable depending on the current adapter.
     */
    private fun setEditableAdapter() {
        textFileEditorData.value?.editableAdapter =
            if (isCreateMode()) true
            else getAdapterType() != OFFLINE_ADAPTER
                    && getAdapterType() != RUBBISH_BIN_ADAPTER && !megaApi.isInRubbish(getNode())
                    && getAdapterType() != FILE_LINK_ADAPTER
                    && getAdapterType() != FOLDER_LINK_ADAPTER
                    && getAdapterType() != ZIP_ADAPTER
                    && getAdapterType() != FROM_CHAT
                    && getAdapterType() != INVALID_VALUE
                    && getNodeAccess() >= MegaShare.ACCESS_READWRITE
    }

    /**
     * Gets all necessary values from intent if available.
     *
     * @param intent Received intent.
     * @param mi     Current phone memory info in case is needed to read the file on streaming.
     */
    fun setValuesFromIntent(intent: Intent, mi: ActivityManager.MemoryInfo) {
        val adapterType = intent.getIntExtra(INTENT_EXTRA_KEY_ADAPTER_TYPE, INVALID_VALUE)
        textFileEditorData.value?.adapterType = adapterType

        when (adapterType) {
            FROM_CHAT -> {
                val msgId = intent.getLongExtra(MESSAGE_ID, MEGACHAT_INVALID_HANDLE)
                val chatId = intent.getLongExtra(CHAT_ID, MEGACHAT_INVALID_HANDLE)

                if (msgId != MEGACHAT_INVALID_HANDLE && chatId != MEGACHAT_INVALID_HANDLE) {
                    textFileEditorData.value?.chatRoom = megaChatApi.getChatRoom(chatId)
                    var msgChat = megaChatApi.getMessage(chatId, msgId)

                    if (msgChat == null) {
                        msgChat = megaChatApi.getMessageFromNodeHistory(chatId, msgId)
                    }

                    if (msgChat != null) {
                        textFileEditorData.value?.msgChat = msgChat

                        textFileEditorData.value?.node = authorizeNodeIfPreview(
                            msgChat.megaNodeList.get(0),
                            megaChatApi,
                            megaApi,
                            chatId
                        )
                    }
                }
            }
            OFFLINE_ADAPTER, ZIP_ADAPTER -> {
                val filePath = intent.getStringExtra(INTENT_EXTRA_KEY_PATH)

                if (filePath != null) {
                    textFileEditorData.value?.fileUri = filePath.toUri()
                    textFileEditorData.value?.fileSize = File(filePath).length()
                }
            }
            FILE_LINK_ADAPTER -> {
                textFileEditorData.value?.node =
                    MegaNode.unserialize(intent.getStringExtra(EXTRA_SERIALIZE_STRING))
            }
            FOLDER_LINK_ADAPTER -> {
                val node = megaApiFolder.getNodeByHandle(
                    intent.getLongExtra(
                        INTENT_EXTRA_KEY_HANDLE,
                        INVALID_HANDLE
                    )
                )

                textFileEditorData.value?.node = megaApiFolder.authorizeNode(node)
            }
            else -> {
                textFileEditorData.value?.node = megaApi.getNodeByHandle(
                    intent.getLongExtra(
                        INTENT_EXTRA_KEY_HANDLE,
                        INVALID_HANDLE
                    )
                )
            }
        }

        textFileEditorData.value?.api =
            if (adapterType == FOLDER_LINK_ADAPTER) megaApiFolder else megaApi

        mode.value = intent.getStringExtra(MODE) ?: VIEW_MODE

        if (isViewMode()) {
            needsReadContent = true
            initializeReadParams(mi)
        }

        setEditableAdapter()

        fileName.value = intent.getStringExtra(INTENT_EXTRA_KEY_FILE_NAME) ?: getNode()?.name!!
    }

    /**
     * Initializes the necessary params to read the file content.
     * If file is available locally, the local uri. If not, the streaming URL.
     *
     * @param mi Current phone memory info in case is needed to read the file on streaming.
     */
    private fun initializeReadParams(mi: ActivityManager.MemoryInfo) {
        localFileUri =
            if (getAdapterType() == OFFLINE_ADAPTER || getAdapterType() == ZIP_ADAPTER) getFileUri().toString()
            else getLocalFile(null, getNode()?.name, getNode()?.size!!)

        if (isTextEmpty(localFileUri)) {
            val api = textFileEditorData.value?.api ?: return

            if (api.httpServerIsRunning() == 0) {
                api.httpServerStart()
                textFileEditorData.value?.needStopHttpServer = true
            }

            api.httpServerSetMaxBufferSize(
                if (mi.totalMem > BUFFER_COMP) MAX_BUFFER_32MB
                else MAX_BUFFER_16MB
            )

            val uri = api.httpServerGetLocalLink(getNode())

            if (!isTextEmpty(uri)) {
                streamingFileURL = URL(uri)
            }
        }
    }

    /**
     * Starts the read action to get the content of the file.
     */
    fun readFileContent() {
        viewModelScope.launch { readFile() }
    }

    /**
     * Continues the read action to get the content of the file.
     * Checks if the file is available to read locally. If not, it's read by streaming.
     */
    private suspend fun readFile() {
        withContext(Dispatchers.IO) {
            if (!isTextEmpty(localFileUri)) {
                val localFile = File(localFileUri!!)

                if (isFileAvailable(localFile)) {
                    readFile(BufferedReader(FileReader(localFile)))
                    return@withContext
                }
            }

            if (streamingFileURL == null) {
                logError("Error getting the file URL.")
                return@withContext
            }

            val connection: HttpURLConnection =
                streamingFileURL?.openConnection() as HttpURLConnection
            readFile(BufferedReader(InputStreamReader(connection.inputStream)))
        }
    }

    /**
     * Finishes the read action after get all necessary params to do it.
     *
     * @param br Necessary BufferReader to read the file.
     */
    private suspend fun readFile(br: BufferedReader) {
        withContext(Dispatchers.IO) {
            val sb = StringBuilder()

            try {
                var line: String?

                while (br.readLine().also { line = it } != null) {
                    sb.appendLine(line)
                }

                br.close()
            } catch (e: IOException) {
                logError("Exception while reading text file.", e)
            }

            checkIfNeedsStopHttpServer()
            needsReadContent = false
            contentText.postValue(sb.toString())
            editedText.postValue(sb.toString())
            sb.clear()
        }
    }

    /**
     * Starts the save file content action by creating a temp file, setting the new or modified text,
     * and then uploading it to the Cloud.
     *
     * @param context Current context.
     */
    fun saveFile(context: Context) {
        if (!isFileEdited() && !isCreateMode()) {
            setViewMode()
            return
        }

        val tempFile = buildTempFile(context, fileName.value)
        if (tempFile == null) {
            logError("Cannot get temporal file.")

            return
        }

        val fileWriter = FileWriter(tempFile.absolutePath)
        val out = BufferedWriter(fileWriter)
        out.write(editedText.value ?: "")
        out.close()

        if (!isFileAvailable(tempFile)) {
            logError("Cannot manage temporal file.")
            return
        }

        val uploadIntent = Intent(context, UploadService::class.java)
            .putExtra(UploadService.EXTRA_UPLOAD_TXT, true)
            .putExtra(UploadService.EXTRA_FILEPATH, tempFile.absolutePath)
            .putExtra(UploadService.EXTRA_NAME, fileName.value)
            .putExtra(UploadService.EXTRA_SIZE, tempFile.length())
            .putExtra(
                UploadService.EXTRA_PARENT_HASH,
                if (mode.value == CREATE_MODE && getNode() == null) {
                    megaApi.rootNode.handle
                } else if (mode.value == CREATE_MODE) {
                    getNode()?.handle
                } else {
                    getNode()?.parentHandle
                }
            )

        context.startService(uploadIntent)
        savingMode.value = mode.value
        setViewMode()
    }

    /**
     * Stops the http server if has been started before.
     */
    private fun checkIfNeedsStopHttpServer() {
        if (textFileEditorData.value?.needStopHttpServer == true) {
            textFileEditorData.value?.api?.httpServerStop()
        }
    }

    /**
     * Handle activity result.
     *
     * @param requestCode      RequestCode of onActivityResult
     * @param resultCode       ResultCode of onActivityResult
     * @param data             Intent of onActivityResult
     * @param snackbarShower   Interface to show snackbar
     * @param activityLauncher Interface to start activity
     */
    fun handleActivityResult(
        requestCode: Int,
        resultCode: Int,
        data: Intent?,
        snackbarShower: SnackbarShower,
        activityLauncher: ActivityLauncher
    ) {
        if (resultCode != Activity.RESULT_OK || data == null) {
            return
        }

        when (requestCode) {
            REQUEST_CODE_SELECT_IMPORT_FOLDER -> {
                val toHandle = data.getLongExtra(INTENT_EXTRA_KEY_IMPORT_TO, INVALID_HANDLE)
                if (toHandle == INVALID_HANDLE) {
                    return
                }

                handleSelectFolderToImportResult(
                    resultCode,
                    toHandle,
                    getNode()!!,
                    snackbarShower,
                    activityLauncher
                )
            }
            REQUEST_CODE_SELECT_FOLDER_TO_MOVE -> handleSelectFolderToMoveResult(
                requestCode,
                resultCode,
                data,
                snackbarShower
            )
            REQUEST_CODE_SELECT_FOLDER_TO_COPY -> handleSelectFolderToCopyResult(
                requestCode,
                resultCode,
                data,
                snackbarShower,
                activityLauncher
            )
        }
    }

    /**
     * Checks if the content of the file has been modified.
     *
     * @return True if the content has been modified, false otherwise.
     */
    fun isFileEdited(): Boolean = contentText.value != editedText.value

    /**
     * Checks if the completed transfer refers to the same node of current view.
     *
     * @param completedTransfer Completed transfer to check.
     * @return True if the completed transfer refers to the same getNode(), false otherwise.
     */
    private fun isSameNode(completedTransfer: AndroidCompletedTransfer): Boolean {
        val fileParentHandle = when {
            getNode() == null -> megaApi.rootNode.handle
            getNode()!!.isFolder -> getNode()!!.handle
            else -> getNode()!!.parentHandle
        }

        return completedTransfer.fileName == fileName.value
                && completedTransfer.parentHandle == fileParentHandle
    }

    /**
     * Finishes the create or edit action if the received completed transfer makes reference to
     * the current opened file.
     *
     * @param completedTransferId The completed transfer identifier.
     */
    fun finishCreationOrEdition(completedTransferId: Long): Int {
        if (completedTransferId == INVALID_ID.toLong()) {
            LogUtil.logWarning("Invalid completedTransferId")
            return NON_UPDATE_FINISH_ACTION
        }

        val completedTransfer = dbH.getcompletedTransfer(completedTransferId)
        if (completedTransfer == null) {
            LogUtil.logWarning("Invalid completedTransfer")
            return NON_UPDATE_FINISH_ACTION
        }

        if (!isSameNode(completedTransfer)) {
            LogUtil.logWarning("Not the same file, no update needed.")
            return NON_UPDATE_FINISH_ACTION
        }

        if (completedTransfer.state != MegaTransfer.STATE_COMPLETED) {
            return ERROR_FINISH_ACTION
        }

        if (editedText.value == null) {
            contentText.value = ""
            editedText.value = ""
        } else {
            contentText.value = editedText.value
        }

        textFileEditorData.value?.node =
            megaApi.getNodeByHandle(completedTransfer.nodeHandle.toLong())

        return SUCCESS_FINISH_ACTION
    }

    /**
     * Manages the download action.
     *
     * @param nodeSaver Required object to save nodes.
     */
    fun downloadFile(nodeSaver: NodeSaver) {
        when (getAdapterType()) {
            OFFLINE_ADAPTER -> nodeSaver.saveOfflineNode(getNode()!!.handle, true)
            ZIP_ADAPTER -> nodeSaver.saveUri(
                getFileUri()!!,
                getNameOfFile(),
                getFileSize()!!,
                true
            )
            FROM_CHAT -> nodeSaver.saveNode(
                getNode()!!,
                highPriority = true,
                isFolderLink = true,
                fromMediaViewer = true
            )
            else -> nodeSaver.saveHandle(
                getNode()!!.handle,
                isFolderLink = getAdapterType() == FOLDER_LINK_ADAPTER,
                fromMediaViewer = true
            )
        }
    }

    /**
     * Manages the get or remove link action depending on if the node is already exported or not.
     *
     * @param context Current context.
     */
    fun manageLink(context: Context) {
        if (showTakenDownNodeActionNotAvailableDialog(getNode(), context)) {
            return
        }

        if (getNode()?.isExported == true) {
            showConfirmRemoveLinkDialog(context) {
                megaApi.disableExport(
                    getNode(),
                    ExportListener(context) { runDelay(100L) { updateNode() } })
            }
        } else {
            showGetLinkActivity(context as Activity, getNode()!!.handle)
        }
    }

    /**
     * Manages the share action.
     *
     * @param context     Current context.
     * @param urlFileLink Link if FILE_LINK_ADAPTER, empty otherwise.
     */
    fun share(context: Context, urlFileLink: String) {
        when (getAdapterType()) {
            OFFLINE_ADAPTER, ZIP_ADAPTER -> shareUri(
                context,
                getNameOfFile(),
                getFileUri()
            )
            FILE_LINK_ADAPTER -> shareLink(context, urlFileLink)
            else -> shareNode(context, getNode()!!) { updateNode() }
        }
    }
}<|MERGE_RESOLUTION|>--- conflicted
+++ resolved
@@ -72,12 +72,9 @@
     private val editedText: MutableLiveData<String> by lazy { MutableLiveData<String>() }
 
     private var needsReadContent = false
-<<<<<<< HEAD
+    private var errorSettingContent = false
     private var localFileUri: String? = null
     private var streamingFileURL: URL? = null
-=======
-    private var errorSettingContent = false
->>>>>>> 62b63d9b
 
     fun onTextFileEditorDataUpdate(): LiveData<TextFileEditorData> = textFileEditorData
 
