--- conflicted
+++ resolved
@@ -236,27 +236,8 @@
 
 
 	public void showSetPasswordDialog(final String password, final String link){
-<<<<<<< HEAD
-		log("showSetPasswordDialog");
+        logDebug("showSetPasswordDialog");
 		SetPasswordDialog.SetPasswordCallback callback = new SetPasswordDialog.SetPasswordCallback() {
-=======
-		logDebug("showSetPasswordDialog");
-
-		android.support.v7.app.AlertDialog.Builder builder = new android.support.v7.app.AlertDialog.Builder(this);
-		builder.setTitle(getString(R.string.overquota_alert_title));
-		LayoutInflater inflater = getLayoutInflater();
-		View dialoglayout = inflater.inflate(R.layout.dialog_set_password_link, null);
-		builder.setTitle(getString(R.string.set_password_protection_dialog));
-
-		final EditText input1 = (EditText) dialoglayout.findViewById(R.id.first_edit_text);
-		final EditText input2 = (EditText) dialoglayout.findViewById(R.id.second_edit_text);
-
-		if(password!=null){
-			input1.setText(password);
-		}
-
-		input1.setOnFocusChangeListener(new View.OnFocusChangeListener() {
->>>>>>> 393a7df3
 			@Override
 			public void onConfirmed(String password) {
 				if(getLinkFragment != null){
@@ -273,112 +254,8 @@
 			}
 		};
 
-<<<<<<< HEAD
 		SetPasswordDialog dialog = new SetPasswordDialog(this, callback, megaApi);
 		dialog.show();
-=======
-			}
-
-			@Override
-			public void afterTextChanged(Editable editable) {
-				if(errorLayout2.getVisibility() == View.VISIBLE){
-					errorLayout2.setVisibility(View.GONE);
-					input2.getBackground().mutate().clearColorFilter();
-					input2.getBackground().mutate().setColorFilter(ContextCompat.getColor(getApplicationContext(), R.color.accentColor), PorterDuff.Mode.SRC_ATOP);
-				}
-			}
-		});
-
-		input1.setOnEditorActionListener(new TextView.OnEditorActionListener() {
-			@Override
-			public boolean onEditorAction(TextView v, int actionId,
-										  KeyEvent event) {
-				if (actionId == EditorInfo.IME_ACTION_NEXT) {
-					String value = v.getText().toString().trim();
-					if (value.length() == 0) {
-						input1.getBackground().mutate().setColorFilter(ContextCompat.getColor(getApplicationContext(), R.color.login_warning), PorterDuff.Mode.SRC_ATOP);
-						errorLayout1.setVisibility(View.VISIBLE);
-						input1.requestFocus();
-						return true;
-					}
-					else{
-						input2.requestFocus();
-					}
-					return true;
-				}
-				return false;
-			}
-		});
-
-		passwordDialog = builder.create();
-		passwordDialog.show();
-		passwordDialog.getButton(android.support.v7.app.AlertDialog.BUTTON_POSITIVE).setOnClickListener(new   View.OnClickListener()
-		{
-			@Override
-			public void onClick(View v)
-			{
-				boolean proceedInput1 = false;
-				boolean proceedInput2 = false;
-				String value1 = input1.getText().toString();
-				if (value1.trim().length() != 0) {
-					proceedInput1 = true;
-				}
-
-				String value2 = input2.getText().toString();
-				if (value2.trim().length() != 0) {
-					proceedInput2 = true;
-				}
-
-				if(proceedInput1&&proceedInput2){
-					logDebug("Check are equal");
-					if(value1.equals(value2)){
-						logDebug("Proceed to set pass");
-						getLinkFragment.processingPass();
-						megaApi.encryptLinkWithPassword(link, value2, getLinkActivity);
-						passwordDialog.dismiss();
-					}
-					else{
-						input2.getBackground().mutate().setColorFilter(ContextCompat.getColor(getApplicationContext(), R.color.login_warning), PorterDuff.Mode.SRC_ATOP);
-						errorLayout2.setVisibility(View.VISIBLE);
-						textError2.setText(getString(R.string.error_passwords_dont_match));
-						input2.requestFocus();
-					}
-				}
-				else if(!proceedInput1&&proceedInput2){
-					logWarning("Error on pass1");
-					input1.getBackground().mutate().setColorFilter(ContextCompat.getColor(getApplicationContext(), R.color.login_warning), PorterDuff.Mode.SRC_ATOP);
-					errorLayout1.setVisibility(View.VISIBLE);
-					input1.requestFocus();
-				}
-				else if(!proceedInput2&&proceedInput1){
-					logWarning("Error on pass2");
-					input2.getBackground().mutate().setColorFilter(ContextCompat.getColor(getApplicationContext(), R.color.login_warning), PorterDuff.Mode.SRC_ATOP);
-					errorLayout2.setVisibility(View.VISIBLE);
-					input2.requestFocus();
-				}
-				else{
-					logWarning("Error on both");
-					input1.getBackground().mutate().setColorFilter(ContextCompat.getColor(getApplicationContext(), R.color.login_warning), PorterDuff.Mode.SRC_ATOP);
-					errorLayout1.setVisibility(View.VISIBLE);
-					input1.requestFocus();
-
-					input2.getBackground().mutate().setColorFilter(ContextCompat.getColor(getApplicationContext(), R.color.login_warning), PorterDuff.Mode.SRC_ATOP);
-					errorLayout2.setVisibility(View.VISIBLE);
-				}
-			}
-		});
-	}
-
-	private void showKeyboardDelayed(final View view) {
-		logDebug("showKeyboardDelayed");
-		handler.postDelayed(new Runnable() {
-			@Override
-			public void run() {
-				InputMethodManager imm = (InputMethodManager) getSystemService(Context.INPUT_METHOD_SERVICE);
-				imm.showSoftInput(view, InputMethodManager.SHOW_IMPLICIT);
-			}
-		}, 50);
->>>>>>> 393a7df3
 	}
 
 	public void showFragment(int visibleFragment){
