package mega.privacy.android.app.modalbottomsheet;

import android.app.Activity;
import android.app.Dialog;
import android.content.Context;
import android.content.Intent;
import android.content.res.Configuration;
import android.graphics.Bitmap;
import android.graphics.Rect;
import android.os.Bundle;
import android.support.annotation.NonNull;
import android.support.design.widget.BottomSheetBehavior;
import android.support.design.widget.BottomSheetDialogFragment;
import android.support.design.widget.CoordinatorLayout;
import android.util.DisplayMetrics;
import android.util.TypedValue;
import android.view.Display;
import android.view.View;
import android.view.ViewGroup;
import android.widget.ImageView;
import android.widget.LinearLayout;
import android.widget.RelativeLayout;
import android.widget.TextView;

import java.io.File;
import java.util.ArrayList;

import mega.privacy.android.app.DatabaseHandler;
import mega.privacy.android.app.MegaApplication;
import mega.privacy.android.app.MegaContactDB;
import mega.privacy.android.app.MegaOffline;
import mega.privacy.android.app.MimeTypeList;
import mega.privacy.android.app.MimeTypeThumbnail;
import mega.privacy.android.app.R;
import mega.privacy.android.app.lollipop.FileContactListActivityLollipop;
import mega.privacy.android.app.lollipop.FileInfoActivityLollipop;
import mega.privacy.android.app.lollipop.ManagerActivityLollipop;
import mega.privacy.android.app.lollipop.controllers.NodeController;
import nz.mega.sdk.MegaApiAndroid;
import nz.mega.sdk.MegaNode;
import nz.mega.sdk.MegaShare;
import nz.mega.sdk.MegaUser;

import static mega.privacy.android.app.utils.Constants.*;
import static mega.privacy.android.app.utils.FileUtils.*;
import static mega.privacy.android.app.utils.LogUtil.*;
import static mega.privacy.android.app.utils.MegaApiUtils.*;
import static mega.privacy.android.app.utils.OfflineUtils.*;
import static mega.privacy.android.app.utils.ThumbnailUtils.*;
import static mega.privacy.android.app.utils.Util.*;

public class NodeOptionsBottomSheetDialogFragment extends BottomSheetDialogFragment implements View.OnClickListener {

    private Context context;
    private MegaNode node = null;
    private NodeController nC;

    private BottomSheetBehavior mBehavior;

    private LinearLayout mainLinearLayout;
    private CoordinatorLayout coordinatorLayout;

    private ImageView nodeThumb;
    private TextView nodeName;
    private TextView nodeInfo;
    private ImageView nodeVersionsIcon;
    private RelativeLayout nodeIconLayout;
    private ImageView nodeIcon;
    private LinearLayout optionDownload;
    private LinearLayout optionOffline;
    private TextView optionOfflineText;
    private LinearLayout optionInfo;
    private TextView optionInfoText;
    private ImageView optionInfoImage;
    private LinearLayout optionLink;
    private TextView optionLinkText;
    private ImageView optionLinkImage;
    private LinearLayout optionRemoveLink;
    private LinearLayout optionShare;
    private TextView optionShareText;
    private LinearLayout optionClearShares;
    private LinearLayout optionLeaveShares;
    private LinearLayout optionSendChat;
    private LinearLayout optionRename;
    private LinearLayout optionMove;
    private LinearLayout optionCopy;
    private LinearLayout optionRubbishBin;
    private LinearLayout optionRemove;
    private LinearLayout optionRestoreFromRubbish;
    private LinearLayout optionOpenFolder;
    private LinearLayout optionOpenWith;

    private LinearLayout items_layout;
    private RelativeLayout node_head;

    private DisplayMetrics outMetrics;

    private ManagerActivityLollipop.DrawerItem drawerItem;
    private Bitmap thumb = null;

    private MegaApiAndroid megaApi;
    private DatabaseHandler dbH;

    private int height = -1;
    private boolean heightseted = false;
    private int heightReal = -1;
    private int heightDisplay;

    private View contentView;

    @Override
    public void onCreate(Bundle savedInstanceState) {
        super.onCreate(savedInstanceState);

        logDebug("onCreate");
        if (megaApi == null){
            megaApi = ((MegaApplication) ((Activity)context).getApplication()).getMegaApi();
        }

        if(savedInstanceState!=null) {
            logDebug("Bundle is NOT NULL");
            long handle = savedInstanceState.getLong("handle", -1);
            height = savedInstanceState.getInt("height", -1);
            logDebug("Handle of the node: " + handle);
            node = megaApi.getNodeByHandle(handle);
            if(context instanceof ManagerActivityLollipop){
                drawerItem = ((ManagerActivityLollipop) context).getDrawerItem();
            }
        }
        else{
            logWarning("Bundle NULL");
            if(context instanceof ManagerActivityLollipop){
                node = ((ManagerActivityLollipop) context).getSelectedNode();
                drawerItem = ((ManagerActivityLollipop) context).getDrawerItem();
            }
        }

        nC = new NodeController(context);

        dbH = DatabaseHandler.getDbHandler(getActivity());
    }

    @Override
    public void setupDialog(final Dialog dialog, int style) {

        super.setupDialog(dialog, style);
        logDebug("setupDialog");
        Display display = getActivity().getWindowManager().getDefaultDisplay();
        outMetrics = new DisplayMetrics();
        display.getMetrics(outMetrics);

        heightDisplay = outMetrics.heightPixels;

        contentView = View.inflate(getContext(), R.layout.bottom_sheet_node_item, null);

        contentView.post(new Runnable() {
            @Override
            public void run() {
                heightReal = contentView.getHeight();
            }
        });

        mainLinearLayout = (LinearLayout) contentView.findViewById(R.id.node_bottom_sheet);

        items_layout = (LinearLayout) contentView.findViewById(R.id.items_layout_bottom_sheet_node);
        node_head = (RelativeLayout) contentView.findViewById(R.id.node_title_layout);

        nodeThumb = (ImageView) contentView.findViewById(R.id.node_thumbnail);
        nodeName = (TextView) contentView.findViewById(R.id.node_name_text);
        nodeInfo = (TextView) contentView.findViewById(R.id.node_info_text);
        nodeVersionsIcon = (ImageView) contentView.findViewById(R.id.node_info_versions_icon);
        nodeIconLayout = (RelativeLayout) contentView.findViewById(R.id.node_relative_layout_icon);
        nodeIcon = (ImageView) contentView.findViewById(R.id.node_icon);

        optionInfo = (LinearLayout) contentView.findViewById(R.id.option_properties_layout);
        optionInfoText = (TextView) contentView.findViewById(R.id.option_properties_text);
        optionInfoImage = (ImageView) contentView.findViewById(R.id.option_properties_image);
//      counterSave
        optionDownload = (LinearLayout) contentView.findViewById(R.id.option_download_layout);
        optionOffline = (LinearLayout) contentView.findViewById(R.id.option_offline_layout);
        optionOfflineText = (TextView) contentView.findViewById(R.id.option_offline_text);
//      counterShares
        optionLink = (LinearLayout) contentView.findViewById(R.id.option_link_layout);
        optionLinkText = (TextView) contentView.findViewById(R.id.option_link_text);
        optionLinkImage = (ImageView) contentView.findViewById(R.id.option_link_image);
        optionRemoveLink = (LinearLayout) contentView.findViewById(R.id.option_remove_link_layout);
        optionShare = (LinearLayout) contentView.findViewById(R.id.option_share_layout);
        optionShareText = (TextView) contentView.findViewById(R.id.option_share_text);
        optionClearShares = (LinearLayout) contentView.findViewById(R.id.option_clear_share_layout);
        optionLeaveShares = (LinearLayout) contentView.findViewById(R.id.option_leave_share_layout);
        optionSendChat = (LinearLayout) contentView.findViewById(R.id.option_send_chat_layout);
//      counterModify
        optionRename = (LinearLayout) contentView.findViewById(R.id.option_rename_layout);
        optionMove = (LinearLayout) contentView.findViewById(R.id.option_move_layout);
        optionCopy = (LinearLayout) contentView.findViewById(R.id.option_copy_layout);
        optionRestoreFromRubbish = (LinearLayout) contentView.findViewById(R.id.option_restore_layout);
//      counterOpen
        optionOpenFolder = (LinearLayout) contentView.findViewById(R.id.option_open_folder_layout);
        optionOpenWith = (LinearLayout) contentView.findViewById(R.id.option_open_with_layout);
//      counterRemove
        optionRubbishBin = (LinearLayout) contentView.findViewById(R.id.option_rubbish_bin_layout);
        optionRemove = (LinearLayout) contentView.findViewById(R.id.option_remove_layout);

        optionDownload.setOnClickListener(this);
        optionOffline.setOnClickListener(this);
        optionInfo.setOnClickListener(this);
        optionLink.setOnClickListener(this);
        optionRemoveLink.setOnClickListener(this);
        optionShare.setOnClickListener(this);
        optionClearShares.setOnClickListener(this);
        optionLeaveShares.setOnClickListener(this);
        optionRename.setOnClickListener(this);
        optionSendChat.setOnClickListener(this);
        optionMove.setOnClickListener(this);
        optionCopy.setOnClickListener(this);
        optionRubbishBin.setOnClickListener(this);
        optionRestoreFromRubbish.setOnClickListener(this);
        optionRemove.setOnClickListener(this);
        optionOpenFolder.setOnClickListener(this);
        optionOpenWith.setOnClickListener(this);

        int counterSave = 2;
        int counterShares = 6;
        int counterModify = 4;
        int counterOpen = 2;
        int counterRemove = 2;

        LinearLayout separatorDownload = (LinearLayout) contentView.findViewById(R.id.separator_download_options);
        LinearLayout separatorShares = (LinearLayout) contentView.findViewById(R.id.separator_share_options);
        LinearLayout separatorModify = (LinearLayout) contentView.findViewById(R.id.separator_modify_options);
        LinearLayout separatorOpen = (LinearLayout) contentView.findViewById(R.id.separator_open_options);

        nodeIconLayout.setVisibility(View.GONE);

        if (context.getResources().getConfiguration().orientation == Configuration.ORIENTATION_LANDSCAPE) {
            logDebug("Landscape configuration");
            nodeName.setMaxWidth(scaleWidthPx(275, outMetrics));
            nodeInfo.setMaxWidth(scaleWidthPx(275, outMetrics));
        } else {
            nodeName.setMaxWidth(scaleWidthPx(210, outMetrics));
            nodeInfo.setMaxWidth(scaleWidthPx(210, outMetrics));
        }

        if (node == null) return;

        if (MimeTypeList.typeForName(node.getName()).isVideoReproducible() || MimeTypeList.typeForName(node.getName()).isVideo() || MimeTypeList.typeForName(node.getName()).isAudio()
                || MimeTypeList.typeForName(node.getName()).isImage() || MimeTypeList.typeForName(node.getName()).isPdf()) {
            optionOpenWith.setVisibility(View.VISIBLE);
        } else {
            counterOpen--;
            optionOpenWith.setVisibility(View.GONE);
        }

        if (isOnline(context)) {
            nodeName.setText(node.getName());

<<<<<<< HEAD
                    if (node.isInShare()) {
                        nodeThumb.setImageResource(R.drawable.ic_folder_incoming);
                    } else if (node.isOutShare() || megaApi.isPendingShare(node)) {
                        nodeThumb.setImageResource(R.drawable.ic_folder_outgoing);
                    }
                    else{
                        if(((ManagerActivityLollipop) context).isCameraUploads(node)){
                            nodeThumb.setImageResource(R.drawable.ic_folder_image_list);
                        }else{
                            nodeThumb.setImageResource(R.drawable.ic_folder_list);
                        }
                    }
                    counterShares--;
                    optionSendChat.setVisibility(View.GONE);
                } else {
                    long nodeSize = node.getSize();
                    nodeInfo.setText(getSizeString(nodeSize));
=======
            if (node.isFolder()) {
                nodeInfo.setText(getInfoFolder(node, context, megaApi));
                nodeVersionsIcon.setVisibility(View.GONE);
>>>>>>> 06a50058

                if (node.isInShare()) {
                    nodeThumb.setImageResource(R.drawable.ic_folder_incoming);
                } else if (node.isOutShare() || megaApi.isPendingShare(node)) {
                    nodeThumb.setImageResource(R.drawable.ic_folder_outgoing);
                }
                else{
                    if(((ManagerActivityLollipop) context).isCameraUploads(node)){
                        nodeThumb.setImageResource(R.drawable.ic_folder_image_list);
                    }else{
                        nodeThumb.setImageResource(R.drawable.ic_folder_list);
                    }
                }
                counterShares--;
                optionSendChat.setVisibility(View.GONE);
            } else {
                long nodeSize = node.getSize();
                nodeInfo.setText(getSizeString(nodeSize));

                if(megaApi.hasVersions(node)){
                    nodeVersionsIcon.setVisibility(View.VISIBLE);
                }
                else{
                    nodeVersionsIcon.setVisibility(View.GONE);
                }

                if (node.hasThumbnail()) {
                    logDebug("Node has thumbnail");
                    RelativeLayout.LayoutParams params1 = (RelativeLayout.LayoutParams) nodeThumb.getLayoutParams();
                    params1.height = (int) TypedValue.applyDimension(TypedValue.COMPLEX_UNIT_DIP, 36, context.getResources().getDisplayMetrics());
                    params1.width = (int) TypedValue.applyDimension(TypedValue.COMPLEX_UNIT_DIP, 36, context.getResources().getDisplayMetrics());
                    params1.setMargins(20, 0, 12, 0);
                    nodeThumb.setLayoutParams(params1);

                    thumb = getThumbnailFromCache(node);
                    if (thumb != null) {
                        nodeThumb.setImageBitmap(thumb);
                    } else {
                        thumb = getThumbnailFromFolder(node, context);
                        if (thumb != null) {
                            nodeThumb.setImageBitmap(thumb);
                        } else {
                            nodeThumb.setImageResource(MimeTypeList.typeForName(node.getName()).getIconResourceId());
                        }
                    }
                } else {
                    nodeThumb.setImageResource(MimeTypeList.typeForName(node.getName()).getIconResourceId());
                }
                if (isChatEnabled()) {
                    optionSendChat.setVisibility(View.VISIBLE);
                }
                else {
                    counterShares--;
                    optionSendChat.setVisibility(View.GONE);
                }
            }
        }

        switch (drawerItem) {
            case CLOUD_DRIVE: {
                logDebug("show Cloud bottom sheet");
                if (((ManagerActivityLollipop) context).isOnRecents()) {
                    optionInfoText.setText(R.string.general_file_info);
                    counterShares--;
                    optionShare.setVisibility(View.GONE);
                    nodeIconLayout.setVisibility(View.GONE);
                    counterShares--;
                    optionLink.setVisibility(View.GONE);
                    counterShares--;
                    optionRemoveLink.setVisibility(View.GONE);
                    counterShares--;
                    optionClearShares.setVisibility(View.GONE);
                    if (availableOffline(context, node)) {
                        optionOfflineText.setText(getString(R.string.context_delete_offline));
                    } else {
                        optionOfflineText.setText(getString(R.string.save_for_offline));
                    }

                    if (isChatEnabled()) {
                        optionSendChat.setVisibility(View.VISIBLE);
                    } else {
                        counterShares--;
                        optionSendChat.setVisibility(View.GONE);
                    }

                    counterRemove--;
                    optionRemove.setVisibility(View.GONE);
                    counterShares--;
                    optionLeaveShares.setVisibility(View.GONE);
                    counterOpen--;
                    optionOpenFolder.setVisibility(View.GONE);
                    counterModify--;
                    optionRestoreFromRubbish.setVisibility(View.GONE);

                    int accessLevel = megaApi.getAccess(node);
                    switch (accessLevel) {
                        case MegaShare.ACCESS_READWRITE:
                        case MegaShare.ACCESS_READ:
                        case MegaShare.ACCESS_UNKNOWN: {
                            counterModify--;
                            optionRename.setVisibility(View.GONE);
                            counterModify--;
                            optionMove.setVisibility(View.GONE);
                            counterRemove--;
                            optionRubbishBin.setVisibility(View.GONE);
                            counterShares--;
                            optionLink.setVisibility(View.GONE);
                            nodeIconLayout.setVisibility(View.GONE);
                            optionLinkText.setText(R.string.context_get_link_menu);
                            counterShares--;
                            optionRemoveLink.setVisibility(View.GONE);
                            break;
                        }
                        case MegaShare.ACCESS_FULL:
                        case MegaShare.ACCESS_OWNER: {
                            optionLink.setVisibility(View.VISIBLE);
                            if (node.isExported()) {
                                nodeIconLayout.setVisibility(View.VISIBLE);
                                nodeIcon.setImageResource(R.drawable.link_ic);
                                optionLinkText.setText(R.string.edit_link_option);
                                optionRemoveLink.setVisibility(View.VISIBLE);
                            } else {
                                nodeIconLayout.setVisibility(View.GONE);
                                optionLinkText.setText(R.string.context_get_link_menu);
                                counterShares--;
                                optionRemoveLink.setVisibility(View.GONE);
                            }
                            break;
                        }
                    }
                    break;
                }

                if (node.isFolder()) {
                    optionInfoText.setText(R.string.general_folder_info);
                    optionShare.setVisibility(View.VISIBLE);
                    if (node.isOutShare() || megaApi.isPendingShare(node)) {
                        optionShareText.setText(R.string.context_sharing_folder);
                    } else {
                        optionShareText.setText(R.string.context_share_folder);
                    }
                } else {
                    optionInfoText.setText(R.string.general_file_info);
                    counterShares--;
                    optionShare.setVisibility(View.GONE);
                }

                if (node.isExported()) {
                    //Node has public link
                    nodeIconLayout.setVisibility(View.VISIBLE);
                    nodeIcon.setImageResource(R.drawable.link_ic);

                    optionLinkText.setText(R.string.edit_link_option);
                    optionRemoveLink.setVisibility(View.VISIBLE);
                    if (node.isExpired()) {
                        logDebug("Node exported but expired!!");
                    }
                } else {
                    nodeIconLayout.setVisibility(View.GONE);
                    optionLinkText.setText(R.string.context_get_link_menu);
                    counterShares--;
                    optionRemoveLink.setVisibility(View.GONE);
                }

                if (node.isShared()) {
                    optionClearShares.setVisibility(View.VISIBLE);
                } else {
                    counterShares--;
                    optionClearShares.setVisibility(View.GONE);
                }

                if (availableOffline(context, node)) {
                    optionOfflineText.setText(getString(R.string.context_delete_offline));
                }
                else {
                    optionOfflineText.setText(getString(R.string.save_for_offline));
                }
                optionInfo.setVisibility(View.VISIBLE);
                optionRubbishBin.setVisibility(View.VISIBLE);
                optionLink.setVisibility(View.VISIBLE);

                optionRename.setVisibility(View.VISIBLE);
                optionMove.setVisibility(View.VISIBLE);
                optionCopy.setVisibility(View.VISIBLE);

                //Hide
                counterRemove--;
                optionRemove.setVisibility(View.GONE);
                counterShares--;
                optionLeaveShares.setVisibility(View.GONE);
                counterOpen--;
                optionOpenFolder.setVisibility(View.GONE);
                counterModify--;
                optionRestoreFromRubbish.setVisibility(View.GONE);
                break;
            }
            case RUBBISH_BIN: {
                logDebug("show Rubbish bottom sheet");
                if (node.isFolder()) {
                    optionInfoText.setText(R.string.general_folder_info);
                } else {
                    optionInfoText.setText(R.string.general_file_info);
                }

                long restoreHandle = node.getRestoreHandle();
                if(restoreHandle!=-1){
                    MegaNode restoreNode = megaApi.getNodeByHandle(restoreHandle);
                    if((!megaApi.isInRubbish(node)) || restoreNode==null || megaApi.isInRubbish(restoreNode)){
                        counterModify--;
                        optionRestoreFromRubbish.setVisibility(View.GONE);
                    }
                    else{
                        optionRestoreFromRubbish.setVisibility(View.VISIBLE);
                    }
                }
                else{
                    counterModify--;
                    optionRestoreFromRubbish.setVisibility(View.GONE);
                }

                nodeIconLayout.setVisibility(View.GONE);

                optionMove.setVisibility(View.VISIBLE);
                optionRemove.setVisibility(View.VISIBLE);
                optionInfo.setVisibility(View.VISIBLE);
                optionRename.setVisibility(View.VISIBLE);
                optionCopy.setVisibility(View.VISIBLE);

                //Hide
                counterShares--;
                optionClearShares.setVisibility(View.GONE);
                counterShares--;
                optionLeaveShares.setVisibility(View.GONE);
                counterRemove--;
                optionRubbishBin.setVisibility(View.GONE);
                counterShares--;
                optionShare.setVisibility(View.GONE);
                counterShares--;
                optionLink.setVisibility(View.GONE);
                counterShares--;
                optionRemoveLink.setVisibility(View.GONE);
                counterOpen--;
                optionOpenFolder.setVisibility(View.GONE);
                counterSave--;
                optionDownload.setVisibility(View.GONE);
                counterSave--;
                optionOffline.setVisibility(View.GONE);
                counterShares--;
                optionSendChat.setVisibility(View.GONE);
                break;
            }
            case INBOX: {

                if (node.isFolder()) {
                    optionInfoText.setText(R.string.general_folder_info);

                } else {
                    optionInfoText.setText(R.string.general_file_info);
                }

                if (node.isExported()) {
                    //Node has public link
                    nodeIconLayout.setVisibility(View.VISIBLE);
                    nodeIcon.setImageResource(R.drawable.link_ic);
                    optionLinkText.setText(R.string.edit_link_option);
                    optionRemoveLink.setVisibility(View.VISIBLE);
                    if (node.isExpired()) {
                        logDebug("Node exported but expired!!");
                    }
                } else {
                    nodeIconLayout.setVisibility(View.GONE);
                    optionLinkText.setText(R.string.context_get_link_menu);
                    counterShares--;
                    optionRemoveLink.setVisibility(View.GONE);
                }

                optionDownload.setVisibility(View.VISIBLE);
                if (availableOffline(context, node)) {
                    optionOfflineText.setText(getString(R.string.context_delete_offline));
                }
                else {
                    optionOfflineText.setText(getString(R.string.save_for_offline));
                }
                optionInfo.setVisibility(View.VISIBLE);
                optionRubbishBin.setVisibility(View.VISIBLE);
                optionLink.setVisibility(View.VISIBLE);

                optionRubbishBin.setVisibility(View.VISIBLE);
                optionRename.setVisibility(View.VISIBLE);
                optionMove.setVisibility(View.VISIBLE);
                optionCopy.setVisibility(View.VISIBLE);

                //Hide
                counterShares--;
                optionClearShares.setVisibility(View.GONE);
                counterRemove--;
                optionRemove.setVisibility(View.GONE);
                counterShares--;
                optionLeaveShares.setVisibility(View.GONE);
                counterOpen--;
                optionOpenFolder.setVisibility(View.GONE);
                counterShares--;
                optionShare.setVisibility(View.GONE);
                counterModify--;
                optionRestoreFromRubbish.setVisibility(View.GONE);

                break;
            }
            case SHARED_ITEMS: {

                int tabSelected = ((ManagerActivityLollipop) context).getTabItemShares();
                if (tabSelected == 0) {
                    logDebug("showOptionsPanelIncoming");

                    if (node.isFolder()) {
                        optionInfoText.setText(R.string.general_folder_info);
                        counterShares--;
                        optionSendChat.setVisibility(View.GONE);
                    } else {
                        optionInfoText.setText(R.string.general_file_info);

                        if (isChatEnabled()) {
                            optionSendChat.setVisibility(View.VISIBLE);
                        }
                        else {
                            counterShares--;
                            optionSendChat.setVisibility(View.GONE);
                        }
                    }

                    nodeIconLayout.setVisibility(View.VISIBLE);

                    int accessLevel = megaApi.getAccess(node);
                    counterOpen--;
                    optionOpenFolder.setVisibility(View.GONE);
                    optionDownload.setVisibility(View.VISIBLE);
                    if (availableOffline(context, node)) {
                        optionOfflineText.setText(getString(R.string.context_delete_offline));
                    }
                    else {
                        optionOfflineText.setText(getString(R.string.save_for_offline));
                    }
                    optionInfo.setVisibility(View.VISIBLE);
                    counterRemove--;
                    optionRemove.setVisibility(View.GONE);
                    counterShares--;
                    optionShare.setVisibility(View.GONE);

                    int dBT = ((ManagerActivityLollipop) context).getDeepBrowserTreeIncoming();
                    logDebug("DeepTree value:" + dBT);
                    if (dBT > 0) {
                        counterShares--;
                        optionLeaveShares.setVisibility(View.GONE);
                        nodeIconLayout.setVisibility(View.GONE);
                    } else {
                        //Show the owner of the shared folder
                        ArrayList<MegaShare> sharesIncoming = megaApi.getInSharesList();
                        for (int j = 0; j < sharesIncoming.size(); j++) {
                            MegaShare mS = sharesIncoming.get(j);
                            if (mS.getNodeHandle() == node.getHandle()) {
                                MegaUser user = megaApi.getContact(mS.getUser());
                                if (user != null) {
                                    MegaContactDB contactDB = dbH.findContactByHandle(String.valueOf(user.getHandle()));
                                    if (contactDB != null) {
                                        if (!contactDB.getName().equals("")) {
                                            nodeInfo.setText(contactDB.getName() + " " + contactDB.getLastName());
                                        } else {
                                            nodeInfo.setText(user.getEmail());
                                        }
                                    } else {
                                        logDebug("The contactDB is null: ");
                                        nodeInfo.setText(user.getEmail());
                                    }
                                } else {
                                    nodeInfo.setText(mS.getUser());
                                }
                            }
                        }
                        optionLeaveShares.setVisibility(View.VISIBLE);

                        switch (accessLevel) {
                            case MegaShare.ACCESS_FULL: {
                                logDebug("LEVEL 0 - access FULL");
                                nodeIcon.setImageResource(R.drawable.ic_shared_fullaccess);
                                break;
                            }
                            case MegaShare.ACCESS_READ: {
                                logDebug("LEVEL 0 - access read");
                                nodeIcon.setImageResource(R.drawable.ic_shared_read);
                                break;
                            }
                            case MegaShare.ACCESS_READWRITE: {
                                logDebug("LEVEL 0 - readwrite");
                                nodeIcon.setImageResource(R.drawable.ic_shared_read_write);
                            }
                        }
                    }

                    switch (accessLevel) {
                        case MegaShare.ACCESS_FULL: {
                            logDebug("access FULL");
                            counterShares--;
                            optionLink.setVisibility(View.GONE);
                            counterShares--;
                            optionRemoveLink.setVisibility(View.GONE);
                            counterShares--;
                            optionClearShares.setVisibility(View.GONE);
                            optionRename.setVisibility(View.VISIBLE);

                            if (dBT > 0) {
                                optionRubbishBin.setVisibility(View.VISIBLE);
                                optionMove.setVisibility(View.VISIBLE);

                            } else {
                                counterRemove--;
                                optionRubbishBin.setVisibility(View.GONE);
                                counterModify--;
                                optionMove.setVisibility(View.GONE);

                            }

                            break;
                        }
                        case MegaShare.ACCESS_READ: {
                            logDebug("access read");
                            counterShares--;
                            optionLink.setVisibility(View.GONE);
                            counterShares--;
                            optionRemoveLink.setVisibility(View.GONE);
                            counterModify--;
                            optionRename.setVisibility(View.GONE);
                            counterShares--;
                            optionClearShares.setVisibility(View.GONE);
                            counterModify--;
                            optionMove.setVisibility(View.GONE);
                            counterRemove--;
                            optionRubbishBin.setVisibility(View.GONE);
                            break;
                        }
                        case MegaShare.ACCESS_READWRITE: {
                            logDebug("readwrite");
                            counterShares--;
                            optionLink.setVisibility(View.GONE);
                            counterShares--;
                            optionRemoveLink.setVisibility(View.GONE);
                            counterModify--;
                            optionRename.setVisibility(View.GONE);
                            counterShares--;
                            optionClearShares.setVisibility(View.GONE);
                            counterModify--;
                            optionMove.setVisibility(View.GONE);
                            counterRemove--;
                            optionRubbishBin.setVisibility(View.GONE);
                            break;
                        }
                    }
                } else if (tabSelected == 1) {
                    logDebug("showOptionsPanelOutgoing");

                    if (node.isFolder()) {
                        optionInfoText.setText(R.string.general_folder_info);
                        optionShare.setVisibility(View.VISIBLE);
                        optionShareText.setText(R.string.context_sharing_folder);
                    } else {
                        optionInfoText.setText(R.string.general_file_info);
                        counterShares--;
                        optionShare.setVisibility(View.GONE);
                    }

                    if (node.isExported()) {
                        //Node has public link
                        nodeIconLayout.setVisibility(View.VISIBLE);
                        nodeIcon.setImageResource(R.drawable.link_ic);
                        optionLinkText.setText(R.string.edit_link_option);
                        optionRemoveLink.setVisibility(View.VISIBLE);
                        if (node.isExpired()) {
                            logDebug("Node exported but expired!!");
                        }
                    } else {
                        nodeIconLayout.setVisibility(View.GONE);
                        optionLinkText.setText(R.string.context_get_link_menu);
                        counterShares--;
                        optionRemoveLink.setVisibility(View.GONE);
                    }

                    if (((ManagerActivityLollipop) context).getDeepBrowserTreeOutgoing() == 0) {
                        optionClearShares.setVisibility(View.VISIBLE);

                        //Show the number of contacts who shared the folder
                        ArrayList<MegaShare> sl = megaApi.getOutShares(node);
                        if (sl != null) {
                            if (sl.size() != 0) {
                                nodeInfo.setText(context.getResources().getString(R.string.file_properties_shared_folder_select_contact) + " " + sl.size() + " " + context.getResources().getQuantityString(R.plurals.general_num_users, sl.size()));
                            }
                        }
                    } else {
                        counterShares--;
                        optionClearShares.setVisibility(View.GONE);
                    }

                    optionDownload.setVisibility(View.VISIBLE);
                    if (availableOffline(context, node)) {
                        optionOfflineText.setText(getString(R.string.context_delete_offline));
                    }
                    else {
                        optionOfflineText.setText(getString(R.string.save_for_offline));
                    }
                    optionInfo.setVisibility(View.VISIBLE);
                    optionRename.setVisibility(View.VISIBLE);
                    optionMove.setVisibility(View.VISIBLE);
                    optionCopy.setVisibility(View.VISIBLE);
                    optionRubbishBin.setVisibility(View.VISIBLE);

<<<<<<< HEAD
                        int accessLevel = megaApi.getAccess(node);
                        logDebug("Node: " + node.getName() + " " + accessLevel);
                        optionDownload.setVisibility(View.VISIBLE);
                        if (availableOffline(context, node)) {
                            optionOfflineText.setText(getString(R.string.context_delete_offline));
=======
                    //Hide
                    counterRemove--;
                    optionRemove.setVisibility(View.GONE);
                    counterShares--;
                    optionLeaveShares.setVisibility(View.GONE);
                    counterOpen--;
                    optionOpenFolder.setVisibility(View.GONE);
                }

                counterModify--;
                optionRestoreFromRubbish.setVisibility(View.GONE);

                break;
            }
            case SEARCH: {
                if (node.isFolder()) {
                    optionInfoText.setText(R.string.general_folder_info);
                    optionShare.setVisibility(View.VISIBLE);

                } else {
                    optionInfoText.setText(R.string.general_file_info);
                    counterShares--;
                    optionShare.setVisibility(View.GONE);
                }

                int dBT = nC.getIncomingLevel(node);
                if (nC.nodeComesFromIncoming(node)) {
                    logDebug("dBT: "+dBT);
                    if (node.isFolder()) {
                        optionInfoText.setText(R.string.general_folder_info);
                        counterShares--;
                        optionSendChat.setVisibility(View.GONE);
                    } else {
                        optionInfoText.setText(R.string.general_file_info);
                        if (isChatEnabled()) {
                            optionSendChat.setVisibility(View.VISIBLE);
>>>>>>> 06a50058
                        }
                        else {
                            counterShares--;
                            optionSendChat.setVisibility(View.GONE);
                        }
                    }

                    nodeIconLayout.setVisibility(View.VISIBLE);

                    int accessLevel = megaApi.getAccess(node);
                    logDebug("Node: " + node.getName() + " " + accessLevel);
                    optionDownload.setVisibility(View.VISIBLE);
                    if (availableOffline(context, node)) {
                        optionOfflineText.setText(getString(R.string.context_delete_offline));
                    }
                    else {
                        optionOfflineText.setText(getString(R.string.save_for_offline));
                    }
                    optionInfo.setVisibility(View.VISIBLE);
                    counterRemove--;
                    optionRemove.setVisibility(View.GONE);
                    counterShares--;
                    optionShare.setVisibility(View.GONE);
                    counterModify--;
                    optionRestoreFromRubbish.setVisibility(View.GONE);

                    logDebug("DeepTree value:" + dBT);
                    if (dBT > 0) {
                        counterShares--;
                        optionLeaveShares.setVisibility(View.GONE);
                        nodeIconLayout.setVisibility(View.GONE);
                    } else {
                        //Show the owner of the shared folder
                        ArrayList<MegaShare> sharesIncoming = megaApi.getInSharesList();
                        for (int j = 0; j < sharesIncoming.size(); j++) {
                            MegaShare mS = sharesIncoming.get(j);
                            if (mS.getNodeHandle() == node.getHandle()) {
                                MegaUser user = megaApi.getContact(mS.getUser());
                                if (user != null) {
                                    MegaContactDB contactDB = dbH.findContactByHandle(String.valueOf(user.getHandle()));
                                    if (contactDB != null) {
                                        if (!contactDB.getName().equals("")) {
                                            nodeInfo.setText(contactDB.getName() + " " + contactDB.getLastName());
                                        } else {
                                            nodeInfo.setText(user.getEmail());
                                        }
                                    } else {
                                        logWarning("The contactDB is null: ");
                                        nodeInfo.setText(user.getEmail());
                                    }
                                } else {
                                    nodeInfo.setText(mS.getUser());
                                }
                            }
                        }
                        optionLeaveShares.setVisibility(View.VISIBLE);

                        switch (accessLevel) {
                            case MegaShare.ACCESS_FULL: {
                                logDebug("LEVEL 0 - access FULL");
                                nodeIcon.setImageResource(R.drawable.ic_shared_fullaccess);
                                break;
                            }
                            case MegaShare.ACCESS_READ: {
                                logDebug("LEVEL 0 - access read");
                                nodeIcon.setImageResource(R.drawable.ic_shared_read);
                                break;
                            }
                            case MegaShare.ACCESS_READWRITE: {
                                logDebug("LEVEL 0 - readwrite");
                                nodeIcon.setImageResource(R.drawable.ic_shared_read_write);
                                break;
                            }
                        }
                    }

                    switch (accessLevel) {
                        case MegaShare.ACCESS_FULL: {
                            logDebug("access FULL");
                            counterShares--;
                            optionLink.setVisibility(View.GONE);
                            counterShares--;
                            optionRemoveLink.setVisibility(View.GONE);
                            counterShares--;
                            optionClearShares.setVisibility(View.GONE);
                            optionRename.setVisibility(View.VISIBLE);

                            if (dBT > 0) {
                                optionRubbishBin.setVisibility(View.VISIBLE);
                                optionMove.setVisibility(View.VISIBLE);

                            } else {
                                counterRemove--;
                                optionRubbishBin.setVisibility(View.GONE);
                                counterModify--;
                                optionMove.setVisibility(View.GONE);

                            }

                            break;
                        }
                        case MegaShare.ACCESS_READ: {
                            logDebug("access read");
                            counterShares--;
                            optionLink.setVisibility(View.GONE);
                            counterShares--;
                            optionRemoveLink.setVisibility(View.GONE);
                            counterModify--;
                            optionRename.setVisibility(View.GONE);
                            counterShares--;
                            optionClearShares.setVisibility(View.GONE);
                            counterModify--;
                            optionMove.setVisibility(View.GONE);
                            counterRemove--;
                            optionRubbishBin.setVisibility(View.GONE);
                            break;
                        }
                        case MegaShare.ACCESS_READWRITE: {
                            logDebug("readwrite");
                            counterShares--;
                            optionLink.setVisibility(View.GONE);
                            counterShares--;
                            optionRemoveLink.setVisibility(View.GONE);
                            counterModify--;
                            optionRename.setVisibility(View.GONE);
                            counterShares--;
                            optionClearShares.setVisibility(View.GONE);
                            counterModify--;
                            optionMove.setVisibility(View.GONE);
                            counterRemove--;
                            optionRubbishBin.setVisibility(View.GONE);
                            break;
                        }
                    }
                }
                else {
                    if (node.isExported()) {
                        //Node has public link
                        nodeIconLayout.setVisibility(View.VISIBLE);
                        nodeIcon.setImageResource(R.drawable.link_ic);
                        optionLinkText.setText(R.string.edit_link_option);
                        optionRemoveLink.setVisibility(View.VISIBLE);
                        if (node.isExpired()) {
                            logDebug("Node exported but expired!!");
                        }
                    } else {
                        nodeIconLayout.setVisibility(View.GONE);
                        optionLinkText.setText(R.string.context_get_link_menu);
                        counterShares--;
                        optionRemoveLink.setVisibility(View.GONE);
                    }
                    MegaNode parent = nC.getParent(node);
                    if (parent.getHandle() != megaApi.getRubbishNode().getHandle()) {
                        optionRubbishBin.setVisibility(View.VISIBLE);
                        counterRemove--;
                        optionRemove.setVisibility(View.GONE);
                    } else {
                        counterRemove--;
                        optionRubbishBin.setVisibility(View.GONE);
                        optionRemove.setVisibility(View.VISIBLE);
                    }

                    optionDownload.setVisibility(View.VISIBLE);
                    if (availableOffline(context, node)) {
                        optionOfflineText.setText(getString(R.string.context_delete_offline));
                    }
                    else {
                        optionOfflineText.setText(getString(R.string.save_for_offline));
                    }
                    optionInfo.setVisibility(View.VISIBLE);
                    optionLink.setVisibility(View.VISIBLE);
                    optionRename.setVisibility(View.VISIBLE);
                    optionOpenFolder.setVisibility(View.VISIBLE);

                    //Hide
                    counterModify--;
                    optionMove.setVisibility(View.GONE);
                    counterModify--;
                    optionCopy.setVisibility(View.GONE);
                    counterShares--;
                    optionClearShares.setVisibility(View.GONE);
                    counterShares--;
                    optionLeaveShares.setVisibility(View.GONE);
                    counterModify--;
                    optionRestoreFromRubbish.setVisibility(View.GONE);
                }
                break;
            }
        }

        if (counterSave <= 0){
            separatorDownload.setVisibility(View.GONE);
        }
        else {
            separatorDownload.setVisibility(View.VISIBLE);
        }
        if (counterShares <= 0){
            separatorShares.setVisibility(View.GONE);
        }
        else {
            separatorShares.setVisibility(View.VISIBLE);
        }
        if (counterModify <= 0){
            separatorModify.setVisibility(View.GONE);
        }
        else {
            separatorModify.setVisibility(View.VISIBLE);
        }
        if (counterOpen <= 0 || counterRemove <= 0) {
            separatorOpen.setVisibility(View.GONE);
        }
        else {
            separatorOpen.setVisibility(View.VISIBLE);
        }

        dialog.setContentView(contentView);

<<<<<<< HEAD
            mBehavior = BottomSheetBehavior.from((View) contentView.getParent());
            mBehavior.setPeekHeight(UtilsModalBottomSheet.getPeekHeight(items_layout, heightDisplay, context, 81));
            mBehavior.setState(BottomSheetBehavior.STATE_EXPANDED);

            mBehavior.setBottomSheetCallback(new BottomSheetBehavior.BottomSheetCallback() {
                @Override
                public void onStateChanged(@NonNull View bottomSheet, int newState) {
                    if (newState == BottomSheetBehavior.STATE_HIDDEN) {
                        dismissAllowingStateLoss();
                    }
=======
        mBehavior = BottomSheetBehavior.from((View) contentView.getParent());
//            mBehavior.setState(BottomSheetBehavior.STATE_EXPANDED);

//            final NodeOptionsBottomSheetDialogFragment thisclass = this;
        mBehavior.setPeekHeight(UtilsModalBottomSheet.getPeekHeight(items_layout, heightDisplay, context, 81));
        mBehavior.setState(BottomSheetBehavior.STATE_EXPANDED);

//            if(getResources().getConfiguration().orientation == Configuration.ORIENTATION_LANDSCAPE) {
//                mBehavior.setPeekHeight((heightDisplay / 2) * 2);
//            }
//            else if (getResources().getConfiguration().orientation == Configuration.ORIENTATION_PORTRAIT){
//                mBehavior.setPeekHeight(BottomSheetBehavior.PEEK_HEIGHT_AUTO);
//            }

        mBehavior.setBottomSheetCallback(new BottomSheetBehavior.BottomSheetCallback() {
            @Override
            public void onStateChanged(@NonNull View bottomSheet, int newState) {
                if (newState == BottomSheetBehavior.STATE_HIDDEN) {
                    dismissAllowingStateLoss();
>>>>>>> 06a50058
                }
            }

<<<<<<< HEAD
                @Override
                public void onSlide(@NonNull View bottomSheet, float slideOffset) {
                    if(context.getResources().getConfiguration().orientation == Configuration.ORIENTATION_PORTRAIT){
                        ViewGroup.LayoutParams params = bottomSheet.getLayoutParams();
                        if (getActivity() != null && getActivity().findViewById(R.id.toolbar) != null) {
                            int tBHeight = getActivity().findViewById(R.id.toolbar).getHeight();
                            Rect rectangle = new Rect();
                            getActivity().getWindow().getDecorView().getWindowVisibleDisplayFrame(rectangle);
                            int windowHeight = rectangle.bottom;
                            int padding = (int) TypedValue.applyDimension(TypedValue.COMPLEX_UNIT_DIP,8, context.getResources().getDisplayMetrics());
                            int maxHeight = windowHeight - tBHeight - rectangle.top - padding;

                            logDebug("bottomSheet.height: " + mainLinearLayout.getHeight() + " maxHeight: " + maxHeight);
                            if (mainLinearLayout.getHeight() > maxHeight) {
                                params.height = maxHeight;
                                bottomSheet.setLayoutParams(params);
                            }
                        }
                    }
                }
            });

            if (node.isTakenDown()) {
                optionDownload.setVisibility(View.GONE);
                optionOffline.setVisibility(View.GONE);
            }
        } else {
            logWarning("Node NULL");
        }
=======
            @Override
            public void onSlide(@NonNull View bottomSheet, float slideOffset) {
                if(context.getResources().getConfiguration().orientation == Configuration.ORIENTATION_PORTRAIT){
                    ViewGroup.LayoutParams params = bottomSheet.getLayoutParams();
                    if (getActivity() != null && getActivity().findViewById(R.id.toolbar) != null) {
                        int tBHeight = getActivity().findViewById(R.id.toolbar).getHeight();
                        Rect rectangle = new Rect();
                        getActivity().getWindow().getDecorView().getWindowVisibleDisplayFrame(rectangle);
                        int windowHeight = rectangle.bottom;
                        int padding = (int) TypedValue.applyDimension(TypedValue.COMPLEX_UNIT_DIP,8, context.getResources().getDisplayMetrics());
                        int maxHeight = windowHeight - tBHeight - rectangle.top - padding;

                        logDebug("bottomSheet.height: "+mainLinearLayout.getHeight()+" maxHeight: "+maxHeight);
                        if (mainLinearLayout.getHeight() > maxHeight) {
                            params.height = maxHeight;
                            bottomSheet.setLayoutParams(params);
                        }
                    }
                }
            }
        });
>>>>>>> 06a50058
    }

    @Override
    public void onClick(View v) {

        switch(v.getId()){

            case R.id.option_download_layout:{
                logDebug("Download option");
                if(node==null){
                    logWarning("The selected node is NULL");
                    return;
                }
                ArrayList<Long> handleList = new ArrayList<Long>();
                handleList.add(node.getHandle());
                nC.prepareForDownload(handleList, false);
                break;
            }
            case R.id.option_offline_layout: {
                if (node==null) {
                    logWarning("The selected node is NULL");
                    return;
                }
                if (availableOffline(context, node)) {
                    MegaOffline mOffDelete = dbH.findByHandle(node.getHandle());
                    removeFromOffline(mOffDelete);
                }
                else {
                    saveForOffline();
                }
                break;
            }
            case R.id.option_properties_layout:{
                logDebug("Properties option");
                if(node==null){
                    logWarning("The selected node is NULL");
                    return;
                }
                Intent i = new Intent(context, FileInfoActivityLollipop.class);
                i.putExtra("handle", node.getHandle());

                if(drawerItem== ManagerActivityLollipop.DrawerItem.SHARED_ITEMS){
                    if(((ManagerActivityLollipop) context).getTabItemShares()==0){
                        i.putExtra("from", FROM_INCOMING_SHARES);
                        int dBT = ((ManagerActivityLollipop) context).getDeepBrowserTreeIncoming();
                        if(dBT<=0){
                            logDebug("First LEVEL is true: " + dBT);
                            i.putExtra("firstLevel", true);
                        }
                        else{
                            logDebug("First LEVEL is false: " + dBT);
                            i.putExtra("firstLevel", false);
                        }
                    }
                }
                else if(drawerItem== ManagerActivityLollipop.DrawerItem.INBOX){
                    if(((ManagerActivityLollipop) context).getTabItemShares()==0){
                        i.putExtra("from", FROM_INBOX);
                    }
                }
                else if (drawerItem == ManagerActivityLollipop.DrawerItem.SEARCH
                        || (context instanceof ManagerActivityLollipop && ((ManagerActivityLollipop) context).isOnRecents())) {
                    if (nC.nodeComesFromIncoming(node)){
                        i.putExtra("from", FROM_INCOMING_SHARES);
                        int dBT = nC.getIncomingLevel(node);
                        if(dBT<=0){
                            i.putExtra("firstLevel", true);
                        }
                        else{
                            i.putExtra("firstLevel", false);
                        }
                    }
                }

                if (node.isFolder()) {
                    if (node.isInShare()){
                        i.putExtra("imageId", R.drawable.ic_folder_incoming);
                    }
                    else if (node.isOutShare()||megaApi.isPendingShare(node)){
                        i.putExtra("imageId", R.drawable.ic_folder_outgoing);
                    }
                    else{
                        i.putExtra("imageId", R.drawable.ic_folder);
                    }
                }
                else {
                    i.putExtra("imageId", MimeTypeThumbnail.typeForName(node.getName()).getIconResourceId());
                }
                i.putExtra("name", node.getName());

                ((ManagerActivityLollipop)context).startActivityForResult(i, REQUEST_CODE_FILE_INFO);
                dismissAllowingStateLoss();
                break;
            }
            case R.id.option_link_layout:{
                logDebug("Public link option");
                if(node==null){
                    logWarning("The selected node is NULL");
                    return;
                }
                ((ManagerActivityLollipop) context).showGetLinkActivity(node.getHandle());
                break;
            }
            case R.id.option_remove_link_layout:{
                logDebug("REMOVE public link option");
                if(node==null){
                    logWarning("The selected node is NULL");
                    return;
                }
                ((ManagerActivityLollipop) context).showConfirmationRemovePublicLink(node);
                break;
            }
            case R.id.option_share_layout:{
                logDebug("Share option");
                if(node==null){
                    logWarning("The selected node is NULL");
                    return;
                }
                if(node.isOutShare()||megaApi.isPendingShare(node)){
                    Intent i = new Intent(context, FileContactListActivityLollipop.class);
                    i.putExtra("name", node.getHandle());
                    context.startActivity(i);
                    dismissAllowingStateLoss();
                }
                else{
                    nC.selectContactToShareFolder(node);
                    dismissAllowingStateLoss();
                }

                break;
            }
            case R.id.option_clear_share_layout:{
                logDebug("Clear shares");
                if(node==null){
                    logWarning("The selected node is NULL");
                    return;
                }
                ArrayList<MegaShare> shareList = megaApi.getOutShares(node);
                ((ManagerActivityLollipop) context).showConfirmationRemoveAllSharingContacts(shareList, node);
                break;
            }
            case R.id.option_leave_share_layout:{
                logDebug("Leave share option");
                if(node==null){
                    logWarning("The selected node is NULL");
                    return;
                }
                ((ManagerActivityLollipop) context).showConfirmationLeaveIncomingShare(node);
                break;
            }
            case R.id.option_send_chat_layout:{
                logDebug("Send chat option");
                if(node==null){
                    logWarning("The selected node is NULL");
                    return;
                }
                nC.checkIfNodeIsMineAndSelectChatsToSendNode(node);
                dismissAllowingStateLoss();
                break;
            }
            case R.id.option_rename_layout:{
                logDebug("Rename option");
                if(node==null){
                    logWarning("The selected node is NULL");
                    return;
                }
                ((ManagerActivityLollipop) context).showRenameDialog(node, node.getName());

                break;
            }
            case R.id.option_move_layout:{
                logDebug("Move option");
                if(node==null){
                    logWarning("The selected node is NULL");
                    return;
                }
                ArrayList<Long> handleList = new ArrayList<Long>();
                handleList.add(node.getHandle());
                nC.chooseLocationToMoveNodes(handleList);
                dismissAllowingStateLoss();
                break;
            }
            case R.id.option_copy_layout:{
                logDebug("Copy option");
                if(node==null){
                    logWarning("The selected node is NULL");
                    return;
                }
                ArrayList<Long> handleList = new ArrayList<Long>();
                handleList.add(node.getHandle());
                nC.chooseLocationToCopyNodes(handleList);
                dismissAllowingStateLoss();
                break;
            }
            case R.id.option_rubbish_bin_layout:{
                logDebug("Move to rubbish option");
                if(node==null){
                    logWarning("The selected node is NULL");
                    return;
                }
                ArrayList<Long> handleList = new ArrayList<Long>();
                handleList.add(node.getHandle());
                ((ManagerActivityLollipop) context).askConfirmationMoveToRubbish(handleList);
                break;
            }
            case R.id.option_remove_layout:{
                logDebug("Remove option");
                if(node==null){
                    logWarning("The selected node is NULL");
                    return;
                }
                ArrayList<Long> handleList = new ArrayList<Long>();
                handleList.add(node.getHandle());
                ((ManagerActivityLollipop) context).askConfirmationMoveToRubbish(handleList);
                break;
            }
            case R.id.option_open_folder_layout:{
                logDebug("Open folder option");
                if(node==null){
                    logWarning("The selected node is NULL");
                    return;
                }
                nC.openFolderFromSearch(node.getHandle());
                dismissAllowingStateLoss();
                break;
            }

            case R.id.option_open_with_layout:{
                logDebug("Open with");
                if(node==null){
                    logWarning("The selected node is NULL");
                    return;
                }
                UtilsModalBottomSheet.openWith(megaApi, context, node);
                break;
            }
            case R.id.option_restore_layout:{
                logDebug("Restore option");
                if(node==null){
                    logWarning("The selected node is NULL");
                    return;
                }
                ((ManagerActivityLollipop) context).restoreFromRubbish(node);

                break;
            }
        }

        mBehavior = BottomSheetBehavior.from((View) mainLinearLayout.getParent());
        mBehavior.setState(BottomSheetBehavior.STATE_HIDDEN);
    }

    void refreshView () {
        switch (drawerItem) {
            case CLOUD_DRIVE:
            case RUBBISH_BIN: {
                ((ManagerActivityLollipop) context).onNodesCloudDriveUpdate();
                break;
            }
            case INBOX: {
                ((ManagerActivityLollipop) context).onNodesInboxUpdate();
                break;
            }
            case SHARED_ITEMS: {
                ((ManagerActivityLollipop) context).onNodesSharedUpdate();
                break;
            }
            case SEARCH: {
                ((ManagerActivityLollipop) context).onNodesSearchUpdate();
                break;
            }
        }
    }

    void removeFromOffline (MegaOffline mOffDelete) {
        removeOffline(mOffDelete, dbH, context);
        refreshView ();
    }

    void saveForOffline () {
        int adapterType;

        switch (drawerItem) {
            case INBOX: {
                adapterType = FROM_INBOX;
                break;
            }
            case SHARED_ITEMS: {
                if (((ManagerActivityLollipop) context).getTabItemShares() == 0) {
                    adapterType = FROM_INCOMING_SHARES;
                    break;
                }
            }
            default: {
                adapterType = FROM_OTHERS;
            }
        }

        File offlineParent = getOfflineParentFile(context, adapterType, node, megaApi);

        if (isFileAvailable(offlineParent)) {
            File offlineFile = new File(offlineParent, node.getName());
            if (isFileAvailable(offlineFile)) {
                return;
            }
        }

        saveOffline(offlineParent, node, context, (ManagerActivityLollipop) context, megaApi);
    }

    @Override
    public void onAttach(Activity activity) {
        logDebug("onAttach");
        super.onAttach(activity);
        this.context = activity;
    }


    @Override
    public void onAttach(Context context) {
        super.onAttach(context);
        this.context = context;
    }

    @Override
    public void onSaveInstanceState(Bundle outState){
        logDebug("onSaveInstanceState");
        super.onSaveInstanceState(outState);
        long handle = node.getHandle();
        logDebug("Handle of the node: " + handle);
        outState.putLong("handle", handle);
    }

    public interface CustomHeight{
        int getHeightToPanel(BottomSheetDialogFragment dialog);
    }
}<|MERGE_RESOLUTION|>--- conflicted
+++ resolved
@@ -254,7 +254,10 @@
         if (isOnline(context)) {
             nodeName.setText(node.getName());
 
-<<<<<<< HEAD
+            if (node.isFolder()) {
+                nodeInfo.setText(getInfoFolder(node, context, megaApi));
+                nodeVersionsIcon.setVisibility(View.GONE);
+
                     if (node.isInShare()) {
                         nodeThumb.setImageResource(R.drawable.ic_folder_incoming);
                     } else if (node.isOutShare() || megaApi.isPendingShare(node)) {
@@ -272,29 +275,6 @@
                 } else {
                     long nodeSize = node.getSize();
                     nodeInfo.setText(getSizeString(nodeSize));
-=======
-            if (node.isFolder()) {
-                nodeInfo.setText(getInfoFolder(node, context, megaApi));
-                nodeVersionsIcon.setVisibility(View.GONE);
->>>>>>> 06a50058
-
-                if (node.isInShare()) {
-                    nodeThumb.setImageResource(R.drawable.ic_folder_incoming);
-                } else if (node.isOutShare() || megaApi.isPendingShare(node)) {
-                    nodeThumb.setImageResource(R.drawable.ic_folder_outgoing);
-                }
-                else{
-                    if(((ManagerActivityLollipop) context).isCameraUploads(node)){
-                        nodeThumb.setImageResource(R.drawable.ic_folder_image_list);
-                    }else{
-                        nodeThumb.setImageResource(R.drawable.ic_folder_list);
-                    }
-                }
-                counterShares--;
-                optionSendChat.setVisibility(View.GONE);
-            } else {
-                long nodeSize = node.getSize();
-                nodeInfo.setText(getSizeString(nodeSize));
 
                 if(megaApi.hasVersions(node)){
                     nodeVersionsIcon.setVisibility(View.VISIBLE);
@@ -790,13 +770,6 @@
                     optionCopy.setVisibility(View.VISIBLE);
                     optionRubbishBin.setVisibility(View.VISIBLE);
 
-<<<<<<< HEAD
-                        int accessLevel = megaApi.getAccess(node);
-                        logDebug("Node: " + node.getName() + " " + accessLevel);
-                        optionDownload.setVisibility(View.VISIBLE);
-                        if (availableOffline(context, node)) {
-                            optionOfflineText.setText(getString(R.string.context_delete_offline));
-=======
                     //Hide
                     counterRemove--;
                     optionRemove.setVisibility(View.GONE);
@@ -833,7 +806,6 @@
                         optionInfoText.setText(R.string.general_file_info);
                         if (isChatEnabled()) {
                             optionSendChat.setVisibility(View.VISIBLE);
->>>>>>> 06a50058
                         }
                         else {
                             counterShares--;
@@ -843,17 +815,16 @@
 
                     nodeIconLayout.setVisibility(View.VISIBLE);
 
-                    int accessLevel = megaApi.getAccess(node);
-                    logDebug("Node: " + node.getName() + " " + accessLevel);
-                    optionDownload.setVisibility(View.VISIBLE);
-                    if (availableOffline(context, node)) {
-                        optionOfflineText.setText(getString(R.string.context_delete_offline));
-                    }
-                    else {
-                        optionOfflineText.setText(getString(R.string.save_for_offline));
-                    }
-                    optionInfo.setVisibility(View.VISIBLE);
-                    counterRemove--;
+                        int accessLevel = megaApi.getAccess(node);
+                        logDebug("Node: " + node.getName() + " " + accessLevel);
+                        optionDownload.setVisibility(View.VISIBLE);
+                        if (availableOffline(context, node)) {
+                            optionOfflineText.setText(getString(R.string.context_delete_offline));
+                        }
+                        else {
+                            optionOfflineText.setText(getString(R.string.save_for_offline));
+                        }
+                        optionInfo.setVisibility(View.VISIBLE);counterRemove--;
                     optionRemove.setVisibility(View.GONE);
                     counterShares--;
                     optionShare.setVisibility(View.GONE);
@@ -1051,7 +1022,6 @@
 
         dialog.setContentView(contentView);
 
-<<<<<<< HEAD
             mBehavior = BottomSheetBehavior.from((View) contentView.getParent());
             mBehavior.setPeekHeight(UtilsModalBottomSheet.getPeekHeight(items_layout, heightDisplay, context, 81));
             mBehavior.setState(BottomSheetBehavior.STATE_EXPANDED);
@@ -1062,31 +1032,8 @@
                     if (newState == BottomSheetBehavior.STATE_HIDDEN) {
                         dismissAllowingStateLoss();
                     }
-=======
-        mBehavior = BottomSheetBehavior.from((View) contentView.getParent());
-//            mBehavior.setState(BottomSheetBehavior.STATE_EXPANDED);
-
-//            final NodeOptionsBottomSheetDialogFragment thisclass = this;
-        mBehavior.setPeekHeight(UtilsModalBottomSheet.getPeekHeight(items_layout, heightDisplay, context, 81));
-        mBehavior.setState(BottomSheetBehavior.STATE_EXPANDED);
-
-//            if(getResources().getConfiguration().orientation == Configuration.ORIENTATION_LANDSCAPE) {
-//                mBehavior.setPeekHeight((heightDisplay / 2) * 2);
-//            }
-//            else if (getResources().getConfiguration().orientation == Configuration.ORIENTATION_PORTRAIT){
-//                mBehavior.setPeekHeight(BottomSheetBehavior.PEEK_HEIGHT_AUTO);
-//            }
-
-        mBehavior.setBottomSheetCallback(new BottomSheetBehavior.BottomSheetCallback() {
-            @Override
-            public void onStateChanged(@NonNull View bottomSheet, int newState) {
-                if (newState == BottomSheetBehavior.STATE_HIDDEN) {
-                    dismissAllowingStateLoss();
->>>>>>> 06a50058
-                }
-            }
-
-<<<<<<< HEAD
+                }
+
                 @Override
                 public void onSlide(@NonNull View bottomSheet, float slideOffset) {
                     if(context.getResources().getConfiguration().orientation == Configuration.ORIENTATION_PORTRAIT){
@@ -1099,36 +1046,6 @@
                             int padding = (int) TypedValue.applyDimension(TypedValue.COMPLEX_UNIT_DIP,8, context.getResources().getDisplayMetrics());
                             int maxHeight = windowHeight - tBHeight - rectangle.top - padding;
 
-                            logDebug("bottomSheet.height: " + mainLinearLayout.getHeight() + " maxHeight: " + maxHeight);
-                            if (mainLinearLayout.getHeight() > maxHeight) {
-                                params.height = maxHeight;
-                                bottomSheet.setLayoutParams(params);
-                            }
-                        }
-                    }
-                }
-            });
-
-            if (node.isTakenDown()) {
-                optionDownload.setVisibility(View.GONE);
-                optionOffline.setVisibility(View.GONE);
-            }
-        } else {
-            logWarning("Node NULL");
-        }
-=======
-            @Override
-            public void onSlide(@NonNull View bottomSheet, float slideOffset) {
-                if(context.getResources().getConfiguration().orientation == Configuration.ORIENTATION_PORTRAIT){
-                    ViewGroup.LayoutParams params = bottomSheet.getLayoutParams();
-                    if (getActivity() != null && getActivity().findViewById(R.id.toolbar) != null) {
-                        int tBHeight = getActivity().findViewById(R.id.toolbar).getHeight();
-                        Rect rectangle = new Rect();
-                        getActivity().getWindow().getDecorView().getWindowVisibleDisplayFrame(rectangle);
-                        int windowHeight = rectangle.bottom;
-                        int padding = (int) TypedValue.applyDimension(TypedValue.COMPLEX_UNIT_DIP,8, context.getResources().getDisplayMetrics());
-                        int maxHeight = windowHeight - tBHeight - rectangle.top - padding;
-
                         logDebug("bottomSheet.height: "+mainLinearLayout.getHeight()+" maxHeight: "+maxHeight);
                         if (mainLinearLayout.getHeight() > maxHeight) {
                             params.height = maxHeight;
@@ -1138,7 +1055,11 @@
                 }
             }
         });
->>>>>>> 06a50058
+
+        if (node.isTakenDown()) {
+            optionDownload.setVisibility(View.GONE);
+            optionOffline.setVisibility(View.GONE);
+        }
     }
 
     @Override
