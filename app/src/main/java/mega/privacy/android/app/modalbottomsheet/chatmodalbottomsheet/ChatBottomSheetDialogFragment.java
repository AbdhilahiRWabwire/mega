package mega.privacy.android.app.modalbottomsheet.chatmodalbottomsheet;


import android.annotation.SuppressLint;
import android.app.Activity;
import android.app.Dialog;
import android.content.Context;
import android.content.Intent;
import android.graphics.Bitmap;
import android.graphics.BitmapFactory;
import android.graphics.Canvas;
import android.graphics.Color;
import android.graphics.Paint;
import android.os.Bundle;
import android.support.design.widget.BottomSheetBehavior;
import android.support.design.widget.BottomSheetDialogFragment;
import android.support.v4.content.ContextCompat;
import android.util.DisplayMetrics;
import android.view.Display;
import android.view.View;
import android.widget.ImageView;
import android.widget.LinearLayout;
import android.widget.TextView;

import java.io.File;
import java.util.Locale;

import mega.privacy.android.app.DatabaseHandler;
import mega.privacy.android.app.MegaApplication;
import mega.privacy.android.app.R;
import mega.privacy.android.app.components.RoundedImageView;
import mega.privacy.android.app.components.twemoji.EmojiTextView;
import mega.privacy.android.app.lollipop.ContactInfoActivityLollipop;
import mega.privacy.android.app.lollipop.ManagerActivityLollipop;
import mega.privacy.android.app.lollipop.controllers.ChatController;
import mega.privacy.android.app.lollipop.megachat.ArchivedChatsActivity;
import mega.privacy.android.app.lollipop.megachat.ChatItemPreferences;
import mega.privacy.android.app.lollipop.megachat.GroupChatInfoActivityLollipop;
import mega.privacy.android.app.modalbottomsheet.UtilsModalBottomSheet;
<<<<<<< HEAD
import mega.privacy.android.app.utils.ChatUtil;
import mega.privacy.android.app.utils.Constants;
import mega.privacy.android.app.utils.Util;
=======
>>>>>>> 094d50ad
import nz.mega.sdk.MegaApiAndroid;
import nz.mega.sdk.MegaApiJava;
import nz.mega.sdk.MegaChatApi;
import nz.mega.sdk.MegaChatApiAndroid;
import nz.mega.sdk.MegaChatListItem;
import nz.mega.sdk.MegaChatMessage;
import nz.mega.sdk.MegaChatRoom;
import nz.mega.sdk.MegaUser;

import static mega.privacy.android.app.utils.CacheFolderManager.*;
import static mega.privacy.android.app.utils.Constants.*;
import static mega.privacy.android.app.utils.FileUtils.*;
import static mega.privacy.android.app.utils.LogUtil.*;
import static mega.privacy.android.app.utils.Util.*;

public class ChatBottomSheetDialogFragment extends BottomSheetDialogFragment implements View.OnClickListener {

    private Context context;
    private MegaChatListItem chat = null;
    private long chatId;

    private final static int MAX_WIDTH = 200;
    private final static int ICON_STATE_SIZE = 6;

    private BottomSheetBehavior mBehavior;
    private LinearLayout items_layout;

    private LinearLayout mainLinearLayout;
    private EmojiTextView titleNameContactChatPanel;
    private ImageView iconStateChatPanel;
    private TextView titleMailContactChatPanel;
    private RoundedImageView chatImageView;
    private EmojiTextView chatInitialLetter;
    private TextView infoChatText;
    private LinearLayout optionInfoChat;
    private LinearLayout optionLeaveChat;
    private TextView optionLeaveText;
    private LinearLayout optionClearHistory;
    private LinearLayout optionMuteChat;
    private ImageView optionMuteChatIcon;
    private TextView optionMuteChatText;
    private LinearLayout optionArchiveChat;
    private TextView archiveChatText;
    private ImageView archiveChatIcon;

    private boolean notificationsEnabled;
    private ChatItemPreferences chatPrefs;

    private DisplayMetrics outMetrics;

    private MegaApiAndroid megaApi;
    private MegaChatApiAndroid megaChatApi;
    private DatabaseHandler dbH;

    private int heightDisplay;

    @Override
    public void onCreate(Bundle savedInstanceState) {
        super.onCreate(savedInstanceState);

        if (megaApi == null){
            megaApi = ((MegaApplication) ((Activity)context).getApplication()).getMegaApi();
        }

        if (megaChatApi == null){
            megaChatApi = ((MegaApplication) ((Activity)context).getApplication()).getMegaChatApi();
        }

        if(savedInstanceState!=null) {
            logDebug("Bundle is NOT NULL");
            chatId = savedInstanceState.getLong("chatId", -1);
            logDebug("Handle of the chat: "+chatId);
        }
        else{
            logWarning("Bundle NULL");
            if(context instanceof ManagerActivityLollipop){
                chatId = ((ManagerActivityLollipop) context).selectedChatItemId;
            }
            else if(context instanceof ArchivedChatsActivity){
                chatId = ((ArchivedChatsActivity) context).selectedChatItemId;
            }
        }

        if(chatId!=-1){
            chat = megaChatApi.getChatListItem(chatId);
        }

        dbH = DatabaseHandler.getDbHandler(getActivity());
    }
    @SuppressLint("RestrictedApi")
    @Override
    public void setupDialog(final Dialog dialog, int style) {

        Display display = getActivity().getWindowManager().getDefaultDisplay();
        outMetrics = new DisplayMetrics();
        display.getMetrics(outMetrics);

        heightDisplay = outMetrics.heightPixels;

        super.setupDialog(dialog, style);
        View contentView = View.inflate(getContext(), R.layout.chat_item_bottom_sheet, null);

<<<<<<< HEAD
        mainLinearLayout = contentView.findViewById(R.id.chat_item_bottom_sheet);
        items_layout = contentView.findViewById(R.id.items_layout);

        iconStateChatPanel = contentView.findViewById(R.id.chat_list_contact_state);

        iconStateChatPanel.setMaxWidth(Util.scaleWidthPx(ICON_STATE_SIZE, outMetrics));
        iconStateChatPanel.setMaxHeight(Util.scaleHeightPx(ICON_STATE_SIZE, outMetrics));

        titleNameContactChatPanel = contentView.findViewById(R.id.chat_list_chat_name_text);
        titleMailContactChatPanel = contentView.findViewById(R.id.chat_list_chat_mail_text);
        chatImageView = contentView.findViewById(R.id.sliding_chat_list_thumbnail);
        chatInitialLetter = contentView.findViewById(R.id.sliding_chat_list_initial_letter);
        chatInitialLetter.setEmojiSize(Util.px2dp(Constants.EMOJI_AVATAR_SIZE, outMetrics));
        infoChatText = contentView.findViewById(R.id.chat_list_info_chat_text);
        optionInfoChat = contentView.findViewById(R.id.chat_list_info_chat_layout);
        optionLeaveChat = contentView.findViewById(R.id.chat_list_leave_chat_layout);
        optionLeaveText = contentView.findViewById(R.id.chat_list_leave_chat_text);
        optionClearHistory = contentView.findViewById(R.id.chat_list_clear_history_chat_layout);
        optionMuteChat = contentView.findViewById(R.id.chat_list_mute_chat_layout);
        optionMuteChatIcon = contentView.findViewById(R.id.chat_list_mute_chat_image);
        optionMuteChatText = contentView.findViewById(R.id.chat_list_mute_chat_text);
        optionArchiveChat = contentView.findViewById(R.id.chat_list_archive_chat_layout);
        archiveChatText = contentView.findViewById(R.id.chat_list_archive_chat_text);
        archiveChatIcon = contentView.findViewById(R.id.file_archive_chat_image);

        titleNameContactChatPanel.setMaxWidth(Util.px2dp(MAX_WIDTH, outMetrics));
        titleNameContactChatPanel.setEmojiSize(Util.px2dp(Constants.EMOJI_SIZE_SMALL, outMetrics));
        titleMailContactChatPanel.setMaxWidth(Util.px2dp(MAX_WIDTH, outMetrics));
=======
        mainLinearLayout = (LinearLayout) contentView.findViewById(R.id.chat_item_bottom_sheet);
        items_layout = (LinearLayout) contentView.findViewById(R.id.items_layout);

        iconStateChatPanel = (ImageView) contentView.findViewById(R.id.chat_list_contact_state);

        iconStateChatPanel.setMaxWidth(scaleWidthPx(6,outMetrics));
        iconStateChatPanel.setMaxHeight(scaleHeightPx(6,outMetrics));

        titleNameContactChatPanel = (TextView) contentView.findViewById(R.id.chat_list_chat_name_text);
        titleMailContactChatPanel = (TextView) contentView.findViewById(R.id.chat_list_chat_mail_text);
        chatImageView = (RoundedImageView) contentView.findViewById(R.id.sliding_chat_list_thumbnail);
        chatInitialLetter = (TextView) contentView.findViewById(R.id.sliding_chat_list_initial_letter);
        infoChatText = (TextView) contentView.findViewById(R.id.chat_list_info_chat_text);
        optionInfoChat = (LinearLayout) contentView.findViewById(R.id.chat_list_info_chat_layout);
        optionLeaveChat= (LinearLayout) contentView.findViewById(R.id.chat_list_leave_chat_layout);
        optionLeaveText = (TextView) contentView.findViewById(R.id.chat_list_leave_chat_text);
        optionClearHistory = (LinearLayout) contentView.findViewById(R.id.chat_list_clear_history_chat_layout);
        optionMuteChat = (LinearLayout) contentView.findViewById(R.id.chat_list_mute_chat_layout);
        optionMuteChatIcon = (ImageView) contentView.findViewById(R.id.chat_list_mute_chat_image);
        optionMuteChatText = (TextView) contentView.findViewById(R.id.chat_list_mute_chat_text);
        optionArchiveChat = (LinearLayout) contentView.findViewById(R.id.chat_list_archive_chat_layout);
        archiveChatText = (TextView) contentView.findViewById(R.id.chat_list_archive_chat_text);
        archiveChatIcon = (ImageView) contentView.findViewById(R.id.file_archive_chat_image);

        titleNameContactChatPanel.setMaxWidth(scaleWidthPx(200, outMetrics));
        titleMailContactChatPanel.setMaxWidth(scaleWidthPx(200, outMetrics));
>>>>>>> 094d50ad

        optionInfoChat.setOnClickListener(this);
        optionMuteChat.setOnClickListener(this);
        optionLeaveChat.setOnClickListener(this);
        optionClearHistory.setOnClickListener(this);
        optionArchiveChat.setOnClickListener(this);

        LinearLayout separatorInfo = contentView.findViewById(R.id.separator_info);

        titleNameContactChatPanel.setText(chat.getTitle());

        if(chat.isPreview()){
            titleMailContactChatPanel.setText(getString(R.string.group_chat_label));
            iconStateChatPanel.setVisibility(View.GONE);
            addAvatarChatPanel(null, chat);

            infoChatText.setText(getString(R.string.group_chat_info_label));

            if(megaApi!=null && megaApi.getRootNode()!=null){
                optionInfoChat.setVisibility(View.VISIBLE);
                separatorInfo.setVisibility(View.VISIBLE);
            }
            else{
                optionInfoChat.setVisibility(View.GONE);
                separatorInfo.setVisibility(View.GONE);
            }

            optionMuteChat.setVisibility(View.GONE);
            optionLeaveChat.setVisibility(View.VISIBLE);
            optionLeaveText.setText("Remove preview");
            optionClearHistory.setVisibility(View.GONE);
            optionArchiveChat.setVisibility(View.GONE);
        }
        else {
            if(chat.isGroup()){
                titleMailContactChatPanel.setText(getString(R.string.group_chat_label));
                iconStateChatPanel.setVisibility(View.GONE);
                addAvatarChatPanel(null, chat);

                separatorInfo.setVisibility(View.GONE);
                optionInfoChat.setVisibility(View.GONE);

                if(chat.isActive()){
                    optionLeaveChat.setVisibility(View.VISIBLE);
                }
                else{
                    optionLeaveChat.setVisibility(View.GONE);
                }

                if((chat.getLastMessageType()== MegaChatMessage.TYPE_INVALID) || (chat.getLastMessageType()== MegaChatMessage.TYPE_TRUNCATE)){
                    optionClearHistory.setVisibility(View.GONE);
                }
                else{
                    if(chat.isActive() && chat.getOwnPrivilege()==MegaChatRoom.PRIV_MODERATOR){
                        optionClearHistory.setVisibility(View.VISIBLE);
                    }
                    else{
                        optionClearHistory.setVisibility(View.GONE);
                    }
                }
            }
            else{
                iconStateChatPanel.setVisibility(View.VISIBLE);

                long userHandle = chat.getPeerHandle();
                MegaUser contact = megaApi.getContact(MegaApiJava.userHandleToBase64(userHandle));

                if((chat.getLastMessageType()== MegaChatMessage.TYPE_INVALID) || (chat.getLastMessageType()== MegaChatMessage.TYPE_TRUNCATE)){
                    optionClearHistory.setVisibility(View.GONE);
                }
                else{
                    if(chat.isActive()){
                        optionClearHistory.setVisibility(View.VISIBLE);
                    }
                    else{
                        optionClearHistory.setVisibility(View.GONE);
                    }
                }

                if(contact!=null){
                    logDebug("User email: " + contact.getEmail());
                    titleMailContactChatPanel.setText(contact.getEmail());
                    addAvatarChatPanel(contact.getEmail(), chat);

                    if(contact.getVisibility()==MegaUser.VISIBILITY_VISIBLE){
                        optionInfoChat.setVisibility(View.VISIBLE);
                        infoChatText.setText(getString(R.string.contact_properties_activity));
                    }
                    else{
                        optionInfoChat.setVisibility(View.GONE);
                        optionClearHistory.setVisibility(View.GONE);
                    }
                }
                else{
                    optionInfoChat.setVisibility(View.GONE);
                    optionClearHistory.setVisibility(View.GONE);
                }

                optionLeaveChat.setVisibility(View.GONE);
                int state = megaChatApi.getUserOnlineStatus(userHandle);

                if(state == MegaChatApi.STATUS_ONLINE){
                    logDebug("This user is connected");
                    iconStateChatPanel.setVisibility(View.VISIBLE);
                    iconStateChatPanel.setImageDrawable(ContextCompat.getDrawable(context, R.drawable.circle_status_contact_online));
                }
                else if(state == MegaChatApi.STATUS_AWAY){
                    logDebug("This user is away");
                    iconStateChatPanel.setVisibility(View.VISIBLE);
                    iconStateChatPanel.setImageDrawable(ContextCompat.getDrawable(context, R.drawable.circle_status_contact_away));
                }
                else if(state == MegaChatApi.STATUS_BUSY){
                    logDebug("This user is busy");
                    iconStateChatPanel.setVisibility(View.VISIBLE);
                    iconStateChatPanel.setImageDrawable(ContextCompat.getDrawable(context, R.drawable.circle_status_contact_busy));
                }
                else if(state == MegaChatApi.STATUS_OFFLINE){
                    logDebug("This user is offline");
                    iconStateChatPanel.setVisibility(View.VISIBLE);
                    iconStateChatPanel.setImageDrawable(ContextCompat.getDrawable(context, R.drawable.circle_status_contact_offline));
                }
                else if(state == MegaChatApi.STATUS_INVALID){
                    logWarning("INVALID status: " + state);
                    iconStateChatPanel.setVisibility(View.GONE);
                }
                else{
                    logDebug("This user status is: " + state);
                    iconStateChatPanel.setVisibility(View.GONE);
                }
            }

            chatPrefs = dbH.findChatPreferencesByHandle(String.valueOf(chat.getChatId()));
            if(chatPrefs!=null) {
                logDebug("Chat prefs exists!!!");
                notificationsEnabled = true;
                if (chatPrefs.getNotificationsEnabled() != null) {
                    notificationsEnabled = Boolean.parseBoolean(chatPrefs.getNotificationsEnabled());
                }

                if (!notificationsEnabled) {
                    logDebug("Chat is MUTE");
                    optionMuteChatIcon.setImageDrawable(ContextCompat.getDrawable(context, R.drawable.ic_unmute));
                    optionMuteChatText.setText(getString(R.string.general_unmute));
                }
            }
            else{
                MegaChatRoom chatRoom = megaChatApi.getChatRoomByUser(chat.getPeerHandle());
                if(chatRoom!=null){
                    titleMailContactChatPanel.setText(chatRoom.getPeerEmail(0));
                    addAvatarChatPanel(chatRoom.getPeerEmail(0), chat);
                }
            }

            if(chat.isArchived()){
                archiveChatText.setText(getString(R.string.unarchive_chat_option));
                archiveChatIcon.setImageDrawable(ContextCompat.getDrawable(context, R.drawable.ic_b_unarchive));
                optionInfoChat.setVisibility(View.GONE);
                optionMuteChat.setVisibility(View.GONE);
                optionLeaveChat.setVisibility(View.GONE);
                optionClearHistory.setVisibility(View.GONE);
            }
            else{
                archiveChatText.setText(getString(R.string.archive_chat_option));
                archiveChatIcon.setImageDrawable(ContextCompat.getDrawable(context, R.drawable.ic_b_archive));
            }
        }

        dialog.setContentView(contentView);

        mBehavior = BottomSheetBehavior.from((View) mainLinearLayout.getParent());
//        mBehavior.setState(BottomSheetBehavior.STATE_EXPANDED);
//
//        if(getResources().getConfiguration().orientation == Configuration.ORIENTATION_LANDSCAPE) {
//            mBehavior.setPeekHeight((heightDisplay / 4) * 2);
//        }
//        else if (getResources().getConfiguration().orientation == Configuration.ORIENTATION_PORTRAIT){
//            mBehavior.setPeekHeight(BottomSheetBehavior.PEEK_HEIGHT_AUTO);
//        }

        mBehavior.setPeekHeight(UtilsModalBottomSheet.getPeekHeight(items_layout, heightDisplay, context, 81));
        mBehavior.setState(BottomSheetBehavior.STATE_EXPANDED);
    }

    public void addAvatarChatPanel(String contactMail, MegaChatListItem chat){

        File avatar = buildAvatarFile(getActivity(), contactMail + ".jpg");
        Bitmap bitmap = null;
        if (isFileAvailable(avatar)){
            if (avatar.length() > 0){
                BitmapFactory.Options bOpts = new BitmapFactory.Options();
                bOpts.inPurgeable = true;
                bOpts.inInputShareable = true;
                bitmap = BitmapFactory.decodeFile(avatar.getAbsolutePath(), bOpts);
                if (bitmap == null) {
                    avatar.delete();
                }
                else{
                    chatInitialLetter.setVisibility(View.GONE);
                    chatImageView.setImageBitmap(bitmap);
                    return;
                }
            }
        }

        ////DEfault AVATAR
        Bitmap defaultAvatar = Bitmap.createBitmap(DEFAULT_AVATAR_WIDTH_HEIGHT, DEFAULT_AVATAR_WIDTH_HEIGHT, Bitmap.Config.ARGB_8888);
        Canvas c = new Canvas(defaultAvatar);
        Paint p = new Paint();
        p.setAntiAlias(true);

        if(chat.isGroup()){
            p.setColor(ContextCompat.getColor(context, R.color.divider_upgrade_account));
        }
        else{
            MegaUser contact = megaApi.getContact(contactMail);
            if (contact != null) {
                String color = megaApi.getUserAvatarColor(contact);
                if (color != null) {
                    logDebug("The color to set the avatar is " + color);
                    p.setColor(Color.parseColor(color));
                } else {
                    logDebug("Default color to the avatar");
                    p.setColor(ContextCompat.getColor(context, R.color.lollipop_primary_color));
                }
            } else {
                logWarning("Contact is NULL");
                p.setColor(ContextCompat.getColor(context, R.color.lollipop_primary_color));
            }
        }

        int radius;
        if (defaultAvatar.getWidth() < defaultAvatar.getHeight())
            radius = defaultAvatar.getWidth() / 2;
        else
            radius = defaultAvatar.getHeight() / 2;

        c.drawCircle(defaultAvatar.getWidth() / 2, defaultAvatar.getHeight() / 2, radius, p);
        chatImageView.setImageBitmap(defaultAvatar);

        Display display = getActivity().getWindowManager().getDefaultDisplay();
        outMetrics = new DisplayMetrics();
        display.getMetrics(outMetrics);
        boolean setInitialByMail = false;

        if (chat.getTitle() != null) {
            if (chat.getTitle().trim().length() > 0) {
                String firstLetter = ChatUtil.getFirstLetter(chat.getTitle());
                chatInitialLetter.setText(firstLetter);
                chatInitialLetter.setTextColor(Color.WHITE);
                chatInitialLetter.setVisibility(View.VISIBLE);
            } else {
                setInitialByMail = true;
            }
        } else {
            setInitialByMail = true;
        }
        if (setInitialByMail) {
            if (contactMail != null) {
                if (contactMail.length() > 0) {
                    String firstLetter = contactMail.charAt(0) + "";
                    firstLetter = firstLetter.toUpperCase(Locale.getDefault());
                    chatInitialLetter.setText(firstLetter);
                    chatInitialLetter.setTextColor(Color.WHITE);
                    chatInitialLetter.setVisibility(View.VISIBLE);
                }
            }
        }
        chatInitialLetter.setTextSize(22);

    }

    @Override
    public void onClick(View v) {

        switch(v.getId()){

            case R.id.chat_list_info_chat_layout:{
                logDebug("Contact info");
                if(chat==null){
                    logWarning("Selected chat NULL");
                    return;
                }

                if(chat.isGroup()){
                    Intent i = new Intent(context, GroupChatInfoActivityLollipop.class);
//                i.putExtra("userEmail", selectedChatItem.getContacts().get(0).getMail());
//                i.putExtra("userFullName", ((ManagerActivityLollipop) context).getFullNameChat());
                    i.putExtra("handle", chat.getChatId());
                    context.startActivity(i);
                }
                else{
                    Intent i = new Intent(context, ContactInfoActivityLollipop.class);
//                i.putExtra("userEmail", selectedChatItem.getContacts().get(0).getMail());
//                i.putExtra("userFullName", ((ManagerActivityLollipop) context).getFullNameChat());
                    i.putExtra("handle", chat.getChatId());
                    context.startActivity(i);
                }

                dismissAllowingStateLoss();
                break;
            }
            case R.id.chat_list_leave_chat_layout:{
                logDebug("Click leave chat");
                if(chat==null){
                    logWarning("Selected chat NULL");
                    return;
                }
                logDebug("Leave chat - Chat ID: " + chat.getChatId());
                ((ManagerActivityLollipop)context).showConfirmationLeaveChat(chat);
                break;
            }
            case R.id.chat_list_clear_history_chat_layout:{
                logDebug("Click clear history chat");
                if(chat==null){
                    logWarning("Selected chat NULL");
                    return;
                }
                logDebug("Clear chat - Chat ID: " + chat.getChatId());
                ((ManagerActivityLollipop)context).showConfirmationClearChat(chat);

                break;
            }
            case R.id.chat_list_mute_chat_layout:{
                logDebug("Click mute chat");
                if(chatPrefs==null) {

                    if(notificationsEnabled){
                        chatPrefs = new ChatItemPreferences(Long.toString(chat.getChatId()), Boolean.toString(true), "");
                    }
                    else{
                        chatPrefs = new ChatItemPreferences(Long.toString(chat.getChatId()), Boolean.toString(false), "");
                    }

                    dbH.setChatItemPreferences(chatPrefs);
                }
                else{
                    ChatController chatC = new ChatController(context);
                    if(notificationsEnabled){
                        chatC.muteChat(chat);
                    }
                    else{
                        chatC.unmuteChat(chat);
                    }
                }

                ((ManagerActivityLollipop)context).showMuteIcon(chat);
                break;
            }
            case R.id.chat_list_archive_chat_layout:{
                if(chat==null){
                    logDebug("Selected chat NULL");
                    return;
                }

                ChatController chatC = new ChatController(context);
                chatC.archiveChat(chat);
                break;
            }
        }

//        dismiss();
        mBehavior = BottomSheetBehavior.from((View) mainLinearLayout.getParent());
        mBehavior.setState(BottomSheetBehavior.STATE_HIDDEN);
    }


    @Override
    public void onAttach(Activity activity) {
        super.onAttach(activity);
        context = activity;
    }


    @Override
    public void onAttach(Context context) {
        super.onAttach(context);
        this.context = context;
    }

    @Override
    public void onSaveInstanceState(Bundle outState){
        logDebug("onSaveInstanceState");
        super.onSaveInstanceState(outState);

        outState.putLong("chatId", chatId);
    }
}<|MERGE_RESOLUTION|>--- conflicted
+++ resolved
@@ -37,12 +37,9 @@
 import mega.privacy.android.app.lollipop.megachat.ChatItemPreferences;
 import mega.privacy.android.app.lollipop.megachat.GroupChatInfoActivityLollipop;
 import mega.privacy.android.app.modalbottomsheet.UtilsModalBottomSheet;
-<<<<<<< HEAD
 import mega.privacy.android.app.utils.ChatUtil;
 import mega.privacy.android.app.utils.Constants;
 import mega.privacy.android.app.utils.Util;
-=======
->>>>>>> 094d50ad
 import nz.mega.sdk.MegaApiAndroid;
 import nz.mega.sdk.MegaApiJava;
 import nz.mega.sdk.MegaChatApi;
@@ -145,14 +142,13 @@
         super.setupDialog(dialog, style);
         View contentView = View.inflate(getContext(), R.layout.chat_item_bottom_sheet, null);
 
-<<<<<<< HEAD
         mainLinearLayout = contentView.findViewById(R.id.chat_item_bottom_sheet);
         items_layout = contentView.findViewById(R.id.items_layout);
 
         iconStateChatPanel = contentView.findViewById(R.id.chat_list_contact_state);
 
-        iconStateChatPanel.setMaxWidth(Util.scaleWidthPx(ICON_STATE_SIZE, outMetrics));
-        iconStateChatPanel.setMaxHeight(Util.scaleHeightPx(ICON_STATE_SIZE, outMetrics));
+        iconStateChatPanel.setMaxWidth(scaleWidthPx(6,outMetrics));
+        iconStateChatPanel.setMaxHeight(scaleHeightPx(6,outMetrics));
 
         titleNameContactChatPanel = contentView.findViewById(R.id.chat_list_chat_name_text);
         titleMailContactChatPanel = contentView.findViewById(R.id.chat_list_chat_mail_text);
@@ -174,34 +170,6 @@
         titleNameContactChatPanel.setMaxWidth(Util.px2dp(MAX_WIDTH, outMetrics));
         titleNameContactChatPanel.setEmojiSize(Util.px2dp(Constants.EMOJI_SIZE_SMALL, outMetrics));
         titleMailContactChatPanel.setMaxWidth(Util.px2dp(MAX_WIDTH, outMetrics));
-=======
-        mainLinearLayout = (LinearLayout) contentView.findViewById(R.id.chat_item_bottom_sheet);
-        items_layout = (LinearLayout) contentView.findViewById(R.id.items_layout);
-
-        iconStateChatPanel = (ImageView) contentView.findViewById(R.id.chat_list_contact_state);
-
-        iconStateChatPanel.setMaxWidth(scaleWidthPx(6,outMetrics));
-        iconStateChatPanel.setMaxHeight(scaleHeightPx(6,outMetrics));
-
-        titleNameContactChatPanel = (TextView) contentView.findViewById(R.id.chat_list_chat_name_text);
-        titleMailContactChatPanel = (TextView) contentView.findViewById(R.id.chat_list_chat_mail_text);
-        chatImageView = (RoundedImageView) contentView.findViewById(R.id.sliding_chat_list_thumbnail);
-        chatInitialLetter = (TextView) contentView.findViewById(R.id.sliding_chat_list_initial_letter);
-        infoChatText = (TextView) contentView.findViewById(R.id.chat_list_info_chat_text);
-        optionInfoChat = (LinearLayout) contentView.findViewById(R.id.chat_list_info_chat_layout);
-        optionLeaveChat= (LinearLayout) contentView.findViewById(R.id.chat_list_leave_chat_layout);
-        optionLeaveText = (TextView) contentView.findViewById(R.id.chat_list_leave_chat_text);
-        optionClearHistory = (LinearLayout) contentView.findViewById(R.id.chat_list_clear_history_chat_layout);
-        optionMuteChat = (LinearLayout) contentView.findViewById(R.id.chat_list_mute_chat_layout);
-        optionMuteChatIcon = (ImageView) contentView.findViewById(R.id.chat_list_mute_chat_image);
-        optionMuteChatText = (TextView) contentView.findViewById(R.id.chat_list_mute_chat_text);
-        optionArchiveChat = (LinearLayout) contentView.findViewById(R.id.chat_list_archive_chat_layout);
-        archiveChatText = (TextView) contentView.findViewById(R.id.chat_list_archive_chat_text);
-        archiveChatIcon = (ImageView) contentView.findViewById(R.id.file_archive_chat_image);
-
-        titleNameContactChatPanel.setMaxWidth(scaleWidthPx(200, outMetrics));
-        titleMailContactChatPanel.setMaxWidth(scaleWidthPx(200, outMetrics));
->>>>>>> 094d50ad
 
         optionInfoChat.setOnClickListener(this);
         optionMuteChat.setOnClickListener(this);
