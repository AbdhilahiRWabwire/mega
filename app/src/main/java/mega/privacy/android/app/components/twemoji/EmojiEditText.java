package mega.privacy.android.app.components.twemoji;

import android.content.Context;
import android.content.res.TypedArray;
import android.graphics.Paint;
import android.support.annotation.CallSuper;
import android.support.annotation.DimenRes;
import android.support.annotation.Px;
import android.support.v7.widget.AppCompatEditText;
import android.text.InputFilter;
import android.util.AttributeSet;
import android.view.KeyEvent;

import mega.privacy.android.app.R;
import mega.privacy.android.app.components.twemoji.emoji.Emoji;
<<<<<<< HEAD
import mega.privacy.android.app.lollipop.AddContactActivityLollipop;
import mega.privacy.android.app.lollipop.megachat.GroupChatInfoActivityLollipop;
import mega.privacy.android.app.utils.ChatUtil;
import mega.privacy.android.app.utils.Util;
=======
>>>>>>> 094d50ad

public class EmojiEditText extends AppCompatEditText implements EmojiEditTextInterface {
    private float emojiSize;
    private Context mContext;

    public EmojiEditText(final Context context) {
        this(context, null);
        mContext = context;
    }

    public EmojiEditText(final Context context, final AttributeSet attrs) {
        super(context, attrs);
        mContext = context;
        if (!isInEditMode()) {
            EmojiManager.getInstance().verifyInstalled();
        }

        final Paint.FontMetrics fontMetrics = getPaint().getFontMetrics();
        final float defaultEmojiSize = fontMetrics.descent - fontMetrics.ascent;

        if (attrs == null) {
            emojiSize = defaultEmojiSize;
        } else {
            final TypedArray a = mContext.obtainStyledAttributes(attrs, R.styleable.EmojiEditText);
            try {
                emojiSize = a.getDimension(R.styleable.EmojiEditText_emojiSize, defaultEmojiSize);
            } finally {
                a.recycle();
            }
        }
        setText(getText());
    }

    public static void log(String message) {
        Util.log("EmojiEditText", message);
    }

    @Override
    protected void onTextChanged(CharSequence text, int start, int lengthBefore, int lengthAfter) {
        if (text.toString().equals("")) {
            return;
        }

        final Paint.FontMetrics fontMetrics = getPaint().getFontMetrics();
        final float defaultEmojiSize = fontMetrics.descent - fontMetrics.ascent;
        EmojiManager.getInstance().replaceWithImages(mContext, getText(), emojiSize, defaultEmojiSize);

        if (mContext instanceof GroupChatInfoActivityLollipop || mContext instanceof AddContactActivityLollipop) {
            int maxAllowed = ChatUtil.getMaxAllowed(getText());
            setFilters(new InputFilter[]{new InputFilter.LengthFilter(maxAllowed)});
            super.onTextChanged(getText(), start, lengthBefore, lengthAfter);
        } else {
            if (lengthAfter > lengthBefore) {
                super.onTextChanged(getText(), start, lengthBefore, lengthAfter);
            }
        }
    }

    @Override
    @CallSuper
    public void input(final Emoji emoji) {
        if (emoji != null) {
            final int start = getSelectionStart();
            final int end = getSelectionEnd();

            if (start < 0) {
                append(emoji.getUnicode());
            } else {
                getText().replace(Math.min(start, end), Math.max(start, end), emoji.getUnicode(), 0, emoji.getUnicode().length());
            }
        }
    }

    @Override
    public float getEmojiSize() {
        return emojiSize;
    }

    @Override
    public final void setEmojiSize(@Px final int pixels) {
        setEmojiSize(pixels, true);
    }

    @Override
    @CallSuper
    public void backspace() {
        final KeyEvent event = new KeyEvent(0, 0, 0, KeyEvent.KEYCODE_DEL, 0, 0, 0, 0, KeyEvent.KEYCODE_ENDCALL);
        dispatchKeyEvent(event);
    }

    @Override
    public final void setEmojiSize(@Px final int pixels, final boolean shouldInvalidate) {
        emojiSize = pixels;
        if (shouldInvalidate) {
            setText(getText());
        }
    }

    @Override
    public final void setEmojiSizeRes(@DimenRes final int res) {
        setEmojiSizeRes(res, true);
    }

    @Override
    public final void setEmojiSizeRes(@DimenRes final int res, final boolean shouldInvalidate) {
        setEmojiSize(getResources().getDimensionPixelSize(res), shouldInvalidate);
    }
<<<<<<< HEAD

=======
>>>>>>> 094d50ad
}<|MERGE_RESOLUTION|>--- conflicted
+++ resolved
@@ -13,13 +13,10 @@
 
 import mega.privacy.android.app.R;
 import mega.privacy.android.app.components.twemoji.emoji.Emoji;
-<<<<<<< HEAD
 import mega.privacy.android.app.lollipop.AddContactActivityLollipop;
 import mega.privacy.android.app.lollipop.megachat.GroupChatInfoActivityLollipop;
 import mega.privacy.android.app.utils.ChatUtil;
-import mega.privacy.android.app.utils.Util;
-=======
->>>>>>> 094d50ad
+
 
 public class EmojiEditText extends AppCompatEditText implements EmojiEditTextInterface {
     private float emojiSize;
@@ -52,11 +49,6 @@
         }
         setText(getText());
     }
-
-    public static void log(String message) {
-        Util.log("EmojiEditText", message);
-    }
-
     @Override
     protected void onTextChanged(CharSequence text, int start, int lengthBefore, int lengthAfter) {
         if (text.toString().equals("")) {
@@ -127,8 +119,4 @@
     public final void setEmojiSizeRes(@DimenRes final int res, final boolean shouldInvalidate) {
         setEmojiSize(getResources().getDimensionPixelSize(res), shouldInvalidate);
     }
-<<<<<<< HEAD
-
-=======
->>>>>>> 094d50ad
 }