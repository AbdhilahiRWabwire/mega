package mega.privacy.android.app.meeting.fragments

import android.graphics.Bitmap
import androidx.hilt.lifecycle.ViewModelInject
import androidx.lifecycle.LiveData
import androidx.lifecycle.MutableLiveData
import androidx.lifecycle.ViewModel
import androidx.lifecycle.viewModelScope
import kotlinx.coroutines.launch
import mega.privacy.android.app.MegaApplication
import mega.privacy.android.app.listeners.BaseListener
import mega.privacy.android.app.meeting.listeners.MeetingVideoListener
import mega.privacy.android.app.utils.VideoCaptureUtils
import nz.mega.sdk.*

class AbstractMeetingOnBoardingViewModel @ViewModelInject constructor(
    private val abstractMeetingOnBoardingRepository: AbstractMeetingOnBoardingRepository
) : ViewModel() {
    // Avatar
    private val _avatarLiveData = MutableLiveData<Bitmap>()
    val avatarLiveData: LiveData<Bitmap> = _avatarLiveData

    init {
        // Show the default avatar (the Alphabet avatar) above all, then load the actual avatar
        showDefaultAvatar().invokeOnCompletion {
            loadAvatar(true)
        }
    }

    /**
     * Show the default avatar (the Alphabet avatar)
     */
    private fun showDefaultAvatar() = viewModelScope.launch {
        _avatarLiveData.value = abstractMeetingOnBoardingRepository.getDefaultAvatar()
    }

    /**
     * Generate and show the round avatar based on the actual avatar stored in the cache folder.
     * Try to retrieve the avatar from the server if it has not been cached.
     * Showing the default avatar if the retrieve failed
     */
    private fun loadAvatar(retry: Boolean = false) {
        viewModelScope.launch {
            abstractMeetingOnBoardingRepository.loadAvatar()?.also {
                when {
                    it.first -> _avatarLiveData.value = it.second
                    retry -> abstractMeetingOnBoardingRepository.createAvatar(object :
                        BaseListener(MegaApplication.getInstance()) {
                        override fun onRequestFinish(
                            api: MegaApiJava,
                            request: MegaRequest,
                            e: MegaError
                        ) {
                            if (request.type == MegaRequest.TYPE_GET_ATTR_USER
                                && request.paramType == MegaApiJava.USER_ATTR_AVATAR
                                && e.errorCode == MegaError.API_OK
                            ) {
                                loadAvatar()
                            } else {
                                showDefaultAvatar()
                            }
                        }
                    })
                    else -> {
                        showDefaultAvatar()
                    }
                }
            }
        }
    }

    /**
     *  Select the video device to be used in calls
     *
     *  @param listener Receive information about requests.
     */
    fun setChatVideoInDevice(listener: MegaChatRequestListenerInterface?) {
        // Always try to start the video using the front camera
        var cameraDevice = VideoCaptureUtils.getFrontCamera()
        if (cameraDevice != null) {
            abstractMeetingOnBoardingRepository.setChatVideoInDevice(cameraDevice, listener)
        }
<<<<<<< HEAD
=======
    }

    fun activateLocalVideo(chatId: Long, listener: MeetingVideoListener) {
       abstractMeetingOnBoardingRepository.activateLocalVideo(chatId, listener)
    }

    fun activateRemoteVideo(
        chatId: Long,
        clientId: Long,
        hiRes: Boolean,
        listener: MeetingVideoListener
    ) {
        abstractMeetingOnBoardingRepository.activateRemoteVideo(chatId, clientId, hiRes, listener)
    }

    fun closeLocalVideo(chatId: Long, listener: MeetingVideoListener) {
        abstractMeetingOnBoardingRepository.closeLocalVideo(chatId, listener)
    }

    fun closeRemoteVideo(
        chatId: Long,
        clientId: Long,
        hiRes: Boolean,
        listener: MeetingVideoListener
    ) {
        abstractMeetingOnBoardingRepository.closeRemoteVideo(chatId, clientId, hiRes, listener)
    }

    fun getChatRoom(chatId: Long): MegaChatRoom {
        return abstractMeetingOnBoardingRepository.getChatRoom(chatId)
    }

    fun getChatCall(chatId: Long): MegaChatCall {
        return abstractMeetingOnBoardingRepository.getChatCall(chatId)
    }

    fun isMe(peerId: Long): Boolean {
        return abstractMeetingOnBoardingRepository.isMe(peerId)
>>>>>>> 3f4b3933
    }

}<|MERGE_RESOLUTION|>--- conflicted
+++ resolved
@@ -72,16 +72,17 @@
     /**
      *  Select the video device to be used in calls
      *
-     *  @param listener Receive information about requests.
+     *  @param bFrontCamera true: front camera / false: back camera
      */
-    fun setChatVideoInDevice(listener: MegaChatRequestListenerInterface?) {
-        // Always try to start the video using the front camera
+    fun setChatVideoInDevice(bFrontCamera: Boolean, listener: MegaChatRequestListenerInterface?) {
+        // Always try to start the call using the front camera
         var cameraDevice = VideoCaptureUtils.getFrontCamera()
+        if(!bFrontCamera) {
+            cameraDevice = VideoCaptureUtils.getBackCamera()
+        }
         if (cameraDevice != null) {
             abstractMeetingOnBoardingRepository.setChatVideoInDevice(cameraDevice, listener)
         }
-<<<<<<< HEAD
-=======
     }
 
     fun activateLocalVideo(chatId: Long, listener: MeetingVideoListener) {
@@ -120,7 +121,6 @@
 
     fun isMe(peerId: Long): Boolean {
         return abstractMeetingOnBoardingRepository.isMe(peerId)
->>>>>>> 3f4b3933
     }
 
 }