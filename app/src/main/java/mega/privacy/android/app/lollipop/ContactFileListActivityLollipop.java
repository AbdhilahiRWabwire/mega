package mega.privacy.android.app.lollipop;

import android.Manifest;
import android.annotation.SuppressLint;
import android.app.AlertDialog;
import android.app.ProgressDialog;
import android.content.BroadcastReceiver;
import android.content.Context;
import android.content.DialogInterface;
import android.content.Intent;
import android.content.IntentFilter;
import android.content.pm.PackageManager;
import android.content.res.Resources;
import android.graphics.PorterDuff;
import android.graphics.Rect;
import android.net.Uri;
import android.os.Build;
import android.os.Bundle;
import android.os.Environment;
import android.os.Handler;
import android.support.design.widget.BottomSheetDialogFragment;
import android.support.design.widget.CoordinatorLayout;
import android.support.v4.app.ActivityCompat;
import android.support.v4.content.ContextCompat;
import android.support.v4.content.LocalBroadcastManager;
import android.support.v7.app.ActionBar;
import android.support.v7.widget.Toolbar;
import android.text.Editable;
import android.text.TextWatcher;
import android.util.DisplayMetrics;
import android.view.Display;
import android.view.KeyEvent;
import android.view.Menu;
import android.view.MenuInflater;
import android.view.MenuItem;
import android.view.View;
import android.view.ViewGroup;
import android.view.Window;
import android.view.inputmethod.EditorInfo;
import android.view.inputmethod.InputMethodManager;
import android.widget.CheckBox;
import android.widget.EditText;
import android.widget.FrameLayout;
import android.widget.ImageView;
import android.widget.LinearLayout;
import android.widget.RelativeLayout;
import android.widget.TextView;
import android.widget.TextView.OnEditorActionListener;
import android.widget.Toast;

import java.io.File;
import java.util.ArrayList;
import java.util.List;

import mega.privacy.android.app.DatabaseHandler;
import mega.privacy.android.app.MegaApplication;
import mega.privacy.android.app.MegaPreferences;
import mega.privacy.android.app.MimeTypeList;
import mega.privacy.android.app.R;
import mega.privacy.android.app.ShareInfo;
import mega.privacy.android.app.UploadService;
import mega.privacy.android.app.components.EditTextCursorWatcher;
import mega.privacy.android.app.lollipop.controllers.ContactController;
import mega.privacy.android.app.lollipop.controllers.NodeController;
import mega.privacy.android.app.lollipop.listeners.MultipleRequestListener;
import mega.privacy.android.app.lollipop.tasks.FilePrepareTask;
import mega.privacy.android.app.modalbottomsheet.ContactFileListBottomSheetDialogFragment;
import mega.privacy.android.app.modalbottomsheet.UploadBottomSheetDialogFragment;
import nz.mega.sdk.MegaApiAndroid;
import nz.mega.sdk.MegaApiJava;
import nz.mega.sdk.MegaChatApi;
import nz.mega.sdk.MegaChatApiAndroid;
import nz.mega.sdk.MegaContactRequest;
import nz.mega.sdk.MegaError;
import nz.mega.sdk.MegaEvent;
import nz.mega.sdk.MegaGlobalListenerInterface;
import nz.mega.sdk.MegaNode;
import nz.mega.sdk.MegaRequest;
import nz.mega.sdk.MegaRequestListenerInterface;
import nz.mega.sdk.MegaShare;
import nz.mega.sdk.MegaUser;
import nz.mega.sdk.MegaUserAlert;

import static mega.privacy.android.app.modalbottomsheet.UtilsModalBottomSheet.*;
import static mega.privacy.android.app.utils.Constants.*;
import static mega.privacy.android.app.utils.LogUtil.*;
import static mega.privacy.android.app.utils.Util.*;


public class ContactFileListActivityLollipop extends DownloadableActivity implements MegaGlobalListenerInterface, MegaRequestListenerInterface, ContactFileListBottomSheetDialogFragment.CustomHeight {

	FrameLayout fragmentContainer;
    
    String userEmail;
	MegaUser contact;
	String fullName = "";

	MegaApiAndroid megaApi;
	MegaChatApiAndroid megaChatApi;
	AlertDialog permissionsDialog;

	ContactFileListFragmentLollipop cflF;

	NodeController nC;
	private android.support.v7.app.AlertDialog downloadConfirmationDialog;

	CoordinatorLayout coordinatorLayout;
	Handler handler;

	MenuItem shareMenuItem;
	MenuItem viewSharedItem;

	boolean moveToRubbish=false;

<<<<<<< HEAD
	public static int REQUEST_CODE_GET = 1000;
	public static int REQUEST_CODE_SELECT_MOVE_FOLDER = 1001;
	public static int REQUEST_CODE_SELECT_COPY_FOLDER = 1002;
	public static int REQUEST_CODE_GET_LOCAL = 1003;
	public static int REQUEST_CODE_SELECT_FOLDER = 1008;

=======
>>>>>>> 3d770c65
	static ContactFileListActivityLollipop contactPropertiesMainActivity;

	long parentHandle = -1;

	DatabaseHandler dbH;
	MegaPreferences prefs;

	MenuItem createFolderMenuItem;
	MenuItem startConversation;
	private AlertDialog newFolderDialog;
	DisplayMetrics outMetrics;

	private int orderGetChildren = MegaApiJava.ORDER_DEFAULT_ASC;

	private android.support.v7.app.AlertDialog renameDialog;
	ProgressDialog statusDialog;

	long lastTimeOnTransferUpdate = -1;

	private List<ShareInfo> filePreparedInfos;

	MegaNode selectedNode = null;

	Toolbar tB;
	ActionBar aB;

	private BottomSheetDialogFragment bottomSheetDialogFragment;

	@Override
	public boolean onCreateOptionsMenu(Menu menu) {
		logDebug("onCreateOptionsMenuLollipop");

		// Inflate the menu items for use in the action bar
		MenuInflater inflater = getMenuInflater();
		inflater.inflate(R.menu.file_explorer_action, menu);

		menu.findItem(R.id.cab_menu_sort).setVisible(false);
		menu.findItem(R.id.cab_menu_grid_list).setVisible(false);
		createFolderMenuItem = menu.findItem(R.id.cab_menu_create_folder);
		startConversation = menu.findItem(R.id.cab_menu_new_chat);
		startConversation.setVisible(false);

		if (cflF != null && cflF.isVisible()){
			if(cflF.getFabVisibility()==View.VISIBLE){
				createFolderMenuItem.setVisible(true);
			}
			else{
				createFolderMenuItem.setVisible(false);
			}
		}
		else{
			createFolderMenuItem.setVisible(false);
		}
		return super.onCreateOptionsMenu(menu);
	}

	@Override
	public boolean onOptionsItemSelected(MenuItem item) {
		logDebug("onOptionsItemSelected");
		int id = item.getItemId();
		switch(id){
			case android.R.id.home:{
				onBackPressed();
				break;
			}
			case R.id.cab_menu_create_folder:{
				showNewFolderDialog();
				break;
			}
		}
		return true;
	}

	public void showNewFolderDialog(){
		logDebug("showNewFolderDialog");

		LinearLayout layout = new LinearLayout(this);
		layout.setOrientation(LinearLayout.VERTICAL);
		LinearLayout.LayoutParams params = new LinearLayout.LayoutParams(LinearLayout.LayoutParams.MATCH_PARENT, LinearLayout.LayoutParams.WRAP_CONTENT);
		params.setMargins(scaleWidthPx(20, outMetrics), scaleWidthPx(20, outMetrics), scaleWidthPx(17, outMetrics), 0);

		final EditText input = new EditText(this);
		layout.addView(input, params);

		LinearLayout.LayoutParams params1 = new LinearLayout.LayoutParams(LinearLayout.LayoutParams.MATCH_PARENT, LinearLayout.LayoutParams.WRAP_CONTENT);
		params1.setMargins(scaleWidthPx(20, outMetrics), 0, scaleWidthPx(17, outMetrics), 0);

		final RelativeLayout error_layout = new RelativeLayout(ContactFileListActivityLollipop.this);
		layout.addView(error_layout, params1);

		final ImageView error_icon = new ImageView(ContactFileListActivityLollipop.this);
		error_icon.setImageDrawable(ContextCompat.getDrawable(this, R.drawable.ic_input_warning));
		error_layout.addView(error_icon);
		RelativeLayout.LayoutParams params_icon = (RelativeLayout.LayoutParams) error_icon.getLayoutParams();


		params_icon.addRule(RelativeLayout.ALIGN_PARENT_RIGHT);
		error_icon.setLayoutParams(params_icon);

		error_icon.setColorFilter(ContextCompat.getColor(ContactFileListActivityLollipop.this, R.color.login_warning));

		final TextView textError = new TextView(ContactFileListActivityLollipop.this);
		error_layout.addView(textError);
		RelativeLayout.LayoutParams params_text_error = (RelativeLayout.LayoutParams) textError.getLayoutParams();
		params_text_error.height = ViewGroup.LayoutParams.WRAP_CONTENT;
		params_text_error.width = ViewGroup.LayoutParams.WRAP_CONTENT;
		params_text_error.addRule(RelativeLayout.CENTER_VERTICAL);
		params_text_error.addRule(RelativeLayout.ALIGN_PARENT_LEFT);
		params_text_error.setMargins(scaleWidthPx(3, outMetrics), 0,0,0);
		textError.setLayoutParams(params_text_error);

		textError.setTextColor(ContextCompat.getColor(ContactFileListActivityLollipop.this, R.color.login_warning));

		error_layout.setVisibility(View.GONE);

		input.getBackground().mutate().clearColorFilter();
		input.getBackground().mutate().setColorFilter(ContextCompat.getColor(this, R.color.accentColor), PorterDuff.Mode.SRC_ATOP);
		input.addTextChangedListener(new TextWatcher() {
			@Override
			public void beforeTextChanged(CharSequence charSequence, int i, int i1, int i2) {

			}

			@Override
			public void onTextChanged(CharSequence charSequence, int i, int i1, int i2) {

			}

			@Override
			public void afterTextChanged(Editable editable) {
				if(error_layout.getVisibility() == View.VISIBLE){
					error_layout.setVisibility(View.GONE);
					input.getBackground().mutate().clearColorFilter();
					input.getBackground().mutate().setColorFilter(ContextCompat.getColor(contactPropertiesMainActivity, R.color.accentColor), PorterDuff.Mode.SRC_ATOP);
				}
			}
		});

//		input.setId(EDIT_TEXT_ID);
		input.setSingleLine();
		input.setTextColor(ContextCompat.getColor(contactPropertiesMainActivity, R.color.text_secondary));
		input.setHint(getString(R.string.context_new_folder_name));
//		input.setSelectAllOnFocus(true);
		input.setImeOptions(EditorInfo.IME_ACTION_DONE);
		input.setOnEditorActionListener(new OnEditorActionListener() {
			@Override
			public boolean onEditorAction(TextView v, int actionId,KeyEvent event) {
				if (actionId == EditorInfo.IME_ACTION_DONE) {
					String value = v.getText().toString().trim();
					if (value.length() == 0) {
						input.getBackground().mutate().setColorFilter(ContextCompat.getColor(contactPropertiesMainActivity, R.color.login_warning), PorterDuff.Mode.SRC_ATOP);
						textError.setText(getString(R.string.invalid_string));
						error_layout.setVisibility(View.VISIBLE);
						input.requestFocus();
						return true;
					}
					createFolder(value);
					newFolderDialog.dismiss();
					return true;
				}
				return false;
			}
		});
		input.setImeActionLabel(getString(R.string.general_create),EditorInfo.IME_ACTION_DONE);
		input.setOnFocusChangeListener(new View.OnFocusChangeListener() {
			@Override
			public void onFocusChange(View v, boolean hasFocus) {
				if (hasFocus) {
					showKeyboardDelayed(v);
				}
			}
		});

		AlertDialog.Builder builder = new AlertDialog.Builder(this, R.style.AppCompatAlertDialogStyle);
		builder.setTitle(getString(R.string.menu_new_folder));
		builder.setPositiveButton(getString(R.string.general_create),
				new DialogInterface.OnClickListener() {
					public void onClick(DialogInterface dialog, int whichButton) {
						String value = input.getText().toString().trim();
						if (value.length() == 0) {
							return;
						}
						createFolder(value);
					}
				});
		builder.setNegativeButton(getString(android.R.string.cancel), new DialogInterface.OnClickListener() {
			@Override
			public void onClick(DialogInterface dialogInterface, int i) {
				input.getBackground().clearColorFilter();
			}
		});
		builder.setView(layout);
		newFolderDialog = builder.create();
		newFolderDialog.show();
		newFolderDialog.getButton(android.support.v7.app.AlertDialog.BUTTON_POSITIVE).setOnClickListener(new   View.OnClickListener()
		{
			@Override
			public void onClick(View v)
			{
				String value = input.getText().toString().trim();
				if (value.length() == 0) {
					input.getBackground().mutate().setColorFilter(ContextCompat.getColor(contactPropertiesMainActivity, R.color.login_warning), PorterDuff.Mode.SRC_ATOP);
					textError.setText(getString(R.string.invalid_string));
					error_layout.setVisibility(View.VISIBLE);
					input.requestFocus();
				}
				else{
					createFolder(value);
					newFolderDialog.dismiss();
				}
			}
		});
	}

	private void createFolder(String title) {

		logDebug("createFolder");
		if (!isOnline(this)) {
			showSnackbar(SNACKBAR_TYPE, getString(R.string.error_server_connection_problem));
			return;
		}

		if(isFinishing()){
			return;
		}

		long parentHandle = cflF.getParentHandle();

		MegaNode parentNode = megaApi.getNodeByHandle(parentHandle);

		if (parentNode != null){
			logDebug("parentNode != null: " + parentNode.getName());
			boolean exists = false;
			ArrayList<MegaNode> nL = megaApi.getChildren(parentNode);
			for (int i=0;i<nL.size();i++){
				if (title.compareTo(nL.get(i).getName()) == 0){
					exists = true;
				}
			}

			if (!exists){
				statusDialog = null;
				try {
					statusDialog = new ProgressDialog(this);
					statusDialog.setMessage(getString(R.string.context_creating_folder));
					statusDialog.show();
				}
				catch(Exception e){
					return;
				}

				megaApi.createFolder(title, parentNode, this);
			}
			else{
				showSnackbar(SNACKBAR_TYPE, getString(R.string.context_folder_already_exists));
			}
		}
		else{
			logWarning("parentNode == null: " + parentHandle);
			parentNode = megaApi.getRootNode();
			if (parentNode != null){
				logDebug("megaApi.getRootNode() != null");
				boolean exists = false;
				ArrayList<MegaNode> nL = megaApi.getChildren(parentNode);
				for (int i=0;i<nL.size();i++){
					if (title.compareTo(nL.get(i).getName()) == 0){
						exists = true;
					}
				}

				if (!exists){
					statusDialog = null;
					try {
						statusDialog = new ProgressDialog(this);
						statusDialog.setMessage(getString(R.string.context_creating_folder));
						statusDialog.show();
					}
					catch(Exception e){
						return;
					}

					megaApi.createFolder(title, parentNode, this);
				}
				else{
					showSnackbar(SNACKBAR_TYPE, getString(R.string.context_folder_already_exists));
				}
			}
			else{
				return;
			}
		}
	}

	private void showKeyboardDelayed(final View view) {
		handler.postDelayed(new Runnable() {
			@Override
			public void run() {
				InputMethodManager imm = (InputMethodManager) getSystemService(Context.INPUT_METHOD_SERVICE);
				imm.showSoftInput(view, InputMethodManager.SHOW_IMPLICIT);
			}
		}, 50);
	}

	private BroadcastReceiver receiver = new BroadcastReceiver() {
		@Override
		public void onReceive(Context context, Intent intent) {
			int position;
			int adapterType;
			int actionType;
			ImageView imageDrag = null;

			if (intent != null) {
				position = intent.getIntExtra("position", -1);
				adapterType = intent.getIntExtra("adapterType", 0);
				actionType = intent.getIntExtra("actionType", -1);

				if (position != -1) {
					if (adapterType == CONTACT_FILE_ADAPTER) {
						if (cflF != null && cflF.isAdded()) {
							if (actionType == UPDATE_IMAGE_DRAG) {
								imageDrag = cflF.getImageDrag(position);
								if (cflF.imageDrag != null) {
									cflF.imageDrag.setVisibility(View.VISIBLE);
								}
								if (imageDrag != null) {
									cflF.imageDrag = imageDrag;
									cflF.imageDrag.setVisibility(View.GONE);
								}
							} else if (actionType == SCROLL_TO_POSITION) {
								cflF.updateScrollPosition(position);
							}
						}
					}
				}

				if (imageDrag != null){
					int[] positionDrag = new int[2];
					int[] screenPosition = new int[4];
					imageDrag.getLocationOnScreen(positionDrag);

					screenPosition[0] = (imageDrag.getWidth() / 2) + positionDrag[0];
					screenPosition[1] = (imageDrag.getHeight() / 2) + positionDrag[1];
					screenPosition[2] = imageDrag.getWidth();
					screenPosition[3] = imageDrag.getHeight();

					Intent intent1 =  new Intent(BROADCAST_ACTION_INTENT_FILTER_UPDATE_IMAGE_DRAG);
					intent1.putExtra("screenPosition", screenPosition);
					LocalBroadcastManager.getInstance(contactPropertiesMainActivity).sendBroadcast(intent1);
				}
			}
		}
	};

	@Override
	protected void onCreate(Bundle savedInstanceState) {
		requestWindowFeature(Window.FEATURE_NO_TITLE);
		logDebug("onCreate first");
		super.onCreate(savedInstanceState);

		getWindow().setStatusBarColor(ContextCompat.getColor(this, R.color.status_bar_search));

		if (megaApi == null){
			megaApi = ((MegaApplication) getApplication()).getMegaApi();
		}

		if(megaApi==null||megaApi.getRootNode()==null){
			logDebug("Refresh session - sdk");
			Intent intent = new Intent(this, LoginActivityLollipop.class);
			intent.putExtra("visibleFragment",  LOGIN_FRAGMENT);
			intent.setFlags(Intent.FLAG_ACTIVITY_CLEAR_TOP);
			startActivity(intent);
			finish();
			return;
		}

		if(isChatEnabled()){
			if (megaChatApi == null){
				megaChatApi = ((MegaApplication) getApplication()).getMegaChatApi();
			}

			if(megaChatApi==null||megaChatApi.getInitState()== MegaChatApi.INIT_ERROR){
				logDebug("Refresh session - karere");
				Intent intent = new Intent(this, LoginActivityLollipop.class);
				intent.putExtra("visibleFragment",  LOGIN_FRAGMENT);
				intent.setFlags(Intent.FLAG_ACTIVITY_CLEAR_TOP);
				startActivity(intent);
				finish();
				return;
			}
		}

		megaApi.addGlobalListener(this);

		contactPropertiesMainActivity=this;

		LocalBroadcastManager.getInstance(this).registerReceiver(receiver, new IntentFilter(BROADCAST_ACTION_INTENT_FILTER_UPDATE_POSITION));

		handler = new Handler();
		dbH = DatabaseHandler.getDbHandler(this);

		Display display = getWindowManager().getDefaultDisplay();
		outMetrics = new DisplayMetrics ();
		display.getMetrics(outMetrics);
		float density  = getResources().getDisplayMetrics().density;

		float scaleW = getScaleW(outMetrics, density);
		float scaleH = getScaleH(outMetrics, density);

		Bundle extras = getIntent().getExtras();
		if (extras != null){
			userEmail = extras.getString("name");
            int currNodePosition = extras.getInt("node_position", -1);
			
			setContentView(R.layout.activity_main_contact_properties);

			coordinatorLayout = (CoordinatorLayout) findViewById(R.id.contact_properties_main_activity_layout);
			coordinatorLayout.setFitsSystemWindows(false);

			//Set toolbar
			tB = (Toolbar) findViewById(R.id.toolbar_main_contact_properties);
			if(tB==null){
				logWarning("Toolbar is NULL");
			}

			setSupportActionBar(tB);
			aB = getSupportActionBar();

			contact = megaApi.getContact(userEmail);
			if(contact == null)
			{
				finish();
			}

			ContactController cC = new ContactController(this);
			fullName =  cC.getContactFullName(contact.getHandle());

			if(aB!=null){
				aB.setDisplayHomeAsUpEnabled(true);
				aB.setDisplayShowHomeEnabled(true);
				setTitleActionBar(null);
			}
			else{
				logWarning("aB is NULL!!!!");
			}

			fragmentContainer = (FrameLayout) findViewById(R.id.fragment_container_contact_properties);

			logDebug("Shared Folders are:");
			coordinatorLayout.setFitsSystemWindows(true);

			if (cflF == null){
				cflF = new ContactFileListFragmentLollipop();
			}
			cflF.setUserEmail(userEmail);
			cflF.setCurrNodePosition(currNodePosition);

			getSupportFragmentManager().beginTransaction().replace(R.id.fragment_container_contact_properties, cflF, "cflF").commitNow();
			coordinatorLayout.invalidate();
		}
	}

	public void showUploadPanel() {
		logDebug("showUploadPanel");

		if (Build.VERSION.SDK_INT >= Build.VERSION_CODES.M) {
			boolean hasStoragePermission = (ContextCompat.checkSelfPermission(this, Manifest.permission.WRITE_EXTERNAL_STORAGE) == PackageManager.PERMISSION_GRANTED);
			if (!hasStoragePermission) {
				ActivityCompat.requestPermissions(this, new String[]{Manifest.permission.WRITE_EXTERNAL_STORAGE},
						REQUEST_WRITE_STORAGE);
			}
		}

		if (isBottomSheetDialogShown(bottomSheetDialogFragment)) return;

		bottomSheetDialogFragment = new UploadBottomSheetDialogFragment();
		bottomSheetDialogFragment.show(getSupportFragmentManager(), bottomSheetDialogFragment.getTag());
	}

	@Override
	protected void onResume() {
		logDebug("onResume");
		super.onResume();

		Intent intent = getIntent(); 

		if (intent != null) { 
			if (intent.getAction() != null){ 
//				if(getIntent().getAction().equals(ManagerActivityLollipop.ACTION_EXPLORE_ZIP)){  
//
//					String pathZip=intent.getExtras().getString(ManagerActivityLollipop.EXTRA_PATH_ZIP);    				
//
//					log("Path: "+pathZip);
//
//					//Lanzar nueva activity ZipBrowserActivity
//
//					Intent intentZip = new Intent(this, ZipBrowserActivityLollipop.class);    				
//					intentZip.putExtra(ZipBrowserActivityLollipop.EXTRA_PATH_ZIP, pathZip);
//					startActivity(intentZip);
//
//
//				}
//				else if(getIntent().getAction().equals(ManagerActivityLollipop.ACTION_OPEN_PDF)){ 
//					String pathPdf=intent.getExtras().getString(ManagerActivityLollipop.EXTRA_PATH_PDF);
//
//					File pdfFile = new File(pathPdf);
//
//					Intent intentPdf = new Intent();
//					intentPdf.setDataAndType(Uri.fromFile(pdfFile), "application/pdf");
//					intentPdf.setClass(this, OpenPDFActivity.class);
//					intentPdf.setAction("android.intent.action.VIEW");
//					this.startActivity(intentPdf);
//				}
			}
			intent.setAction(null);
			setIntent(null);
		}
	}

	@Override
	protected void onNewIntent(Intent intent){
		logDebug("onNewIntent");
		super.onNewIntent(intent);
		setIntent(intent); 
	}

//	public void selectContactFragment(int currentFragment){
//		log("selectContactFragment: "+currentFragment);
//		switch(currentFragment){
//			case CONTACT_PROPERTIES:{
//				if (cpF == null){
//					cpF = new ContactPropertiesFragmentLollipop();
//				}
//				cpF.setUserEmail(userEmail);
//				coordinatorLayout.setFitsSystemWindows(false);
//				getSupportFragmentManager().beginTransaction().replace(R.id.fragment_container_contact_properties, cpF, "cpF").commit();
//
//				break;
//			}
//			case CONTACT_FILE_LIST:{
//
//				break;
//			}
//		}
//	}

	public void showConfirmationLeaveIncomingShare (final MegaNode n){
		logDebug("showConfirmationLeaveIncomingShare");

		DialogInterface.OnClickListener dialogClickListener = new DialogInterface.OnClickListener() {
			@Override
			public void onClick(DialogInterface dialog, int which) {
				switch (which){
					case DialogInterface.BUTTON_POSITIVE: {
						//TODO remove the incoming shares
						megaApi.remove(n);
						break;
					}
					case DialogInterface.BUTTON_NEGATIVE:
						//No button clicked
						break;
				}
			}
		};

		android.support.v7.app.AlertDialog.Builder builder = new android.support.v7.app.AlertDialog.Builder(this, R.style.AppCompatAlertDialogStyle);
//		builder.setTitle(getResources().getString(R.string.alert_leave_share));
		String message= getResources().getString(R.string.confirmation_leave_share_folder);
		builder.setMessage(message).setPositiveButton(R.string.general_leave, dialogClickListener)
				.setNegativeButton(R.string.general_cancel, dialogClickListener).show();
	}

	public void showConfirmationLeaveIncomingShare (final ArrayList<Long> handleList){
		logDebug("showConfirmationLeaveIncomingShare");

		DialogInterface.OnClickListener dialogClickListener = new DialogInterface.OnClickListener() {
			@Override
			public void onClick(DialogInterface dialog, int which) {
				switch (which){
					case DialogInterface.BUTTON_POSITIVE: {
						//TODO remove the incoming shares
						contactPropertiesMainActivity.leaveMultipleShares(handleList);
						break;
					}
					case DialogInterface.BUTTON_NEGATIVE:
						//No button clicked
						break;
				}
			}
		};

		android.support.v7.app.AlertDialog.Builder builder = new android.support.v7.app.AlertDialog.Builder(this, R.style.AppCompatAlertDialogStyle);
//		builder.setTitle(getResources().getString(R.string.alert_leave_share));
		String message= getResources().getString(R.string.confirmation_leave_share_folder);
		builder.setMessage(message).setPositiveButton(R.string.general_leave, dialogClickListener)
				.setNegativeButton(R.string.general_cancel, dialogClickListener).show();
	}
	
	public void leaveMultipleShares (ArrayList<Long> handleList){
		
		for (int i=0; i<handleList.size(); i++){
			MegaNode node = megaApi.getNodeByHandle(handleList.get(i));
			megaApi.remove(node);
		}
	}
	
	public String getDescription(ArrayList<MegaNode> nodes){
		int numFolders = 0;
		int numFiles = 0;

		for (int i=0;i<nodes.size();i++){
			MegaNode c = nodes.get(i);
			if (c.isFolder()){
				numFolders++;
			}
			else{
				numFiles++;
			}
		}

		String info = "";
		if (numFolders > 0){
			info = numFolders +  " " + getResources().getQuantityString(R.plurals.general_num_folders, numFolders);
			if (numFiles > 0){
				info = info + ", " + numFiles + " " + getResources().getQuantityString(R.plurals.general_num_files, numFiles);
			}
		}
		else {
			if (numFiles == 0){
				info = numFiles +  " " + getResources().getQuantityString(R.plurals.general_num_folders, numFolders);
			}
			else{
				info = numFiles +  " " + getResources().getQuantityString(R.plurals.general_num_files, numFiles);
			}
		}

		return info;
	}

	@Override
	protected void onDestroy(){
		logDebug("onDestroy()");

		super.onDestroy();    	    	

		if(megaApi != null)
		{
			megaApi.removeGlobalListener(this);	
			megaApi.removeRequestListener(this);
		}

		LocalBroadcastManager.getInstance(this).unregisterReceiver(receiver);
	}

	@Override
	public boolean onPrepareOptionsMenu(Menu menu) {
		logDebug("onPrepareOptionsMenu----------------------------------");

		if(cflF!=null){
			if(cflF.isVisible()){
				logDebug("visible ContacFileListProperties");
				if(shareMenuItem!=null){
					shareMenuItem.setVisible(true);
					viewSharedItem.setVisible(false);
				}
			}
		}

		super.onPrepareOptionsMenu(menu);
		return true;

	}

	public void setParentHandle(long parentHandle) {
		this.parentHandle = parentHandle;
	}

	@SuppressLint("NewApi")
	public void onFileClick(ArrayList<Long> handleList) {

		if(nC==null){
			nC = new NodeController(this);
		}
		nC.prepareForDownload(handleList, true);
	}

	public void moveToTrash(final ArrayList<Long> handleList){
		logDebug("moveToTrash: ");
		moveToRubbish=true;
		if (!isOnline(this)) {
			showSnackbar(SNACKBAR_TYPE, getString(R.string.error_server_connection_problem));
			return;
		}

		MultipleRequestListener moveMultipleListener = null;
		MegaNode parent;
		//Check if the node is not yet in the rubbish bin (if so, remove it)
		if(handleList!=null){
			if(handleList.size()>1){
				logDebug("MOVE multiple: " + handleList.size());
				moveMultipleListener = new MultipleRequestListener(MULTIPLE_SEND_RUBBISH, this);
				for (int i=0;i<handleList.size();i++){
					megaApi.moveNode(megaApi.getNodeByHandle(handleList.get(i)), megaApi.getRubbishNode(), moveMultipleListener);
				}
			}
			else{
				logDebug("MOVE single");
				megaApi.moveNode(megaApi.getNodeByHandle(handleList.get(0)), megaApi.getRubbishNode(), this);

			}
		}
		else{
			logWarning("handleList NULL");
			return;
		}
	}

	public void showRenameDialog(final MegaNode document, String text){
		logDebug("showRenameDialog");

		LinearLayout layout = new LinearLayout(this);
		layout.setOrientation(LinearLayout.VERTICAL);
		LinearLayout.LayoutParams params = new LinearLayout.LayoutParams(LinearLayout.LayoutParams.MATCH_PARENT, LinearLayout.LayoutParams.WRAP_CONTENT);
		params.setMargins(scaleWidthPx(20, outMetrics), scaleHeightPx(20, outMetrics), scaleWidthPx(17, outMetrics), 0);
//	    layout.setLayoutParams(params);

		final EditTextCursorWatcher input = new EditTextCursorWatcher(this, document.isFolder());
//		input.setId(EDIT_TEXT_ID);
		input.setSingleLine();
		input.setTextColor(ContextCompat.getColor(this, R.color.text_secondary));
//		input.setHint(getString(R.string.context_new_folder_name));
		input.setImeOptions(EditorInfo.IME_ACTION_DONE);

		input.setImeActionLabel(getString(R.string.context_rename),EditorInfo.IME_ACTION_DONE);
		input.setText(text);
		input.setOnFocusChangeListener(new View.OnFocusChangeListener() {
			@Override
			public void onFocusChange(final View v, boolean hasFocus) {
				if (hasFocus) {
					if (document.isFolder()){
						input.setSelection(0, input.getText().length());
					}
					else{
						String [] s = document.getName().split("\\.");
						if (s != null){
							int numParts = s.length;
							int lastSelectedPos = 0;
							if (numParts == 1){
								input.setSelection(0, input.getText().length());
							}
							else if (numParts > 1){
								for (int i=0; i<(numParts-1);i++){
									lastSelectedPos += s[i].length();
									lastSelectedPos++;
								}
								lastSelectedPos--; //The last point should not be selected)
								input.setSelection(0, lastSelectedPos);
							}
						}
						showKeyboardDelayed(v);
					}
				}
			}
		});

		layout.addView(input, params);

		LinearLayout.LayoutParams params1 = new LinearLayout.LayoutParams(LinearLayout.LayoutParams.MATCH_PARENT, LinearLayout.LayoutParams.WRAP_CONTENT);
		params1.setMargins(scaleWidthPx(20, outMetrics), 0, scaleWidthPx(17, outMetrics), 0);

		final RelativeLayout error_layout = new RelativeLayout(ContactFileListActivityLollipop.this);
		layout.addView(error_layout, params1);

		final ImageView error_icon = new ImageView(ContactFileListActivityLollipop.this);
		error_icon.setImageDrawable(ContextCompat.getDrawable(this, R.drawable.ic_input_warning));
		error_layout.addView(error_icon);
		RelativeLayout.LayoutParams params_icon = (RelativeLayout.LayoutParams) error_icon.getLayoutParams();


		params_icon.addRule(RelativeLayout.ALIGN_PARENT_RIGHT);
		error_icon.setLayoutParams(params_icon);

		error_icon.setColorFilter(ContextCompat.getColor(ContactFileListActivityLollipop.this, R.color.login_warning));

		final TextView textError = new TextView(ContactFileListActivityLollipop.this);
		error_layout.addView(textError);
		RelativeLayout.LayoutParams params_text_error = (RelativeLayout.LayoutParams) textError.getLayoutParams();
		params_text_error.height = ViewGroup.LayoutParams.WRAP_CONTENT;
		params_text_error.width = ViewGroup.LayoutParams.WRAP_CONTENT;
		params_text_error.addRule(RelativeLayout.CENTER_VERTICAL);
		params_text_error.addRule(RelativeLayout.ALIGN_PARENT_LEFT);
		params_text_error.setMargins(scaleWidthPx(3, outMetrics), 0,0,0);
		textError.setLayoutParams(params_text_error);

		textError.setTextColor(ContextCompat.getColor(ContactFileListActivityLollipop.this, R.color.login_warning));

		error_layout.setVisibility(View.GONE);

		input.getBackground().mutate().clearColorFilter();
		input.getBackground().mutate().setColorFilter(ContextCompat.getColor(this, R.color.accentColor), PorterDuff.Mode.SRC_ATOP);
		input.addTextChangedListener(new TextWatcher() {
			@Override
			public void beforeTextChanged(CharSequence charSequence, int i, int i1, int i2) {

			}

			@Override
			public void onTextChanged(CharSequence charSequence, int i, int i1, int i2) {

			}

			@Override
			public void afterTextChanged(Editable editable) {
				if(error_layout.getVisibility() == View.VISIBLE){
					error_layout.setVisibility(View.GONE);
					input.getBackground().mutate().clearColorFilter();
					input.getBackground().mutate().setColorFilter(ContextCompat.getColor(contactPropertiesMainActivity, R.color.accentColor), PorterDuff.Mode.SRC_ATOP);
				}
			}
		});

		input.setImeOptions(EditorInfo.IME_ACTION_DONE);
		input.setOnEditorActionListener(new OnEditorActionListener() {
			@Override
			public boolean onEditorAction(TextView v, int actionId,
										  KeyEvent event) {
				if (actionId == EditorInfo.IME_ACTION_DONE) {
					logDebug("actionId is IME_ACTION_DONE");
					String value = v.getText().toString().trim();
					if (value.length() == 0) {
						input.getBackground().mutate().setColorFilter(ContextCompat.getColor(contactPropertiesMainActivity, R.color.login_warning), PorterDuff.Mode.SRC_ATOP);
						textError.setText(getString(R.string.invalid_string));
						error_layout.setVisibility(View.VISIBLE);
						input.requestFocus();
					}
					else{
						rename(document, value);
						renameDialog.dismiss();
					}
					return true;
				}
				return false;
			}
		});

		android.support.v7.app.AlertDialog.Builder builder = new android.support.v7.app.AlertDialog.Builder(this, R.style.AppCompatAlertDialogStyle);
		builder.setTitle(getString(R.string.context_rename) + " "	+ new String(document.getName()));
		builder.setPositiveButton(getString(R.string.context_rename),
				new DialogInterface.OnClickListener() {
					public void onClick(DialogInterface dialog, int whichButton) {
						String value = input.getText().toString().trim();
						if (value.length() == 0) {
							return;
						}
						rename(document, value);
					}
				});
		builder.setNegativeButton(getString(android.R.string.cancel), new DialogInterface.OnClickListener() {
			@Override
			public void onClick(DialogInterface dialogInterface, int i) {
				input.getBackground().clearColorFilter();
			}
		});
		builder.setView(layout);
		renameDialog = builder.create();
		renameDialog.show();
		renameDialog.getButton(android.support.v7.app.AlertDialog.BUTTON_POSITIVE).setOnClickListener(new   View.OnClickListener()
		{
			@Override
			public void onClick(View v)
			{
				String value = input.getText().toString().trim();
				if (value.length() == 0) {
					input.getBackground().mutate().setColorFilter(ContextCompat.getColor(contactPropertiesMainActivity, R.color.login_warning), PorterDuff.Mode.SRC_ATOP);
					textError.setText(getString(R.string.invalid_string));
					error_layout.setVisibility(View.VISIBLE);
					input.requestFocus();
				}
				else{
					rename(document, value);
					renameDialog.dismiss();
				}
			}
		});
	}

	private void rename(MegaNode document, String newName) {
		if (newName.equals(document.getName())) {
			return;
		}

		if (!isOnline(this)) {
			showSnackbar(SNACKBAR_TYPE, getString(R.string.error_server_connection_problem));
			return;
		}

		if (isFinishing()) {
			return;
		}

		ProgressDialog temp = null;
		try {
			temp = new ProgressDialog(this);
			temp.setMessage(getString(R.string.context_renaming));
			temp.show();
		} catch (Exception e) {
			return;
		}
		statusDialog = temp;

		logDebug("Renaming " + document.getName() + " to " + newName);

		megaApi.renameNode(document, newName, this);
	}

	public void showMoveLollipop(ArrayList<Long> handleList){
		moveToRubbish=false;
		Intent intent = new Intent(this, FileExplorerActivityLollipop.class);
		intent.setAction(FileExplorerActivityLollipop.ACTION_PICK_MOVE_FOLDER);
		long[] longArray = new long[handleList.size()];
		for (int i=0; i<handleList.size(); i++){
			longArray[i] = handleList.get(i);
		}
		intent.putExtra("MOVE_FROM", longArray);
		startActivityForResult(intent, REQUEST_CODE_SELECT_MOVE_FOLDER);
	}

	public void showCopyLollipop(ArrayList<Long> handleList) {

		Intent intent = new Intent(this, FileExplorerActivityLollipop.class);
		intent.setAction(FileExplorerActivityLollipop.ACTION_PICK_COPY_FOLDER);
		long[] longArray = new long[handleList.size()];
		for (int i = 0; i < handleList.size(); i++) {
			longArray[i] = handleList.get(i);
		}
		intent.putExtra("COPY_FROM", longArray);
		startActivityForResult(intent, REQUEST_CODE_SELECT_COPY_FOLDER);
	}

	@Override
	protected void onActivityResult(int requestCode, int resultCode,
			Intent intent) {
		if (intent == null) {
			return;
		}

		if (requestCode == REQUEST_CODE_SELECT_LOCAL_FOLDER	&& resultCode == RESULT_OK) {
			logDebug("Local folder selected");
			String parentPath = intent
					.getStringExtra(FileStorageActivityLollipop.EXTRA_PATH);
            dbH.setStorageDownloadLocation(parentPath);
			String url = intent.getStringExtra(FileStorageActivityLollipop.EXTRA_URL);
			long size = intent.getLongExtra(FileStorageActivityLollipop.EXTRA_SIZE, 0);
			long[] hashes = intent.getLongArrayExtra(FileStorageActivityLollipop.EXTRA_DOCUMENT_HASHES);
			logDebug("URL: " + url + "___SIZE: " + size);

			if(nC==null){
				nC = new NodeController(this);
			}
			nC.checkSizeBeforeDownload(parentPath,url, size, hashes, false);
        } else if (requestCode == REQUEST_CODE_TREE) {
            onRequestSDCardWritePermission(intent, resultCode, false, nC);
        }
		else if (requestCode == REQUEST_CODE_SELECT_COPY_FOLDER	&& resultCode == RESULT_OK) {
			if (!isOnline(this)) {
				showSnackbar(SNACKBAR_TYPE, getString(R.string.error_server_connection_problem));
				return;
			}

			ProgressDialog temp = null;
			try {
				temp = new ProgressDialog(this);
				temp.setMessage(getString(R.string.context_copying));
				temp.show();
			} catch (Exception e) {
				return;
			}
			statusDialog = temp;

			final long[] copyHandles = intent.getLongArrayExtra("COPY_HANDLES");
			final long toHandle = intent.getLongExtra("COPY_TO", 0);
			final int totalCopy = copyHandles.length;

			MegaNode parent = megaApi.getNodeByHandle(toHandle);
			for (int i = 0; i < copyHandles.length; i++) {
				logDebug("NODE TO COPY: " + megaApi.getNodeByHandle(copyHandles[i]).getName());
				logDebug("WHERE: " + parent.getName());
				logDebug("NODES: " + copyHandles[i] + "_" + parent.getHandle());
				MegaNode cN = megaApi.getNodeByHandle(copyHandles[i]);
				if (cN != null){
					logDebug("cN != null");
					megaApi.copyNode(cN, parent, this);
				}
				else{
					logWarning("cN == null");
					try {
						statusDialog.dismiss();
						if(cflF!=null && cflF.isVisible()){
							showSnackbar(SNACKBAR_TYPE, getString(R.string.context_no_sent_node));
						}
					} catch (Exception ex) {
					}
				}
			}
		}
		else if (requestCode == REQUEST_CODE_SELECT_MOVE_FOLDER && resultCode == RESULT_OK) {

			if (!isOnline(this)) {
				showSnackbar(SNACKBAR_TYPE, getString(R.string.error_server_connection_problem));
				return;
			}
			
			final long[] moveHandles = intent.getLongArrayExtra("MOVE_HANDLES");
			final long toHandle = intent.getLongExtra("MOVE_TO", 0);
			moveToRubbish=false;
			MegaNode parent = megaApi.getNodeByHandle(toHandle);
			
			ProgressDialog temp = null;
			try{
				temp = new ProgressDialog(this);
				temp.setMessage(getString(R.string.context_moving));
				temp.show();
			}
			catch(Exception e){
				return;
			}
			statusDialog = temp;
			
			for(int i=0; i<moveHandles.length;i++){
				megaApi.moveNode(megaApi.getNodeByHandle(moveHandles[i]), parent, this);
			}
		}		
		else if (requestCode == REQUEST_CODE_GET && resultCode == RESULT_OK) {
			Uri uri = intent.getData();
			intent.setAction(Intent.ACTION_GET_CONTENT);
			FilePrepareTask filePrepareTask = new FilePrepareTask(this);
			filePrepareTask.execute(intent);
			ProgressDialog temp = null;
			try {
				temp = new ProgressDialog(this);
				temp.setMessage(getString(R.string.upload_prepare));
				temp.show();
			} catch (Exception e) {
				return;
			}
			statusDialog = temp;
		} 
		else if (requestCode == REQUEST_CODE_SELECT_FOLDER && resultCode == RESULT_OK) {

			if (!isOnline(this)) {
				showSnackbar(SNACKBAR_TYPE, getString(R.string.error_server_connection_problem));
				return;
			}

			final ArrayList<String> selectedContacts = intent.getStringArrayListExtra("SELECTED_CONTACTS");
			final long folderHandle = intent.getLongExtra("SELECT", 0);			

			final MegaNode parent = megaApi.getNodeByHandle(folderHandle);

			if (parent.isFolder()){
				AlertDialog.Builder dialogBuilder = new AlertDialog.Builder(this, R.style.AppCompatAlertDialogStyleAddContacts);
				dialogBuilder.setTitle(getString(R.string.file_properties_shared_folder_permissions));
				final CharSequence[] items = {getString(R.string.file_properties_shared_folder_read_only), getString(R.string.file_properties_shared_folder_read_write), getString(R.string.file_properties_shared_folder_full_access)};
				dialogBuilder.setSingleChoiceItems(items, -1, new DialogInterface.OnClickListener() {
					public void onClick(DialogInterface dialog, int item) {

						ProgressDialog temp = null;
						try{
							temp = new ProgressDialog(contactPropertiesMainActivity);
							temp.setMessage(getString(R.string.context_sharing_folder));
							temp.show();
						}
						catch(Exception e){
							return;
						}
						statusDialog = temp;
						permissionsDialog.dismiss();

						logDebug("item "+item);

						switch(item) {
						case 0:{
							for (int i=0;i<selectedContacts.size();i++){
								MegaUser user= megaApi.getContact(selectedContacts.get(i));
								logDebug("user: " + user);
								logDebug("useremail: " + userEmail);
								logDebug("parentNode: " + parent.getName() + "_" + parent.getHandle());
								megaApi.share(parent, user, MegaShare.ACCESS_READ,contactPropertiesMainActivity);
							}
							break;
						}
						case 1:{	                    	
							for (int i=0;i<selectedContacts.size();i++){
								MegaUser user= megaApi.getContact(selectedContacts.get(i));
								megaApi.share(parent, user, MegaShare.ACCESS_READWRITE,contactPropertiesMainActivity);
							}
							break;
						}
						case 2:{                   	
							for (int i=0;i<selectedContacts.size();i++){
								MegaUser user= megaApi.getContact(selectedContacts.get(i));
								megaApi.share(parent, user, MegaShare.ACCESS_FULL,contactPropertiesMainActivity);
							}
							break;
						}
						}
					}
				});
				permissionsDialog = dialogBuilder.create();
				permissionsDialog.show();
				Resources resources = permissionsDialog.getContext().getResources();
				int alertTitleId = resources.getIdentifier("alertTitle", "id", "android");
				TextView alertTitle = (TextView) permissionsDialog.getWindow().getDecorView().findViewById(alertTitleId);
				alertTitle.setTextColor(ContextCompat.getColor(this, R.color.black));
			}
		}		

		else if (requestCode == REQUEST_CODE_GET_LOCAL && resultCode == RESULT_OK) {

			String folderPath = intent.getStringExtra(FileStorageActivityLollipop.EXTRA_PATH);
			ArrayList<String> paths = intent.getStringArrayListExtra(FileStorageActivityLollipop.EXTRA_FILES);

			int i = 0;

			MegaNode parentNode = megaApi.getNodeByHandle(parentHandle);
			if (parentNode == null) {
				parentNode = megaApi.getRootNode();
			}

			for (String path : paths) {
				Intent uploadServiceIntent = new Intent(this, UploadService.class);
				File file = new File(path);
				if (file.isDirectory()) {
					uploadServiceIntent.putExtra(UploadService.EXTRA_FILEPATH, file.getAbsolutePath());
					uploadServiceIntent.putExtra(UploadService.EXTRA_NAME, file.getName());
					logDebug("FOLDER: EXTRA_FILEPATH: " + file.getAbsolutePath());
					logDebug("FOLDER: EXTRA_NAME: " + file.getName());
				} else {
					ShareInfo info = ShareInfo.infoFromFile(file);
					if (info == null) {
						continue;
					}
					uploadServiceIntent.putExtra(UploadService.EXTRA_FILEPATH, info.getFileAbsolutePath());
					uploadServiceIntent.putExtra(UploadService.EXTRA_NAME, info.getTitle());
					uploadServiceIntent.putExtra(UploadService.EXTRA_SIZE, info.getSize());

					logDebug("FILE: EXTRA_FILEPATH: " + info.getFileAbsolutePath());
					logDebug("FILE: EXTRA_NAME: " + info.getTitle());
					logDebug("FILE: EXTRA_SIZE: " + info.getSize());
				}

				uploadServiceIntent.putExtra(UploadService.EXTRA_FOLDERPATH, folderPath);
				uploadServiceIntent.putExtra(UploadService.EXTRA_PARENT_HASH, parentNode.getHandle());
				logDebug("PARENTNODE: " + parentNode.getHandle() + "___" + parentNode.getName());
				showSnackbar(SNACKBAR_TYPE, getString(R.string.upload_began));
				startService(uploadServiceIntent);
				i++;
			}
		}
	}

	public void onIntentProcessed(List<ShareInfo> infos) {
		if (statusDialog != null) {
			try {
				statusDialog.dismiss();
			} catch (Exception ex) {
			}
		}

		MegaNode parentNode = megaApi.getNodeByHandle(parentHandle);
		if (parentNode == null) {
			showErrorAlertDialog(
					getString(R.string.error_temporary_unavaible), false, this);
			return;
		}

		if (infos == null) {
			showErrorAlertDialog(getString(R.string.upload_can_not_open),
					false, this);
		} else {
			showSnackbar(SNACKBAR_TYPE, getString(R.string.upload_began));
			for (ShareInfo info : infos) {
				Intent intent = new Intent(this, UploadService.class);
				intent.putExtra(UploadService.EXTRA_FILEPATH, info.getFileAbsolutePath());
				intent.putExtra(UploadService.EXTRA_NAME, info.getTitle());
				intent.putExtra(UploadService.EXTRA_PARENT_HASH, parentNode.getHandle());
				intent.putExtra(UploadService.EXTRA_SIZE, info.getSize());
				startService(intent);
			}
		}
	}

	@Override
	public void onBackPressed() {
		retryConnectionsAndSignalPresence();

		if (cflF != null && cflF.isVisible() && cflF.onBackPressed() == 0){
			super.onBackPressed();
		}
	}

	@Override
	public void onUsersUpdate(MegaApiJava api, ArrayList<MegaUser> users) {
		// TODO Auto-generated method stub

	}

	@Override
	public void onUserAlertsUpdate(MegaApiJava api, ArrayList<MegaUserAlert> userAlerts) {
		logDebug("onUserAlertsUpdate");
	}

	@Override
	public void onNodesUpdate(MegaApiJava api, ArrayList<MegaNode> nodes) {
		if (cflF != null){
			if (cflF.isVisible()){
				cflF.setNodes(parentHandle);
			}
		}
	}

	@Override
	public void onReloadNeeded(MegaApiJava api) {
		// TODO Auto-generated method stub

	}

	@Override
	public void onRequestStart(MegaApiJava api, MegaRequest request) {
		if (request.getType() == MegaRequest.TYPE_MOVE) {
			logDebug("Move request start");
		} 
		else if (request.getType() == MegaRequest.TYPE_REMOVE) {
			logDebug("Remove request start");
		} 
		else if (request.getType() == MegaRequest.TYPE_EXPORT) {
			logDebug("Export request start");
		} 
		else if (request.getType() == MegaRequest.TYPE_RENAME) {
			logDebug("Rename request start");
		} 
		else if (request.getType() == MegaRequest.TYPE_COPY) {
			logDebug("Copy request start");
		}
		else if (request.getType() == MegaRequest.TYPE_SHARE) {
			logDebug("Share request start");
		}
	}

	public void askConfirmationMoveToRubbish(final ArrayList<Long> handleList){
		logDebug("askConfirmationMoveToRubbish");

		DialogInterface.OnClickListener dialogClickListener = new DialogInterface.OnClickListener() {
			@Override
			public void onClick(DialogInterface dialog, int which) {
				switch (which){
					case DialogInterface.BUTTON_POSITIVE:
						moveToTrash(handleList);
						break;

					case DialogInterface.BUTTON_NEGATIVE:
						//No button clicked
						break;
				}
			}
		};

		if(handleList!=null){

			if (handleList.size() > 0){
				android.support.v7.app.AlertDialog.Builder builder = new android.support.v7.app.AlertDialog.Builder(this, R.style.AppCompatAlertDialogStyle);
//				builder.setTitle(getResources().getString(R.string.section_rubbish_bin));
				if (handleList.size() > 1){
					builder.setMessage(getResources().getString(R.string.confirmation_move_to_rubbish_plural));
				}
				else{
					builder.setMessage(getResources().getString(R.string.confirmation_move_to_rubbish));
				}
				builder.setPositiveButton(R.string.general_move, dialogClickListener);
				builder.setNegativeButton(R.string.general_cancel, dialogClickListener);
				builder.show();
			}
		}
		else{
			logWarning("handleList NULL");
			return;
		}
	}

	@Override
	public void onRequestUpdate(MegaApiJava api, MegaRequest request) {
		logDebug("onRequestUpdate");
	}

	@Override
	public void onRequestFinish(MegaApiJava api, MegaRequest request, MegaError e) {
		logDebug("onRequestFinish");

		if (request.getType() == MegaRequest.TYPE_CREATE_FOLDER){
			try {
				statusDialog.dismiss();
			}
			catch (Exception ex) {}

			if (e.getErrorCode() == MegaError.API_OK){
				if(cflF!=null && cflF.isVisible()){
					showSnackbar(SNACKBAR_TYPE, getString(R.string.context_folder_created));
					cflF.setNodes();
				}
			}
			else{
				if(cflF!=null && cflF.isVisible()){
					showSnackbar(SNACKBAR_TYPE, getString(R.string.context_folder_no_created));
					cflF.setNodes();
				}
			}
		}
		else if (request.getType() == MegaRequest.TYPE_RENAME){

			try { 
				statusDialog.dismiss();	
			} 
			catch (Exception ex) {}

			if (e.getErrorCode() == MegaError.API_OK){
				if(cflF!=null && cflF.isVisible()){
					cflF.clearSelections();
					cflF.hideMultipleSelect();
					showSnackbar(SNACKBAR_TYPE, getString(R.string.context_correctly_renamed));
				}
			}
			else{
				if(cflF!=null && cflF.isVisible()){
					cflF.clearSelections();
					cflF.hideMultipleSelect();
					showSnackbar(SNACKBAR_TYPE, getString(R.string.context_no_renamed));
				}
			}
			logDebug("Rename nodes request finished");
		}
		else if (request.getType() == MegaRequest.TYPE_COPY) {
			try {
				statusDialog.dismiss();
			} catch (Exception ex) {
			}

			if (e.getErrorCode() == MegaError.API_OK){
				if(cflF!=null && cflF.isVisible()){
					cflF.clearSelections();
					cflF.hideMultipleSelect();
					showSnackbar(SNACKBAR_TYPE, getString(R.string.context_correctly_copied));
				}
			}
			else{
				if(e.getErrorCode()==MegaError.API_EOVERQUOTA){
					logWarning("OVERQUOTA ERROR: " + e.getErrorCode());
					Intent intent = new Intent(this, ManagerActivityLollipop.class);
					intent.setAction(ACTION_OVERQUOTA_STORAGE);
					startActivity(intent);
					finish();
				}
				else if(e.getErrorCode()==MegaError.API_EGOINGOVERQUOTA){
					logWarning("PRE OVERQUOTA ERROR: " + e.getErrorCode());
					Intent intent = new Intent(this, ManagerActivityLollipop.class);
					intent.setAction(ACTION_PRE_OVERQUOTA_STORAGE);
					startActivity(intent);
					finish();
				}
				else{
					if(cflF!=null && cflF.isVisible()){
						cflF.clearSelections();
						cflF.hideMultipleSelect();
						showSnackbar(SNACKBAR_TYPE, getString(R.string.context_no_copied));
					}
				}
			}

			logDebug("Copy nodes request finished");
		}
		else if (request.getType() == MegaRequest.TYPE_MOVE){
			try { 
				statusDialog.dismiss();	
			} 
			catch (Exception ex) {}

			if(moveToRubbish){
				logDebug("Finish move to Rubbish!");
				if (e.getErrorCode() == MegaError.API_OK){
					if(cflF!=null && cflF.isVisible()){
						cflF.clearSelections();
						cflF.hideMultipleSelect();
						showSnackbar(SNACKBAR_TYPE, getString(R.string.context_correctly_moved_to_rubbish));
					}
				}
				else{
					if(cflF!=null && cflF.isVisible()){
						cflF.clearSelections();
						cflF.hideMultipleSelect();
					}
				}
			}
			else{
				if (e.getErrorCode() == MegaError.API_OK){
					if(cflF!=null && cflF.isVisible()){
						cflF.clearSelections();
						cflF.hideMultipleSelect();
						showSnackbar(SNACKBAR_TYPE, getString(R.string.context_correctly_moved));
					}
				}
				else{
					if(cflF!=null && cflF.isVisible()){
						cflF.clearSelections();
						cflF.hideMultipleSelect();
						showSnackbar(SNACKBAR_TYPE, getString(R.string.context_no_moved));
					}
				}
			}
			moveToRubbish=false;
			logDebug("Move request finished");
		}
		else if (request.getType() == MegaRequest.TYPE_SHARE){
			try { 
				statusDialog.dismiss();	
			} 
			catch (Exception ex) {}

			if (e.getErrorCode() == MegaError.API_OK){
				cflF.clearSelections();
				cflF.hideMultipleSelect();
				logDebug("Shared folder correctly: " + request.getNodeHandle());
				Toast.makeText(this, getString(R.string.context_correctly_shared), Toast.LENGTH_SHORT).show();
			}
			else{
				cflF.clearSelections();
				cflF.hideMultipleSelect();
				Toast.makeText(this, getString(R.string.context_no_shared), Toast.LENGTH_LONG).show();
			}
		}
	}

	@Override
	public void onRequestTemporaryError(MegaApiJava api, MegaRequest request,
			MegaError e) {
		logDebug("onRequestTemporaryError");
	}

	@Override
	public void onAccountUpdate(MegaApiJava api) {
		// TODO Auto-generated method stub
		
	}

	@Override
	public void onContactRequestsUpdate(MegaApiJava api,
			ArrayList<MegaContactRequest> requests) {
		// TODO Auto-generated method stub
		
	}

	@Override
	public void onEvent(MegaApiJava api, MegaEvent event) {

	}

	public void showOptionsPanel(MegaNode node){
		logDebug("showOptionsPanel");

		if (node == null || isBottomSheetDialogShown(bottomSheetDialogFragment)) return;

        selectedNode = node;
        bottomSheetDialogFragment = new ContactFileListBottomSheetDialogFragment();
        bottomSheetDialogFragment.show(getSupportFragmentManager(), bottomSheetDialogFragment.getTag());
	}

	public void showSnackbar(int type, String s){
		CoordinatorLayout coordinatorFragment = (CoordinatorLayout) findViewById(R.id.contact_file_list_coordinator_layout);
		cflF = (ContactFileListFragmentLollipop) getSupportFragmentManager().findFragmentByTag("cflF");
		if(cflF!=null && cflF.isVisible()){
			if(coordinatorFragment!=null){
				showSnackbar(type, coordinatorFragment, s);
			}
			else{
				showSnackbar(type, fragmentContainer, s);
			}
		}
	}

	public MegaNode getSelectedNode() {
		return selectedNode;
	}

	public void setSelectedNode(MegaNode selectedNode) {
		this.selectedNode = selectedNode;
	}

	public boolean isEmptyParentHandleStack() {
		if(cflF!=null){
			return cflF.isEmptyParentHandleStack();
		}
		logDebug("Fragment NULL");
		return true;
	}

	public void setTitleActionBar(String title){
		if (aB != null){
			if(title == null){
				logDebug("Reset title and subtitle");
				aB.setTitle(R.string.title_incoming_shares_with_explorer);
				aB.setSubtitle(fullName);

			}
			else{
				aB.setTitle(title);
				aB.setSubtitle(null);
			}
		}
	}

	public long getParentHandle() {

		if(cflF!=null){
			return cflF.getParentHandle();
		}
		return -1;
	}

	public void refreshAfterMovingToRubbish(){
		if(cflF!=null && cflF.isVisible()){
			cflF.clearSelections();
			cflF.hideMultipleSelect();
		}
	}

	@Override
	public int getHeightToPanel(BottomSheetDialogFragment dialog) {
			if(dialog instanceof ContactFileListBottomSheetDialogFragment){
				if(fragmentContainer != null && aB != null){
					final Rect r = new Rect();
					fragmentContainer.getWindowVisibleDisplayFrame(r);
					return (r.height() - aB.getHeight());
				}
			}
		return -1;
	}

	public void openAdvancedDevices (long handleToDownload, boolean highPriority){
		logDebug("handleToDownload: " + handleToDownload + ", highPriority: " + highPriority);
		String externalPath = getExternalCardPath();

		if(externalPath!=null){
			logDebug("ExternalPath for advancedDevices: " + externalPath);
			MegaNode node = megaApi.getNodeByHandle(handleToDownload);
			if(node!=null){

				File newFile =  new File(node.getName());
				logDebug("File: " + newFile.getPath());
				Intent intent = new Intent(Intent.ACTION_CREATE_DOCUMENT);

				// Filter to only show results that can be "opened", such as
				// a file (as opposed to a list of contacts or timezones).
				intent.addCategory(Intent.CATEGORY_OPENABLE);

				// Create a file with the requested MIME type.
				String mimeType = MimeTypeList.getMimeType(newFile);
				logDebug("Mimetype: " + mimeType);
				intent.setType(mimeType);
				intent.putExtra(Intent.EXTRA_TITLE, node.getName());
				intent.putExtra("handleToDownload", handleToDownload);
				intent.putExtra(HIGH_PRIORITY_TRANSFER, highPriority);
				try{
					startActivityForResult(intent, WRITE_SD_CARD_REQUEST_CODE);
				}
				catch(Exception e){
					logError("Exception in External SDCARD", e);
					Environment.getExternalStorageDirectory();
					Toast toast = Toast.makeText(this, getString(R.string.no_external_SD_card_detected), Toast.LENGTH_LONG);
					toast.show();
				}
			}
		}
		else{
			logWarning("No external SD card");
			Environment.getExternalStorageDirectory();
			Toast toast = Toast.makeText(this, getString(R.string.no_external_SD_card_detected), Toast.LENGTH_LONG);
			toast.show();
		}
	}

	public void askSizeConfirmationBeforeDownload(String parentPath, String url, long size, long [] hashes, final boolean highPriority){
        logDebug("askSizeConfirmationBeforeDownload");

		final String parentPathC = parentPath;
		final String urlC = url;
		final long [] hashesC = hashes;
		final long sizeC=size;

		android.support.v7.app.AlertDialog.Builder builder = new android.support.v7.app.AlertDialog.Builder(this);
		LinearLayout confirmationLayout = new LinearLayout(this);
		confirmationLayout.setOrientation(LinearLayout.VERTICAL);
		LinearLayout.LayoutParams params = new LinearLayout.LayoutParams(LinearLayout.LayoutParams.MATCH_PARENT, LinearLayout.LayoutParams.WRAP_CONTENT);
		params.setMargins(scaleWidthPx(20, outMetrics), scaleHeightPx(10, outMetrics), scaleWidthPx(17, outMetrics), 0);

		final CheckBox dontShowAgain =new CheckBox(this);
		dontShowAgain.setText(getString(R.string.checkbox_not_show_again));
		dontShowAgain.setTextColor(ContextCompat.getColor(this, R.color.text_secondary));

		confirmationLayout.addView(dontShowAgain, params);

		builder.setView(confirmationLayout);

		builder.setMessage(getString(R.string.alert_larger_file, getSizeString(sizeC)));
		builder.setPositiveButton(getString(R.string.general_save_to_device),
				new DialogInterface.OnClickListener() {
					public void onClick(DialogInterface dialog, int whichButton) {
						if(dontShowAgain.isChecked()){
							dbH.setAttrAskSizeDownload("false");
						}
						if(nC==null){
							nC = new NodeController(contactPropertiesMainActivity);
						}
						nC.checkInstalledAppBeforeDownload(parentPathC,urlC, sizeC, hashesC, highPriority);
					}
				});
		builder.setNegativeButton(getString(android.R.string.cancel), new DialogInterface.OnClickListener() {
			public void onClick(DialogInterface dialog, int whichButton) {
				if(dontShowAgain.isChecked()){
					dbH.setAttrAskSizeDownload("false");
				}
			}
		});

		downloadConfirmationDialog = builder.create();
		downloadConfirmationDialog.show();
	}

	public void askConfirmationNoAppInstaledBeforeDownload (String parentPath,String url, long size, long [] hashes, String nodeToDownload, final boolean highPriority){
        logDebug("askConfirmationNoAppInstaledBeforeDownload");

		final String parentPathC = parentPath;
		final String urlC = url;
		final long [] hashesC = hashes;
		final long sizeC=size;

		android.support.v7.app.AlertDialog.Builder builder = new android.support.v7.app.AlertDialog.Builder(this);
		LinearLayout confirmationLayout = new LinearLayout(this);
		confirmationLayout.setOrientation(LinearLayout.VERTICAL);
		LinearLayout.LayoutParams params = new LinearLayout.LayoutParams(LinearLayout.LayoutParams.MATCH_PARENT, LinearLayout.LayoutParams.WRAP_CONTENT);
		params.setMargins(scaleWidthPx(20, outMetrics), scaleHeightPx(10, outMetrics), scaleWidthPx(17, outMetrics), 0);

		final CheckBox dontShowAgain =new CheckBox(this);
		dontShowAgain.setText(getString(R.string.checkbox_not_show_again));
		dontShowAgain.setTextColor(ContextCompat.getColor(this, R.color.text_secondary));

		confirmationLayout.addView(dontShowAgain, params);

		builder.setView(confirmationLayout);

		builder.setMessage(getString(R.string.alert_no_app, nodeToDownload));
		builder.setPositiveButton(getString(R.string.general_save_to_device),
				new DialogInterface.OnClickListener() {
					public void onClick(DialogInterface dialog, int whichButton) {
						if(dontShowAgain.isChecked()){
							dbH.setAttrAskNoAppDownload("false");
						}
						if(nC==null){
							nC = new NodeController(contactPropertiesMainActivity);
						}
						nC.download(parentPathC,urlC, sizeC, hashesC, highPriority);
					}
				});
		builder.setNegativeButton(getString(android.R.string.cancel), new DialogInterface.OnClickListener() {
			public void onClick(DialogInterface dialog, int whichButton) {
				if(dontShowAgain.isChecked()){
					dbH.setAttrAskNoAppDownload("false");
				}
			}
		});
		downloadConfirmationDialog = builder.create();
		downloadConfirmationDialog.show();
	}
}<|MERGE_RESOLUTION|>--- conflicted
+++ resolved
@@ -112,15 +112,6 @@
 
 	boolean moveToRubbish=false;
 
-<<<<<<< HEAD
-	public static int REQUEST_CODE_GET = 1000;
-	public static int REQUEST_CODE_SELECT_MOVE_FOLDER = 1001;
-	public static int REQUEST_CODE_SELECT_COPY_FOLDER = 1002;
-	public static int REQUEST_CODE_GET_LOCAL = 1003;
-	public static int REQUEST_CODE_SELECT_FOLDER = 1008;
-
-=======
->>>>>>> 3d770c65
 	static ContactFileListActivityLollipop contactPropertiesMainActivity;
 
 	long parentHandle = -1;
