package mega.privacy.android.app.lollipop;

import android.Manifest;
import android.app.Activity;
import android.app.ProgressDialog;
import android.content.BroadcastReceiver;
import android.content.Context;
import android.content.DialogInterface;
import android.content.Intent;
import android.content.IntentFilter;
import android.content.pm.PackageManager;
import android.os.Bundle;
import android.os.Environment;
import android.os.Handler;
import com.google.android.material.bottomsheet.BottomSheetDialogFragment;
import com.google.android.material.dialog.MaterialAlertDialogBuilder;

import androidx.annotation.NonNull;
import androidx.appcompat.app.AlertDialog;
import androidx.coordinatorlayout.widget.CoordinatorLayout;
import androidx.appcompat.app.ActionBar;
import androidx.appcompat.widget.Toolbar;
import android.util.DisplayMetrics;
import android.view.Display;
import android.view.Menu;
import android.view.MenuInflater;
import android.view.MenuItem;
import android.view.View;
import android.view.Window;
import android.view.inputmethod.InputMethodManager;
import android.widget.FrameLayout;
import android.widget.Toast;

import org.jetbrains.annotations.Nullable;
import org.jetbrains.annotations.NotNull;

import java.io.File;
import java.util.ArrayList;
import java.util.List;

import mega.privacy.android.app.DatabaseHandler;
import mega.privacy.android.app.MegaApplication;
import mega.privacy.android.app.MimeTypeList;
import mega.privacy.android.app.R;
import mega.privacy.android.app.ShareInfo;
import mega.privacy.android.app.UploadService;
import mega.privacy.android.app.components.saver.NodeSaver;
import mega.privacy.android.app.interfaces.SnackbarShower;
import mega.privacy.android.app.interfaces.ActionNodeCallback;
import mega.privacy.android.app.interfaces.UploadBottomSheetDialogActionListener;
import mega.privacy.android.app.lollipop.controllers.NodeController;
import mega.privacy.android.app.lollipop.listeners.MultipleRequestListener;
import mega.privacy.android.app.lollipop.tasks.FilePrepareTask;
import mega.privacy.android.app.modalbottomsheet.ContactFileListBottomSheetDialogFragment;
import mega.privacy.android.app.modalbottomsheet.UploadBottomSheetDialogFragment;
import mega.privacy.android.app.utils.AlertsAndWarnings;
import mega.privacy.android.app.utils.MegaNodeDialogUtil;
import mega.privacy.android.app.utils.StringResourcesUtils;
import nz.mega.documentscanner.DocumentScannerActivity;
import nz.mega.sdk.MegaApiAndroid;
import nz.mega.sdk.MegaApiJava;
import nz.mega.sdk.MegaChatApi;
import nz.mega.sdk.MegaChatApiAndroid;
import nz.mega.sdk.MegaContactRequest;
import nz.mega.sdk.MegaError;
import nz.mega.sdk.MegaEvent;
import nz.mega.sdk.MegaGlobalListenerInterface;
import nz.mega.sdk.MegaNode;
import nz.mega.sdk.MegaRequest;
import nz.mega.sdk.MegaRequestListenerInterface;
import nz.mega.sdk.MegaShare;
import nz.mega.sdk.MegaUser;
import nz.mega.sdk.MegaUserAlert;

import static mega.privacy.android.app.modalbottomsheet.ModalBottomSheetUtil.*;
import static mega.privacy.android.app.constants.BroadcastConstants.*;
import static mega.privacy.android.app.utils.AlertsAndWarnings.showOverDiskQuotaPaywallWarning;
import static mega.privacy.android.app.utils.Constants.*;
import static mega.privacy.android.app.utils.LogUtil.*;
import static mega.privacy.android.app.utils.PermissionUtils.*;
import static mega.privacy.android.app.utils.ProgressDialogUtil.*;
import static mega.privacy.android.app.utils.Util.*;
import static mega.privacy.android.app.utils.ContactUtil.*;
import static mega.privacy.android.app.utils.UploadUtil.*;
import static nz.mega.sdk.MegaApiJava.STORAGE_STATE_PAYWALL;

public class ContactFileListActivityLollipop extends PinActivityLollipop
		implements MegaGlobalListenerInterface, MegaRequestListenerInterface,
		UploadBottomSheetDialogActionListener, ActionNodeCallback, SnackbarShower {

	FrameLayout fragmentContainer;

	String userEmail;
	MegaUser contact;
	String fullName = "";

	MegaApiAndroid megaApi;
	MegaChatApiAndroid megaChatApi;
	AlertDialog permissionsDialog;

	ContactFileListFragmentLollipop cflF;

	private final NodeSaver nodeSaver = new NodeSaver(this, this, this,
			AlertsAndWarnings.showSaveToDeviceConfirmDialog(this));

	CoordinatorLayout coordinatorLayout;
	Handler handler;

	MenuItem shareMenuItem;
	MenuItem viewSharedItem;

	boolean moveToRubbish = false;

	private final static String PARENT_HANDLE = "parentHandle";
	static ContactFileListActivityLollipop contactPropertiesMainActivity;

	long parentHandle = -1;

	DatabaseHandler dbH;

	MenuItem createFolderMenuItem;
	MenuItem startConversation;
	private AlertDialog newFolderDialog;
	DisplayMetrics outMetrics;

	private androidx.appcompat.app.AlertDialog renameDialog;
	ProgressDialog statusDialog;

	MegaNode selectedNode = null;

	Toolbar tB;
	ActionBar aB;

	private BottomSheetDialogFragment bottomSheetDialogFragment;

	private BroadcastReceiver manageShareReceiver = new BroadcastReceiver() {
		@Override
		public void onReceive(Context context, Intent intent) {
			if (intent == null) return;

			if (cflF != null) {
				cflF.clearSelections();
				cflF.hideMultipleSelect();
			}

			if (statusDialog != null) {
				statusDialog.dismiss();
			}
		}
	};

	private BroadcastReceiver destroyActionModeReceiver = new BroadcastReceiver() {
		@Override
		public void onReceive(Context context, Intent intent) {
			if (intent == null || intent.getAction() == null
					|| !intent.getAction().equals(BROADCAST_ACTION_DESTROY_ACTION_MODE))
				return;

			if (cflF != null && cflF.isVisible()) {
				cflF.clearSelections();
				cflF.hideMultipleSelect();
			}
		}
	};

	@Override
	public void onSaveInstanceState(Bundle outState) {
		logDebug("onSaveInstanceState");
		super.onSaveInstanceState(outState);
		outState.putLong(PARENT_HANDLE, parentHandle);

		nodeSaver.saveState(outState);
	}

	@Override
	public boolean onCreateOptionsMenu(Menu menu) {
		logDebug("onCreateOptionsMenuLollipop");

		// Inflate the menu items for use in the action bar
		MenuInflater inflater = getMenuInflater();
		inflater.inflate(R.menu.file_explorer_action, menu);

		menu.findItem(R.id.cab_menu_sort).setVisible(false);
		menu.findItem(R.id.cab_menu_search).setVisible(false);
		menu.findItem(R.id.cab_menu_grid_list).setVisible(false);
		createFolderMenuItem = menu.findItem(R.id.cab_menu_create_folder);
		startConversation = menu.findItem(R.id.cab_menu_new_chat);
		startConversation.setVisible(false);

		MegaNode n = megaApi.getNodeByHandle(parentHandle);
		createFolderMenuItem.setVisible(n != null && megaApi.getAccess(n) > MegaShare.ACCESS_READ);
		return super.onCreateOptionsMenu(menu);
	}

	@Override
	public boolean onOptionsItemSelected(MenuItem item) {
		logDebug("onOptionsItemSelected");
		int id = item.getItemId();
		switch (id) {
			case android.R.id.home: {
				onBackPressed();
				break;
			}
			case R.id.cab_menu_create_folder: {
				showNewFolderDialog();
				break;
			}
		}
		return true;
	}

	@Override
	public void uploadFromDevice() {
		chooseFromDevice(this);
	}

	@Override
	public void uploadFromSystem() {
		pickFileFromFileSystem(this);
	}

	@Override
	public void takePictureAndUpload() {
		if (!hasPermissions(this, Manifest.permission.CAMERA)) {
			requestPermission(this, REQUEST_CAMERA, Manifest.permission.CAMERA);
			return;
		}
		if (!hasPermissions(this, Manifest.permission.WRITE_EXTERNAL_STORAGE)) {
			requestPermission(this, REQUEST_WRITE_STORAGE, Manifest.permission.WRITE_EXTERNAL_STORAGE);
			return;
		}
		checkTakePicture(this, TAKE_PHOTO_CODE);
	}

    @Override
    public void scanDocument() {
        String[] saveDestinations = {
				StringResourcesUtils.getString(R.string.section_cloud_drive),
				StringResourcesUtils.getString(R.string.section_chat)
        };
        Intent intent = DocumentScannerActivity.getIntent(this, saveDestinations);
        startActivityForResult(intent, REQUEST_CODE_SCAN_DOCUMENT);
    }

	@Override
	public void showNewFolderDialog() {
		newFolderDialog = MegaNodeDialogUtil.showNewFolderDialog(this, this);
	}

	@Override
	public void createFolder(@NotNull String title) {

		logDebug("createFolder");
		if (!isOnline(this)) {
			showSnackbar(SNACKBAR_TYPE, getString(R.string.error_server_connection_problem));
			return;
		}

		if (isFinishing()) {
			return;
		}

		long parentHandle = cflF.getParentHandle();

		MegaNode parentNode = megaApi.getNodeByHandle(parentHandle);

		if (parentNode != null) {
			logDebug("parentNode != null: " + parentNode.getName());
			boolean exists = false;
			ArrayList<MegaNode> nL = megaApi.getChildren(parentNode);
			for (int i = 0; i < nL.size(); i++) {
				if (title.compareTo(nL.get(i).getName()) == 0) {
					exists = true;
				}
			}

			if (!exists) {
				statusDialog = null;
				try {
					statusDialog = new ProgressDialog(this);
					statusDialog.setMessage(getString(R.string.context_creating_folder));
					statusDialog.show();
				} catch (Exception e) {
					return;
				}

				megaApi.createFolder(title, parentNode, this);
			} else {
				showSnackbar(SNACKBAR_TYPE, getString(R.string.context_folder_already_exists));
			}
		} else {
			logWarning("parentNode == null: " + parentHandle);
			parentNode = megaApi.getRootNode();
			if (parentNode != null) {
				logDebug("megaApi.getRootNode() != null");
				boolean exists = false;
				ArrayList<MegaNode> nL = megaApi.getChildren(parentNode);
				for (int i = 0; i < nL.size(); i++) {
					if (title.compareTo(nL.get(i).getName()) == 0) {
						exists = true;
					}
				}

				if (!exists) {
					statusDialog = null;
					try {
						statusDialog = new ProgressDialog(this);
						statusDialog.setMessage(getString(R.string.context_creating_folder));
						statusDialog.show();
					} catch (Exception e) {
						return;
					}

					megaApi.createFolder(title, parentNode, this);
				} else {
					showSnackbar(SNACKBAR_TYPE, getString(R.string.context_folder_already_exists));
				}
			} else {
				return;
			}
		}
	}

	private void showKeyboardDelayed(final View view) {
		handler.postDelayed(new Runnable() {
			@Override
			public void run() {
				InputMethodManager imm = (InputMethodManager) getSystemService(Context.INPUT_METHOD_SERVICE);
				imm.showSoftInput(view, InputMethodManager.SHOW_IMPLICIT);
			}
		}, 50);
	}

	@Override
	protected void onCreate(Bundle savedInstanceState) {
		requestWindowFeature(Window.FEATURE_NO_TITLE);
		logDebug("onCreate first");
		super.onCreate(savedInstanceState);
		if (savedInstanceState == null) {
			this.setParentHandle(-1);
		} else {
			this.setParentHandle(savedInstanceState.getLong(PARENT_HANDLE, -1));

			nodeSaver.restoreState(savedInstanceState);
		}

		if (megaApi == null) {
			megaApi = ((MegaApplication) getApplication()).getMegaApi();
		}

		if (megaApi == null || megaApi.getRootNode() == null) {
			logDebug("Refresh session - sdk");
			Intent intent = new Intent(this, LoginActivityLollipop.class);
			intent.putExtra(VISIBLE_FRAGMENT,  LOGIN_FRAGMENT);
			intent.setFlags(Intent.FLAG_ACTIVITY_CLEAR_TOP);
			startActivity(intent);
			finish();
			return;
		}

		if (megaChatApi == null) {
			megaChatApi = ((MegaApplication) getApplication()).getMegaChatApi();
		}

		if (megaChatApi == null || megaChatApi.getInitState() == MegaChatApi.INIT_ERROR) {
			logDebug("Refresh session - karere");
			Intent intent = new Intent(this, LoginActivityLollipop.class);
			intent.putExtra(VISIBLE_FRAGMENT, LOGIN_FRAGMENT);
			intent.setFlags(Intent.FLAG_ACTIVITY_CLEAR_TOP);
			startActivity(intent);
			finish();
			return;
		}

		megaApi.addGlobalListener(this);

		contactPropertiesMainActivity = this;

		registerReceiver(manageShareReceiver, new IntentFilter(BROADCAST_ACTION_INTENT_MANAGE_SHARE));
		registerReceiver(destroyActionModeReceiver,
				new IntentFilter(BROADCAST_ACTION_DESTROY_ACTION_MODE));

		handler = new Handler();
		dbH = DatabaseHandler.getDbHandler(this);

		Display display = getWindowManager().getDefaultDisplay();
		outMetrics = new DisplayMetrics();
		display.getMetrics(outMetrics);
		float density = getResources().getDisplayMetrics().density;

		float scaleW = getScaleW(outMetrics, density);
		float scaleH = getScaleH(outMetrics, density);

		Bundle extras = getIntent().getExtras();
		if (extras != null) {
			userEmail = extras.getString(NAME);
			int currNodePosition = extras.getInt("node_position", -1);

			setContentView(R.layout.activity_main_contact_properties);

			coordinatorLayout = (CoordinatorLayout) findViewById(R.id.contact_properties_main_activity_layout);
			coordinatorLayout.setFitsSystemWindows(false);

			//Set toolbar
			tB = (Toolbar) findViewById(R.id.toolbar_main_contact_properties);
			if (tB == null) {
				logWarning("Toolbar is NULL");
			}

			setSupportActionBar(tB);
			aB = getSupportActionBar();

			contact = megaApi.getContact(userEmail);
			if (contact == null) {
				finish();
			}
			fullName = getMegaUserNameDB(contact);

			if (aB != null) {
				aB.setDisplayHomeAsUpEnabled(true);
				aB.setDisplayShowHomeEnabled(true);
				setTitleActionBar(null);
			} else {
				logWarning("aB is NULL!!!!");
			}

			fragmentContainer = (FrameLayout) findViewById(R.id.fragment_container_contact_properties);

			logDebug("Shared Folders are:");
			coordinatorLayout.setFitsSystemWindows(true);

			cflF = (ContactFileListFragmentLollipop) getSupportFragmentManager().findFragmentByTag("cflF");

			if (cflF == null) {
				cflF = new ContactFileListFragmentLollipop();
			}
			cflF.setUserEmail(userEmail);
			cflF.setCurrNodePosition(currNodePosition);
			cflF.setParentHandle(parentHandle);

			getSupportFragmentManager().beginTransaction().replace(R.id.fragment_container_contact_properties, cflF, "cflF").commitNow();
			coordinatorLayout.invalidate();
		}
	}

	public void showUploadPanel() {
		logDebug("showUploadPanel");
		if (!hasPermissions(this, Manifest.permission.WRITE_EXTERNAL_STORAGE)) {
			requestPermission(this, REQUEST_READ_WRITE_STORAGE, Manifest.permission.WRITE_EXTERNAL_STORAGE, Manifest.permission.READ_EXTERNAL_STORAGE);
		} else {
			onGetReadWritePermission();
		}
	}

	private void onGetReadWritePermission() {
        if (isBottomSheetDialogShown(bottomSheetDialogFragment)) return;
		UploadBottomSheetDialogFragment bottomSheetDialogFragment = new UploadBottomSheetDialogFragment();
		bottomSheetDialogFragment.show(getSupportFragmentManager(), bottomSheetDialogFragment.getTag());
	}

	@Override
	protected void onResume() {
		logDebug("onResume");
		super.onResume();

		Intent intent = getIntent();

		if (intent != null) {
			intent.setAction(null);
			setIntent(null);
		}
	}

	@Override
	public void onRequestPermissionsResult(int requestCode, String[] permissions, int[] grantResults) {
		logDebug("onRequestPermissionsResult");
		super.onRequestPermissionsResult(requestCode, permissions, grantResults);
		if (grantResults.length <= 0 || grantResults[0] != PackageManager.PERMISSION_GRANTED) {
			return;
		}
		switch (requestCode) {
			case REQUEST_CAMERA: {
				if (!hasPermissions(this, Manifest.permission.WRITE_EXTERNAL_STORAGE)) {
					requestPermission(this, REQUEST_WRITE_STORAGE, Manifest.permission.WRITE_EXTERNAL_STORAGE);
				} else {
					takePictureAndUpload();
				}
				break;
			}
			case REQUEST_READ_WRITE_STORAGE: {
				logDebug("REQUEST_READ_WRITE_STORAGE");
				onGetReadWritePermission();
				break;
			}
		}

		nodeSaver.handleRequestPermissionsResult(requestCode);
	}

	@Override
	protected void onNewIntent(Intent intent) {
		logDebug("onNewIntent");
		super.onNewIntent(intent);
		setIntent(intent);
	}

	@Override
	protected void onDestroy() {
		logDebug("onDestroy()");

		super.onDestroy();

		if (megaApi != null) {
			megaApi.removeGlobalListener(this);
			megaApi.removeRequestListener(this);
		}

		unregisterReceiver(manageShareReceiver);
		unregisterReceiver(destroyActionModeReceiver);

		nodeSaver.destroy();
	}

	@Override
	public boolean onPrepareOptionsMenu(Menu menu) {
		logDebug("onPrepareOptionsMenu----------------------------------");

		if (cflF != null) {
			if (cflF.isVisible()) {
				logDebug("visible ContacFileListProperties");
				if (shareMenuItem != null) {
					shareMenuItem.setVisible(true);
					viewSharedItem.setVisible(false);
				}
			}
		}

		super.onPrepareOptionsMenu(menu);
		return true;

	}

	public void setParentHandle(long parentHandle) {
		this.parentHandle = parentHandle;
	}

	public void downloadFile(List<MegaNode> nodes) {
		nodeSaver.saveNodes(nodes, true, false, false, false);
	}

	public void moveToTrash(final ArrayList<Long> handleList) {
		logDebug("moveToTrash: ");
		moveToRubbish = true;
		if (!isOnline(this)) {
			showSnackbar(SNACKBAR_TYPE, getString(R.string.error_server_connection_problem));
			return;
		}

		MultipleRequestListener moveMultipleListener = null;
		MegaNode parent;
		//Check if the node is not yet in the rubbish bin (if so, remove it)
		if (handleList != null) {
			if (handleList.size() > 1) {
				logDebug("MOVE multiple: " + handleList.size());
				moveMultipleListener = new MultipleRequestListener(MULTIPLE_SEND_RUBBISH, this);
				for (int i = 0;
					 i < handleList.size();
					 i++) {
					megaApi.moveNode(megaApi.getNodeByHandle(handleList.get(i)), megaApi.getRubbishNode(), moveMultipleListener);
				}
			} else {
				logDebug("MOVE single");
				megaApi.moveNode(megaApi.getNodeByHandle(handleList.get(0)), megaApi.getRubbishNode(), this);

			}
		} else {
			logWarning("handleList NULL");
			return;
		}
	}

	public void showMoveLollipop(ArrayList<Long> handleList) {
		moveToRubbish = false;
		Intent intent = new Intent(this, FileExplorerActivityLollipop.class);
		intent.setAction(FileExplorerActivityLollipop.ACTION_PICK_MOVE_FOLDER);
		long[] longArray = new long[handleList.size()];
		for (int i = 0; i < handleList.size(); i++) {
			longArray[i] = handleList.get(i);
		}
		intent.putExtra("MOVE_FROM", longArray);
		startActivityForResult(intent, REQUEST_CODE_SELECT_FOLDER_TO_MOVE);
	}

	public void showCopyLollipop(ArrayList<Long> handleList) {

		Intent intent = new Intent(this, FileExplorerActivityLollipop.class);
		intent.setAction(FileExplorerActivityLollipop.ACTION_PICK_COPY_FOLDER);
		long[] longArray = new long[handleList.size()];
		for (int i = 0; i < handleList.size(); i++) {
			longArray[i] = handleList.get(i);
		}
		intent.putExtra("COPY_FROM", longArray);
		startActivityForResult(intent, REQUEST_CODE_SELECT_FOLDER_TO_COPY);
	}

	@Override
<<<<<<< HEAD
	protected void onActivityResult(int requestCode, int resultCode, Intent intent) {
        if (nodeSaver.handleActivityResult(requestCode, resultCode, intent)) {
            return;
        }

		if (requestCode == REQUEST_CODE_SELECT_FOLDER_TO_COPY && resultCode == RESULT_OK) {
=======
	protected void onActivityResult(int requestCode, int resultCode,
			Intent intent) {
		super.onActivityResult(requestCode, resultCode, intent);
		if (requestCode == REQUEST_CODE_SELECT_LOCAL_FOLDER && resultCode == RESULT_OK) {
			if (intent == null) {
				return;
			}
			logDebug("Local folder selected");
			String parentPath = intent
					.getStringExtra(FileStorageActivityLollipop.EXTRA_PATH);
			String url = intent.getStringExtra(FileStorageActivityLollipop.EXTRA_URL);
			long size = intent.getLongExtra(FileStorageActivityLollipop.EXTRA_SIZE, 0);
			long[] hashes = intent.getLongArrayExtra(FileStorageActivityLollipop.EXTRA_DOCUMENT_HASHES);
			logDebug("URL: " + url + "___SIZE: " + size);

			Util.storeDownloadLocationIfNeeded(parentPath);

			if (nC == null) {
				nC = new NodeController(this);
			}
			nC.checkSizeBeforeDownload(parentPath, url, size, hashes, false);
		} else if (requestCode == REQUEST_CODE_SELECT_COPY_FOLDER && resultCode == RESULT_OK) {
>>>>>>> 353e348d
			if (intent == null) {
				return;
			}
			if (!isOnline(this)) {
				showSnackbar(SNACKBAR_TYPE, getString(R.string.error_server_connection_problem));
				return;
			}

			ProgressDialog temp = null;
			try {
				temp = new ProgressDialog(this);
				temp.setMessage(getString(R.string.context_copying));
				temp.show();
			} catch (Exception e) {
				return;
			}
			statusDialog = temp;

			final long[] copyHandles = intent.getLongArrayExtra("COPY_HANDLES");
			final long toHandle = intent.getLongExtra("COPY_TO", 0);
			final int totalCopy = copyHandles.length;

			MegaNode parent = megaApi.getNodeByHandle(toHandle);
			for (int i = 0;
				 i < copyHandles.length;
				 i++) {
				logDebug("NODE TO COPY: " + megaApi.getNodeByHandle(copyHandles[i]).getName());
				logDebug("WHERE: " + parent.getName());
				logDebug("NODES: " + copyHandles[i] + "_" + parent.getHandle());
				MegaNode cN = megaApi.getNodeByHandle(copyHandles[i]);
				if (cN != null) {
					logDebug("cN != null");
					megaApi.copyNode(cN, parent, this);
				} else {
					logWarning("cN == null");
					try {
						statusDialog.dismiss();
						if (cflF != null && cflF.isVisible()) {
							showSnackbar(SNACKBAR_TYPE, getString(R.string.context_no_sent_node));
						}
					} catch (Exception ex) {
					}
				}
			}
		} else if (requestCode == REQUEST_CODE_SELECT_FOLDER_TO_MOVE && resultCode == RESULT_OK) {
			if (intent == null) {
				return;
			}
			if (!isOnline(this)) {
				showSnackbar(SNACKBAR_TYPE, getString(R.string.error_server_connection_problem));
				return;
			}

			final long[] moveHandles = intent.getLongArrayExtra("MOVE_HANDLES");
			final long toHandle = intent.getLongExtra("MOVE_TO", 0);
			moveToRubbish = false;
			MegaNode parent = megaApi.getNodeByHandle(toHandle);

			ProgressDialog temp = null;
			try {
				temp = new ProgressDialog(this);
				temp.setMessage(getString(R.string.context_moving));
				temp.show();
			} catch (Exception e) {
				return;
			}
			statusDialog = temp;

			for (int i = 0; i < moveHandles.length; i++) {
				megaApi.moveNode(megaApi.getNodeByHandle(moveHandles[i]), parent, this);
			}
		} else if (requestCode == REQUEST_CODE_GET && resultCode == RESULT_OK) {
			if (intent == null) {
				return;
			}
			intent.setAction(Intent.ACTION_GET_CONTENT);
			FilePrepareTask filePrepareTask = new FilePrepareTask(this);
			filePrepareTask.execute(intent);
			ProgressDialog temp = null;
			try {
				temp = new ProgressDialog(this);
				temp.setMessage(getString(R.string.upload_prepare));
				temp.show();
			} catch (Exception e) {
				return;
			}
			statusDialog = temp;
		} else if (requestCode == REQUEST_CODE_SELECT_FOLDER && resultCode == RESULT_OK) {
			if (intent == null) {
				return;
			}
			if (!isOnline(this)) {
				showSnackbar(SNACKBAR_TYPE, getString(R.string.error_server_connection_problem));
				return;
			}

			final ArrayList<String> selectedContacts = intent.getStringArrayListExtra(SELECTED_CONTACTS);
			final long folderHandle = intent.getLongExtra("SELECT", 0);

			final MegaNode parent = megaApi.getNodeByHandle(folderHandle);

			if (parent.isFolder()) {
				MaterialAlertDialogBuilder dialogBuilder = new MaterialAlertDialogBuilder(this);
				dialogBuilder.setTitle(getString(R.string.file_properties_shared_folder_permissions));
				final CharSequence[] items = {getString(R.string.file_properties_shared_folder_read_only), getString(R.string.file_properties_shared_folder_read_write), getString(R.string.file_properties_shared_folder_full_access)};
				dialogBuilder.setSingleChoiceItems(items, -1, (dialog, item) -> {
					statusDialog = getProgressDialog(contactPropertiesMainActivity, getString(R.string.context_sharing_folder));
					permissionsDialog.dismiss();
					new NodeController(this).shareFolder(parent, selectedContacts, item);
				});
				permissionsDialog = dialogBuilder.create();
				permissionsDialog.show();
			}
		} else if (requestCode == REQUEST_CODE_GET_LOCAL && resultCode == RESULT_OK) {
			if (intent == null) {
				return;
			}
			String folderPath = intent.getStringExtra(FileStorageActivityLollipop.EXTRA_PATH);
			ArrayList<String> paths = intent.getStringArrayListExtra(FileStorageActivityLollipop.EXTRA_FILES);

			int i = 0;

			MegaNode parentNode = megaApi.getNodeByHandle(parentHandle);
			if (parentNode == null) {
				parentNode = megaApi.getRootNode();
			}

			if (app.getStorageState() == STORAGE_STATE_PAYWALL) {
				showOverDiskQuotaPaywallWarning();
				return;
			}

			showSnackbar(SNACKBAR_TYPE, getResources().getQuantityString(R.plurals.upload_began, paths.size(), paths.size()));
			for (String path : paths) {
				Intent uploadServiceIntent = new Intent(this, UploadService.class);
				File file = new File(path);
				if (file.isDirectory()) {
					uploadServiceIntent.putExtra(UploadService.EXTRA_FILEPATH, file.getAbsolutePath());
					uploadServiceIntent.putExtra(UploadService.EXTRA_NAME, file.getName());
					logDebug("FOLDER: EXTRA_FILEPATH: " + file.getAbsolutePath());
					logDebug("FOLDER: EXTRA_NAME: " + file.getName());
				} else {
					ShareInfo info = ShareInfo.infoFromFile(file);
					if (info == null) {
						continue;
					}
					uploadServiceIntent.putExtra(UploadService.EXTRA_FILEPATH, info.getFileAbsolutePath());
					uploadServiceIntent.putExtra(UploadService.EXTRA_NAME, info.getTitle());
					uploadServiceIntent.putExtra(UploadService.EXTRA_SIZE, info.getSize());

					logDebug("FILE: EXTRA_FILEPATH: " + info.getFileAbsolutePath());
					logDebug("FILE: EXTRA_NAME: " + info.getTitle());
					logDebug("FILE: EXTRA_SIZE: " + info.getSize());
				}

				uploadServiceIntent.putExtra(UploadService.EXTRA_FOLDERPATH, folderPath);
				uploadServiceIntent.putExtra(UploadService.EXTRA_PARENT_HASH, parentNode.getHandle());
				logDebug("PARENTNODE: " + parentNode.getHandle() + "___" + parentNode.getName());
				startService(uploadServiceIntent);
				i++;
			}
		} else if (requestCode == TAKE_PHOTO_CODE) {
			logDebug("TAKE_PHOTO_CODE");
			if (resultCode == Activity.RESULT_OK) {
				long parentHandle = cflF.getParentHandle();
				uploadTakePicture(this, parentHandle, megaApi);
			} else {
				logWarning("TAKE_PHOTO_CODE--->ERROR!");
			}
        } else if (requestCode == REQUEST_CODE_SCAN_DOCUMENT) {
            if (resultCode == RESULT_OK) {
                String savedDestination = intent.getStringExtra(DocumentScannerActivity.EXTRA_PICKED_SAVE_DESTINATION);
                Intent fileIntent = new Intent(this, FileExplorerActivityLollipop.class);
                if (StringResourcesUtils.getString(R.string.section_chat).equals(savedDestination)) {
                    fileIntent.setAction(FileExplorerActivityLollipop.ACTION_UPLOAD_TO_CHAT);
                } else {
                    fileIntent.setAction(FileExplorerActivityLollipop.ACTION_UPLOAD_TO_CLOUD);
                }
                fileIntent.putExtra(Intent.EXTRA_STREAM, intent.getData());
                fileIntent.setType(intent.getType());
                startActivity(fileIntent);
            }
        }
	}

	public void onIntentProcessed(List<ShareInfo> infos) {
		if (statusDialog != null) {
			try {
				statusDialog.dismiss();
			} catch (Exception ex) {
			}
		}

		MegaNode parentNode = megaApi.getNodeByHandle(parentHandle);
		if (parentNode == null) {
			showErrorAlertDialog(
					getString(R.string.error_temporary_unavaible), false, this);
			return;
		}

		if (infos == null) {
			showErrorAlertDialog(getString(R.string.upload_can_not_open),
					false, this);
		} else {
			if (app.getStorageState() == STORAGE_STATE_PAYWALL) {
				showOverDiskQuotaPaywallWarning();
				return;
			}
			showSnackbar(SNACKBAR_TYPE, getResources().getQuantityString(R.plurals.upload_began, infos.size(), infos.size()));
			for (ShareInfo info : infos) {
				Intent intent = new Intent(this, UploadService.class);
				intent.putExtra(UploadService.EXTRA_FILEPATH, info.getFileAbsolutePath());
				intent.putExtra(UploadService.EXTRA_NAME, info.getTitle());
				intent.putExtra(UploadService.EXTRA_PARENT_HASH, parentNode.getHandle());
				intent.putExtra(UploadService.EXTRA_SIZE, info.getSize());
				startService(intent);
			}
		}
	}

	@Override
	public void onBackPressed() {
		retryConnectionsAndSignalPresence();

		if (cflF != null && cflF.isVisible() && cflF.onBackPressed() == 0) {
			super.onBackPressed();
		}
	}

	@Override
	public void onUsersUpdate(MegaApiJava api, ArrayList<MegaUser> users) {
		// TODO Auto-generated method stub

	}

	@Override
	public void onUserAlertsUpdate(MegaApiJava api, ArrayList<MegaUserAlert> userAlerts) {
		logDebug("onUserAlertsUpdate");
	}

	@Override
	public void onNodesUpdate(MegaApiJava api, ArrayList<MegaNode> nodes) {
		if (cflF != null) {
			if (cflF.isVisible()) {
				cflF.setNodes(parentHandle);
			}
		}
	}

	@Override
	public void onReloadNeeded(MegaApiJava api) {
		// TODO Auto-generated method stub

	}

	@Override
	public void onRequestStart(MegaApiJava api, MegaRequest request) {
		if (request.getType() == MegaRequest.TYPE_MOVE) {
			logDebug("Move request start");
		} else if (request.getType() == MegaRequest.TYPE_REMOVE) {
			logDebug("Remove request start");
		} else if (request.getType() == MegaRequest.TYPE_EXPORT) {
			logDebug("Export request start");
		} else if (request.getType() == MegaRequest.TYPE_COPY) {
			logDebug("Copy request start");
		} else if (request.getType() == MegaRequest.TYPE_SHARE) {
			logDebug("Share request start");
		}
	}

	public void askConfirmationMoveToRubbish(final ArrayList<Long> handleList) {
		logDebug("askConfirmationMoveToRubbish");

		DialogInterface.OnClickListener dialogClickListener = new DialogInterface.OnClickListener() {
			@Override
			public void onClick(DialogInterface dialog, int which) {
				switch (which) {
					case DialogInterface.BUTTON_POSITIVE:
						moveToTrash(handleList);
						break;

					case DialogInterface.BUTTON_NEGATIVE:
						//No button clicked
						break;
				}
			}
		};

		if (handleList != null) {

			if (handleList.size() > 0) {
				MaterialAlertDialogBuilder builder = new MaterialAlertDialogBuilder(this, R.style.ThemeOverlay_Mega_MaterialAlertDialog);
				if (handleList.size() > 1) {
					builder.setMessage(getResources().getString(R.string.confirmation_move_to_rubbish_plural));
				} else {
					builder.setMessage(getResources().getString(R.string.confirmation_move_to_rubbish));
				}
				builder.setPositiveButton(R.string.general_move, dialogClickListener);
				builder.setNegativeButton(R.string.general_cancel, dialogClickListener);
				builder.show();
			}
		} else {
			logWarning("handleList NULL");
			return;
		}
	}

	@Override
	public void onRequestUpdate(MegaApiJava api, MegaRequest request) {
		logDebug("onRequestUpdate");
	}

	@Override
	public void onRequestFinish(MegaApiJava api, MegaRequest request, MegaError e) {
		logDebug("onRequestFinish");

		if (request.getType() == MegaRequest.TYPE_CREATE_FOLDER) {
			try {
				statusDialog.dismiss();
			} catch (Exception ex) {
			}

			if (e.getErrorCode() == MegaError.API_OK) {
				if (cflF != null && cflF.isVisible()) {
					showSnackbar(SNACKBAR_TYPE, getString(R.string.context_folder_created));
					cflF.setNodes();
				}
			} else {
				if (cflF != null && cflF.isVisible()) {
					showSnackbar(SNACKBAR_TYPE, getString(R.string.context_folder_no_created));
					cflF.setNodes();
				}
			}
		} else if (request.getType() == MegaRequest.TYPE_COPY) {
			try {
				statusDialog.dismiss();
			} catch (Exception ex) {
			}

			if (e.getErrorCode() == MegaError.API_OK) {
				if (cflF != null && cflF.isVisible()) {
					cflF.clearSelections();
					cflF.hideMultipleSelect();
					showSnackbar(SNACKBAR_TYPE, getString(R.string.context_correctly_copied));
				}
			} else {
				if (e.getErrorCode() == MegaError.API_EOVERQUOTA) {
					logWarning("OVERQUOTA ERROR: " + e.getErrorCode());
					Intent intent = new Intent(this, ManagerActivityLollipop.class);
					intent.setAction(ACTION_OVERQUOTA_STORAGE);
					startActivity(intent);
					finish();
				} else if (e.getErrorCode() == MegaError.API_EGOINGOVERQUOTA) {
					logWarning("PRE OVERQUOTA ERROR: " + e.getErrorCode());
					Intent intent = new Intent(this, ManagerActivityLollipop.class);
					intent.setAction(ACTION_PRE_OVERQUOTA_STORAGE);
					startActivity(intent);
					finish();
				} else {
					if (cflF != null && cflF.isVisible()) {
						cflF.clearSelections();
						cflF.hideMultipleSelect();
						showSnackbar(SNACKBAR_TYPE, getString(R.string.context_no_copied));
					}
				}
			}

			logDebug("Copy nodes request finished");
		} else if (request.getType() == MegaRequest.TYPE_MOVE) {
			try {
				statusDialog.dismiss();
			} catch (Exception ex) {
			}

			if (moveToRubbish) {
				logDebug("Finish move to Rubbish!");
				if (e.getErrorCode() == MegaError.API_OK) {
					if (cflF != null && cflF.isVisible()) {
						cflF.clearSelections();
						cflF.hideMultipleSelect();
						showSnackbar(SNACKBAR_TYPE, getString(R.string.context_correctly_moved_to_rubbish));
					}
				} else {
					if (cflF != null && cflF.isVisible()) {
						cflF.clearSelections();
						cflF.hideMultipleSelect();
					}
				}
			} else {
				if (e.getErrorCode() == MegaError.API_OK) {
					if (cflF != null && cflF.isVisible()) {
						cflF.clearSelections();
						cflF.hideMultipleSelect();
						showSnackbar(SNACKBAR_TYPE, getString(R.string.context_correctly_moved));
					}
				} else {
					if (cflF != null && cflF.isVisible()) {
						cflF.clearSelections();
						cflF.hideMultipleSelect();
						showSnackbar(SNACKBAR_TYPE, getString(R.string.context_no_moved));
					}
				}
			}
			moveToRubbish = false;
			logDebug("Move request finished");
		}
	}

	@Override
	public void onRequestTemporaryError(MegaApiJava api, MegaRequest request,
			MegaError e) {
		logDebug("onRequestTemporaryError");
	}

	@Override
	public void onAccountUpdate(MegaApiJava api) {
		// TODO Auto-generated method stub

	}

	@Override
	public void onContactRequestsUpdate(MegaApiJava api,
			ArrayList<MegaContactRequest> requests) {
		// TODO Auto-generated method stub

	}

	@Override
	public void onEvent(MegaApiJava api, MegaEvent event) {

	}

	public void showOptionsPanel(MegaNode node) {
		logDebug("showOptionsPanel");
		if (node == null|| isBottomSheetDialogShown(bottomSheetDialogFragment)) return;

        selectedNode = node;
        bottomSheetDialogFragment = new ContactFileListBottomSheetDialogFragment();
        bottomSheetDialogFragment.show(getSupportFragmentManager(), bottomSheetDialogFragment.getTag());
	}

	public void showSnackbar(int type, String s) {
		CoordinatorLayout coordinatorFragment = (CoordinatorLayout) findViewById(R.id.contact_file_list_coordinator_layout);
		cflF = (ContactFileListFragmentLollipop) getSupportFragmentManager().findFragmentByTag("cflF");
		if (cflF != null && cflF.isVisible()) {
			if (coordinatorFragment != null) {
				showSnackbar(type, coordinatorFragment, s);
			} else {
				showSnackbar(type, fragmentContainer, s);
			}
		}
	}

	public MegaNode getSelectedNode() {
		return selectedNode;
	}

	public void setSelectedNode(MegaNode selectedNode) {
		this.selectedNode = selectedNode;
	}

	public boolean isEmptyParentHandleStack() {
		if (cflF != null) {
			return cflF.isEmptyParentHandleStack();
		}
		logDebug("Fragment NULL");
		return true;
	}

	public void setTitleActionBar(String title) {
		if (aB != null) {
			if (title == null) {
				logDebug("Reset title and subtitle");
				aB.setTitle(R.string.title_incoming_shares_with_explorer);
				aB.setSubtitle(fullName);

			} else {
				aB.setTitle(title);
				aB.setSubtitle(null);
			}
		}
	}

	public long getParentHandle() {

		if (cflF != null) {
			return cflF.getParentHandle();
		}
		return -1;
	}

	public void openAdvancedDevices(long handleToDownload, boolean highPriority) {
		logDebug("handleToDownload: " + handleToDownload + ", highPriority: " + highPriority);
		String externalPath = getExternalCardPath();

		if (externalPath != null) {
			logDebug("ExternalPath for advancedDevices: " + externalPath);
			MegaNode node = megaApi.getNodeByHandle(handleToDownload);
			if (node != null) {

				File newFile = new File(node.getName());
				logDebug("File: " + newFile.getPath());
				Intent intent = new Intent(Intent.ACTION_CREATE_DOCUMENT);

				// Filter to only show results that can be "opened", such as
				// a file (as opposed to a list of contacts or timezones).
				intent.addCategory(Intent.CATEGORY_OPENABLE);

				// Create a file with the requested MIME type.
				String mimeType = MimeTypeList.getMimeType(newFile);
				logDebug("Mimetype: " + mimeType);
				intent.setType(mimeType);
				intent.putExtra(Intent.EXTRA_TITLE, node.getName());
				intent.putExtra("handleToDownload", handleToDownload);
				intent.putExtra(HIGH_PRIORITY_TRANSFER, highPriority);
				try {
					startActivityForResult(intent, WRITE_SD_CARD_REQUEST_CODE);
				} catch (Exception e) {
					logError("Exception in External SDCARD", e);
					Environment.getExternalStorageDirectory();
					Toast toast = Toast.makeText(this, getString(R.string.no_external_SD_card_detected), Toast.LENGTH_LONG);
					toast.show();
				}
			}
		} else {
			logWarning("No external SD card");
			Environment.getExternalStorageDirectory();
			Toast toast = Toast.makeText(this, getString(R.string.no_external_SD_card_detected), Toast.LENGTH_LONG);
			toast.show();
		}
	}

	@Override
	public void showSnackbar(int type, @Nullable String content, long chatId) {
		showSnackbar(type, fragmentContainer, content, chatId);
	}

	@Override
	public void finishRenameActionWithSuccess(@NonNull String newName) {
		// No update needed
	}

	@Override
	public void actionConfirmed() {
		if (cflF != null && cflF.isVisible()) {
			cflF.clearSelections();
			cflF.hideMultipleSelect();
		}
	}
}<|MERGE_RESOLUTION|>--- conflicted
+++ resolved
@@ -604,37 +604,14 @@
 	}
 
 	@Override
-<<<<<<< HEAD
 	protected void onActivityResult(int requestCode, int resultCode, Intent intent) {
+		super.onActivityResult(requestCode, resultCode, intent);
+
         if (nodeSaver.handleActivityResult(requestCode, resultCode, intent)) {
             return;
         }
 
 		if (requestCode == REQUEST_CODE_SELECT_FOLDER_TO_COPY && resultCode == RESULT_OK) {
-=======
-	protected void onActivityResult(int requestCode, int resultCode,
-			Intent intent) {
-		super.onActivityResult(requestCode, resultCode, intent);
-		if (requestCode == REQUEST_CODE_SELECT_LOCAL_FOLDER && resultCode == RESULT_OK) {
-			if (intent == null) {
-				return;
-			}
-			logDebug("Local folder selected");
-			String parentPath = intent
-					.getStringExtra(FileStorageActivityLollipop.EXTRA_PATH);
-			String url = intent.getStringExtra(FileStorageActivityLollipop.EXTRA_URL);
-			long size = intent.getLongExtra(FileStorageActivityLollipop.EXTRA_SIZE, 0);
-			long[] hashes = intent.getLongArrayExtra(FileStorageActivityLollipop.EXTRA_DOCUMENT_HASHES);
-			logDebug("URL: " + url + "___SIZE: " + size);
-
-			Util.storeDownloadLocationIfNeeded(parentPath);
-
-			if (nC == null) {
-				nC = new NodeController(this);
-			}
-			nC.checkSizeBeforeDownload(parentPath, url, size, hashes, false);
-		} else if (requestCode == REQUEST_CODE_SELECT_COPY_FOLDER && resultCode == RESULT_OK) {
->>>>>>> 353e348d
 			if (intent == null) {
 				return;
 			}
