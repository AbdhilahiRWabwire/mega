package mega.privacy.android.app.fragments.settingsFragments;

import static mega.privacy.android.app.constants.EventConstants.EVENT_UPDATE_SCROLL;
import static mega.privacy.android.app.utils.Constants.SCROLLING_UP_DIRECTION;

import android.content.Context;
import android.os.Bundle;
import android.view.View;

import androidx.annotation.NonNull;
import androidx.annotation.Nullable;
import androidx.preference.Preference;
import androidx.preference.PreferenceFragmentCompat;
import androidx.recyclerview.widget.RecyclerView;

import com.jeremyliao.liveeventbus.LiveEventBus;

import mega.privacy.android.app.DatabaseHandler;
import mega.privacy.android.app.MegaApplication;
import mega.privacy.android.app.MegaPreferences;
import mega.privacy.android.app.interfaces.SimpleSnackbarCallBack;
import nz.mega.sdk.MegaApiAndroid;
import nz.mega.sdk.MegaChatApiAndroid;

public class SettingsBaseFragment extends PreferenceFragmentCompat implements Preference.OnPreferenceClickListener, Preference.OnPreferenceChangeListener {

    protected Context context;
    protected MegaApiAndroid megaApi;
    protected MegaChatApiAndroid megaChatApi;
    protected DatabaseHandler dbH;
    protected MegaPreferences prefs;

<<<<<<< HEAD
    protected SimpleSnackbarCallBack snackbarCallBack;

    public SettingsBaseFragment () {
=======
    public SettingsBaseFragment() {
>>>>>>> 06575933
        if (megaApi == null) {
            megaApi = MegaApplication.getInstance().getMegaApi();
        }

        if (megaChatApi == null) {
            megaChatApi = MegaApplication.getInstance().getMegaChatApi();
        }

        dbH = MegaApplication.getInstance().getDbH();
        prefs = dbH.getPreferences();
    }

    @Override
    public void onAttach(Context context) {
        super.onAttach(context);
        this.context = context;

        if (context instanceof SimpleSnackbarCallBack) {
            snackbarCallBack = (SimpleSnackbarCallBack) context;
        }
    }

    @Override
    public void onViewCreated(@NonNull View view, @Nullable Bundle savedInstanceState) {
        super.onViewCreated(view, savedInstanceState);

        getListView().addOnScrollListener(new RecyclerView.OnScrollListener() {
            @Override
            public void onScrolled(@NonNull RecyclerView recyclerView, int dx, int dy) {
                super.onScrolled(recyclerView, dx, dy);
                LiveEventBus.get(EVENT_UPDATE_SCROLL, Boolean.class)
                        .post(recyclerView.canScrollVertically(SCROLLING_UP_DIRECTION));
            }
        });
    }

    @Override
    public void onCreatePreferences(Bundle bundle, String s) {
    }

    @Override
    public boolean onPreferenceClick(Preference preference) {
        return false;
    }

    @Override
    public boolean onPreferenceChange(Preference preference, Object newValue) {
        return false;
    }
}<|MERGE_RESOLUTION|>--- conflicted
+++ resolved
@@ -30,13 +30,9 @@
     protected DatabaseHandler dbH;
     protected MegaPreferences prefs;
 
-<<<<<<< HEAD
     protected SimpleSnackbarCallBack snackbarCallBack;
 
-    public SettingsBaseFragment () {
-=======
     public SettingsBaseFragment() {
->>>>>>> 06575933
         if (megaApi == null) {
             megaApi = MegaApplication.getInstance().getMegaApi();
         }
