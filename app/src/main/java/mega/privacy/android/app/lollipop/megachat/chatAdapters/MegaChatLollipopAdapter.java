package mega.privacy.android.app.lollipop.megachat.chatAdapters;

import android.app.Activity;
import android.app.ActivityManager;
import android.content.Context;
import android.content.Intent;
import android.content.res.Configuration;
import android.graphics.Bitmap;
import android.graphics.BitmapFactory;
import android.graphics.Canvas;
import android.graphics.Color;
import android.graphics.PorterDuff;
import android.graphics.Rect;
import android.graphics.Typeface;
import android.graphics.drawable.GradientDrawable;
import android.media.MediaPlayer;
import android.net.Uri;
import android.os.AsyncTask;
import android.os.Handler;
import android.os.ParcelFileDescriptor;
import android.provider.MediaStore;
import androidx.core.content.ContextCompat;
import androidx.core.text.HtmlCompat;
import androidx.exifinterface.media.ExifInterface;
import androidx.recyclerview.widget.RecyclerView;
import android.text.Html;
import android.text.Spannable;
import android.text.SpannableString;
import android.text.Spanned;
import android.text.style.ForegroundColorSpan;
import android.text.style.RelativeSizeSpan;
import android.text.util.Linkify;
import android.util.Base64;
import android.util.DisplayMetrics;
import android.util.TypedValue;
import android.view.Display;
import android.view.Gravity;
import android.view.LayoutInflater;
import android.view.View;
import android.view.ViewGroup;
import android.widget.Button;
import android.widget.ImageView;
import android.widget.LinearLayout;
import android.widget.ProgressBar;
import android.widget.RelativeLayout;
import android.widget.SeekBar;
import android.widget.TextView;

import com.facebook.common.util.UriUtil;
import com.facebook.drawee.view.SimpleDraweeView;
import androidx.recyclerview.widget.SimpleItemAnimator;

import com.shockwave.pdfium.PdfDocument;
import com.shockwave.pdfium.PdfiumCore;

import java.io.File;
import java.io.FileOutputStream;
import java.io.IOException;
import java.net.MalformedURLException;
import java.net.URL;
import java.util.ArrayList;
import java.util.Collections;
import java.util.HashMap;
import java.util.LinkedHashMap;
import java.util.LinkedList;
import java.util.List;
import java.util.Map;

import mega.privacy.android.app.DatabaseHandler;
import mega.privacy.android.app.MegaApplication;
import mega.privacy.android.app.MimeTypeList;
import mega.privacy.android.app.R;
import mega.privacy.android.app.activities.GiphyViewerActivity;
import mega.privacy.android.app.components.EqualSpacingItemDecoration;
import mega.privacy.android.app.components.RoundedImageView;
import mega.privacy.android.app.components.twemoji.EmojiManager;
import mega.privacy.android.app.components.twemoji.EmojiTextView;
import mega.privacy.android.app.components.twemoji.reaction.AutoFitRecyclerView;
import mega.privacy.android.app.components.voiceClip.DetectorSeekBar;
import mega.privacy.android.app.listeners.GetPeerAttributesListener;
import mega.privacy.android.app.lollipop.ManagerActivityLollipop;
import mega.privacy.android.app.lollipop.adapters.ReactionAdapter;
import mega.privacy.android.app.lollipop.adapters.RotatableAdapter;
import mega.privacy.android.app.lollipop.controllers.ChatController;
import mega.privacy.android.app.lollipop.listeners.ChatAttachmentAvatarListener;
import mega.privacy.android.app.lollipop.listeners.ChatNonContactNameListener;
import mega.privacy.android.app.lollipop.megachat.AndroidMegaChatMessage;
import mega.privacy.android.app.lollipop.megachat.ChatActivityLollipop;
import mega.privacy.android.app.lollipop.megachat.MessageVoiceClip;
import mega.privacy.android.app.lollipop.megachat.PendingMessageSingle;
import mega.privacy.android.app.lollipop.megachat.RemovedMessage;
import mega.privacy.android.app.objects.GifData;

import mega.privacy.android.app.utils.Util;
import nz.mega.sdk.MegaApiAndroid;
import nz.mega.sdk.MegaApiJava;
import nz.mega.sdk.MegaChatApi;
import nz.mega.sdk.MegaChatApiAndroid;
import nz.mega.sdk.MegaChatContainsMeta;
import nz.mega.sdk.MegaChatGiphy;
import nz.mega.sdk.MegaChatMessage;
import nz.mega.sdk.MegaChatRoom;
import nz.mega.sdk.MegaError;
import nz.mega.sdk.MegaHandleList;
import nz.mega.sdk.MegaNode;
import nz.mega.sdk.MegaNodeList;
import nz.mega.sdk.MegaRequest;
import nz.mega.sdk.MegaRequestListenerInterface;
import nz.mega.sdk.MegaTransfer;
import nz.mega.sdk.MegaStringList;
import nz.mega.sdk.MegaUser;
import nz.mega.sdk.MegaUtilsAndroid;


import static mega.privacy.android.app.activities.GiphyPickerActivity.GIF_DATA;
import static mega.privacy.android.app.utils.AvatarUtil.*;
import static mega.privacy.android.app.components.textFormatter.TextFormatterViewCompat.getFormattedText;
import static mega.privacy.android.app.utils.CacheFolderManager.*;
import static mega.privacy.android.app.utils.CallUtil.*;
import static mega.privacy.android.app.utils.ChatUtil.*;
import static mega.privacy.android.app.utils.Constants.*;
import static mega.privacy.android.app.utils.FileUtil.*;
import static mega.privacy.android.app.utils.ContactUtil.*;
import static mega.privacy.android.app.utils.FrescoUtils.loadGifMessage;
import static mega.privacy.android.app.utils.GiphyUtil.getOriginalGiphySrc;
import static mega.privacy.android.app.utils.LinksUtil.*;
import static mega.privacy.android.app.utils.LogUtil.*;
import static mega.privacy.android.app.utils.MegaNodeUtil.*;
import static mega.privacy.android.app.utils.PreviewUtils.*;
import static mega.privacy.android.app.utils.TextUtil.*;
import static mega.privacy.android.app.utils.ThumbnailUtils.*;
import static mega.privacy.android.app.utils.TimeUtils.*;
import static mega.privacy.android.app.utils.Util.*;
import static nz.mega.sdk.MegaApiJava.INVALID_HANDLE;
import static nz.mega.sdk.MegaChatApiJava.MEGACHAT_INVALID_HANDLE;
import static nz.mega.sdk.MegaChatMessage.END_CALL_REASON_CANCELLED;
import static nz.mega.sdk.MegaChatMessage.END_CALL_REASON_NO_ANSWER;

public class MegaChatLollipopAdapter extends RecyclerView.Adapter<RecyclerView.ViewHolder> implements View.OnClickListener, View.OnLongClickListener, RotatableAdapter {
    private static final int MAX_SIZE_GIF_AUTO_PLAY = 1024 * 1024 * 4; // 4MB

    private static int MAX_WIDTH_FILENAME_LAND = 455;
    private static int MAX_WIDTH_FILENAME_PORT = 180;

    //margins of management message and hour
    private final static int MANAGEMENT_MESSAGE_LAND = 28;
    private final static int MANAGEMENT_MESSAGE_PORT = 48;

    //margins of management message and hour in a CALL
    private static int MANAGEMENT_MESSAGE_CALL_LAND = 40;
    private static int MANAGEMENT_MESSAGE_CALL_PORT = 60;

    //paddings of hours (right and left)
    private static int PADDING_RIGHT_HOUR_OF_OWN_MESSAGE_LAND = 9;
    private static int PADDING_RIGHT_HOUR_OF_OWN_MESSAGE_PORT = 16;

    //margins of normal/attachment contacts messages and hour
    private static int CONTACT_MESSAGE_LAND = 28;
    private static int CONTACT_MESSAGE_PORT = 48;

    private final static int MAX_WIDTH_NAME_LAND = 340;
    private final static int MAX_WIDTH_NAME_PORT = 200;

    private final static int MAX_WIDTH_MESSAGE_LAND = 310;
    private final static int MAX_WIDTH_MESSAGE_PORT = 275;

    private final static int TYPE_HEADER = 0;
    private final static int TYPE_ITEM = 1;

    private final static int LAYOUT_WIDTH = 330;
    private static int REACTION_SPACE = 8;

    Context context;
    private int positionClicked;
    private ArrayList<AndroidMegaChatMessage> messages = new ArrayList<>();
    private ArrayList<RemovedMessage> removedMessages = new ArrayList<>();

    private RecyclerView listFragment;
    MegaApiAndroid megaApi;
    MegaChatApiAndroid megaChatApi;
    boolean multipleSelect;
    HashMap<Long, Integer> messagesSelectedInChat = new HashMap<>();

    private MegaChatLollipopAdapter megaChatAdapter;
    private ArrayList<MessageVoiceClip> messagesPlaying;
    private int placeholderCount = 0;

    private Handler handlerVoiceNotes;
    private Runnable runnableVC;
    ChatController cC;

    private long myUserHandle = -1;

    DisplayMetrics outMetrics;
    DatabaseHandler dbH = null;
    MegaChatRoom chatRoom;

    private EqualSpacingItemDecoration itemDecorationContact = new EqualSpacingItemDecoration(REACTION_SPACE, EqualSpacingItemDecoration.HORIZONTAL);
    private EqualSpacingItemDecoration itemDecorationOwn = new EqualSpacingItemDecoration(REACTION_SPACE, EqualSpacingItemDecoration.VERTICAL);
    private HashMap<Long, Long> pendingPreviews = new HashMap<>();

    private ArrayList<Uri> animationsPlaying = new ArrayList<>();

    private class ChatVoiceClipAsyncTask extends AsyncTask<MegaNodeList, Void, Integer> {
        MegaChatLollipopAdapter.ViewHolderMessageChat holder;
        int position;
        long userHandle;
        MegaNodeList nodeList;

        public ChatVoiceClipAsyncTask(MegaChatLollipopAdapter.ViewHolderMessageChat holder, int position, long userHandle) {
            this.holder = holder;
            this.userHandle = userHandle;
            this.position = position;
        }

        @Override
        protected void onPreExecute() {
            if (holder == null) {
                holder = (ViewHolderMessageChat) listFragment.findViewHolderForAdapterPosition(position);
            }
            if (holder == null) return;

            logDebug("ChatVoiceClipAsyncTask:onPreExecute");
            if (userHandle == myUserHandle) {
                holder.uploadingOwnProgressbarVoiceclip.setVisibility(View.VISIBLE);
                holder.contentOwnMessageVoiceClipPlay.setVisibility(View.GONE);
                holder.notAvailableOwnVoiceclip.setVisibility(View.GONE);
            } else {
                holder.uploadingContactProgressbarVoiceclip.setVisibility(View.VISIBLE);
                holder.contentContactMessageVoiceClipPlay.setVisibility(View.GONE);
                holder.notAvailableContactVoiceclip.setVisibility(View.GONE);
            }
            super.onPreExecute();
        }

        @Override
        protected Integer doInBackground(MegaNodeList... params) {
            nodeList = params[0];
            ((ChatActivityLollipop) context).sendToDownload(nodeList);
            return 1;
        }
    }

    private class ChatPreviewAsyncTask extends AsyncTask<MegaNode, Void, Integer> {

        MegaChatLollipopAdapter.ViewHolderMessageChat holder;
        MegaNode node;
        Bitmap preview;
        long msgId;

        public ChatPreviewAsyncTask(MegaChatLollipopAdapter.ViewHolderMessageChat holder, long msgId) {
            this.holder = holder;
            this.msgId = msgId;
        }

        @Override
        protected Integer doInBackground(MegaNode... params) {
            node = params[0];
            preview = getPreviewFromFolder(node, context);

            if (preview != null) {
                previewCache.put(node.getHandle(), preview);
                return 0;
            } else if (pendingPreviews.containsKey(node.getHandle())) {
                logDebug("The preview is already downloaded or added to the list");
                return 1;
            } else {
                return 2;
            }
        }

        @Override
        protected void onPostExecute(Integer param) {
            if (param == 0) {
                AndroidMegaChatMessage message = getMessageAtAdapterPosition(holder.getAdapterPosition());
                if (message == null) {
                    logWarning("Messages removed");
                    return;
                }

                if (message.getMessage() != null && message.getMessage().getMegaNodeList() != null
                        && message.getMessage().getMegaNodeList().get(0) != null) {
                    long nodeMessageHandle = message.getMessage().getMegaNodeList().get(0).getHandle();
                    if (nodeMessageHandle != node.getHandle()) {
                        logWarning("The nodeHandles are not equal!");
                        return;
                    }

                    if (message.getMessage().getUserHandle() == megaChatApi.getMyUserHandle()) {
                        setOwnPreview(holder, preview, node);

                        int status = message.getMessage().getStatus();
                        if (status == MegaChatMessage.STATUS_SERVER_REJECTED || status == MegaChatMessage.STATUS_SENDING_MANUAL) {
                            setErrorStateOnPreview(holder, preview);
                        }
                    } else {
                        setContactPreview(holder, preview, node);
                    }
                }
            } else if (param == 2) {
                File previewFile = new File(getPreviewFolder(context), node.getBase64Handle() + JPG_EXTENSION);
                logDebug("GET PREVIEW OF HANDLE: " + node.getHandle() + " to download here: " + previewFile.getAbsolutePath());
                pendingPreviews.put(node.getHandle(), msgId);
                PreviewDownloadListener listener = new PreviewDownloadListener(context, holder, megaChatAdapter, node);
                megaApi.getPreview(node, previewFile.getAbsolutePath(), listener);
            }
        }
    }

    private class ChatLocalPreviewAsyncTask extends AsyncTask<MegaNode, Void, Integer> {

        MegaNode node;
        Bitmap preview;
        File cacheDir;
        File destination;
        long msgId;
        MegaChatLollipopAdapter.ViewHolderMessageChat holder;

        public ChatLocalPreviewAsyncTask(MegaChatLollipopAdapter.ViewHolderMessageChat holder, long msgId) {
            this.holder = holder;
            this.msgId = msgId;
        }

        @Override
        protected Integer doInBackground(MegaNode... params) {
            logDebug("ChatLocalPreviewAsyncTask-doInBackground");

            node = params[0];

            if (node == null) {
                return 3;
            }
            preview = getPreviewFromFolder(node, context);

            if (preview != null) {
                previewCache.put(node.getHandle(), preview);
                return 0;
            } else {
                destination = buildPreviewFile(context, node.getName());

                if (isFileAvailable(destination)) {
                    if (destination.length() == node.getSize()) {
                        File previewDir = getPreviewFolder(context);
                        File previewFile = new File(previewDir, node.getBase64Handle() + ".jpg");
                        logDebug("Base 64 handle: " + node.getBase64Handle() + ", Handle: " + node.getHandle());
                        boolean previewCreated = MegaUtilsAndroid.createPreview(destination, previewFile);

                        if (previewCreated) {
                            preview = getBitmapForCache(previewFile, context);
                            destination.delete();
                            return 0;
                        } else {
                            return 1;
                        }
                    } else {
                        destination.delete();
                        return 1;
                    }
                }

                if (pendingPreviews.containsKey(node.getHandle())) {
                    logDebug("The image is already downloaded or added to the list");
                    return 1;
                } else {
                    return 2;
                }
            }
        }

        @Override
        protected void onPostExecute(Integer param) {
            logDebug("ChatLocalPreviewAsyncTask-onPostExecute");

            if (param == 0) {
                int position = holder.getAdapterPosition();

                AndroidMegaChatMessage message = messages.get(position - 1);

                long nodeMessageHandle = message.getMessage().getMegaNodeList().get(0).getHandle();

                if (nodeMessageHandle == node.getHandle()) {
                    if (message.getMessage().getUserHandle() == megaChatApi.getMyUserHandle()) {
                        setOwnPreview(holder, preview, node);
                        int status = message.getMessage().getStatus();
                        if ((status == MegaChatMessage.STATUS_SERVER_REJECTED) || (status == MegaChatMessage.STATUS_SENDING_MANUAL)) {
                            setErrorStateOnPreview(holder, preview);
                        }
                    } else {

                    }

                } else {
                    logWarning("The nodeHandles are not equal!");
                }
            } else if (param == 2) {
                logWarning("No preview and no generated correctly");
            }
        }
    }

    private class ChatUploadingPreviewAsyncTask extends AsyncTask<String, Void, Boolean> {
        String filePath;
        MegaChatLollipopAdapter adapter;
        int position;

        public ChatUploadingPreviewAsyncTask(MegaChatLollipopAdapter adapter, int position) {
            this.adapter = adapter;
            this.position = position;
        }

        @Override
        protected Boolean doInBackground(String... params) {

            filePath = params[0];
            File currentFile = new File(filePath);
            if (MimeTypeList.typeForName(filePath).isImage()) {
                logDebug("Is image");

                BitmapFactory.Options options = new BitmapFactory.Options();
                options.inJustDecodeBounds = true;
                //ARGB_8888 would create huge memory pressure to app, since we are creating preview, we don't need to have ARGB_8888 as the standard
                options.inPreferredConfig = Bitmap.Config.RGB_565;
                Bitmap preview;

                ExifInterface exif;
                int orientation = ExifInterface.ORIENTATION_NORMAL;
                try {
                    exif = new ExifInterface(currentFile.getAbsolutePath());
                    orientation = exif.getAttributeInt(ExifInterface.TAG_ORIENTATION, ExifInterface.ORIENTATION_UNDEFINED);
                } catch (IOException e) {
                    logWarning("EXCEPTION", e);
                }

                // Calculate inSampleSize
                options.inSampleSize = Util.calculateInSampleSize(options, 1000, 1000);

                // Decode bitmap with inSampleSize set
                options.inJustDecodeBounds = false;

                preview = BitmapFactory.decodeFile(currentFile.getAbsolutePath(), options);
                if (preview != null) {
                    preview = rotateBitmap(preview, orientation);

                    long fingerprintCache = MegaApiAndroid.base64ToHandle(megaApi.getFingerprint(filePath));
                    if (preview != null) {
                        //put preview bitmap to memory cache
                        setPreviewCache(fingerprintCache, preview);
                        return true;
                    }
                    return false;
                }
            } else if (MimeTypeList.typeForName(filePath).isPdf()) {
                logDebug("Is pdf");

                FileOutputStream out = null;
                int pageNumber = 0;
                try {

                    PdfiumCore pdfiumCore = new PdfiumCore(context);
                    File previewDir = getPreviewFolder(context);
                    File previewFile = new File(previewDir, currentFile.getName() + ".jpg");

                    PdfDocument pdfDocument = pdfiumCore.newDocument(ParcelFileDescriptor.open(currentFile, ParcelFileDescriptor.MODE_READ_ONLY));
                    pdfiumCore.openPage(pdfDocument, pageNumber);
                    int width = pdfiumCore.getPageWidthPoint(pdfDocument, pageNumber);
                    int height = pdfiumCore.getPageHeightPoint(pdfDocument, pageNumber);
                    Bitmap bmp = Bitmap.createBitmap(width, height, Bitmap.Config.ARGB_8888);
                    pdfiumCore.renderPageBitmap(pdfDocument, bmp, pageNumber, 0, 0, width, height);
                    Bitmap preview = resizeBitmapUpload(bmp, width, height);
                    out = new FileOutputStream(previewFile);
                    boolean result = preview.compress(Bitmap.CompressFormat.JPEG, 100, out); // bmp is your Bitmap instance
                    pdfiumCore.closeDocument(pdfDocument);

                    if (preview != null && result) {
                        logDebug("Compress OK");
                        long fingerprintCache = MegaApiAndroid.base64ToHandle(megaApi.getFingerprint(previewFile.getPath()));
                        //put preview bitmap to memory cache
                        setPreviewCache(fingerprintCache, preview);
                        return true;
                    } else if (!result) {
                        logWarning("Not Compress");
                        return false;
                    }
                } catch (Exception e) {
                    logError("Pdf thumbnail could not be created", e);
                } finally {
                    try {
                        if (out != null) {
                            out.close();
                        }
                    } catch (Exception e) {
                        logWarning("Error closing FileOutputStream", e);
                    }
                }
            } else if (MimeTypeList.typeForName(filePath).isVideo()) {
                logDebug("Is video");
                File previewDir = getPreviewFolder(context);
                File previewFile = new File(previewDir, currentFile.getName() + ".jpg");

                Bitmap bmPreview = createVideoPreview(filePath, MediaStore.Video.Thumbnails.FULL_SCREEN_KIND);
                if (bmPreview == null) {
                    logWarning("Create video preview NULL");
//                    bmPreview= ThumbnailUtilsLollipop.loadVideoThumbnail(filePath, context);
                } else {
                    logDebug("Create Video preview worked!");
                }

                if (bmPreview != null) {
                    try {
                        previewFile.createNewFile();
                        FileOutputStream out = null;
                        try {
                            out = new FileOutputStream(previewFile);
//                            Bitmap resizedBitmap = ThumbnailUtilsLollipop.resizeBitmapUpload(bmPreview, bmPreview.getWidth(), bmPreview.getHeight());
                            boolean result = bmPreview.compress(Bitmap.CompressFormat.JPEG, 100, out); // bmp is your Bitmap instance
                            if (result) {
                                logDebug("Compress OK");
                                long fingerprintCache = MegaApiAndroid.base64ToHandle(megaApi.getFingerprint(previewFile.getPath()));
                                //put preview bitmap to memory cache
                                setPreviewCache(fingerprintCache, bmPreview);
                                return true;
                            } else {
                                return false;
                            }
                        } catch (Exception e) {
                            logError("Error with FileOutputStream", e);
                        } finally {
                            try {
                                if (out != null) {
                                    out.close();
                                }
                            } catch (IOException e) {
                                logError("Error closing FileOutputStream", e);
                            }
                        }

                    } catch (IOException e1) {
                        logError("Error creating new preview file", e1);
                    }
                } else {
                    logWarning("Create video preview NULL");
                }
            }

            return false;
        }

        @Override
        protected void onPostExecute(Boolean isContinue) {
            logDebug("ChatUploadingPreviewAsyncTask-onPostExecute");
            if (isContinue) {
                //notify adapter to update view
                adapter.notifyItemChanged(position);
            } else {
                logWarning("The preview is NULL!");
            }
        }
    }

    public MegaChatLollipopAdapter(Context _context, MegaChatRoom chatRoom, ArrayList<AndroidMegaChatMessage> _messages, ArrayList<MessageVoiceClip> _messagesPlaying, ArrayList<RemovedMessage> _removedMessages, RecyclerView _listView) {
        logDebug("New adapter");
        this.context = _context;
        this.messages = _messages;
        this.positionClicked = INVALID_POSITION;
        this.chatRoom = chatRoom;
        this.removedMessages = _removedMessages;
        this.messagesPlaying = _messagesPlaying;

        if (megaApi == null) {
            megaApi = ((MegaApplication) ((Activity) context).getApplication()).getMegaApi();
        }

        if (megaChatApi == null) {
            megaChatApi = ((MegaApplication) ((Activity) context).getApplication()).getMegaChatApi();
        }

        listFragment = _listView;

        megaChatAdapter = this;

        if (messages != null) {
            logDebug("Number of messages: " + messages.size());
        } else {
            logWarning("Number of messages: NULL");
        }

        myUserHandle = megaChatApi.getMyUserHandle();
        logDebug("MyUserHandle: " + myUserHandle);
    }

    public void updateChatRoom(MegaChatRoom chatRoom) {
        this.chatRoom = chatRoom;
    }

    public static class ViewHolderMessageChat extends RecyclerView.ViewHolder{
        public ViewHolderMessageChat(View view) {
            super(view);
        }

        boolean contentVisible;
        long userHandle;
        String fullNameTitle;
        //        boolean nameRequested = false;
        boolean nameRequestedAction = false;
        boolean isPlayingAnimation;

        RelativeLayout itemLayout;

        RelativeLayout previewFramePort;
        RelativeLayout previewFrameLand;

        RelativeLayout dateLayout;
        TextView dateText;
        RelativeLayout ownMessageLayout;
        RelativeLayout titleOwnMessage;
        //        TextView meText;
        TextView timeOwnText;
        RelativeLayout contentOwnMessageLayout;
        private RelativeLayout ownMessageReactionsLayout;
        private AutoFitRecyclerView ownMessageReactionsRecycler;
        private ReactionAdapter ownReactionsAdapter = null;
        private RelativeLayout ownMessageSelectLayout;
        private ImageView ownMessageSelectIcon;
        private EmojiTextView contentOwnMessageText;

        //Own rich links
        RelativeLayout urlOwnMessageLayout;
        RelativeLayout urlOwnMessageTextrl;
        RelativeLayout forwardOwnRichLinks;

        private EmojiTextView urlOwnMessageText;
        LinearLayout urlOwnMessageWarningButtonsLayout;
        Button neverRichLinkButton;
        Button alwaysAllowRichLinkButton;
        Button notNowRichLinkButton;
        RelativeLayout urlOwnMessageTitleLayout;
        private EmojiTextView urlOwnMessageTitle;
        TextView urlOwnMessageDescription;

        LinearLayout urlOwnMessageDisableButtonsLayout;
        Button noDisableButton;
        Button yesDisableButton;

        LinearLayout urlOwnMessageIconAndLinkLayout;
        ImageView urlOwnMessageIcon;
        TextView urlOwnMessageLink;

        RoundedImageView urlOwnMessageImage;

        RelativeLayout urlOwnMessageGroupAvatarLayout;
        RoundedImageView urlOwnMessageGroupAvatar;
        TextView urlOwnMessageGroupAvatarText;

        RelativeLayout urlContactMessageGroupAvatarLayout;
        RoundedImageView urlContactMessageGroupAvatar;
        TextView urlContactMessageGroupAvatarText;

        //Contact's rich links
        RelativeLayout urlContactMessageLayout;
        private EmojiTextView urlContactMessageText;
        RelativeLayout urlContactMessageTitleLayout;
        private EmojiTextView urlContactMessageTitle;
        TextView urlContactMessageDescription;
        RelativeLayout forwardContactRichLinks;

        LinearLayout urlContactMessageIconAndLinkLayout;
        ImageView urlContactMessageIcon;
        TextView urlContactMessageLink;
        RelativeLayout errorUploadingRichLink;
        RoundedImageView urlContactMessageImage;

        RoundedImageView contentOwnMessageThumbLand;
        ImageView gifIconOwnMessageThumbLand;
        ProgressBar gifProgressOwnMessageThumbLand;
        SimpleDraweeView gifViewOwnMessageThumbLand;
        RelativeLayout gradientOwnMessageThumbLand;
        ImageView videoIconOwnMessageThumbLand;
        TextView videoTimecontentOwnMessageThumbLand;

        RoundedImageView contentOwnMessageThumbPort;
        ImageView gifIconOwnMessageThumbPort;
        ProgressBar gifProgressOwnMessageThumbPort;
        SimpleDraweeView gifViewOwnMessageThumbPort;
        RelativeLayout gradientOwnMessageThumbPort;
        ImageView videoIconOwnMessageThumbPort;
        TextView videoTimecontentOwnMessageThumbPort;

        RelativeLayout contentOwnMessageFileLayout;
        ImageView contentOwnMessageFileThumb;
        TextView contentOwnMessageFileName;
        TextView contentOwnMessageFileSize;
        RelativeLayout errorUploadingFile;
        RelativeLayout errorUploadingContact;

        RelativeLayout contentOwnMessageVoiceClipLayout;
        ImageView contentOwnMessageVoiceClipPlay;
        private DetectorSeekBar contentOwnMessageVoiceClipSeekBar;
        TextView contentOwnMessageVoiceClipDuration;
        RelativeLayout errorUploadingVoiceClip;
        long totalDurationOfVoiceClip;
        RelativeLayout uploadingOwnProgressbarVoiceclip;
        ImageView notAvailableOwnVoiceclip;
        RelativeLayout uploadingContactProgressbarVoiceclip;
        ImageView notAvailableContactVoiceclip;

        RelativeLayout contentOwnMessageContactLayout;
        RelativeLayout contentOwnMessageContactLayoutAvatar;
        RoundedImageView contentOwnMessageContactThumb;
        private EmojiTextView contentOwnMessageContactName;
        public EmojiTextView contentOwnMessageContactEmail;
        RelativeLayout forwardOwnContact;

        ImageView iconOwnTypeDocLandPreview;
        ImageView iconOwnTypeDocPortraitPreview;

        RelativeLayout transparentCoatingLandscape;
        RelativeLayout transparentCoatingPortrait;
        RelativeLayout uploadingProgressBarPort;
        RelativeLayout uploadingProgressBarLand;

        RelativeLayout errorUploadingPortrait;
        RelativeLayout errorUploadingLandscape;

        RelativeLayout forwardOwnPortrait;
        RelativeLayout forwardOwnLandscape;
        RelativeLayout forwardOwnFile;

        LinearLayout newMessagesLayout;
        TextView newMessagesText;

        TextView retryAlert;
        ImageView triangleIcon;

        //Location message
        RelativeLayout transparentCoatingLocation;
        RelativeLayout uploadingProgressBarLocation;
        RelativeLayout forwardOwnMessageLocation;
        RelativeLayout mainOwnMessageItemLocation;
        RoundedImageView previewOwnLocation;
        RelativeLayout separatorPreviewOwnLocation;
        RelativeLayout triangleErrorLocation;
        RelativeLayout pinnedOwnLocationLayout;
        TextView pinnedOwnLocationInfoText;
        TextView pinnedLocationTitleText;

        //Contact's message

        RelativeLayout contactMessageLayout;
        RelativeLayout titleContactMessage;

        TextView timeContactText;
        private EmojiTextView nameContactText;

        RoundedImageView contactImageView;
        RelativeLayout contentContactMessageLayout;
        private RelativeLayout contactMessageReactionsLayout;
        private AutoFitRecyclerView contactMessageReactionsRecycler;
        private ReactionAdapter contactReactionsAdapter = null;
        private RelativeLayout contactMessageSelectLayout;
        private ImageView contactMessageSelectIcon;
        private EmojiTextView contentContactMessageText;

        RoundedImageView contentContactMessageThumbLand;
        ImageView gifIconContactMessageThumbLand;
        ProgressBar gifProgressContactMessageThumbLand;
        SimpleDraweeView gifViewContactMessageThumbLand;
        RelativeLayout gradientContactMessageThumbLand;
        ImageView videoIconContactMessageThumbLand;
        TextView videoTimecontentContactMessageThumbLand;
        RelativeLayout forwardContactPreviewLandscape;

        RoundedImageView contentContactMessageThumbPort;
        ImageView gifIconContactMessageThumbPort;
        ProgressBar gifProgressContactMessageThumbPort;
        SimpleDraweeView gifViewContactMessageThumbPort;
        RelativeLayout gradientContactMessageThumbPort;
        ImageView videoIconContactMessageThumbPort;
        TextView videoTimecontentContactMessageThumbPort;
        RelativeLayout forwardContactPreviewPortrait;

        RelativeLayout contentContactMessageAttachLayout;

        RelativeLayout contentContactMessageFile;
        RelativeLayout forwardContactFile;
        ImageView contentContactMessageFileThumb;
        TextView contentContactMessageFileName;
        TextView contentContactMessageFileSize;

        RelativeLayout layoutAvatarMessages;

        RelativeLayout contentContactMessageContactLayout;
        RelativeLayout forwardContactContact;
        RelativeLayout contentContactMessageContactLayoutAvatar;
        RoundedImageView contentContactMessageContactThumb;
        private EmojiTextView contentContactMessageContactName;
        public EmojiTextView contentContactMessageContactEmail;
        private EmojiTextView contentContactMessageContactInitialLetter;

        RelativeLayout contentContactMessageVoiceClipLayout;
        ImageView contentContactMessageVoiceClipPlay;
        private DetectorSeekBar contentContactMessageVoiceClipSeekBar;
        TextView contentContactMessageVoiceClipDuration;

        ImageView iconContactTypeDocLandPreview;
        ImageView iconContactTypeDocPortraitPreview;

        RelativeLayout ownManagementMessageLayout;
        private EmojiTextView ownManagementMessageText;
        ImageView ownManagementMessageIcon;

        private EmojiTextView contactManagementMessageText;
        ImageView contactManagementMessageIcon;
        RelativeLayout contactManagementMessageLayout;

        //Location message
        RelativeLayout forwardContactMessageLocation;
        RelativeLayout mainContactMessageItemLocation;
        RoundedImageView previewContactLocation;
        RelativeLayout separatorPreviewContactLocation;
        TextView pinnedContactLocationTitleText;
        RelativeLayout pinnedContactLocationLayout;
        TextView pinnedContactLocationInfoText;

        public String filePathUploading;

        public long getUserHandle() {
            return userHandle;
        }

        public void setMyImageView(Bitmap bitmap) {
            contentOwnMessageContactThumb.setImageBitmap(bitmap);
        }

        public void setContactImageView(Bitmap bitmap) {
            contentContactMessageContactThumb.setImageBitmap(bitmap);
            contentContactMessageContactInitialLetter.setVisibility(View.GONE);
        }
    }

    public static class ViewHolderHeaderChat extends RecyclerView.ViewHolder {
        public ViewHolderHeaderChat(View view) {
            super(view);
        }

        RelativeLayout firstMessage;
        ImageView loadingMessages;
    }

    @Override
    public RecyclerView.ViewHolder onCreateViewHolder(ViewGroup parent, int viewType) {
        if (viewType == TYPE_HEADER) {
            logDebug("Create header");
            View v = LayoutInflater.from(parent.getContext()).inflate(R.layout.header_item_chat, parent, false);
            ViewHolderHeaderChat holder = new ViewHolderHeaderChat(v);

            holder.firstMessage = v.findViewById(R.id.first_message_chat);
            holder.loadingMessages = v.findViewById(R.id.loading_messages_image);

            return holder;
        } else {
            logDebug("Create item message");
            Display display = ((Activity) context).getWindowManager().getDefaultDisplay();
            outMetrics = new DisplayMetrics();
            display.getMetrics(outMetrics);
            dbH = DatabaseHandler.getDbHandler(context);

            cC = new ChatController(context);

            View v = LayoutInflater.from(parent.getContext()).inflate(R.layout.item_message_chat, parent, false);
            ViewHolderMessageChat holder = new ViewHolderMessageChat(v);
            holder.contentVisible = true;
            holder.itemLayout = v.findViewById(R.id.message_chat_item_layout);
            holder.dateLayout = v.findViewById(R.id.message_chat_date_layout);
            //Margins
            RelativeLayout.LayoutParams dateLayoutParams = (RelativeLayout.LayoutParams) holder.dateLayout.getLayoutParams();
            dateLayoutParams.setMargins(0, scaleHeightPx(8, outMetrics), 0, scaleHeightPx(8, outMetrics));
            holder.dateLayout.setLayoutParams(dateLayoutParams);

            holder.dateText = v.findViewById(R.id.message_chat_date_text);

            holder.newMessagesLayout = v.findViewById(R.id.message_chat_new_relative_layout);
            holder.newMessagesText = v.findViewById(R.id.message_chat_new_text);

            if (((ChatActivityLollipop) context).getDeviceDensity() == 1) {

                MANAGEMENT_MESSAGE_CALL_LAND = 45;
                MANAGEMENT_MESSAGE_CALL_PORT = 65;

                CONTACT_MESSAGE_LAND = 31;
                CONTACT_MESSAGE_PORT = 55;

                PADDING_RIGHT_HOUR_OF_OWN_MESSAGE_LAND = 10;
                PADDING_RIGHT_HOUR_OF_OWN_MESSAGE_PORT = 18;
            }

            //Own messages

            holder.ownMessageLayout = v.findViewById(R.id.message_chat_own_message_layout);
            holder.titleOwnMessage = v.findViewById(R.id.title_own_message_layout);
            holder.timeOwnText = v.findViewById(R.id.message_chat_time_text);

            holder.titleOwnMessage.setGravity(Gravity.RIGHT);
            if (context.getResources().getConfiguration().orientation == Configuration.ORIENTATION_LANDSCAPE) {
                holder.titleOwnMessage.setPadding(0, 0, scaleWidthPx(PADDING_RIGHT_HOUR_OF_OWN_MESSAGE_LAND, outMetrics), 0);
            } else {
                holder.titleOwnMessage.setPadding(0, 0, scaleWidthPx(PADDING_RIGHT_HOUR_OF_OWN_MESSAGE_PORT, outMetrics), 0);
            }

            holder.ownMessageReactionsLayout = v.findViewById(R.id.own_message_reactions_layout);
            holder.ownMessageReactionsRecycler = v.findViewById(R.id.own_message_reactions_recycler);
            holder.ownMessageReactionsRecycler.initialization(true);
            ((SimpleItemAnimator) holder.ownMessageReactionsRecycler.getItemAnimator()).setSupportsChangeAnimations(true);
            holder.ownMessageReactionsRecycler.setHasFixedSize(true);
            holder.ownMessageReactionsRecycler.getItemAnimator().setChangeDuration(0);
            holder.ownMessageReactionsRecycler.addItemDecoration(itemDecorationOwn);
            holder.ownMessageReactionsLayout.setVisibility(View.GONE);

            holder.previewFramePort = v.findViewById(R.id.preview_frame_portrait);
            holder.previewFrameLand = v.findViewById(R.id.preview_frame_landscape);

            holder.contentOwnMessageLayout = v.findViewById(R.id.content_own_message_layout);
            holder.ownMessageSelectLayout = v.findViewById(R.id.own_message_select_layout);
            holder.ownMessageSelectIcon = v.findViewById(R.id.own_message_select_icon);
            holder.ownMessageSelectLayout.setVisibility(View.GONE);

            holder.contentOwnMessageText = v.findViewById(R.id.content_own_message_text);
            holder.contentOwnMessageText.setTag(holder);
            holder.contentOwnMessageText.setOnClickListener(this);
            holder.contentOwnMessageText.setNeccessaryShortCode(false);

            //Own rich links message
            holder.urlOwnMessageLayout = v.findViewById(R.id.url_own_message_layout);
            holder.urlOwnMessageLayout.setVisibility(View.GONE);
            holder.urlOwnMessageTextrl = v.findViewById(R.id.url_own_message_text_rl);

            if (((ChatActivityLollipop) context).getDeviceDensity() == 1 && context.getResources().getConfiguration().orientation == Configuration.ORIENTATION_PORTRAIT) {
                holder.urlOwnMessageLayout.getLayoutParams().width = LAYOUT_WIDTH;
            }
            holder.forwardOwnRichLinks = v.findViewById(R.id.forward_own_rich_links);
            holder.forwardOwnRichLinks.setTag(holder);
            holder.forwardOwnRichLinks.setVisibility(View.GONE);

            holder.urlOwnMessageText = v.findViewById(R.id.url_own_message_text);
            holder.urlOwnMessageText.setNeccessaryShortCode(false);
            holder.urlOwnMessageText.setTag(holder);

            holder.urlOwnMessageWarningButtonsLayout = v.findViewById(R.id.url_own_message_buttons_warning_layout);
            holder.neverRichLinkButton = v.findViewById(R.id.url_never_button);
            holder.alwaysAllowRichLinkButton = v.findViewById(R.id.url_always_allow_button);
            holder.notNowRichLinkButton = v.findViewById(R.id.url_not_now_button);

            holder.urlOwnMessageDisableButtonsLayout = v.findViewById(R.id.url_own_message_buttons_disable_layout);
            holder.yesDisableButton = v.findViewById(R.id.url_yes_disable_button);
            holder.noDisableButton = v.findViewById(R.id.url_no_disable_button);
            holder.urlOwnMessageTitleLayout = v.findViewById(R.id.url_own_message_enable_layout_inside);
            holder.urlOwnMessageTitle = v.findViewById(R.id.url_own_message_title);
            holder.urlOwnMessageDescription = v.findViewById(R.id.url_own_message_description);

            holder.urlOwnMessageIconAndLinkLayout = v.findViewById(R.id.url_own_message_icon_link_layout);
            holder.urlOwnMessageIcon = v.findViewById(R.id.url_own_message_icon);
            holder.urlOwnMessageLink = v.findViewById(R.id.url_own_message_link);

            holder.urlOwnMessageImage = v.findViewById(R.id.url_own_message_image);
            int radiusImageRL = scaleWidthPx(10, outMetrics);
            holder.urlOwnMessageImage.setCornerRadius(radiusImageRL);
            holder.urlOwnMessageImage.setBorderWidth(0);
            holder.urlOwnMessageImage.setOval(false);

            //Group avatar of chat links
            holder.urlOwnMessageGroupAvatarLayout = v.findViewById(R.id.url_chat_own_message_image);
            holder.urlOwnMessageGroupAvatar = v.findViewById(R.id.content_url_chat_own_message_contact_thumb);
            holder.urlOwnMessageGroupAvatarText = v.findViewById(R.id.content_url_chat_own_message_contact_initial_letter);

            //Group avatar of chat links
            holder.urlContactMessageGroupAvatarLayout = v.findViewById(R.id.url_chat_contact_message_image);
            holder.urlContactMessageGroupAvatar = v.findViewById(R.id.content_url_chat_contact_message_contact_thumb);
            holder.urlContactMessageGroupAvatarText = v.findViewById(R.id.content_url_chat_contact_message_contact_initial_letter);

            int radius = dp2px(10, outMetrics);
            int colors[] = {0x70000000, 0x00000000};
            GradientDrawable shape = new GradientDrawable(GradientDrawable.Orientation.BOTTOM_TOP, colors);
            shape.setShape(GradientDrawable.RECTANGLE);
            shape.setCornerRadii(new float[]{radius, 0, radius, 0, radius, radius, radius, radius});

            holder.contentOwnMessageThumbLand = v.findViewById(R.id.content_own_message_thumb_landscape);
            holder.contentOwnMessageThumbLand.setCornerRadius(radius);
            holder.contentOwnMessageThumbLand.setBorderWidth(1);
<<<<<<< HEAD
            holder.contentOwnMessageThumbLand.setBorderColor(ContextCompat.getColor(context, R.color.grey_054_white_054));
=======
            holder.contentOwnMessageThumbLand.setBorderColor(ContextCompat.getColor(context, R.color.secondary_text));
>>>>>>> b7adb741
            holder.contentOwnMessageThumbLand.setOval(false);

            holder.gifIconOwnMessageThumbLand = v.findViewById(R.id.content_own_message_thumb_landscape_gif);
            holder.gifProgressOwnMessageThumbLand = v.findViewById(R.id.content_own_message_thumb_landscape_gif_progressbar);
            holder.gifViewOwnMessageThumbLand = v.findViewById(R.id.content_own_message_thumb_landscape_gif_view);
            holder.gifViewOwnMessageThumbLand.setTag(holder);
            holder.gifViewOwnMessageThumbLand.setOnClickListener(this);
            holder.gifViewOwnMessageThumbLand.setOnLongClickListener(this);

            holder.gradientOwnMessageThumbLand = v.findViewById(R.id.gradient_own_message_thumb_landscape);
            holder.gradientOwnMessageThumbLand.setBackground(shape);

            holder.videoIconOwnMessageThumbLand = v.findViewById(R.id.video_icon_own_message_thumb_landscape);
            holder.videoTimecontentOwnMessageThumbLand = v.findViewById(R.id.video_time_own_message_thumb_landscape);

            holder.gradientOwnMessageThumbLand.setVisibility(View.GONE);
            holder.videoIconOwnMessageThumbLand.setVisibility(View.GONE);
            holder.videoTimecontentOwnMessageThumbLand.setVisibility(View.GONE);

            holder.contentOwnMessageThumbPort = v.findViewById(R.id.content_own_message_thumb_portrait);
            holder.contentOwnMessageThumbPort.setCornerRadius(radius);
            holder.contentOwnMessageThumbPort.setBorderWidth(1);
<<<<<<< HEAD
            holder.contentOwnMessageThumbPort.setBorderColor(ContextCompat.getColor(context, R.color.grey_054_white_054));
=======
            holder.contentOwnMessageThumbPort.setBorderColor(ContextCompat.getColor(context, R.color.secondary_text));
>>>>>>> b7adb741
            holder.contentOwnMessageThumbPort.setOval(false);

            holder.gifIconOwnMessageThumbPort = v.findViewById(R.id.content_own_message_thumb_portrait_gif);
            holder.gifProgressOwnMessageThumbPort = v.findViewById(R.id.content_own_message_thumb_portrait_gif_progressbar);
            holder.gifViewOwnMessageThumbPort = v.findViewById(R.id.content_own_message_thumb_portrait_gif_view);
            holder.gifViewOwnMessageThumbPort.setTag(holder);
            holder.gifViewOwnMessageThumbPort.setOnClickListener(this);
            holder.gifViewOwnMessageThumbPort.setOnLongClickListener(this);

            holder.errorUploadingFile = v.findViewById(R.id.error_uploading_file);
            holder.errorUploadingContact = v.findViewById(R.id.error_uploading_contact);
            holder.errorUploadingRichLink = v.findViewById(R.id.error_uploading_rich_link);

            holder.gradientOwnMessageThumbPort = v.findViewById(R.id.gradient_own_message_thumb_portrait);
            holder.gradientOwnMessageThumbPort.setBackground(shape);

            holder.videoIconOwnMessageThumbPort = v.findViewById(R.id.video_icon_own_message_thumb_portrait);
            holder.videoTimecontentOwnMessageThumbPort = v.findViewById(R.id.video_time_own_message_thumb_portrait);

            holder.gradientOwnMessageThumbPort.setVisibility(View.GONE);
            holder.videoIconOwnMessageThumbPort.setVisibility(View.GONE);
            holder.videoTimecontentOwnMessageThumbPort.setVisibility(View.GONE);

            holder.contentOwnMessageFileLayout = v.findViewById(R.id.content_own_message_file_layout);
            holder.forwardOwnFile = v.findViewById(R.id.forward_own_file);
            holder.forwardOwnFile.setTag(holder);
            holder.forwardOwnFile.setVisibility(View.GONE);

            holder.contentOwnMessageFileThumb = v.findViewById(R.id.content_own_message_file_thumb);
            holder.contentOwnMessageFileName = v.findViewById(R.id.content_own_message_file_name);
            holder.contentOwnMessageFileSize = v.findViewById(R.id.content_own_message_file_size);

            holder.totalDurationOfVoiceClip = 0;

            //my voice clip:
            holder.contentOwnMessageVoiceClipLayout = v.findViewById(R.id.content_own_message_voice_clip_layout);
            holder.contentOwnMessageVoiceClipLayout.setVisibility(View.GONE);
            holder.contentOwnMessageVoiceClipPlay = v.findViewById(R.id.content_own_message_voice_clip_play_pause);
            holder.contentOwnMessageVoiceClipPlay.setTag(holder);
            holder.contentOwnMessageVoiceClipSeekBar = v.findViewById(R.id.content_own_message_voice_clip_seekBar);
            holder.contentOwnMessageVoiceClipSeekBar.setProgress(0);
            holder.contentOwnMessageVoiceClipDuration = v.findViewById(R.id.content_own_message_voice_clip_duration);
            holder.contentOwnMessageVoiceClipDuration.setText(milliSecondsToTimer(0));
            holder.uploadingOwnProgressbarVoiceclip = v.findViewById(R.id.uploading_own_progressbar_voiceclip);
            holder.uploadingOwnProgressbarVoiceclip.setVisibility(View.GONE);

            holder.notAvailableOwnVoiceclip = v.findViewById(R.id.content_own_message_voice_clip_not_available);
            holder.notAvailableOwnVoiceclip.setVisibility(View.GONE);
            holder.notAvailableOwnVoiceclip.setTag(holder);
            holder.notAvailableOwnVoiceclip.setOnClickListener(this);

            holder.errorUploadingVoiceClip = v.findViewById(R.id.error_uploading_voice_clip);

            holder.contentOwnMessageContactLayout = v.findViewById(R.id.content_own_message_contact_layout);
            holder.contentOwnMessageContactLayoutAvatar = v.findViewById(R.id.content_own_message_contact_layout_avatar);
            holder.contentOwnMessageContactThumb = v.findViewById(R.id.content_own_message_contact_thumb);
            holder.contentOwnMessageContactName = v.findViewById(R.id.content_own_message_contact_name);
            holder.contentOwnMessageContactName.setNeccessaryShortCode(false);
            holder.contentOwnMessageContactEmail = v.findViewById(R.id.content_own_message_contact_email);

            holder.forwardOwnContact = v.findViewById(R.id.forward_own_contact);
            holder.forwardOwnContact.setTag(holder);
            holder.forwardOwnContact.setVisibility(View.GONE);

            holder.iconOwnTypeDocLandPreview = v.findViewById(R.id.own_attachment_type_icon_lands);
            holder.iconOwnTypeDocPortraitPreview = v.findViewById(R.id.own_attachment_type_icon_portrait);

            holder.retryAlert = v.findViewById(R.id.not_sent_own_message_text);
            holder.triangleIcon = v.findViewById(R.id.own_triangle_icon);

            holder.transparentCoatingPortrait = v.findViewById(R.id.transparent_coating_portrait);
            holder.transparentCoatingPortrait.setVisibility(View.GONE);

            holder.transparentCoatingLandscape = v.findViewById(R.id.transparent_coating_landscape);
            holder.transparentCoatingLandscape.setVisibility(View.GONE);

            holder.uploadingProgressBarPort = v.findViewById(R.id.uploadingProgressBarPort);
            holder.uploadingProgressBarPort.setVisibility(View.GONE);
            holder.uploadingProgressBarLand = v.findViewById(R.id.uploadingProgressBarLand);
            holder.uploadingProgressBarLand.setVisibility(View.GONE);

            holder.errorUploadingPortrait = v.findViewById(R.id.error_uploading_portrait);
            holder.errorUploadingPortrait.setVisibility(View.GONE);
            holder.errorUploadingLandscape = v.findViewById(R.id.error_uploading_landscape);
            holder.errorUploadingLandscape.setVisibility(View.GONE);

            holder.forwardOwnPortrait = v.findViewById(R.id.forward_own_preview_portrait);
            holder.forwardOwnPortrait.setTag(holder);
            holder.forwardOwnPortrait.setVisibility(View.GONE);
            holder.forwardOwnPortrait.setOnClickListener(this);

            holder.forwardOwnLandscape = v.findViewById(R.id.forward_own_preview_landscape);
            holder.forwardOwnLandscape.setTag(holder);
            holder.forwardOwnLandscape.setVisibility(View.GONE);
            holder.forwardOwnLandscape.setOnClickListener(this);

            holder.ownManagementMessageText = v.findViewById(R.id.own_management_message_text);
            holder.ownManagementMessageText.setNeccessaryShortCode(false);
            holder.ownManagementMessageLayout = v.findViewById(R.id.own_management_message_layout);
            holder.ownManagementMessageIcon = v.findViewById(R.id.own_management_message_icon);

            //Contact messages
            holder.contactMessageLayout = v.findViewById(R.id.message_chat_contact_message_layout);
            holder.titleContactMessage = v.findViewById(R.id.title_contact_message_layout);

            holder.contactImageView = v.findViewById(R.id.contact_thumbnail);
            holder.timeContactText = v.findViewById(R.id.contact_message_chat_time_text);
            holder.nameContactText = v.findViewById(R.id.contact_message_chat_name_text);

            holder.contentContactMessageLayout = v.findViewById(R.id.content_contact_message_layout);
            holder.contactMessageSelectLayout = v.findViewById(R.id.contact_message_select_layout);
            holder.contactMessageSelectIcon = v.findViewById(R.id.contact_message_select_icon);
            holder.contactMessageSelectLayout.setVisibility(View.GONE);

            holder.contentContactMessageText = v.findViewById(R.id.content_contact_message_text);
            holder.contentContactMessageText.setNeccessaryShortCode(false);

            holder.contactMessageReactionsLayout = v.findViewById(R.id.contact_message_reactions_layout);
            holder.contactMessageReactionsRecycler = v.findViewById(R.id.contact_message_reactions_recycler);
            holder.contactMessageReactionsRecycler.initialization(false);
            ((SimpleItemAnimator) holder.contactMessageReactionsRecycler.getItemAnimator()).setSupportsChangeAnimations(true);
            holder.contactMessageReactionsRecycler.setHasFixedSize(true);
            holder.contactMessageReactionsRecycler.getItemAnimator().setChangeDuration(0);
            holder.contactMessageReactionsRecycler.addItemDecoration(itemDecorationContact);
            holder.contactMessageReactionsLayout.setVisibility(View.GONE);

            holder.contentContactMessageThumbLand = v.findViewById(R.id.content_contact_message_thumb_landscape);
            holder.contentContactMessageThumbLand.setCornerRadius(radius);
            holder.contentContactMessageThumbLand.setBorderWidth(1);
<<<<<<< HEAD
            holder.contentContactMessageThumbLand.setBorderColor(ContextCompat.getColor(context, R.color.grey_054_white_054));
=======
            holder.contentContactMessageThumbLand.setBorderColor(ContextCompat.getColor(context, R.color.secondary_text));
>>>>>>> b7adb741
            holder.contentContactMessageThumbLand.setOval(false);

            holder.gifIconContactMessageThumbLand = v.findViewById(R.id.content_contact_message_thumb_landscape_gif);
            holder.gifProgressContactMessageThumbLand = v.findViewById(R.id.content_contact_message_thumb_landscape_gif_progressbar);
            holder.gifViewContactMessageThumbLand = v.findViewById(R.id.content_contact_message_thumb_landscape_gif_view);
            holder.gifViewContactMessageThumbLand.setTag(holder);
            holder.gifViewContactMessageThumbLand.setOnClickListener(this);
            holder.gifViewContactMessageThumbLand.setOnLongClickListener(this);

            holder.forwardContactPreviewLandscape = v.findViewById(R.id.forward_contact_preview_landscape);
            holder.forwardContactPreviewLandscape.setTag(holder);
            holder.forwardContactPreviewLandscape.setVisibility(View.GONE);

            //Contact rich links message
            holder.urlContactMessageLayout = v.findViewById(R.id.url_contact_message_layout);
            if (((ChatActivityLollipop) context).getDeviceDensity() == 1 && context.getResources().getConfiguration().orientation == Configuration.ORIENTATION_PORTRAIT) {
                holder.urlContactMessageLayout.getLayoutParams().width = LAYOUT_WIDTH;
            }

            holder.forwardContactRichLinks = v.findViewById(R.id.forward_contact_rich_links);
            holder.forwardContactRichLinks.setTag(holder);
            holder.forwardContactRichLinks.setVisibility(View.GONE);

            holder.urlContactMessageText = v.findViewById(R.id.url_contact_message_text);
            holder.urlContactMessageText.setNeccessaryShortCode(false);
            holder.urlContactMessageText.setTag(holder);

            holder.urlContactMessageTitleLayout = v.findViewById(R.id.url_contact_message_enable_layout_inside);
            holder.urlContactMessageTitle = v.findViewById(R.id.url_contact_message_title);
            holder.urlContactMessageDescription = v.findViewById(R.id.url_contact_message_description);

            holder.urlContactMessageIconAndLinkLayout = v.findViewById(R.id.url_contact_message_icon_link_layout);
            holder.urlContactMessageIcon = v.findViewById(R.id.url_contact_message_icon);
            holder.urlContactMessageLink = v.findViewById(R.id.url_contact_message_link);

            holder.urlContactMessageImage = v.findViewById(R.id.url_contact_message_image);
            holder.urlContactMessageImage.setCornerRadius(radiusImageRL);
            holder.urlContactMessageImage.setBorderWidth(0);
            holder.urlContactMessageImage.setOval(false);

            holder.contentContactMessageThumbPort = v.findViewById(R.id.content_contact_message_thumb_portrait);
            holder.contentContactMessageThumbPort.setCornerRadius(radius);
            holder.contentContactMessageThumbPort.setBorderWidth(1);
<<<<<<< HEAD
            holder.contentContactMessageThumbPort.setBorderColor(ContextCompat.getColor(context, R.color.grey_054_white_054));
=======
            holder.contentContactMessageThumbPort.setBorderColor(ContextCompat.getColor(context, R.color.secondary_text));
>>>>>>> b7adb741
            holder.contentContactMessageThumbPort.setOval(false);

            holder.gifIconContactMessageThumbPort = v.findViewById(R.id.content_contact_message_thumb_portrait_gif);
            holder.gifProgressContactMessageThumbPort = v.findViewById(R.id.content_contact_message_thumb_portrait_gif_progressbar);
            holder.gifViewContactMessageThumbPort = v.findViewById(R.id.content_contact_message_thumb_portrait_gif_view);
            holder.gifViewContactMessageThumbPort.setTag(holder);
            holder.gifViewContactMessageThumbPort.setOnClickListener(this);
            holder.gifViewContactMessageThumbPort.setOnLongClickListener(this);

            holder.forwardContactPreviewPortrait = v.findViewById(R.id.forward_contact_preview_portrait);
            holder.forwardContactPreviewPortrait.setTag(holder);
            holder.forwardContactPreviewPortrait.setVisibility(View.GONE);
            holder.gradientContactMessageThumbLand = v.findViewById(R.id.gradient_contact_message_thumb_landscape);
            holder.gradientContactMessageThumbLand.setBackground(shape);

            holder.videoIconContactMessageThumbLand = v.findViewById(R.id.video_icon_contact_message_thumb_landscape);
            holder.videoTimecontentContactMessageThumbLand = v.findViewById(R.id.video_time_contact_message_thumb_landscape);

            holder.gradientContactMessageThumbLand.setVisibility(View.GONE);

            holder.videoIconContactMessageThumbLand.setVisibility(View.GONE);
            holder.videoTimecontentContactMessageThumbLand.setVisibility(View.GONE);

            holder.gradientContactMessageThumbPort = v.findViewById(R.id.gradient_contact_message_thumb_portrait);
            holder.gradientContactMessageThumbPort.setBackground(shape);

            holder.videoIconContactMessageThumbPort = v.findViewById(R.id.video_icon_contact_message_thumb_portrait);
            holder.videoTimecontentContactMessageThumbPort = v.findViewById(R.id.video_time_contact_message_thumb_portrait);

            holder.gradientContactMessageThumbPort.setVisibility(View.GONE);
            holder.videoIconContactMessageThumbPort.setVisibility(View.GONE);
            holder.videoTimecontentContactMessageThumbPort.setVisibility(View.GONE);

            holder.contentContactMessageAttachLayout = v.findViewById(R.id.content_contact_message_attach_layout);

            holder.contentContactMessageFile = v.findViewById(R.id.content_contact_message_file);
            holder.forwardContactFile = v.findViewById(R.id.forward_contact_file);
            holder.forwardContactFile.setTag(holder);
            holder.forwardContactFile.setVisibility(View.GONE);
            holder.contentContactMessageFileThumb = v.findViewById(R.id.content_contact_message_file_thumb);
            holder.contentContactMessageFileName = v.findViewById(R.id.content_contact_message_file_name);
            holder.contentContactMessageFileSize = v.findViewById(R.id.content_contact_message_file_size);

            holder.layoutAvatarMessages = v.findViewById(R.id.layout_avatar);
            holder.contentContactMessageContactLayout = v.findViewById(R.id.content_contact_message_contact_layout);

            //contact voice clip:
            holder.contentContactMessageVoiceClipLayout = v.findViewById(R.id.content_contact_message_voice_clip_layout);
            RelativeLayout.LayoutParams paramsVoiceClip = (RelativeLayout.LayoutParams) holder.contentContactMessageVoiceClipLayout.getLayoutParams();
            if (context.getResources().getConfiguration().orientation == Configuration.ORIENTATION_LANDSCAPE) {
                paramsVoiceClip.leftMargin = scaleWidthPx(CONTACT_MESSAGE_LAND, outMetrics);
            } else {
                paramsVoiceClip.leftMargin = scaleWidthPx(CONTACT_MESSAGE_PORT, outMetrics);
            }
            holder.contentContactMessageVoiceClipLayout.setLayoutParams(paramsVoiceClip);
            holder.contentContactMessageVoiceClipLayout.setVisibility(View.GONE);
            holder.contentContactMessageVoiceClipPlay = v.findViewById(R.id.content_contact_message_voice_clip_play_pause);
            holder.contentContactMessageVoiceClipPlay.setTag(holder);
            holder.contentContactMessageVoiceClipSeekBar = v.findViewById(R.id.content_contact_message_voice_clip_seekBar);
            holder.contentContactMessageVoiceClipSeekBar.setProgress(0);
            holder.contentContactMessageVoiceClipDuration = v.findViewById(R.id.content_contact_message_voice_clip_duration);
            holder.contentContactMessageVoiceClipDuration.setText(milliSecondsToTimer(0));
            holder.uploadingContactProgressbarVoiceclip = v.findViewById(R.id.uploading_contact_progressbar_voiceclip);
            holder.uploadingContactProgressbarVoiceclip.setVisibility(View.GONE);
            holder.notAvailableContactVoiceclip = v.findViewById(R.id.content_contact_message_voice_clip_not_available);
            holder.notAvailableContactVoiceclip.setVisibility(View.GONE);
            holder.notAvailableContactVoiceclip.setTag(holder);
            holder.notAvailableContactVoiceclip.setOnClickListener(this);

            holder.forwardContactContact = v.findViewById(R.id.forward_contact_contact);
            holder.forwardContactContact.setTag(holder);
            holder.forwardContactContact.setVisibility(View.GONE);

            holder.contentContactMessageContactLayoutAvatar = v.findViewById(R.id.content_contact_message_contact_layout_avatar);
            holder.contentContactMessageContactThumb = v.findViewById(R.id.content_contact_message_contact_thumb);
            holder.contentContactMessageContactName = v.findViewById(R.id.content_contact_message_contact_name);
            holder.contentContactMessageContactName.setNeccessaryShortCode(false);
            holder.contentContactMessageContactEmail = v.findViewById(R.id.content_contact_message_contact_email);
            holder.contentContactMessageContactInitialLetter = v.findViewById(R.id.content_contact_message_contact_initial_letter);

            holder.iconContactTypeDocLandPreview = v.findViewById(R.id.contact_attachment_type_icon_lands);
            holder.iconContactTypeDocPortraitPreview = v.findViewById(R.id.contact_attachment_type_icon_portrait);

            holder.contactManagementMessageLayout = v.findViewById(R.id.contact_management_message_layout);
            holder.contactManagementMessageText = v.findViewById(R.id.contact_management_message_text);
            holder.contactManagementMessageText.setNeccessaryShortCode(false);
            holder.contactManagementMessageIcon = v.findViewById(R.id.contact_management_message_icon);

            //Location message
            holder.transparentCoatingLocation = v.findViewById(R.id.transparent_coating_location);
            holder.uploadingProgressBarLocation = v.findViewById(R.id.uploadingProgressBarLocation);
            holder.forwardOwnMessageLocation = v.findViewById(R.id.forward_own_location);
            holder.forwardOwnMessageLocation.setTag(holder);
            holder.forwardOwnMessageLocation.setVisibility(View.GONE);
            holder.mainOwnMessageItemLocation = v.findViewById(R.id.own_main_item_location);
            holder.previewOwnLocation = v.findViewById(R.id.own_rounded_imageview_location);
            holder.previewOwnLocation.setCornerRadius(dp2px(12, outMetrics));
            holder.previewOwnLocation.setBorderWidth(0);
            holder.previewOwnLocation.setOval(false);
            holder.separatorPreviewOwnLocation = v.findViewById(R.id.own_separator_imageview_location);

            if (((ChatActivityLollipop) context).getDeviceDensity() == 1 && context.getResources().getConfiguration().orientation == Configuration.ORIENTATION_PORTRAIT) {
                holder.previewOwnLocation.getLayoutParams().width = LAYOUT_WIDTH;
                holder.separatorPreviewOwnLocation.getLayoutParams().width = LAYOUT_WIDTH;
            }

            holder.triangleErrorLocation = v.findViewById(R.id.error_uploading_location);

            holder.pinnedOwnLocationLayout = v.findViewById(R.id.own_pinned_location_layout);
            holder.pinnedOwnLocationInfoText = v.findViewById(R.id.own_info_pinned_location);
            holder.pinnedLocationTitleText = v.findViewById(R.id.own_title_pinned_location);

            holder.forwardContactMessageLocation = v.findViewById(R.id.forward_contact_location);
            holder.forwardContactMessageLocation.setTag(holder);
            holder.forwardContactMessageLocation.setVisibility(View.GONE);
            holder.mainContactMessageItemLocation = v.findViewById(R.id.contact_main_item_location);
            holder.previewContactLocation = v.findViewById(R.id.contact_rounded_imageview_location);
            holder.previewContactLocation.setCornerRadius(dp2px(12, outMetrics));
            holder.previewContactLocation.setBorderWidth(0);
            holder.previewContactLocation.setOval(false);
            holder.separatorPreviewContactLocation = v.findViewById(R.id.contact_separator_imageview_location);
            if (((ChatActivityLollipop) context).getDeviceDensity() == 1 && context.getResources().getConfiguration().orientation == Configuration.ORIENTATION_PORTRAIT) {
                holder.previewContactLocation.getLayoutParams().width = LAYOUT_WIDTH;
                holder.separatorPreviewContactLocation.getLayoutParams().width = LAYOUT_WIDTH;
            }

            holder.pinnedContactLocationTitleText = v.findViewById(R.id.contact_title_pinned_location);
            holder.pinnedContactLocationLayout = v.findViewById(R.id.contact_pinned_location_layout);
            holder.pinnedContactLocationInfoText = v.findViewById(R.id.contact_info_pinned_location);

            RelativeLayout.LayoutParams paramsLocation = (RelativeLayout.LayoutParams) holder.mainContactMessageItemLocation.getLayoutParams();
            if (context.getResources().getConfiguration().orientation == Configuration.ORIENTATION_LANDSCAPE) {
                paramsLocation.leftMargin = scaleWidthPx(CONTACT_MESSAGE_LAND, outMetrics);
            } else {
                paramsLocation.leftMargin = scaleWidthPx(CONTACT_MESSAGE_PORT, outMetrics);
            }
            holder.mainContactMessageItemLocation.setLayoutParams(paramsLocation);

            if (((ChatActivityLollipop) context).getDeviceDensity() == 1) {
                MAX_WIDTH_FILENAME_LAND = 290;
                MAX_WIDTH_FILENAME_PORT = 140;
            }

            RelativeLayout.LayoutParams paramsContactContact = (RelativeLayout.LayoutParams) holder.contentContactMessageContactLayout.getLayoutParams();
            RelativeLayout.LayoutParams paramsContactManagement = (RelativeLayout.LayoutParams) holder.contactManagementMessageText.getLayoutParams();
            RelativeLayout.LayoutParams paramsContactAttach = (RelativeLayout.LayoutParams) holder.contentContactMessageAttachLayout.getLayoutParams();
            RelativeLayout.LayoutParams paramsContactRichLink = (RelativeLayout.LayoutParams) holder.urlContactMessageLayout.getLayoutParams();

            RelativeLayout.LayoutParams paramsOwnManagement = (RelativeLayout.LayoutParams) holder.ownManagementMessageText.getLayoutParams();

            if (!isScreenInPortrait(context)) {
                paramsContactContact.leftMargin = scaleWidthPx(CONTACT_MESSAGE_LAND, outMetrics);
                paramsContactManagement.leftMargin = scaleWidthPx(MANAGEMENT_MESSAGE_LAND, outMetrics);
                paramsContactManagement.rightMargin = scaleWidthPx(MANAGEMENT_MESSAGE_LAND, outMetrics);
                paramsContactAttach.leftMargin = scaleWidthPx(CONTACT_MESSAGE_LAND, outMetrics);
                paramsContactRichLink.leftMargin = scaleWidthPx(CONTACT_MESSAGE_LAND, outMetrics);

                paramsOwnManagement.leftMargin = scaleWidthPx(MANAGEMENT_MESSAGE_LAND, outMetrics);
                paramsOwnManagement.rightMargin = scaleWidthPx(MANAGEMENT_MESSAGE_LAND, outMetrics);
                holder.nameContactText.setMaxWidthEmojis(dp2px(MAX_WIDTH_NAME_LAND, outMetrics));
                holder.titleContactMessage.setPadding(scaleWidthPx(CONTACT_MESSAGE_LAND, outMetrics), 0, 0, 0);
                holder.titleOwnMessage.setPadding(0, 0, scaleWidthPx(PADDING_RIGHT_HOUR_OF_OWN_MESSAGE_LAND, outMetrics), 0);
            } else {
                paramsContactContact.leftMargin = scaleWidthPx(CONTACT_MESSAGE_PORT, outMetrics);
                paramsContactManagement.leftMargin = scaleWidthPx(MANAGEMENT_MESSAGE_PORT, outMetrics);
                paramsContactManagement.rightMargin = scaleWidthPx(MANAGEMENT_MESSAGE_PORT, outMetrics);
                paramsContactAttach.leftMargin = scaleWidthPx(CONTACT_MESSAGE_PORT, outMetrics);
                paramsContactRichLink.leftMargin = scaleWidthPx(CONTACT_MESSAGE_PORT, outMetrics);
                paramsOwnManagement.leftMargin = scaleWidthPx(MANAGEMENT_MESSAGE_PORT, outMetrics);
                paramsOwnManagement.rightMargin = scaleWidthPx(MANAGEMENT_MESSAGE_PORT, outMetrics);

                holder.nameContactText.setMaxWidthEmojis(dp2px(MAX_WIDTH_NAME_PORT, outMetrics));
                holder.titleContactMessage.setPadding(dp2px(CONTACT_MESSAGE_PORT, outMetrics), 0, 0, 0);
                holder.titleOwnMessage.setPadding(0, 0, scaleWidthPx(PADDING_RIGHT_HOUR_OF_OWN_MESSAGE_PORT, outMetrics), 0);
            }

            holder.contentContactMessageContactLayout.setLayoutParams(paramsContactContact);
            holder.contactManagementMessageText.setLayoutParams(paramsContactManagement);
            holder.contentContactMessageAttachLayout.setLayoutParams(paramsContactAttach);
            holder.urlContactMessageLayout.setLayoutParams(paramsContactRichLink);
            holder.ownManagementMessageText.setLayoutParams(paramsOwnManagement);


            v.setTag(holder);

            return holder;
        }
    }

    @Override
    public void onBindViewHolder(RecyclerView.ViewHolder holder, int position) {
        if (holder instanceof ViewHolderHeaderChat) {
            ViewHolderHeaderChat holderHeaderChat = (ViewHolderHeaderChat) holder;

            boolean isFullHistoryLoaded = megaChatApi.isFullHistoryLoaded(chatRoom.getChatId());
            holderHeaderChat.firstMessage.setVisibility(isFullHistoryLoaded ? View.VISIBLE : View.GONE);
            holderHeaderChat.loadingMessages.setVisibility(isFullHistoryLoaded ? View.GONE : View.VISIBLE);
            holderHeaderChat.loadingMessages.setImageDrawable(ContextCompat.getDrawable(context,
                    isScreenInPortrait(context) ? R.drawable.loading_chat_messages : R.drawable.loading_chat_messages_landscape));
        } else {
            hideLayoutsGiphyAndGifMessages(position, (ViewHolderMessageChat) holder);

            AndroidMegaChatMessage androidMessage = messages.get(position - 1);
            if (androidMessage.isUploading()) {
                logDebug("isUploading");
                onBindViewHolderUploading(holder, position);
            } else {
                logDebug("isSent");
                onBindViewHolderMessage(holder, position);
            }
        }
    }

    public void onBindViewHolderUploading(RecyclerView.ViewHolder holder, int position) {
        logDebug("position: " + position);

        ((ViewHolderMessageChat) holder).itemLayout.setVisibility(View.VISIBLE);
        RelativeLayout.LayoutParams params = new RelativeLayout.LayoutParams(ViewGroup.LayoutParams.MATCH_PARENT, ViewGroup.LayoutParams.WRAP_CONTENT);
        ((ViewHolderMessageChat) holder).itemLayout.setLayoutParams(params);
        ((ViewHolderMessageChat) holder).ownMessageSelectLayout.setVisibility(View.GONE);

        ((ViewHolderMessageChat) holder).ownMessageReactionsLayout.setVisibility(View.GONE);

        ((ViewHolderMessageChat) holder).forwardOwnRichLinks.setVisibility(View.GONE);
        ((ViewHolderMessageChat) holder).forwardOwnPortrait.setVisibility(View.GONE);
        ((ViewHolderMessageChat) holder).forwardOwnLandscape.setVisibility(View.GONE);
        ((ViewHolderMessageChat) holder).forwardOwnFile.setVisibility(View.GONE);
        ((ViewHolderMessageChat) holder).forwardOwnContact.setVisibility(View.GONE);
        ((ViewHolderMessageChat) holder).forwardContactRichLinks.setVisibility(View.GONE);
        ((ViewHolderMessageChat) holder).forwardContactPreviewPortrait.setVisibility(View.GONE);
        ((ViewHolderMessageChat) holder).forwardContactPreviewLandscape.setVisibility(View.GONE);
        ((ViewHolderMessageChat) holder).forwardContactFile.setVisibility(View.GONE);
        ((ViewHolderMessageChat) holder).forwardContactContact.setVisibility(View.GONE);


        ((ViewHolderMessageChat) holder).triangleIcon.setVisibility(View.GONE);
        ((ViewHolderMessageChat) holder).errorUploadingContact.setVisibility(View.GONE);
        ((ViewHolderMessageChat) holder).errorUploadingFile.setVisibility(View.GONE);
        ((ViewHolderMessageChat) holder).errorUploadingVoiceClip.setVisibility(View.GONE);
        ((ViewHolderMessageChat) holder).errorUploadingRichLink.setVisibility(View.GONE);

        ((ViewHolderMessageChat) holder).retryAlert.setVisibility(View.GONE);
        ((ViewHolderMessageChat) holder).retryAlert.setText(R.string.manual_retry_alert);

        ((ViewHolderMessageChat) holder).newMessagesLayout.setVisibility(View.GONE);

        ((ViewHolderMessageChat) holder).ownManagementMessageLayout.setVisibility(View.GONE);

        ((ViewHolderMessageChat) holder).titleOwnMessage.setGravity(Gravity.RIGHT);
        if(context.getResources().getConfiguration().orientation == Configuration.ORIENTATION_LANDSCAPE){
            ((ViewHolderMessageChat) holder).titleOwnMessage.setPadding(0,0,scaleWidthPx(PADDING_RIGHT_HOUR_OF_OWN_MESSAGE_LAND, outMetrics),0);
        }else{
            ((ViewHolderMessageChat) holder).titleOwnMessage.setPadding(0,0,scaleWidthPx(PADDING_RIGHT_HOUR_OF_OWN_MESSAGE_PORT, outMetrics),0);
        }
        ((ViewHolderMessageChat) holder).contentOwnMessageLayout.setBackgroundColor(ContextCompat.getColor(context, android.R.color.transparent));

        ((ViewHolderMessageChat) holder).contentOwnMessageText.setVisibility(View.VISIBLE);
        ((ViewHolderMessageChat) holder).iconOwnTypeDocLandPreview.setVisibility(View.GONE);
        ((ViewHolderMessageChat) holder).iconOwnTypeDocPortraitPreview.setVisibility(View.GONE);

        AndroidMegaChatMessage message = messages.get(position - 1);
        ((ViewHolderMessageChat) holder).itemLayout.setTag(holder);
        ((ViewHolderMessageChat) holder).itemLayout.setOnClickListener(this);
        ((ViewHolderMessageChat) holder).itemLayout.setOnLongClickListener(this);

        if (message.isUploading()) {
            if (message.getInfoToShow() != -1) {
                setInfoToShow(position, ((ViewHolderMessageChat) holder), true, message.getInfoToShow(),
                        formatDate(context, message.getPendingMessage().getUploadTimestamp(), DATE_SHORT_FORMAT),
                        formatTime(message.getPendingMessage().getUploadTimestamp()));
            }

            ((ViewHolderMessageChat) holder).ownMessageLayout.setVisibility(View.VISIBLE);
            ((ViewHolderMessageChat) holder).contactMessageLayout.setVisibility(View.GONE);

            ((ViewHolderMessageChat) holder).contentOwnMessageText.setVisibility(View.GONE);
            ((ViewHolderMessageChat) holder).previewFrameLand.setVisibility(View.GONE);
            ((ViewHolderMessageChat) holder).contentOwnMessageThumbLand.setVisibility(View.GONE);
            ((ViewHolderMessageChat) holder).previewFramePort.setVisibility(View.GONE);
            ((ViewHolderMessageChat) holder).contentOwnMessageThumbPort.setVisibility(View.GONE);

            ((ViewHolderMessageChat) holder).gradientOwnMessageThumbPort.setVisibility(View.GONE);
            ((ViewHolderMessageChat) holder).videoIconOwnMessageThumbPort.setVisibility(View.GONE);
            ((ViewHolderMessageChat) holder).videoTimecontentOwnMessageThumbPort.setVisibility(View.GONE);

            ((ViewHolderMessageChat) holder).gradientOwnMessageThumbLand.setVisibility(View.GONE);
            ((ViewHolderMessageChat) holder).videoIconOwnMessageThumbLand.setVisibility(View.GONE);
            ((ViewHolderMessageChat) holder).videoTimecontentOwnMessageThumbLand.setVisibility(View.GONE);

            ((ViewHolderMessageChat) holder).contentOwnMessageContactLayout.setVisibility(View.GONE);
            ((ViewHolderMessageChat) holder).contentOwnMessageContactThumb.setVisibility(View.GONE);
            ((ViewHolderMessageChat) holder).contentOwnMessageContactName.setVisibility(View.GONE);
            ((ViewHolderMessageChat) holder).contentOwnMessageContactEmail.setVisibility(View.GONE);

            ((ViewHolderMessageChat) holder).urlOwnMessageLayout.setVisibility(View.GONE);

            hideLayoutsLocationMessages(position, ((ViewHolderMessageChat) holder));

            String path = message.getPendingMessage().getFilePath();
            File voiceClipDir = getCacheFolder(context, VOICE_CLIP_FOLDER);
            String name = message.getPendingMessage().getName();
            int type = message.getPendingMessage().getType();

            boolean areTransfersPaused = megaApi.areTransfersPaused(MegaTransfer.TYPE_UPLOAD);
            if (areTransfersPaused
                    && message.getPendingMessage().getState() != PendingMessageSingle.STATE_ERROR_UPLOADING
                    && message.getPendingMessage().getState() != PendingMessageSingle.STATE_ERROR_ATTACHING) {
                ((ViewHolderMessageChat) holder).retryAlert.setText(R.string.manual_resume_alert);
            }

            if (path != null) {
                if(isVoiceClip(path) && (type==TYPE_VOICE_CLIP) || path.contains(voiceClipDir.getAbsolutePath())){
                    logDebug("TYPE_VOICE_CLIP - message.getPendingMessage().getState() " + message.getPendingMessage().getState());
                    ((ViewHolderMessageChat) holder).contentOwnMessageVoiceClipLayout.setVisibility(View.VISIBLE);
                    ((ViewHolderMessageChat) holder).contentOwnMessageVoiceClipLayout.setBackground(ContextCompat.getDrawable(context, R.drawable.light_rounded_chat_own_message));
                    ((ViewHolderMessageChat) holder).contentOwnMessageVoiceClipPlay.setImageResource(R.drawable.ic_play_grey);

                    ((ViewHolderMessageChat) holder).uploadingOwnProgressbarVoiceclip.setVisibility(View.VISIBLE);
                    ((ViewHolderMessageChat) holder).contentOwnMessageVoiceClipPlay.setVisibility(View.GONE);
                    ((ViewHolderMessageChat) holder).notAvailableOwnVoiceclip.setVisibility(View.GONE);

                    ((ViewHolderMessageChat) holder).contentOwnMessageVoiceClipDuration.setVisibility(View.VISIBLE);
                    ((ViewHolderMessageChat) holder).contentOwnMessageVoiceClipDuration.setText("--:--");

                    ((ViewHolderMessageChat) holder).contentOwnMessageVoiceClipSeekBar.setVisibility(View.VISIBLE);
                    ((ViewHolderMessageChat) holder).contentOwnMessageVoiceClipSeekBar.setProgress(0);
                    ((ViewHolderMessageChat) holder).contentOwnMessageVoiceClipSeekBar.setEnabled(false);
                    ((ViewHolderMessageChat) holder).contentOwnMessageVoiceClipSeekBar.setOnSeekBarChangeListener(null);

                    ((ViewHolderMessageChat) holder).contentOwnMessageFileLayout.setVisibility(View.GONE);
                    ((ViewHolderMessageChat) holder).contentOwnMessageFileThumb.setVisibility(View.GONE);
                    ((ViewHolderMessageChat) holder).contentOwnMessageFileName.setVisibility(View.GONE);
                    ((ViewHolderMessageChat) holder).contentOwnMessageFileSize.setVisibility(View.GONE);

                    ((ViewHolderMessageChat) holder).errorUploadingVoiceClip.setVisibility(View.GONE);
                    ((ViewHolderMessageChat) holder).retryAlert.setVisibility(View.GONE);

                    if (message.getPendingMessage().getState() == PendingMessageSingle.STATE_ERROR_ATTACHING || areTransfersPaused) {
                        ((ViewHolderMessageChat) holder).errorUploadingVoiceClip.setVisibility(View.VISIBLE);
                        ((ViewHolderMessageChat) holder).retryAlert.setVisibility(View.VISIBLE);
                        ((ViewHolderMessageChat) holder).notAvailableOwnVoiceclip.setVisibility(View.VISIBLE);
                        ((ViewHolderMessageChat) holder).uploadingOwnProgressbarVoiceclip.setVisibility(View.GONE);
                        ((ViewHolderMessageChat) holder).contentOwnMessageVoiceClipPlay.setVisibility(View.GONE);
                    }

                }else{
                    ((ViewHolderMessageChat) holder).contentOwnMessageVoiceClipLayout.setVisibility(View.GONE);
                    ((ViewHolderMessageChat) holder).contentOwnMessageFileLayout.setVisibility(View.VISIBLE);
                    ((ViewHolderMessageChat) holder).contentOwnMessageFileThumb.setVisibility(View.VISIBLE);
                    ((ViewHolderMessageChat) holder).contentOwnMessageFileName.setVisibility(View.VISIBLE);
                    ((ViewHolderMessageChat) holder).contentOwnMessageFileSize.setVisibility(View.VISIBLE);

                    ((ViewHolderMessageChat) holder).filePathUploading = path;

                    Bitmap preview = null;
                    if (MimeTypeList.typeForName(path).isImage() || MimeTypeList.typeForName(path).isPdf() || MimeTypeList.typeForName(path).isVideo()) {
                        ((ViewHolderMessageChat) holder).errorUploadingFile.setVisibility(View.GONE);

                         preview = getPreview(path, context);

                        if (preview != null) {
                            setUploadingPreview((ViewHolderMessageChat) holder, preview);
                        } else {
                            try {
                                new ChatUploadingPreviewAsyncTask(this, position).execute(path);
                            } catch (Exception e) {
                                logWarning("Error creating preview (Too many AsyncTasks)", e);
                            }
                        }
                    }

                    if (preview == null && (message.getPendingMessage().getState() == PendingMessageSingle.STATE_ERROR_UPLOADING || message.getPendingMessage().getState() == PendingMessageSingle.STATE_ERROR_ATTACHING
                            || areTransfersPaused)) {
                        ((ViewHolderMessageChat) holder).errorUploadingFile.setVisibility(View.VISIBLE);
                        ((ViewHolderMessageChat) holder).retryAlert.setVisibility(View.VISIBLE);
                    }

                    logDebug("Node handle: " + message.getPendingMessage().getNodeHandle());

                    if (context.getResources().getConfiguration().orientation == Configuration.ORIENTATION_LANDSCAPE) {
                        logDebug("Landscape configuration");
                        float width = TypedValue.applyDimension(TypedValue.COMPLEX_UNIT_DIP, MAX_WIDTH_FILENAME_LAND, context.getResources().getDisplayMetrics());
                        ((ViewHolderMessageChat) holder).contentOwnMessageFileName.setMaxWidth((int) width);
                        ((ViewHolderMessageChat) holder).contentOwnMessageFileSize.setMaxWidth((int) width);
                    } else {
                        logDebug("Portrait configuration");
                        float width = TypedValue.applyDimension(TypedValue.COMPLEX_UNIT_DIP, MAX_WIDTH_FILENAME_PORT, context.getResources().getDisplayMetrics());
                        ((ViewHolderMessageChat) holder).contentOwnMessageFileName.setMaxWidth((int) width);
                        ((ViewHolderMessageChat) holder).contentOwnMessageFileSize.setMaxWidth((int) width);
                    }

                    ((ViewHolderMessageChat) holder).contentOwnMessageFileName.setText(name);
                    ((ViewHolderMessageChat) holder).contentOwnMessageFileThumb.setImageResource(MimeTypeList.typeForName(name).getIconResourceId());
                    ((ViewHolderMessageChat) holder).contentOwnMessageFileLayout.setBackground(ContextCompat.getDrawable(context, R.drawable.light_rounded_chat_own_message));

                    logDebug("State of the message: " + message.getPendingMessage().getState());
                    if (message.getPendingMessage().getState() == PendingMessageSingle.STATE_ERROR_UPLOADING || message.getPendingMessage().getState() == PendingMessageSingle.STATE_ERROR_ATTACHING) {
                        ((ViewHolderMessageChat) holder).contentOwnMessageFileSize.setText(R.string.attachment_uploading_state_error);
                    } else if (!areTransfersPaused){
                        ((ViewHolderMessageChat) holder).contentOwnMessageFileSize.setText(R.string.attachment_uploading_state_uploading);
                    }

                    ((ViewHolderMessageChat) holder).contentOwnMessageFileSize.setVisibility(areTransfersPaused ? View.GONE : View.VISIBLE);
                }

            } else {
                logWarning("Path is null");
            }
        } else {
            logWarning("ERROR: The message is no UPLOADING");
        }
    }

    private void hideLayoutsLocationMessages(int position, ViewHolderMessageChat holder){
        if (isHolderNull(position, holder)) {
            return;
        }

        holder.transparentCoatingLocation.setVisibility(View.GONE);
        holder.uploadingProgressBarLocation.setVisibility(View.GONE);
        holder.forwardOwnMessageLocation.setVisibility(View.GONE);
        holder.mainOwnMessageItemLocation.setVisibility(View.GONE);
        holder.previewOwnLocation.setVisibility(View.GONE);
        holder.triangleErrorLocation.setVisibility(View.GONE);
        holder.pinnedOwnLocationLayout.setVisibility(View.GONE);
        holder.pinnedOwnLocationInfoText.setVisibility(View.GONE);

        holder.forwardContactMessageLocation.setVisibility(View.GONE);
        holder.mainContactMessageItemLocation.setVisibility(View.GONE);
        holder.previewContactLocation.setVisibility(View.GONE);
        holder.pinnedContactLocationLayout.setVisibility(View.GONE);
        holder.pinnedContactLocationInfoText.setVisibility(View.GONE);

    }

    public void onBindViewHolderMessage(RecyclerView.ViewHolder holder, int position) {
        logDebug("Position: " + position);

        ((ViewHolderMessageChat) holder).itemLayout.setVisibility(View.VISIBLE);
        RelativeLayout.LayoutParams paramsDefault = new RelativeLayout.LayoutParams(ViewGroup.LayoutParams.MATCH_PARENT, ViewGroup.LayoutParams.WRAP_CONTENT);
        ((ViewHolderMessageChat) holder).itemLayout.setLayoutParams(paramsDefault);

        ((ViewHolderMessageChat) holder).ownMessageReactionsLayout.setVisibility(View.GONE);
        ((ViewHolderMessageChat) holder).contactMessageReactionsLayout.setVisibility(View.GONE);
        ((ViewHolderMessageChat) holder).ownMessageSelectLayout.setVisibility(View.GONE);
        ((ViewHolderMessageChat) holder).contactMessageSelectLayout.setVisibility(View.GONE);

        ((ViewHolderMessageChat) holder).triangleIcon.setVisibility(View.GONE);
        ((ViewHolderMessageChat) holder).errorUploadingContact.setVisibility(View.GONE);
        ((ViewHolderMessageChat) holder).errorUploadingFile.setVisibility(View.GONE);
        ((ViewHolderMessageChat) holder).errorUploadingVoiceClip.setVisibility(View.GONE);
        ((ViewHolderMessageChat) holder).errorUploadingRichLink.setVisibility(View.GONE);
        ((ViewHolderMessageChat) holder).retryAlert.setVisibility(View.GONE);

        ((ViewHolderMessageChat) holder).transparentCoatingLandscape.setVisibility(View.GONE);
        ((ViewHolderMessageChat) holder).transparentCoatingPortrait.setVisibility(View.GONE);
        ((ViewHolderMessageChat) holder).uploadingProgressBarPort.setVisibility(View.GONE);
        ((ViewHolderMessageChat) holder).uploadingProgressBarLand.setVisibility(View.GONE);
        ((ViewHolderMessageChat) holder).errorUploadingPortrait.setVisibility(View.GONE);

        ((ViewHolderMessageChat) holder).errorUploadingLandscape.setVisibility(View.GONE);

        ((ViewHolderMessageChat) holder).iconOwnTypeDocLandPreview.setVisibility(View.GONE);
        ((ViewHolderMessageChat) holder).iconOwnTypeDocPortraitPreview.setVisibility(View.GONE);
        ((ViewHolderMessageChat) holder).iconContactTypeDocLandPreview.setVisibility(View.GONE);
        ((ViewHolderMessageChat) holder).iconContactTypeDocPortraitPreview.setVisibility(View.GONE);

        ((ViewHolderMessageChat) holder).urlOwnMessageLayout.setVisibility(View.GONE);
        ((ViewHolderMessageChat) holder).forwardOwnRichLinks.setVisibility(View.GONE);

        ((ViewHolderMessageChat) holder).urlContactMessageLayout.setVisibility(View.GONE);
        ((ViewHolderMessageChat) holder).forwardContactRichLinks.setVisibility(View.GONE);

        hideLayoutsLocationMessages(position, ((ViewHolderMessageChat) holder));

        ((ViewHolderMessageChat) holder).contentContactMessageText.setVisibility(View.GONE);
        ((ViewHolderMessageChat) holder).contentContactMessageVoiceClipLayout.setVisibility(View.GONE);
        ((ViewHolderMessageChat) holder).contentContactMessageContactLayout.setVisibility(View.GONE);

        ((ViewHolderMessageChat) holder).contactManagementMessageLayout.setVisibility(View.GONE);
        ((ViewHolderMessageChat) holder).contentContactMessageAttachLayout.setVisibility(View.GONE);

        AndroidMegaChatMessage androidMessage = messages.get(position - 1);
        MegaChatMessage message = androidMessage.getMessage();
        ((ViewHolderMessageChat) holder).userHandle = message.getUserHandle();

        int messageType = message.getType();
        logDebug("Message type: " + messageType);

        if(isKnownMessage(messageType)){
            ((ViewHolderMessageChat) holder).itemLayout.setTag(holder);
            ((ViewHolderMessageChat) holder).itemLayout.setOnClickListener(this);
            ((ViewHolderMessageChat) holder).itemLayout.setOnLongClickListener(this);
            ((ViewHolderMessageChat) holder).contentContactMessageText.setTag(holder);
            ((ViewHolderMessageChat) holder).contentContactMessageText.setOnClickListener(this);
            ((ViewHolderMessageChat) holder).contentContactMessageText.setOnLongClickListener(this);
            ((ViewHolderMessageChat) holder).contentOwnMessageText.setTag(holder);
            ((ViewHolderMessageChat) holder).contentOwnMessageText.setOnClickListener(this);
            ((ViewHolderMessageChat) holder).contentOwnMessageText.setOnLongClickListener(this);
        }else{
            logWarning("Not known message: disable click - position: " + position);
            ((ViewHolderMessageChat) holder).itemLayout.setOnClickListener(null);
            ((ViewHolderMessageChat) holder).itemLayout.setOnLongClickListener(null);
            ((ViewHolderMessageChat) holder).contentContactMessageText.setOnClickListener(null);
            ((ViewHolderMessageChat) holder).contentContactMessageText.setOnLongClickListener(null);
            ((ViewHolderMessageChat) holder).contentOwnMessageText.setOnClickListener(null);
            ((ViewHolderMessageChat) holder).contentOwnMessageText.setOnLongClickListener(null);
        }

        switch (messageType) {
            case MegaChatMessage.TYPE_ALTER_PARTICIPANTS: {
                logDebug("ALTER PARTICIPANT MESSAGE!!");
                bindAlterParticipantsMessage((ViewHolderMessageChat) holder, androidMessage, position);
                break;
            }
            case MegaChatMessage.TYPE_PRIV_CHANGE: {
                logDebug("PRIVILEGE CHANGE message");
                bindPrivChangeMessage((ViewHolderMessageChat) holder, androidMessage, position);
                break;
            }
            case MegaChatMessage.TYPE_CONTAINS_META: {
                logDebug("TYPE_CONTAINS_META");
                bindContainsMetaMessage((ViewHolderMessageChat) holder, androidMessage, position);
                break;
            }
            case MegaChatMessage.TYPE_NORMAL: {
                logDebug("TYPE_NORMAL");
                if (androidMessage.getRichLinkMessage() != null) {
                    bindMegaLinkMessage((ViewHolderMessageChat) holder, androidMessage, position);
                } else {
                    bindNormalMessage((ViewHolderMessageChat) holder, androidMessage, position);
                }
                break;
            }
            case MegaChatMessage.TYPE_NODE_ATTACHMENT: {
                logDebug("TYPE_NODE_ATTACHMENT");
                bindNodeAttachmentMessage((ViewHolderMessageChat) holder, androidMessage, position);
                break;
            }
            case MegaChatMessage.TYPE_VOICE_CLIP: {
                logDebug("TYPE_VOICE_CLIP");
                bindVoiceClipAttachmentMessage((ViewHolderMessageChat) holder, androidMessage, position);
                break;
            }
            case MegaChatMessage.TYPE_CONTACT_ATTACHMENT: {
                logDebug("TYPE_CONTACT_ATTACHMENT");
                bindContactAttachmentMessage((ViewHolderMessageChat) holder, androidMessage, position);
                break;
            }
            case MegaChatMessage.TYPE_CHAT_TITLE: {
                logDebug("TYPE_CHAT_TITLE");
                bindChangeTitleMessage((ViewHolderMessageChat) holder, androidMessage, position);
                break;
            }
            case MegaChatMessage.TYPE_TRUNCATE: {
                logDebug("TYPE_TRUNCATE");
                bindTruncateMessage((ViewHolderMessageChat) holder, androidMessage, position);
                break;
            }
            case MegaChatMessage.TYPE_REVOKE_NODE_ATTACHMENT: {
                logDebug("TYPE_REVOKE_NODE_ATTACHMENT");
                bindRevokeNodeMessage((ViewHolderMessageChat) holder, androidMessage, position);
                break;
            }
            case MegaChatMessage.TYPE_CALL_ENDED:
            case MegaChatMessage.TYPE_CALL_STARTED: {
                logDebug("TYPE_CALL_ENDED or TYPE_CALL_STARTED");
                bindCallMessage((ViewHolderMessageChat) holder, androidMessage, position);
                break;
            }
            case MegaChatMessage.TYPE_PUBLIC_HANDLE_CREATE:
            case MegaChatMessage.TYPE_PUBLIC_HANDLE_DELETE:
            case MegaChatMessage.TYPE_SET_PRIVATE_MODE:{
                bindChatLinkMessage((ViewHolderMessageChat) holder, androidMessage, position);
                break;
            }
            case MegaChatMessage.TYPE_INVALID: {
                logWarning("TYPE_INVALID");
                bindNoTypeMessage((ViewHolderMessageChat) holder, androidMessage, position);
                break;
            }
            case MegaChatMessage.TYPE_UNKNOWN: {
                logWarning("TYPE_UNKNOWN");
                hideMessage((ViewHolderMessageChat) holder, androidMessage, position);
                break;
            }
            default: {
                logDebug("DEFAULT MegaChatMessage");
                hideMessage((ViewHolderMessageChat) holder, androidMessage, position);
                break;
            }
        }

        //Check the next message to know the margin bottom the content message
        //        Message nextMessage = messages.get(position+1);
        //Margins
//        RelativeLayout.LayoutParams ownMessageParams = (RelativeLayout.LayoutParams)((ViewHolderMessageChat)holder).contentOwnMessageText.getLayoutParams();
//        ownMessageParams.setMargins(scaleWidthPx(11, outMetrics), scaleHeightPx(-14, outMetrics), scaleWidthPx(62, outMetrics), scaleHeightPx(16, outMetrics));
//        ((ViewHolderMessageChat)holder).contentOwnMessageText.setLayoutParams(ownMessageParams);


        ChatActivityLollipop activity = (ChatActivityLollipop) context;
        long unreadCount = Math.abs(activity.getGeneralUnreadCount());
        if (unreadCount == 0 || activity.getLastIdMsgSeen() == MEGACHAT_INVALID_HANDLE || activity.getLastIdMsgSeen() != message.getMsgId()) {
            ((ViewHolderMessageChat) holder).newMessagesLayout.setVisibility(View.GONE);
            return;
        }

        MegaChatMessage nextMessage = messages.get(position).getMessage();
        int typeMessage = nextMessage.getType();
        int codeMessage = nextMessage.getCode();

        if (typeMessage >= MegaChatMessage.TYPE_LOWEST_MANAGEMENT && typeMessage <= MegaChatMessage.TYPE_SET_PRIVATE_MODE
                && (typeMessage != MegaChatMessage.TYPE_CALL_ENDED || (codeMessage != END_CALL_REASON_CANCELLED && codeMessage != END_CALL_REASON_NO_ANSWER))) {
            ((ViewHolderMessageChat) holder).newMessagesLayout.setVisibility(View.GONE);
            ((ChatActivityLollipop) context).setLastIdMsgSeen(nextMessage.getMsgId());
            return;
        }

        logDebug("Last message ID match!");
        RelativeLayout.LayoutParams params = (RelativeLayout.LayoutParams) ((ViewHolderMessageChat) holder).newMessagesLayout.getLayoutParams();
        long userHandle = (message.getType() == MegaChatMessage.TYPE_ALTER_PARTICIPANTS || message.getType() == MegaChatMessage.TYPE_PRIV_CHANGE) ? message.getHandleOfAction() : message.getUserHandle();

        params.addRule(RelativeLayout.BELOW, userHandle == myUserHandle ? R.id.message_chat_own_message_layout : R.id.message_chat_contact_message_layout);
        ((ViewHolderMessageChat) holder).newMessagesLayout.setLayoutParams(params);

        String numberString;
        long unreadMessages = Math.abs(((ChatActivityLollipop) context).getGeneralUnreadCount());
        if (((ChatActivityLollipop) context).getGeneralUnreadCount() < 0) {
            numberString = "+" + unreadMessages;
        } else {
            numberString = unreadMessages + "";
        }

        String contentUnreadText = context.getResources().getQuantityString(R.plurals.number_unread_messages, (int) unreadMessages, numberString);
        ((ViewHolderMessageChat) holder).newMessagesText.setText(contentUnreadText);
        ((ViewHolderMessageChat) holder).newMessagesLayout.setVisibility(View.VISIBLE);
        ((ChatActivityLollipop) context).setNewVisibility(true);
        ((ChatActivityLollipop) context).setPositionNewMessagesLayout(position);
    }

    public boolean isKnownMessage(int messageType){
        switch (messageType) {

            case MegaChatMessage.TYPE_ALTER_PARTICIPANTS:
            case MegaChatMessage.TYPE_PRIV_CHANGE:
            case MegaChatMessage.TYPE_CONTAINS_META:
            case MegaChatMessage.TYPE_NORMAL:
            case MegaChatMessage.TYPE_NODE_ATTACHMENT:
            case MegaChatMessage.TYPE_VOICE_CLIP:
            case MegaChatMessage.TYPE_CONTACT_ATTACHMENT:
            case MegaChatMessage.TYPE_CHAT_TITLE:
            case MegaChatMessage.TYPE_TRUNCATE:
            case MegaChatMessage.TYPE_REVOKE_NODE_ATTACHMENT:
            case MegaChatMessage.TYPE_CALL_STARTED:
            case MegaChatMessage.TYPE_CALL_ENDED:{
                return true;
            }
            case MegaChatMessage.TYPE_UNKNOWN:
            case MegaChatMessage.TYPE_INVALID:
            default: {
                return false;
            }
        }
    }

    public void bindCallMessage(ViewHolderMessageChat holder, AndroidMegaChatMessage androidMessage, int position) {
        logDebug("bindCallMessage");

        ((ViewHolderMessageChat) holder).layoutAvatarMessages.setVisibility(View.GONE);
        MegaChatMessage message = androidMessage.getMessage();

        if (message.getUserHandle() == myUserHandle) {
            logDebug("MY message!!");
            logDebug("MY message ID!!: " + message.getMsgId());

            ((ViewHolderMessageChat) holder).titleOwnMessage.setGravity(Gravity.LEFT);
            if(context.getResources().getConfiguration().orientation == Configuration.ORIENTATION_LANDSCAPE){
                ((ViewHolderMessageChat) holder).titleOwnMessage.setPadding(scaleWidthPx(MANAGEMENT_MESSAGE_CALL_LAND, outMetrics),0,0,0);
            }else{
                ((ViewHolderMessageChat) holder).titleOwnMessage.setPadding(scaleWidthPx(MANAGEMENT_MESSAGE_CALL_PORT, outMetrics),0,0,0);
            }


            if (messages.get(position - 1).getInfoToShow() != -1) {
                setInfoToShow(position, holder, true, messages.get(position -1).getInfoToShow(),
                        formatDate(context, message.getTimestamp(), DATE_SHORT_FORMAT),
                        formatTime(message));
            }

            ((ViewHolderMessageChat) holder).ownMessageLayout.setVisibility(View.VISIBLE);
            ((ViewHolderMessageChat) holder).contactMessageLayout.setVisibility(View.GONE);

            String textToShow = "";

            if(message.getType()==MegaChatMessage.TYPE_CALL_STARTED){
                ((ViewHolderMessageChat) holder).ownManagementMessageIcon.setImageDrawable(ContextCompat.getDrawable(context, R.drawable.ic_calling));
                textToShow = context.getResources().getString(R.string.call_started_messages);
            }
            else{
                switch(message.getTermCode()){
                    case MegaChatMessage.END_CALL_REASON_ENDED:{

                        ((ViewHolderMessageChat) holder).ownManagementMessageIcon.setImageDrawable(ContextCompat.getDrawable(context, R.drawable.ic_calling));


                        int hours = message.getDuration() / 3600;
                        int minutes = (message.getDuration() % 3600) / 60;
                        int seconds = message.getDuration() % 60;

                        textToShow = chatRoom.isGroup() ? context.getString(R.string.group_call_ended_message) :
                                context.getString(R.string.call_ended_message);

                        if(hours != 0){
                            String textHours = context.getResources().getQuantityString(R.plurals.plural_call_ended_messages_hours, hours, hours);
                            textToShow = textToShow + textHours;
                            if((minutes != 0)||(seconds != 0)){
                                textToShow = textToShow+", ";
                            }
                        }

                        if(minutes != 0){
                            String textMinutes = context.getResources().getQuantityString(R.plurals.plural_call_ended_messages_minutes, minutes, minutes);
                            textToShow = textToShow + textMinutes;
                            if(seconds != 0){
                                textToShow = textToShow+", ";
                            }
                        }

                        if(seconds != 0){
                            String textSeconds = context.getResources().getQuantityString(R.plurals.plural_call_ended_messages_seconds, seconds, seconds);
                            textToShow = textToShow + textSeconds;
                        }

                        try {
                            textToShow = textToShow.replace("[A]", "");
                            textToShow = textToShow.replace("[/A]", "");
                            textToShow = textToShow.replace("[B]", "<font face=\'sans-serif-medium\'>");
                            textToShow = textToShow.replace("[/B]", "</font>");
                            textToShow = textToShow.replace("[C]", "");
                            textToShow = textToShow.replace("[/C]", "");
                        } catch (Exception e) {
                        }

                        break;
                    }
                    case MegaChatMessage.END_CALL_REASON_REJECTED:{

                        ((ViewHolderMessageChat) holder).ownManagementMessageIcon.setImageDrawable(ContextCompat.getDrawable(context, R.drawable.ic_call_rejected));

                        textToShow = context.getString(R.string.call_rejected_messages);
                        try {
                            textToShow = textToShow.replace("[A]", "");
                            textToShow = textToShow.replace("[/A]", "");

                        } catch (Exception e) {
                        }

                        break;
                    }
                    case END_CALL_REASON_NO_ANSWER:{

                        ((ViewHolderMessageChat) holder).ownManagementMessageIcon.setImageDrawable(ContextCompat.getDrawable(context, R.drawable.ic_call_failed));

                        textToShow = context.getString(R.string.call_not_answered_messages);
                        try {
                            textToShow = textToShow.replace("[A]", "");
                            textToShow = textToShow.replace("[/A]", "");
                        } catch (Exception e) {
                        }

                        break;
                    }
                    case MegaChatMessage.END_CALL_REASON_FAILED:{

                        ((ViewHolderMessageChat) holder).ownManagementMessageIcon.setImageDrawable(ContextCompat.getDrawable(context, R.drawable.ic_call_failed));

                        textToShow = context.getString(R.string.call_failed_messages);
                        try {
                            textToShow = textToShow.replace("[A]", "");
                            textToShow = textToShow.replace("[/A]", "");
                        } catch (Exception e) {
                        }

                        break;
                    }
                    case END_CALL_REASON_CANCELLED:{

                        ((ViewHolderMessageChat) holder).ownManagementMessageIcon.setImageDrawable(ContextCompat.getDrawable(context, R.drawable.ic_call_cancelled));

                        textToShow = context.getString(R.string.call_cancelled_messages);
                        try {
                            textToShow = textToShow.replace("[A]", "");
                            textToShow = textToShow.replace("[/A]", "");
                        } catch (Exception e) {
                        }

                        break;
                    }
                }
            }

            ((ViewHolderMessageChat) holder).contentOwnMessageLayout.setVisibility(View.GONE);
            ((ViewHolderMessageChat) holder).ownManagementMessageLayout.setVisibility(View.VISIBLE);
            ((ViewHolderMessageChat) holder).ownManagementMessageIcon.setVisibility(View.VISIBLE);

            RelativeLayout.LayoutParams paramsOwnManagement = (RelativeLayout.LayoutParams) holder.ownManagementMessageText.getLayoutParams();
            if(context.getResources().getConfiguration().orientation == Configuration.ORIENTATION_LANDSCAPE){
                paramsOwnManagement.leftMargin = scaleWidthPx(MANAGEMENT_MESSAGE_CALL_LAND, outMetrics);
            }else{
                paramsOwnManagement.leftMargin = scaleWidthPx(MANAGEMENT_MESSAGE_CALL_PORT, outMetrics);
            }
            holder.ownManagementMessageText.setLayoutParams(paramsOwnManagement);
            ((ViewHolderMessageChat) holder).ownManagementMessageText.setText(
                    HtmlCompat.fromHtml(textToShow, HtmlCompat.FROM_HTML_MODE_LEGACY));

        } else {
            long userHandle = message.getUserHandle();
            logDebug("Contact message!!: " + userHandle);

            setContactMessageName(position, holder, userHandle, true);

            if(context.getResources().getConfiguration().orientation == Configuration.ORIENTATION_LANDSCAPE){
                holder.titleContactMessage.setPadding(scaleWidthPx(MANAGEMENT_MESSAGE_CALL_LAND,outMetrics),0,0,0);
            }else{
                holder.titleContactMessage.setPadding(scaleWidthPx(MANAGEMENT_MESSAGE_CALL_PORT, outMetrics),0,0,0);
            }

            if (messages.get(position - 1).getInfoToShow() != -1) {
                setInfoToShow(position, holder, false, messages.get(position -1).getInfoToShow(),
                        formatDate(context, message.getTimestamp(), DATE_SHORT_FORMAT),
                        formatTime(message));
            }
            ((ViewHolderMessageChat) holder).layoutAvatarMessages.setVisibility(View.GONE);

            ((ViewHolderMessageChat) holder).ownMessageLayout.setVisibility(View.GONE);
            ((ViewHolderMessageChat) holder).contactMessageLayout.setVisibility(View.VISIBLE);

            ((ViewHolderMessageChat) holder).contentContactMessageLayout.setVisibility(View.GONE);

            ((ViewHolderMessageChat) holder).contactManagementMessageLayout.setVisibility(View.VISIBLE);
            ((ViewHolderMessageChat) holder).contactManagementMessageIcon.setVisibility(View.VISIBLE);

            RelativeLayout.LayoutParams paramsContactManagement = (RelativeLayout.LayoutParams) holder.contactManagementMessageText.getLayoutParams();
            if(context.getResources().getConfiguration().orientation == Configuration.ORIENTATION_LANDSCAPE){
                paramsContactManagement.leftMargin = scaleWidthPx(MANAGEMENT_MESSAGE_CALL_LAND, outMetrics);
            }else{
                paramsContactManagement.leftMargin = scaleWidthPx(MANAGEMENT_MESSAGE_CALL_PORT, outMetrics);
            }
            holder.contactManagementMessageText.setLayoutParams(paramsContactManagement);

            String textToShow = "";

            if(message.getType() == MegaChatMessage.TYPE_CALL_STARTED){
                holder.contactManagementMessageIcon.setImageDrawable(ContextCompat.getDrawable(context, R.drawable.ic_call_started));
                if (chatRoom != null && chatRoom.isGroup()) {
                    holder.nameContactText.setVisibility(View.VISIBLE);
                }
                textToShow = context.getResources().getString(R.string.call_started_messages);

            }else{

                switch(message.getTermCode()){
                    case MegaChatMessage.END_CALL_REASON_ENDED:{

                        ((ViewHolderMessageChat) holder).contactManagementMessageIcon.setImageDrawable(ContextCompat.getDrawable(context, R.drawable.ic_call_started));

                        int hours = message.getDuration() / 3600;
                        int minutes = (message.getDuration() % 3600) / 60;
                        int seconds = message.getDuration() % 60;

                        textToShow = chatRoom.isGroup() ? context.getString(R.string.group_call_ended_message) :
                                context.getString(R.string.call_ended_message);

                        if(hours != 0){
                            String textHours = context.getResources().getQuantityString(R.plurals.plural_call_ended_messages_hours, hours, hours);
                            textToShow = textToShow + textHours;
                            if((minutes != 0)||(seconds != 0)){
                                textToShow = textToShow+", ";
                            }
                        }

                        if(minutes != 0){
                            String textMinutes = context.getResources().getQuantityString(R.plurals.plural_call_ended_messages_minutes, minutes, minutes);
                            textToShow = textToShow + textMinutes;
                            if(seconds != 0){
                                textToShow = textToShow+", ";
                            }
                        }

                        if(seconds != 0){
                            String textSeconds = context.getResources().getQuantityString(R.plurals.plural_call_ended_messages_seconds, seconds, seconds);
                            textToShow = textToShow + textSeconds;
                        }
                        try {
                            textToShow = textToShow.replace("[A]", "");
                            textToShow = textToShow.replace("[/A]", "");
                            textToShow = textToShow.replace("[B]", "<font face=\'sans-serif-medium\'>");
                            textToShow = textToShow.replace("[/B]", "</font>");
                            textToShow = textToShow.replace("[C]", "");
                            textToShow = textToShow.replace("[/C]", "");
                        } catch (Exception e) {
                        }


                        break;
                    }
                    case MegaChatMessage.END_CALL_REASON_REJECTED:{
                        ((ViewHolderMessageChat) holder).contactManagementMessageIcon.setImageDrawable(ContextCompat.getDrawable(context, R.drawable.ic_call_rejected));
                        textToShow = context.getString(R.string.call_rejected_messages);
                        try {
                            textToShow = textToShow.replace("[A]", "");
                            textToShow = textToShow.replace("[/A]", "");
                        } catch (Exception e) {
                        }

                        break;
                    }
                    case END_CALL_REASON_NO_ANSWER:{
                        ((ViewHolderMessageChat) holder).contactManagementMessageIcon.setImageDrawable(ContextCompat.getDrawable(context, R.drawable.ic_call_missed));

                        textToShow = context.getString(R.string.call_missed_messages);
                        try {
                            textToShow = textToShow.replace("[A]", "");
                            textToShow = textToShow.replace("[/A]", "");
                        } catch (Exception e) {
                        }

                        break;
                    }
                    case MegaChatMessage.END_CALL_REASON_FAILED:{

                        ((ViewHolderMessageChat) holder).contactManagementMessageIcon.setImageDrawable(ContextCompat.getDrawable(context, R.drawable.ic_call_failed));

                        textToShow = context.getString(R.string.call_failed_messages);
                        try {
                            textToShow = textToShow.replace("[A]", "");
                            textToShow = textToShow.replace("[/A]", "");
                        } catch (Exception e) {
                        }

                        break;
                    }
                    case END_CALL_REASON_CANCELLED:{

                        ((ViewHolderMessageChat) holder).contactManagementMessageIcon.setImageDrawable(ContextCompat.getDrawable(context, R.drawable.ic_call_missed));

                        textToShow = context.getString(R.string.call_cancelled_messages);
                        try {
                            textToShow = textToShow.replace("[A]", "");
                            textToShow = textToShow.replace("[/A]", "");
                        } catch (Exception e) {
                        }

                        break;
                    }
                }
            }

            ((ViewHolderMessageChat) holder).contactManagementMessageText.setText(
                    HtmlCompat.fromHtml(textToShow, HtmlCompat.FROM_HTML_MODE_LEGACY));
        }
    }

    public void bindAlterParticipantsMessage(ViewHolderMessageChat holder, AndroidMegaChatMessage androidMessage, int position) {
        logDebug("bindAlterParticipantsMessage");
        ((ViewHolderMessageChat) holder).layoutAvatarMessages.setVisibility(View.GONE);

        MegaChatMessage message = androidMessage.getMessage();

        if (message.getHandleOfAction() == myUserHandle) {

            ((ViewHolderMessageChat) holder).titleOwnMessage.setGravity(Gravity.LEFT);
            if(context.getResources().getConfiguration().orientation == Configuration.ORIENTATION_LANDSCAPE){
                ((ViewHolderMessageChat) holder).titleOwnMessage.setPadding(scaleWidthPx(MANAGEMENT_MESSAGE_LAND, outMetrics),0,0,0);
            }else{
                ((ViewHolderMessageChat) holder).titleOwnMessage.setPadding(scaleWidthPx(MANAGEMENT_MESSAGE_PORT, outMetrics),0,0,0);
            }

            logDebug("Me alter participant");
            if (messages.get(position - 1).getInfoToShow() != -1) {
                setInfoToShow(position, holder, true, messages.get(position -1).getInfoToShow(),
                        formatDate(context, message.getTimestamp(), DATE_SHORT_FORMAT),
                        formatTime(message));
            }

            ((ViewHolderMessageChat) holder).ownMessageLayout.setVisibility(View.VISIBLE);
            ((ViewHolderMessageChat) holder).contactMessageLayout.setVisibility(View.GONE);

            int privilege = message.getPrivilege();
            logDebug("Privilege of me: " + privilege);
            String textToShow = "";
            String fullNameAction = getContactMessageName(position, holder, message.getUserHandle());

            if (privilege != MegaChatRoom.PRIV_RM) {
                logDebug("I was added");

                if(message.getUserHandle() == message.getHandleOfAction()){
                    textToShow = String.format(context.getString(R.string.message_joined_public_chat_autoinvitation), toCDATA(megaChatApi.getMyFullname()));
                }
                else{
                    textToShow = String.format(context.getString(R.string.message_add_participant), toCDATA(megaChatApi.getMyFullname()), toCDATA(fullNameAction));
                }

                try {
                    textToShow = textToShow.replace("[A]", "<font color=\'#060000\'>");
                    textToShow = textToShow.replace("[/A]", "</font>");
                    textToShow = textToShow.replace("[B]", "<font color=\'#868686\'>");
                    textToShow = textToShow.replace("[/B]", "</font>");
                    textToShow = textToShow.replace("[C]", "<font color=\'#060000\'>");
                    textToShow = textToShow.replace("[/C]", "</font>");
                } catch (Exception e) {
                }
            } else {
                logDebug("I was removed or left");
                if (message.getUserHandle() == message.getHandleOfAction()) {
                    logDebug("I left the chat");
                    textToShow = String.format(context.getString(R.string.message_participant_left_group_chat), toCDATA(megaChatApi.getMyFullname()));
                    try {
                        textToShow = textToShow.replace("[A]", "<font color=\'#060000\'>");
                        textToShow = textToShow.replace("[/A]", "</font>");
                        textToShow = textToShow.replace("[B]", "<font color=\'#868686\'>");
                        textToShow = textToShow.replace("[/B]", "</font>");
                    } catch (Exception e) {
                    }
                } else {
                    textToShow = String.format(context.getString(R.string.message_remove_participant), toCDATA(megaChatApi.getMyFullname()), toCDATA(fullNameAction));
                    try {
                        textToShow = textToShow.replace("[A]", "<font color=\'#060000\'>");
                        textToShow = textToShow.replace("[/A]", "</font>");
                        textToShow = textToShow.replace("[B]", "<font color=\'#868686\'>");
                        textToShow = textToShow.replace("[/B]", "</font>");
                        textToShow = textToShow.replace("[C]", "<font color=\'#060000\'>");
                        textToShow = textToShow.replace("[/C]", "</font>");
                    } catch (Exception e) {
                    }
                }
            }

            Spanned result = null;
            if (android.os.Build.VERSION.SDK_INT >= android.os.Build.VERSION_CODES.N) {
                result = Html.fromHtml(textToShow, Html.FROM_HTML_MODE_LEGACY);
            } else {
                result = Html.fromHtml(textToShow);
            }
            ((ViewHolderMessageChat) holder).ownManagementMessageLayout.setVisibility(View.VISIBLE);
            ((ViewHolderMessageChat) holder).ownManagementMessageIcon.setVisibility(View.GONE);
            ((ViewHolderMessageChat) holder).contentOwnMessageLayout.setVisibility(View.GONE);
            RelativeLayout.LayoutParams paramsOwnManagement = (RelativeLayout.LayoutParams) holder.ownManagementMessageText.getLayoutParams();
            if(context.getResources().getConfiguration().orientation == Configuration.ORIENTATION_LANDSCAPE){
                paramsOwnManagement.leftMargin = scaleWidthPx(MANAGEMENT_MESSAGE_LAND, outMetrics);
            }else{
                paramsOwnManagement.leftMargin = scaleWidthPx(MANAGEMENT_MESSAGE_PORT, outMetrics);
            }            holder.ownManagementMessageText.setLayoutParams(paramsOwnManagement);
            ((ViewHolderMessageChat) holder).ownManagementMessageText.setText(result);

        } else {
            logDebug("CONTACT Message type ALTER PARTICIPANTS");
            int privilege = message.getPrivilege();
            logDebug("Privilege of the user: " + privilege);

            if(context.getResources().getConfiguration().orientation == Configuration.ORIENTATION_LANDSCAPE){
                holder.titleContactMessage.setPadding(scaleWidthPx(MANAGEMENT_MESSAGE_LAND,outMetrics),0,0,0);
            }else{
                holder.titleContactMessage.setPadding(scaleWidthPx(MANAGEMENT_MESSAGE_PORT, outMetrics),0,0,0);
            }

            if (messages.get(position - 1).getInfoToShow() != -1) {
                setInfoToShow(position, holder, false, messages.get(position -1).getInfoToShow(),
                        formatDate(context, message.getTimestamp(), DATE_SHORT_FORMAT),
                        formatTime(message));
            }
            ((ViewHolderMessageChat) holder).ownMessageLayout.setVisibility(View.GONE);
            ((ViewHolderMessageChat) holder).contactMessageLayout.setVisibility(View.VISIBLE);
            ((ViewHolderMessageChat) holder).contactManagementMessageLayout.setVisibility(View.VISIBLE);
            ((ViewHolderMessageChat) holder).contactManagementMessageIcon.setVisibility(View.GONE);

            RelativeLayout.LayoutParams paramsContactManagement = (RelativeLayout.LayoutParams) holder.contactManagementMessageText.getLayoutParams();
            if(context.getResources().getConfiguration().orientation == Configuration.ORIENTATION_LANDSCAPE){
                paramsContactManagement.leftMargin = scaleWidthPx(MANAGEMENT_MESSAGE_LAND, outMetrics);
            }else{
                paramsContactManagement.leftMargin = scaleWidthPx(MANAGEMENT_MESSAGE_PORT, outMetrics);
            }
            holder.contactManagementMessageText.setLayoutParams(paramsContactManagement);
            ((ViewHolderMessageChat) holder).contentContactMessageLayout.setVisibility(View.GONE);

            ((ViewHolderMessageChat) holder).nameContactText.setVisibility(View.GONE);

            setContactMessageName(position, holder, message.getHandleOfAction(), false);

            String textToShow = "";
            if (privilege != MegaChatRoom.PRIV_RM) {
                logDebug("Participant was added");
                if (message.getUserHandle() == myUserHandle) {
                    logDebug("By me");

                    if(message.getUserHandle() == message.getHandleOfAction()){
                        textToShow = String.format(context.getString(R.string.message_joined_public_chat_autoinvitation), toCDATA(holder.fullNameTitle));
                    }
                    else{
                        textToShow = String.format(context.getString(R.string.message_add_participant), toCDATA(holder.fullNameTitle), toCDATA(megaChatApi.getMyFullname()));
                    }

                    try {
                        textToShow = textToShow.replace("[A]", "<font color=\'#060000\'>");
                        textToShow = textToShow.replace("[/A]", "</font>");
                        textToShow = textToShow.replace("[B]", "<font color=\'#868686\'>");
                        textToShow = textToShow.replace("[/B]", "</font>");
                        textToShow = textToShow.replace("[C]", "<font color=\'#060000\'>");
                        textToShow = textToShow.replace("[/C]", "</font>");
                    } catch (Exception e) {
                    }
                } else {
//                        textToShow = String.format(context.getString(R.string.message_add_participant), message.getHandleOfAction()+"");
                    logDebug("By other");
                    String fullNameAction = getContactMessageName(position, holder, message.getUserHandle());

                    if(message.getUserHandle() == message.getHandleOfAction()){
                        textToShow = String.format(context.getString(R.string.message_joined_public_chat_autoinvitation), toCDATA(holder.fullNameTitle));
                    }
                    else{
                        textToShow = String.format(context.getString(R.string.message_add_participant), toCDATA(holder.fullNameTitle), toCDATA(fullNameAction));
                    }

                    try {
                        textToShow = textToShow.replace("[A]", "<font color=\'#060000\'>");
                        textToShow = textToShow.replace("[/A]", "</font>");
                        textToShow = textToShow.replace("[B]", "<font color=\'#868686\'>");
                        textToShow = textToShow.replace("[/B]", "</font>");
                        textToShow = textToShow.replace("[C]", "<font color=\'#060000\'>");
                        textToShow = textToShow.replace("[/C]", "</font>");
                    } catch (Exception e) {
                    }

                }
            }//END participant was added
            else {
                logDebug("Participant was removed or left");
                if (message.getUserHandle() == myUserHandle) {
                    textToShow = String.format(context.getString(R.string.message_remove_participant), toCDATA(holder.fullNameTitle), toCDATA(megaChatApi.getMyFullname()));
                    try {
                        textToShow = textToShow.replace("[A]", "<font color=\'#060000\'>");
                        textToShow = textToShow.replace("[/A]", "</font>");
                        textToShow = textToShow.replace("[B]", "<font color=\'#868686\'>");
                        textToShow = textToShow.replace("[/B]", "</font>");
                        textToShow = textToShow.replace("[C]", "<font color=\'#060000\'>");
                        textToShow = textToShow.replace("[/C]", "</font>");
                    } catch (Exception e) {
                    }
                } else {

                    if (message.getUserHandle() == message.getHandleOfAction()) {
                        logDebug("The participant left the chat");

                        textToShow = String.format(context.getString(R.string.message_participant_left_group_chat), toCDATA(holder.fullNameTitle));
                        try {
                            textToShow = textToShow.replace("[A]", "<font color=\'#060000\'>");
                            textToShow = textToShow.replace("[/A]", "</font>");
                            textToShow = textToShow.replace("[B]", "<font color=\'#868686\'>");
                            textToShow = textToShow.replace("[/B]", "</font>");
                        } catch (Exception e) {
                        }

                    } else {
                        logDebug("The participant was removed");
                        String fullNameAction = getContactMessageName(position, holder, message.getUserHandle());

                        textToShow = String.format(context.getString(R.string.message_remove_participant), toCDATA(holder.fullNameTitle), toCDATA(fullNameAction));
                        try {
                            textToShow = textToShow.replace("[A]", "<font color=\'#060000\'>");
                            textToShow = textToShow.replace("[/A]", "</font>");
                            textToShow = textToShow.replace("[B]", "<font color=\'#868686\'>");
                            textToShow = textToShow.replace("[/B]", "</font>");
                            textToShow = textToShow.replace("[C]", "<font color=\'#060000\'>");
                            textToShow = textToShow.replace("[/C]", "</font>");
                        } catch (Exception e) {
                        }
                    }
//                        textToShow = String.format(context.getString(R.string.message_remove_participant), message.getHandleOfAction()+"");
                }
            } //END participant removed

            Spanned result = null;
            if (android.os.Build.VERSION.SDK_INT >= android.os.Build.VERSION_CODES.N) {
                result = Html.fromHtml(textToShow, Html.FROM_HTML_MODE_LEGACY);
            } else {
                result = Html.fromHtml(textToShow);
            }
            ((ViewHolderMessageChat) holder).contactManagementMessageText.setText(result);

        }
    }

    public void bindPrivChangeMessage(ViewHolderMessageChat holder, AndroidMegaChatMessage androidMessage, int position) {
        logDebug("bindPrivChangeMessage");
        ((ViewHolderMessageChat) holder).layoutAvatarMessages.setVisibility(View.GONE);

        MegaChatMessage message = androidMessage.getMessage();

        if (message.getHandleOfAction() == myUserHandle) {

            ((ViewHolderMessageChat) holder).titleOwnMessage.setGravity(Gravity.LEFT);
            if(context.getResources().getConfiguration().orientation == Configuration.ORIENTATION_LANDSCAPE){
                ((ViewHolderMessageChat) holder).titleOwnMessage.setPadding(scaleWidthPx(MANAGEMENT_MESSAGE_LAND, outMetrics),0,0,0);
            }else{
                ((ViewHolderMessageChat) holder).titleOwnMessage.setPadding(scaleWidthPx(MANAGEMENT_MESSAGE_PORT, outMetrics),0,0,0);
            }

            logDebug("A moderator change my privilege");
            int privilege = message.getPrivilege();
            logDebug("Privilege of the user: " + privilege);

            if (messages.get(position - 1).getInfoToShow() != -1) {
                setInfoToShow(position, holder, true, messages.get(position -1).getInfoToShow(),
                        formatDate(context, message.getTimestamp(), DATE_SHORT_FORMAT),
                        formatTime(message));
            }

            ((ViewHolderMessageChat) holder).ownMessageLayout.setVisibility(View.VISIBLE);
            ((ViewHolderMessageChat) holder).contactMessageLayout.setVisibility(View.GONE);

            String privilegeString = "";
            if (privilege == MegaChatRoom.PRIV_MODERATOR) {
                privilegeString = context.getString(R.string.administrator_permission_label_participants_panel);
            } else if (privilege == MegaChatRoom.PRIV_STANDARD) {
                privilegeString = context.getString(R.string.standard_permission_label_participants_panel);
            } else if (privilege == MegaChatRoom.PRIV_RO) {
                privilegeString = context.getString(R.string.observer_permission_label_participants_panel);
            } else {
                logDebug("Change to other");
                privilegeString = "Unknow";
            }

            String textToShow = "";

            if (message.getUserHandle() == myUserHandle) {
                logDebug("I changed my Own permission");
                textToShow = String.format(context.getString(R.string.message_permissions_changed), toCDATA(megaChatApi.getMyFullname()), toCDATA(privilegeString), toCDATA(megaChatApi.getMyFullname()));
                try {
                    textToShow = textToShow.replace("[A]", "<font color=\'#060000\'>");
                    textToShow = textToShow.replace("[/A]", "</font>");
                    textToShow = textToShow.replace("[B]", "<font color=\'#868686\'>");
                    textToShow = textToShow.replace("[/B]", "</font>");
                    textToShow = textToShow.replace("[C]", "<font color=\'#060000\'>");
                    textToShow = textToShow.replace("[/C]", "</font>");
                    textToShow = textToShow.replace("[D]", "<font color=\'#868686\'>");
                    textToShow = textToShow.replace("[/D]", "</font>");
                    textToShow = textToShow.replace("[E]", "<font color=\'#060000\'>");
                    textToShow = textToShow.replace("[/E]", "</font>");
                } catch (Exception e) {
                }
            } else {
                logDebug("I was change by someone");
                String fullNameAction = getContactMessageName(position, holder, message.getUserHandle());

                textToShow = String.format(context.getString(R.string.message_permissions_changed), toCDATA(megaChatApi.getMyFullname()), toCDATA(privilegeString), toCDATA(fullNameAction));
                try {
                    textToShow = textToShow.replace("[A]", "<font color=\'#060000\'>");
                    textToShow = textToShow.replace("[/A]", "</font>");
                    textToShow = textToShow.replace("[B]", "<font color=\'#868686\'>");
                    textToShow = textToShow.replace("[/B]", "</font>");
                    textToShow = textToShow.replace("[C]", "<font color=\'#060000\'>");
                    textToShow = textToShow.replace("[/C]", "</font>");
                    textToShow = textToShow.replace("[D]", "<font color=\'#868686\'>");
                    textToShow = textToShow.replace("[/D]", "</font>");
                    textToShow = textToShow.replace("[E]", "<font color=\'#060000\'>");
                    textToShow = textToShow.replace("[/E]", "</font>");
                } catch (Exception e) {
                }
            }

            Spanned result = null;
            if (android.os.Build.VERSION.SDK_INT >= android.os.Build.VERSION_CODES.N) {
                result = Html.fromHtml(textToShow, Html.FROM_HTML_MODE_LEGACY);
            } else {
                result = Html.fromHtml(textToShow);
            }
            ((ViewHolderMessageChat) holder).contentOwnMessageLayout.setVisibility(View.GONE);
            ((ViewHolderMessageChat) holder).ownManagementMessageLayout.setVisibility(View.VISIBLE);
            ((ViewHolderMessageChat) holder).ownManagementMessageIcon.setVisibility(View.GONE);
            RelativeLayout.LayoutParams paramsOwnManagement = (RelativeLayout.LayoutParams) holder.ownManagementMessageText.getLayoutParams();
            if(context.getResources().getConfiguration().orientation == Configuration.ORIENTATION_LANDSCAPE){
                paramsOwnManagement.leftMargin = scaleWidthPx(MANAGEMENT_MESSAGE_LAND, outMetrics);
            }else{
                paramsOwnManagement.leftMargin = scaleWidthPx(MANAGEMENT_MESSAGE_PORT, outMetrics);
            }            holder.ownManagementMessageText.setLayoutParams(paramsOwnManagement);
            ((ViewHolderMessageChat) holder).ownManagementMessageText.setText(result);


            logDebug("Visible own management message!");

        } else {
            logDebug("Participant privilege change!");

            if(context.getResources().getConfiguration().orientation == Configuration.ORIENTATION_LANDSCAPE){
                holder.titleContactMessage.setPadding(scaleWidthPx(MANAGEMENT_MESSAGE_LAND,outMetrics),0,0,0);
            }else{
                holder.titleContactMessage.setPadding(scaleWidthPx(MANAGEMENT_MESSAGE_PORT, outMetrics),0,0,0);
            }

            if (messages.get(position - 1).getInfoToShow() != -1) {
                setInfoToShow(position, holder, false, messages.get(position -1).getInfoToShow(),
                        formatDate(context, message.getTimestamp(), DATE_SHORT_FORMAT),
                        formatTime(message));
            }
            ((ViewHolderMessageChat) holder).ownMessageLayout.setVisibility(View.GONE);
            ((ViewHolderMessageChat) holder).contactMessageLayout.setVisibility(View.VISIBLE);

            ((ViewHolderMessageChat) holder).contentContactMessageLayout.setVisibility(View.GONE);
            ((ViewHolderMessageChat) holder).contactManagementMessageLayout.setVisibility(View.VISIBLE);
            ((ViewHolderMessageChat) holder).contactManagementMessageIcon.setVisibility(View.GONE);

            RelativeLayout.LayoutParams paramsContactManagement = (RelativeLayout.LayoutParams) holder.contactManagementMessageText.getLayoutParams();
            if(context.getResources().getConfiguration().orientation == Configuration.ORIENTATION_LANDSCAPE){
                paramsContactManagement.leftMargin = scaleWidthPx(MANAGEMENT_MESSAGE_LAND, outMetrics);
            }else{
                paramsContactManagement.leftMargin = scaleWidthPx(MANAGEMENT_MESSAGE_PORT, outMetrics);
            }
            holder.contactManagementMessageText.setLayoutParams(paramsContactManagement);
            ((ViewHolderMessageChat) holder).nameContactText.setVisibility(View.GONE);

            setContactMessageName(position, holder, message.getHandleOfAction(), false);

            int privilege = message.getPrivilege();
            String privilegeString = "";
            if (privilege == MegaChatRoom.PRIV_MODERATOR) {
                privilegeString = context.getString(R.string.administrator_permission_label_participants_panel);
            } else if (privilege == MegaChatRoom.PRIV_STANDARD) {
                privilegeString = context.getString(R.string.standard_permission_label_participants_panel);
            } else if (privilege == MegaChatRoom.PRIV_RO) {
                privilegeString = context.getString(R.string.observer_permission_label_participants_panel);
            } else {
                logDebug("Change to other");
                privilegeString = "Unknow";
            }

            String textToShow = "";
            if (message.getUserHandle() == myUserHandle) {
                logDebug("The privilege was change by me");
                textToShow = String.format(context.getString(R.string.message_permissions_changed), toCDATA(holder.fullNameTitle), toCDATA(privilegeString), toCDATA(megaChatApi.getMyFullname()));
                try {
                    textToShow = textToShow.replace("[A]", "<font color=\'#060000\'>");
                    textToShow = textToShow.replace("[/A]", "</font>");
                    textToShow = textToShow.replace("[B]", "<font color=\'#868686\'>");
                    textToShow = textToShow.replace("[/B]", "</font>");
                    textToShow = textToShow.replace("[C]", "<font color=\'#060000\'>");
                    textToShow = textToShow.replace("[/C]", "</font>");
                    textToShow = textToShow.replace("[D]", "<font color=\'#868686\'>");
                    textToShow = textToShow.replace("[/D]", "</font>");
                    textToShow = textToShow.replace("[E]", "<font color=\'#060000\'>");
                    textToShow = textToShow.replace("[/E]", "</font>");
                } catch (Exception e) {
                }

            } else {
                logDebug("By other");
                String fullNameAction = getContactMessageName(position, holder, message.getUserHandle());

                textToShow = String.format(context.getString(R.string.message_permissions_changed), toCDATA(holder.fullNameTitle), toCDATA(privilegeString), toCDATA(fullNameAction));
                try {
                    textToShow = textToShow.replace("[A]", "<font color=\'#060000\'>");
                    textToShow = textToShow.replace("[/A]", "</font>");
                    textToShow = textToShow.replace("[B]", "<font color=\'#868686\'>");
                    textToShow = textToShow.replace("[/B]", "</font>");
                    textToShow = textToShow.replace("[C]", "<font color=\'#060000\'>");
                    textToShow = textToShow.replace("[/C]", "</font>");
                    textToShow = textToShow.replace("[D]", "<font color=\'#868686\'>");
                    textToShow = textToShow.replace("[/D]", "</font>");
                    textToShow = textToShow.replace("[E]", "<font color=\'#060000\'>");
                    textToShow = textToShow.replace("[/E]", "</font>");
                } catch (Exception e) {
                }
            }
            Spanned result = null;
            if (android.os.Build.VERSION.SDK_INT >= android.os.Build.VERSION_CODES.N) {
                result = Html.fromHtml(textToShow, Html.FROM_HTML_MODE_LEGACY);
            } else {
                result = Html.fromHtml(textToShow);
            }

            ((ViewHolderMessageChat) holder).contactManagementMessageText.setText(result);
        }
    }

    public void bindContainsMetaMessage(ViewHolderMessageChat holder, AndroidMegaChatMessage androidMessage, int position) {
        logDebug("bindContainsMetaMessage()");

        MegaChatMessage message = androidMessage.getMessage();
        MegaChatContainsMeta meta = message.getContainsMeta();
        if (meta == null) {
            bindNoTypeMessage(holder, androidMessage, position);

        } else if (meta != null && meta.getType() == MegaChatContainsMeta.CONTAINS_META_RICH_PREVIEW) {
            String urlString = meta.getRichPreview().getUrl();
            try {
                URL url = new URL(urlString);
                urlString = url.getHost();

            } catch (MalformedURLException e) {
                logError("EXCEPTION", e);
            }

            String title = meta.getRichPreview().getTitle();
            String text = meta.getRichPreview().getText();
            String description = meta.getRichPreview().getDescription();
            String imageFormat = meta.getRichPreview().getImageFormat();
            String image = meta.getRichPreview().getImage();
            String icon = meta.getRichPreview().getIcon();


            Bitmap bitmapImage = getBitmapFromString(image);
            Bitmap bitmapIcon = getBitmapFromString(icon);

            if (message.getUserHandle() == myUserHandle) {
                holder.layoutAvatarMessages.setVisibility(View.GONE);
                holder.titleOwnMessage.setGravity(Gravity.RIGHT);

                if(context.getResources().getConfiguration().orientation == Configuration.ORIENTATION_LANDSCAPE){
                    holder.titleOwnMessage.setPadding(0,0,scaleWidthPx(PADDING_RIGHT_HOUR_OF_OWN_MESSAGE_LAND, outMetrics),0);
                }else{
                    holder.titleOwnMessage.setPadding(0,0,scaleWidthPx(PADDING_RIGHT_HOUR_OF_OWN_MESSAGE_PORT, outMetrics),0);
                }

                logDebug("MY message handle!!: " + message.getMsgId());
                if (messages.get(position - 1).getInfoToShow() != -1) {
                    setInfoToShow(position, holder, true, messages.get(position -1).getInfoToShow(),
                            formatDate(context, message.getTimestamp(), DATE_SHORT_FORMAT),
                            formatTime(message));
                }

                //Forwards element (own messages):
                if (cC.isInAnonymousMode() || isMultipleSelect()) {
                    holder.forwardOwnRichLinks.setVisibility(View.GONE);
                } else {
                    holder.forwardOwnRichLinks.setVisibility(View.VISIBLE);
                    holder.forwardOwnRichLinks.setOnClickListener(this);
                }

                int status = message.getStatus();

                if((status==MegaChatMessage.STATUS_SERVER_REJECTED)||(status==MegaChatMessage.STATUS_SENDING_MANUAL)){
                    logDebug("Show triangle retry!");
                    ((ViewHolderMessageChat) holder).urlOwnMessageTextrl.setBackground(ContextCompat.getDrawable(context, R.drawable.light_background_text_rich_link));
                    ((ViewHolderMessageChat)holder).errorUploadingRichLink.setVisibility(View.VISIBLE);
                    ((ViewHolderMessageChat)holder).retryAlert.setVisibility(View.VISIBLE);
                    ((ViewHolderMessageChat)holder).forwardOwnRichLinks.setVisibility(View.GONE);
                }else if((status==MegaChatMessage.STATUS_SENDING)){
                    ((ViewHolderMessageChat) holder).urlOwnMessageTextrl.setBackground(ContextCompat.getDrawable(context, R.drawable.light_background_text_rich_link));
                    ((ViewHolderMessageChat)holder).errorUploadingRichLink.setVisibility(View.GONE);
                    ((ViewHolderMessageChat)holder).retryAlert.setVisibility(View.GONE);
                    ((ViewHolderMessageChat)holder).forwardOwnRichLinks.setVisibility(View.GONE);
                }else{
                    logDebug("Status: " + message.getStatus());
                    ((ViewHolderMessageChat) holder).urlOwnMessageTextrl.setBackground(ContextCompat.getDrawable(context, R.drawable.dark_background_text_rich_link));
                    ((ViewHolderMessageChat)holder).errorUploadingRichLink.setVisibility(View.GONE);
                    ((ViewHolderMessageChat)holder).retryAlert.setVisibility(View.GONE);

                }

                holder.contactMessageLayout.setVisibility(View.GONE);
                holder.ownMessageLayout.setVisibility(View.VISIBLE);

                holder.ownManagementMessageLayout.setVisibility(View.GONE);
                holder.contentOwnMessageLayout.setVisibility(View.VISIBLE);

                holder.contentOwnMessageText.setVisibility(View.GONE);
                holder.urlOwnMessageLayout.setVisibility(View.VISIBLE);

                holder.forwardOwnPortrait.setVisibility(View.GONE);
                holder.forwardOwnLandscape.setVisibility(View.GONE);
                holder.forwardOwnFile.setVisibility(View.GONE);
                holder.forwardOwnContact.setVisibility(View.GONE);

                holder.previewFrameLand.setVisibility(View.GONE);
                holder.previewFramePort.setVisibility(View.GONE);

                holder.contentOwnMessageFileLayout.setVisibility(View.GONE);

                holder.contentOwnMessageVoiceClipLayout.setVisibility(View.GONE);

                holder.contentOwnMessageContactLayout.setVisibility(View.GONE);
                holder.urlOwnMessageWarningButtonsLayout.setVisibility(View.GONE);
                holder.urlOwnMessageDisableButtonsLayout.setVisibility(View.GONE);

                checkEmojiSize(text, holder.urlOwnMessageText);
                holder.urlOwnMessageText.setText(getFormattedText(text));

                holder.urlOwnMessageTitle.setVisibility(View.VISIBLE);
                holder.urlOwnMessageTitle.setText(title);
                holder.urlOwnMessageTitle.setMaxLines(1);
                holder.urlOwnMessageDescription.setText(description);
                holder.urlOwnMessageDescription.setMaxLines(2);
                holder.urlOwnMessageIconAndLinkLayout.setVisibility(View.VISIBLE);
                holder.urlOwnMessageLink.setText(urlString);

                if (bitmapImage != null) {
                    holder.urlOwnMessageImage.setImageBitmap(bitmapImage);
                    holder.urlOwnMessageImage.setVisibility(View.VISIBLE);
                    holder.urlOwnMessageGroupAvatarLayout.setVisibility(View.GONE);
                    holder.urlOwnMessageTitleLayout.setGravity(Gravity.RIGHT);
                } else {
                    holder.urlOwnMessageGroupAvatarLayout.setVisibility(View.GONE);
                    holder.urlOwnMessageImage.setVisibility(View.GONE);
                    holder.urlOwnMessageTitleLayout.setGravity(Gravity.LEFT);
                }

                if (bitmapIcon != null) {
                    holder.urlOwnMessageIcon.setImageBitmap(bitmapIcon);
                    holder.urlOwnMessageIcon.setVisibility(View.VISIBLE);
                } else {
                    holder.urlOwnMessageIcon.setVisibility(View.GONE);
                }

                if (isOnline(context)) {
                    if(isMultipleSelect()){
                        holder.urlOwnMessageText.setLinksClickable(false);
                    }else{
                        holder.urlOwnMessageText.setLinksClickable(true);
                        Linkify.addLinks(holder.urlOwnMessageText, Linkify.WEB_URLS);
                        holder.urlOwnMessageText.setLinkTextColor(ContextCompat.getColor(context, R.color.white));
                    }
                }else{
                    holder.urlOwnMessageText.setLinksClickable(false);
                }

                checkMultiselectionMode(position, holder, true, message.getMsgId());

                if (!multipleSelect) {
                    if (positionClicked != INVALID_POSITION && positionClicked == position) {
                        holder.forwardOwnRichLinks.setEnabled(false);
                    } else {
                        holder.forwardOwnRichLinks.setEnabled(true);
                    }
                }

                interceptLinkClicks(context, holder.urlOwnMessageText);
            } else {
                long userHandle = message.getUserHandle();
                logDebug("Contact message!!: " + userHandle);

                setContactMessageName(position, holder, userHandle, true);

                if(context.getResources().getConfiguration().orientation == Configuration.ORIENTATION_LANDSCAPE){
                    holder.titleContactMessage.setPadding(scaleWidthPx(CONTACT_MESSAGE_LAND,outMetrics),0,0,0);
                }else{
                    holder.titleContactMessage.setPadding(scaleWidthPx(CONTACT_MESSAGE_PORT, outMetrics),0,0,0);
                }

                if (messages.get(position - 1).getInfoToShow() != -1) {
                    setInfoToShow(position, holder, false, messages.get(position -1).getInfoToShow(),
                            formatDate(context, message.getTimestamp(), DATE_SHORT_FORMAT),
                            formatTime(message));
                }

                if (messages.get(position - 1).isShowAvatar() && !isMultipleSelect()) {
                    holder.layoutAvatarMessages.setVisibility(View.VISIBLE);
                    setContactAvatar(holder, userHandle, holder.fullNameTitle);

                } else {
                    holder.layoutAvatarMessages.setVisibility(View.GONE);
                }

                holder.ownMessageLayout.setVisibility(View.GONE);
                holder.contactMessageLayout.setVisibility(View.VISIBLE);

                holder.contentContactMessageLayout.setVisibility(View.VISIBLE);
                holder.contactManagementMessageLayout.setVisibility(View.GONE);

                holder.contentContactMessageText.setVisibility(View.GONE);
                holder.urlContactMessageLayout.setVisibility(View.VISIBLE);
                holder.contentContactMessageVoiceClipLayout.setVisibility(View.GONE);

                //Forwards element (contact messages):
                if (cC.isInAnonymousMode() || isMultipleSelect()) {
                    holder.forwardContactRichLinks.setVisibility(View.GONE);
                }
                else {
                    holder.forwardContactRichLinks.setVisibility(View.VISIBLE);
                    holder.forwardContactRichLinks.setOnClickListener(this);
                }

                holder.forwardContactPreviewPortrait.setVisibility(View.GONE);
                holder.forwardContactPreviewLandscape.setVisibility(View.GONE);
                holder.forwardContactFile.setVisibility(View.GONE);
                holder.forwardContactContact.setVisibility(View.GONE);

                holder.contentContactMessageAttachLayout.setVisibility(View.GONE);
                holder.contentContactMessageContactLayout.setVisibility(View.GONE);

                //Rick link
                holder.urlOwnMessageWarningButtonsLayout.setVisibility(View.GONE);
                holder.urlOwnMessageDisableButtonsLayout.setVisibility(View.GONE);

                holder.urlContactMessageTitle.setVisibility(View.VISIBLE);
                holder.urlContactMessageTitle.setText(title);
                holder.urlContactMessageDescription.setText(description);
                holder.urlContactMessageIconAndLinkLayout.setVisibility(View.VISIBLE);
                holder.urlContactMessageLink.setText(urlString);

                checkEmojiSize(text, holder.urlContactMessageText);

                //Color always status SENT
<<<<<<< HEAD
                ((ViewHolderMessageChat) holder).urlContactMessageText.setTextColor(ContextCompat.getColor(context, R.color.grey_087_white_087));
=======
                ((ViewHolderMessageChat) holder).urlContactMessageText.setTextColor(ContextCompat.getColor(context, R.color.primary_text));
>>>>>>> b7adb741
                holder.urlContactMessageText.setText(getFormattedText(text));

                    if (bitmapImage != null) {
                        holder.urlContactMessageImage.setImageBitmap(bitmapImage);
                        holder.urlContactMessageImage.setVisibility(View.VISIBLE);
                        holder.urlContactMessageGroupAvatarLayout.setVisibility(View.GONE);
                        holder.urlContactMessageTitleLayout.setGravity(Gravity.RIGHT);
                    } else {
                        holder.urlContactMessageGroupAvatarLayout.setVisibility(View.GONE);
                        holder.urlContactMessageImage.setVisibility(View.GONE);
                        holder.urlContactMessageTitleLayout.setGravity(Gravity.LEFT);
                    }

                if (bitmapIcon != null) {
                    holder.urlContactMessageIcon.setImageBitmap(bitmapIcon);
                    holder.urlContactMessageIcon.setVisibility(View.VISIBLE);
                } else {
                   holder.urlContactMessageIcon.setVisibility(View.GONE);
                }

                if (isOnline(context)) {
                    if(isMultipleSelect()){
                        ((ViewHolderMessageChat) holder).urlContactMessageText.setLinksClickable(false);
                    }else{
                        ((ViewHolderMessageChat) holder).urlContactMessageText.setLinksClickable(true);
                        Linkify.addLinks(((ViewHolderMessageChat) holder).urlContactMessageText, Linkify.WEB_URLS);
                        ((ViewHolderMessageChat) holder).urlContactMessageText.setLinkTextColor(ContextCompat.getColor(context, R.color.accentColor));
                    }
                }else{
                    ((ViewHolderMessageChat) holder).urlContactMessageText.setLinksClickable(false);
                }

                checkMultiselectionMode(position, holder, false, message.getMsgId());

                if (!multipleSelect) {
                    if (positionClicked != INVALID_POSITION && positionClicked == position) {
                        holder.forwardContactRichLinks.setEnabled(false);
                    } else {
                        holder.forwardContactRichLinks.setEnabled(true);
                    }
                }

                interceptLinkClicks(context, holder.urlContactMessageText);
            }

            checkReactionsInMessage(position, holder, chatRoom.getChatId(), androidMessage);

        } else if (meta.getType() == MegaChatContainsMeta.CONTAINS_META_INVALID) {
            String invalidMetaMessage = getInvalidMetaMessage(message);

            if (message.getUserHandle() == myUserHandle) {
                holder.layoutAvatarMessages.setVisibility(View.GONE);
                holder.titleOwnMessage.setGravity(Gravity.RIGHT);

                if(context.getResources().getConfiguration().orientation == Configuration.ORIENTATION_LANDSCAPE){
                    holder.titleOwnMessage.setPadding(0,0,scaleWidthPx(PADDING_RIGHT_HOUR_OF_OWN_MESSAGE_LAND, outMetrics),0);
                }else{
                    holder.titleOwnMessage.setPadding(0,0,scaleWidthPx(PADDING_RIGHT_HOUR_OF_OWN_MESSAGE_PORT, outMetrics),0);
                }

                if (messages.get(position - 1).getInfoToShow() != -1) {
                    setInfoToShow(position, holder, true, messages.get(position -1).getInfoToShow(),
                            formatDate(context, message.getTimestamp(), DATE_SHORT_FORMAT),
                            formatTime(message));
                }

                holder.ownMessageLayout.setVisibility(View.VISIBLE);
                holder.contactMessageLayout.setVisibility(View.GONE);
                holder.ownManagementMessageLayout.setVisibility(View.GONE);
                holder.contentOwnMessageLayout.setVisibility(View.VISIBLE);

                //Forward element (own message)
                holder.forwardOwnRichLinks.setVisibility(View.GONE);
                holder.forwardOwnPortrait.setVisibility(View.GONE);
                holder.forwardOwnLandscape.setVisibility(View.GONE);
                holder.forwardOwnFile.setVisibility(View.GONE);
                holder.forwardOwnContact.setVisibility(View.GONE);

                holder.contentOwnMessageLayout.setVisibility(View.VISIBLE);
                holder.ownManagementMessageLayout.setVisibility(View.GONE);
                holder.contentOwnMessageText.setVisibility(View.VISIBLE);

                holder.previewFrameLand.setVisibility(View.GONE);
                holder.previewFramePort.setVisibility(View.GONE);

                holder.contentOwnMessageFileLayout.setVisibility(View.GONE);
                holder.contentOwnMessageContactLayout.setVisibility(View.GONE);

                int status = message.getStatus();

                if ((status == MegaChatMessage.STATUS_SERVER_REJECTED) || (status == MegaChatMessage.STATUS_SENDING_MANUAL)) {
                    logDebug("Show triangle retry!");
                    holder.contentOwnMessageText.setTextColor(ContextCompat.getColor(context, R.color.white));
                    holder.contentOwnMessageText.setBackground(ContextCompat.getDrawable(context, R.drawable.light_rounded_chat_own_message));
                    holder.triangleIcon.setVisibility(View.VISIBLE);
                    holder.retryAlert.setVisibility(View.VISIBLE);

                } else if ((status == MegaChatMessage.STATUS_SENDING)) {
                    holder.contentOwnMessageText.setTextColor(ContextCompat.getColor(context, R.color.white));
                    holder.contentOwnMessageText.setBackground(ContextCompat.getDrawable(context, R.drawable.light_rounded_chat_own_message));
                    holder.triangleIcon.setVisibility(View.GONE);
                    holder.retryAlert.setVisibility(View.GONE);

                } else {
                    logDebug("Status: " + message.getStatus());

                    holder.contentOwnMessageText.setTextColor(ContextCompat.getColor(context, R.color.white));
                    holder.contentOwnMessageText.setBackground(ContextCompat.getDrawable(context, R.drawable.dark_rounded_chat_own_message));
                    holder.triangleIcon.setVisibility(View.GONE);
                    holder.retryAlert.setVisibility(View.GONE);
                }

                holder.contentOwnMessageText.setTextColor(ContextCompat.getColor(context, R.color.white));
                holder.contentOwnMessageText.setText(invalidMetaMessage);

                if (isOnline(context)) {
                    if(isMultipleSelect()){
                        holder.contentOwnMessageText.setLinksClickable(false);
                    }else{
                        holder.contentOwnMessageText.setLinksClickable(true);
                        Linkify.addLinks(holder.contentOwnMessageText, Linkify.WEB_URLS);
                        holder.contentOwnMessageText.setLinkTextColor(ContextCompat.getColor(context, R.color.white));
                    }
                }else {
                    holder.contentOwnMessageText.setLinksClickable(false);
                }


            }else{
                long userHandle = message.getUserHandle();
                logDebug("Contact message!!: " + userHandle);

                setContactMessageName(position, holder, userHandle, true);

                if(context.getResources().getConfiguration().orientation == Configuration.ORIENTATION_LANDSCAPE){
                    holder.titleContactMessage.setPadding(scaleWidthPx(CONTACT_MESSAGE_LAND,outMetrics),0,0,0);
                }else{
                    holder.titleContactMessage.setPadding(scaleWidthPx(CONTACT_MESSAGE_PORT, outMetrics),0,0,0);
                }

                //forward element (contact message)
                holder.forwardContactRichLinks.setVisibility(View.GONE);
                holder.forwardContactContact.setVisibility(View.GONE);
                holder.forwardContactPreviewLandscape.setVisibility(View.GONE);
                holder.forwardContactPreviewPortrait.setVisibility(View.GONE);
                holder.forwardContactFile.setVisibility(View.GONE);

                if (messages.get(position - 1).getInfoToShow() != -1) {
                    setInfoToShow(position, holder, false, messages.get(position -1).getInfoToShow(),
                            formatDate(context, message.getTimestamp(), DATE_SHORT_FORMAT),
                            formatTime(message));
                }

                holder.ownMessageLayout.setVisibility(View.GONE);
                holder.contactMessageLayout.setVisibility(View.VISIBLE);

                holder.contactManagementMessageLayout.setVisibility(View.GONE);
                holder.contentContactMessageLayout.setVisibility(View.VISIBLE);


                if (messages.get(position - 1).isShowAvatar() && !isMultipleSelect()) {
                    ((ViewHolderMessageChat) holder).layoutAvatarMessages.setVisibility(View.VISIBLE);
                    setContactAvatar(((ViewHolderMessageChat) holder), userHandle, ((ViewHolderMessageChat) holder).fullNameTitle);
                } else {
                    ((ViewHolderMessageChat) holder).layoutAvatarMessages.setVisibility(View.GONE);
                }

                ((ViewHolderMessageChat) holder).ownMessageLayout.setVisibility(View.GONE);
                ((ViewHolderMessageChat) holder).contactMessageLayout.setVisibility(View.VISIBLE);

                ((ViewHolderMessageChat) holder).contactManagementMessageLayout.setVisibility(View.GONE);
                ((ViewHolderMessageChat) holder).contentContactMessageLayout.setVisibility(View.VISIBLE);

                ((ViewHolderMessageChat) holder).contentContactMessageText.setVisibility(View.VISIBLE);

                ((ViewHolderMessageChat) holder).contentContactMessageAttachLayout.setVisibility(View.GONE);
                ((ViewHolderMessageChat) holder).urlContactMessageLayout.setVisibility(View.GONE);
                ((ViewHolderMessageChat) holder).contentContactMessageContactLayout.setVisibility(View.GONE);

                //Color always status SENT
<<<<<<< HEAD
                ((ViewHolderMessageChat) holder).contentContactMessageText.setTextColor(ContextCompat.getColor(context, R.color.grey_087_white_087));
                ((ViewHolderMessageChat) holder).contentContactMessageText.setText(context.getString(R.string.error_meta_message_invalid));
=======
                ((ViewHolderMessageChat) holder).contentContactMessageText.setTextColor(ContextCompat.getColor(context, R.color.primary_text));
                holder.contentContactMessageText.setText(invalidMetaMessage);
>>>>>>> b7adb741
            }

            checkReactionsInMessage(position, holder, chatRoom.getChatId(), androidMessage);
        }
        else if (meta.getType() == MegaChatContainsMeta.CONTAINS_META_GEOLOCATION) {
            bindGeoLocationMessage(holder, androidMessage, position);
        } else if (meta.getType() == MegaChatContainsMeta.CONTAINS_META_GIPHY) {
            bindGiphyOrGifMessage(holder, androidMessage, position, true);
        } else {
            logWarning("Link to bind as a no type message");
            bindNoTypeMessage(holder, androidMessage, position);
        }
    }

    private Bitmap getBitmapFromString(String imageString){

        if (imageString != null) {
            try {
                byte[] decodedBytes = Base64.decode(imageString, 0);
                return BitmapFactory.decodeByteArray(decodedBytes, 0, decodedBytes.length);
            } catch (Exception e) {
                logError("Error getting image", e);
            }
        }
        return null;
    }

    private Bitmap getResizeBitmap (Bitmap originalBitmap) {
        if (originalBitmap == null) return null;

        int widthResizeBitmap = originalBitmap.getWidth();
        int heightResizeBitmap = originalBitmap.getWidth() / 2;
        int topResizeBitmap = heightResizeBitmap / 2;
        int bottomResizeBitmap = topResizeBitmap + heightResizeBitmap;
        Bitmap resizeBitmap = Bitmap.createBitmap(widthResizeBitmap, heightResizeBitmap, Bitmap.Config.ARGB_8888);

        Canvas canvas = new Canvas(resizeBitmap);
        Rect desRect = new Rect(0, 0, widthResizeBitmap, heightResizeBitmap);
        Rect srcRect =  new Rect(0, topResizeBitmap, widthResizeBitmap, bottomResizeBitmap);
        canvas.drawBitmap(originalBitmap, srcRect, desRect, null);

        return resizeBitmap;
    }

    public void bindGeoLocationMessage(ViewHolderMessageChat holder, AndroidMegaChatMessage androidMessage, int position) {
        MegaChatMessage message = androidMessage.getMessage();
        MegaChatContainsMeta meta = message.getContainsMeta();
        boolean isMyMessage = message.getUserHandle() == myUserHandle;

        String image = meta.getGeolocation().getImage();
        float latitude = meta.getGeolocation().getLatitude();
        float longitude = meta.getGeolocation().getLongitude();
        String location = convertToDegrees(latitude, longitude);

        Bitmap bitmapImage = null;

        if (image != null) {
            byte[] decodedBytes = Base64.decode(image, 0);
            bitmapImage = BitmapFactory.decodeByteArray(decodedBytes, 0, decodedBytes.length);
            bitmapImage = getResizeBitmap(bitmapImage);
        }

        if (messages.get(position - 1).getInfoToShow() != -1) {
            setInfoToShow(position, holder, isMyMessage, messages.get(position - 1).getInfoToShow(),
                    formatDate(context, message.getTimestamp(), DATE_SHORT_FORMAT),
                    formatTime(message));
        }

        boolean isLandscapeMode = context.getResources().getConfiguration().orientation == Configuration.ORIENTATION_LANDSCAPE;

        if (isMyMessage) {
            holder.layoutAvatarMessages.setVisibility(View.GONE);
            holder.titleOwnMessage.setGravity(Gravity.END);
            holder.titleOwnMessage.setPadding(0, 0,
                    scaleWidthPx(isLandscapeMode ? PADDING_RIGHT_HOUR_OF_OWN_MESSAGE_LAND
                            : PADDING_RIGHT_HOUR_OF_OWN_MESSAGE_PORT, outMetrics), 0);
            holder.contactMessageLayout.setVisibility(View.GONE);
            holder.ownMessageLayout.setVisibility(View.VISIBLE);
            holder.ownManagementMessageLayout.setVisibility(View.GONE);
            holder.contentOwnMessageLayout.setVisibility(View.VISIBLE);
            holder.contentOwnMessageText.setVisibility(View.GONE);
            holder.urlOwnMessageLayout.setVisibility(View.GONE);
            holder.forwardOwnPortrait.setVisibility(View.GONE);
            holder.forwardOwnLandscape.setVisibility(View.GONE);
            holder.forwardOwnFile.setVisibility(View.GONE);
            holder.forwardOwnContact.setVisibility(View.GONE);
            holder.previewFrameLand.setVisibility(View.GONE);
            holder.previewFramePort.setVisibility(View.GONE);
            holder.contentOwnMessageFileLayout.setVisibility(View.GONE);
            holder.contentOwnMessageVoiceClipLayout.setVisibility(View.GONE);
            holder.contentOwnMessageContactLayout.setVisibility(View.GONE);
            holder.urlOwnMessageWarningButtonsLayout.setVisibility(View.GONE);
            holder.urlOwnMessageDisableButtonsLayout.setVisibility(View.GONE);
            holder.mainOwnMessageItemLocation.setVisibility(View.VISIBLE);
            holder.previewOwnLocation.setVisibility(View.VISIBLE);
            holder.pinnedOwnLocationLayout.setVisibility(View.VISIBLE);
            holder.pinnedOwnLocationInfoText.setVisibility(View.VISIBLE);
            holder.pinnedOwnLocationInfoText.setText(location);

            if (bitmapImage != null) {
                holder.previewOwnLocation.setImageBitmap(bitmapImage);
            }

            switch (message.getStatus()) {
                case MegaChatMessage.STATUS_SERVER_REJECTED:
                case MegaChatMessage.STATUS_SENDING_MANUAL:
                    holder.retryAlert.setVisibility(View.VISIBLE);
                    holder.transparentCoatingLocation.setVisibility(View.GONE);
                    holder.uploadingProgressBarLocation.setVisibility(View.GONE);
                    holder.triangleErrorLocation.setVisibility(View.VISIBLE);
<<<<<<< HEAD
                    holder.pinnedOwnLocationInfoText.setTextColor(ContextCompat.getColor(context, R.color.grey_054_white_054));
                    holder.pinnedLocationTitleText.setTextColor(ContextCompat.getColor(context, R.color.grey_054_white_054));
=======
                    holder.pinnedOwnLocationInfoText.setTextColor(ContextCompat.getColor(context, R.color.secondary_text));
                    holder.pinnedLocationTitleText.setTextColor(ContextCompat.getColor(context, R.color.secondary_text));
>>>>>>> b7adb741
                    holder.forwardOwnMessageLocation.setVisibility(View.GONE);
                    break;

                case MegaChatMessage.STATUS_SENDING:
                    holder.retryAlert.setVisibility(View.GONE);
                    holder.transparentCoatingLocation.setVisibility(View.VISIBLE);
                    holder.uploadingProgressBarLocation.setVisibility(View.VISIBLE);
                    holder.triangleErrorLocation.setVisibility(View.GONE);
<<<<<<< HEAD
                    holder.pinnedOwnLocationInfoText.setTextColor(ContextCompat.getColor(context, R.color.grey_054_white_054));
                    holder.pinnedLocationTitleText.setTextColor(ContextCompat.getColor(context, R.color.grey_054_white_054));
=======
                    holder.pinnedOwnLocationInfoText.setTextColor(ContextCompat.getColor(context, R.color.secondary_text));
                    holder.pinnedLocationTitleText.setTextColor(ContextCompat.getColor(context, R.color.secondary_text));
>>>>>>> b7adb741
                    holder.forwardOwnMessageLocation.setVisibility(View.GONE);
                    break;

                default:
                    holder.retryAlert.setVisibility(View.GONE);
                    holder.transparentCoatingLocation.setVisibility(View.GONE);
                    holder.uploadingProgressBarLocation.setVisibility(View.GONE);
                    holder.triangleErrorLocation.setVisibility(View.GONE);
<<<<<<< HEAD
                    holder.pinnedOwnLocationInfoText.setTextColor(ContextCompat.getColor(context, R.color.grey_087_white_087));
                    holder.pinnedLocationTitleText.setTextColor(ContextCompat.getColor(context, R.color.grey_087_white_087));
=======
                    holder.pinnedOwnLocationInfoText.setTextColor(ContextCompat.getColor(context, R.color.primary_text));
                    holder.pinnedLocationTitleText.setTextColor(ContextCompat.getColor(context, R.color.primary_text));
>>>>>>> b7adb741

                    //Forwards element (own messages):
                    if (cC.isInAnonymousMode() || isMultipleSelect()) {
                        holder.forwardOwnMessageLocation.setVisibility(View.GONE);
                    } else {
                        holder.forwardOwnMessageLocation.setVisibility(View.VISIBLE);
                        holder.forwardOwnMessageLocation.setOnClickListener(this);
                    }
            }

            if (message.isEdited()) {
                Spannable edited = new SpannableString(context.getString(R.string.edited_message_text));
                edited.setSpan(new RelativeSizeSpan(0.70f), 0, edited.length(), Spannable.SPAN_EXCLUSIVE_EXCLUSIVE);
<<<<<<< HEAD
                edited.setSpan(new ForegroundColorSpan(ContextCompat.getColor(context, R.color.grey_087_white_087)), 0, edited.length(), Spannable.SPAN_EXCLUSIVE_EXCLUSIVE);
=======
                edited.setSpan(new ForegroundColorSpan(ContextCompat.getColor(context, R.color.primary_text)), 0, edited.length(), Spannable.SPAN_EXCLUSIVE_EXCLUSIVE);
>>>>>>> b7adb741
                edited.setSpan(new android.text.style.StyleSpan(Typeface.ITALIC), 0, edited.length(), Spannable.SPAN_EXCLUSIVE_EXCLUSIVE);
                holder.pinnedLocationTitleText.setText(context.getString(R.string.title_geolocation_message) + " ");
                holder.pinnedLocationTitleText.append(edited);
            } else {
                holder.pinnedLocationTitleText.setText(context.getString(R.string.title_geolocation_message));
            }

            if (!multipleSelect) {
                holder.forwardOwnMessageLocation.setEnabled(positionClicked == INVALID_POSITION || positionClicked != position);
            }
        } else {
            long userHandle = message.getUserHandle();

            setContactMessageName(position, holder, userHandle, true);

            holder.titleContactMessage.setPadding(scaleWidthPx(isLandscapeMode ? CONTACT_MESSAGE_LAND
                    : CONTACT_MESSAGE_PORT, outMetrics), 0, 0, 0);

            if (messages.get(position - 1).isShowAvatar() && !isMultipleSelect()) {
                holder.layoutAvatarMessages.setVisibility(View.VISIBLE);
                setContactAvatar(holder, userHandle, holder.fullNameTitle);
            } else {
                holder.layoutAvatarMessages.setVisibility(View.GONE);
            }

            holder.ownMessageLayout.setVisibility(View.GONE);
            holder.contactMessageLayout.setVisibility(View.VISIBLE);
            holder.mainContactMessageItemLocation.setVisibility(View.VISIBLE);
            holder.previewContactLocation.setVisibility(View.VISIBLE);
            holder.pinnedContactLocationLayout.setVisibility(View.VISIBLE);
            holder.pinnedContactLocationInfoText.setVisibility(View.VISIBLE);
            holder.pinnedContactLocationInfoText.setText(location);

            if (bitmapImage != null) {
                holder.previewContactLocation.setImageBitmap(bitmapImage);
            }

            if (message.isEdited()) {
                Spannable edited = new SpannableString(context.getString(R.string.edited_message_text));
                edited.setSpan(new RelativeSizeSpan(0.70f), 0, edited.length(), Spannable.SPAN_EXCLUSIVE_EXCLUSIVE);
<<<<<<< HEAD
                edited.setSpan(new ForegroundColorSpan(ContextCompat.getColor(context, R.color.grey_087_white_087)), 0, edited.length(), Spannable.SPAN_EXCLUSIVE_EXCLUSIVE);
=======
                edited.setSpan(new ForegroundColorSpan(ContextCompat.getColor(context, R.color.primary_text)), 0, edited.length(), Spannable.SPAN_EXCLUSIVE_EXCLUSIVE);
>>>>>>> b7adb741
                edited.setSpan(new android.text.style.StyleSpan(Typeface.ITALIC), 0, edited.length(), Spannable.SPAN_EXCLUSIVE_EXCLUSIVE);
                holder.pinnedContactLocationTitleText.setText(context.getString(R.string.title_geolocation_message) + " ");
                holder.pinnedContactLocationTitleText.append(edited);
            } else {
                holder.pinnedContactLocationTitleText.setText(context.getString(R.string.title_geolocation_message));
            }

            //Forwards element (contact messages):
            if (cC.isInAnonymousMode() || isMultipleSelect()) {
                holder.forwardContactMessageLocation.setVisibility(View.GONE);
            } else {
                holder.forwardContactMessageLocation.setVisibility(View.VISIBLE);
                holder.forwardContactMessageLocation.setOnClickListener(this);
            }

            if (!multipleSelect) {
                holder.forwardContactMessageLocation.setEnabled(positionClicked == INVALID_POSITION || positionClicked != position);
            }
        }
        checkMultiselectionMode(position, holder, isMyMessage, message.getMsgId());
        checkReactionsInMessage(position, holder, chatRoom.getChatId(), androidMessage);
    }

    public void bindMegaLinkMessage(ViewHolderMessageChat holder, AndroidMegaChatMessage androidMessage, int position) {
        logDebug("bindMegaLinkMessage()");

        MegaChatMessage message = androidMessage.getMessage();
        MegaNode node = androidMessage.getRichLinkMessage().getNode();

        if (message.getUserHandle() == myUserHandle) {
            logDebug("MY message handle!!: " + message.getMsgId());

            holder.layoutAvatarMessages.setVisibility(View.GONE);
            holder.titleOwnMessage.setGravity(Gravity.RIGHT);
            if(context.getResources().getConfiguration().orientation == Configuration.ORIENTATION_LANDSCAPE){
                holder.titleOwnMessage.setPadding(0,0,scaleWidthPx(PADDING_RIGHT_HOUR_OF_OWN_MESSAGE_LAND, outMetrics),0);
            }else{
                holder.titleOwnMessage.setPadding(0,0,scaleWidthPx(PADDING_RIGHT_HOUR_OF_OWN_MESSAGE_PORT, outMetrics),0);
            }

            if (messages.get(position - 1).getInfoToShow() != -1) {
                switch (messages.get(position - 1).getInfoToShow()) {
                    case AndroidMegaChatMessage.CHAT_ADAPTER_SHOW_ALL: {
                        holder.dateLayout.setVisibility(View.VISIBLE);
                        holder.dateText.setText(formatDate(context, message.getTimestamp(), DATE_SHORT_FORMAT));
                        holder.titleOwnMessage.setVisibility(View.VISIBLE);
                        holder.timeOwnText.setText(formatTime(message));
                        break;
                    }
                    case AndroidMegaChatMessage.CHAT_ADAPTER_SHOW_TIME: {
                        logDebug("CHAT_ADAPTER_SHOW_TIME");
                        holder.dateLayout.setVisibility(View.GONE);
                        holder.titleOwnMessage.setVisibility(View.VISIBLE);
                        holder.timeOwnText.setText(formatTime(message));
                        break;
                    }
                    case AndroidMegaChatMessage.CHAT_ADAPTER_SHOW_NOTHING: {
                        logDebug("CHAT_ADAPTER_SHOW_NOTHING");
                        holder.dateLayout.setVisibility(View.GONE);
                        holder.titleOwnMessage.setVisibility(View.GONE);
                        break;
                    }
                }
            }

            holder.contactMessageLayout.setVisibility(View.GONE);
            holder.ownMessageLayout.setVisibility(View.VISIBLE);

            holder.ownManagementMessageLayout.setVisibility(View.GONE);
            holder.contentOwnMessageLayout.setVisibility(View.VISIBLE);

            holder.contentOwnMessageText.setVisibility(View.GONE);
            holder.urlOwnMessageLayout.setVisibility(View.VISIBLE);

            //Forward element (own messages):
            if (cC.isInAnonymousMode() || isMultipleSelect()) {
                holder.forwardOwnRichLinks.setVisibility(View.GONE);
            }
            else {
                holder.forwardOwnRichLinks.setVisibility(View.VISIBLE);
                holder.forwardOwnRichLinks.setOnClickListener(this);
            }

            holder.forwardOwnPortrait.setVisibility(View.GONE);
            holder.forwardOwnLandscape.setVisibility(View.GONE);
            holder.forwardOwnFile.setVisibility(View.GONE);
            holder.forwardOwnContact.setVisibility(View.GONE);

            holder.urlOwnMessageIconAndLinkLayout.setVisibility(View.GONE);
            holder.previewFrameLand.setVisibility(View.GONE);
            holder.previewFramePort.setVisibility(View.GONE);
            holder.contentOwnMessageFileLayout.setVisibility(View.GONE);
            holder.contentOwnMessageVoiceClipLayout.setVisibility(View.GONE);
            holder.contentOwnMessageContactLayout.setVisibility(View.GONE);

            //MEGA link
            holder.urlOwnMessageWarningButtonsLayout.setVisibility(View.GONE);
            holder.urlOwnMessageDisableButtonsLayout.setVisibility(View.GONE);

            String messageContent = "";
            if (message.getContent() != null) {
                messageContent = converterShortCodes(message.getContent());
            }

            if (message.isEdited()) {
                Spannable content = new SpannableString(messageContent);
                int status = message.getStatus();
                if ((status == MegaChatMessage.STATUS_SERVER_REJECTED) || (status == MegaChatMessage.STATUS_SENDING_MANUAL)) {
                    logDebug("Show triangle retry!");
                    holder.urlOwnMessageText.setTextColor(ContextCompat.getColor(context, R.color.white));
                    content.setSpan(new ForegroundColorSpan(ContextCompat.getColor(context, R.color.white)), 0, content.length(), Spannable.SPAN_EXCLUSIVE_EXCLUSIVE);
                    holder.urlOwnMessageTextrl.setBackground(ContextCompat.getDrawable(context, R.drawable.light_background_text_rich_link));
                    holder.errorUploadingRichLink.setVisibility(View.VISIBLE);
                    holder.forwardOwnRichLinks.setVisibility(View.GONE);
                    holder.retryAlert.setVisibility(View.VISIBLE);
                } else if ((status == MegaChatMessage.STATUS_SENDING)) {
                    logDebug("Status not received by server: " + message.getStatus());
                    holder.urlOwnMessageText.setTextColor(ContextCompat.getColor(context, R.color.white));
                    content.setSpan(new ForegroundColorSpan(ContextCompat.getColor(context, R.color.white)), 0, content.length(), Spannable.SPAN_EXCLUSIVE_EXCLUSIVE);
                    holder.urlOwnMessageTextrl.setBackground(ContextCompat.getDrawable(context, R.drawable.light_background_text_rich_link));
                    holder.errorUploadingRichLink.setVisibility(View.GONE);
                    holder.forwardOwnRichLinks.setVisibility(View.GONE);
                    holder.retryAlert.setVisibility(View.GONE);
                } else {
                    logDebug("Status: " + message.getStatus());
                    holder.urlOwnMessageText.setTextColor(ContextCompat.getColor(context, R.color.white));
                    content.setSpan(new ForegroundColorSpan(ContextCompat.getColor(context, R.color.white)), 0, content.length(), Spannable.SPAN_EXCLUSIVE_EXCLUSIVE);
                    holder.urlOwnMessageTextrl.setBackground(ContextCompat.getDrawable(context, R.drawable.dark_background_text_rich_link));
                    holder.errorUploadingRichLink.setVisibility(View.GONE);
                    holder.retryAlert.setVisibility(View.GONE);
                }

                holder.urlOwnMessageText.setText(content + " ");
                Spannable edited = new SpannableString(context.getString(R.string.edited_message_text));
                edited.setSpan(new RelativeSizeSpan(0.70f), 0, edited.length(), Spannable.SPAN_EXCLUSIVE_EXCLUSIVE);
                edited.setSpan(new ForegroundColorSpan(ContextCompat.getColor(context, R.color.white)), 0, edited.length(), Spannable.SPAN_EXCLUSIVE_EXCLUSIVE);
                edited.setSpan(new android.text.style.StyleSpan(Typeface.ITALIC), 0, edited.length(), Spannable.SPAN_EXCLUSIVE_EXCLUSIVE);
                holder.urlOwnMessageText.setText(getFormattedText(holder.urlOwnMessageText.getText().toString()));
                holder.urlOwnMessageText.append(edited);

                checkEmojiSize(messageContent, holder.urlOwnMessageText);
            } else {
                int status = message.getStatus();

                if ((status == MegaChatMessage.STATUS_SERVER_REJECTED) || (status == MegaChatMessage.STATUS_SENDING_MANUAL)) {
                    logDebug("Show triangle retry!");
                    ((ViewHolderMessageChat) holder).urlOwnMessageText.setTextColor(ContextCompat.getColor(context, R.color.white));
                    ((ViewHolderMessageChat) holder).urlOwnMessageTextrl.setBackground(ContextCompat.getDrawable(context, R.drawable.light_background_text_rich_link));
                    ((ViewHolderMessageChat) holder).errorUploadingRichLink.setVisibility(View.VISIBLE);
                    ((ViewHolderMessageChat) holder).retryAlert.setVisibility(View.VISIBLE);
                    ((ViewHolderMessageChat) holder).forwardOwnRichLinks.setVisibility(View.GONE);
                } else if ((status == MegaChatMessage.STATUS_SENDING)) {
                    ((ViewHolderMessageChat) holder).urlOwnMessageText.setTextColor(ContextCompat.getColor(context, R.color.white));
                    ((ViewHolderMessageChat) holder).urlOwnMessageTextrl.setBackground(ContextCompat.getDrawable(context, R.drawable.light_background_text_rich_link));

                    ((ViewHolderMessageChat) holder).errorUploadingRichLink.setVisibility(View.GONE);
                    ((ViewHolderMessageChat) holder).retryAlert.setVisibility(View.GONE);
                    ((ViewHolderMessageChat) holder).forwardOwnRichLinks.setVisibility(View.GONE);
                } else {
                    logDebug("Status: " + message.getStatus());
                    ((ViewHolderMessageChat) holder).urlOwnMessageText.setTextColor(ContextCompat.getColor(context, R.color.white));
                    ((ViewHolderMessageChat) holder).urlOwnMessageTextrl.setBackground(ContextCompat.getDrawable(context, R.drawable.dark_background_text_rich_link));
                    ((ViewHolderMessageChat) holder).errorUploadingRichLink.setVisibility(View.GONE);
                    ((ViewHolderMessageChat) holder).retryAlert.setVisibility(View.GONE);
                }

                checkEmojiSize(messageContent, holder.urlOwnMessageText);
                holder.urlOwnMessageText.setText(getFormattedText(messageContent));
            }

            holder.urlOwnMessageIconAndLinkLayout.setVisibility(View.VISIBLE);
            holder.urlOwnMessageLink.setText(androidMessage.getRichLinkMessage().getServer());

            holder.urlOwnMessageIcon.setImageDrawable(ContextCompat.getDrawable(context, R.drawable.ic_launcher));
            holder.urlOwnMessageIcon.setVisibility(View.VISIBLE);

            holder.urlOwnMessageText.setOnClickListener(this);
            holder.urlOwnMessageText.setOnLongClickListener(this);

            if (node != null) {
                ((ViewHolderMessageChat) holder).urlOwnMessageTitle.setVisibility(View.VISIBLE);
                ((ViewHolderMessageChat) holder).urlOwnMessageTitle.setText(node.getName());

                ((ViewHolderMessageChat) holder).urlOwnMessageImage.setVisibility(View.VISIBLE);
                ((ViewHolderMessageChat) holder).urlOwnMessageGroupAvatarLayout.setVisibility(View.GONE);

                ((ViewHolderMessageChat) holder).urlOwnMessageTitle.setMaxLines(1);
                ((ViewHolderMessageChat) holder).urlOwnMessageDescription.setMaxLines(2);

                if (node.isFile()) {
                    Bitmap thumb = null;
                    thumb = getThumbnailFromCache(node);
                    if (thumb != null) {
                        previewCache.put(node.getHandle(), thumb);
                        ((ViewHolderMessageChat) holder).urlOwnMessageImage.setImageBitmap(thumb);
                    } else {
                        thumb = getThumbnailFromFolder(node, context);
                        if (thumb != null) {
                            previewCache.put(node.getHandle(), thumb);
                            ((ViewHolderMessageChat) holder).urlOwnMessageImage.setImageBitmap(thumb);
                        } else {
                            ((ViewHolderMessageChat) holder).urlOwnMessageImage.setImageResource(MimeTypeList.typeForName(node.getName()).getIconResourceId());
                        }
                    }
                    ((ViewHolderMessageChat) holder).urlOwnMessageDescription.setText(getSizeString(node.getSize()));
                } else {
                    holder.urlOwnMessageImage.setImageResource(getFolderIcon(node, ManagerActivityLollipop.DrawerItem.CLOUD_DRIVE));
                    ((ViewHolderMessageChat) holder).urlOwnMessageDescription.setText(androidMessage.getRichLinkMessage().getFolderContent());
                }
            } else {
                if(androidMessage.getRichLinkMessage()!=null && androidMessage.getRichLinkMessage().isChat()){
                    long numParticipants = androidMessage.getRichLinkMessage().getNumParticipants();

                    if(numParticipants!=-1){
                        holder.urlOwnMessageText.setOnClickListener(this);
                        holder.urlOwnMessageText.setOnLongClickListener(this);

                        ((ViewHolderMessageChat) holder).urlOwnMessageTitle.setVisibility(View.VISIBLE);
                        ((ViewHolderMessageChat) holder).urlOwnMessageTitle.setText(androidMessage.getRichLinkMessage().getTitle());
                        ((ViewHolderMessageChat) holder).urlOwnMessageTitle.setMaxLines(1);
                        ((ViewHolderMessageChat) holder).urlOwnMessageDescription.setVisibility(View.VISIBLE);

                        ((ViewHolderMessageChat) holder).urlOwnMessageDescription.setText(context.getString(R.string.number_of_participants, numParticipants));

                        ((ViewHolderMessageChat) holder).urlOwnMessageImage.setVisibility(View.GONE);
                        ((ViewHolderMessageChat) holder).urlOwnMessageGroupAvatarLayout.setVisibility(View.VISIBLE);
                        ((ViewHolderMessageChat) holder).urlOwnMessageGroupAvatar.setImageDrawable(context.getDrawable(R.drawable.calls));
                    }
                    else{
                        if (isOnline(context)) {
                            if(isMultipleSelect()){
                                ((ViewHolderMessageChat) holder).itemLayout.setOnClickListener(this);
                                ((ViewHolderMessageChat) holder).urlOwnMessageText.setOnClickListener(this);
                            }else{
                                ((ViewHolderMessageChat) holder).itemLayout.setOnClickListener(null);
                                ((ViewHolderMessageChat) holder).urlOwnMessageText.setOnClickListener(null);
                            }
                        }else{
                            ((ViewHolderMessageChat) holder).itemLayout.setOnClickListener(null);
                            ((ViewHolderMessageChat) holder).urlOwnMessageText.setOnClickListener(null);
                        }

                        ((ViewHolderMessageChat) holder).urlOwnMessageTitle.setVisibility(View.VISIBLE);
                        ((ViewHolderMessageChat) holder).urlOwnMessageTitle.setText(context.getString(R.string.invalid_chat_link));
                        ((ViewHolderMessageChat) holder).urlOwnMessageTitle.setMaxLines(2);
                        ((ViewHolderMessageChat) holder).urlOwnMessageDescription.setVisibility(View.INVISIBLE);

                        ((ViewHolderMessageChat) holder).urlOwnMessageImage.setVisibility(View.GONE);
                        ((ViewHolderMessageChat) holder).urlOwnMessageGroupAvatarLayout.setVisibility(View.GONE);
                    }
                }
                else{
                    logWarning("Chat-link error: null");
                }
            }

            checkMultiselectionMode(position, holder, true, message.getMsgId());

            if (!multipleSelect) {
                if (positionClicked != INVALID_POSITION && positionClicked == position) {
                    holder.forwardOwnRichLinks.setEnabled(false);
                } else {
                    holder.forwardOwnRichLinks.setEnabled(true);
                }
            }

        } else {
            long userHandle = message.getUserHandle();
            logDebug("Contact message!!: " + userHandle);
            setContactMessageName(position, holder, userHandle, true);

            if(context.getResources().getConfiguration().orientation == Configuration.ORIENTATION_LANDSCAPE){
                holder.titleContactMessage.setPadding(scaleWidthPx(CONTACT_MESSAGE_LAND,outMetrics),0,0,0);
            }else{
                holder.titleContactMessage.setPadding(scaleWidthPx(CONTACT_MESSAGE_PORT, outMetrics),0,0,0);
            }

            if (messages.get(position - 1).getInfoToShow() != -1) {
                setInfoToShow(position, holder, false, messages.get(position -1).getInfoToShow(),
                        formatDate(context, message.getTimestamp(), DATE_SHORT_FORMAT),
                        formatTime(message));
            }

            if (messages.get(position - 1).isShowAvatar() && !isMultipleSelect()) {
                ((ViewHolderMessageChat) holder).layoutAvatarMessages.setVisibility(View.VISIBLE);
                setContactAvatar(((ViewHolderMessageChat) holder), userHandle, ((ViewHolderMessageChat) holder).fullNameTitle);
            } else {
                ((ViewHolderMessageChat) holder).layoutAvatarMessages.setVisibility(View.GONE);
            }

            String messageContent = "";
            if (message.getContent() != null) {
                messageContent = converterShortCodes(message.getContent());
            }

            if (message.isEdited()) {
                logDebug("Message is edited");
                Spannable content = new SpannableString(messageContent + " ");
<<<<<<< HEAD
                content.setSpan(new ForegroundColorSpan(ContextCompat.getColor(context, R.color.grey_087_white_087)), 0, content.length(), Spannable.SPAN_EXCLUSIVE_EXCLUSIVE);

                    Spannable edited = new SpannableString(context.getString(R.string.edited_message_text));
                    edited.setSpan(new RelativeSizeSpan(0.70f), 0, edited.length(), Spannable.SPAN_EXCLUSIVE_EXCLUSIVE);
                    edited.setSpan(new ForegroundColorSpan(ContextCompat.getColor(context, R.color.grey_087_white_087)), 0, edited.length(), Spannable.SPAN_EXCLUSIVE_EXCLUSIVE);
=======
                content.setSpan(new ForegroundColorSpan(ContextCompat.getColor(context, R.color.primary_text)), 0, content.length(), Spannable.SPAN_EXCLUSIVE_EXCLUSIVE);

                    Spannable edited = new SpannableString(context.getString(R.string.edited_message_text));
                    edited.setSpan(new RelativeSizeSpan(0.70f), 0, edited.length(), Spannable.SPAN_EXCLUSIVE_EXCLUSIVE);
                    edited.setSpan(new ForegroundColorSpan(ContextCompat.getColor(context, R.color.primary_text)), 0, edited.length(), Spannable.SPAN_EXCLUSIVE_EXCLUSIVE);
>>>>>>> b7adb741
                    edited.setSpan(new android.text.style.StyleSpan(Typeface.ITALIC), 0, edited.length(), Spannable.SPAN_EXCLUSIVE_EXCLUSIVE);
                holder.urlContactMessageText.setText(getFormattedText(holder.urlContactMessageText.getText().toString()));
                holder.urlContactMessageText.append(edited);
                checkEmojiSize(messageContent, holder.urlContactMessageText);

            } else {
<<<<<<< HEAD
                ((ViewHolderMessageChat) holder).urlContactMessageText.setTextColor(ContextCompat.getColor(context, R.color.grey_087_white_087));
=======
                ((ViewHolderMessageChat) holder).urlContactMessageText.setTextColor(ContextCompat.getColor(context, R.color.primary_text));
>>>>>>> b7adb741
                holder.urlContactMessageText.setText(getFormattedText(messageContent));
            }

            checkEmojiSize(messageContent, holder.urlContactMessageText);
            holder.urlContactMessageText.setText(getFormattedText(holder.urlContactMessageText.getText().toString()));

            holder.ownMessageLayout.setVisibility(View.GONE);
            holder.contactMessageLayout.setVisibility(View.VISIBLE);

            holder.contentContactMessageLayout.setVisibility(View.VISIBLE);
            holder.contactManagementMessageLayout.setVisibility(View.GONE);

            holder.contentContactMessageVoiceClipLayout.setVisibility(View.GONE);

            holder.contentContactMessageText.setVisibility(View.GONE);
            holder.urlContactMessageLayout.setVisibility(View.VISIBLE);

            //Forward element (contact messages):
            if (cC.isInAnonymousMode() || isMultipleSelect()) {
                holder.forwardContactRichLinks.setVisibility(View.GONE);
            }
            else {
                holder.forwardContactRichLinks.setVisibility(View.VISIBLE);
                holder.forwardContactRichLinks.setOnClickListener(this);
            }

            holder.forwardContactPreviewPortrait.setVisibility(View.GONE);
            holder.forwardContactPreviewLandscape.setVisibility(View.GONE);
            holder.forwardContactFile.setVisibility(View.GONE);
            holder.forwardContactContact.setVisibility(View.GONE);

            holder.contentContactMessageAttachLayout.setVisibility(View.GONE);
            holder.contentContactMessageContactLayout.setVisibility(View.GONE);

            //MEGA link
            holder.urlOwnMessageWarningButtonsLayout.setVisibility(View.GONE);
            holder.urlOwnMessageDisableButtonsLayout.setVisibility(View.GONE);

            holder.urlContactMessageIconAndLinkLayout.setVisibility(View.VISIBLE);
            holder.urlContactMessageLink.setText(androidMessage.getRichLinkMessage().getServer());

            holder.urlContactMessageIcon.setImageDrawable(ContextCompat.getDrawable(context, R.drawable.ic_launcher));
            holder.urlContactMessageIcon.setVisibility(View.VISIBLE);

            holder.urlContactMessageText.setOnClickListener(this);
            holder.urlContactMessageText.setOnLongClickListener(this);

            if (node != null) {
                ((ViewHolderMessageChat) holder).urlContactMessageTitle.setVisibility(View.VISIBLE);
                ((ViewHolderMessageChat) holder).urlContactMessageTitle.setText(node.getName());
                ((ViewHolderMessageChat) holder).urlContactMessageTitle.setMaxLines(1);

                ((ViewHolderMessageChat) holder).urlContactMessageImage.setVisibility(View.VISIBLE);
                ((ViewHolderMessageChat) holder).urlContactMessageGroupAvatarLayout.setVisibility(View.GONE);

                if (node.isFile()) {
                    Bitmap thumb = null;
                    thumb = getThumbnailFromCache(node);

                    if (thumb != null) {
                        previewCache.put(node.getHandle(), thumb);
                        ((ViewHolderMessageChat) holder).urlContactMessageImage.setImageBitmap(thumb);
                    } else {
                        thumb = getThumbnailFromFolder(node, context);
                        if (thumb != null) {
                            previewCache.put(node.getHandle(), thumb);
                            ((ViewHolderMessageChat) holder).urlContactMessageImage.setImageBitmap(thumb);
                        } else {
                            ((ViewHolderMessageChat) holder).urlContactMessageImage.setImageResource(MimeTypeList.typeForName(node.getName()).getIconResourceId());

                        }
                    }
                    ((ViewHolderMessageChat) holder).urlContactMessageDescription.setText(getSizeString(node.getSize()));
                } else {
                    if (node.isInShare()) {
                        ((ViewHolderMessageChat) holder).urlContactMessageImage.setImageResource(R.drawable.ic_folder_incoming_list);
                    } else {
                        ((ViewHolderMessageChat) holder).urlContactMessageImage.setImageResource(R.drawable.ic_folder_list);
                    }
                    ((ViewHolderMessageChat) holder).urlContactMessageDescription.setText(androidMessage.getRichLinkMessage().getFolderContent());
                }
            } else {
                if(androidMessage.getRichLinkMessage()!=null && androidMessage.getRichLinkMessage().isChat()){

                    ((ViewHolderMessageChat) holder).urlContactMessageImage.setVisibility(View.GONE);
                    ((ViewHolderMessageChat) holder).urlContactMessageGroupAvatarLayout.setVisibility(View.VISIBLE);

                    long numParticipants = androidMessage.getRichLinkMessage().getNumParticipants();
                    if(numParticipants!=-1){
                        holder.urlContactMessageText.setOnClickListener(this);
                        holder.urlContactMessageText.setOnLongClickListener(this);

                        ((ViewHolderMessageChat) holder).urlContactMessageTitle.setVisibility(View.VISIBLE);

                        ((ViewHolderMessageChat) holder).urlContactMessageTitle.setText(androidMessage.getRichLinkMessage().getTitle());
                        ((ViewHolderMessageChat) holder).urlContactMessageTitle.setMaxLines(1);
                        ((ViewHolderMessageChat) holder).urlContactMessageDescription.setVisibility(View.VISIBLE);

                        ((ViewHolderMessageChat) holder).urlContactMessageDescription.setText(context.getString(R.string.number_of_participants, numParticipants));
                        ((ViewHolderMessageChat) holder).urlContactMessageGroupAvatar.setImageDrawable(context.getDrawable(R.drawable.calls));
//                        createGroupChatAvatar(holder, androidMessage.getRichLinkMessage().getTitle(), false);
                    }
                    else{
                        if (isOnline(context)) {
                            if(isMultipleSelect()){
                                ((ViewHolderMessageChat) holder).itemLayout.setOnClickListener(this);
                                ((ViewHolderMessageChat) holder).urlContactMessageText.setOnClickListener(this);
                            }else{
                                ((ViewHolderMessageChat) holder).itemLayout.setOnClickListener(null);
                                ((ViewHolderMessageChat) holder).urlContactMessageText.setOnClickListener(null);
                            }
                        }else{
                            ((ViewHolderMessageChat) holder).itemLayout.setOnClickListener(null);
                            ((ViewHolderMessageChat) holder).urlContactMessageText.setOnClickListener(null);
                        }

                        ((ViewHolderMessageChat) holder).urlContactMessageTitle.setVisibility(View.VISIBLE);

                        ((ViewHolderMessageChat) holder).urlContactMessageTitle.setText(context.getString(R.string.invalid_chat_link));
                        ((ViewHolderMessageChat) holder).urlContactMessageTitle.setMaxLines(2);
                        ((ViewHolderMessageChat) holder).urlContactMessageDescription.setVisibility(View.INVISIBLE);

                        holder.urlContactMessageGroupAvatarLayout.setVisibility(View.GONE);
                    }
                }
                else{
                    logWarning("Chat-link error: richLinkMessage is NULL");
                }
            }

            checkMultiselectionMode(position, holder, false, message.getMsgId());

            if(!multipleSelect){
                if(positionClicked != INVALID_POSITION && positionClicked == position){
                    holder.forwardContactRichLinks.setEnabled(false);
                }else{
                    holder.forwardContactRichLinks.setEnabled(true);
                }
            }
        }

        checkReactionsInMessage(position, holder, chatRoom.getChatId(), androidMessage);
    }

    public void bindNormalMessage(ViewHolderMessageChat holder, AndroidMegaChatMessage androidMessage, int position) {
        MegaChatMessage message = androidMessage.getMessage();
        if (message.getUserHandle() == myUserHandle) {
            logDebug("MY message handle!!: " + message.getMsgId());
            holder.layoutAvatarMessages.setVisibility(View.GONE);
             holder.titleOwnMessage.setGravity(Gravity.RIGHT);
            if(context.getResources().getConfiguration().orientation == Configuration.ORIENTATION_LANDSCAPE){
                 holder.titleOwnMessage.setPadding(0,0,scaleWidthPx(PADDING_RIGHT_HOUR_OF_OWN_MESSAGE_LAND, outMetrics),0);
            }else{
                holder.titleOwnMessage.setPadding(0,0,scaleWidthPx(PADDING_RIGHT_HOUR_OF_OWN_MESSAGE_PORT, outMetrics),0);
            }

            if (messages.get(position - 1).getInfoToShow() != -1) {
                setInfoToShow(position, holder, true, messages.get(position -1).getInfoToShow(),
                        formatDate(context, message.getTimestamp(), DATE_SHORT_FORMAT),
                        formatTime(message));
            }

            holder.ownMessageLayout.setVisibility(View.VISIBLE);
            holder.contactMessageLayout.setVisibility(View.GONE);
            holder.ownManagementMessageLayout.setVisibility(View.GONE);
            holder.contentOwnMessageLayout.setVisibility(View.VISIBLE);

            //Forward element (own message)
            holder.forwardOwnRichLinks.setVisibility(View.GONE);
            holder.forwardOwnPortrait.setVisibility(View.GONE);
            holder.forwardOwnLandscape.setVisibility(View.GONE);
            holder.forwardOwnFile.setVisibility(View.GONE);
            holder.forwardOwnContact.setVisibility(View.GONE);

            String messageContent = "";

            if (message.getContent() != null) {
                messageContent = converterShortCodes(message.getContent());
            }

            int lastPosition = messages.size();

            if (lastPosition == position) {

                if (MegaChatApi.hasUrl(messageContent)) {

                    if(((ChatActivityLollipop)context).checkMegaLink(message)==-1) {
                        logDebug("Is a link - not from MEGA");

                        if (MegaApplication.isShowRichLinkWarning()) {
                            logWarning("SDK - show link rich warning");
                            if (((ChatActivityLollipop) context).showRichLinkWarning == RICH_WARNING_TRUE) {
                                logWarning("ANDROID - show link rich warning");

                                holder.urlOwnMessageLayout.setVisibility(View.VISIBLE);
                                holder.urlOwnMessageText.setText(getFormattedText(messageContent));
                                holder.urlOwnMessageTitle.setVisibility(View.VISIBLE);
                                holder.urlOwnMessageTitle.setText(context.getString(R.string.title_enable_rich_links));
                                holder.urlOwnMessageTitle.setMaxLines(10);

                                holder.urlOwnMessageDescription.setText(context.getString(R.string.text_enable_rich_links));
                                holder.urlOwnMessageDescription.setMaxLines(30);

                                holder.urlOwnMessageImage.setVisibility(View.VISIBLE);
                                holder.urlOwnMessageGroupAvatarLayout.setVisibility(View.GONE);

                                holder.urlOwnMessageImage.setImageDrawable(ContextCompat.getDrawable(context, R.drawable.ic_rich_link));

                                holder.urlOwnMessageIcon.setVisibility(View.GONE);

                                holder.alwaysAllowRichLinkButton.setOnClickListener(this);
                                holder.alwaysAllowRichLinkButton.setTag(holder);

                                holder.notNowRichLinkButton.setOnClickListener(this);
                                holder.notNowRichLinkButton.setTag(holder);

                                holder.contentOwnMessageText.setVisibility(View.GONE);
                                holder.previewFrameLand.setVisibility(View.GONE);
                                holder.previewFramePort.setVisibility(View.GONE);

                                holder.contentOwnMessageFileLayout.setVisibility(View.GONE);
                                holder.contentOwnMessageContactLayout.setVisibility(View.GONE);

                                holder.urlOwnMessageWarningButtonsLayout.setVisibility(View.VISIBLE);
                                ((ChatActivityLollipop) context).hideKeyboard();
                                holder.urlOwnMessageDisableButtonsLayout.setVisibility(View.GONE);

                                int notNowCounter = MegaApplication.getCounterNotNowRichLinkWarning();

                                if(notNowCounter>=3){
                                    holder.neverRichLinkButton.setVisibility(View.VISIBLE);
                                    holder.neverRichLinkButton.setOnClickListener(this);
                                    holder.neverRichLinkButton.setTag(holder);
                                } else {
                                    holder.neverRichLinkButton.setVisibility(View.GONE);
                                    holder.neverRichLinkButton.setOnClickListener(null);
                                }

                                return;
                            } else if (((ChatActivityLollipop) context).showRichLinkWarning == RICH_WARNING_CONFIRMATION) {
                                logWarning("ANDROID - show link disable rich link confirmation");

                                holder.urlOwnMessageLayout.setVisibility(View.VISIBLE);
                                holder.urlOwnMessageText.setText(getFormattedText(messageContent));
                                holder.urlOwnMessageTitle.setVisibility(View.VISIBLE);
                                holder.urlOwnMessageTitle.setText(context.getString(R.string.title_confirmation_disable_rich_links));
                                holder.urlOwnMessageTitle.setMaxLines(10);

                                holder.urlOwnMessageDescription.setText(context.getString(R.string.text_confirmation_disable_rich_links));
                                holder.urlOwnMessageDescription.setMaxLines(30);

                                holder.urlOwnMessageImage.setVisibility(View.VISIBLE);
                                ((ViewHolderMessageChat) holder).urlOwnMessageGroupAvatarLayout.setVisibility(View.GONE);
                                holder.urlOwnMessageImage.setImageDrawable(ContextCompat.getDrawable(context, R.drawable.ic_rich_link));

                                holder.urlOwnMessageIcon.setVisibility(View.GONE);

                                holder.noDisableButton.setOnClickListener(this);
                                holder.noDisableButton.setTag(holder);

                                holder.yesDisableButton.setOnClickListener(this);
                                holder.yesDisableButton.setTag(holder);

                                holder.contentOwnMessageText.setVisibility(View.GONE);
                                holder.previewFrameLand.setVisibility(View.GONE);
                                holder.previewFramePort.setVisibility(View.GONE);

                                holder.contentOwnMessageFileLayout.setVisibility(View.GONE);
                                holder.contentOwnMessageContactLayout.setVisibility(View.GONE);

                                holder.urlOwnMessageWarningButtonsLayout.setVisibility(View.GONE);
                                holder.urlOwnMessageDisableButtonsLayout.setVisibility(View.VISIBLE);
                            }
                        }
                    }
                    else{
                        logWarning("It a MEGA link: wait for info update");
                    }
                }
            }
            if (message.isEdited()) {
                logDebug("MY Message is edited");

                holder.contentOwnMessageLayout.setVisibility(View.VISIBLE);
                holder.contentOwnMessageText.setVisibility(View.VISIBLE);

                holder.previewFrameLand.setVisibility(View.GONE);
                holder.previewFramePort.setVisibility(View.GONE);

                holder.contentOwnMessageFileLayout.setVisibility(View.GONE);
                holder.contentOwnMessageVoiceClipLayout.setVisibility(View.GONE);
                holder.contentOwnMessageContactLayout.setVisibility(View.GONE);

                int status = message.getStatus();

                if ((status == MegaChatMessage.STATUS_SERVER_REJECTED) || (status == MegaChatMessage.STATUS_SENDING_MANUAL)) {
                    logDebug("Show triangle retry!");
                    holder.contentOwnMessageText.setBackground(ContextCompat.getDrawable(context, R.drawable.light_rounded_chat_own_message));
                    holder.triangleIcon.setVisibility(View.VISIBLE);
                    holder.retryAlert.setVisibility(View.VISIBLE);
                }else if((status==MegaChatMessage.STATUS_SENDING)){
                    logDebug("Status not received by server: " + message.getStatus());
                    holder.contentOwnMessageText.setBackground(ContextCompat.getDrawable(context, R.drawable.light_rounded_chat_own_message));
                    holder.triangleIcon.setVisibility(View.GONE);
                    holder.retryAlert.setVisibility(View.GONE);
                }else{
                    logDebug("Status: "+message.getStatus());
                    isRemovingTextMessage(position, holder, message);
                    holder.triangleIcon.setVisibility(View.GONE);
                    holder.retryAlert.setVisibility(View.GONE);
                }

                Spannable content = new SpannableString(messageContent);
                content.setSpan(new ForegroundColorSpan(ContextCompat.getColor(context, R.color.white)), 0, content.length(), Spannable.SPAN_EXCLUSIVE_EXCLUSIVE);
                holder.contentOwnMessageText.setText(content + " ");

                Spannable edited = new SpannableString(context.getString(R.string.edited_message_text));
                edited.setSpan(new RelativeSizeSpan(0.70f), 0, edited.length(), Spannable.SPAN_EXCLUSIVE_EXCLUSIVE);
                edited.setSpan(new ForegroundColorSpan(ContextCompat.getColor(context, R.color.white)), 0, edited.length(), Spannable.SPAN_EXCLUSIVE_EXCLUSIVE);
                edited.setSpan(new android.text.style.StyleSpan(Typeface.ITALIC), 0, edited.length(), Spannable.SPAN_EXCLUSIVE_EXCLUSIVE);
                holder.contentOwnMessageText.setText(getFormattedText(holder.contentOwnMessageText.getText().toString()));
                holder.contentOwnMessageText.append(edited);

                checkEmojiSize(messageContent, holder.contentOwnMessageText);

                if (isOnline(context)) {
                    if(isMultipleSelect()){
                        holder.contentOwnMessageText.setLinksClickable(false);
                    }else{
                        holder.contentOwnMessageText.setLinksClickable(true);
                        Linkify.addLinks(holder.contentOwnMessageText, Linkify.WEB_URLS);
                        holder.contentOwnMessageText.setLinkTextColor(ContextCompat.getColor(context, R.color.white));
                    }
                }else{
                    holder.contentOwnMessageText.setLinksClickable(false);
                }

                checkMultiselectionMode(position, holder, true, message.getMsgId());

            }else if (message.isDeleted()) {
                logDebug("MY Message is deleted");
                holder.contentOwnMessageLayout.setVisibility(View.GONE);
                holder.ownManagementMessageText.setText(context.getString(R.string.text_deleted_message));

                holder.ownManagementMessageLayout.setVisibility(View.GONE);

                holder.previewFrameLand.setVisibility(View.GONE);
                holder.contentOwnMessageThumbLand.setVisibility(View.GONE);
                holder.previewFramePort.setVisibility(View.GONE);
                holder.contentOwnMessageThumbPort.setVisibility(View.GONE);

                holder.gradientOwnMessageThumbPort.setVisibility(View.GONE);
                holder.videoIconOwnMessageThumbPort.setVisibility(View.GONE);
                holder.videoTimecontentOwnMessageThumbPort.setVisibility(View.GONE);

                holder.gradientOwnMessageThumbLand.setVisibility(View.GONE);
                holder.videoIconOwnMessageThumbLand.setVisibility(View.GONE);
                holder.videoTimecontentOwnMessageThumbLand.setVisibility(View.GONE);

                holder.contentOwnMessageFileLayout.setVisibility(View.GONE);
                holder.contentOwnMessageVoiceClipLayout.setVisibility(View.GONE);
                holder.contentOwnMessageContactLayout.setVisibility(View.GONE);

            } else {
                logDebug("Message not edited not deleted");

                holder.contentOwnMessageLayout.setVisibility(View.VISIBLE);
                holder.ownManagementMessageLayout.setVisibility(View.GONE);
                holder.contentOwnMessageText.setVisibility(View.VISIBLE);

                holder.previewFrameLand.setVisibility(View.GONE);
                holder.previewFramePort.setVisibility(View.GONE);

                holder.contentOwnMessageFileLayout.setVisibility(View.GONE);
                holder.contentOwnMessageVoiceClipLayout.setVisibility(View.GONE);
                holder.contentOwnMessageContactLayout.setVisibility(View.GONE);

                int status = message.getStatus();
                if ((status == MegaChatMessage.STATUS_SERVER_REJECTED) || (status == MegaChatMessage.STATUS_SENDING_MANUAL)) {
                    logDebug("Show triangle retry!");
                    holder.contentOwnMessageText.setTextColor(ContextCompat.getColor(context, R.color.white));
                    holder.contentOwnMessageText.setBackground(ContextCompat.getDrawable(context, R.drawable.light_rounded_chat_own_message));
                    holder.triangleIcon.setVisibility(View.VISIBLE);
                    holder.retryAlert.setVisibility(View.VISIBLE);

                } else if ((status == MegaChatMessage.STATUS_SENDING)) {
                    holder.contentOwnMessageText.setTextColor(ContextCompat.getColor(context, R.color.white));
                    holder.contentOwnMessageText.setBackground(ContextCompat.getDrawable(context, R.drawable.light_rounded_chat_own_message));
                    holder.triangleIcon.setVisibility(View.GONE);
                    holder.retryAlert.setVisibility(View.GONE);

                } else {
                    logDebug("Status: " + message.getStatus());
                    isRemovingTextMessage(position, holder, message);
                    holder.contentOwnMessageText.setTextColor(ContextCompat.getColor(context, R.color.white));
                    holder.triangleIcon.setVisibility(View.GONE);
                    holder.retryAlert.setVisibility(View.GONE);
                }

                checkEmojiSize(messageContent, holder.contentOwnMessageText);
                holder.contentOwnMessageText.setText(getFormattedText(messageContent));
                if (isOnline(context)) {
                    if(isMultipleSelect()){
                        holder.contentOwnMessageText.setLinksClickable(false);
                    }else{
                        holder.contentOwnMessageText.setLinksClickable(true);
                        Linkify.addLinks(holder.contentOwnMessageText, Linkify.WEB_URLS);
                        holder.contentOwnMessageText.setLinkTextColor(ContextCompat.getColor(context, R.color.white));
                    }
                }else {
                    holder.contentOwnMessageText.setLinksClickable(false);
                }

                checkMultiselectionMode(position, holder, true, message.getMsgId());
            }

            interceptLinkClicks(context, holder.contentOwnMessageText);
        } else {
            long userHandle = message.getUserHandle();
            logDebug("Contact message!!: " + userHandle);

            setContactMessageName(position, holder, userHandle, true);

            if(context.getResources().getConfiguration().orientation == Configuration.ORIENTATION_LANDSCAPE){
                holder.titleContactMessage.setPadding(scaleWidthPx(CONTACT_MESSAGE_LAND,outMetrics),0,0,0);
            }else{
                holder.titleContactMessage.setPadding(scaleWidthPx(CONTACT_MESSAGE_PORT, outMetrics),0,0,0);
            }

            //forward element (contact message)
            holder.forwardContactRichLinks.setVisibility(View.GONE);
            holder.forwardContactContact.setVisibility(View.GONE);
            holder.forwardContactPreviewLandscape.setVisibility(View.GONE);
            holder.forwardContactPreviewPortrait.setVisibility(View.GONE);
            holder.forwardContactFile.setVisibility(View.GONE);

            if (messages.get(position - 1).getInfoToShow() != -1) {
                setInfoToShow(position, holder, false, messages.get(position -1).getInfoToShow(),
                        formatDate(context, message.getTimestamp(), DATE_SHORT_FORMAT),
                        formatTime(message));
            }

            holder.ownMessageLayout.setVisibility(View.GONE);
            holder.contactMessageLayout.setVisibility(View.VISIBLE);

            holder.contactManagementMessageLayout.setVisibility(View.GONE);
            holder.contentContactMessageLayout.setVisibility(View.VISIBLE);

            holder.contentContactMessageVoiceClipLayout.setVisibility(View.GONE);

            if (messages.get(position - 1).isShowAvatar() && !isMultipleSelect()) {
                ((ViewHolderMessageChat) holder).layoutAvatarMessages.setVisibility(View.VISIBLE);
                setContactAvatar(((ViewHolderMessageChat) holder), userHandle, ((ViewHolderMessageChat) holder).fullNameTitle);
            } else {
                holder.layoutAvatarMessages.setVisibility(View.GONE);
            }

            if (message.isEdited()) {
                logDebug("Message is edited");

                String messageContent = "";
                if (message.getContent() != null) {
                    messageContent = converterShortCodes(message.getContent());
                }
                ((ViewHolderMessageChat) holder).contentContactMessageText.setVisibility(View.VISIBLE);
                ((ViewHolderMessageChat) holder).urlContactMessageLayout.setVisibility(View.GONE);

                ((ViewHolderMessageChat) holder).contentContactMessageAttachLayout.setVisibility(View.GONE);
                ((ViewHolderMessageChat) holder).contentContactMessageContactLayout.setVisibility(View.GONE);


                Spannable content = new SpannableString(messageContent);
<<<<<<< HEAD
                content.setSpan(new ForegroundColorSpan(ContextCompat.getColor(context, R.color.grey_087_white_087)), 0, content.length(), Spannable.SPAN_EXCLUSIVE_EXCLUSIVE);
=======
                content.setSpan(new ForegroundColorSpan(ContextCompat.getColor(context, R.color.primary_text)), 0, content.length(), Spannable.SPAN_EXCLUSIVE_EXCLUSIVE);
>>>>>>> b7adb741
                holder.contentContactMessageText.setText(content + " ");

                Spannable edited = new SpannableString(context.getString(R.string.edited_message_text));
                edited.setSpan(new RelativeSizeSpan(0.70f), 0, edited.length(), Spannable.SPAN_EXCLUSIVE_EXCLUSIVE);
<<<<<<< HEAD
                edited.setSpan(new ForegroundColorSpan(ContextCompat.getColor(context, R.color.grey_087_white_087)), 0, edited.length(), Spannable.SPAN_EXCLUSIVE_EXCLUSIVE);
=======
                edited.setSpan(new ForegroundColorSpan(ContextCompat.getColor(context, R.color.primary_text)), 0, edited.length(), Spannable.SPAN_EXCLUSIVE_EXCLUSIVE);
>>>>>>> b7adb741
                edited.setSpan(new android.text.style.StyleSpan(Typeface.ITALIC), 0, edited.length(), Spannable.SPAN_EXCLUSIVE_EXCLUSIVE);
                holder.contentContactMessageText.setText(getFormattedText(holder.contentContactMessageText.getText().toString()));
                holder.contentContactMessageText.append(edited);

                if (isOnline(context)) {
                    if(isMultipleSelect()){
                        ((ViewHolderMessageChat) holder).contentContactMessageText.setLinksClickable(false);
                    }else {
                        Linkify.addLinks(((ViewHolderMessageChat) holder).contentContactMessageText, Linkify.WEB_URLS);
                        ((ViewHolderMessageChat) holder).contentContactMessageText.setLinksClickable(true);
                    }
                } else {
                    ((ViewHolderMessageChat) holder).contentContactMessageText.setLinksClickable(false);
                }

                checkMultiselectionMode(position, holder, false, message.getMsgId());

            }else if (message.isDeleted()) {
                logDebug("Message is deleted");

                ((ViewHolderMessageChat) holder).contentContactMessageLayout.setVisibility(View.GONE);
                ((ViewHolderMessageChat) holder).contactMessageLayout.setVisibility(View.GONE);

                ((ViewHolderMessageChat) holder).contactManagementMessageLayout.setVisibility(View.GONE);
                ((ViewHolderMessageChat) holder).nameContactText.setVisibility(View.GONE);
                ((ViewHolderMessageChat) holder).contentContactMessageThumbLand.setVisibility(View.GONE);


                ((ViewHolderMessageChat) holder).gradientContactMessageThumbLand.setVisibility(View.GONE);
                ((ViewHolderMessageChat) holder).videoIconContactMessageThumbLand.setVisibility(View.GONE);
                ((ViewHolderMessageChat) holder).videoTimecontentContactMessageThumbLand.setVisibility(View.GONE);

                ((ViewHolderMessageChat) holder).contentContactMessageThumbPort.setVisibility(View.GONE);

                ((ViewHolderMessageChat) holder).gradientContactMessageThumbPort.setVisibility(View.GONE);
                ((ViewHolderMessageChat) holder).videoIconContactMessageThumbPort.setVisibility(View.GONE);
                ((ViewHolderMessageChat) holder).videoTimecontentContactMessageThumbPort.setVisibility(View.GONE);

                ((ViewHolderMessageChat) holder).contentContactMessageAttachLayout.setVisibility(View.GONE);
                ((ViewHolderMessageChat) holder).contentContactMessageContactLayout.setVisibility(View.GONE);

                if (chatRoom != null && chatRoom.isGroup()) {
                    String textToShow = String.format(context.getString(R.string.text_deleted_message_by), toCDATA(((ViewHolderMessageChat) holder).fullNameTitle));
                    try {
                        textToShow = textToShow.replace("[A]", "<font color=\'#00BFA5\'>");
                        textToShow = textToShow.replace("[/A]", "</font>");
                        textToShow = textToShow.replace("[B]", "<font color=\'#060000\'>");
                        textToShow = textToShow.replace("[/B]", "</font>");
                    } catch (Exception e) {
                    }
                    Spanned result = null;
                    if (android.os.Build.VERSION.SDK_INT >= android.os.Build.VERSION_CODES.N) {
                        result = Html.fromHtml(textToShow, Html.FROM_HTML_MODE_LEGACY);
                    } else {
                        result = Html.fromHtml(textToShow);
                    }
                    ((ViewHolderMessageChat) holder).contactManagementMessageText.setText(result);
                } else {
                    ((ViewHolderMessageChat) holder).contactManagementMessageText.setText(context.getString(R.string.text_deleted_message));
                }
            } else {

                ((ViewHolderMessageChat) holder).ownMessageLayout.setVisibility(View.GONE);
                ((ViewHolderMessageChat) holder).contactMessageLayout.setVisibility(View.VISIBLE);

                ((ViewHolderMessageChat) holder).contactManagementMessageLayout.setVisibility(View.GONE);
                ((ViewHolderMessageChat) holder).contentContactMessageLayout.setVisibility(View.VISIBLE);

                String messageContent = "";

                ((ViewHolderMessageChat) holder).contentContactMessageText.setVisibility(View.VISIBLE);

                ((ViewHolderMessageChat) holder).contentContactMessageAttachLayout.setVisibility(View.GONE);
                ((ViewHolderMessageChat) holder).urlContactMessageLayout.setVisibility(View.GONE);

                ((ViewHolderMessageChat) holder).contentContactMessageContactLayout.setVisibility(View.GONE);


                if (message.getContent() != null) {
                    messageContent = message.getContent();
                }

                checkEmojiSize(messageContent, holder.contentContactMessageText);

                //Color always status SENT
<<<<<<< HEAD
                ((ViewHolderMessageChat) holder).contentContactMessageText.setTextColor(ContextCompat.getColor(context, R.color.grey_087_white_087));
=======
                ((ViewHolderMessageChat) holder).contentContactMessageText.setTextColor(ContextCompat.getColor(context, R.color.primary_text));
>>>>>>> b7adb741
                holder.contentContactMessageText.setText(getFormattedText(messageContent));

                if (isOnline(context)) {
                    if(isMultipleSelect()){
                        ((ViewHolderMessageChat) holder).contentContactMessageText.setLinksClickable(false);
                    }else{
                        Linkify.addLinks(((ViewHolderMessageChat) holder).contentContactMessageText, Linkify.WEB_URLS);
                        ((ViewHolderMessageChat) holder).contentContactMessageText.setLinksClickable(true);
                    }
                } else {
                    ((ViewHolderMessageChat) holder).contentContactMessageText.setLinksClickable(false);
                }

                checkMultiselectionMode(position, holder, false, message.getMsgId());
            }

            interceptLinkClicks(context, holder.contentContactMessageText);
        }

        checkReactionsInMessage(position, holder, chatRoom.getChatId(), androidMessage);
    }

    private void checkEmojiSize(String message, EmojiTextView textView) {
        if (EmojiManager.getInstance().isOnlyEmojis(message)) {
            int numEmojis = EmojiManager.getInstance().getNumEmojis(message);
            textView.setLineSpacing(1, 1.2f);
            switch (numEmojis) {
                case 1: {
                    textView.setEmojiSize(dp2px(EMOJI_SIZE_EXTRA_HIGH, outMetrics));
                    break;
                }
                case 2: {
                    textView.setEmojiSize(dp2px(EMOJI_SIZE_HIGH, outMetrics));
                    break;
                }
                case 3: {
                    textView.setEmojiSize(dp2px(EMOJI_SIZE_MEDIUM, outMetrics));
                    break;
                }
                default: {
                    textView.setEmojiSize(dp2px(EMOJI_SIZE, outMetrics));
                    break;
                }
            }
        } else {
            textView.setLineSpacing(1, 1.0f);
            textView.setEmojiSize(dp2px(EMOJI_SIZE, outMetrics));
        }
    }

    public void bindNodeAttachmentMessage(ViewHolderMessageChat holder, AndroidMegaChatMessage androidMessage, int position) {
        logDebug("position: " + position);

        MegaChatMessage message = androidMessage.getMessage();
        MegaNodeList nodeList = message.getMegaNodeList();
        if (nodeList != null && nodeList.size() == 1 && nodeList.get(0) != null
                && MimeTypeList.typeForName(nodeList.get(0).getName()).isGIF()) {
            bindGiphyOrGifMessage(holder, androidMessage, position, false);
            return;
        }

        if (message.getUserHandle() == myUserHandle) {
            logDebug("MY message!!");
            holder.layoutAvatarMessages.setVisibility(View.GONE);

            holder.titleOwnMessage.setGravity(Gravity.RIGHT);
            if(context.getResources().getConfiguration().orientation == Configuration.ORIENTATION_LANDSCAPE){
                holder.titleOwnMessage.setPadding(0,0,scaleWidthPx(PADDING_RIGHT_HOUR_OF_OWN_MESSAGE_LAND, outMetrics),0);
            }else{
                holder.titleOwnMessage.setPadding(0,0,scaleWidthPx(PADDING_RIGHT_HOUR_OF_OWN_MESSAGE_PORT, outMetrics),0);
            }
            logDebug("MY message handle!!: " + message.getMsgId());
            if (messages.get(position - 1).getInfoToShow() != -1) {
                setInfoToShow(position, holder, true, messages.get(position -1).getInfoToShow(),
                        formatDate(context, message.getTimestamp(), DATE_SHORT_FORMAT),
                        formatTime(message));
            }

            holder.ownMessageLayout.setVisibility(View.VISIBLE);
            holder.contactMessageLayout.setVisibility(View.GONE);
            holder.contentOwnMessageLayout.setVisibility(View.VISIBLE);
            holder.ownManagementMessageLayout.setVisibility(View.GONE);
            holder.contentOwnMessageText.setVisibility(View.GONE);
            holder.urlOwnMessageLayout.setVisibility(View.GONE);

            //Forward element(own message):
            if (cC.isInAnonymousMode() || isMultipleSelect()) {
                holder.forwardOwnFile.setVisibility(View.GONE);
            }
            else {
                holder.forwardOwnFile.setVisibility(View.VISIBLE);
                holder.forwardOwnFile.setOnClickListener(this);
            }

            holder.forwardOwnPortrait.setVisibility(View.GONE);
            holder.forwardOwnLandscape.setVisibility(View.GONE);
            holder.forwardOwnRichLinks.setVisibility(View.GONE);
            holder.forwardOwnContact.setVisibility(View.GONE);

            holder.previewFrameLand.setVisibility(View.GONE);
            holder.previewFramePort.setVisibility(View.GONE);

            holder.contentOwnMessageFileLayout.setVisibility(View.VISIBLE);
            holder.contentOwnMessageVoiceClipLayout.setVisibility(View.GONE);
            holder.contentOwnMessageContactLayout.setVisibility(View.GONE);

            int status = message.getStatus();
            logDebug("Status: " + message.getStatus());
            if ((status == MegaChatMessage.STATUS_SERVER_REJECTED) || (status == MegaChatMessage.STATUS_SENDING_MANUAL)) {
                holder.contentOwnMessageFileLayout.setBackground(ContextCompat.getDrawable(context, R.drawable.light_rounded_chat_own_message));
            }else if (status == MegaChatMessage.STATUS_SENDING) {
                holder.contentOwnMessageFileLayout.setBackground(ContextCompat.getDrawable(context, R.drawable.light_rounded_chat_own_message));
            }else {
                holder.contentOwnMessageFileLayout.setBackground(ContextCompat.getDrawable(context, R.drawable.dark_rounded_chat_own_message));
            }

            holder.contentOwnMessageFileThumb.setVisibility(View.VISIBLE);
            holder.contentOwnMessageFileName.setVisibility(View.VISIBLE);
            holder.contentOwnMessageFileSize.setVisibility(View.VISIBLE);

            checkMultiselectionMode(position, holder, true, message.getMsgId());

            if (!multipleSelect) {
                if (positionClicked != INVALID_POSITION && positionClicked == position) {
                    holder.forwardOwnFile.setEnabled(false);
                    holder.forwardOwnPortrait.setEnabled(false);
                    holder.forwardOwnLandscape.setEnabled(false);
                } else {
                    holder.forwardOwnFile.setEnabled(true);
                    holder.forwardOwnPortrait.setEnabled(true);
                    holder.forwardOwnLandscape.setEnabled(true);
                }
            }

            if (nodeList != null) {
                if (nodeList.size() == 1) {
                    MegaNode node = nodeList.get(0);

                    logDebug("Node Handle: " + node.getHandle());

                    if (context.getResources().getConfiguration().orientation == Configuration.ORIENTATION_LANDSCAPE) {
                        logDebug("Landscape configuration");
                        float width = TypedValue.applyDimension(TypedValue.COMPLEX_UNIT_DIP, MAX_WIDTH_FILENAME_LAND, context.getResources().getDisplayMetrics());
                        holder.contentOwnMessageFileName.setMaxWidth((int) width);
                        holder.contentOwnMessageFileSize.setMaxWidth((int) width);
                    } else {
                        logDebug("Portrait configuration");
                        float width = TypedValue.applyDimension(TypedValue.COMPLEX_UNIT_DIP, MAX_WIDTH_FILENAME_PORT, context.getResources().getDisplayMetrics());
                        holder.contentOwnMessageFileName.setMaxWidth((int) width);
                        holder.contentOwnMessageFileSize.setMaxWidth((int) width);
                    }
                    holder.contentOwnMessageFileName.setText(node.getName());

                    long nodeSize = node.getSize();
                    holder.contentOwnMessageFileSize.setText(getSizeString(nodeSize));
                    holder.contentOwnMessageFileThumb.setImageResource(MimeTypeList.typeForName(node.getName()).getIconResourceId());

                    Bitmap preview = null;
                    if (node.hasPreview()) {

                        preview = getPreviewFromCache(node);
                        if (preview != null) {
                            previewCache.put(node.getHandle(), preview);
                            setOwnPreview(holder, preview, node);
                            if ((status == MegaChatMessage.STATUS_SERVER_REJECTED) || (status == MegaChatMessage.STATUS_SENDING_MANUAL)) {
                                setErrorStateOnPreview(holder, preview);
                            }

                        } else {
                            if ((status == MegaChatMessage.STATUS_SERVER_REJECTED) || (status == MegaChatMessage.STATUS_SENDING_MANUAL)) {
                                holder.errorUploadingFile.setVisibility(View.VISIBLE);
                                holder.retryAlert.setVisibility(View.VISIBLE);
                                holder.forwardOwnFile.setVisibility(View.GONE);
                                holder.forwardOwnPortrait.setVisibility(View.GONE);
                                holder.forwardOwnLandscape.setVisibility(View.GONE);
                            }

                            long msgId = message.getMsgId() != MEGACHAT_INVALID_HANDLE ? message.getMsgId() : message.getTempId();
                            try {
                                new MegaChatLollipopAdapter.ChatPreviewAsyncTask(holder, msgId).execute(node);
                            } catch (Exception ex) {
                                //Too many AsyncTasks
                                logError("Too many AsyncTasks", ex);
                            }


                        }
                    } else {
                        logWarning("Node has no preview on servers");

                        preview = getPreviewFromCache(node);
                        if (preview != null) {

                            previewCache.put(node.getHandle(), preview);
                            if (preview.getWidth() < preview.getHeight()) {
                                setBitmapAndUpdateDimensions(holder.contentOwnMessageThumbPort, preview);

                                if (MimeTypeList.typeForName(node.getName()).isPdf()) {
                                    logDebug("Is pfd preview");
                                    holder.iconOwnTypeDocPortraitPreview.setVisibility(View.VISIBLE);
                                    holder.gradientOwnMessageThumbPort.setVisibility(View.GONE);
                                    holder.videoIconOwnMessageThumbPort.setVisibility(View.GONE);
                                    holder.videoTimecontentOwnMessageThumbPort.setVisibility(View.GONE);

                                } else if (MimeTypeList.typeForName(node.getName()).isVideo()) {
                                    logDebug("Is video preview");
                                    holder.gradientOwnMessageThumbPort.setVisibility(View.VISIBLE);
                                    holder.videoIconOwnMessageThumbPort.setVisibility(View.VISIBLE);
                                    holder.videoTimecontentOwnMessageThumbPort.setText(timeVideo(node));
                                    holder.videoTimecontentOwnMessageThumbPort.setVisibility(View.VISIBLE);
                                    holder.iconOwnTypeDocPortraitPreview.setVisibility(View.GONE);

                                } else {
                                    holder.iconOwnTypeDocPortraitPreview.setVisibility(View.GONE);
                                    holder.gradientOwnMessageThumbPort.setVisibility(View.GONE);
                                    holder.videoIconOwnMessageThumbPort.setVisibility(View.GONE);
                                    holder.videoTimecontentOwnMessageThumbPort.setVisibility(View.GONE);
                                }

                                holder.previewFramePort.setVisibility(View.VISIBLE);
                                holder.contentOwnMessageThumbPort.setVisibility(View.VISIBLE);
                                holder.contentOwnMessageFileLayout.setVisibility(View.GONE);
                                holder.previewFrameLand.setVisibility(View.GONE);
                                holder.contentOwnMessageThumbLand.setVisibility(View.GONE);
                                holder.errorUploadingLandscape.setVisibility(View.GONE);
                                holder.transparentCoatingLandscape.setVisibility(View.GONE);

                                if ((status == MegaChatMessage.STATUS_SERVER_REJECTED) || (status == MegaChatMessage.STATUS_SENDING_MANUAL)) {
                                    holder.errorUploadingPortrait.setVisibility(View.VISIBLE);
                                    holder.transparentCoatingPortrait.setVisibility(View.VISIBLE);
                                    holder.retryAlert.setVisibility(View.VISIBLE);

                                    holder.forwardOwnFile.setVisibility(View.GONE);
                                    holder.forwardOwnPortrait.setVisibility(View.GONE);
                                    holder.forwardOwnLandscape.setVisibility(View.GONE);

                                } else {
                                    holder.errorUploadingPortrait.setVisibility(View.GONE);
                                    holder.transparentCoatingPortrait.setVisibility(View.GONE);
                                    holder.retryAlert.setVisibility(View.GONE);

                                    if (cC.isInAnonymousMode() || isMultipleSelect()) {
                                        holder.forwardOwnPortrait.setVisibility(View.GONE);
                                    } else {
                                        holder.forwardOwnPortrait.setVisibility(View.VISIBLE);
                                        holder.forwardOwnPortrait.setOnClickListener(this);
                                    }
                                    holder.forwardOwnFile.setVisibility(View.GONE);
                                    holder.forwardOwnLandscape.setVisibility(View.GONE);
                                }

                                holder.errorUploadingFile.setVisibility(View.GONE);

                                holder.gradientOwnMessageThumbLand.setVisibility(View.GONE);
                                holder.videoIconOwnMessageThumbLand.setVisibility(View.GONE);
                                holder.videoTimecontentOwnMessageThumbLand.setVisibility(View.GONE);

                            } else {
                                setBitmapAndUpdateDimensions(holder.contentOwnMessageThumbLand, preview);

                                if (MimeTypeList.typeForName(node.getName()).isPdf()) {
                                    logDebug("Is pfd preview");
                                    holder.iconOwnTypeDocLandPreview.setVisibility(View.VISIBLE);
                                    holder.gradientOwnMessageThumbLand.setVisibility(View.GONE);
                                    holder.videoIconOwnMessageThumbLand.setVisibility(View.GONE);
                                    holder.videoTimecontentOwnMessageThumbLand.setVisibility(View.GONE);

                                } else if (MimeTypeList.typeForName(node.getName()).isVideo()) {
                                    logDebug("Is video preview");
                                    holder.gradientOwnMessageThumbLand.setVisibility(View.VISIBLE);
                                    holder.videoIconOwnMessageThumbLand.setVisibility(View.VISIBLE);
                                    holder.videoTimecontentOwnMessageThumbLand.setText(timeVideo(node));
                                    holder.videoTimecontentOwnMessageThumbLand.setVisibility(View.VISIBLE);
                                    holder.iconOwnTypeDocLandPreview.setVisibility(View.GONE);

                                } else {
                                    holder.iconOwnTypeDocLandPreview.setVisibility(View.GONE);
                                    holder.gradientOwnMessageThumbLand.setVisibility(View.GONE);
                                    holder.videoIconOwnMessageThumbLand.setVisibility(View.GONE);
                                    holder.videoTimecontentOwnMessageThumbLand.setVisibility(View.GONE);
                                }

                                holder.previewFrameLand.setVisibility(View.VISIBLE);
                                holder.contentOwnMessageThumbLand.setVisibility(View.VISIBLE);
                                holder.contentOwnMessageFileLayout.setVisibility(View.GONE);
                                holder.previewFramePort.setVisibility(View.GONE);
                                holder.contentOwnMessageThumbPort.setVisibility(View.GONE);
                                holder.errorUploadingPortrait.setVisibility(View.GONE);
                                holder.transparentCoatingPortrait.setVisibility(View.GONE);

                                if ((status == MegaChatMessage.STATUS_SERVER_REJECTED) || (status == MegaChatMessage.STATUS_SENDING_MANUAL)) {
                                    holder.errorUploadingLandscape.setVisibility(View.VISIBLE);
                                    holder.transparentCoatingLandscape.setVisibility(View.VISIBLE);
                                    holder.retryAlert.setVisibility(View.VISIBLE);

                                    holder.forwardOwnFile.setVisibility(View.GONE);
                                    holder.forwardOwnPortrait.setVisibility(View.GONE);
                                    holder.forwardOwnLandscape.setVisibility(View.GONE);

                                } else {
                                    holder.errorUploadingLandscape.setVisibility(View.GONE);
                                    holder.transparentCoatingLandscape.setVisibility(View.GONE);
                                    holder.retryAlert.setVisibility(View.GONE);

                                    if (cC.isInAnonymousMode() || isMultipleSelect()) {
                                        holder.forwardOwnLandscape.setVisibility(View.GONE);
                                    }
                                    else {
                                        holder.forwardOwnLandscape.setVisibility(View.VISIBLE);
                                        holder.forwardOwnLandscape.setOnClickListener(this);
                                    }

                                    holder.forwardOwnFile.setVisibility(View.GONE);
                                    holder.forwardOwnPortrait.setVisibility(View.GONE);
                                }

                                holder.errorUploadingFile.setVisibility(View.GONE);
                                holder.gradientOwnMessageThumbPort.setVisibility(View.GONE);
                                holder.videoIconOwnMessageThumbPort.setVisibility(View.GONE);
                                holder.videoTimecontentOwnMessageThumbPort.setVisibility(View.GONE);
                            }
                        }else {
                            if ((status == MegaChatMessage.STATUS_SERVER_REJECTED) || (status == MegaChatMessage.STATUS_SENDING_MANUAL)) {
                                holder.errorUploadingFile.setVisibility(View.VISIBLE);
                                holder.retryAlert.setVisibility(View.VISIBLE);
                                holder.forwardOwnFile.setVisibility(View.GONE);
                                holder.forwardOwnPortrait.setVisibility(View.GONE);
                                holder.forwardOwnLandscape.setVisibility(View.GONE);
                            }
                            try {
                                new MegaChatLollipopAdapter.ChatLocalPreviewAsyncTask(((ViewHolderMessageChat) holder), message.getMsgId()).execute(node);

                            } catch (Exception ex) {
                                //Too many AsyncTasks
                                logError("Too many AsyncTasks", ex);
                            }
                        }
                    }
                } else {
                    long totalSize = 0;
                    int count = 0;
                    for (int i = 0; i < nodeList.size(); i++) {
                        MegaNode temp = nodeList.get(i);
                        count++;
                        logDebug("Node Handle: " + temp.getHandle());
                        totalSize = totalSize + temp.getSize();
                    }

                    holder.contentOwnMessageFileSize.setText(getSizeString(totalSize));

                    MegaNode node = nodeList.get(0);
                    holder.contentOwnMessageFileThumb.setImageResource(MimeTypeList.typeForName(node.getName()).getIconResourceId());
                    if (count == 1) {
                        holder.contentOwnMessageFileName.setText(node.getName());
                    } else {
                        holder.contentOwnMessageFileName.setText(context.getResources().getQuantityString(R.plurals.new_general_num_files, count, count));
                    }
                }
            }
        } else {
            long userHandle = message.getUserHandle();
            logDebug("Contact message!!: " + userHandle);

            setContactMessageName(position, holder, userHandle, true);

            if(context.getResources().getConfiguration().orientation == Configuration.ORIENTATION_LANDSCAPE){
                holder.titleContactMessage.setPadding(scaleWidthPx(CONTACT_MESSAGE_LAND,outMetrics),0,0,0);
            }else{
                holder.titleContactMessage.setPadding(scaleWidthPx(CONTACT_MESSAGE_PORT, outMetrics),0,0,0);
            }

            if (messages.get(position - 1).getInfoToShow() != -1) {
                setInfoToShow(position, holder, false, messages.get(position -1).getInfoToShow(),
                        formatDate(context, message.getTimestamp(), DATE_SHORT_FORMAT),
                        formatTime(message));
            }

            holder.ownMessageLayout.setVisibility(View.GONE);
            holder.contactMessageLayout.setVisibility(View.VISIBLE);
            holder.contentContactMessageLayout.setVisibility(View.VISIBLE);
            holder.contactManagementMessageLayout.setVisibility(View.GONE);

            holder.contentContactMessageVoiceClipLayout.setVisibility(View.GONE);
            if (messages.get(position - 1).isShowAvatar() && !isMultipleSelect()) {
                holder.layoutAvatarMessages.setVisibility(View.VISIBLE);
                setContactAvatar(holder, userHandle, ((ViewHolderMessageChat) holder).fullNameTitle);
            } else {
                holder.layoutAvatarMessages.setVisibility(View.GONE);
            }

            holder.contentContactMessageText.setVisibility(View.GONE);
            holder.urlContactMessageLayout.setVisibility(View.GONE);

            holder.contentContactMessageThumbLand.setVisibility(View.GONE);

            holder.gradientContactMessageThumbLand.setVisibility(View.GONE);
            holder.videoIconContactMessageThumbLand.setVisibility(View.GONE);
            holder.videoTimecontentContactMessageThumbLand.setVisibility(View.GONE);

            holder.contentContactMessageThumbPort.setVisibility(View.GONE);

            holder.gradientContactMessageThumbPort.setVisibility(View.GONE);
            holder.videoIconContactMessageThumbPort.setVisibility(View.GONE);
            holder.videoTimecontentContactMessageThumbPort.setVisibility(View.GONE);

            holder.contentContactMessageAttachLayout.setVisibility(View.VISIBLE);
            holder.contentContactMessageFile.setVisibility(View.VISIBLE);

            //Forward element (contact messages):
            if (cC.isInAnonymousMode() || isMultipleSelect()) {
                holder.forwardContactFile.setVisibility(View.GONE);
            }
            else {
                holder.forwardContactFile.setVisibility(View.VISIBLE);
                holder.forwardContactFile.setOnClickListener(this);
            }

            holder.forwardContactPreviewPortrait.setVisibility(View.GONE);
            holder.forwardContactPreviewLandscape.setVisibility(View.GONE);
            holder.forwardContactRichLinks.setVisibility(View.GONE);
            holder.forwardContactContact.setVisibility(View.GONE);

            holder.contentContactMessageFileThumb.setVisibility(View.VISIBLE);
            holder.contentContactMessageFileName.setVisibility(View.VISIBLE);
            holder.contentContactMessageFileSize.setVisibility(View.VISIBLE);
            holder.contentContactMessageContactLayout.setVisibility(View.GONE);

            checkMultiselectionMode(position, holder, false, message.getMsgId());

            if (!multipleSelect) {
                if (positionClicked != INVALID_POSITION && positionClicked == position) {
                    holder.forwardContactFile.setEnabled(false);
                    holder.forwardContactPreviewPortrait.setEnabled(false);
                    holder.forwardContactPreviewLandscape.setEnabled(false);
                } else {
                    holder.forwardContactFile.setEnabled(true);
                    holder.forwardContactPreviewPortrait.setEnabled(true);
                    holder.forwardContactPreviewLandscape.setEnabled(true);
                }
            }

            if (nodeList != null) {
                if (nodeList.size() == 1) {
                    MegaNode node = nodeList.get(0);

                    logDebug("Node Handle: " + node.getHandle());

                    if (context.getResources().getConfiguration().orientation == Configuration.ORIENTATION_LANDSCAPE) {
                        logDebug("Landscape configuration");
                        float width = TypedValue.applyDimension(TypedValue.COMPLEX_UNIT_DIP, MAX_WIDTH_FILENAME_LAND, context.getResources().getDisplayMetrics());
                        holder.contentContactMessageFileName.setMaxWidth((int) width);
                        holder.contentContactMessageFileSize.setMaxWidth((int) width);
                    } else {
                        logDebug("Portrait configuration");
                        float width = TypedValue.applyDimension(TypedValue.COMPLEX_UNIT_DIP, MAX_WIDTH_FILENAME_PORT, context.getResources().getDisplayMetrics());
                        holder.contentContactMessageFileName.setMaxWidth((int) width);
                        holder.contentContactMessageFileSize.setMaxWidth((int) width);
                    }
                    holder.contentContactMessageFileName.setText(node.getName());
                    long nodeSize = node.getSize();
                    holder.contentContactMessageFileSize.setText(getSizeString(nodeSize));
                    holder.contentContactMessageFileThumb.setImageResource(MimeTypeList.typeForName(node.getName()).getIconResourceId());

                    logDebug("Get preview of node");
                    Bitmap preview = null;
                    if (node.hasPreview()) {
                        logDebug("Get preview of node");
                        preview = getPreviewFromCache(node);
                        if (preview != null) {
                            previewCache.put(node.getHandle(), preview);

                            if (preview.getWidth() < preview.getHeight()) {
                                setBitmapAndUpdateDimensions(holder.contentContactMessageThumbPort, preview);

                                if (MimeTypeList.typeForName(node.getName()).isPdf()) {
                                    logDebug("Contact message - Is pfd preview");
                                    holder.iconContactTypeDocPortraitPreview.setVisibility(View.VISIBLE);
                                    holder.gradientContactMessageThumbPort.setVisibility(View.GONE);
                                    holder.videoIconContactMessageThumbPort.setVisibility(View.GONE);
                                    holder.videoTimecontentContactMessageThumbPort.setVisibility(View.GONE);

                                } else if (MimeTypeList.typeForName(node.getName()).isVideo()) {
                                    logDebug("Contact message - Is video preview");
                                    holder.gradientContactMessageThumbPort.setVisibility(View.VISIBLE);
                                    holder.videoIconContactMessageThumbPort.setVisibility(View.VISIBLE);
                                    holder.videoTimecontentContactMessageThumbPort.setText(timeVideo(node));
                                    holder.videoTimecontentContactMessageThumbPort.setVisibility(View.VISIBLE);
                                    holder.iconContactTypeDocPortraitPreview.setVisibility(View.GONE);

                                } else {
                                    holder.iconContactTypeDocPortraitPreview.setVisibility(View.GONE);
                                    holder.gradientContactMessageThumbPort.setVisibility(View.GONE);
                                    holder.videoIconContactMessageThumbPort.setVisibility(View.GONE);
                                    holder.videoTimecontentContactMessageThumbPort.setVisibility(View.GONE);
                                }

                                holder.contentContactMessageThumbPort.setVisibility(View.VISIBLE);

                                if (cC.isInAnonymousMode() || isMultipleSelect()) {
                                    holder.forwardContactPreviewPortrait.setVisibility(View.GONE);
                                }
                                else {
                                    holder.forwardContactPreviewPortrait.setVisibility(View.VISIBLE);
                                    holder.forwardContactPreviewPortrait.setOnClickListener(this);
                                }

                                holder.forwardContactPreviewLandscape.setVisibility(View.GONE);
                                holder.forwardContactFile.setVisibility(View.GONE);

                                holder.contentContactMessageThumbLand.setVisibility(View.GONE);
                                holder.gradientContactMessageThumbLand.setVisibility(View.GONE);
                                holder.videoIconContactMessageThumbLand.setVisibility(View.GONE);
                                holder.videoTimecontentContactMessageThumbLand.setVisibility(View.GONE);
                                holder.contentContactMessageFile.setVisibility(View.GONE);

                                holder.contentContactMessageFileThumb.setVisibility(View.GONE);
                                holder.contentContactMessageFileName.setVisibility(View.GONE);
                                holder.contentContactMessageFileSize.setVisibility(View.GONE);
                            } else {
                                setBitmapAndUpdateDimensions(holder.contentContactMessageThumbLand, preview);

                                if (MimeTypeList.typeForName(node.getName()).isPdf()) {
                                    logDebug("Contact message - Is pfd preview");
                                    holder.iconContactTypeDocLandPreview.setVisibility(View.VISIBLE);
                                    holder.gradientContactMessageThumbLand.setVisibility(View.GONE);
                                    holder.videoIconContactMessageThumbLand.setVisibility(View.GONE);
                                    holder.videoTimecontentContactMessageThumbLand.setVisibility(View.GONE);

                                } else if (MimeTypeList.typeForName(node.getName()).isVideo()) {
                                    logDebug("Contact message - Is video preview");
                                    holder.gradientContactMessageThumbLand.setVisibility(View.VISIBLE);
                                    holder.videoIconContactMessageThumbLand.setVisibility(View.VISIBLE);
                                    holder.videoTimecontentContactMessageThumbLand.setText(timeVideo(node));
                                    holder.videoTimecontentContactMessageThumbLand.setVisibility(View.VISIBLE);
                                    holder.iconContactTypeDocLandPreview.setVisibility(View.GONE);
                                } else {
                                    holder.iconContactTypeDocLandPreview.setVisibility(View.GONE);
                                    holder.gradientContactMessageThumbLand.setVisibility(View.GONE);
                                    holder.videoIconContactMessageThumbLand.setVisibility(View.GONE);
                                    holder.videoTimecontentContactMessageThumbLand.setVisibility(View.GONE);
                                }

                                holder.contentContactMessageThumbLand.setVisibility(View.VISIBLE);

                                if (cC.isInAnonymousMode() || isMultipleSelect()) {
                                    holder.forwardContactPreviewLandscape.setVisibility(View.GONE);
                                }
                                else {
                                    holder.forwardContactPreviewLandscape.setVisibility(View.VISIBLE);
                                    holder.forwardContactPreviewLandscape.setOnClickListener(this);
                                }

                                holder.forwardContactPreviewPortrait.setVisibility(View.GONE);
                                holder.forwardContactFile.setVisibility(View.GONE);

                                holder.contentContactMessageThumbPort.setVisibility(View.GONE);
                                holder.gradientContactMessageThumbPort.setVisibility(View.GONE);
                                holder.videoIconContactMessageThumbPort.setVisibility(View.GONE);
                                holder.videoTimecontentContactMessageThumbPort.setVisibility(View.GONE);
                                holder.contentContactMessageFile.setVisibility(View.GONE);

                                holder.contentContactMessageFileThumb.setVisibility(View.GONE);
                                holder.contentContactMessageFileName.setVisibility(View.GONE);
                                holder.contentContactMessageFileSize.setVisibility(View.GONE);
                            }

                        } else {
                            long msgId = message.getMsgId() != MEGACHAT_INVALID_HANDLE ? message.getMsgId() : message.getTempId();
                            try {
                                new MegaChatLollipopAdapter.ChatPreviewAsyncTask(holder, msgId).execute(node);

                            } catch (Exception ex) {
                                //Too many AsyncTasks
                                logError("Too many AsyncTasks", ex);
                            }
                        }

                    } else {
                        logWarning("Node has no preview on servers");

                        preview = getPreviewFromCache(node);
                        if (preview != null) {
                            previewCache.put(node.getHandle(), preview);
                            setContactPreview(holder, preview, node);
                        } else {

                            try {
                                new MegaChatLollipopAdapter.ChatLocalPreviewAsyncTask(holder, message.getMsgId()).execute(node);

                            } catch (Exception ex) {
                                //Too many AsyncTasks
                                logError("Too many AsyncTasks", ex);
                            }
                        }
                    }
                } else {
                    long totalSize = 0;
                    int count = 0;
                    for (int i = 0; i < nodeList.size(); i++) {
                        MegaNode temp = nodeList.get(i);
                        count++;
                        totalSize = totalSize + temp.getSize();
                    }
                    ((ViewHolderMessageChat) holder).contentContactMessageFileSize.setText(getSizeString(totalSize));
                    MegaNode node = nodeList.get(0);
                    ((ViewHolderMessageChat) holder).contentContactMessageFileThumb.setImageResource(MimeTypeList.typeForName(node.getName()).getIconResourceId());
                    if (count == 1) {
                        ((ViewHolderMessageChat) holder).contentContactMessageFileName.setText(node.getName());
                    } else {
                        ((ViewHolderMessageChat) holder).contentContactMessageFileName.setText(context.getResources().getQuantityString(R.plurals.new_general_num_files, count, count));
                    }
                }
            }
        }

        checkReactionsInMessage(position, holder, chatRoom.getChatId(), androidMessage);
    }

    /**
     * Hides all the layouts related to attachment messages.
     *
     * @param position  Position of holder in adapter.
     * @param holder    ViewHolderMessageChat from which the layouts have to be hidden.
     */
    private void hideLayoutsAttachmentMessages(int position, ViewHolderMessageChat holder) {
        if (isHolderNull(position, holder)) {
            return;
        }

        holder.contentOwnMessageFileThumb.setVisibility(View.GONE);
        holder.contentOwnMessageFileName.setVisibility(View.GONE);
        holder.contentOwnMessageFileSize.setVisibility(View.GONE);

        holder.previewFramePort.setVisibility(View.GONE);
        holder.contentOwnMessageThumbPort.setVisibility(View.GONE);
        holder.contentOwnMessageThumbPort.setImageBitmap(null);
        holder.gradientOwnMessageThumbPort.setVisibility(View.GONE);
        holder.videoIconOwnMessageThumbPort.setVisibility(View.GONE);
        holder.videoTimecontentOwnMessageThumbPort.setVisibility(View.GONE);
        holder.iconOwnTypeDocPortraitPreview.setVisibility(View.GONE);
        holder.transparentCoatingPortrait.setVisibility(View.GONE);
        holder.uploadingProgressBarPort.setVisibility(View.GONE);
        holder.errorUploadingPortrait.setVisibility(View.GONE);
        holder.forwardOwnPortrait.setVisibility(View.GONE);

        holder.previewFrameLand.setVisibility(View.GONE);
        holder.contentOwnMessageThumbLand.setVisibility(View.GONE);
        holder.contentOwnMessageThumbLand.setImageBitmap(null);
        holder.gradientOwnMessageThumbLand.setVisibility(View.GONE);
        holder.videoIconOwnMessageThumbLand.setVisibility(View.GONE);
        holder.videoTimecontentOwnMessageThumbLand.setVisibility(View.GONE);
        holder.iconOwnTypeDocLandPreview.setVisibility(View.GONE);
        holder.transparentCoatingLandscape.setVisibility(View.GONE);
        holder.uploadingProgressBarLand.setVisibility(View.GONE);
        holder.errorUploadingLandscape.setVisibility(View.GONE);
        holder.forwardOwnLandscape.setVisibility(View.GONE);

        holder.contentOwnMessageFileLayout.setVisibility(View.GONE);
        holder.errorUploadingFile.setVisibility(View.GONE);
        holder.retryAlert.setVisibility(View.GONE);
        holder.forwardOwnFile.setVisibility(View.GONE);

        holder.contentContactMessageFileThumb.setVisibility(View.GONE);
        holder.contentContactMessageFileName.setVisibility(View.GONE);
        holder.contentContactMessageFileSize.setVisibility(View.GONE);

        holder.contentContactMessageAttachLayout.setVisibility(View.GONE);
        holder.contentContactMessageThumbPort.setVisibility(View.GONE);
        holder.contentContactMessageThumbPort.setImageBitmap(null);
        holder.gradientContactMessageThumbPort.setVisibility(View.GONE);
        holder.videoIconContactMessageThumbPort.setVisibility(View.GONE);
        holder.videoTimecontentContactMessageThumbPort.setVisibility(View.GONE);
        holder.iconContactTypeDocPortraitPreview.setVisibility(View.GONE);
        holder.forwardContactPreviewPortrait.setVisibility(View.GONE);

        holder.contentContactMessageThumbLand.setVisibility(View.GONE);
        holder.contentContactMessageThumbLand.setImageBitmap(null);
        holder.gradientContactMessageThumbLand.setVisibility(View.GONE);
        holder.videoIconContactMessageThumbLand.setVisibility(View.GONE);
        holder.videoTimecontentContactMessageThumbLand.setVisibility(View.GONE);
        holder.iconContactTypeDocLandPreview.setVisibility(View.GONE);
        holder.forwardContactPreviewLandscape.setVisibility(View.GONE);

        holder.contentContactMessageFile.setVisibility(View.GONE);
        holder.forwardContactFile.setVisibility(View.GONE);
    }

    /**
     * Draws a GIF message.
     *
     * @param holder            ViewHolderMessageChat where the message is going to be drawn.
     * @param androidMessage    AndroidMegaChatMessage to draw.
     * @param position          Position in adapter.
     * @param isGiphy           True if the message makes reference to a giphy message, false if the message makes reference to a GIF attachment message.
     */
    public void bindGiphyOrGifMessage(ViewHolderMessageChat holder, AndroidMegaChatMessage androidMessage, int position, boolean isGiphy) {
        MegaChatMessage message = androidMessage.getMessage();
        boolean isPortraitMode = isScreenInPortrait(context);
        boolean enableForward = positionClicked == INVALID_POSITION || positionClicked != position;
        float maxWidth = dp2px(isPortraitMode ? MAX_WIDTH_FILENAME_PORT : MAX_WIDTH_FILENAME_LAND, outMetrics);
        boolean isOwnMessage = message.getUserHandle() == myUserHandle;
        boolean isNotAnonymousModeNeitherMultipleselect = !cC.isInAnonymousMode() && !isMultipleSelect();
        Bitmap preview = null;
        boolean orientationPortrait = true;
        MegaChatGiphy giphy = null;
        MegaNode node = null;
        String gifName = null;
        long gifSize = 0;

        hideLayoutsAttachmentMessages(position, holder);

        if (isGiphy) {
            if (message.getContainsMeta() != null && message.getContainsMeta().getGiphy() != null) {
                giphy = message.getContainsMeta().getGiphy();
                if (giphy == null) {
                    logError("MegaChatGiphy is null");
                    return;
                }

                gifName = giphy.getTitle();
                gifSize = giphy.getWebpSize();
                orientationPortrait = giphy.getWidth() < giphy.getHeight();
            }
        } else if (message.getMegaNodeList() != null) {
            node = message.getMegaNodeList().get(0);
            if (node == null) {
                logError("MegaNode is null");
                return;
            }

            gifName = node.getName();
            gifSize = node.getSize();
            preview = getPreviewFromCache(node);

            if (preview != null) {
                previewCache.put(node.getHandle(), preview);
                orientationPortrait = preview.getWidth() < preview.getHeight();
            } else {
                if (isNotAnonymousModeNeitherMultipleselect) {
                    if (isOwnMessage) {
                        holder.forwardOwnFile.setVisibility(View.VISIBLE);
                        holder.forwardOwnFile.setOnClickListener(this);
                    } else {
                        holder.forwardContactFile.setVisibility(View.VISIBLE);
                        holder.forwardContactFile.setVisibility(View.VISIBLE);
                    }
                }

                try {
                    new MegaChatLollipopAdapter.ChatPreviewAsyncTask(holder, message.getMsgId()).execute(node);
                } catch (Exception ex) {
                    logError("Too many AsyncTasks", ex);
                }
            }
        }

        boolean showForwardOrientation = isNotAnonymousModeNeitherMultipleselect && (isGiphy || preview != null);

        if (messages.get(position - 1).getInfoToShow() != -1) {
            setInfoToShow(position, holder, isOwnMessage, messages.get(position - 1).getInfoToShow(),
                    formatDate(context, message.getTimestamp(), DATE_SHORT_FORMAT),
                    formatTime(message));
        }

        if (isOwnMessage) {
            holder.layoutAvatarMessages.setVisibility(View.GONE);
            holder.titleOwnMessage.setGravity(Gravity.END);

            holder.titleOwnMessage.setPadding(0, 0,
                    scaleWidthPx(isPortraitMode ? PADDING_RIGHT_HOUR_OF_OWN_MESSAGE_PORT
                            : PADDING_RIGHT_HOUR_OF_OWN_MESSAGE_LAND, outMetrics), 0);


            holder.ownMessageLayout.setVisibility(View.VISIBLE);
            holder.contactMessageLayout.setVisibility(View.GONE);
            holder.contentOwnMessageLayout.setVisibility(View.VISIBLE);
            holder.ownManagementMessageLayout.setVisibility(View.GONE);
            holder.contentOwnMessageText.setVisibility(View.GONE);
            holder.urlOwnMessageLayout.setVisibility(View.GONE);
            holder.contentOwnMessageVoiceClipLayout.setVisibility(View.GONE);
            holder.contentOwnMessageContactLayout.setVisibility(View.GONE);

            int status = message.getStatus();
            boolean statusRejectedOrSendingManual = status == MegaChatMessage.STATUS_SERVER_REJECTED || status == MegaChatMessage.STATUS_SENDING_MANUAL;

            checkMultiselectionMode(position, holder, true, message.getMsgId());

            if (!isMultipleSelect()) {
                holder.forwardOwnPortrait.setEnabled(enableForward);
                holder.forwardOwnLandscape.setEnabled(enableForward);
            }

            if (orientationPortrait) {
                holder.previewFramePort.setVisibility(View.VISIBLE);

                if (showForwardOrientation) {
                    holder.forwardOwnPortrait.setVisibility(View.VISIBLE);
                    holder.forwardOwnPortrait.setOnClickListener(this);
                }
            } else {
                holder.previewFrameLand.setVisibility(View.VISIBLE);

                if (showForwardOrientation) {
                    holder.forwardOwnLandscape.setVisibility(View.VISIBLE);
                    holder.forwardOwnLandscape.setOnClickListener(this);
                }
            }

            if (isGiphy) {
                setGiphyProperties(giphy, holder, orientationPortrait, true);
            } else if (preview == null) {
                holder.contentOwnMessageFileLayout.setVisibility(View.VISIBLE);
                holder.contentOwnMessageFileLayout.setBackground(ContextCompat.getDrawable(context,
                        statusRejectedOrSendingManual || status == MegaChatMessage.STATUS_SENDING
                                ? R.drawable.light_rounded_chat_own_message
                                : R.drawable.dark_rounded_chat_own_message));

                holder.contentOwnMessageFileThumb.setVisibility(View.VISIBLE);
                holder.contentOwnMessageFileName.setVisibility(View.VISIBLE);
                holder.contentOwnMessageFileSize.setVisibility(View.VISIBLE);

                holder.contentOwnMessageFileName.setMaxWidth((int) maxWidth);
                holder.contentOwnMessageFileSize.setMaxWidth((int) maxWidth);
                holder.contentOwnMessageFileName.setText(gifName);
                holder.contentOwnMessageFileSize.setText(getSizeString(gifSize));

                holder.contentOwnMessageFileThumb.setImageResource(MimeTypeList.typeForName(gifName).getIconResourceId());

                if (statusRejectedOrSendingManual) {
                    holder.errorUploadingFile.setVisibility(View.VISIBLE);
                    holder.retryAlert.setVisibility(View.VISIBLE);
                    holder.forwardOwnFile.setVisibility(View.GONE);
                    holder.forwardOwnPortrait.setVisibility(View.GONE);
                    holder.forwardOwnLandscape.setVisibility(View.GONE);
                }
            } else {
                if (node.hasPreview()) {
                    setOwnPreview(holder, preview, node);
                } else {
                    setGIFProperties(node, holder, orientationPortrait, true);
                    setBitmapAndUpdateDimensions(orientationPortrait ? holder.contentOwnMessageThumbPort : holder.contentOwnMessageThumbLand, preview);
                }

                if (statusRejectedOrSendingManual) {
                    setErrorStateOnPreview(holder, preview);
                }
            }
        } else {
            long userHandle = message.getUserHandle();
            setContactMessageName(position, holder, userHandle, true);

            holder.titleContactMessage.setPadding(scaleWidthPx(isPortraitMode ? CONTACT_MESSAGE_PORT : CONTACT_MESSAGE_LAND, outMetrics),
                    0, 0, 0);

            holder.ownMessageLayout.setVisibility(View.GONE);
            holder.contactMessageLayout.setVisibility(View.VISIBLE);
            holder.contentContactMessageLayout.setVisibility(View.VISIBLE);
            holder.contactManagementMessageLayout.setVisibility(View.GONE);
            holder.contentContactMessageVoiceClipLayout.setVisibility(View.GONE);
            holder.contentContactMessageText.setVisibility(View.GONE);
            holder.urlContactMessageLayout.setVisibility(View.GONE);

            if (messages.get(position - 1).isShowAvatar() && !isMultipleSelect()) {
                holder.layoutAvatarMessages.setVisibility(View.VISIBLE);
                setContactAvatar(holder, userHandle, holder.fullNameTitle);
            } else {
                holder.layoutAvatarMessages.setVisibility(View.GONE);
            }

            holder.contentContactMessageAttachLayout.setVisibility(View.VISIBLE);
            holder.contentContactMessageContactLayout.setVisibility(View.GONE);

            checkMultiselectionMode(position, holder, false, message.getMsgId());

            if (!isMultipleSelect()) {
                holder.forwardContactPreviewPortrait.setEnabled(enableForward);
                holder.forwardContactPreviewLandscape.setEnabled(enableForward);
            }

            if (orientationPortrait && showForwardOrientation) {
                holder.forwardContactPreviewPortrait.setVisibility(View.VISIBLE);
                holder.forwardContactPreviewPortrait.setOnClickListener(this);
            } else if (showForwardOrientation) {
                holder.forwardContactPreviewLandscape.setVisibility(View.VISIBLE);
                holder.forwardContactPreviewLandscape.setOnClickListener(this);
            }

            if (isGiphy) {
                setGiphyProperties(giphy, holder, orientationPortrait, false);
            } else if (preview == null) {
                holder.contentContactMessageFile.setVisibility(View.VISIBLE);
                holder.contentContactMessageFileThumb.setVisibility(View.VISIBLE);
                holder.contentContactMessageFileName.setVisibility(View.VISIBLE);
                holder.contentContactMessageFileSize.setVisibility(View.VISIBLE);

                holder.contentContactMessageFileName.setMaxWidth((int) maxWidth);
                holder.contentContactMessageFileSize.setMaxWidth((int) maxWidth);
                holder.contentContactMessageFileName.setText(gifName);
                holder.contentContactMessageFileSize.setText(getSizeString(gifSize));

                holder.contentContactMessageFileThumb.setImageResource(MimeTypeList.typeForName(gifName).getIconResourceId());
            } else if (node.hasPreview()) {
                setGIFProperties(node, holder, orientationPortrait, false);
                setBitmapAndUpdateDimensions(orientationPortrait ? holder.contentContactMessageThumbPort : holder.contentContactMessageThumbLand, preview);
            } else {
                setContactPreview(holder, preview, node);
            }
        }

        checkReactionsInMessage(position, holder, chatRoom.getChatId(), androidMessage);
    }

    /**
     * Updates the dimensions of a ImageView in which a preview is shown,
     * depending on the max size available.
     *
     * @param view          ImageView to update.
     * @param realWidth     Width of the preview.
     * @param realHeight    Height of the preview.
     */
    public static void updateViewDimensions(ImageView view, int realWidth, int realHeight) {
        if (view == null) {
            return;
        }

        RelativeLayout.LayoutParams params = (RelativeLayout.LayoutParams) view.getLayoutParams();
        int maxSize = view.getMaxWidth();
        float factor;

        if (realWidth == realHeight) {
            //Square
            params.height = params.width = maxSize;
        } else if (realHeight > realWidth) {
            //Portrait
            params.height = maxSize;
            factor = (float) maxSize / (float) realHeight;
            params.width = (int) (factor * realWidth);
        } else {
            //Landscape
            params.width = maxSize;
            factor =  (float) maxSize / (float) realWidth;
            params.height = (int) (factor * realHeight);
        }

        view.setLayoutParams(params);
    }

    /**
     *  Sets a bitmap into ImageView and updates its dimensions depending on
     *  the max size available and preview dimensions.
     *
     * @param view      ImageView in which the Bitmap has to be set and the dimensions has to be updated.
     * @param bitmap    Bitmap to set into Imageview.
     */
    private void setBitmapAndUpdateDimensions(ImageView view, Bitmap bitmap){
        if (view == null || bitmap == null) {
            return;
        }

        if (view.getVisibility() != View.VISIBLE) {
            view.setVisibility(View.VISIBLE);
        }

        updateViewDimensions(view, bitmap.getWidth(), bitmap.getHeight());
        view.setImageBitmap(bitmap);
    }

    /**
     * Updates the background and dimensions of gif view.
     *
     * @param holder            ViewHolderMessageChat where the background and dimensions have to be updated.
     * @param backgroundColor   The color to set as background.
     * @param isPortrait        True if the view is portrait, false otherwise.
     * @param isOwnMessage      True if the message is own, false otherwise.
     * @param width             Width of the GIF.
     * @param height            Height of the GIF.
     */
    private void updateGifViewBackgroundAndDimensions(ViewHolderMessageChat holder, int backgroundColor, boolean isPortrait, boolean isOwnMessage, int width, int height) {
        if (holder == null) {
            return;
        }

        if (isPortrait) {
            if (isOwnMessage) {
                holder.gifViewOwnMessageThumbPort.setBackgroundColor(backgroundColor);
                updateViewDimensions(holder.gifViewOwnMessageThumbPort, width, height);
            } else {
                holder.gifViewContactMessageThumbPort.setBackgroundColor(backgroundColor);
                updateViewDimensions(holder.gifViewContactMessageThumbPort, width, height);
            }
        } else if (isOwnMessage) {
            holder.gifViewOwnMessageThumbLand.setBackgroundColor(backgroundColor);
            updateViewDimensions(holder.gifViewOwnMessageThumbLand, width, height);
        } else {
            holder.gifViewContactMessageThumbLand.setBackgroundColor(backgroundColor);
            updateViewDimensions(holder.gifViewContactMessageThumbLand, width, height);
        }
    }

    /**
     * Updates GIF layouts and attributes depending on the orientation, if the messages is own or of a contact
     * and if the Giphy should auto-play itself or not.
     *
     * @param giphy         MegaChatGiphy of the messages containing the Giphy.
     * @param holder        ViewHolderMessageChat where the layouts and attributes have to be updated.
     * @param isPortrait    True if the GIF has portrait orientation, false if has landscape orientation.
     * @param isOwnMessage  True if the message is own, false if it is of a contact.
     */
    private void setGiphyProperties(MegaChatGiphy giphy, ViewHolderMessageChat holder, boolean isPortrait, boolean isOwnMessage) {
        if (giphy == null || holder == null) {
            return;
        }

        boolean shouldAutoPlay = giphy.getWebpSize() <= MAX_SIZE_GIF_AUTO_PLAY;

        if (isPortrait) {
            if (isOwnMessage) {
                holder.gifViewOwnMessageThumbPort.setVisibility(View.VISIBLE);
            } else {
                holder.gifViewContactMessageThumbPort.setVisibility(View.VISIBLE);
            }
        } else if (isOwnMessage) {
            holder.gifViewOwnMessageThumbLand.setVisibility(View.VISIBLE);
        } else {
            holder.gifViewContactMessageThumbLand.setVisibility(View.VISIBLE);
        }

        updateGifViewBackgroundAndDimensions(holder, ContextCompat.getColor(context, R.color.giphy_loading_background),
                isPortrait, isOwnMessage, giphy.getWidth(), giphy.getHeight());
        setGIFAndGiphyProperties(shouldAutoPlay, shouldAutoPlay ? getOriginalGiphySrc(giphy.getWebpSrc()) : null, holder, isPortrait, isOwnMessage);
    }

    /**
     * Updates GIF layouts and attributes depending on the orientation, if the messages is own or of a contact
     * and if the GIF should auto-play itself or not.
     *
     * @param node          MegaNode of the messages containing the GIF.
     * @param holder        ViewHolderMessageChat where the layouts and attributes have to be updated.
     * @param isPortrait    True if the GIF has portrait orientation, false if has landscape orientation.
     * @param isOwnMessage  True if the message is own, false if it is of a contact.
     */
    private void setGIFProperties(MegaNode node, ViewHolderMessageChat holder, boolean isPortrait, boolean isOwnMessage) {
        if (node == null || holder == null) {
            return;
        }

        Bitmap preview = getPreviewFromCache(node);
        if (preview != null) {
            updateGifViewBackgroundAndDimensions(holder, Color.TRANSPARENT, isPortrait, isOwnMessage, preview.getWidth(), preview.getHeight());
        }

        setGIFAndGiphyProperties(node.getSize() <= MAX_SIZE_GIF_AUTO_PLAY, getUri(node), holder, isPortrait, isOwnMessage);
    }

    /**
     *Updates GIF layouts and attributes depending on the orientation, if the messages is own or of a contact
     * and if the GIF/Giphy should auto-play itself or not.
     *
     * @param shouldAutoPlay    True if should auto-play, false otherwise.
     * @param uri               The Uri to animate if should auto-play, null otherwise.
     * @param holder            ViewHolderMessageChat where the layouts and attributes have to be updated.
     * @param isPortrait        True if the GIF has portrait orientation, false if has landscape orientation.
     * @param isOwnMessage      True if the message is own, false if it is of a contact.
     */
    private void setGIFAndGiphyProperties(boolean shouldAutoPlay, Uri uri, ViewHolderMessageChat holder, boolean isPortrait, boolean isOwnMessage) {
        if (holder == null) {
            return;
        }

        boolean alreadyPlayed = animationsPlaying.contains(uri);
        if (alreadyPlayed || shouldAutoPlay) {
            if (uri != null) {
                if (!alreadyPlayed) {
                    animationsPlaying.add(uri);
                }

                holder.isPlayingAnimation = true;

                if (isPortrait) {
                    if (isOwnMessage) {
                        holder.gifIconOwnMessageThumbPort.setVisibility(View.GONE);
                        loadGifMessage(holder.gifViewOwnMessageThumbPort, holder.gifProgressOwnMessageThumbPort, holder.contentOwnMessageThumbPort, holder.contentOwnMessageFileLayout, uri);
                    } else {
                        holder.gifIconContactMessageThumbPort.setVisibility(View.GONE);
                        loadGifMessage(holder.gifViewContactMessageThumbPort, holder.gifProgressContactMessageThumbPort, holder.contentContactMessageThumbPort, holder.contentContactMessageFile, uri);
                    }
                } else if (isOwnMessage) {
                    holder.gifIconOwnMessageThumbLand.setVisibility(View.GONE);
                    loadGifMessage(holder.gifViewOwnMessageThumbLand, holder.gifProgressOwnMessageThumbLand, holder.contentOwnMessageThumbLand, holder.contentOwnMessageFileLayout, uri);
                } else {
                    holder.gifIconContactMessageThumbLand.setVisibility(View.GONE);
                    loadGifMessage(holder.gifViewContactMessageThumbLand, holder.gifProgressContactMessageThumbLand, holder.contentContactMessageThumbLand, holder.contentContactMessageFile, uri);
                }
            }
        } else {
            holder.isPlayingAnimation = false;

            if (isPortrait) {
                if (isOwnMessage) {
                    holder.gifIconOwnMessageThumbPort.setVisibility(View.VISIBLE);
                } else {
                    holder.gifIconContactMessageThumbPort.setVisibility(View.VISIBLE);
                }
            } else if (isOwnMessage) {
                holder.gifIconOwnMessageThumbLand.setVisibility(View.VISIBLE);
            } else {
                holder.gifIconContactMessageThumbLand.setVisibility(View.VISIBLE);
            }
        }
    }

    /**
     * If the node is already downloaded, get the local Uri.
     * If not, get the streaming one.
     *
     * @param node  MegaNode from which the Uri has to been get.
     * @return  The Uri if success, null otherwise.
     */
    private Uri getUri(MegaNode node) {
        String localPath = getLocalFile(context, node.getName(), node.getSize());
        if (localPath != null) {
            return UriUtil.getUriForFile(new File(localPath));
        } else {
            if (megaApi.httpServerIsRunning() == 0) {
                megaApi.httpServerStart();
            }

            ActivityManager.MemoryInfo mi = new ActivityManager.MemoryInfo();
            ActivityManager activityManager = (ActivityManager) context.getSystemService(Context.ACTIVITY_SERVICE);
            activityManager.getMemoryInfo(mi);

            if (mi.totalMem > BUFFER_COMP) {
                megaApi.httpServerSetMaxBufferSize(MAX_BUFFER_32MB);
            } else {
                megaApi.httpServerSetMaxBufferSize(MAX_BUFFER_16MB);
            }

            String url = megaApi.httpServerGetLocalLink(node);
            if (url != null) {
                return Uri.parse(url);
            }
        }

        return null;
    }

    /**
     * Hides all the layouts related to GIF or Giphy messages.
     *
     * @param position  Position of holder in adapter.
     * @param holder    ViewHolderMessageChat from which the layouts have to be hidden.
     */
    private void hideLayoutsGiphyAndGifMessages(int position, ViewHolderMessageChat holder){
        if (isHolderNull(position, holder)) {
            return;
        }

        holder.gifIconOwnMessageThumbPort.setVisibility(View.GONE);
        holder.gifProgressOwnMessageThumbPort.setVisibility(View.GONE);
        holder.gifViewOwnMessageThumbPort.setVisibility(View.GONE);

        holder.gifIconOwnMessageThumbLand.setVisibility(View.GONE);
        holder.gifProgressOwnMessageThumbLand.setVisibility(View.GONE);
        holder.gifViewOwnMessageThumbLand.setVisibility(View.GONE);

        holder.gifIconContactMessageThumbPort.setVisibility(View.GONE);
        holder.gifProgressContactMessageThumbPort.setVisibility(View.GONE);
        holder.gifViewContactMessageThumbPort.setVisibility(View.GONE);

        holder.gifIconContactMessageThumbLand.setVisibility(View.GONE);
        holder.gifProgressContactMessageThumbLand.setVisibility(View.GONE);
        holder.gifViewContactMessageThumbLand.setVisibility(View.GONE);
    }

    public void bindVoiceClipAttachmentMessage(ViewHolderMessageChat holder, AndroidMegaChatMessage androidMessage, int positionInAdapter) {
        logDebug("positionInAdapter: " + positionInAdapter);

        MegaChatMessage message = androidMessage.getMessage();
        final long messageUserHandle = message.getUserHandle();
        final long messageId = message.getMsgId();
        long messageHandle = -1;

        holder.totalDurationOfVoiceClip = 0;
        MegaNodeList nodeListOwn = message.getMegaNodeList();
        if(nodeListOwn.size() >= 1 && isVoiceClip(nodeListOwn.get(0).getName())) {
            holder.totalDurationOfVoiceClip = getVoiceClipDuration(nodeListOwn.get(0));
            messageHandle = message.getMegaNodeList().get(0).getHandle();

        }

        if(messagesPlaying == null) messagesPlaying = new ArrayList<>();
        boolean exist = false;
        if(!messagesPlaying.isEmpty()){
            for(MessageVoiceClip m:messagesPlaying){
                if(m.getIdMessage() == messageId){
                    exist = true;
                    break;
                }
            }
        }
        if(!exist){
            MessageVoiceClip messagePlaying = new MessageVoiceClip(messageId, messageUserHandle, messageHandle);
            messagesPlaying.add(messagePlaying);
        }

        MessageVoiceClip currentMessagePlaying = null;
        for(MessageVoiceClip m: messagesPlaying){
            if(m.getIdMessage() == messageId){
                currentMessagePlaying = m;
                break;
            }
        }


        if (message.getUserHandle() == myUserHandle) {
            logDebug("MY message!!");
            holder.layoutAvatarMessages.setVisibility(View.GONE);
            holder.titleOwnMessage.setGravity(Gravity.RIGHT);
            if(context.getResources().getConfiguration().orientation == Configuration.ORIENTATION_LANDSCAPE){
                holder.titleOwnMessage.setPadding(0,0,scaleWidthPx(PADDING_RIGHT_HOUR_OF_OWN_MESSAGE_LAND, outMetrics),0);
            }else{
                holder.titleOwnMessage.setPadding(0,0,scaleWidthPx(PADDING_RIGHT_HOUR_OF_OWN_MESSAGE_PORT, outMetrics),0);
            }

            logDebug("MY message handle!!: " + message.getMsgId());
            if (messages.get(positionInAdapter - 1).getInfoToShow() != -1) {
                setInfoToShow(positionInAdapter, holder, true, messages.get(positionInAdapter -1).getInfoToShow(),
                        formatDate(context, message.getTimestamp(), DATE_SHORT_FORMAT),
                        formatTime(message));
            }

            holder.ownMessageLayout.setVisibility(View.VISIBLE);
            holder.contactMessageLayout.setVisibility(View.GONE);

            holder.contentOwnMessageLayout.setVisibility(View.VISIBLE);
            holder.ownManagementMessageLayout.setVisibility(View.GONE);
            holder.contentOwnMessageText.setVisibility(View.GONE);
            holder.urlOwnMessageLayout.setVisibility(View.GONE);

            //Forward element(own message):
            holder.forwardOwnFile.setVisibility(View.GONE);
            holder.forwardOwnPortrait.setVisibility(View.GONE);
            holder.forwardOwnLandscape.setVisibility(View.GONE);
            holder.forwardOwnRichLinks.setVisibility(View.GONE);
            holder.forwardOwnContact.setVisibility(View.GONE);

            holder.previewFrameLand.setVisibility(View.GONE);
            holder.previewFramePort.setVisibility(View.GONE);

            holder.contentOwnMessageFileLayout.setVisibility(View.GONE);
            holder.contentOwnMessageContactLayout.setVisibility(View.GONE);

            //voice clip elements
            holder.contentOwnMessageVoiceClipLayout.setVisibility(View.VISIBLE);
            holder.contentOwnMessageVoiceClipSeekBar.setMax((int) holder.totalDurationOfVoiceClip);

            int status = message.getStatus();
            if ((status == MegaChatMessage.STATUS_SERVER_REJECTED) || (status == MegaChatMessage.STATUS_SENDING_MANUAL)) {
                logDebug("myMessage: STATUS_SERVER_REJECTED || STATUS_SENDING_MANUAL");
                holder.notAvailableOwnVoiceclip.setVisibility(View.VISIBLE);
                holder.contentOwnMessageVoiceClipPlay.setVisibility(View.GONE);
                holder.uploadingOwnProgressbarVoiceclip.setVisibility(View.GONE);

                holder.contentOwnMessageVoiceClipLayout.setBackground(ContextCompat.getDrawable(context, R.drawable.light_rounded_chat_own_message));
                holder.errorUploadingVoiceClip.setVisibility(View.VISIBLE);
                holder.retryAlert.setVisibility(View.VISIBLE);

                holder.contentOwnMessageVoiceClipSeekBar.setOnSeekBarChangeListener(null);
                holder.contentOwnMessageVoiceClipSeekBar.setEnabled(false);
                holder.contentOwnMessageVoiceClipSeekBar.setProgress(0);
                holder.contentOwnMessageVoiceClipDuration.setText("-:--");

            }else if (status == MegaChatMessage.STATUS_SENDING) {
                logDebug("myMessage: STATUS_SENDING ");
                holder.uploadingOwnProgressbarVoiceclip.setVisibility(View.VISIBLE);
                holder.notAvailableOwnVoiceclip.setVisibility(View.GONE);
                holder.contentOwnMessageVoiceClipPlay.setVisibility(View.GONE);

                holder.contentOwnMessageVoiceClipLayout.setBackground(ContextCompat.getDrawable(context, R.drawable.light_rounded_chat_own_message));
                holder.errorUploadingVoiceClip.setVisibility(View.GONE);
                holder.retryAlert.setVisibility(View.GONE);

                holder.contentOwnMessageVoiceClipSeekBar.setOnSeekBarChangeListener(null);
                holder.contentOwnMessageVoiceClipSeekBar.setEnabled(false);
                holder.contentOwnMessageVoiceClipSeekBar.setProgress(0);
                holder.contentOwnMessageVoiceClipDuration.setText("-:--");

            }else {
                if((holder.totalDurationOfVoiceClip == 0) || (currentMessagePlaying.getIsAvailable() == ERROR_VOICE_CLIP_TRANSFER)){
                    logWarning("myMessage: SENT -> duraton 0 or available == error");
                    holder.notAvailableOwnVoiceclip.setVisibility(View.VISIBLE);
                    holder.uploadingOwnProgressbarVoiceclip.setVisibility(View.GONE);
                    holder.contentOwnMessageVoiceClipPlay.setVisibility(View.GONE);
                    holder.contentOwnMessageVoiceClipSeekBar.setOnSeekBarChangeListener(null);
                    holder.contentOwnMessageVoiceClipSeekBar.setEnabled(false);
                    holder.contentOwnMessageVoiceClipSeekBar.setProgress(0);
                    holder.contentOwnMessageVoiceClipDuration.setText("--:--");

                }else{
                    logDebug("myMessage: SENT -> available ");
                    boolean isDownloaded = false;
                    File vcFile = buildVoiceClipFile(context, message.getMegaNodeList().get(0).getName());
                    if(isFileAvailable(vcFile) && vcFile.length() == message.getMegaNodeList().get(0).getSize()){
                        isDownloaded = true;
                    }

                    if(!isDownloaded){
                        logDebug("myMessage: is not downloaded ");
                        holder.uploadingOwnProgressbarVoiceclip.setVisibility(View.VISIBLE);
                        holder.contentOwnMessageVoiceClipPlay.setVisibility(View.GONE);
                        holder.notAvailableOwnVoiceclip.setVisibility(View.GONE);
                        holder.contentOwnMessageVoiceClipSeekBar.setOnSeekBarChangeListener(null);
                        holder.contentOwnMessageVoiceClipSeekBar.setEnabled(false);
                        holder.contentOwnMessageVoiceClipSeekBar.setProgress(0);
                        holder.contentOwnMessageVoiceClipDuration.setText("--:--");
                        downloadVoiceClip(holder, positionInAdapter, message.getUserHandle(), message.getMegaNodeList());
                    }else{
                        logDebug("myMessage: id " + message.getMsgId() + "is downloaded");
                        if (isDownloaded && currentMessagePlaying.isPlayingWhenTheScreenRotated()) {
                            currentMessagePlaying.setPlayingWhenTheScreenRotated(false);
                            playVoiceClip(currentMessagePlaying, vcFile.getAbsolutePath());
                        }
                        holder.contentOwnMessageVoiceClipPlay.setVisibility(View.VISIBLE);
                        holder.notAvailableOwnVoiceclip.setVisibility(View.GONE);
                        holder.uploadingOwnProgressbarVoiceclip.setVisibility(View.GONE);
                        if(currentMessagePlaying.getMediaPlayer().isPlaying()){
                            holder.contentOwnMessageVoiceClipPlay.setImageResource(R.drawable.ic_pause_grey);
                        }else{
                            holder.contentOwnMessageVoiceClipPlay.setImageResource(R.drawable.ic_play_grey);
                        }

                        if(currentMessagePlaying.getProgress() == 0){
                            holder.contentOwnMessageVoiceClipDuration.setText(milliSecondsToTimer(holder.totalDurationOfVoiceClip));
                        }else{
                            holder.contentOwnMessageVoiceClipDuration.setText(milliSecondsToTimer(currentMessagePlaying.getProgress()));
                        }

                        holder.contentOwnMessageVoiceClipSeekBar.setProgress(currentMessagePlaying.getProgress());
                        holder.contentOwnMessageVoiceClipSeekBar.setEnabled(true);
                        holder.contentOwnMessageVoiceClipSeekBar.setEventListener(new DetectorSeekBar.IListener() {
                            @Override
                            public void onClick(DetectorSeekBar detectorSeekBar) { }

                            @Override
                            public void onLongClick(DetectorSeekBar detectorSeekBar) {
                                if(!multipleSelect){
                                    ((ChatActivityLollipop) context).itemLongClick(positionInAdapter);
                                }
                            }
                        });

                        holder.contentOwnMessageVoiceClipSeekBar.setOnSeekBarChangeListener(new SeekBar.OnSeekBarChangeListener() {
                            @Override
                            public void onProgressChanged(SeekBar seekBar, int progress, boolean fromUser) {
                                if (fromUser) {
                                    updatingSeekBar(messageId, progress);
                                }
                            }

                            @Override
                            public void onStartTrackingTouch(SeekBar seekBar) { }

                            @Override
                            public void onStopTrackingTouch(SeekBar seekBar) { }
                        });
                    }
                }

                holder.contentOwnMessageVoiceClipDuration.setVisibility(View.VISIBLE);
                holder.contentOwnMessageVoiceClipSeekBar.setVisibility(View.VISIBLE);

                holder.contentOwnMessageVoiceClipLayout.setBackground(ContextCompat.getDrawable(context, R.drawable.dark_rounded_chat_own_message));
                holder.errorUploadingVoiceClip.setVisibility(View.GONE);
                holder.retryAlert.setVisibility(View.GONE);
            }

            checkMultiselectionMode(positionInAdapter, holder, true, message.getMsgId());

            if (multipleSelect) {
                holder.contentOwnMessageVoiceClipPlay.setOnClickListener(null);
                holder.contentOwnMessageVoiceClipSeekBar.setOnSeekBarChangeListener(null);
                holder.contentOwnMessageVoiceClipSeekBar.setEnabled(false);
                if(currentMessagePlaying.getMediaPlayer().isPlaying()){
                    holder.contentOwnMessageVoiceClipPlay.setImageResource(R.drawable.ic_play_grey);
                    currentMessagePlaying.getMediaPlayer().pause();
                    currentMessagePlaying.setProgress(currentMessagePlaying.getMediaPlayer().getCurrentPosition());
                    currentMessagePlaying.setPaused(true);
                    removeCallBacks();
                }
            } else {
                holder.contentOwnMessageVoiceClipPlay.setOnClickListener(this);
            }

        } else {
            long userHandle = message.getUserHandle();
            logDebug("Contact message: " + userHandle);

            setContactMessageName(positionInAdapter, holder, userHandle, true);

            if(context.getResources().getConfiguration().orientation == Configuration.ORIENTATION_LANDSCAPE){
                holder.titleContactMessage.setPadding(scaleWidthPx(CONTACT_MESSAGE_LAND,outMetrics),0,0,0);
            }else{
                holder.titleContactMessage.setPadding(scaleWidthPx(CONTACT_MESSAGE_PORT, outMetrics),0,0,0);
            }

            if (messages.get(positionInAdapter - 1).getInfoToShow() != -1) {
                setInfoToShow(positionInAdapter, holder, false, messages.get(positionInAdapter -1).getInfoToShow(),
                        formatDate(context, message.getTimestamp(), DATE_SHORT_FORMAT),
                        formatTime(message));
            }

            holder.ownMessageLayout.setVisibility(View.GONE);
            holder.contactMessageLayout.setVisibility(View.VISIBLE);
            holder.contentContactMessageLayout.setVisibility(View.VISIBLE);
            holder.contactManagementMessageLayout.setVisibility(View.GONE);

            if (messages.get(positionInAdapter - 1).isShowAvatar() && !isMultipleSelect()) {
                holder.layoutAvatarMessages.setVisibility(View.VISIBLE);
                setContactAvatar(holder, userHandle, holder.fullNameTitle);
            } else {
                holder.layoutAvatarMessages.setVisibility(View.GONE);
            }

            holder.contentContactMessageText.setVisibility(View.GONE);
            holder.urlContactMessageLayout.setVisibility(View.GONE);

            holder.contentContactMessageThumbLand.setVisibility(View.GONE);

            holder.gradientContactMessageThumbLand.setVisibility(View.GONE);
            holder.videoIconContactMessageThumbLand.setVisibility(View.GONE);
            holder.videoTimecontentContactMessageThumbLand.setVisibility(View.GONE);

            holder.contentContactMessageThumbPort.setVisibility(View.GONE);

            holder.gradientContactMessageThumbPort.setVisibility(View.GONE);
            holder.videoIconContactMessageThumbPort.setVisibility(View.GONE);
            holder.videoTimecontentContactMessageThumbPort.setVisibility(View.GONE);

            holder.contentContactMessageAttachLayout.setVisibility(View.GONE);
            holder.contentContactMessageFile.setVisibility(View.GONE);

            //Forward element (contact messages):
            holder.forwardContactFile.setVisibility(View.GONE);
            holder.forwardContactPreviewPortrait.setVisibility(View.GONE);
            holder.forwardContactPreviewLandscape.setVisibility(View.GONE);
            holder.forwardContactRichLinks.setVisibility(View.GONE);
            holder.forwardContactContact.setVisibility(View.GONE);

            holder.contentContactMessageFileThumb.setVisibility(View.GONE);
            holder.contentContactMessageFileName.setVisibility(View.GONE);
            holder.contentContactMessageFileSize.setVisibility(View.GONE);
            holder.contentContactMessageContactLayout.setVisibility(View.GONE);

            //Voice clip elements:
            holder.contentContactMessageVoiceClipLayout.setVisibility(View.VISIBLE);
            holder.contentContactMessageVoiceClipSeekBar.setMax((int) holder.totalDurationOfVoiceClip);

            if((holder.totalDurationOfVoiceClip == 0) || (currentMessagePlaying.getIsAvailable() == ERROR_VOICE_CLIP_TRANSFER)){
                logWarning("ContMessage:SENT -> duraton 0 or available == error");
                holder.notAvailableContactVoiceclip.setVisibility(View.VISIBLE);
                holder.uploadingContactProgressbarVoiceclip.setVisibility(View.GONE);
                holder.contentContactMessageVoiceClipPlay.setVisibility(View.GONE);
                holder.contentContactMessageVoiceClipSeekBar.setOnSeekBarChangeListener(null);
                holder.contentContactMessageVoiceClipSeekBar.setEnabled(false);
                holder.contentContactMessageVoiceClipSeekBar.setProgress(0);
                holder.contentContactMessageVoiceClipDuration.setText("--:--");

            }else{

                boolean isDownloaded = false;

                File vcFile = buildVoiceClipFile(context, message.getMegaNodeList().get(0).getName());
                if(isFileAvailable(vcFile) && vcFile.length() == message.getMegaNodeList().get(0).getSize()){
                    isDownloaded = true;
                }

                if(!isDownloaded){
                    logDebug("ContMessage -> is not downloaded -> downloadVoiceClip");
                    holder.uploadingContactProgressbarVoiceclip.setVisibility(View.VISIBLE);
                    holder.contentContactMessageVoiceClipPlay.setVisibility(View.GONE);
                    holder.notAvailableContactVoiceclip.setVisibility(View.GONE);
                    holder.contentContactMessageVoiceClipSeekBar.setOnSeekBarChangeListener(null);
                    holder.contentContactMessageVoiceClipSeekBar.setEnabled(false);
                    holder.contentContactMessageVoiceClipSeekBar.setProgress(0);
                    holder.contentContactMessageVoiceClipDuration.setText("--:--");
                    downloadVoiceClip(holder, positionInAdapter, message.getUserHandle(), message.getMegaNodeList());

                }else{
                    logDebug("ContMessage -> is downloaded");
                    if (isDownloaded && currentMessagePlaying.isPlayingWhenTheScreenRotated()) {
                        currentMessagePlaying.setPlayingWhenTheScreenRotated(false);
                        playVoiceClip(currentMessagePlaying, vcFile.getAbsolutePath());
                    }

                    holder.contentContactMessageVoiceClipPlay.setVisibility(View.VISIBLE);
                    holder.notAvailableContactVoiceclip.setVisibility(View.GONE);
                    holder.uploadingContactProgressbarVoiceclip.setVisibility(View.GONE);

                    if(currentMessagePlaying.getMediaPlayer().isPlaying()){
                        holder.contentContactMessageVoiceClipPlay.setImageResource(R.drawable.ic_pause_grey);
                    }else{
                        holder.contentContactMessageVoiceClipPlay.setImageResource(R.drawable.ic_play_grey);
                    }

                    if(currentMessagePlaying.getProgress() == 0){
                        holder.contentContactMessageVoiceClipDuration.setText(milliSecondsToTimer(holder.totalDurationOfVoiceClip));
                    }else{
                        holder.contentContactMessageVoiceClipDuration.setText(milliSecondsToTimer(currentMessagePlaying.getProgress()));
                    }

                    holder.contentContactMessageVoiceClipSeekBar.setProgress(currentMessagePlaying.getProgress());
                    holder.contentContactMessageVoiceClipSeekBar.setEnabled(true);
                    holder.contentContactMessageVoiceClipSeekBar.setEventListener(new DetectorSeekBar.IListener() {
                        @Override
                        public void onClick(DetectorSeekBar detectorSeekBar) { }

                        @Override
                        public void onLongClick(DetectorSeekBar detectorSeekBar) {
                            if(!multipleSelect){
                                ((ChatActivityLollipop) context).itemLongClick(positionInAdapter);
                            }
                        }
                    });

                    holder.contentContactMessageVoiceClipSeekBar.setOnSeekBarChangeListener(new SeekBar.OnSeekBarChangeListener() {
                        @Override
                        public void onProgressChanged(SeekBar seekBar, int progress, boolean fromUser) {
                            if(fromUser) {
                                updatingSeekBar(messageId, progress);
                            }
                        }
                        @Override
                        public void onStartTrackingTouch(SeekBar seekBar) { }
                        @Override
                        public void onStopTrackingTouch(SeekBar seekBar) { }
                    });

                }
            }

            holder.contentContactMessageVoiceClipDuration.setVisibility(View.VISIBLE);
            holder.contentContactMessageVoiceClipSeekBar.setVisibility(View.VISIBLE);

            checkMultiselectionMode(positionInAdapter, holder, false, message.getMsgId());

            if (multipleSelect) {
                holder.contentContactMessageVoiceClipPlay.setOnClickListener(null);
                holder.contentContactMessageVoiceClipSeekBar.setOnSeekBarChangeListener(null);
                holder.contentContactMessageVoiceClipSeekBar.setEnabled(false);

                if(currentMessagePlaying.getMediaPlayer().isPlaying()){
                    holder.contentContactMessageVoiceClipPlay.setImageResource(R.drawable.ic_play_grey);
                    currentMessagePlaying.getMediaPlayer().pause();
                    currentMessagePlaying.setProgress(currentMessagePlaying.getMediaPlayer().getCurrentPosition());
                    currentMessagePlaying.setPaused(true);
                    removeCallBacks();
                }
            } else {
                holder.contentContactMessageVoiceClipPlay.setOnClickListener(this);
            }
        }

        checkReactionsInMessage(positionInAdapter, holder, chatRoom.getChatId(), androidMessage);
    }

    public void bindContactAttachmentMessage(ViewHolderMessageChat holder, AndroidMegaChatMessage androidMessage, int position) {
        logDebug("bindContactAttachmentMessage");

        MegaChatMessage message = androidMessage.getMessage();
        if (message.getUserHandle() == myUserHandle) {
            holder.layoutAvatarMessages.setVisibility(View.GONE);
            holder.titleOwnMessage.setGravity(Gravity.RIGHT);
            if(context.getResources().getConfiguration().orientation == Configuration.ORIENTATION_LANDSCAPE){
                holder.titleOwnMessage.setPadding(0,0,scaleWidthPx(PADDING_RIGHT_HOUR_OF_OWN_MESSAGE_LAND, outMetrics),0);
            }else{
                holder.titleOwnMessage.setPadding(0,0,scaleWidthPx(PADDING_RIGHT_HOUR_OF_OWN_MESSAGE_PORT, outMetrics),0);
            }

            logDebug("MY message!!");
            logDebug("MY message handle!!: " + message.getMsgId());

            if (messages.get(position - 1).getInfoToShow() != -1) {
                setInfoToShow(position, holder, true, messages.get(position -1).getInfoToShow(),
                        formatDate(context, message.getTimestamp(), DATE_SHORT_FORMAT),
                        formatTime(message));
            }

            holder.ownMessageLayout.setVisibility(View.VISIBLE);
            holder.contactMessageLayout.setVisibility(View.GONE);
            holder.contentOwnMessageLayout.setVisibility(View.VISIBLE);
            holder.ownManagementMessageLayout.setVisibility(View.GONE);
            holder.contentOwnMessageText.setVisibility(View.GONE);
            holder.previewFrameLand.setVisibility(View.GONE);
            holder.previewFramePort.setVisibility(View.GONE);
            holder.contentOwnMessageFileLayout.setVisibility(View.GONE);
            holder.contentOwnMessageVoiceClipLayout.setVisibility(View.GONE);

            holder.forwardOwnFile.setVisibility(View.GONE);
            holder.forwardOwnPortrait.setVisibility(View.GONE);
            holder.forwardOwnLandscape.setVisibility(View.GONE);
            holder.forwardOwnRichLinks.setVisibility(View.GONE);

            holder.contentOwnMessageContactLayout.setVisibility(View.VISIBLE);
            holder.contentOwnMessageContactThumb.setVisibility(View.VISIBLE);
            holder.contentOwnMessageContactName.setVisibility(View.VISIBLE);
            holder.contentOwnMessageContactEmail.setVisibility(View.VISIBLE);

            int status = message.getStatus();
            logDebug("Status: " + message.getStatus());
            if ((status == MegaChatMessage.STATUS_SERVER_REJECTED) || (status == MegaChatMessage.STATUS_SENDING_MANUAL)) {
                holder.contentOwnMessageContactLayout.setBackground(ContextCompat.getDrawable(context, R.drawable.light_rounded_chat_own_message));
                holder.errorUploadingContact.setVisibility(View.VISIBLE);
                holder.retryAlert.setVisibility(View.VISIBLE);
                holder.forwardOwnContact.setVisibility(View.GONE);

            } else if (status == MegaChatMessage.STATUS_SENDING) {
                holder.contentOwnMessageContactLayout.setBackground(ContextCompat.getDrawable(context, R.drawable.light_rounded_chat_own_message));
                holder.retryAlert.setVisibility(View.GONE);
                holder.errorUploadingContact.setVisibility(View.GONE);
                holder.forwardOwnContact.setVisibility(View.GONE);

            } else {
                holder.contentOwnMessageContactLayout.setBackground(ContextCompat.getDrawable(context, R.drawable.dark_rounded_chat_own_message));
                holder.retryAlert.setVisibility(View.GONE);
                holder.errorUploadingContact.setVisibility(View.GONE);

                if (cC.isInAnonymousMode() || isMultipleSelect()) {
                    holder.forwardOwnContact.setVisibility(View.GONE);
                }
                else {
                    holder.forwardOwnContact.setVisibility(View.VISIBLE);
                    holder.forwardOwnContact.setOnClickListener(this);
                }
            }

            if (!isScreenInPortrait(context)) {
                logDebug("Landscape configuration");
                holder.contentOwnMessageContactName.setMaxWidthEmojis(dp2px(MAX_WIDTH_FILENAME_LAND, outMetrics));
                holder.contentOwnMessageContactEmail.setMaxWidthEmojis(dp2px(MAX_WIDTH_FILENAME_LAND, outMetrics));
            } else {
                logDebug("Portrait configuration");
                holder.contentOwnMessageContactName.setMaxWidthEmojis(dp2px(MAX_WIDTH_FILENAME_PORT, outMetrics));
                holder.contentOwnMessageContactEmail.setMaxWidthEmojis(dp2px(MAX_WIDTH_FILENAME_PORT, outMetrics));
            }

            long userCount = message.getUsersCount();

            if (userCount == 1) {
                holder.contentOwnMessageContactName.setText(converterShortCodes(getNameContactAttachment(message)));
                holder.contentOwnMessageContactEmail.setText(message.getUserEmail(0));
                setUserAvatar(holder, message);
            } else {
                //Show default avatar with userCount
                StringBuilder name = new StringBuilder("");
                name.append(message.getUserName(0));
                for (int i = 1; i < userCount; i++) {
                    name.append(", " + message.getUserName(i));
                }
                holder.contentOwnMessageContactEmail.setText(name);
                String email = context.getResources().getQuantityString(R.plurals.general_selection_num_contacts, (int) userCount, userCount);
                holder.contentOwnMessageContactName.setText(email);
                Bitmap bitmapDefaultAvatar = getDefaultAvatar(getSpecificAvatarColor(AVATAR_PRIMARY_COLOR), userCount + "", AVATAR_SIZE, true);
                holder.contentOwnMessageContactThumb.setImageBitmap(bitmapDefaultAvatar);
            }

           checkMultiselectionMode(position, holder, true, message.getMsgId());

            if (!multipleSelect) {
                if (positionClicked != INVALID_POSITION && positionClicked == position) {
                    holder.forwardOwnContact.setEnabled(false);
                } else {
                    holder.forwardOwnContact.setEnabled(true);
                }
            }

        } else {
            long userHandle = message.getUserHandle();
            logDebug("Contact message!!: " + userHandle);

            setContactMessageName(position, holder, userHandle, true);

            if(context.getResources().getConfiguration().orientation == Configuration.ORIENTATION_LANDSCAPE){
                holder.titleContactMessage.setPadding(scaleWidthPx(CONTACT_MESSAGE_LAND,outMetrics),0,0,0);
            }else{
                holder.titleContactMessage.setPadding(scaleWidthPx(CONTACT_MESSAGE_PORT, outMetrics),0,0,0);
            }
            if (messages.get(position - 1).getInfoToShow() != -1) {
                setInfoToShow(position, holder, false, messages.get(position -1).getInfoToShow(),
                        formatDate(context, message.getTimestamp(), DATE_SHORT_FORMAT),
                        formatTime(message));
            }

            holder.ownMessageLayout.setVisibility(View.GONE);
            holder.contactMessageLayout.setVisibility(View.VISIBLE);
            holder.contentContactMessageLayout.setVisibility(View.VISIBLE);
            holder.contactManagementMessageLayout.setVisibility(View.GONE);

            holder.contentContactMessageVoiceClipLayout.setVisibility(View.GONE);

            if (messages.get(position - 1).isShowAvatar() && !isMultipleSelect()) {
                holder.layoutAvatarMessages.setVisibility(View.VISIBLE);
                setContactAvatar(holder, userHandle, holder.fullNameTitle);
            } else {
                holder.layoutAvatarMessages.setVisibility(View.GONE);
            }

            holder.contentContactMessageText.setVisibility(View.GONE);
            holder.contentContactMessageAttachLayout.setVisibility(View.GONE);
            holder.urlContactMessageLayout.setVisibility(View.GONE);
            holder.contentContactMessageContactLayout.setVisibility(View.VISIBLE);

            holder.forwardContactRichLinks.setVisibility(View.GONE);
            holder.forwardContactFile.setVisibility(View.GONE);
            holder.forwardContactPreviewPortrait.setVisibility(View.GONE);
            holder.forwardContactPreviewLandscape.setVisibility(View.GONE);

            if (cC.isInAnonymousMode() || isMultipleSelect()) {
                holder.forwardContactContact.setVisibility(View.GONE);
            }
            else {
                holder.forwardContactContact.setVisibility(View.VISIBLE);
                holder.forwardContactContact.setOnClickListener(this);
            }

            holder.contentContactMessageContactThumb.setVisibility(View.VISIBLE);
            holder.contentContactMessageContactName.setVisibility(View.VISIBLE);
            holder.contentContactMessageContactEmail.setVisibility(View.VISIBLE);

            if (!isScreenInPortrait(context)) {
                holder.contentContactMessageContactName.setMaxWidthEmojis(dp2px(MAX_WIDTH_FILENAME_LAND, outMetrics));
                holder.contentContactMessageContactEmail.setMaxWidthEmojis(dp2px(MAX_WIDTH_FILENAME_LAND, outMetrics));
            } else {
                holder.contentContactMessageContactName.setMaxWidthEmojis(dp2px(MAX_WIDTH_FILENAME_PORT, outMetrics));
                holder.contentContactMessageContactEmail.setMaxWidthEmojis(dp2px(MAX_WIDTH_FILENAME_PORT, outMetrics));
            }

            long userCount = message.getUsersCount();

            if (userCount == 1) {
                holder.contentContactMessageContactName.setText(converterShortCodes(getNameContactAttachment(message)));
                holder.contentContactMessageContactEmail.setText(message.getUserEmail(0));
                setUserAvatar(holder, message);

            } else {
                //Show default avatar with userCount
                StringBuilder name = new StringBuilder("");
                name.append(converterShortCodes(message.getUserName(0)));
                for (int i = 1; i < userCount; i++) {
                    name.append(", " + message.getUserName(i));
                }
                holder.contentContactMessageContactEmail.setText(name);
                String email = context.getResources().getQuantityString(R.plurals.general_selection_num_contacts, (int) userCount, userCount);
                holder.contentContactMessageContactName.setText(email);
                Bitmap bitmap = getDefaultAvatar(getSpecificAvatarColor(AVATAR_PRIMARY_COLOR), userCount + "", AVATAR_SIZE, true);
                holder.contentContactMessageContactThumb.setImageBitmap(bitmap);
            }

            checkMultiselectionMode(position, holder, false, message.getMsgId());

            if (!multipleSelect) {
                if (positionClicked != INVALID_POSITION && positionClicked == position) {
                    holder.forwardContactContact.setEnabled(false);
                } else {
                    holder.forwardContactContact.setEnabled(true);
                }
            }
        }

        checkReactionsInMessage(position, holder, chatRoom.getChatId(), androidMessage);
    }

    /**
     * Method for obtaining the name of an attached contact
     *
     * @param message The message sent or received.
     * @return The name or nick of the contact.
     */
    private String getNameContactAttachment(MegaChatMessage message) {
        String email = message.getUserEmail(0);
        MegaUser megaUser = megaApi.getContact(email);
        String name = getMegaUserNameDB(megaUser);
        if (name == null) {
            name = message.getUserName(0);
            if (isTextEmpty(name)) {
                name = email;
            }
        }
        return name;
    }

    public void bindChangeTitleMessage(ViewHolderMessageChat holder, AndroidMegaChatMessage androidMessage, int position) {
        logDebug("bindChangeTitleMessage");
        ((ViewHolderMessageChat) holder).layoutAvatarMessages.setVisibility(View.GONE);

        MegaChatMessage message = androidMessage.getMessage();

        if (message.getUserHandle() == myUserHandle) {

            ((ViewHolderMessageChat) holder).titleOwnMessage.setGravity(Gravity.LEFT);
            if(context.getResources().getConfiguration().orientation == Configuration.ORIENTATION_LANDSCAPE){
                ((ViewHolderMessageChat) holder).titleOwnMessage.setPadding(scaleWidthPx(MANAGEMENT_MESSAGE_LAND, outMetrics),0,0,0);
            }else{
                ((ViewHolderMessageChat) holder).titleOwnMessage.setPadding(scaleWidthPx(MANAGEMENT_MESSAGE_PORT, outMetrics),0,0,0);
            }

            logDebug("MY message!!");
            logDebug("MY message handle!!: " + message.getMsgId());
            if (messages.get(position - 1).getInfoToShow() != -1) {
                setInfoToShow(position, holder, true, messages.get(position -1).getInfoToShow(),
                        formatDate(context, message.getTimestamp(), DATE_SHORT_FORMAT),
                        formatTime(message));
            }

            ((ViewHolderMessageChat) holder).ownMessageLayout.setVisibility(View.VISIBLE);
            ((ViewHolderMessageChat) holder).contactMessageLayout.setVisibility(View.GONE);

            String messageContent = message.getContent();

            String textToShow = String.format(context.getString(R.string.change_title_messages), toCDATA( megaChatApi.getMyFullname()), toCDATA(messageContent));
            try {
                textToShow = textToShow.replace("[A]", "<font color=\'#060000\'>");
                textToShow = textToShow.replace("[/A]", "</font>");
                textToShow = textToShow.replace("[B]", "<font color=\'#868686\'>");
                textToShow = textToShow.replace("[/B]", "</font>");
                textToShow = textToShow.replace("[C]", "<font color=\'#060000\'>");
                textToShow = textToShow.replace("[/C]", "</font>");
            } catch (Exception e) {
            }

            Spanned result = null;
            if (android.os.Build.VERSION.SDK_INT >= android.os.Build.VERSION_CODES.N) {
                result = Html.fromHtml(textToShow, Html.FROM_HTML_MODE_LEGACY);
            } else {
                result = Html.fromHtml(textToShow);
            }

            ((ViewHolderMessageChat) holder).contentOwnMessageLayout.setVisibility(View.GONE);
            ((ViewHolderMessageChat) holder).ownManagementMessageLayout.setVisibility(View.VISIBLE);
            ((ViewHolderMessageChat) holder).ownManagementMessageIcon.setVisibility(View.GONE);

            RelativeLayout.LayoutParams paramsOwnManagement = (RelativeLayout.LayoutParams) holder.ownManagementMessageText.getLayoutParams();
            if(context.getResources().getConfiguration().orientation == Configuration.ORIENTATION_LANDSCAPE){
                paramsOwnManagement.leftMargin = scaleWidthPx(MANAGEMENT_MESSAGE_LAND, outMetrics);
            }else{
                paramsOwnManagement.leftMargin = scaleWidthPx(MANAGEMENT_MESSAGE_PORT, outMetrics);
            }            holder.ownManagementMessageText.setLayoutParams(paramsOwnManagement);

            ((ViewHolderMessageChat) holder).ownManagementMessageText.setText(result);

        } else {
            long userHandle = message.getUserHandle();
            logDebug("Contact message!!: " + userHandle);

            setContactMessageName(position, holder, userHandle, true);

            if(context.getResources().getConfiguration().orientation == Configuration.ORIENTATION_LANDSCAPE){
                holder.titleContactMessage.setPadding(scaleWidthPx(MANAGEMENT_MESSAGE_LAND,outMetrics),0,0,0);
            }else{
                holder.titleContactMessage.setPadding(scaleWidthPx(MANAGEMENT_MESSAGE_PORT, outMetrics),0,0,0);
            }

            if (messages.get(position - 1).getInfoToShow() != -1) {
                setInfoToShow(position, holder, false, messages.get(position -1).getInfoToShow(),
                        formatDate(context, message.getTimestamp(), DATE_SHORT_FORMAT),
                        formatTime(message));
            }

            ((ViewHolderMessageChat) holder).ownMessageLayout.setVisibility(View.GONE);
            ((ViewHolderMessageChat) holder).contactMessageLayout.setVisibility(View.VISIBLE);

            ((ViewHolderMessageChat) holder).contentContactMessageLayout.setVisibility(View.GONE);

            ((ViewHolderMessageChat) holder).contactManagementMessageLayout.setVisibility(View.VISIBLE);
            ((ViewHolderMessageChat) holder).contactManagementMessageIcon.setVisibility(View.GONE);

            RelativeLayout.LayoutParams paramsContactManagement = (RelativeLayout.LayoutParams) holder.contactManagementMessageText.getLayoutParams();
            if(context.getResources().getConfiguration().orientation == Configuration.ORIENTATION_LANDSCAPE){
                paramsContactManagement.leftMargin = scaleWidthPx(MANAGEMENT_MESSAGE_LAND, outMetrics);
            }else{
                paramsContactManagement.leftMargin = scaleWidthPx(MANAGEMENT_MESSAGE_PORT, outMetrics);
            }
            holder.contactManagementMessageText.setLayoutParams(paramsContactManagement);

            ((ViewHolderMessageChat) holder).nameContactText.setVisibility(View.GONE);

            String messageContent = message.getContent();

            String textToShow = String.format(context.getString(R.string.change_title_messages), toCDATA(holder.fullNameTitle), toCDATA(messageContent));
            try {
                textToShow = textToShow.replace("[A]", "<font color=\'#060000\'>");
                textToShow = textToShow.replace("[/A]", "</font>");
                textToShow = textToShow.replace("[B]", "<font color=\'#868686\'>");
                textToShow = textToShow.replace("[/B]", "</font>");
                textToShow = textToShow.replace("[C]", "<font color=\'#060000\'>");
                textToShow = textToShow.replace("[/C]", "</font>");
            } catch (Exception e) {
            }

            Spanned result = null;
            if (android.os.Build.VERSION.SDK_INT >= android.os.Build.VERSION_CODES.N) {
                result = Html.fromHtml(textToShow, Html.FROM_HTML_MODE_LEGACY);
            } else {
                result = Html.fromHtml(textToShow);
            }

            ((ViewHolderMessageChat) holder).contactManagementMessageText.setText(result);
        }
    }

    public void bindChatLinkMessage(ViewHolderMessageChat holder, AndroidMegaChatMessage androidMessage, int position) {
        logDebug("bindChatLinkMessage");

        MegaChatMessage message = androidMessage.getMessage();
        long userHandle = message.getUserHandle();
        logDebug("Contact message!!: " + userHandle);

        if (userHandle == myUserHandle) {
            ((ViewHolderMessageChat) holder).fullNameTitle = megaChatApi.getMyFullname();
        }
        else{
            setContactMessageName(position, holder, userHandle, false);
        }

        ((ViewHolderMessageChat) holder).nameContactText.setVisibility(View.GONE);

        if(context.getResources().getConfiguration().orientation == Configuration.ORIENTATION_LANDSCAPE){
            holder.titleContactMessage.setPadding(scaleWidthPx(MANAGEMENT_MESSAGE_LAND,outMetrics),0,0,0);
        }else{
            holder.titleContactMessage.setPadding(scaleWidthPx(MANAGEMENT_MESSAGE_PORT, outMetrics),0,0,0);
        }

        if (messages.get(position - 1).getInfoToShow() != -1) {
            setInfoToShow(position, holder, false, messages.get(position -1).getInfoToShow(),
                    formatDate(context, message.getTimestamp(), DATE_SHORT_FORMAT),
                    formatTime(message));
        }

        ((ViewHolderMessageChat) holder).ownMessageLayout.setVisibility(View.GONE);
        ((ViewHolderMessageChat) holder).contactMessageLayout.setVisibility(View.VISIBLE);

        ((ViewHolderMessageChat) holder).contentContactMessageLayout.setVisibility(View.GONE);
        ((ViewHolderMessageChat) holder).contactManagementMessageLayout.setVisibility(View.VISIBLE);
        ((ViewHolderMessageChat) holder).contactManagementMessageIcon.setVisibility(View.GONE);

        checkMultiselectionMode(position, holder, false, message.getMsgId());

        String textToShow = "";
        int messageType = message.getType();
        if(messageType == MegaChatMessage.TYPE_PUBLIC_HANDLE_CREATE){
            textToShow = String.format(context.getString(R.string.message_created_chat_link), toCDATA(holder.fullNameTitle));
            try {
                textToShow = textToShow.replace("[A]", "<font color=\'#060000\'>");
                textToShow = textToShow.replace("[/A]", "</font>");
                textToShow = textToShow.replace("[B]", "<font color=\'#868686\'>");
                textToShow = textToShow.replace("[/B]", "</font>");
            } catch (Exception e) {
                e.printStackTrace();
                logError("Exception formating the string: " + context.getString(R.string.message_created_chat_link), e);
            }
        }
        else if(messageType == MegaChatMessage.TYPE_PUBLIC_HANDLE_DELETE){
            textToShow = String.format(context.getString(R.string.message_deleted_chat_link), toCDATA(holder.fullNameTitle));
            try {
                textToShow = textToShow.replace("[A]", "<font color=\'#060000\'>");
                textToShow = textToShow.replace("[/A]", "</font>");
                textToShow = textToShow.replace("[B]", "<font color=\'#868686\'>");
                textToShow = textToShow.replace("[/B]", "</font>");
            } catch (Exception e) {
                e.printStackTrace();
                logError("Exception formating the string: " + context.getString(R.string.message_deleted_chat_link), e);
            }
        }
        else{
            textToShow = String.format(context.getString(R.string.message_set_chat_private), toCDATA(holder.fullNameTitle));
            try {
                textToShow = textToShow.replace("[A]", "<font color=\'#060000\'>");
                textToShow = textToShow.replace("[/A]", "</font>");
                textToShow = textToShow.replace("[B]", "<font color=\'#060000\'><b>");
                textToShow = textToShow.replace("[/B]", "</b></font><br/><br/>");
                textToShow += context.getString(R.string.subtitle_chat_message_enabled_ERK);
            } catch (Exception e) {
                e.printStackTrace();
                logError("Exception formating the string: " + context.getString(R.string.message_set_chat_private), e);
            }
        }

        Spanned result = null;
        if (android.os.Build.VERSION.SDK_INT >= android.os.Build.VERSION_CODES.N) {
            result = Html.fromHtml(textToShow, Html.FROM_HTML_MODE_LEGACY);
        } else {
            result = Html.fromHtml(textToShow);
        }
        ((ViewHolderMessageChat) holder).contactManagementMessageText.setText(result);

        checkReactionsInMessage(position, holder, chatRoom.getChatId(), androidMessage);
    }

    public void bindTruncateMessage(ViewHolderMessageChat holder, AndroidMegaChatMessage androidMessage, int position) {
        logDebug("bindTruncateMessage");
        ((ViewHolderMessageChat) holder).layoutAvatarMessages.setVisibility(View.VISIBLE);
        MegaChatMessage message = androidMessage.getMessage();
        if (message.getUserHandle() == myUserHandle) {

            ((ViewHolderMessageChat) holder).titleOwnMessage.setGravity(Gravity.LEFT);
            if(context.getResources().getConfiguration().orientation == Configuration.ORIENTATION_LANDSCAPE){
                ((ViewHolderMessageChat) holder).titleOwnMessage.setPadding(scaleWidthPx(MANAGEMENT_MESSAGE_LAND, outMetrics),0,0,0);
            }else{
                ((ViewHolderMessageChat) holder).titleOwnMessage.setPadding(scaleWidthPx(MANAGEMENT_MESSAGE_PORT, outMetrics),0,0,0);
            }
            logDebug("MY message!!");
            logDebug("MY message handle!!: " + message.getMsgId());

            if (messages.get(position - 1).getInfoToShow() != -1) {
                setInfoToShow(position, holder, true, messages.get(position -1).getInfoToShow(),
                        formatDate(context, message.getTimestamp(), DATE_SHORT_FORMAT),
                        formatTime(message));
            }

            ((ViewHolderMessageChat) holder).ownMessageLayout.setVisibility(View.VISIBLE);
            ((ViewHolderMessageChat) holder).contactMessageLayout.setVisibility(View.GONE);

            ((ViewHolderMessageChat) holder).contentOwnMessageLayout.setVisibility(View.GONE);

            String textToShow = String.format(context.getString(R.string.history_cleared_by), toCDATA(megaChatApi.getMyFullname()));
            try {
                textToShow = textToShow.replace("[A]", "<font color=\'#060000\'>");
                textToShow = textToShow.replace("[/A]", "</font>");
                textToShow = textToShow.replace("[B]", "<font color=\'#868686\'>");
                textToShow = textToShow.replace("[/B]", "</font>");
            } catch (Exception e) {
            }
            Spanned result = null;
            if (android.os.Build.VERSION.SDK_INT >= android.os.Build.VERSION_CODES.N) {
                result = Html.fromHtml(textToShow, Html.FROM_HTML_MODE_LEGACY);
            } else {
                result = Html.fromHtml(textToShow);
            }
            ((ViewHolderMessageChat) holder).ownManagementMessageText.setText(result);

            ((ViewHolderMessageChat) holder).ownManagementMessageLayout.setVisibility(View.VISIBLE);
            ((ViewHolderMessageChat) holder).ownManagementMessageIcon.setVisibility(View.GONE);
            RelativeLayout.LayoutParams paramsOwnManagement = (RelativeLayout.LayoutParams) holder.ownManagementMessageText.getLayoutParams();
            if(context.getResources().getConfiguration().orientation == Configuration.ORIENTATION_LANDSCAPE){
                paramsOwnManagement.leftMargin = scaleWidthPx(MANAGEMENT_MESSAGE_LAND, outMetrics);
            }else{
                paramsOwnManagement.leftMargin = scaleWidthPx(MANAGEMENT_MESSAGE_PORT, outMetrics);
            }
            holder.ownManagementMessageText.setLayoutParams(paramsOwnManagement);

        } else {
            long userHandle = message.getUserHandle();
            logDebug("Contact message!!: " + userHandle);

            setContactMessageName(position, holder, userHandle, true);

            if(context.getResources().getConfiguration().orientation == Configuration.ORIENTATION_LANDSCAPE){
                holder.titleContactMessage.setPadding(scaleWidthPx(MANAGEMENT_MESSAGE_LAND,outMetrics),0,0,0);
            }else{
                holder.titleContactMessage.setPadding(scaleWidthPx(MANAGEMENT_MESSAGE_PORT, outMetrics),0,0,0);
            }

            if (messages.get(position - 1).getInfoToShow() != -1) {
                setInfoToShow(position, holder, false, messages.get(position -1).getInfoToShow(),
                        formatDate(context, message.getTimestamp(), DATE_SHORT_FORMAT),
                        formatTime(message));
            }

            ((ViewHolderMessageChat) holder).ownMessageLayout.setVisibility(View.GONE);
            ((ViewHolderMessageChat) holder).contactMessageLayout.setVisibility(View.VISIBLE);

            ((ViewHolderMessageChat) holder).contentContactMessageLayout.setVisibility(View.GONE);
            ((ViewHolderMessageChat) holder).contactManagementMessageLayout.setVisibility(View.VISIBLE);
            ((ViewHolderMessageChat) holder).contactManagementMessageIcon.setVisibility(View.GONE);

            RelativeLayout.LayoutParams paramsContactManagement = (RelativeLayout.LayoutParams) holder.contactManagementMessageText.getLayoutParams();
            if(context.getResources().getConfiguration().orientation == Configuration.ORIENTATION_LANDSCAPE){
                paramsContactManagement.leftMargin = scaleWidthPx(MANAGEMENT_MESSAGE_LAND, outMetrics);
            }else{
                paramsContactManagement.leftMargin = scaleWidthPx(MANAGEMENT_MESSAGE_PORT, outMetrics);
            }
            holder.contactManagementMessageText.setLayoutParams(paramsContactManagement);

            ((ViewHolderMessageChat) holder).nameContactText.setVisibility(View.GONE);

            String textToShow = String.format(context.getString(R.string.history_cleared_by), toCDATA(holder.fullNameTitle));
            try {
                textToShow = textToShow.replace("[A]", "<font color=\'#060000\'>");
                textToShow = textToShow.replace("[/A]", "</font>");
                textToShow = textToShow.replace("[B]", "<font color=\'#00BFA5\'>");
                textToShow = textToShow.replace("[/B]", "</font>");
            } catch (Exception e) {
            }
            Spanned result = null;
            if (android.os.Build.VERSION.SDK_INT >= android.os.Build.VERSION_CODES.N) {
                result = Html.fromHtml(textToShow, Html.FROM_HTML_MODE_LEGACY);
            } else {
                result = Html.fromHtml(textToShow);
            }

            ((ViewHolderMessageChat) holder).contactManagementMessageText.setText(result);
        }
    }

    public void bindRevokeNodeMessage(ViewHolderMessageChat holder, AndroidMegaChatMessage androidMessage, int position) {
        logDebug("bindRevokeNodeMessage()");
        ((ViewHolderMessageChat) holder).layoutAvatarMessages.setVisibility(View.VISIBLE);
        MegaChatMessage message = androidMessage.getMessage();

        if (message.getUserHandle() == myUserHandle) {
            logDebug("MY message!!");
            logDebug("MY message handle!!: " + message.getMsgId());

            ((ViewHolderMessageChat) holder).titleOwnMessage.setGravity(Gravity.LEFT);
            if(context.getResources().getConfiguration().orientation == Configuration.ORIENTATION_LANDSCAPE){
                ((ViewHolderMessageChat) holder).titleOwnMessage.setPadding(scaleWidthPx(MANAGEMENT_MESSAGE_LAND, outMetrics),0,0,0);
            }else{
                ((ViewHolderMessageChat) holder).titleOwnMessage.setPadding(scaleWidthPx(MANAGEMENT_MESSAGE_PORT, outMetrics),0,0,0);
            }

            if (messages.get(position - 1).getInfoToShow() != -1) {
                setInfoToShow(position, holder, true, messages.get(position -1).getInfoToShow(),
                        formatDate(context, message.getTimestamp(), DATE_SHORT_FORMAT),
                        formatTime(message));
            }

            ((ViewHolderMessageChat) holder).ownMessageLayout.setVisibility(View.VISIBLE);
            ((ViewHolderMessageChat) holder).contactMessageLayout.setVisibility(View.GONE);

            String messageContent = "";

            if (message.getContent() != null) {
                messageContent = message.getContent();
            }

            AndroidMegaChatMessage androidMsg = messages.get(position - 1);
//            ((ViewHolderMessageChat)holder).contentOwnMessageLayout.setVisibility(View.VISIBLE);

            ((ViewHolderMessageChat) holder).contentOwnMessageText.setVisibility(View.VISIBLE);
            ((ViewHolderMessageChat) holder).previewFrameLand.setVisibility(View.GONE);
            ((ViewHolderMessageChat) holder).contentOwnMessageThumbLand.setVisibility(View.GONE);
            ((ViewHolderMessageChat) holder).previewFramePort.setVisibility(View.GONE);
            ((ViewHolderMessageChat) holder).contentOwnMessageThumbPort.setVisibility(View.GONE);

            holder.forwardOwnPortrait.setVisibility(View.GONE);
            holder.forwardOwnLandscape.setVisibility(View.GONE);
            holder.forwardOwnFile.setVisibility(View.GONE);
            holder.forwardOwnContact.setVisibility(View.GONE);
            holder.forwardOwnRichLinks.setVisibility(View.GONE);

            ((ViewHolderMessageChat) holder).gradientOwnMessageThumbPort.setVisibility(View.GONE);
            ((ViewHolderMessageChat) holder).videoIconOwnMessageThumbPort.setVisibility(View.GONE);
            ((ViewHolderMessageChat) holder).videoTimecontentOwnMessageThumbPort.setVisibility(View.GONE);

            ((ViewHolderMessageChat) holder).gradientOwnMessageThumbLand.setVisibility(View.GONE);
            ((ViewHolderMessageChat) holder).videoIconOwnMessageThumbLand.setVisibility(View.GONE);
            ((ViewHolderMessageChat) holder).videoTimecontentOwnMessageThumbLand.setVisibility(View.GONE);

            ((ViewHolderMessageChat) holder).contentOwnMessageFileLayout.setVisibility(View.GONE);
            ((ViewHolderMessageChat) holder).contentOwnMessageFileThumb.setVisibility(View.GONE);
            ((ViewHolderMessageChat) holder).contentOwnMessageFileName.setVisibility(View.GONE);
            ((ViewHolderMessageChat) holder).contentOwnMessageFileSize.setVisibility(View.GONE);

            ((ViewHolderMessageChat) holder).contentOwnMessageVoiceClipLayout.setVisibility(View.GONE);

            ((ViewHolderMessageChat) holder).contentOwnMessageContactLayout.setVisibility(View.GONE);

            ((ViewHolderMessageChat) holder).contentOwnMessageContactThumb.setVisibility(View.GONE);
            ((ViewHolderMessageChat) holder).contentOwnMessageContactName.setVisibility(View.GONE);
            ((ViewHolderMessageChat) holder).contentOwnMessageContactEmail.setVisibility(View.GONE);
            ((ViewHolderMessageChat) holder).contentOwnMessageText.setTextColor(ContextCompat.getColor(context, R.color.white));
            messageContent = "Attachment revoked";
            holder.contentOwnMessageText.setText(getFormattedText(messageContent));
        } else {
            long userHandle = message.getUserHandle();
            logDebug("Contact message!!: " + userHandle);

            setContactMessageName(position, holder, userHandle, true);

            if(context.getResources().getConfiguration().orientation == Configuration.ORIENTATION_LANDSCAPE){
                holder.titleContactMessage.setPadding(scaleWidthPx(MANAGEMENT_MESSAGE_LAND,outMetrics),0,0,0);
            }else{
                holder.titleContactMessage.setPadding(scaleWidthPx(MANAGEMENT_MESSAGE_PORT, outMetrics),0,0,0);
            }

            if (messages.get(position - 1).getInfoToShow() != -1) {
                setInfoToShow(position, holder, false, messages.get(position -1).getInfoToShow(),
                        formatDate(context, message.getTimestamp(), DATE_SHORT_FORMAT),
                        formatTime(message));
            }

            ((ViewHolderMessageChat) holder).ownMessageLayout.setVisibility(View.GONE);
            ((ViewHolderMessageChat) holder).contactMessageLayout.setVisibility(View.VISIBLE);

            if (messages.get(position - 1).isShowAvatar() && !isMultipleSelect()) {
                ((ViewHolderMessageChat) holder).layoutAvatarMessages.setVisibility(View.VISIBLE);
                setContactAvatar(((ViewHolderMessageChat) holder), userHandle, ((ViewHolderMessageChat) holder).fullNameTitle);
            } else {
                ((ViewHolderMessageChat) holder).layoutAvatarMessages.setVisibility(View.GONE);
            }

            ((ViewHolderMessageChat) holder).contentContactMessageLayout.setVisibility(View.VISIBLE);
            ((ViewHolderMessageChat) holder).contactManagementMessageLayout.setVisibility(View.GONE);

            String messageContent = "";

            ((ViewHolderMessageChat) holder).contentContactMessageText.setVisibility(View.VISIBLE);
            ((ViewHolderMessageChat) holder).contentContactMessageThumbLand.setVisibility(View.GONE);

            ((ViewHolderMessageChat) holder).contentContactMessageVoiceClipLayout.setVisibility(View.GONE);


            holder.forwardContactPreviewLandscape.setVisibility(View.GONE);
            holder.forwardContactPreviewPortrait.setVisibility(View.GONE);
            holder.forwardContactFile.setVisibility(View.GONE);
            holder.forwardContactContact.setVisibility(View.GONE);
            holder.forwardContactRichLinks.setVisibility(View.GONE);

            ((ViewHolderMessageChat) holder).gradientContactMessageThumbLand.setVisibility(View.GONE);
            ((ViewHolderMessageChat) holder).videoIconContactMessageThumbLand.setVisibility(View.GONE);
            ((ViewHolderMessageChat) holder).videoTimecontentContactMessageThumbLand.setVisibility(View.GONE);

            ((ViewHolderMessageChat) holder).contentContactMessageThumbPort.setVisibility(View.GONE);

            ((ViewHolderMessageChat) holder).gradientContactMessageThumbPort.setVisibility(View.GONE);
            ((ViewHolderMessageChat) holder).videoIconContactMessageThumbPort.setVisibility(View.GONE);
            ((ViewHolderMessageChat) holder).videoTimecontentContactMessageThumbPort.setVisibility(View.GONE);
//                            ((ViewHolderMessageChat)holder).contentContactMessageThumbPortFramework.setVisibility(View.GONE);

            ((ViewHolderMessageChat) holder).contentContactMessageAttachLayout.setVisibility(View.GONE);
            ((ViewHolderMessageChat) holder).contentContactMessageFile.setVisibility(View.GONE);

            ((ViewHolderMessageChat) holder).contentContactMessageFileThumb.setVisibility(View.GONE);
            ((ViewHolderMessageChat) holder).contentContactMessageFileName.setVisibility(View.GONE);
            ((ViewHolderMessageChat) holder).contentContactMessageFileSize.setVisibility(View.GONE);

            ((ViewHolderMessageChat) holder).contentContactMessageContactLayout.setVisibility(View.GONE);

            ((ViewHolderMessageChat) holder).contentContactMessageContactThumb.setVisibility(View.GONE);
            ((ViewHolderMessageChat) holder).contentContactMessageContactName.setVisibility(View.GONE);
            ((ViewHolderMessageChat) holder).contentContactMessageContactEmail.setVisibility(View.GONE);

            ((ViewHolderMessageChat) holder).contentContactMessageText.setTextColor(ContextCompat.getColor(context, R.color.accentColor));
            messageContent = "Attachment revoked";
            holder.contentContactMessageText.setText(getFormattedText(messageContent));
        }
    }

    public void hideMessage(ViewHolderMessageChat holder, AndroidMegaChatMessage androidMessage, int position) {
        logDebug("hideMessage");
        ((ViewHolderMessageChat) holder).itemLayout.setVisibility(View.GONE);
        RelativeLayout.LayoutParams params = new RelativeLayout.LayoutParams(0, 0);
        params.height = 0;
        ((ViewHolderMessageChat) holder).itemLayout.setLayoutParams(params);
    }

    public void bindNoTypeMessage(ViewHolderMessageChat holder, AndroidMegaChatMessage androidMessage, int position) {
        logDebug("bindNoTypeMessage()");

        ((ViewHolderMessageChat) holder).layoutAvatarMessages.setVisibility(View.VISIBLE);
        MegaChatMessage message = androidMessage.getMessage();
        if (message.getUserHandle() == myUserHandle) {
            logDebug("MY message handle!!: " + message.getMsgId());

            ((ViewHolderMessageChat) holder).titleOwnMessage.setGravity(Gravity.RIGHT);
            if(context.getResources().getConfiguration().orientation == Configuration.ORIENTATION_LANDSCAPE){
                ((ViewHolderMessageChat) holder).titleOwnMessage.setPadding(0,0,scaleWidthPx(PADDING_RIGHT_HOUR_OF_OWN_MESSAGE_LAND, outMetrics),0);
            }else{
                ((ViewHolderMessageChat) holder).titleOwnMessage.setPadding(0,0,scaleWidthPx(PADDING_RIGHT_HOUR_OF_OWN_MESSAGE_PORT, outMetrics),0);
            }

            if (messages.get(position - 1).getInfoToShow() != -1) {
                setInfoToShow(position, holder, true, messages.get(position -1).getInfoToShow(),
                        formatDate(context, message.getTimestamp(), DATE_SHORT_FORMAT),
                        formatTime(message));
            }

            ((ViewHolderMessageChat) holder).ownMessageLayout.setVisibility(View.VISIBLE);
            ((ViewHolderMessageChat) holder).contactMessageLayout.setVisibility(View.GONE);
            ((ViewHolderMessageChat) holder).contentOwnMessageText.setTextColor(ContextCompat.getColor(context, R.color.tour_bar_red));


            if(message.getType()==MegaChatMessage.TYPE_INVALID){
                if(message.getCode()==MegaChatMessage.INVALID_FORMAT){
                    ((ViewHolderMessageChat) holder).contentOwnMessageText.setText(context.getString(R.string.error_message_invalid_format));
                }else if(message.getCode()==MegaChatMessage.INVALID_SIGNATURE){
                    ((ViewHolderMessageChat) holder).contentOwnMessageText.setText(context.getString(R.string.error_message_invalid_signature));
                }else{
                    ((ViewHolderMessageChat) holder).contentOwnMessageText.setText(context.getString(R.string.error_message_unrecognizable));
                }
            }else{
                ((ViewHolderMessageChat) holder).contentOwnMessageText.setText(context.getString(R.string.error_message_unrecognizable));
            }

            ((ViewHolderMessageChat) holder).contentOwnMessageLayout.setVisibility(View.VISIBLE);
            ((ViewHolderMessageChat) holder).ownManagementMessageLayout.setVisibility(View.GONE);
            ((ViewHolderMessageChat) holder).contentOwnMessageLayout.setBackgroundColor(ContextCompat.getColor(context, android.R.color.transparent));

            ((ViewHolderMessageChat) holder).previewFrameLand.setVisibility(View.GONE);
            ((ViewHolderMessageChat) holder).contentOwnMessageThumbLand.setVisibility(View.GONE);
            ((ViewHolderMessageChat) holder).previewFramePort.setVisibility(View.GONE);
            ((ViewHolderMessageChat) holder).contentOwnMessageThumbPort.setVisibility(View.GONE);

            holder.forwardOwnPortrait.setVisibility(View.GONE);
            holder.forwardOwnLandscape.setVisibility(View.GONE);
            holder.forwardOwnFile.setVisibility(View.GONE);
            holder.forwardOwnContact.setVisibility(View.GONE);
            holder.forwardOwnRichLinks.setVisibility(View.GONE);

            ((ViewHolderMessageChat) holder).gradientOwnMessageThumbPort.setVisibility(View.GONE);
            ((ViewHolderMessageChat) holder).videoIconOwnMessageThumbPort.setVisibility(View.GONE);
            ((ViewHolderMessageChat) holder).videoTimecontentOwnMessageThumbPort.setVisibility(View.GONE);

            ((ViewHolderMessageChat) holder).gradientOwnMessageThumbLand.setVisibility(View.GONE);
            ((ViewHolderMessageChat) holder).videoIconOwnMessageThumbLand.setVisibility(View.GONE);
            ((ViewHolderMessageChat) holder).videoTimecontentOwnMessageThumbLand.setVisibility(View.GONE);

            ((ViewHolderMessageChat) holder).contentOwnMessageFileLayout.setVisibility(View.GONE);
            ((ViewHolderMessageChat) holder).contentOwnMessageFileThumb.setVisibility(View.GONE);
            ((ViewHolderMessageChat) holder).contentOwnMessageFileName.setVisibility(View.GONE);
            ((ViewHolderMessageChat) holder).contentOwnMessageFileSize.setVisibility(View.GONE);
            ((ViewHolderMessageChat) holder).contentOwnMessageVoiceClipLayout.setVisibility(View.GONE);

            ((ViewHolderMessageChat) holder).contentOwnMessageContactLayout.setVisibility(View.GONE);

            ((ViewHolderMessageChat) holder).contentOwnMessageContactThumb.setVisibility(View.GONE);
            ((ViewHolderMessageChat) holder).contentOwnMessageContactName.setVisibility(View.GONE);
            ((ViewHolderMessageChat) holder).contentOwnMessageContactEmail.setVisibility(View.GONE);

        } else {
            long userHandle = message.getUserHandle();
            logDebug("Contact message!!: " + userHandle);
            setContactMessageName(position, holder, userHandle, true);

            if(context.getResources().getConfiguration().orientation == Configuration.ORIENTATION_LANDSCAPE){
                holder.titleContactMessage.setPadding(scaleWidthPx(CONTACT_MESSAGE_LAND,outMetrics),0,0,0);
            }else{
                holder.titleContactMessage.setPadding(scaleWidthPx(CONTACT_MESSAGE_PORT, outMetrics),0,0,0);
            }

            if (messages.get(position - 1).getInfoToShow() != -1) {
                setInfoToShow(position, holder, false, messages.get(position -1).getInfoToShow(),
                        formatDate(context, message.getTimestamp(), DATE_SHORT_FORMAT),
                        formatTime(message));
            }

            ((ViewHolderMessageChat) holder).ownMessageLayout.setVisibility(View.GONE);
            ((ViewHolderMessageChat) holder).contactMessageLayout.setVisibility(View.VISIBLE);

            ((ViewHolderMessageChat) holder).contentContactMessageLayout.setVisibility(View.VISIBLE);
            ((ViewHolderMessageChat) holder).contactManagementMessageLayout.setVisibility(View.GONE);
            ((ViewHolderMessageChat) holder).contentContactMessageText.setTextColor(ContextCompat.getColor(context, R.color.tour_bar_red));


            if(message.getType()==MegaChatMessage.TYPE_INVALID){
                if(message.getCode()==MegaChatMessage.INVALID_FORMAT){
                    ((ViewHolderMessageChat) holder).contentContactMessageText.setText(context.getString(R.string.error_message_invalid_format));
                }else if(message.getCode()==MegaChatMessage.INVALID_SIGNATURE){
                    ((ViewHolderMessageChat) holder).contentContactMessageText.setText(context.getString(R.string.error_message_invalid_signature));
                }else{
                    ((ViewHolderMessageChat) holder).contentContactMessageText.setText(context.getString(R.string.error_message_unrecognizable));
                }
            }else{
                ((ViewHolderMessageChat) holder).contentContactMessageText.setText(context.getString(R.string.error_message_unrecognizable));
            }

            ((ViewHolderMessageChat) holder).contentContactMessageLayout.setBackgroundColor(ContextCompat.getColor(context, android.R.color.transparent));
            ((ViewHolderMessageChat) holder).contentContactMessageText.setVisibility(View.VISIBLE);
            ((ViewHolderMessageChat) holder).contentContactMessageThumbLand.setVisibility(View.GONE);

            ((ViewHolderMessageChat) holder).contentContactMessageVoiceClipLayout.setVisibility(View.GONE);

            holder.forwardContactPreviewLandscape.setVisibility(View.GONE);
            holder.forwardContactPreviewPortrait.setVisibility(View.GONE);
            holder.forwardContactFile.setVisibility(View.GONE);
            holder.forwardContactContact.setVisibility(View.GONE);
            holder.forwardContactRichLinks.setVisibility(View.GONE);

            ((ViewHolderMessageChat) holder).gradientContactMessageThumbLand.setVisibility(View.GONE);
            ((ViewHolderMessageChat) holder).videoIconContactMessageThumbLand.setVisibility(View.GONE);
            ((ViewHolderMessageChat) holder).videoTimecontentContactMessageThumbLand.setVisibility(View.GONE);

            ((ViewHolderMessageChat) holder).contentContactMessageThumbPort.setVisibility(View.GONE);

            ((ViewHolderMessageChat) holder).gradientContactMessageThumbPort.setVisibility(View.GONE);
            ((ViewHolderMessageChat) holder).videoIconContactMessageThumbPort.setVisibility(View.GONE);
            ((ViewHolderMessageChat) holder).videoTimecontentContactMessageThumbPort.setVisibility(View.GONE);

            ((ViewHolderMessageChat) holder).contentContactMessageAttachLayout.setVisibility(View.GONE);
            ((ViewHolderMessageChat) holder).contentContactMessageFile.setVisibility(View.GONE);

            ((ViewHolderMessageChat) holder).contentContactMessageFileThumb.setVisibility(View.GONE);
            ((ViewHolderMessageChat) holder).contentContactMessageFileName.setVisibility(View.GONE);
            ((ViewHolderMessageChat) holder).contentContactMessageFileSize.setVisibility(View.GONE);

            ((ViewHolderMessageChat) holder).contentContactMessageContactLayout.setVisibility(View.GONE);

            ((ViewHolderMessageChat) holder).contentContactMessageContactThumb.setVisibility(View.GONE);
            ((ViewHolderMessageChat) holder).contentContactMessageContactName.setVisibility(View.GONE);
            ((ViewHolderMessageChat) holder).contentContactMessageContactEmail.setVisibility(View.GONE);
        }
    }

    public void setUserAvatar(ViewHolderMessageChat holder, MegaChatMessage message) {
        logDebug("setUserAvatar");

        String name = message.getUserName(0);
        if (name.trim().isEmpty()) {
            name = message.getUserEmail(0);
        }
        String email = message.getUserEmail(0);
        String userHandleEncoded = MegaApiAndroid.userHandleToBase64(message.getUserHandle(0));

        ChatAttachmentAvatarListener listener;
        int color = getColorAvatar(userHandleEncoded);
        Bitmap bitmapDefaultAvatar = getDefaultAvatar(color, name, AVATAR_SIZE, true);
        if (myUserHandle == message.getUserHandle()) {
            holder.contentOwnMessageContactThumb.setImageBitmap(bitmapDefaultAvatar);
            listener = new ChatAttachmentAvatarListener(context, holder, this, true);
        } else {
            holder.contentContactMessageContactThumb.setImageBitmap(bitmapDefaultAvatar);
            listener = new ChatAttachmentAvatarListener(context, holder, this, false);
        }

        File avatar = buildAvatarFile(context, email + ".jpg");
        Bitmap bitmap = null;
        if (isFileAvailable(avatar)) {
            if (avatar.length() > 0) {
                BitmapFactory.Options bOpts = new BitmapFactory.Options();
                bOpts.inPurgeable = true;
                bOpts.inInputShareable = true;
                bitmap = BitmapFactory.decodeFile(avatar.getAbsolutePath(), bOpts);
                if (bitmap == null) {
                    avatar.delete();

                    if (megaApi == null) {
                        logWarning("megaApi is Null in Offline mode");
                        return;
                    }

                    megaApi.getUserAvatar(email,buildAvatarFile(context,email + ".jpg").getAbsolutePath(),listener);
                } else {
                    if (myUserHandle == message.getUserHandle()) {
                        holder.contentOwnMessageContactThumb.setImageBitmap(bitmap);
                    } else {
                        holder.contentContactMessageContactInitialLetter.setVisibility(View.GONE);
                        holder.contentContactMessageContactThumb.setImageBitmap(bitmap);
                    }
                }
            } else {
                if (megaApi == null) {
                    logWarning("megaApi is Null in Offline mode");
                    return;
                }

                megaApi.getUserAvatar(email,buildAvatarFile(context,email + ".jpg").getAbsolutePath(),listener);
            }
        } else {
            if (megaApi == null) {
                logWarning("megaApi is Null in Offline mode");
                return;
            }

            megaApi.getUserAvatar(email,buildAvatarFile(context,email + ".jpg").getAbsolutePath(),listener);
        }
    }

    private void setContactAvatar(ViewHolderMessageChat holder, long userHandle, String name) {
        /*Default Avatar*/
        String userHandleEncoded = MegaApiAndroid.userHandleToBase64(userHandle);
        holder.contactImageView.setImageBitmap(getDefaultAvatar(getColorAvatar(userHandle), name, AVATAR_SIZE, true));

        /*Avatar*/
        ChatAttachmentAvatarListener listener = new ChatAttachmentAvatarListener(context, holder, this, false);
        File avatar = buildAvatarFile(context, userHandleEncoded + ".jpg");
        Bitmap bitmap;
        if (isFileAvailable(avatar) && avatar.length() > 0) {
                BitmapFactory.Options bOpts = new BitmapFactory.Options();
                bitmap = BitmapFactory.decodeFile(avatar.getAbsolutePath(), bOpts);
                if (bitmap == null) {
                    avatar.delete();

                    if (megaApi == null) {
                        logWarning("megaApi is Null in Offline mode");
                        return;
                    }

                    megaApi.getUserAvatar(userHandleEncoded, buildAvatarFile(context, userHandleEncoded + ".jpg").getAbsolutePath(), listener);
                } else {
                    holder.contactImageView.setImageBitmap(bitmap);
                }
        } else {

            if (megaApi == null) {
                logWarning("megaApi is Null in Offline mode");
                return;
            }

            megaApi.getUserAvatar(userHandleEncoded, buildAvatarFile(context, userHandleEncoded + ".jpg").getAbsolutePath(), listener);
        }
    }

    @Override
    public int getItemCount() {
        return messages.size() + 1;
    }

    @Override
    public int getItemViewType(int position) {
        if (position == 0)
            return TYPE_HEADER;
        return TYPE_ITEM;
    }

    public boolean isMultipleSelect() {
        return multipleSelect;
    }

    public void setMultipleSelect(boolean multipleSelect) {
        logDebug("setMultipleSelect");
        if (this.multipleSelect != multipleSelect) {
            this.multipleSelect = multipleSelect;
            notifyDataSetChanged();
        }
        if (this.multipleSelect) {
            messagesSelectedInChat.clear();
        }
    }

    /**
     * Method for selecting or deselecting a chat message.
     *
     * @param msgId    The messages ID.
     */
    public void toggleSelection(long msgId){
        logDebug("The message selected is "+msgId);
        int position = INVALID_POSITION;
        for (AndroidMegaChatMessage message : messages) {
            if (message != null && message.getMessage() != null && message.getMessage().getMsgId() == msgId) {
                position = messages.indexOf(message);
            }
        }

        if (position == INVALID_POSITION) {
            return;
        }

        if (messagesSelectedInChat.get(msgId) != null) {
            logDebug("Message removed");
            messagesSelectedInChat.remove(msgId);
        } else {
            logDebug("Message selected");
            messagesSelectedInChat.put(msgId, position);
        }

        notifyItemChanged(position + 1);

        if (messagesSelectedInChat.isEmpty()) {
            ((ChatActivityLollipop) context).updateActionModeTitle();
        }
    }

    /**
     * Method for selecting all chat messages.
     */
    public void selectAll() {
        for(AndroidMegaChatMessage message:messages){
            if(!isItemChecked(message.getMessage().getMsgId())){
                toggleSelection(message.getMessage().getMsgId());
            }

        }
    }

    /**
     * Method for deselecting all chat messages.
     */
    public void clearSelections() {
        for(AndroidMegaChatMessage message:messages){
            if(isItemChecked(message.getMessage().getMsgId())){
                toggleSelection(message.getMessage().getMsgId());
            }
        }
    }

    /**
     * Method to know if a message is selected or not.
     *
     * @param msgId The message ID.
     * @return True, if selected. False, if not selected.
     */
    private boolean isItemChecked(long msgId) {
        return messagesSelectedInChat.get(msgId) != null;
    }

    /**
     * Method for obtaining how many messages are selected.
     *
     * @return The number of selected messages.
     */
    public int getSelectedItemCount() {
        return messagesSelectedInChat.size();
    }

    /**
     * Method for obtaining the selected messages.
     *
     * @return The selected messages.
     */
    public ArrayList<Integer> getSelectedItems() {
        if(messagesSelectedInChat == null || messagesSelectedInChat.isEmpty())
            return null;

        ArrayList<Integer> positionsMessagesSelected = new ArrayList<>();
        for (HashMap.Entry<Long, Integer> message: messagesSelectedInChat.entrySet()) {
            positionsMessagesSelected.add(message.getValue());
        }
        return positionsMessagesSelected;
    }

    /*
     * Get list of all selected chats
     */
    public ArrayList<AndroidMegaChatMessage> getSelectedMessages() {
        ArrayList<AndroidMegaChatMessage> returnedMessages = new ArrayList<>();
        if (messagesSelectedInChat == null || messagesSelectedInChat.isEmpty())
            return returnedMessages;

        HashMap<Long, Integer> selectedMessagesSorted = sortByValue(messagesSelectedInChat);

        for (HashMap.Entry<Long, Integer> messageSelected : selectedMessagesSorted.entrySet()) {
            for (AndroidMegaChatMessage message : messages) {
                if (message.getMessage().getMsgId() == messageSelected.getKey()) {
                    returnedMessages.add(message);
                    break;
                }
            }
        }
        return returnedMessages;
    }

    /**
     * Method to sort the selected messages depending on the value.
     *
     * @param listMessages HashMap of current selected messages.
     * @return HashMap of selected messages in order.
     */
    private static HashMap<Long, Integer> sortByValue(HashMap<Long, Integer> listMessages) {
        List<Map.Entry<Long, Integer>> list = new LinkedList<>(listMessages.entrySet());
        Collections.sort(list, (o1, o2) -> (o1.getValue()).compareTo(o2.getValue()));
        HashMap<Long, Integer> temp = new LinkedHashMap<>();
        for (Map.Entry<Long, Integer> aa : list) {
            temp.put(aa.getKey(), aa.getValue());
        }

        return temp;
    }

    @Override
    public int getFolderCount() {
        return 0;
    }

    @Override
    public int getPlaceholderCount() {
        return placeholderCount;
    }

    @Override
    public int getUnhandledItem() {
        return 0;
    }

    public Object getItem(int position) {
        return messages.get(position - 1);
    }

    @Override
    public long getItemId(int position) {
        return position;
    }

    public void setMessages(ArrayList<AndroidMegaChatMessage> messages) {
        this.messages = messages;
        placeholderCount = 0;
        notifyDataSetChanged();
    }

    public void modifyMessage(ArrayList<AndroidMegaChatMessage> messages, int position) {
        this.messages = messages;
        notifyItemChanged(position);
    }

    public void addMessage(ArrayList<AndroidMegaChatMessage> messages, int position) {
        this.messages = messages;

        notifyItemInserted(position);
        notifyRangeChanged(position);
    }

    public void removeMessage(int position, ArrayList<AndroidMegaChatMessage> messages) {
        this.messages = messages;

        notifyItemRemoved(position);
        notifyRangeChanged(position);
    }

    /**
     * Notifies the adapter if the range changed due to and addition or deletion in adapter.
     *
     * @param position where the item was added or removed.
     */
    private void notifyRangeChanged(int position) {
        if (position != messages.size()) {
            int itemCount = messages.size() - position + 1;
            notifyItemRangeChanged(position, itemCount + 1);
        }
    }

    /**
     * Gets the message at specified position in the Adapter.
     *
     * @param positionInAdapter The position in adapter.
     * @return The message.
     */
    public AndroidMegaChatMessage getMessageAtAdapterPosition(int positionInAdapter) {
        int positionInMessages = positionInAdapter - 1;
        return getMessageAtMessagesPosition(positionInMessages);
    }

    /**
     * Gets the message at specified position in messages array.
     *
     * @param positionInMessages The position in messages array.
     * @return The message.
     */
    public AndroidMegaChatMessage getMessageAtMessagesPosition(int positionInMessages) {
        return messages != null && positionInMessages >= 0 && positionInMessages < messages.size() ? messages.get(positionInMessages) : null;
    }

    public void loadPreviousMessages(ArrayList<AndroidMegaChatMessage> messages, int counter) {
        logDebug("counter: " + counter);
        this.messages = messages;
        notifyItemRangeInserted(0, counter);
    }

    private void setErrorStateOnPreview(MegaChatLollipopAdapter.ViewHolderMessageChat holder, Bitmap bitmap) {
        logDebug("setErrorStateOnPreview()");
        //Error
        holder.uploadingProgressBarPort.setVisibility(View.GONE);
        holder.uploadingProgressBarLand.setVisibility(View.GONE);

        String name = holder.contentOwnMessageFileName.getText().toString();

        if (bitmap.getWidth() < bitmap.getHeight()) {
            logDebug("Portrait");

            holder.errorUploadingLandscape.setVisibility(View.GONE);
            holder.transparentCoatingLandscape.setVisibility(View.GONE);
            holder.errorUploadingFile.setVisibility(View.GONE);
            holder.videoTimecontentOwnMessageThumbPort.setVisibility(View.GONE);

            if (MimeTypeList.typeForName(name).isVideo()) {
                holder.gradientOwnMessageThumbPort.setVisibility(View.VISIBLE);
                holder.videoIconOwnMessageThumbPort.setVisibility(View.VISIBLE);
            } else {
                holder.gradientOwnMessageThumbPort.setVisibility(View.GONE);
                holder.videoIconOwnMessageThumbPort.setVisibility(View.GONE);
            }

            holder.errorUploadingPortrait.setVisibility(View.VISIBLE);
            holder.transparentCoatingPortrait.setVisibility(View.VISIBLE);
            holder.retryAlert.setVisibility(View.VISIBLE);

            holder.forwardOwnFile.setVisibility(View.GONE);
            holder.forwardOwnPortrait.setVisibility(View.GONE);
            holder.forwardOwnLandscape.setVisibility(View.GONE);
        } else {
            logDebug("Landscape");
            holder.errorUploadingPortrait.setVisibility(View.GONE);
            holder.transparentCoatingPortrait.setVisibility(View.GONE);
            holder.errorUploadingFile.setVisibility(View.GONE);

            holder.videoTimecontentOwnMessageThumbLand.setVisibility(View.GONE);

            if (MimeTypeList.typeForName(name).isVideo()) {
                holder.gradientOwnMessageThumbLand.setVisibility(View.VISIBLE);
                holder.videoIconOwnMessageThumbLand.setVisibility(View.VISIBLE);
            } else {
                holder.gradientOwnMessageThumbLand.setVisibility(View.GONE);
                holder.videoIconOwnMessageThumbLand.setVisibility(View.GONE);
            }
            holder.errorUploadingLandscape.setVisibility(View.VISIBLE);
            holder.transparentCoatingLandscape.setVisibility(View.VISIBLE);
            holder.retryAlert.setVisibility(View.VISIBLE);

            holder.forwardOwnFile.setVisibility(View.GONE);
            holder.forwardOwnPortrait.setVisibility(View.GONE);
            holder.forwardOwnLandscape.setVisibility(View.GONE);
        }
    }

    private void setOwnPreview(MegaChatLollipopAdapter.ViewHolderMessageChat holder, Bitmap bitmap, MegaNode node) {
        logDebug("setOwnPreview()");

        if (holder != null) {
            if (bitmap.getWidth() < bitmap.getHeight()) {
                setBitmapAndUpdateDimensions(holder.contentOwnMessageThumbPort, bitmap);

                if (MimeTypeList.typeForName(node.getName()).isPdf()) {
                    logDebug("Is pfd preview");
                    holder.iconOwnTypeDocPortraitPreview.setVisibility(View.VISIBLE);

                    holder.gradientOwnMessageThumbPort.setVisibility(View.GONE);
                    holder.videoIconOwnMessageThumbPort.setVisibility(View.GONE);
                    holder.videoTimecontentOwnMessageThumbPort.setVisibility(View.GONE);

                } else if (MimeTypeList.typeForName(node.getName()).isVideo()) {
                    logDebug("Is video preview");
                    holder.gradientOwnMessageThumbPort.setVisibility(View.VISIBLE);
                    holder.videoIconOwnMessageThumbPort.setVisibility(View.VISIBLE);
                    holder.videoTimecontentOwnMessageThumbPort.setText(timeVideo(node));
                    holder.videoTimecontentOwnMessageThumbPort.setVisibility(View.VISIBLE);

                    holder.iconOwnTypeDocPortraitPreview.setVisibility(View.GONE);

                } else {
                    if (MimeTypeList.typeForName(node.getName()).isGIF()) {
                        setGIFProperties(node, holder, true, true);
                    }

                    holder.iconOwnTypeDocPortraitPreview.setVisibility(View.GONE);
                    holder.gradientOwnMessageThumbPort.setVisibility(View.GONE);
                    holder.videoIconOwnMessageThumbPort.setVisibility(View.GONE);
                    holder.videoTimecontentOwnMessageThumbPort.setVisibility(View.GONE);
                }

                holder.previewFramePort.setVisibility(View.VISIBLE);
                holder.contentOwnMessageThumbPort.setVisibility(View.VISIBLE);

                holder.forwardOwnFile.setVisibility(View.GONE);
                if (cC.isInAnonymousMode() || isMultipleSelect()) {
                    holder.forwardOwnPortrait.setVisibility(View.GONE);
                }
                else {
                    holder.forwardOwnPortrait.setVisibility(View.VISIBLE);
                }
                holder.forwardOwnLandscape.setVisibility(View.GONE);

                holder.contentOwnMessageFileLayout.setVisibility(View.GONE);
                holder.previewFrameLand.setVisibility(View.GONE);
                holder.contentOwnMessageThumbLand.setVisibility(View.GONE);
                holder.gradientOwnMessageThumbLand.setVisibility(View.GONE);
                holder.videoIconOwnMessageThumbLand.setVisibility(View.GONE);
                holder.videoTimecontentOwnMessageThumbLand.setVisibility(View.GONE);


            } else {
                setBitmapAndUpdateDimensions(holder.contentOwnMessageThumbLand, bitmap);

                if (MimeTypeList.typeForName(node.getName()).isPdf()) {
                    logDebug("Is pfd preview");
                    holder.iconOwnTypeDocLandPreview.setVisibility(View.VISIBLE);

                    holder.gradientOwnMessageThumbLand.setVisibility(View.GONE);
                    holder.videoIconOwnMessageThumbLand.setVisibility(View.GONE);
                    holder.videoTimecontentOwnMessageThumbLand.setVisibility(View.GONE);

                } else if (MimeTypeList.typeForName(node.getName()).isVideo()) {
                    logDebug("Is video preview");
                    holder.gradientOwnMessageThumbLand.setVisibility(View.VISIBLE);
                    holder.videoIconOwnMessageThumbLand.setVisibility(View.VISIBLE);
                    holder.videoTimecontentOwnMessageThumbLand.setText(timeVideo(node));
                    holder.videoTimecontentOwnMessageThumbLand.setVisibility(View.VISIBLE);

                    holder.iconOwnTypeDocLandPreview.setVisibility(View.GONE);

                } else {
                    if (MimeTypeList.typeForName(node.getName()).isGIF()) {
                        setGIFProperties(node, holder, false, true);
                    }

                    holder.iconOwnTypeDocLandPreview.setVisibility(View.GONE);
                    holder.gradientOwnMessageThumbLand.setVisibility(View.GONE);
                    holder.videoIconOwnMessageThumbLand.setVisibility(View.GONE);
                    holder.videoTimecontentOwnMessageThumbLand.setVisibility(View.GONE);
                }

                holder.previewFrameLand.setVisibility(View.VISIBLE);
                holder.contentOwnMessageThumbLand.setVisibility(View.VISIBLE);
                holder.contentOwnMessageFileLayout.setVisibility(View.GONE);
                holder.previewFramePort.setVisibility(View.GONE);
                holder.contentOwnMessageThumbPort.setVisibility(View.GONE);

                holder.forwardOwnFile.setVisibility(View.GONE);
                holder.forwardOwnPortrait.setVisibility(View.GONE);
                if (cC.isInAnonymousMode() || isMultipleSelect()) {
                    holder.forwardOwnLandscape.setVisibility(View.GONE);
                }
                else {
                    holder.forwardOwnLandscape.setVisibility(View.VISIBLE);
                }

                holder.gradientOwnMessageThumbPort.setVisibility(View.GONE);
                holder.videoIconOwnMessageThumbPort.setVisibility(View.GONE);
                holder.videoTimecontentOwnMessageThumbPort.setVisibility(View.GONE);
            }
        }
    }

    private void setContactPreview(MegaChatLollipopAdapter.ViewHolderMessageChat holder, Bitmap bitmap, MegaNode node) {
        logDebug("setContactPreview()");
        if (bitmap.getWidth() < bitmap.getHeight()) {
            setBitmapAndUpdateDimensions(holder.contentContactMessageThumbPort, bitmap);

            if (MimeTypeList.typeForName(node.getName()).isPdf()) {
                logDebug("Contact message - Is pfd preview");
                holder.iconContactTypeDocPortraitPreview.setVisibility(View.VISIBLE);

                holder.gradientContactMessageThumbPort.setVisibility(View.GONE);
                holder.videoIconContactMessageThumbPort.setVisibility(View.GONE);
                holder.videoTimecontentContactMessageThumbPort.setVisibility(View.GONE);

            } else if (MimeTypeList.typeForName(node.getName()).isVideo()) {
                logDebug("Contact message - Is video preview");
                holder.gradientContactMessageThumbPort.setVisibility(View.VISIBLE);
                holder.videoIconContactMessageThumbPort.setVisibility(View.VISIBLE);
                holder.videoTimecontentContactMessageThumbPort.setText(timeVideo(node));
                holder.videoTimecontentContactMessageThumbPort.setVisibility(View.VISIBLE);

                holder.iconContactTypeDocPortraitPreview.setVisibility(View.GONE);

            } else {
                if (MimeTypeList.typeForName(node.getName()).isGIF()) {
                    setGIFProperties(node, holder, true, false);
                }

                holder.iconContactTypeDocPortraitPreview.setVisibility(View.GONE);
                holder.gradientContactMessageThumbPort.setVisibility(View.GONE);
                holder.videoIconContactMessageThumbPort.setVisibility(View.GONE);
                holder.videoTimecontentContactMessageThumbPort.setVisibility(View.GONE);
            }

            holder.contentContactMessageThumbPort.setVisibility(View.VISIBLE);

            if (cC.isInAnonymousMode() || isMultipleSelect()) {
                holder.forwardContactPreviewPortrait.setVisibility(View.GONE);
            }
            else {
                holder.forwardContactPreviewPortrait.setVisibility(View.VISIBLE);
            }
            if(isMultipleSelect()){
                holder.forwardContactPreviewPortrait.setOnClickListener(null);
            }else{
                holder.forwardContactPreviewPortrait.setOnClickListener(this);
            }
            holder.forwardContactFile.setVisibility(View.GONE);
            holder.forwardContactPreviewLandscape.setVisibility(View.GONE);

            holder.contentContactMessageThumbLand.setVisibility(View.GONE);
            holder.gradientContactMessageThumbLand.setVisibility(View.GONE);
            holder.videoIconContactMessageThumbLand.setVisibility(View.GONE);
            holder.videoTimecontentContactMessageThumbLand.setVisibility(View.GONE);
            holder.contentContactMessageFile.setVisibility(View.GONE);
            holder.contentContactMessageFileThumb.setVisibility(View.GONE);
            holder.contentContactMessageFileName.setVisibility(View.GONE);
            holder.contentContactMessageFileSize.setVisibility(View.GONE);
        } else {
            setBitmapAndUpdateDimensions(holder.contentContactMessageThumbLand, bitmap);

            if (MimeTypeList.typeForName(node.getName()).isPdf()) {
                logDebug("Contact message - Is pfd preview");
                holder.iconContactTypeDocLandPreview.setVisibility(View.VISIBLE);

                holder.gradientContactMessageThumbLand.setVisibility(View.GONE);
                holder.videoIconContactMessageThumbLand.setVisibility(View.GONE);
                holder.videoTimecontentContactMessageThumbLand.setVisibility(View.GONE);

            } else if (MimeTypeList.typeForName(node.getName()).isVideo()) {
                logDebug("Contact message - Is video preview");
                holder.gradientContactMessageThumbLand.setVisibility(View.VISIBLE);
                holder.videoIconContactMessageThumbLand.setVisibility(View.VISIBLE);
                holder.videoTimecontentContactMessageThumbLand.setText(timeVideo(node));
                holder.videoTimecontentContactMessageThumbLand.setVisibility(View.VISIBLE);

                holder.iconContactTypeDocLandPreview.setVisibility(View.GONE);

            } else {
                if (MimeTypeList.typeForName(node.getName()).isGIF()) {
                    setGIFProperties(node, holder, false, false);
                }

                holder.iconContactTypeDocLandPreview.setVisibility(View.GONE);
                holder.gradientContactMessageThumbLand.setVisibility(View.GONE);
                holder.videoIconContactMessageThumbLand.setVisibility(View.GONE);
                holder.videoTimecontentContactMessageThumbLand.setVisibility(View.GONE);
            }

            holder.contentContactMessageThumbLand.setVisibility(View.VISIBLE);

            if (cC.isInAnonymousMode() || isMultipleSelect()) {
                holder.forwardContactPreviewLandscape.setVisibility(View.GONE);
            }
            else {
                holder.forwardContactPreviewLandscape.setVisibility(View.VISIBLE);
            }
            if(isMultipleSelect()){
                holder.forwardContactPreviewLandscape.setOnClickListener(null);
            }else{
                holder.forwardContactPreviewLandscape.setOnClickListener(this);
            }
            holder.forwardContactPreviewPortrait.setVisibility(View.GONE);
            holder.forwardContactFile.setVisibility(View.GONE);

            holder.contentContactMessageThumbPort.setVisibility(View.GONE);
            holder.gradientContactMessageThumbPort.setVisibility(View.GONE);
            holder.videoIconContactMessageThumbPort.setVisibility(View.GONE);
            holder.videoTimecontentContactMessageThumbPort.setVisibility(View.GONE);
            holder.contentContactMessageFile.setVisibility(View.GONE);
            holder.contentContactMessageFileThumb.setVisibility(View.GONE);
            holder.contentContactMessageFileName.setVisibility(View.GONE);
            holder.contentContactMessageFileSize.setVisibility(View.GONE);
        }
    }

    private void setPreview(long handle, MegaChatLollipopAdapter.ViewHolderMessageChat holder, MegaNode node, long msgId) {
        if (holder == null) {
            logWarning("Holder is null. Handle: " + handle);
            return;
        }

        int adapterPosition = holder.getAdapterPosition();
        AndroidMegaChatMessage megaMessage = getMessageAtAdapterPosition(adapterPosition);
        if (megaMessage == null || megaMessage.getMessage() == null) {
            logWarning("Message is null. Handle: " + handle);
            return;
        }

        if (megaMessage.getMessage().getMsgId() != msgId) {
            adapterPosition = ((ChatActivityLollipop) context).getPositionOfAttachmentMessageIfVisible(handle);
            if (adapterPosition == INVALID_POSITION) {
                logWarning("The message is not visible or does not exist. Handle: " + handle);
                return;
            }
        }

        File previewDir = getPreviewFolder(context);
        String base64 = MegaApiJava.handleToBase64(handle);
        File preview = new File(previewDir, base64 + JPG_EXTENSION);
        if (!preview.exists() || preview.length() <= 0) {
            logWarning("Preview not exists. Handle: " + handle);
            return;
        }

        Bitmap bitmap = getBitmapForCache(preview, context);
        if (bitmap == null) {
            logWarning("Bitmap is null. Handle: " + handle);
            return;
        }

        previewCache.put(handle, bitmap);

        if (holder.userHandle == megaChatApi.getMyUserHandle()) {
            String name = holder.contentOwnMessageFileName.getText().toString();

            if (bitmap.getWidth() < bitmap.getHeight()) {
                setBitmapAndUpdateDimensions(holder.contentOwnMessageThumbPort, bitmap);

                if (MimeTypeList.typeForName(name).isPdf()) {
                    holder.iconOwnTypeDocPortraitPreview.setVisibility(View.VISIBLE);
                    holder.gradientOwnMessageThumbPort.setVisibility(View.GONE);
                    holder.videoIconOwnMessageThumbPort.setVisibility(View.GONE);
                    holder.videoTimecontentOwnMessageThumbPort.setVisibility(View.GONE);
                } else if (MimeTypeList.typeForName(name).isVideo()) {
                    holder.gradientOwnMessageThumbPort.setVisibility(View.VISIBLE);
                    holder.videoIconOwnMessageThumbPort.setVisibility(View.VISIBLE);

                    if (node != null) {
                        holder.videoTimecontentOwnMessageThumbPort.setText(timeVideo(node));
                        holder.videoTimecontentOwnMessageThumbPort.setVisibility(View.VISIBLE);
                    } else {
                        holder.videoTimecontentOwnMessageThumbPort.setVisibility(View.GONE);
                    }

                    holder.iconOwnTypeDocPortraitPreview.setVisibility(View.GONE);

                } else {
                    if (MimeTypeList.typeForName(node.getName()).isGIF()) {
                        setGIFProperties(node, holder, true, true);
                    }

                    holder.iconOwnTypeDocPortraitPreview.setVisibility(View.GONE);
                    holder.gradientOwnMessageThumbPort.setVisibility(View.GONE);
                    holder.videoIconOwnMessageThumbPort.setVisibility(View.GONE);
                    holder.videoTimecontentOwnMessageThumbPort.setVisibility(View.GONE);
                }

                holder.previewFramePort.setVisibility(View.VISIBLE);
                holder.contentOwnMessageThumbPort.setVisibility(View.VISIBLE);

                if (cC.isInAnonymousMode() || isMultipleSelect()) {
                    holder.forwardOwnPortrait.setVisibility(View.GONE);
                } else {
                    holder.forwardOwnPortrait.setVisibility(View.VISIBLE);
                }

                if (isMultipleSelect()) {
                    holder.forwardOwnPortrait.setOnClickListener(null);
                } else {
                    holder.forwardOwnPortrait.setOnClickListener(this);
                }

                holder.forwardOwnLandscape.setVisibility(View.GONE);
                holder.forwardOwnFile.setVisibility(View.GONE);

                holder.contentOwnMessageFileLayout.setVisibility(View.GONE);
                holder.previewFrameLand.setVisibility(View.GONE);
                holder.contentOwnMessageThumbLand.setVisibility(View.GONE);

                holder.gradientOwnMessageThumbLand.setVisibility(View.GONE);
                holder.videoIconOwnMessageThumbLand.setVisibility(View.GONE);
                holder.videoTimecontentOwnMessageThumbLand.setVisibility(View.GONE);
            } else {
                setBitmapAndUpdateDimensions(holder.contentOwnMessageThumbLand, bitmap);

                if (MimeTypeList.typeForName(name).isPdf()) {
                    holder.iconOwnTypeDocLandPreview.setVisibility(View.VISIBLE);
                    holder.videoTimecontentOwnMessageThumbLand.setVisibility(View.GONE);
                    holder.gradientOwnMessageThumbLand.setVisibility(View.GONE);
                    holder.videoIconOwnMessageThumbLand.setVisibility(View.GONE);
                } else if (MimeTypeList.typeForName(name).isVideo()) {
                    holder.gradientOwnMessageThumbLand.setVisibility(View.VISIBLE);
                    holder.videoIconOwnMessageThumbLand.setVisibility(View.VISIBLE);

                    if (node != null) {
                        holder.videoTimecontentOwnMessageThumbLand.setText(timeVideo(node));
                        holder.videoTimecontentOwnMessageThumbLand.setVisibility(View.VISIBLE);
                    } else {
                        holder.videoTimecontentOwnMessageThumbLand.setVisibility(View.GONE);
                    }

                    holder.iconOwnTypeDocLandPreview.setVisibility(View.GONE);
                } else {
                    if (MimeTypeList.typeForName(node.getName()).isGIF()) {
                        setGIFProperties(node, holder, false, true);
                    }

                    holder.iconOwnTypeDocLandPreview.setVisibility(View.GONE);
                    holder.videoTimecontentOwnMessageThumbLand.setVisibility(View.GONE);
                    holder.gradientOwnMessageThumbLand.setVisibility(View.GONE);
                    holder.videoIconOwnMessageThumbLand.setVisibility(View.GONE);
                }

                holder.previewFrameLand.setVisibility(View.VISIBLE);
                holder.contentOwnMessageThumbLand.setVisibility(View.VISIBLE);
                holder.contentOwnMessageFileLayout.setVisibility(View.GONE);
                holder.previewFramePort.setVisibility(View.GONE);
                holder.contentOwnMessageThumbPort.setVisibility(View.GONE);

                if (cC.isInAnonymousMode() || isMultipleSelect()) {
                    holder.forwardOwnLandscape.setVisibility(View.GONE);
                } else {
                    holder.forwardOwnLandscape.setVisibility(View.VISIBLE);
                }
                if (isMultipleSelect()) {
                    holder.forwardOwnLandscape.setOnClickListener(null);
                } else {
                    holder.forwardOwnLandscape.setOnClickListener(this);
                }
                holder.forwardOwnPortrait.setVisibility(View.GONE);
                holder.forwardOwnFile.setVisibility(View.GONE);

                holder.gradientOwnMessageThumbPort.setVisibility(View.GONE);
                holder.videoIconOwnMessageThumbPort.setVisibility(View.GONE);
                holder.videoTimecontentOwnMessageThumbPort.setVisibility(View.GONE);
            }
        } else {
            String name = holder.contentContactMessageFileName.getText().toString();

            if (bitmap.getWidth() < bitmap.getHeight()) {
                setBitmapAndUpdateDimensions(holder.contentContactMessageThumbPort, bitmap);

                if (MimeTypeList.typeForName(name).isPdf()) {
                    holder.iconContactTypeDocPortraitPreview.setVisibility(View.VISIBLE);
                    holder.gradientContactMessageThumbPort.setVisibility(View.GONE);
                    holder.videoIconContactMessageThumbPort.setVisibility(View.GONE);
                    holder.videoTimecontentContactMessageThumbPort.setVisibility(View.GONE);
                } else if (MimeTypeList.typeForName(name).isVideo()) {
                    holder.gradientContactMessageThumbPort.setVisibility(View.VISIBLE);
                    holder.videoIconContactMessageThumbPort.setVisibility(View.VISIBLE);

                    if (node != null) {
                        holder.videoTimecontentContactMessageThumbPort.setText(timeVideo(node));
                        holder.videoTimecontentContactMessageThumbPort.setVisibility(View.VISIBLE);
                    } else {
                        holder.videoTimecontentContactMessageThumbPort.setVisibility(View.GONE);
                    }

                    holder.iconContactTypeDocPortraitPreview.setVisibility(View.GONE);
                } else {
                    if (MimeTypeList.typeForName(node.getName()).isGIF()) {
                        setGIFProperties(node, holder, true, false);
                    }

                    holder.iconContactTypeDocPortraitPreview.setVisibility(View.GONE);
                    holder.gradientContactMessageThumbPort.setVisibility(View.GONE);
                    holder.videoIconContactMessageThumbPort.setVisibility(View.GONE);
                    holder.videoTimecontentContactMessageThumbPort.setVisibility(View.GONE);
                }

                holder.contentContactMessageThumbPort.setVisibility(View.VISIBLE);

                if (cC.isInAnonymousMode() || isMultipleSelect()) {
                    holder.forwardContactPreviewPortrait.setVisibility(View.GONE);
                } else {
                    holder.forwardContactPreviewPortrait.setVisibility(View.VISIBLE);
                }

                if (isMultipleSelect()) {
                    holder.forwardContactPreviewPortrait.setOnClickListener(null);
                } else {
                    holder.forwardContactPreviewPortrait.setOnClickListener(this);
                }

                holder.contentContactMessageThumbLand.setVisibility(View.GONE);
                holder.forwardContactPreviewLandscape.setVisibility(View.GONE);

                holder.gradientContactMessageThumbLand.setVisibility(View.GONE);
                holder.videoIconContactMessageThumbLand.setVisibility(View.GONE);
                holder.videoTimecontentContactMessageThumbLand.setVisibility(View.GONE);

                holder.contentContactMessageFile.setVisibility(View.GONE);
                holder.forwardContactFile.setVisibility(View.GONE);

                holder.contentContactMessageFileThumb.setVisibility(View.GONE);
                holder.contentContactMessageFileName.setVisibility(View.GONE);
                holder.contentContactMessageFileSize.setVisibility(View.GONE);
            } else {
                setBitmapAndUpdateDimensions(holder.contentContactMessageThumbLand, bitmap);

                if (MimeTypeList.typeForName(name).isPdf()) {
                    holder.iconContactTypeDocLandPreview.setVisibility(View.VISIBLE);

                    holder.gradientContactMessageThumbLand.setVisibility(View.GONE);
                    holder.videoIconContactMessageThumbLand.setVisibility(View.GONE);
                    holder.videoTimecontentContactMessageThumbLand.setVisibility(View.GONE);
                } else if (MimeTypeList.typeForName(name).isVideo()) {
                    holder.gradientContactMessageThumbLand.setVisibility(View.VISIBLE);
                    holder.videoIconContactMessageThumbLand.setVisibility(View.VISIBLE);

                    if (node != null) {
                        holder.videoTimecontentContactMessageThumbLand.setText(timeVideo(node));
                        holder.videoTimecontentContactMessageThumbLand.setVisibility(View.VISIBLE);
                    } else {
                        holder.videoTimecontentContactMessageThumbLand.setVisibility(View.GONE);
                    }

                    holder.iconContactTypeDocLandPreview.setVisibility(View.GONE);
                } else {
                    if (MimeTypeList.typeForName(node.getName()).isGIF()) {
                        setGIFProperties(node, holder, false, false);
                    }

                    holder.iconContactTypeDocLandPreview.setVisibility(View.GONE);
                    holder.gradientContactMessageThumbLand.setVisibility(View.GONE);
                    holder.videoIconContactMessageThumbLand.setVisibility(View.GONE);
                    holder.videoTimecontentContactMessageThumbLand.setVisibility(View.GONE);
                }

                holder.contentContactMessageThumbLand.setVisibility(View.VISIBLE);

                if (cC.isInAnonymousMode() || isMultipleSelect()) {
                    holder.forwardContactPreviewLandscape.setVisibility(View.GONE);
                } else {
                    holder.forwardContactPreviewLandscape.setVisibility(View.VISIBLE);
                }

                if (isMultipleSelect()) {
                    holder.forwardContactPreviewLandscape.setOnClickListener(null);
                } else {
                    holder.forwardContactPreviewLandscape.setOnClickListener(this);
                }

                holder.contentContactMessageThumbPort.setVisibility(View.GONE);
                holder.forwardContactPreviewPortrait.setVisibility(View.GONE);

                holder.gradientContactMessageThumbPort.setVisibility(View.GONE);
                holder.videoIconContactMessageThumbPort.setVisibility(View.GONE);
                holder.videoTimecontentContactMessageThumbPort.setVisibility(View.GONE);
                holder.contentContactMessageFile.setVisibility(View.GONE);
                holder.forwardContactFile.setVisibility(View.GONE);

                holder.contentContactMessageFileThumb.setVisibility(View.GONE);
                holder.contentContactMessageFileName.setVisibility(View.GONE);
                holder.contentContactMessageFileSize.setVisibility(View.GONE);
            }
        }

        notifyItemChanged(adapterPosition);
    }

    private void setUploadingPreview(MegaChatLollipopAdapter.ViewHolderMessageChat holder, Bitmap bitmap) {
        logDebug("holder.filePathUploading: " + holder.filePathUploading);

        if (holder != null) {

            holder.contentOwnMessageLayout.setVisibility(View.VISIBLE);
            holder.urlOwnMessageLayout.setVisibility(View.GONE);

            holder.forwardOwnRichLinks.setVisibility(View.GONE);
            holder.forwardOwnPortrait.setVisibility(View.GONE);
            holder.forwardOwnLandscape.setVisibility(View.GONE);
            holder.forwardOwnFile.setVisibility(View.GONE);
            holder.forwardOwnContact.setVisibility(View.GONE);

            holder.ownManagementMessageLayout.setVisibility(View.GONE);

            holder.titleOwnMessage.setGravity(Gravity.RIGHT);
            if(context.getResources().getConfiguration().orientation == Configuration.ORIENTATION_LANDSCAPE){
                holder.titleOwnMessage.setPadding(0,0,scaleWidthPx(PADDING_RIGHT_HOUR_OF_OWN_MESSAGE_LAND, outMetrics),0);
            }else{
                holder.titleOwnMessage.setPadding(0,0,scaleWidthPx(PADDING_RIGHT_HOUR_OF_OWN_MESSAGE_PORT, outMetrics),0);
            }

            if (bitmap != null) {
                logDebug("Bitmap not null - Update uploading my preview");

                int currentPosition = holder.getLayoutPosition();
                logDebug("currentPosition holder: " + currentPosition);

                if (currentPosition == -1) {
                    logWarning("The position cannot be recovered - had changed");
                    for (int i = messages.size() - 1; i >= 0; i--) {
                        AndroidMegaChatMessage message = messages.get(i);
                        if (message.isUploading()) {
                            String path = message.getPendingMessage().getFilePath();
                            if (path.equals(holder.filePathUploading)) {
                                currentPosition = i + 1;
                                logDebug("Found current position: " + currentPosition);
                                break;
                            }
                        }
                    }
                }
                logDebug("Messages size: " + messages.size());
                if (currentPosition > messages.size()) {
                    logWarning("Position not valid");
                    return;
                }

                AndroidMegaChatMessage message = messages.get(currentPosition - 1);
                if (message.getPendingMessage() != null) {
                    logDebug("State of the message: " + message.getPendingMessage().getState());
                    logDebug("Attachment: " + message.getPendingMessage().getFilePath());

                    if (bitmap.getWidth() < bitmap.getHeight()) {
                        setBitmapAndUpdateDimensions(holder.contentOwnMessageThumbPort, bitmap);
                        holder.previewFramePort.setVisibility(View.VISIBLE);

                        holder.contentOwnMessageFileLayout.setVisibility(View.GONE);
                        holder.previewFrameLand.setVisibility(View.GONE);
                        holder.contentOwnMessageThumbLand.setVisibility(View.GONE);

                        holder.gradientOwnMessageThumbPort.setVisibility(View.GONE);
                        holder.videoIconOwnMessageThumbPort.setVisibility(View.GONE);
                        holder.videoTimecontentOwnMessageThumbPort.setVisibility(View.GONE);

                        holder.gradientOwnMessageThumbLand.setVisibility(View.GONE);
                        holder.videoIconOwnMessageThumbLand.setVisibility(View.GONE);
                        holder.videoTimecontentOwnMessageThumbLand.setVisibility(View.GONE);

                    } else {
                        setBitmapAndUpdateDimensions(holder.contentOwnMessageThumbLand, bitmap);
                        holder.previewFrameLand.setVisibility(View.VISIBLE);

                        holder.contentOwnMessageFileLayout.setVisibility(View.GONE);
                        holder.previewFramePort.setVisibility(View.GONE);
                        holder.contentOwnMessageThumbPort.setVisibility(View.GONE);
                        holder.gradientOwnMessageThumbPort.setVisibility(View.GONE);
                        holder.videoIconOwnMessageThumbPort.setVisibility(View.GONE);
                        holder.videoTimecontentOwnMessageThumbPort.setVisibility(View.GONE);

                        holder.gradientOwnMessageThumbLand.setVisibility(View.GONE);
                        holder.videoIconOwnMessageThumbLand.setVisibility(View.GONE);
                        holder.videoTimecontentOwnMessageThumbLand.setVisibility(View.GONE);
                    }

                    boolean areTransfersPaused = megaApi.areTransfersPaused(MegaTransfer.TYPE_UPLOAD);

                    if (message.getPendingMessage().getState() == PendingMessageSingle.STATE_ERROR_UPLOADING || message.getPendingMessage().getState() == PendingMessageSingle.STATE_ERROR_ATTACHING
                            || areTransfersPaused) {
                        logWarning("Message is on ERROR state");
                        holder.urlOwnMessageLayout.setVisibility(View.GONE);
                        String name = holder.contentOwnMessageFileName.getText().toString();

                        //Error
                        holder.uploadingProgressBarPort.setVisibility(View.GONE);
                        holder.uploadingProgressBarLand.setVisibility(View.GONE);
                        holder.errorUploadingFile.setVisibility(View.GONE);

                        holder.retryAlert.setVisibility(View.VISIBLE);

                        if (bitmap.getWidth() < bitmap.getHeight()) {
                            logDebug("Portrait");
                            holder.errorUploadingLandscape.setVisibility(View.GONE);
                            holder.transparentCoatingLandscape.setVisibility(View.GONE);
                            holder.videoTimecontentOwnMessageThumbPort.setVisibility(View.GONE);

                            if (MimeTypeList.typeForName(name).isVideo()) {
                                holder.gradientOwnMessageThumbPort.setVisibility(View.VISIBLE);
                                holder.videoIconOwnMessageThumbPort.setVisibility(View.VISIBLE);

                            } else {
                                holder.gradientOwnMessageThumbPort.setVisibility(View.GONE);
                                holder.videoIconOwnMessageThumbPort.setVisibility(View.GONE);
                            }

                            holder.errorUploadingPortrait.setVisibility(View.VISIBLE);
                            holder.transparentCoatingPortrait.setVisibility(View.VISIBLE);

                        } else {
                            logDebug("Landscape");
                            holder.transparentCoatingPortrait.setVisibility(View.GONE);
                            holder.errorUploadingPortrait.setVisibility(View.GONE);
                            holder.videoTimecontentOwnMessageThumbLand.setVisibility(View.GONE);

                            if (MimeTypeList.typeForName(name).isVideo()) {
                                holder.gradientOwnMessageThumbLand.setVisibility(View.VISIBLE);
                                holder.videoIconOwnMessageThumbLand.setVisibility(View.VISIBLE);

                            } else {
                                holder.gradientOwnMessageThumbLand.setVisibility(View.GONE);
                                holder.videoIconOwnMessageThumbLand.setVisibility(View.GONE);
                            }

                            holder.errorUploadingLandscape.setVisibility(View.VISIBLE);
                            holder.transparentCoatingLandscape.setVisibility(View.VISIBLE);
                        }
                    } else {
                        logDebug("Message is in progress state");
                        holder.urlOwnMessageLayout.setVisibility(View.GONE);

                        //In progress
                        holder.retryAlert.setVisibility(View.GONE);
                        holder.errorUploadingFile.setVisibility(View.GONE);
                        holder.errorUploadingPortrait.setVisibility(View.GONE);
                        holder.errorUploadingLandscape.setVisibility(View.GONE);

                        if (bitmap.getWidth() < bitmap.getHeight()) {
                            logDebug("Portrait");
                            holder.transparentCoatingLandscape.setVisibility(View.GONE);
                            holder.transparentCoatingPortrait.setVisibility(View.VISIBLE);
                            holder.uploadingProgressBarPort.setVisibility(View.VISIBLE);
                            holder.uploadingProgressBarLand.setVisibility(View.GONE);
                        } else {
                            logDebug("Landscape");
                            holder.transparentCoatingPortrait.setVisibility(View.GONE);
                            holder.transparentCoatingLandscape.setVisibility(View.VISIBLE);
                            holder.uploadingProgressBarLand.setVisibility(View.VISIBLE);
                            holder.uploadingProgressBarPort.setVisibility(View.GONE);
                        }
                    }
                } else {

                    logWarning("The pending message is NULL-- cannot set preview");
                }
            } else {
                logWarning("Bitmap is NULL");
            }
        } else {
            logWarning("Holder is NULL");
        }
    }

    private class PreviewDownloadListener implements MegaRequestListenerInterface {
        Context context;
        MegaChatLollipopAdapter.ViewHolderMessageChat holder;
        MegaChatLollipopAdapter adapter;
        MegaNode node;

        PreviewDownloadListener(Context context, MegaChatLollipopAdapter.ViewHolderMessageChat holder, MegaChatLollipopAdapter adapter, MegaNode node) {
            this.context = context;
            this.holder = holder;
            this.adapter = adapter;
            this.node = node;
        }

        @Override
        public void onRequestStart(MegaApiJava api, MegaRequest request) {

        }

        @Override
        public void onRequestFinish(MegaApiJava api, MegaRequest request, MegaError e) {

            logDebug("onRequestFinish: " + request.getType() + "__" + request.getRequestString());
            logDebug("onRequestFinish: Node: " + request.getNodeHandle());

            if (request.getType() == MegaRequest.TYPE_GET_ATTR_FILE) {
                if (e.getErrorCode() == MegaError.API_OK) {

                    long handle = request.getNodeHandle();
                    long msgId = INVALID_HANDLE;
                    if(pendingPreviews.containsKey(handle)){
                        msgId = pendingPreviews.get(handle);
                        pendingPreviews.remove(handle);
                    }

                    setPreview(handle, holder, node, msgId);

                } else {
                    logError("ERROR: " + e.getErrorCode() + "___" + e.getErrorString());
                }
            }
        }

        @Override
        public void onRequestTemporaryError(MegaApiJava api, MegaRequest request, MegaError e) {

        }

        @Override
        public void onRequestUpdate(MegaApiJava api, MegaRequest request) {

        }
    }

    public String timeVideo(MegaNode n) {
        logDebug("timeVideo");
        return getVideoDuration(n.getDuration());
    }

    private void checkItem (View v, ViewHolderMessageChat holder, int[] screenPosition, int[] dimens) {

        ImageView imageView = null;

        int position = holder.getAdapterPosition();
        if (position <= messages.size()) {
            AndroidMegaChatMessage message = messages.get(position - 1);
            if (message.getMessage() != null && message.getMessage().getMegaNodeList() != null
                    && message.getMessage().getMegaNodeList().get(0) != null) {
                if (message.getMessage().getUserHandle() == myUserHandle) {
                    if (holder.contentOwnMessageThumbPort.getVisibility() == View.VISIBLE) {
                        imageView = (RoundedImageView) v.findViewById(R.id.content_own_message_thumb_portrait);
                    } else if (holder.contentOwnMessageThumbLand.getVisibility() == View.VISIBLE) {
                        imageView = (RoundedImageView) v.findViewById(R.id.content_own_message_thumb_landscape);
                    } else if (holder.contentOwnMessageFileThumb.getVisibility() == View.VISIBLE) {
                        imageView = v.findViewById(R.id.content_own_message_file_thumb);
                    } else if (holder.gifViewOwnMessageThumbPort.getVisibility() == View.VISIBLE) {
                        imageView = (SimpleDraweeView) v.findViewById(R.id.content_own_message_thumb_portrait_gif_view);
                    } else if (holder.gifViewOwnMessageThumbLand.getVisibility() == View.VISIBLE) {
                        imageView = (SimpleDraweeView) v.findViewById(R.id.content_own_message_thumb_landscape_gif_view);
                    }
                } else if (holder.contentContactMessageThumbPort.getVisibility() == View.VISIBLE) {
                    imageView = (RoundedImageView) v.findViewById(R.id.content_contact_message_thumb_portrait);
                } else if (holder.contentContactMessageThumbLand.getVisibility() == View.VISIBLE) {
                    imageView = (RoundedImageView) v.findViewById(R.id.content_contact_message_thumb_landscape);
                } else if (holder.contentContactMessageFileThumb.getVisibility() == View.VISIBLE) {
                    imageView = v.findViewById(R.id.content_contact_message_file_thumb);
                } else if (holder.gifViewContactMessageThumbPort.getVisibility() == View.VISIBLE) {
                    imageView = (SimpleDraweeView) v.findViewById(R.id.content_contact_message_thumb_portrait_gif_view);
                } else if (holder.gifViewContactMessageThumbLand.getVisibility() == View.VISIBLE) {
                    imageView = (SimpleDraweeView) v.findViewById(R.id.content_contact_message_thumb_landscape_gif_view);
                }
            }
        }

        ((ChatActivityLollipop) context).holder_imageDrag = holder;
        ((ChatActivityLollipop) context).position_imageDrag = position;

        if (imageView != null) {
            imageView.getLocationOnScreen(screenPosition);
            dimens[0] = screenPosition[0] + (imageView.getWidth() / 2);
            dimens[1] = screenPosition[1] + (imageView.getHeight() / 2);
            dimens[2] = imageView.getWidth();
            dimens[3] = imageView.getHeight();
        }
    }

    public void setNodeAttachmentVisibility (boolean visible, ViewHolderMessageChat holder, int position){
        logDebug("position: " + position);
        if (holder != null) {
            holder.contentVisible = visible;
            notifyItemChanged(position);
        }
    }

    @Override
    public void onClick(View v) {
        logDebug("onClick()");

        ViewHolderMessageChat holder = (ViewHolderMessageChat) v.getTag();
        int currentPositionInAdapter = holder.getAdapterPosition();
        if(currentPositionInAdapter<0){
            logWarning("Current position error - not valid value");
            return;
        }

        switch (v.getId()) {
            case R.id.content_own_message_voice_clip_play_pause:
            case R.id.content_contact_message_voice_clip_play_pause:
                if(!(((ChatActivityLollipop)context).isRecordingNow())){
                    playOrPauseVoiceClip(currentPositionInAdapter, holder);
                }
                break;

            case R.id.content_own_message_voice_clip_not_available:
            case R.id.content_contact_message_voice_clip_not_available:{
                ((ChatActivityLollipop) context).showSnackbar(SNACKBAR_TYPE, context.getString(R.string.error_message_voice_clip), -1);
                break;
            }

            case R.id.forward_own_rich_links:
            case R.id.forward_own_contact:
            case R.id.forward_own_file:
            case R.id.forward_own_preview_portrait:
            case R.id.forward_own_preview_landscape:
            case R.id.forward_contact_rich_links:
            case R.id.forward_contact_contact:
            case R.id.forward_contact_file:
            case R.id.forward_contact_preview_portrait:
            case R.id.forward_contact_preview_landscape:
            case R.id.forward_own_location:
            case R.id.forward_contact_location:{
                ArrayList<AndroidMegaChatMessage> messageArray = new ArrayList<>();
                int currentPositionInMessages = currentPositionInAdapter -1;
                messageArray.add(messages.get(currentPositionInMessages));
                ((ChatActivityLollipop) context).forwardMessages(messageArray);
                break;
            }
            case R.id.content_own_message_text:
            case R.id.content_contact_message_text:
            case R.id.url_own_message_text:
            case R.id.url_contact_message_text:
                if (isIsClickAlreadyIntercepted()) {
                    resetIsClickAlreadyIntercepted();
                    break;
                }

            case R.id.message_chat_item_layout:
            case R.id.content_own_message_thumb_portrait_gif_view:
            case R.id.content_own_message_thumb_landscape_gif_view:
            case R.id.content_contact_message_thumb_portrait_gif_view:
            case R.id.content_contact_message_thumb_landscape_gif_view:
                if (!isMultipleSelect() && checkIfIsGiphyOrGifMessage(currentPositionInAdapter - 1, holder)) {
                    break;
                }

                int[] screenPosition = new int[2];
                int [] dimens = new int[4];
                checkItem(v, holder, screenPosition, dimens);
                ((ChatActivityLollipop) context).itemClick(currentPositionInAdapter, dimens);

                break;

            case R.id.url_always_allow_button: {
                ((ChatActivityLollipop) context).showRichLinkWarning = RICH_WARNING_FALSE;
                megaApi.enableRichPreviews(true);
                this.notifyItemChanged(currentPositionInAdapter);
                break;
            }
            case R.id.url_no_disable_button:
            case R.id.url_not_now_button: {
                ((ChatActivityLollipop) context).showRichLinkWarning = RICH_WARNING_FALSE;
                int counter = MegaApplication.getCounterNotNowRichLinkWarning();
                if (counter < 1) {
                    counter = 1;
                } else {
                    counter++;
                }
                megaApi.setRichLinkWarningCounterValue(counter);
                this.notifyItemChanged(currentPositionInAdapter);
                break;
            }
            case R.id.url_never_button: {
                ((ChatActivityLollipop) context).showRichLinkWarning = RICH_WARNING_CONFIRMATION;
                this.notifyItemChanged(currentPositionInAdapter);
                break;
            }
            case R.id.url_yes_disable_button: {
                ((ChatActivityLollipop) context).showRichLinkWarning = RICH_WARNING_FALSE;
                megaApi.enableRichPreviews(false);
                this.notifyItemChanged(currentPositionInAdapter);
                break;
            }
        }
    }

    /**
     * Checks if the message clicked is a Giphy or GIF.
     * If it is a Giphy or GIF and the animation is not playing, it plays it.
     * If it is a Giphy message and  the animation is already playing, it opens the full screen view.     *
     *
     * @param positionInMessages    Position of the message in the array of messages.
     * @param holder                Holder representing the message clicked.
     * @return True if some of the cases described below match, false otherwise.
     */
    private boolean checkIfIsGiphyOrGifMessage(int positionInMessages, ViewHolderMessageChat holder) {
        AndroidMegaChatMessage message = messages.get(positionInMessages);

        if (message != null && message.getMessage() != null) {
            MegaChatMessage megaChatMessage = message.getMessage();
            boolean isOwnMessage = megaChatMessage.getUserHandle() == myUserHandle;

            if (megaChatMessage.getContainsMeta() != null && megaChatMessage.getContainsMeta().getGiphy() != null) {
                //Giphy message
                MegaChatGiphy giphy = message.getMessage().getContainsMeta().getGiphy();

                if (holder.isPlayingAnimation) {
                    //Already playing animation
                    GifData gifData = new GifData(giphy.getMp4Src(), giphy.getWebpSrc(), giphy.getMp4Size(), giphy.getWebpSize(),
                            giphy.getWidth(), giphy.getHeight(), giphy.getTitle());

                    context.startActivity(new Intent(context, GiphyViewerActivity.class)
                            .putExtra(GIF_DATA, gifData)
                            .setAction(ACTION_PREVIEW_GIPHY));
                } else {
                    //Not playing animation, play
                    int width = giphy.getWidth();
                    int height = giphy.getHeight();
                    boolean isPortrait = width < height;
                    updateGifViewBackgroundAndDimensions(holder, ContextCompat.getColor(context, R.color.giphy_loading_background), isPortrait, isOwnMessage, width, height);
                    setGIFAndGiphyProperties(true, Uri.parse(giphy.getWebpSrc()), holder, giphy.getWidth() < giphy.getHeight(), isOwnMessage);
                }

                return true;
            } else if (megaChatMessage.getMegaNodeList() != null && megaChatMessage.getMegaNodeList().size() == 1
                    && megaChatMessage.getMegaNodeList().get(0) != null) {
                MegaNode node = megaChatMessage.getMegaNodeList().get(0);

                if (MimeTypeList.typeForName(node.getName()).isGIF() && !holder.isPlayingAnimation) {
                    //GIF message not playing animation, play
                    Bitmap preview = getPreviewFromCache(node);
                    if (preview != null) {
                        int width = preview.getWidth();
                        int height = preview.getHeight();
                        boolean isPortrait = width < height;
                        updateGifViewBackgroundAndDimensions(holder, Color.TRANSPARENT, isPortrait, isOwnMessage, width, height);
                        setGIFAndGiphyProperties(true, getUri(node), holder, isPortrait, isOwnMessage);

                        return true;
                    }
                }
            }
        }

        return false;
    }

    /*
     * Set appropriate values ​​when a playback starts
     */
    private void prepareMediaPlayer(final long msgId) {
        if(handlerVoiceNotes == null){
            handlerVoiceNotes = new Handler();
        }
        if(messagesPlaying==null || messagesPlaying.isEmpty()) return;

        for (MessageVoiceClip m : messagesPlaying) {
            if ((m.getIdMessage() == msgId)&&(m.getMediaPlayer().isPlaying())) {
                logDebug("prepareMediaPlayer");

                runnableVC = new Runnable() {
                    @Override
                    public void run() {
                        statePlaying(msgId);
                        handlerVoiceNotes.postDelayed(this, 50);
                    }
                };
                statePlaying(msgId);
                handlerVoiceNotes.postDelayed(runnableVC, 50);
            }
        }
    }

    /*
     * Update the view while a voice clip is playing
     */
    private void statePlaying(long msgId){
        if(messages==null || messages.isEmpty() || messagesPlaying==null || messagesPlaying.isEmpty()) return;

        for(MessageVoiceClip m: messagesPlaying){
            if((m.getIdMessage() == msgId)&&(m.getMediaPlayer().isPlaying())){
                m.setProgress(m.getMediaPlayer().getCurrentPosition());
                for(int i=0; i<messages.size(); i++){
                    if(messages.get(i).getMessage().getMsgId() == m.getIdMessage()){
                        int positionInAdapter = i+1;
                        ViewHolderMessageChat holder = (ViewHolderMessageChat) listFragment.findViewHolderForAdapterPosition(positionInAdapter);
                        if(holder!=null){
                            if(m.getUserHandle() == megaChatApi.getMyUserHandle()){
                                holder.contentOwnMessageVoiceClipPlay.setVisibility(View.VISIBLE);
                                holder.contentOwnMessageVoiceClipPlay.setImageResource(R.drawable.ic_pause_grey);
                                holder.contentOwnMessageVoiceClipSeekBar.setProgress(m.getProgress());
                                holder.contentOwnMessageVoiceClipDuration.setText(milliSecondsToTimer(m.getProgress()));
                            }else{
                                holder.contentContactMessageVoiceClipPlay.setVisibility(View.VISIBLE);
                                holder.contentContactMessageVoiceClipPlay.setImageResource(R.drawable.ic_pause_grey);
                                holder.contentContactMessageVoiceClipSeekBar.setProgress(m.getProgress());
                                holder.contentContactMessageVoiceClipDuration.setText(milliSecondsToTimer(m.getProgress()));
                            }
                        }
                        break;
                    }
                }
                break;
            }
        }
    }

    /*
     * Download a voice note using an asynctask
     */
    private void downloadVoiceClip(final ViewHolderMessageChat holder,int position, long userHandle, final MegaNodeList nodeList){
        logDebug("downloadVoiceClip() ");
        try {
            new MegaChatLollipopAdapter.ChatVoiceClipAsyncTask(holder, position, userHandle).execute(nodeList);
        } catch (Exception ex) {
            logError("Too many AsyncTasks", ex);
        }
    }

    /*
     * When the download of a voice clip ends, update the view with the result
     */
    public void finishedVoiceClipDownload(long nodeHandle, int resultTransfer){
        if(messages==null || messages.isEmpty() || messagesPlaying==null || messagesPlaying.isEmpty()) return;
        logDebug("nodeHandle = "+nodeHandle+", the result of transfer is "+resultTransfer);

        for(MessageVoiceClip messagevc : messagesPlaying){
            if(messagevc.getMessageHandle() == nodeHandle){
                messagevc.setIsAvailable(resultTransfer);
                for(int posArray=0; posArray<messages.size();posArray++){
                    if(messages.get(posArray).getMessage().getMsgId() == messagevc.getIdMessage()){
                        int positionInAdapter = posArray+1;
                        ViewHolderMessageChat holder = (ViewHolderMessageChat) listFragment.findViewHolderForAdapterPosition(positionInAdapter);
                        if(holder!=null) notifyItemChanged(positionInAdapter);
                        break;
                    }
                }
            }
        }
    }

    /*
      * Updating the seekBar element and the mediaplayer progress
     */
    private void updatingSeekBar(long messageId, int progress){
        if(messages==null || messages.isEmpty() || messagesPlaying==null || messagesPlaying.isEmpty()) return;

        for(MessageVoiceClip m: messagesPlaying){
            if(m.getIdMessage() == messageId) {
                logDebug("Update mediaplayer");
                m.setProgress(progress);
                m.getMediaPlayer().seekTo(m.getProgress());
                for(int i=0; i<messages.size(); i++){
                    if(messages.get(i).getMessage().getMsgId() == m.getIdMessage()){
                        int positionInAdapter = i+1;
                        ViewHolderMessageChat holder = (ViewHolderMessageChat) listFragment.findViewHolderForAdapterPosition(positionInAdapter);
                        if(holder!=null){
                            logDebug("Update holder views");
                            if(m.getUserHandle() == megaChatApi.getMyUserHandle()){
                                holder.contentOwnMessageVoiceClipDuration.setText(milliSecondsToTimer(m.getProgress()));
                            }else{
                                holder.contentContactMessageVoiceClipDuration.setText(milliSecondsToTimer(m.getProgress()));
                            }
                        }
                        break;
                    }
                }
                break;
            }
        }
    }


    /*
     * Play or pause a voice clip
     */
    private void playOrPauseVoiceClip(int positionInAdapter, ViewHolderMessageChat holder){
        AndroidMegaChatMessage currentMessage = getMessageAtAdapterPosition(positionInAdapter);
        if (currentMessage == null || currentMessage.getMessage() == null ||
                currentMessage.getMessage().getType() != MegaChatMessage.TYPE_VOICE_CLIP ||
                messagesPlaying == null || messagesPlaying.isEmpty())
            return;

        for(MessageVoiceClip m: messagesPlaying){
            if(m.getIdMessage() == currentMessage.getMessage().getMsgId()){
                if(m.getMediaPlayer().isPlaying()){
                    logDebug("isPlaying: PLAY -> PAUSE");
                    pauseVoiceClip(m,positionInAdapter);
                    return;
                }
                if(m.isPaused()){
                    logDebug("notPlaying: PAUSE -> PLAY");
                    playVoiceClip(m, null);
                    return;
                }

                logDebug("notPlaying: find voice clip");
                MegaNodeList nodeList = currentMessage.getMessage().getMegaNodeList();
                if(nodeList.size()<1 || !isVoiceClip(nodeList.get(0).getName())) break;

                File vcFile = buildVoiceClipFile(context, nodeList.get(0).getName());
                if(!isFileAvailable(vcFile) || vcFile.length() != nodeList.get(0).getSize()) downloadVoiceClip(holder, positionInAdapter, currentMessage.getMessage().getUserHandle(), nodeList);

                playVoiceClip(m, vcFile.getAbsolutePath());
                break;
            }
        }
    }


    /*
     * Pause the voice clip
     */
    private void pauseVoiceClip(MessageVoiceClip m, int positionInAdapter){
        m.getMediaPlayer().pause();
        m.setProgress(m.getMediaPlayer().getCurrentPosition());
        m.setPaused(true);
        removeCallBacks();
        notifyItemChanged(positionInAdapter);
    }

    /*
     * Play the voice clip
     */
    private void playVoiceClip(MessageVoiceClip m, String voiceClipPath){

        stopAllReproductionsInProgress();
        final long mId = m.getIdMessage();
        ((ChatActivityLollipop) context).startProximitySensor();

        if(voiceClipPath == null){
            m.getMediaPlayer().seekTo(m.getProgress());
            m.getMediaPlayer().start();
            m.setPaused(false);
            prepareMediaPlayer(mId);
        }else{
            try {
                m.getMediaPlayer().reset();
                m.getMediaPlayer().setDataSource(voiceClipPath);
                m.getMediaPlayer().setLooping(false);
                m.getMediaPlayer().prepare();
                m.setPaused(false);
                m.setProgress(m.getMediaPlayer().getCurrentPosition());

            } catch (IOException e) {
                e.printStackTrace();
            }
            m.getMediaPlayer().seekTo(m.getProgress());
        }

        m.getMediaPlayer().setOnErrorListener(new MediaPlayer.OnErrorListener() {
            public boolean onError(MediaPlayer mediaPlayer, int i, int i1) {
                logDebug("mediaPlayerVoiceNotes:onError");
                ((ChatActivityLollipop) context).stopProximitySensor();
                mediaPlayer.reset();
                return true;
            }
        });
        m.getMediaPlayer().setOnPreparedListener(new MediaPlayer.OnPreparedListener() {
            @Override
            public void onPrepared(MediaPlayer mediaPlayer) {
                logDebug("mediaPlayerVoiceNotes:onPrepared");
                mediaPlayer.start();
                prepareMediaPlayer(mId);

            }
        });

        m.getMediaPlayer().setOnCompletionListener(new MediaPlayer.OnCompletionListener() {
            @Override
            public void onCompletion(MediaPlayer mp) {
                logDebug("mediaPlayerVoiceNotes:setOnCompletionListener");
                removeCallBacks();
                completionMediaPlayer(mId);
            }
        });
    }

    /*
    * Stop the playing when this message is removed*/
    public void stopPlaying(long msgId){
        ((ChatActivityLollipop) context).stopProximitySensor();

        if(messagesPlaying==null || messagesPlaying.isEmpty()) return;

        for(MessageVoiceClip m: messagesPlaying) {
            if(m.getIdMessage() == msgId){
                if(m.getMediaPlayer().isPlaying()){
                    m.getMediaPlayer().stop();
                }
                m.getMediaPlayer().release();
                m.setMediaPlayer(null);
                messagesPlaying.remove(m);
                break;
            }
        }
    }

    public void pausePlaybackInProgress(){
        if (messagesPlaying == null || messagesPlaying.isEmpty()) return;
        for (MessageVoiceClip m : messagesPlaying) {
            if (m.getMediaPlayer().isPlaying()) {
                int positionInAdapter = getAdapterItemPosition(m.getIdMessage());
                if (positionInAdapter != -1) pauseVoiceClip(m, positionInAdapter);
                break;
            }
        }
    }

    /*
     * Restore values when a playback ends
     */
    private void completionMediaPlayer(long msgId){
        if(messages==null || messages.isEmpty() || messagesPlaying==null || messagesPlaying.isEmpty()) return;

        for(MessageVoiceClip m: messagesPlaying) {
            if(m.getIdMessage() == msgId){
                logDebug("completionMediaPlayer ");
                m.setProgress(0);
                m.setPaused(false);
                if(m.getMediaPlayer().isPlaying()){
                    m.getMediaPlayer().stop();
                }
                m.getMediaPlayer().seekTo(m.getProgress());
                for(int i=0; i<messages.size(); i++){
                    if(messages.get(i).getMessage().getMsgId() == msgId){
                        int positionInAdapter = i+1;
                        notifyItemChanged(positionInAdapter);
                        break;
                    }
                }
                break;
            }
        }
    }

    /* Get the voice clip that it is playing*/

    public MessageVoiceClip getVoiceClipPlaying(){
        if(messagesPlaying==null || messagesPlaying.isEmpty()) return null;
        for(MessageVoiceClip m:messagesPlaying){
            if(m.getMediaPlayer().isPlaying()){
                return m;
            }
        }
        return null;
    }

    /*
     * Stop the voice notes that are playing and update the necessary views
     */
    public void stopAllReproductionsInProgress(){

        if (messagesPlaying == null || messagesPlaying.isEmpty()) return;
        removeCallBacks();

        for(MessageVoiceClip m:messagesPlaying){
            if(m.getMediaPlayer().isPlaying()){
                logDebug("PLAY -> STOP");
                completionMediaPlayer(m.getIdMessage());
            }
        }
    }

    public void destroyVoiceElemnts(){
        logDebug("destroyVoiceElemnts()");
        removeCallBacks();
        if(messagesPlaying==null || messagesPlaying.isEmpty()) return;
        for(MessageVoiceClip m:messagesPlaying){
            m.getMediaPlayer().release();
            m.setMediaPlayer(null);
        }
        messagesPlaying.clear();
    }

    private void activateMultiselectMode(int currentPosition){
        setMultipleSelect(true);
        ((ChatActivityLollipop) context).activateActionMode();
        ((ChatActivityLollipop) context).itemClick(currentPosition, null);
    }

    @Override
    public boolean onLongClick(View view) {

        if(megaChatApi.isSignalActivityRequired()){
            megaChatApi.signalPresenceActivity();
        }
        ViewHolderMessageChat holder = (ViewHolderMessageChat) view.getTag();
        int currentPosition = holder.getAdapterPosition();

        if (isMultipleSelect() || currentPosition < 1 || messages.get(currentPosition-1).isUploading())
            return true;

        if(MegaApplication.isShowInfoChatMessages()){
            ((ChatActivityLollipop) context).showMessageInfo(currentPosition);
        }
        else{
            ((ChatActivityLollipop) context).itemLongClick(currentPosition);
        }
        return true;
    }

    private void removeCallBacks(){
        logDebug("removeCallBacks()");

        if(handlerVoiceNotes==null) return;

        if (runnableVC != null) {
            handlerVoiceNotes.removeCallbacks(runnableVC);
        }
        ((ChatActivityLollipop) context).stopProximitySensor();

        runnableVC = null;
        handlerVoiceNotes.removeCallbacksAndMessages(null);
        handlerVoiceNotes = null;
    }

    private void setContactMessageName(int pos, ViewHolderMessageChat holder, long handle, boolean visibility) {
        if (isHolderNull(pos, holder)) {
            return;
        }
        holder.fullNameTitle = getContactMessageName(pos, holder, handle);
        if (!visibility) return;

        if (chatRoom.isGroup()) {
            holder.nameContactText.setVisibility(View.VISIBLE);
            holder.nameContactText.setText(holder.fullNameTitle);
        }
        else {
            holder.nameContactText.setVisibility(View.GONE);
        }
    }

    private void isRemovingTextMessage(int pos, ViewHolderMessageChat holder, MegaChatMessage message) {
        if (isHolderNull(pos, holder)) {
            return;
        }
        boolean isRemoved = false;
        if (removedMessages != null && removedMessages.size() > 0) {
            for (RemovedMessage removeMsg : removedMessages) {
                if (removeMsg.getMsgId() == message.getMsgId() && removeMsg.getMsgTempId() == message.getTempId()) {
                    isRemoved = true;
                    break;
                }
            }
        }

        if (isRemoved) {
            holder.contentOwnMessageText.setBackground(ContextCompat.getDrawable(context, R.drawable.light_rounded_chat_own_message));
        } else {
            holder.contentOwnMessageText.setBackground(ContextCompat.getDrawable(context, R.drawable.dark_rounded_chat_own_message));
        }
    }

    private String getContactMessageName(int pos, ViewHolderMessageChat holder, long handle) {
        if (isHolderNull(pos, holder)) {
            return null;
        }

        String name = cC.getParticipantFullName(handle);
        if (!isTextEmpty(name)) {
            return name;
        }

        logWarning("NOT found in DB");
        name = context.getString(R.string.unknown_name_label);
        if (!holder.nameRequestedAction) {
            logDebug("Call for nonContactName: " + handle);
            holder.nameRequestedAction = true;
            int privilege = chatRoom.getPeerPrivilegeByHandle(handle);
            if (privilege == MegaChatRoom.PRIV_UNKNOWN || privilege == MegaChatRoom.PRIV_RM) {
                ChatNonContactNameListener listener = new ChatNonContactNameListener(context, holder, this, handle, chatRoom.isPreview(), pos);
                megaChatApi.getUserFirstname(handle, chatRoom.getAuthorizationToken(), listener);
                megaChatApi.getUserLastname(handle, chatRoom.getAuthorizationToken(), listener);
                megaChatApi.getUserEmail(handle, listener);
            } else {
                MegaHandleList handleList = MegaHandleList.createInstance();
                handleList.addMegaHandle(handle);
                megaChatApi.loadUserAttributes(chatRoom.getChatId(), handleList,
                        new GetPeerAttributesListener(context, holder, this));
            }
        } else {
            logWarning("Name already asked and no name received: " + handle);
        }
        return name;
    }

    boolean isHolderNull(int pos, ViewHolderMessageChat holder) {
        if (holder ==  null) {
            holder = (ViewHolderMessageChat) listFragment.findViewHolderForAdapterPosition(pos);
            if (holder == null) {
                notifyItemChanged(pos);
                return true;
            }
        }

        return false;
    }

    public ViewHolderMessageChat queryIfHolderNull(int pos) {
        ViewHolderMessageChat holder = (ViewHolderMessageChat) listFragment.findViewHolderForAdapterPosition(pos);
        if (holder == null) {
            return null;
        }

        return holder;
    }

    private void setInfoToShow (int position, final ViewHolderMessageChat holder, boolean ownMessage, int infotToShow, String dateText, String timeText) {
        if (isHolderNull(position, holder)) {
            return;
        }

        if (ownMessage) {
            switch (infotToShow) {
                case AndroidMegaChatMessage.CHAT_ADAPTER_SHOW_ALL: {
                    holder.dateLayout.setVisibility(View.VISIBLE);
                    holder.dateText.setText(dateText);
                    holder.titleOwnMessage.setVisibility(View.VISIBLE);
                    holder.timeOwnText.setText(timeText);
                    break;
                }
                case AndroidMegaChatMessage.CHAT_ADAPTER_SHOW_TIME: {
                    holder.dateLayout.setVisibility(View.GONE);
                    holder.titleOwnMessage.setVisibility(View.VISIBLE);
                    holder.timeOwnText.setText(timeText);
                    break;
                }
                case AndroidMegaChatMessage.CHAT_ADAPTER_SHOW_NOTHING: {
                    holder.dateLayout.setVisibility(View.GONE);
                    holder.titleOwnMessage.setVisibility(View.GONE);
                    break;
                }
            }
        } else {
            switch (infotToShow) {
                case AndroidMegaChatMessage.CHAT_ADAPTER_SHOW_ALL: {
                    holder.dateLayout.setVisibility(View.VISIBLE);
                    holder.dateText.setText(dateText);
                    holder.titleContactMessage.setVisibility(View.VISIBLE);
                    holder.timeContactText.setText(timeText);
                    holder.timeContactText.setVisibility(View.VISIBLE);
                    break;
                }
                case AndroidMegaChatMessage.CHAT_ADAPTER_SHOW_TIME: {
                    holder.dateLayout.setVisibility(View.GONE);
                    holder.titleContactMessage.setVisibility(View.VISIBLE);
                    holder.timeContactText.setText(timeText);
                    holder.timeContactText.setVisibility(View.VISIBLE);
                    break;
                }
                case AndroidMegaChatMessage.CHAT_ADAPTER_SHOW_NOTHING: {
                    holder.dateLayout.setVisibility(View.GONE);
                    holder.timeContactText.setVisibility(View.GONE);
                    holder.titleContactMessage.setVisibility(View.GONE);
                    break;
                }
            }
        }
    }

    /**
     * Method to know if the message is sent or received.
     *
     * @param message The MegaMessage.
     * @return True, if sent. False if received.
     */
    private boolean isMyMessage(MegaChatMessage message) {
        return message.getUserHandle() == myUserHandle &&
                message.getType() != MegaChatMessage.TYPE_PUBLIC_HANDLE_CREATE &&
                message.getType() != MegaChatMessage.TYPE_PUBLIC_HANDLE_DELETE &&
                message.getType() != MegaChatMessage.TYPE_SET_PRIVATE_MODE;
    }

    /**
     * Method for updating reactions if necessary.
     *
     * @param chatId   Chat ID.
     * @param message  Message ID.
     * @param reaction The reaction.
     * @param count    total number of users who have used that reaction in that message.
     */
    public void checkReactionUpdated(long chatId, MegaChatMessage message, String reaction, int count) {
        if (chatRoom.getChatId() != chatId) {
            logDebug("Different chat ");
            return;
        }

        int positionInAdapter = INVALID_POSITION;
        AndroidMegaChatMessage megaMessage = null;

        for (AndroidMegaChatMessage msg : messages) {
            if (msg.getMessage().getMsgId() == message.getMsgId()) {
                positionInAdapter = messages.indexOf(msg) + 1;
                megaMessage = msg;
                break;
            }
        }

        if (positionInAdapter == INVALID_POSITION) {
            logError("Message doesn't exist ");
            return;
        }

        ViewHolderMessageChat holder = (ViewHolderMessageChat) listFragment.findViewHolderForAdapterPosition(positionInAdapter);
        if (holder == null) {
            notifyItemChanged(positionInAdapter);
            return;
        }

        checkReactionsLayout(chatId, megaMessage, holder, reaction, count);
    }

    /**
     * Method for displaying the reaction layout.
     *
     * @param chatId      The chat room ID.
     * @param megaMessage The message.
     * @param holder      The holder.
     * @param reaction    The reaction.
     * @param count       The number of reactions in this message.
     */
    private void checkReactionsLayout(long chatId, AndroidMegaChatMessage megaMessage, final ViewHolderMessageChat holder, String reaction, int count) {
        MegaStringList listReactions = megaChatApi.getMessageReactions(chatId, megaMessage.getMessage().getMsgId());
        if (noReactions(listReactions, megaMessage.getMessage(), holder)) {
            return;
        }

        if (isMyMessage(megaMessage.getMessage())) {
            if (holder.ownReactionsAdapter != null && holder.ownReactionsAdapter.isSameAdapter(chatId, megaMessage.getMessage().getMsgId())) {
                if (count == 0) {
                    holder.ownReactionsAdapter.removeItem(reaction, chatId, megaMessage.getMessage().getMsgId());
                } else {
                    holder.ownMessageReactionsRecycler.getRecycledViewPool().clear();
                    holder.ownReactionsAdapter.updateItem(reaction, chatId, megaMessage.getMessage().getMsgId());
                }

                if (holder.ownReactionsAdapter.getItemCount() > 0) {
                    int maxSize = getMaxWidthItem(chatId, megaMessage.getMessage().getMsgId(), holder.ownReactionsAdapter.getListReactions(), outMetrics);
                    holder.ownMessageReactionsRecycler.columnWidth(maxSize);
                    holder.ownMessageReactionsLayout.setVisibility(View.VISIBLE);
                } else {
                    holder.ownMessageReactionsLayout.setVisibility(View.GONE);
                    holder.ownReactionsAdapter = null;
                    holder.ownMessageReactionsRecycler.setAdapter(holder.ownReactionsAdapter);

                }
            } else {
                createReactionsAdapter(listReactions, true, chatId, megaMessage, holder);
            }
        } else {
            if (holder.contactReactionsAdapter != null && holder.contactReactionsAdapter.isSameAdapter(chatId, megaMessage.getMessage().getMsgId())) {
                if (count == 0) {
                    holder.contactReactionsAdapter.removeItem(reaction, chatId, megaMessage.getMessage().getMsgId());
                } else {
                    holder.contactMessageReactionsRecycler.getRecycledViewPool().clear();
                    holder.contactReactionsAdapter.updateItem(reaction, chatId, megaMessage.getMessage().getMsgId());
                }

                if (holder.contactReactionsAdapter.getItemCount() > 0) {
                    int maxSize = getMaxWidthItem(chatId, megaMessage.getMessage().getMsgId(), holder.contactReactionsAdapter.getListReactions(), outMetrics);
                    holder.contactMessageReactionsRecycler.columnWidth(maxSize);
                    holder.contactMessageReactionsLayout.setVisibility(View.VISIBLE);
                } else {
                    holder.contactMessageReactionsLayout.setVisibility(View.GONE);
                    holder.contactReactionsAdapter = null;
                    holder.contactMessageReactionsRecycler.setAdapter(holder.contactReactionsAdapter);
                }
            } else {
                createReactionsAdapter(listReactions, false, chatId, megaMessage, holder);
            }
        }
    }

    /**
     * Method for creating the reaction array of a message.
     *
     * @param listReactions The reactions list.
     * @param ownMessage    If the message is a own message.
     * @param chatId        The chat ID.
     * @param megaMessage   The message.
     * @param holder        The holder.
     */
    private void createReactionsAdapter(MegaStringList listReactions, boolean ownMessage, long chatId, AndroidMegaChatMessage megaMessage, final ViewHolderMessageChat holder) {
        ArrayList<String> list = getReactionsList(listReactions, true);
        int maxSize = getMaxWidthItem(chatId, megaMessage.getMessage().getMsgId(), list, outMetrics);
        if (ownMessage) {
            holder.ownMessageReactionsLayout.setVisibility(View.VISIBLE);
            holder.ownMessageReactionsRecycler.columnWidth(maxSize);
            holder.ownReactionsAdapter = new ReactionAdapter(context, holder.ownMessageReactionsRecycler, list, chatId, megaMessage);
            holder.ownMessageReactionsRecycler.setAdapter(holder.ownReactionsAdapter);
        } else {
            holder.contactMessageReactionsLayout.setVisibility(View.VISIBLE);
            holder.contactMessageReactionsRecycler.columnWidth(maxSize);
            holder.contactReactionsAdapter = new ReactionAdapter(context, holder.contactMessageReactionsRecycler, list, chatId, megaMessage);
            holder.contactMessageReactionsRecycler.setAdapter(holder.contactReactionsAdapter);
        }
    }

    /**
     * Method to check if there are no reactions in a message.
     *
     * @param listReactions The reactions list.
     * @param message       The message.
     * @param holder        The holder.
     * @return True if there isn't reaction. False, if there are some reactions.
     */
    private boolean noReactions(MegaStringList listReactions, MegaChatMessage message, final ViewHolderMessageChat holder) {
        if (listReactions == null || listReactions.size() <= 0) {
            if (isMyMessage(message)) {
                holder.ownMessageReactionsLayout.setVisibility(View.GONE);
                holder.ownReactionsAdapter = null;
                holder.ownMessageReactionsRecycler.setAdapter(holder.ownReactionsAdapter);
            } else {
                holder.contactMessageReactionsLayout.setVisibility(View.GONE);
                holder.contactReactionsAdapter = null;
                holder.contactMessageReactionsRecycler.setAdapter(holder.contactReactionsAdapter);
            }

            return true;
        }

        return false;
    }

    /**
     * Check if exists reactions in a message.
     *
     * @param positionInAdapter The position of this message.
     * @param holder            The holder.
     * @param chatId            The chat ID.
     * @param megaMessage       The message.
     */
    private void checkReactionsInMessage(int positionInAdapter, ViewHolderMessageChat holder, long chatId, AndroidMegaChatMessage megaMessage) {
        if (holder == null) {
            holder = (ViewHolderMessageChat) listFragment.findViewHolderForAdapterPosition(positionInAdapter);
            if (holder == null) {
                notifyItemChanged(positionInAdapter);
                return;
            }
        }

        if (multipleSelect) {
            if (isMyMessage(megaMessage.getMessage())) {
                holder.ownMessageReactionsLayout.setVisibility(View.GONE);
            } else {
                holder.contactMessageReactionsLayout.setVisibility(View.GONE);
            }
            return;
        }

        MegaStringList listReactions = megaChatApi.getMessageReactions(chatId, megaMessage.getMessage().getMsgId());

        if (noReactions(listReactions, megaMessage.getMessage(), holder)) {
            holder.ownMessageReactionsLayout.setVisibility(View.GONE);
            holder.contactMessageReactionsLayout.setVisibility(View.GONE);
            return;
        }

        if (isMyMessage(megaMessage.getMessage())) {
            holder.ownMessageReactionsLayout.setVisibility(View.VISIBLE);
            if (holder.ownReactionsAdapter != null && holder.ownReactionsAdapter.isSameAdapter(chatId, megaMessage.getMessage().getMsgId())) {
                ArrayList<String> list = getReactionsList(listReactions, true);
                int maxSize = getMaxWidthItem(chatId, megaMessage.getMessage().getMsgId(), list, outMetrics);
                holder.ownMessageReactionsRecycler.columnWidth(maxSize);
                holder.ownReactionsAdapter.setReactions(list, chatId, megaMessage.getMessage().getMsgId());
            } else {
                createReactionsAdapter(listReactions, true, chatId, megaMessage, holder);
            }
        } else {
            holder.contactMessageReactionsLayout.setVisibility(View.VISIBLE);
            if (holder.contactReactionsAdapter != null && holder.contactReactionsAdapter.isSameAdapter(chatId, megaMessage.getMessage().getMsgId())) {
                ArrayList<String> list = getReactionsList(listReactions, true);
                int maxSize = getMaxWidthItem(chatId, megaMessage.getMessage().getMsgId(), list, outMetrics);
                holder.contactMessageReactionsRecycler.columnWidth(maxSize);
                holder.contactReactionsAdapter.setReactions(list, chatId, megaMessage.getMessage().getMsgId());
            } else {
                createReactionsAdapter(listReactions, false, chatId, megaMessage, holder);
            }
        }
    }

    private void checkMultiselectionMode(int positionInAdapter, final ViewHolderMessageChat holder, boolean ownMessage, long messageId) {
        if (isHolderNull(positionInAdapter, holder))
            return;

        if (multipleSelect) {
            if (ownMessage) {
                holder.ownMessageSelectLayout.setVisibility(View.VISIBLE);
                if (this.isItemChecked(messageId)) {
                    holder.ownMessageSelectIcon.setImageDrawable(ContextCompat.getDrawable(context, R.drawable.ic_select_folder));
                    holder.ownMessageSelectIcon.setColorFilter(null);
                } else {
                    holder.ownMessageSelectIcon.setImageDrawable(ContextCompat.getDrawable(context, R.drawable.ic_unselect_chatroom));
                    holder.ownMessageSelectIcon.setColorFilter(
                            ContextCompat.getColor(holder.ownMessageSelectIcon.getContext(), R.color.grey_600_white_087),
                            PorterDuff.Mode.SRC_IN);
                }
            } else {
                holder.contactMessageSelectLayout.setVisibility(View.VISIBLE);
                if (this.isItemChecked(messageId)) {
                    holder.contactMessageSelectIcon.setImageDrawable(ContextCompat.getDrawable(context, R.drawable.ic_select_folder));
                    holder.contactMessageSelectIcon.setColorFilter(null);
                } else {
                    holder.contactMessageSelectIcon.setImageDrawable(ContextCompat.getDrawable(context, R.drawable.ic_unselect_chatroom));
                    holder.contactMessageSelectIcon.setColorFilter(
                            ContextCompat.getColor(holder.ownMessageSelectIcon.getContext(), R.color.grey_600_white_087),
                            PorterDuff.Mode.SRC_IN);
                }
            }

        } else if (positionClicked != INVALID_POSITION && positionClicked == positionInAdapter) {
            listFragment.smoothScrollToPosition(positionClicked);
        }
    }

    private int getAdapterItemPosition(long id) {
        for (int position = 0; position < messages.size(); position++) {
            if (messages.get(position).getMessage().getMsgId() == id) {
                return position + 1;
            }
        }
        return INVALID_POSITION;
    }

    public MegaChatRoom getChatRoom() {
        return chatRoom;
    }

    /**
     * Updates the uploading messages which are on paused state and are visible.
     *
     * @param firstVisibleMessage   first visible position on the adapter
     * @param lastVisibleMessage    last visible position on the adapter
     */
    public void updatePausedUploadingMessages(int firstVisibleMessage, int lastVisibleMessage) {
        if (lastVisibleMessage == INVALID_POSITION || lastVisibleMessage == 0) {
            //No visible items, no need to update
            return;
        }

        if (lastVisibleMessage == getItemCount() || lastVisibleMessage >= messages.size()) {
            //Wrong index, replace by the latest message
            lastVisibleMessage = messages.size() - 1;
        }

        if (firstVisibleMessage == INVALID_POSITION) {
            //Wrong index, replace by the first message
            firstVisibleMessage = 0;
        }

        for (int i = firstVisibleMessage; i <= lastVisibleMessage; i++) {
            AndroidMegaChatMessage message = messages.get(i);
            if (message == null) {
                continue;
            }

            if (message.isUploading()) {
                // Update message with uploading state. Increment one position to take into account the header message.l
                notifyItemChanged(i + 1);
            }
        }
    }
}<|MERGE_RESOLUTION|>--- conflicted
+++ resolved
@@ -985,11 +985,7 @@
             holder.contentOwnMessageThumbLand = v.findViewById(R.id.content_own_message_thumb_landscape);
             holder.contentOwnMessageThumbLand.setCornerRadius(radius);
             holder.contentOwnMessageThumbLand.setBorderWidth(1);
-<<<<<<< HEAD
             holder.contentOwnMessageThumbLand.setBorderColor(ContextCompat.getColor(context, R.color.grey_054_white_054));
-=======
-            holder.contentOwnMessageThumbLand.setBorderColor(ContextCompat.getColor(context, R.color.secondary_text));
->>>>>>> b7adb741
             holder.contentOwnMessageThumbLand.setOval(false);
 
             holder.gifIconOwnMessageThumbLand = v.findViewById(R.id.content_own_message_thumb_landscape_gif);
@@ -1012,11 +1008,7 @@
             holder.contentOwnMessageThumbPort = v.findViewById(R.id.content_own_message_thumb_portrait);
             holder.contentOwnMessageThumbPort.setCornerRadius(radius);
             holder.contentOwnMessageThumbPort.setBorderWidth(1);
-<<<<<<< HEAD
             holder.contentOwnMessageThumbPort.setBorderColor(ContextCompat.getColor(context, R.color.grey_054_white_054));
-=======
-            holder.contentOwnMessageThumbPort.setBorderColor(ContextCompat.getColor(context, R.color.secondary_text));
->>>>>>> b7adb741
             holder.contentOwnMessageThumbPort.setOval(false);
 
             holder.gifIconOwnMessageThumbPort = v.findViewById(R.id.content_own_message_thumb_portrait_gif);
@@ -1146,11 +1138,7 @@
             holder.contentContactMessageThumbLand = v.findViewById(R.id.content_contact_message_thumb_landscape);
             holder.contentContactMessageThumbLand.setCornerRadius(radius);
             holder.contentContactMessageThumbLand.setBorderWidth(1);
-<<<<<<< HEAD
             holder.contentContactMessageThumbLand.setBorderColor(ContextCompat.getColor(context, R.color.grey_054_white_054));
-=======
-            holder.contentContactMessageThumbLand.setBorderColor(ContextCompat.getColor(context, R.color.secondary_text));
->>>>>>> b7adb741
             holder.contentContactMessageThumbLand.setOval(false);
 
             holder.gifIconContactMessageThumbLand = v.findViewById(R.id.content_contact_message_thumb_landscape_gif);
@@ -1194,11 +1182,7 @@
             holder.contentContactMessageThumbPort = v.findViewById(R.id.content_contact_message_thumb_portrait);
             holder.contentContactMessageThumbPort.setCornerRadius(radius);
             holder.contentContactMessageThumbPort.setBorderWidth(1);
-<<<<<<< HEAD
             holder.contentContactMessageThumbPort.setBorderColor(ContextCompat.getColor(context, R.color.grey_054_white_054));
-=======
-            holder.contentContactMessageThumbPort.setBorderColor(ContextCompat.getColor(context, R.color.secondary_text));
->>>>>>> b7adb741
             holder.contentContactMessageThumbPort.setOval(false);
 
             holder.gifIconContactMessageThumbPort = v.findViewById(R.id.content_contact_message_thumb_portrait_gif);
@@ -2801,11 +2785,7 @@
                 checkEmojiSize(text, holder.urlContactMessageText);
 
                 //Color always status SENT
-<<<<<<< HEAD
                 ((ViewHolderMessageChat) holder).urlContactMessageText.setTextColor(ContextCompat.getColor(context, R.color.grey_087_white_087));
-=======
-                ((ViewHolderMessageChat) holder).urlContactMessageText.setTextColor(ContextCompat.getColor(context, R.color.primary_text));
->>>>>>> b7adb741
                 holder.urlContactMessageText.setText(getFormattedText(text));
 
                     if (bitmapImage != null) {
@@ -2986,13 +2966,8 @@
                 ((ViewHolderMessageChat) holder).contentContactMessageContactLayout.setVisibility(View.GONE);
 
                 //Color always status SENT
-<<<<<<< HEAD
                 ((ViewHolderMessageChat) holder).contentContactMessageText.setTextColor(ContextCompat.getColor(context, R.color.grey_087_white_087));
                 ((ViewHolderMessageChat) holder).contentContactMessageText.setText(context.getString(R.string.error_meta_message_invalid));
-=======
-                ((ViewHolderMessageChat) holder).contentContactMessageText.setTextColor(ContextCompat.getColor(context, R.color.primary_text));
-                holder.contentContactMessageText.setText(invalidMetaMessage);
->>>>>>> b7adb741
             }
 
             checkReactionsInMessage(position, holder, chatRoom.getChatId(), androidMessage);
@@ -3103,13 +3078,8 @@
                     holder.transparentCoatingLocation.setVisibility(View.GONE);
                     holder.uploadingProgressBarLocation.setVisibility(View.GONE);
                     holder.triangleErrorLocation.setVisibility(View.VISIBLE);
-<<<<<<< HEAD
                     holder.pinnedOwnLocationInfoText.setTextColor(ContextCompat.getColor(context, R.color.grey_054_white_054));
                     holder.pinnedLocationTitleText.setTextColor(ContextCompat.getColor(context, R.color.grey_054_white_054));
-=======
-                    holder.pinnedOwnLocationInfoText.setTextColor(ContextCompat.getColor(context, R.color.secondary_text));
-                    holder.pinnedLocationTitleText.setTextColor(ContextCompat.getColor(context, R.color.secondary_text));
->>>>>>> b7adb741
                     holder.forwardOwnMessageLocation.setVisibility(View.GONE);
                     break;
 
@@ -3118,13 +3088,8 @@
                     holder.transparentCoatingLocation.setVisibility(View.VISIBLE);
                     holder.uploadingProgressBarLocation.setVisibility(View.VISIBLE);
                     holder.triangleErrorLocation.setVisibility(View.GONE);
-<<<<<<< HEAD
                     holder.pinnedOwnLocationInfoText.setTextColor(ContextCompat.getColor(context, R.color.grey_054_white_054));
                     holder.pinnedLocationTitleText.setTextColor(ContextCompat.getColor(context, R.color.grey_054_white_054));
-=======
-                    holder.pinnedOwnLocationInfoText.setTextColor(ContextCompat.getColor(context, R.color.secondary_text));
-                    holder.pinnedLocationTitleText.setTextColor(ContextCompat.getColor(context, R.color.secondary_text));
->>>>>>> b7adb741
                     holder.forwardOwnMessageLocation.setVisibility(View.GONE);
                     break;
 
@@ -3133,13 +3098,8 @@
                     holder.transparentCoatingLocation.setVisibility(View.GONE);
                     holder.uploadingProgressBarLocation.setVisibility(View.GONE);
                     holder.triangleErrorLocation.setVisibility(View.GONE);
-<<<<<<< HEAD
                     holder.pinnedOwnLocationInfoText.setTextColor(ContextCompat.getColor(context, R.color.grey_087_white_087));
                     holder.pinnedLocationTitleText.setTextColor(ContextCompat.getColor(context, R.color.grey_087_white_087));
-=======
-                    holder.pinnedOwnLocationInfoText.setTextColor(ContextCompat.getColor(context, R.color.primary_text));
-                    holder.pinnedLocationTitleText.setTextColor(ContextCompat.getColor(context, R.color.primary_text));
->>>>>>> b7adb741
 
                     //Forwards element (own messages):
                     if (cC.isInAnonymousMode() || isMultipleSelect()) {
@@ -3153,11 +3113,7 @@
             if (message.isEdited()) {
                 Spannable edited = new SpannableString(context.getString(R.string.edited_message_text));
                 edited.setSpan(new RelativeSizeSpan(0.70f), 0, edited.length(), Spannable.SPAN_EXCLUSIVE_EXCLUSIVE);
-<<<<<<< HEAD
                 edited.setSpan(new ForegroundColorSpan(ContextCompat.getColor(context, R.color.grey_087_white_087)), 0, edited.length(), Spannable.SPAN_EXCLUSIVE_EXCLUSIVE);
-=======
-                edited.setSpan(new ForegroundColorSpan(ContextCompat.getColor(context, R.color.primary_text)), 0, edited.length(), Spannable.SPAN_EXCLUSIVE_EXCLUSIVE);
->>>>>>> b7adb741
                 edited.setSpan(new android.text.style.StyleSpan(Typeface.ITALIC), 0, edited.length(), Spannable.SPAN_EXCLUSIVE_EXCLUSIVE);
                 holder.pinnedLocationTitleText.setText(context.getString(R.string.title_geolocation_message) + " ");
                 holder.pinnedLocationTitleText.append(edited);
@@ -3198,11 +3154,7 @@
             if (message.isEdited()) {
                 Spannable edited = new SpannableString(context.getString(R.string.edited_message_text));
                 edited.setSpan(new RelativeSizeSpan(0.70f), 0, edited.length(), Spannable.SPAN_EXCLUSIVE_EXCLUSIVE);
-<<<<<<< HEAD
                 edited.setSpan(new ForegroundColorSpan(ContextCompat.getColor(context, R.color.grey_087_white_087)), 0, edited.length(), Spannable.SPAN_EXCLUSIVE_EXCLUSIVE);
-=======
-                edited.setSpan(new ForegroundColorSpan(ContextCompat.getColor(context, R.color.primary_text)), 0, edited.length(), Spannable.SPAN_EXCLUSIVE_EXCLUSIVE);
->>>>>>> b7adb741
                 edited.setSpan(new android.text.style.StyleSpan(Typeface.ITALIC), 0, edited.length(), Spannable.SPAN_EXCLUSIVE_EXCLUSIVE);
                 holder.pinnedContactLocationTitleText.setText(context.getString(R.string.title_geolocation_message) + " ");
                 holder.pinnedContactLocationTitleText.append(edited);
@@ -3501,30 +3453,18 @@
             if (message.isEdited()) {
                 logDebug("Message is edited");
                 Spannable content = new SpannableString(messageContent + " ");
-<<<<<<< HEAD
                 content.setSpan(new ForegroundColorSpan(ContextCompat.getColor(context, R.color.grey_087_white_087)), 0, content.length(), Spannable.SPAN_EXCLUSIVE_EXCLUSIVE);
 
                     Spannable edited = new SpannableString(context.getString(R.string.edited_message_text));
                     edited.setSpan(new RelativeSizeSpan(0.70f), 0, edited.length(), Spannable.SPAN_EXCLUSIVE_EXCLUSIVE);
                     edited.setSpan(new ForegroundColorSpan(ContextCompat.getColor(context, R.color.grey_087_white_087)), 0, edited.length(), Spannable.SPAN_EXCLUSIVE_EXCLUSIVE);
-=======
-                content.setSpan(new ForegroundColorSpan(ContextCompat.getColor(context, R.color.primary_text)), 0, content.length(), Spannable.SPAN_EXCLUSIVE_EXCLUSIVE);
-
-                    Spannable edited = new SpannableString(context.getString(R.string.edited_message_text));
-                    edited.setSpan(new RelativeSizeSpan(0.70f), 0, edited.length(), Spannable.SPAN_EXCLUSIVE_EXCLUSIVE);
-                    edited.setSpan(new ForegroundColorSpan(ContextCompat.getColor(context, R.color.primary_text)), 0, edited.length(), Spannable.SPAN_EXCLUSIVE_EXCLUSIVE);
->>>>>>> b7adb741
                     edited.setSpan(new android.text.style.StyleSpan(Typeface.ITALIC), 0, edited.length(), Spannable.SPAN_EXCLUSIVE_EXCLUSIVE);
                 holder.urlContactMessageText.setText(getFormattedText(holder.urlContactMessageText.getText().toString()));
                 holder.urlContactMessageText.append(edited);
                 checkEmojiSize(messageContent, holder.urlContactMessageText);
 
             } else {
-<<<<<<< HEAD
                 ((ViewHolderMessageChat) holder).urlContactMessageText.setTextColor(ContextCompat.getColor(context, R.color.grey_087_white_087));
-=======
-                ((ViewHolderMessageChat) holder).urlContactMessageText.setTextColor(ContextCompat.getColor(context, R.color.primary_text));
->>>>>>> b7adb741
                 holder.urlContactMessageText.setText(getFormattedText(messageContent));
             }
 
@@ -3997,20 +3937,12 @@
 
 
                 Spannable content = new SpannableString(messageContent);
-<<<<<<< HEAD
                 content.setSpan(new ForegroundColorSpan(ContextCompat.getColor(context, R.color.grey_087_white_087)), 0, content.length(), Spannable.SPAN_EXCLUSIVE_EXCLUSIVE);
-=======
-                content.setSpan(new ForegroundColorSpan(ContextCompat.getColor(context, R.color.primary_text)), 0, content.length(), Spannable.SPAN_EXCLUSIVE_EXCLUSIVE);
->>>>>>> b7adb741
                 holder.contentContactMessageText.setText(content + " ");
 
                 Spannable edited = new SpannableString(context.getString(R.string.edited_message_text));
                 edited.setSpan(new RelativeSizeSpan(0.70f), 0, edited.length(), Spannable.SPAN_EXCLUSIVE_EXCLUSIVE);
-<<<<<<< HEAD
                 edited.setSpan(new ForegroundColorSpan(ContextCompat.getColor(context, R.color.grey_087_white_087)), 0, edited.length(), Spannable.SPAN_EXCLUSIVE_EXCLUSIVE);
-=======
-                edited.setSpan(new ForegroundColorSpan(ContextCompat.getColor(context, R.color.primary_text)), 0, edited.length(), Spannable.SPAN_EXCLUSIVE_EXCLUSIVE);
->>>>>>> b7adb741
                 edited.setSpan(new android.text.style.StyleSpan(Typeface.ITALIC), 0, edited.length(), Spannable.SPAN_EXCLUSIVE_EXCLUSIVE);
                 holder.contentContactMessageText.setText(getFormattedText(holder.contentContactMessageText.getText().toString()));
                 holder.contentContactMessageText.append(edited);
@@ -4096,11 +4028,7 @@
                 checkEmojiSize(messageContent, holder.contentContactMessageText);
 
                 //Color always status SENT
-<<<<<<< HEAD
                 ((ViewHolderMessageChat) holder).contentContactMessageText.setTextColor(ContextCompat.getColor(context, R.color.grey_087_white_087));
-=======
-                ((ViewHolderMessageChat) holder).contentContactMessageText.setTextColor(ContextCompat.getColor(context, R.color.primary_text));
->>>>>>> b7adb741
                 holder.contentContactMessageText.setText(getFormattedText(messageContent));
 
                 if (isOnline(context)) {
