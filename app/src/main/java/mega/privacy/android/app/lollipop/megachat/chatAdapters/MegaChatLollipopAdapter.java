--- conflicted
+++ resolved
@@ -1701,52 +1701,24 @@
 //        ownMessageParams.setMargins(scaleWidthPx(11, outMetrics), scaleHeightPx(-14, outMetrics), scaleWidthPx(62, outMetrics), scaleHeightPx(16, outMetrics));
 //        ((ViewHolderMessageChat)holder).contentOwnMessageText.setLayoutParams(ownMessageParams);
 
-<<<<<<< HEAD
-        if (((ChatActivityLollipop) context).getLastIdMsgSeen() != -1) {
-
-            if (((ChatActivityLollipop) context).getLastIdMsgSeen() == message.getMsgId()) {
-
-                logDebug("Last message ID match!");
-
-                RelativeLayout.LayoutParams params = (RelativeLayout.LayoutParams) ((ViewHolderMessageChat) holder).newMessagesLayout.getLayoutParams();
-
-                if ((message.getType() == MegaChatMessage.TYPE_ALTER_PARTICIPANTS) || (message.getType() == MegaChatMessage.TYPE_PRIV_CHANGE)) {
-                    if (message.getHandleOfAction() == myUserHandle) {
-                        params.addRule(RelativeLayout.BELOW, R.id.message_chat_own_message_layout);
-                        ((ViewHolderMessageChat) holder).newMessagesLayout.setLayoutParams(params);
-                    } else {
-                        params.addRule(RelativeLayout.BELOW, R.id.message_chat_contact_message_layout);
-                        ((ViewHolderMessageChat) holder).newMessagesLayout.setLayoutParams(params);
-                    }
-=======
+
         ChatActivityLollipop activity = (ChatActivityLollipop) context;
-        long unreadCount = Math.abs(activity.generalUnreadCount);
-        if (unreadCount == 0 || activity.lastIdMsgSeen == MEGACHAT_INVALID_HANDLE || activity.lastIdMsgSeen != message.getMsgId()) {
+        long unreadCount = Math.abs(activity.getGeneralUnreadCount());
+        if (unreadCount == 0 || activity.getLastIdMsgSeen() == MEGACHAT_INVALID_HANDLE || activity.getLastIdMsgSeen() != message.getMsgId()) {
             ((ViewHolderMessageChat) holder).newMessagesLayout.setVisibility(View.GONE);
             return;
         }
->>>>>>> e1fe7bc8
 
         MegaChatMessage nextMessage = messages.get(position).getMessage();
         int typeMessage = nextMessage.getType();
         int codeMessage = nextMessage.getCode();
 
-<<<<<<< HEAD
-                String numberString;
-                long unreadMessages = Math.abs(((ChatActivityLollipop) context).getGeneralUnreadCount());
-                if (((ChatActivityLollipop) context).getGeneralUnreadCount() < 0) {
-                    numberString = "+" + unreadMessages;
-                } else {
-                    numberString = unreadMessages + "";
-                }
-=======
         if (typeMessage >= MegaChatMessage.TYPE_LOWEST_MANAGEMENT && typeMessage <= MegaChatMessage.TYPE_SET_PRIVATE_MODE
                 && (typeMessage != MegaChatMessage.TYPE_CALL_ENDED || (codeMessage != END_CALL_REASON_CANCELLED && codeMessage != END_CALL_REASON_NO_ANSWER))) {
             ((ViewHolderMessageChat) holder).newMessagesLayout.setVisibility(View.GONE);
-            ((ChatActivityLollipop) context).lastIdMsgSeen = nextMessage.getMsgId();
+            ((ChatActivityLollipop) context).setLastIdMsgSeen(nextMessage.getMsgId());
             return;
         }
->>>>>>> e1fe7bc8
 
         logDebug("Last message ID match!");
         RelativeLayout.LayoutParams params = (RelativeLayout.LayoutParams) ((ViewHolderMessageChat) holder).newMessagesLayout.getLayoutParams();
@@ -1755,18 +1727,10 @@
         params.addRule(RelativeLayout.BELOW, userHandle == myUserHandle ? R.id.message_chat_own_message_layout : R.id.message_chat_contact_message_layout);
         ((ViewHolderMessageChat) holder).newMessagesLayout.setLayoutParams(params);
 
-<<<<<<< HEAD
-                logDebug("Set positionNewMessagesLayout: "+position);
-                ((ChatActivityLollipop) context).setPositionNewMessagesLayout(position);
-            } else {
-                ((ViewHolderMessageChat) holder).newMessagesLayout.setVisibility(View.GONE);
-            }
-=======
         String numberString;
-        long unreadMessages = Math.abs(((ChatActivityLollipop) context).generalUnreadCount);
-        if (((ChatActivityLollipop) context).generalUnreadCount < 0) {
+        long unreadMessages = Math.abs(((ChatActivityLollipop) context).getGeneralUnreadCount());
+        if (((ChatActivityLollipop) context).getGeneralUnreadCount() < 0) {
             numberString = "+" + unreadMessages;
->>>>>>> e1fe7bc8
         } else {
             numberString = unreadMessages + "";
         }
@@ -1775,8 +1739,7 @@
         ((ViewHolderMessageChat) holder).newMessagesText.setText(contentUnreadText);
         ((ViewHolderMessageChat) holder).newMessagesLayout.setVisibility(View.VISIBLE);
         ((ChatActivityLollipop) context).setNewVisibility(true);
-        ((ChatActivityLollipop) context).positionNewMessagesLayout = position;
-        return;
+        ((ChatActivityLollipop) context).setPositionNewMessagesLayout(position);
     }
 
     public boolean isKnownMessage(int messageType){
