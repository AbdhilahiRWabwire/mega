package mega.privacy.android.app.lollipop.megachat.chatAdapters;

import android.app.Activity;
import android.app.ActivityManager;
import android.content.Context;
import android.content.Intent;
import android.content.res.Configuration;
import android.graphics.Bitmap;
import android.graphics.BitmapFactory;
import android.graphics.Canvas;
import android.graphics.Color;
import android.graphics.Rect;
import android.graphics.Typeface;
import android.graphics.drawable.GradientDrawable;
import android.media.MediaPlayer;
import android.net.Uri;
import android.os.AsyncTask;
import android.os.Handler;
import android.os.ParcelFileDescriptor;
import android.provider.MediaStore;
import androidx.core.content.ContextCompat;
import androidx.exifinterface.media.ExifInterface;
import androidx.recyclerview.widget.RecyclerView;
import android.text.Html;
import android.text.Spannable;
import android.text.SpannableString;
import android.text.Spanned;
import android.text.style.ForegroundColorSpan;
import android.text.style.RelativeSizeSpan;
import android.text.util.Linkify;
import android.util.Base64;
import android.util.DisplayMetrics;
import android.util.TypedValue;
import android.view.Display;
import android.view.Gravity;
import android.view.LayoutInflater;
import android.view.View;
import android.view.ViewGroup;
import android.widget.Button;
import android.widget.ImageView;
import android.widget.LinearLayout;
import android.widget.ProgressBar;
import android.widget.RelativeLayout;
import android.widget.SeekBar;
import android.widget.TextView;

import com.facebook.common.util.UriUtil;
import com.facebook.drawee.view.SimpleDraweeView;
import androidx.recyclerview.widget.SimpleItemAnimator;

import com.shockwave.pdfium.PdfDocument;
import com.shockwave.pdfium.PdfiumCore;

import java.io.File;
import java.io.FileOutputStream;
import java.io.IOException;
import java.net.MalformedURLException;
import java.net.URL;
import java.util.ArrayList;
import java.util.Collections;
import java.util.HashMap;
import java.util.LinkedHashMap;
import java.util.LinkedList;
import java.util.List;
import java.util.Map;

import mega.privacy.android.app.DatabaseHandler;
import mega.privacy.android.app.MegaApplication;
import mega.privacy.android.app.MimeTypeList;
import mega.privacy.android.app.R;
import mega.privacy.android.app.activities.GiphyViewerActivity;
import mega.privacy.android.app.components.EqualSpacingItemDecoration;
import mega.privacy.android.app.components.RoundedImageView;
import mega.privacy.android.app.components.twemoji.EmojiManager;
import mega.privacy.android.app.components.twemoji.EmojiTextView;
import mega.privacy.android.app.components.twemoji.reaction.AutoFitRecyclerView;
import mega.privacy.android.app.components.voiceClip.DetectorSeekBar;
import mega.privacy.android.app.listeners.GetPeerAttributesListener;
import mega.privacy.android.app.lollipop.ManagerActivityLollipop;
import mega.privacy.android.app.lollipop.adapters.ReactionAdapter;
import mega.privacy.android.app.lollipop.adapters.RotatableAdapter;
import mega.privacy.android.app.lollipop.controllers.ChatController;
import mega.privacy.android.app.lollipop.listeners.ChatAttachmentAvatarListener;
import mega.privacy.android.app.lollipop.listeners.ChatNonContactNameListener;
import mega.privacy.android.app.lollipop.megachat.AndroidMegaChatMessage;
import mega.privacy.android.app.lollipop.megachat.ChatActivityLollipop;
import mega.privacy.android.app.lollipop.megachat.MessageVoiceClip;
import mega.privacy.android.app.lollipop.megachat.PendingMessageSingle;
import mega.privacy.android.app.lollipop.megachat.RemovedMessage;
import mega.privacy.android.app.objects.GifData;

import mega.privacy.android.app.utils.Util;
import nz.mega.sdk.MegaApiAndroid;
import nz.mega.sdk.MegaApiJava;
import nz.mega.sdk.MegaChatApi;
import nz.mega.sdk.MegaChatApiAndroid;
import nz.mega.sdk.MegaChatContainsMeta;
import nz.mega.sdk.MegaChatGiphy;
import nz.mega.sdk.MegaChatMessage;
import nz.mega.sdk.MegaChatRoom;
import nz.mega.sdk.MegaError;
import nz.mega.sdk.MegaHandleList;
import nz.mega.sdk.MegaNode;
import nz.mega.sdk.MegaNodeList;
import nz.mega.sdk.MegaRequest;
import nz.mega.sdk.MegaRequestListenerInterface;
import nz.mega.sdk.MegaTransfer;
import nz.mega.sdk.MegaStringList;
import nz.mega.sdk.MegaUser;
import nz.mega.sdk.MegaUtilsAndroid;


import static mega.privacy.android.app.activities.GiphyPickerActivity.GIF_DATA;
import static mega.privacy.android.app.utils.AvatarUtil.*;
import static mega.privacy.android.app.components.textFormatter.TextFormatterViewCompat.getFormattedText;
import static mega.privacy.android.app.utils.CacheFolderManager.*;
import static mega.privacy.android.app.utils.CallUtil.*;
import static mega.privacy.android.app.utils.ChatUtil.*;
import static mega.privacy.android.app.utils.Constants.*;
import static mega.privacy.android.app.utils.FileUtil.*;
import static mega.privacy.android.app.utils.ContactUtil.*;
import static mega.privacy.android.app.utils.FrescoUtils.loadGifMessage;
import static mega.privacy.android.app.utils.GiphyUtil.getOriginalGiphySrc;
import static mega.privacy.android.app.utils.LinksUtil.*;
import static mega.privacy.android.app.utils.LogUtil.*;
import static mega.privacy.android.app.utils.MegaNodeUtil.*;
import static mega.privacy.android.app.utils.PreviewUtils.*;
import static mega.privacy.android.app.utils.TextUtil.*;
import static mega.privacy.android.app.utils.ThumbnailUtils.*;
import static mega.privacy.android.app.utils.TimeUtils.*;
import static mega.privacy.android.app.utils.Util.*;
import static nz.mega.sdk.MegaApiJava.INVALID_HANDLE;
import static nz.mega.sdk.MegaChatApiJava.MEGACHAT_INVALID_HANDLE;
import static nz.mega.sdk.MegaChatMessage.END_CALL_REASON_CANCELLED;
import static nz.mega.sdk.MegaChatMessage.END_CALL_REASON_NO_ANSWER;

public class MegaChatLollipopAdapter extends RecyclerView.Adapter<RecyclerView.ViewHolder> implements View.OnClickListener, View.OnLongClickListener, RotatableAdapter {
    private static final int MAX_SIZE_GIF_AUTO_PLAY = 1024 * 1024 * 4; // 4MB

    private static int MAX_WIDTH_FILENAME_LAND = 455;
    private static int MAX_WIDTH_FILENAME_PORT = 180;

    //margins of management message and hour
    private final static int MANAGEMENT_MESSAGE_LAND = 28;
    private final static int MANAGEMENT_MESSAGE_PORT = 48;

    //margins of management message and hour in a CALL
    private static int MANAGEMENT_MESSAGE_CALL_LAND = 40;
    private static int MANAGEMENT_MESSAGE_CALL_PORT = 60;

    //paddings of hours (right and left)
    private static int PADDING_RIGHT_HOUR_OF_OWN_MESSAGE_LAND = 9;
    private static int PADDING_RIGHT_HOUR_OF_OWN_MESSAGE_PORT = 16;

    //margins of normal/attachment contacts messages and hour
    private static int CONTACT_MESSAGE_LAND = 28;
    private static int CONTACT_MESSAGE_PORT = 48;

    private final static int MAX_WIDTH_NAME_LAND = 340;
    private final static int MAX_WIDTH_NAME_PORT = 200;

    private final static int MAX_WIDTH_MESSAGE_LAND = 310;
    private final static int MAX_WIDTH_MESSAGE_PORT = 275;

    private final static int TYPE_HEADER = 0;
    private final static int TYPE_ITEM = 1;

    private final static int LAYOUT_WIDTH = 330;
    private static int REACTION_SPACE = 8;

    Context context;
    private int positionClicked;
    private ArrayList<AndroidMegaChatMessage> messages = new ArrayList<>();
    private ArrayList<RemovedMessage> removedMessages = new ArrayList<>();

    private RecyclerView listFragment;
    MegaApiAndroid megaApi;
    MegaChatApiAndroid megaChatApi;
    boolean multipleSelect;
    HashMap<Long, Integer> messagesSelectedInChat = new HashMap<>();

    private MegaChatLollipopAdapter megaChatAdapter;
    private ArrayList<MessageVoiceClip> messagesPlaying;
    private int placeholderCount = 0;

    private Handler handlerVoiceNotes;
    private Runnable runnableVC;
    ChatController cC;

    private long myUserHandle = -1;

    DisplayMetrics outMetrics;
    DatabaseHandler dbH = null;
    MegaChatRoom chatRoom;

    private EqualSpacingItemDecoration itemDecorationContact = new EqualSpacingItemDecoration(REACTION_SPACE, EqualSpacingItemDecoration.HORIZONTAL);
    private EqualSpacingItemDecoration itemDecorationOwn = new EqualSpacingItemDecoration(REACTION_SPACE, EqualSpacingItemDecoration.VERTICAL);
    private HashMap<Long, Long> pendingPreviews = new HashMap<>();

    private ArrayList<Uri> animationsPlaying = new ArrayList<>();

    private class ChatVoiceClipAsyncTask extends AsyncTask<MegaNodeList, Void, Integer> {
        MegaChatLollipopAdapter.ViewHolderMessageChat holder;
        int position;
        long userHandle;
        MegaNodeList nodeList;

        public ChatVoiceClipAsyncTask(MegaChatLollipopAdapter.ViewHolderMessageChat holder, int position, long userHandle) {
            this.holder = holder;
            this.userHandle = userHandle;
            this.position = position;
        }

        @Override
        protected void onPreExecute() {
            if (holder == null) {
                holder = (ViewHolderMessageChat) listFragment.findViewHolderForAdapterPosition(position);
            }
            if (holder == null) return;

            logDebug("ChatVoiceClipAsyncTask:onPreExecute");
            if (userHandle == myUserHandle) {
                holder.uploadingOwnProgressbarVoiceclip.setVisibility(View.VISIBLE);
                holder.contentOwnMessageVoiceClipPlay.setVisibility(View.GONE);
                holder.notAvailableOwnVoiceclip.setVisibility(View.GONE);
            } else {
                holder.uploadingContactProgressbarVoiceclip.setVisibility(View.VISIBLE);
                holder.contentContactMessageVoiceClipPlay.setVisibility(View.GONE);
                holder.notAvailableContactVoiceclip.setVisibility(View.GONE);
            }
            super.onPreExecute();
        }

        @Override
        protected Integer doInBackground(MegaNodeList... params) {
            nodeList = params[0];
            ((ChatActivityLollipop) context).sendToDownload(nodeList);
            return 1;
        }
    }

    private class ChatPreviewAsyncTask extends AsyncTask<MegaNode, Void, Integer> {

        MegaChatLollipopAdapter.ViewHolderMessageChat holder;
        MegaNode node;
        Bitmap preview;
        long msgId;

        public ChatPreviewAsyncTask(MegaChatLollipopAdapter.ViewHolderMessageChat holder, long msgId) {
            this.holder = holder;
            this.msgId = msgId;
        }

        @Override
        protected Integer doInBackground(MegaNode... params) {
            node = params[0];
            preview = getPreviewFromFolder(node, context);

            if (preview != null) {
                previewCache.put(node.getHandle(), preview);
                return 0;
            } else if (pendingPreviews.containsKey(node.getHandle())) {
                logDebug("The preview is already downloaded or added to the list");
                return 1;
            } else {
                return 2;
            }
        }

        @Override
        protected void onPostExecute(Integer param) {
            if (param == 0) {
                AndroidMegaChatMessage message = getMessageAtAdapterPosition(holder.getAdapterPosition());
                if (message == null) {
                    logWarning("Messages removed");
                    return;
                }

                if (message.getMessage() != null && message.getMessage().getMegaNodeList() != null
                        && message.getMessage().getMegaNodeList().get(0) != null) {
                    long nodeMessageHandle = message.getMessage().getMegaNodeList().get(0).getHandle();
                    if (nodeMessageHandle != node.getHandle()) {
                        logWarning("The nodeHandles are not equal!");
                        return;
                    }

                    if (message.getMessage().getUserHandle() == megaChatApi.getMyUserHandle()) {
                        setOwnPreview(holder, preview, node);

                        int status = message.getMessage().getStatus();
                        if (status == MegaChatMessage.STATUS_SERVER_REJECTED || status == MegaChatMessage.STATUS_SENDING_MANUAL) {
                            setErrorStateOnPreview(holder, preview);
                        }
                    } else {
                        setContactPreview(holder, preview, node);
                    }
                }
            } else if (param == 2) {
                File previewFile = new File(getPreviewFolder(context), node.getBase64Handle() + JPG_EXTENSION);
                logDebug("GET PREVIEW OF HANDLE: " + node.getHandle() + " to download here: " + previewFile.getAbsolutePath());
                pendingPreviews.put(node.getHandle(), msgId);
                PreviewDownloadListener listener = new PreviewDownloadListener(context, holder, megaChatAdapter, node);
                megaApi.getPreview(node, previewFile.getAbsolutePath(), listener);
            }
        }
    }

    private class ChatLocalPreviewAsyncTask extends AsyncTask<MegaNode, Void, Integer> {

        MegaNode node;
        Bitmap preview;
        File cacheDir;
        File destination;
        long msgId;
        MegaChatLollipopAdapter.ViewHolderMessageChat holder;

        public ChatLocalPreviewAsyncTask(MegaChatLollipopAdapter.ViewHolderMessageChat holder, long msgId) {
            this.holder = holder;
            this.msgId = msgId;
        }

        @Override
        protected Integer doInBackground(MegaNode... params) {
            logDebug("ChatLocalPreviewAsyncTask-doInBackground");

            node = params[0];

            if (node == null) {
                return 3;
            }
            preview = getPreviewFromFolder(node, context);

            if (preview != null) {
                previewCache.put(node.getHandle(), preview);
                return 0;
            } else {
                destination = buildPreviewFile(context, node.getName());

                if (isFileAvailable(destination)) {
                    if (destination.length() == node.getSize()) {
                        File previewDir = getPreviewFolder(context);
                        File previewFile = new File(previewDir, node.getBase64Handle() + ".jpg");
                        logDebug("Base 64 handle: " + node.getBase64Handle() + ", Handle: " + node.getHandle());
                        boolean previewCreated = MegaUtilsAndroid.createPreview(destination, previewFile);

                        if (previewCreated) {
                            preview = getBitmapForCache(previewFile, context);
                            destination.delete();
                            return 0;
                        } else {
                            return 1;
                        }
                    } else {
                        destination.delete();
                        return 1;
                    }
                }

                if (pendingPreviews.containsKey(node.getHandle())) {
                    logDebug("The image is already downloaded or added to the list");
                    return 1;
                } else {
                    return 2;
                }
            }
        }

        @Override
        protected void onPostExecute(Integer param) {
            logDebug("ChatLocalPreviewAsyncTask-onPostExecute");

            if (param == 0) {
                int position = holder.getAdapterPosition();

                AndroidMegaChatMessage message = messages.get(position - 1);

                long nodeMessageHandle = message.getMessage().getMegaNodeList().get(0).getHandle();

                if (nodeMessageHandle == node.getHandle()) {
                    if (message.getMessage().getUserHandle() == megaChatApi.getMyUserHandle()) {
                        setOwnPreview(holder, preview, node);
                        int status = message.getMessage().getStatus();
                        if ((status == MegaChatMessage.STATUS_SERVER_REJECTED) || (status == MegaChatMessage.STATUS_SENDING_MANUAL)) {
                            setErrorStateOnPreview(holder, preview);
                        }
                    } else {

                    }

                } else {
                    logWarning("The nodeHandles are not equal!");
                }
            } else if (param == 2) {
                logWarning("No preview and no generated correctly");
            }
        }
    }

    private class ChatUploadingPreviewAsyncTask extends AsyncTask<String, Void, Boolean> {
        String filePath;
        MegaChatLollipopAdapter adapter;
        int position;

        public ChatUploadingPreviewAsyncTask(MegaChatLollipopAdapter adapter, int position) {
            this.adapter = adapter;
            this.position = position;
        }

        @Override
        protected Boolean doInBackground(String... params) {

            filePath = params[0];
            File currentFile = new File(filePath);
            if (MimeTypeList.typeForName(filePath).isImage()) {
                logDebug("Is image");

                BitmapFactory.Options options = new BitmapFactory.Options();
                options.inJustDecodeBounds = true;
                //ARGB_8888 would create huge memory pressure to app, since we are creating preview, we don't need to have ARGB_8888 as the standard
                options.inPreferredConfig = Bitmap.Config.RGB_565;
                Bitmap preview;

                ExifInterface exif;
                int orientation = ExifInterface.ORIENTATION_NORMAL;
                try {
                    exif = new ExifInterface(currentFile.getAbsolutePath());
                    orientation = exif.getAttributeInt(ExifInterface.TAG_ORIENTATION, ExifInterface.ORIENTATION_UNDEFINED);
                } catch (IOException e) {
                    logWarning("EXCEPTION", e);
                }

                // Calculate inSampleSize
                options.inSampleSize = Util.calculateInSampleSize(options, 1000, 1000);

                // Decode bitmap with inSampleSize set
                options.inJustDecodeBounds = false;

                preview = BitmapFactory.decodeFile(currentFile.getAbsolutePath(), options);
                if (preview != null) {
                    preview = rotateBitmap(preview, orientation);

                    long fingerprintCache = MegaApiAndroid.base64ToHandle(megaApi.getFingerprint(filePath));
                    if (preview != null) {
                        //put preview bitmap to memory cache
                        setPreviewCache(fingerprintCache, preview);
                        return true;
                    }
                    return false;
                }
            } else if (MimeTypeList.typeForName(filePath).isPdf()) {
                logDebug("Is pdf");

                FileOutputStream out = null;
                int pageNumber = 0;
                try {

                    PdfiumCore pdfiumCore = new PdfiumCore(context);
                    File previewDir = getPreviewFolder(context);
                    File previewFile = new File(previewDir, currentFile.getName() + ".jpg");

                    PdfDocument pdfDocument = pdfiumCore.newDocument(ParcelFileDescriptor.open(currentFile, ParcelFileDescriptor.MODE_READ_ONLY));
                    pdfiumCore.openPage(pdfDocument, pageNumber);
                    int width = pdfiumCore.getPageWidthPoint(pdfDocument, pageNumber);
                    int height = pdfiumCore.getPageHeightPoint(pdfDocument, pageNumber);
                    Bitmap bmp = Bitmap.createBitmap(width, height, Bitmap.Config.ARGB_8888);
                    pdfiumCore.renderPageBitmap(pdfDocument, bmp, pageNumber, 0, 0, width, height);
                    Bitmap preview = resizeBitmapUpload(bmp, width, height);
                    out = new FileOutputStream(previewFile);
                    boolean result = preview.compress(Bitmap.CompressFormat.JPEG, 100, out); // bmp is your Bitmap instance
                    pdfiumCore.closeDocument(pdfDocument);

                    if (preview != null && result) {
                        logDebug("Compress OK");
                        long fingerprintCache = MegaApiAndroid.base64ToHandle(megaApi.getFingerprint(previewFile.getPath()));
                        //put preview bitmap to memory cache
                        setPreviewCache(fingerprintCache, preview);
                        return true;
                    } else if (!result) {
                        logWarning("Not Compress");
                        return false;
                    }
                } catch (Exception e) {
                    logError("Pdf thumbnail could not be created", e);
                } finally {
                    try {
                        if (out != null) {
                            out.close();
                        }
                    } catch (Exception e) {
                        logWarning("Error closing FileOutputStream", e);
                    }
                }
            } else if (MimeTypeList.typeForName(filePath).isVideo()) {
                logDebug("Is video");
                File previewDir = getPreviewFolder(context);
                File previewFile = new File(previewDir, currentFile.getName() + ".jpg");

                Bitmap bmPreview = createVideoPreview(filePath, MediaStore.Video.Thumbnails.FULL_SCREEN_KIND);
                if (bmPreview == null) {
                    logWarning("Create video preview NULL");
//                    bmPreview= ThumbnailUtilsLollipop.loadVideoThumbnail(filePath, context);
                } else {
                    logDebug("Create Video preview worked!");
                }

                if (bmPreview != null) {
                    try {
                        previewFile.createNewFile();
                        FileOutputStream out = null;
                        try {
                            out = new FileOutputStream(previewFile);
//                            Bitmap resizedBitmap = ThumbnailUtilsLollipop.resizeBitmapUpload(bmPreview, bmPreview.getWidth(), bmPreview.getHeight());
                            boolean result = bmPreview.compress(Bitmap.CompressFormat.JPEG, 100, out); // bmp is your Bitmap instance
                            if (result) {
                                logDebug("Compress OK");
                                long fingerprintCache = MegaApiAndroid.base64ToHandle(megaApi.getFingerprint(previewFile.getPath()));
                                //put preview bitmap to memory cache
                                setPreviewCache(fingerprintCache, bmPreview);
                                return true;
                            } else {
                                return false;
                            }
                        } catch (Exception e) {
                            logError("Error with FileOutputStream", e);
                        } finally {
                            try {
                                if (out != null) {
                                    out.close();
                                }
                            } catch (IOException e) {
                                logError("Error closing FileOutputStream", e);
                            }
                        }

                    } catch (IOException e1) {
                        logError("Error creating new preview file", e1);
                    }
                } else {
                    logWarning("Create video preview NULL");
                }
            }

            return false;
        }

        @Override
        protected void onPostExecute(Boolean isContinue) {
            logDebug("ChatUploadingPreviewAsyncTask-onPostExecute");
            if (isContinue) {
                //notify adapter to update view
                adapter.notifyItemChanged(position);
            } else {
                logWarning("The preview is NULL!");
            }
        }
    }

    public MegaChatLollipopAdapter(Context _context, MegaChatRoom chatRoom, ArrayList<AndroidMegaChatMessage> _messages, ArrayList<MessageVoiceClip> _messagesPlaying, ArrayList<RemovedMessage> _removedMessages, RecyclerView _listView) {
        logDebug("New adapter");
        this.context = _context;
        this.messages = _messages;
        this.positionClicked = INVALID_POSITION;
        this.chatRoom = chatRoom;
        this.removedMessages = _removedMessages;
        this.messagesPlaying = _messagesPlaying;

        if (megaApi == null) {
            megaApi = ((MegaApplication) ((Activity) context).getApplication()).getMegaApi();
        }

        if (megaChatApi == null) {
            megaChatApi = ((MegaApplication) ((Activity) context).getApplication()).getMegaChatApi();
        }

        listFragment = _listView;

        megaChatAdapter = this;

        if (messages != null) {
            logDebug("Number of messages: " + messages.size());
        } else {
            logWarning("Number of messages: NULL");
        }

        myUserHandle = megaChatApi.getMyUserHandle();
        logDebug("MyUserHandle: " + myUserHandle);
    }

    public void updateChatRoom(MegaChatRoom chatRoom) {
        this.chatRoom = chatRoom;
    }

    public static class ViewHolderMessageChat extends RecyclerView.ViewHolder{
        public ViewHolderMessageChat(View view) {
            super(view);
        }

        boolean contentVisible;
        long userHandle;
        String fullNameTitle;
        //        boolean nameRequested = false;
        boolean nameRequestedAction = false;
        boolean isPlayingAnimation;

        RelativeLayout itemLayout;

        RelativeLayout previewFramePort;
        RelativeLayout previewFrameLand;

        RelativeLayout dateLayout;
        TextView dateText;
        RelativeLayout ownMessageLayout;
        RelativeLayout titleOwnMessage;
        //        TextView meText;
        TextView timeOwnText;
        RelativeLayout contentOwnMessageLayout;
        private RelativeLayout ownMessageReactionsLayout;
        private AutoFitRecyclerView ownMessageReactionsRecycler;
        private ReactionAdapter ownReactionsAdapter = null;
        private RelativeLayout ownMessageSelectLayout;
        private ImageView ownMessageSelectIcon;
        private EmojiTextView contentOwnMessageText;

        //Own rich links
        RelativeLayout urlOwnMessageLayout;
        RelativeLayout urlOwnMessageTextrl;
        RelativeLayout forwardOwnRichLinks;

        private EmojiTextView urlOwnMessageText;
        LinearLayout urlOwnMessageWarningButtonsLayout;
        Button neverRichLinkButton;
        Button alwaysAllowRichLinkButton;
        Button notNowRichLinkButton;
        RelativeLayout urlOwnMessageTitleLayout;
        private EmojiTextView urlOwnMessageTitle;
        TextView urlOwnMessageDescription;

        LinearLayout urlOwnMessageDisableButtonsLayout;
        Button noDisableButton;
        Button yesDisableButton;

        LinearLayout urlOwnMessageIconAndLinkLayout;
        ImageView urlOwnMessageIcon;
        TextView urlOwnMessageLink;

        RoundedImageView urlOwnMessageImage;

        RelativeLayout urlOwnMessageGroupAvatarLayout;
        RoundedImageView urlOwnMessageGroupAvatar;
        TextView urlOwnMessageGroupAvatarText;

        RelativeLayout urlContactMessageGroupAvatarLayout;
        RoundedImageView urlContactMessageGroupAvatar;
        TextView urlContactMessageGroupAvatarText;

        //Contact's rich links
        RelativeLayout urlContactMessageLayout;
        private EmojiTextView urlContactMessageText;
        RelativeLayout urlContactMessageTitleLayout;
        private EmojiTextView urlContactMessageTitle;
        TextView urlContactMessageDescription;
        RelativeLayout forwardContactRichLinks;

        LinearLayout urlContactMessageIconAndLinkLayout;
        ImageView urlContactMessageIcon;
        TextView urlContactMessageLink;
        RelativeLayout errorUploadingRichLink;
        RoundedImageView urlContactMessageImage;

        RoundedImageView contentOwnMessageThumbLand;
        ImageView gifIconOwnMessageThumbLand;
        ProgressBar gifProgressOwnMessageThumbLand;
        SimpleDraweeView gifViewOwnMessageThumbLand;
        RelativeLayout gradientOwnMessageThumbLand;
        ImageView videoIconOwnMessageThumbLand;
        TextView videoTimecontentOwnMessageThumbLand;

        RoundedImageView contentOwnMessageThumbPort;
        ImageView gifIconOwnMessageThumbPort;
        ProgressBar gifProgressOwnMessageThumbPort;
        SimpleDraweeView gifViewOwnMessageThumbPort;
        RelativeLayout gradientOwnMessageThumbPort;
        ImageView videoIconOwnMessageThumbPort;
        TextView videoTimecontentOwnMessageThumbPort;

        RelativeLayout contentOwnMessageFileLayout;
        ImageView contentOwnMessageFileThumb;
        TextView contentOwnMessageFileName;
        TextView contentOwnMessageFileSize;
        RelativeLayout errorUploadingFile;
        RelativeLayout errorUploadingContact;

        RelativeLayout contentOwnMessageVoiceClipLayout;
        ImageView contentOwnMessageVoiceClipPlay;
        private DetectorSeekBar contentOwnMessageVoiceClipSeekBar;
        TextView contentOwnMessageVoiceClipDuration;
        RelativeLayout errorUploadingVoiceClip;
        long totalDurationOfVoiceClip;
        RelativeLayout uploadingOwnProgressbarVoiceclip;
        ImageView notAvailableOwnVoiceclip;
        RelativeLayout uploadingContactProgressbarVoiceclip;
        ImageView notAvailableContactVoiceclip;

        RelativeLayout contentOwnMessageContactLayout;
        RelativeLayout contentOwnMessageContactLayoutAvatar;
        RoundedImageView contentOwnMessageContactThumb;
        private EmojiTextView contentOwnMessageContactName;
        public EmojiTextView contentOwnMessageContactEmail;
        RelativeLayout forwardOwnContact;

        ImageView iconOwnTypeDocLandPreview;
        ImageView iconOwnTypeDocPortraitPreview;

        RelativeLayout transparentCoatingLandscape;
        RelativeLayout transparentCoatingPortrait;
        RelativeLayout uploadingProgressBarPort;
        RelativeLayout uploadingProgressBarLand;

        RelativeLayout errorUploadingPortrait;
        RelativeLayout errorUploadingLandscape;

        RelativeLayout forwardOwnPortrait;
        RelativeLayout forwardOwnLandscape;
        RelativeLayout forwardOwnFile;

        LinearLayout newMessagesLayout;
        TextView newMessagesText;

        TextView retryAlert;
        ImageView triangleIcon;

        //Location message
        RelativeLayout transparentCoatingLocation;
        RelativeLayout uploadingProgressBarLocation;
        RelativeLayout forwardOwnMessageLocation;
        RelativeLayout mainOwnMessageItemLocation;
        RoundedImageView previewOwnLocation;
        RelativeLayout separatorPreviewOwnLocation;
        RelativeLayout triangleErrorLocation;
        RelativeLayout pinnedOwnLocationLayout;
        TextView pinnedOwnLocationInfoText;
        TextView pinnedLocationTitleText;

        //Contact's message

        RelativeLayout contactMessageLayout;
        RelativeLayout titleContactMessage;

        TextView timeContactText;
        private EmojiTextView nameContactText;

        RoundedImageView contactImageView;
        RelativeLayout contentContactMessageLayout;
        private RelativeLayout contactMessageReactionsLayout;
        private AutoFitRecyclerView contactMessageReactionsRecycler;
        private ReactionAdapter contactReactionsAdapter = null;
        private RelativeLayout contactMessageSelectLayout;
        private ImageView contactMessageSelectIcon;
        private EmojiTextView contentContactMessageText;

        RoundedImageView contentContactMessageThumbLand;
        ImageView gifIconContactMessageThumbLand;
        ProgressBar gifProgressContactMessageThumbLand;
        SimpleDraweeView gifViewContactMessageThumbLand;
        RelativeLayout gradientContactMessageThumbLand;
        ImageView videoIconContactMessageThumbLand;
        TextView videoTimecontentContactMessageThumbLand;
        RelativeLayout forwardContactPreviewLandscape;

        RoundedImageView contentContactMessageThumbPort;
        ImageView gifIconContactMessageThumbPort;
        ProgressBar gifProgressContactMessageThumbPort;
        SimpleDraweeView gifViewContactMessageThumbPort;
        RelativeLayout gradientContactMessageThumbPort;
        ImageView videoIconContactMessageThumbPort;
        TextView videoTimecontentContactMessageThumbPort;
        RelativeLayout forwardContactPreviewPortrait;

        RelativeLayout contentContactMessageAttachLayout;

        RelativeLayout contentContactMessageFile;
        RelativeLayout forwardContactFile;
        ImageView contentContactMessageFileThumb;
        TextView contentContactMessageFileName;
        TextView contentContactMessageFileSize;

        RelativeLayout layoutAvatarMessages;

        RelativeLayout contentContactMessageContactLayout;
        RelativeLayout forwardContactContact;
        RelativeLayout contentContactMessageContactLayoutAvatar;
        RoundedImageView contentContactMessageContactThumb;
        private EmojiTextView contentContactMessageContactName;
        public EmojiTextView contentContactMessageContactEmail;
        private EmojiTextView contentContactMessageContactInitialLetter;

        RelativeLayout contentContactMessageVoiceClipLayout;
        ImageView contentContactMessageVoiceClipPlay;
        private DetectorSeekBar contentContactMessageVoiceClipSeekBar;
        TextView contentContactMessageVoiceClipDuration;

        ImageView iconContactTypeDocLandPreview;
        ImageView iconContactTypeDocPortraitPreview;

        RelativeLayout ownManagementMessageLayout;
        private EmojiTextView ownManagementMessageText;
        ImageView ownManagementMessageIcon;

        private EmojiTextView contactManagementMessageText;
        ImageView contactManagementMessageIcon;
        RelativeLayout contactManagementMessageLayout;

        //Location message
        RelativeLayout forwardContactMessageLocation;
        RelativeLayout mainContactMessageItemLocation;
        RoundedImageView previewContactLocation;
        RelativeLayout separatorPreviewContactLocation;
        TextView pinnedContactLocationTitleText;
        RelativeLayout pinnedContactLocationLayout;
        TextView pinnedContactLocationInfoText;

        public String filePathUploading;

        public long getUserHandle() {
            return userHandle;
        }

        public void setMyImageView(Bitmap bitmap) {
            contentOwnMessageContactThumb.setImageBitmap(bitmap);
        }

        public void setContactImageView(Bitmap bitmap) {
            contentContactMessageContactThumb.setImageBitmap(bitmap);
            contentContactMessageContactInitialLetter.setVisibility(View.GONE);
        }
    }

    public static class ViewHolderHeaderChat extends RecyclerView.ViewHolder {
        public ViewHolderHeaderChat(View view) {
            super(view);
        }

        RelativeLayout firstMessage;
        ImageView loadingMessages;
    }

    @Override
    public RecyclerView.ViewHolder onCreateViewHolder(ViewGroup parent, int viewType) {
        if (viewType == TYPE_HEADER) {
            logDebug("Create header");
            View v = LayoutInflater.from(parent.getContext()).inflate(R.layout.header_item_chat, parent, false);
            ViewHolderHeaderChat holder = new ViewHolderHeaderChat(v);

            holder.firstMessage = v.findViewById(R.id.first_message_chat);
            holder.loadingMessages = v.findViewById(R.id.loading_messages_image);

            return holder;
        } else {
            logDebug("Create item message");
            Display display = ((Activity) context).getWindowManager().getDefaultDisplay();
            outMetrics = new DisplayMetrics();
            display.getMetrics(outMetrics);
            dbH = DatabaseHandler.getDbHandler(context);

            cC = new ChatController(context);

            View v = LayoutInflater.from(parent.getContext()).inflate(R.layout.item_message_chat, parent, false);
            ViewHolderMessageChat holder = new ViewHolderMessageChat(v);
            holder.contentVisible = true;
            holder.itemLayout = v.findViewById(R.id.message_chat_item_layout);
            holder.dateLayout = v.findViewById(R.id.message_chat_date_layout);
            //Margins
            RelativeLayout.LayoutParams dateLayoutParams = (RelativeLayout.LayoutParams) holder.dateLayout.getLayoutParams();
            dateLayoutParams.setMargins(0, scaleHeightPx(8, outMetrics), 0, scaleHeightPx(8, outMetrics));
            holder.dateLayout.setLayoutParams(dateLayoutParams);

            holder.dateText = v.findViewById(R.id.message_chat_date_text);

            holder.newMessagesLayout = v.findViewById(R.id.message_chat_new_relative_layout);
            holder.newMessagesText = v.findViewById(R.id.message_chat_new_text);

            if (((ChatActivityLollipop) context).getDeviceDensity() == 1) {

                MANAGEMENT_MESSAGE_CALL_LAND = 45;
                MANAGEMENT_MESSAGE_CALL_PORT = 65;

                CONTACT_MESSAGE_LAND = 31;
                CONTACT_MESSAGE_PORT = 55;

                PADDING_RIGHT_HOUR_OF_OWN_MESSAGE_LAND = 10;
                PADDING_RIGHT_HOUR_OF_OWN_MESSAGE_PORT = 18;
            }

            //Own messages

            holder.ownMessageLayout = v.findViewById(R.id.message_chat_own_message_layout);
            holder.titleOwnMessage = v.findViewById(R.id.title_own_message_layout);
            holder.timeOwnText = v.findViewById(R.id.message_chat_time_text);

            holder.titleOwnMessage.setGravity(Gravity.RIGHT);
            if (context.getResources().getConfiguration().orientation == Configuration.ORIENTATION_LANDSCAPE) {
                holder.titleOwnMessage.setPadding(0, 0, scaleWidthPx(PADDING_RIGHT_HOUR_OF_OWN_MESSAGE_LAND, outMetrics), 0);
            } else {
                holder.titleOwnMessage.setPadding(0, 0, scaleWidthPx(PADDING_RIGHT_HOUR_OF_OWN_MESSAGE_PORT, outMetrics), 0);
            }

            holder.ownMessageReactionsLayout = v.findViewById(R.id.own_message_reactions_layout);
            holder.ownMessageReactionsRecycler = v.findViewById(R.id.own_message_reactions_recycler);
            holder.ownMessageReactionsRecycler.initialization(true);
            ((SimpleItemAnimator) holder.ownMessageReactionsRecycler.getItemAnimator()).setSupportsChangeAnimations(true);
            holder.ownMessageReactionsRecycler.setHasFixedSize(true);
            holder.ownMessageReactionsRecycler.getItemAnimator().setChangeDuration(0);
            holder.ownMessageReactionsRecycler.addItemDecoration(itemDecorationOwn);
            holder.ownMessageReactionsLayout.setVisibility(View.GONE);

            holder.previewFramePort = v.findViewById(R.id.preview_frame_portrait);
            holder.previewFrameLand = v.findViewById(R.id.preview_frame_landscape);

            holder.contentOwnMessageLayout = v.findViewById(R.id.content_own_message_layout);
            holder.ownMessageSelectLayout = v.findViewById(R.id.own_message_select_layout);
            holder.ownMessageSelectIcon = v.findViewById(R.id.own_message_select_icon);
            holder.ownMessageSelectLayout.setVisibility(View.GONE);

            holder.contentOwnMessageText = v.findViewById(R.id.content_own_message_text);
            holder.contentOwnMessageText.setTag(holder);
            holder.contentOwnMessageText.setOnClickListener(this);
            holder.contentOwnMessageText.setNeccessaryShortCode(false);

            //Own rich links message
            holder.urlOwnMessageLayout = v.findViewById(R.id.url_own_message_layout);
            holder.urlOwnMessageLayout.setVisibility(View.GONE);
            holder.urlOwnMessageTextrl = v.findViewById(R.id.url_own_message_text_rl);

            if (((ChatActivityLollipop) context).getDeviceDensity() == 1 && context.getResources().getConfiguration().orientation == Configuration.ORIENTATION_PORTRAIT) {
                holder.urlOwnMessageLayout.getLayoutParams().width = LAYOUT_WIDTH;
            }
            holder.forwardOwnRichLinks = v.findViewById(R.id.forward_own_rich_links);
            holder.forwardOwnRichLinks.setTag(holder);
            holder.forwardOwnRichLinks.setVisibility(View.GONE);

            holder.urlOwnMessageText = v.findViewById(R.id.url_own_message_text);
            holder.urlOwnMessageText.setNeccessaryShortCode(false);
            holder.urlOwnMessageText.setTag(holder);

            holder.urlOwnMessageWarningButtonsLayout = v.findViewById(R.id.url_own_message_buttons_warning_layout);
            holder.neverRichLinkButton = v.findViewById(R.id.url_never_button);
            holder.alwaysAllowRichLinkButton = v.findViewById(R.id.url_always_allow_button);
            holder.notNowRichLinkButton = v.findViewById(R.id.url_not_now_button);

            holder.urlOwnMessageDisableButtonsLayout = v.findViewById(R.id.url_own_message_buttons_disable_layout);
            holder.yesDisableButton = v.findViewById(R.id.url_yes_disable_button);
            holder.noDisableButton = v.findViewById(R.id.url_no_disable_button);
            holder.urlOwnMessageTitleLayout = v.findViewById(R.id.url_own_message_enable_layout_inside);
            holder.urlOwnMessageTitle = v.findViewById(R.id.url_own_message_title);
            holder.urlOwnMessageDescription = v.findViewById(R.id.url_own_message_description);

            holder.urlOwnMessageIconAndLinkLayout = v.findViewById(R.id.url_own_message_icon_link_layout);
            holder.urlOwnMessageIcon = v.findViewById(R.id.url_own_message_icon);
            holder.urlOwnMessageLink = v.findViewById(R.id.url_own_message_link);

            holder.urlOwnMessageImage = v.findViewById(R.id.url_own_message_image);
            int radiusImageRL = scaleWidthPx(10, outMetrics);
            holder.urlOwnMessageImage.setCornerRadius(radiusImageRL);
            holder.urlOwnMessageImage.setBorderWidth(0);
            holder.urlOwnMessageImage.setOval(false);

            //Group avatar of chat links
            holder.urlOwnMessageGroupAvatarLayout = v.findViewById(R.id.url_chat_own_message_image);
            holder.urlOwnMessageGroupAvatar = v.findViewById(R.id.content_url_chat_own_message_contact_thumb);
            holder.urlOwnMessageGroupAvatarText = v.findViewById(R.id.content_url_chat_own_message_contact_initial_letter);

            //Group avatar of chat links
            holder.urlContactMessageGroupAvatarLayout = v.findViewById(R.id.url_chat_contact_message_image);
            holder.urlContactMessageGroupAvatar = v.findViewById(R.id.content_url_chat_contact_message_contact_thumb);
            holder.urlContactMessageGroupAvatarText = v.findViewById(R.id.content_url_chat_contact_message_contact_initial_letter);

            int radius = px2dp(10, outMetrics);
            int colors[] = {0x70000000, 0x00000000};
            GradientDrawable shape = new GradientDrawable(GradientDrawable.Orientation.BOTTOM_TOP, colors);
            shape.setShape(GradientDrawable.RECTANGLE);
            shape.setCornerRadii(new float[]{radius, 0, radius, 0, radius, radius, radius, radius});

            holder.contentOwnMessageThumbLand = v.findViewById(R.id.content_own_message_thumb_landscape);
            holder.contentOwnMessageThumbLand.setCornerRadius(radius);
            holder.contentOwnMessageThumbLand.setBorderWidth(1);
            holder.contentOwnMessageThumbLand.setBorderColor(ContextCompat.getColor(context, R.color.secondary_text));
            holder.contentOwnMessageThumbLand.setOval(false);

            holder.gifIconOwnMessageThumbLand = v.findViewById(R.id.content_own_message_thumb_landscape_gif);
            holder.gifProgressOwnMessageThumbLand = v.findViewById(R.id.content_own_message_thumb_landscape_gif_progressbar);
            holder.gifViewOwnMessageThumbLand = v.findViewById(R.id.content_own_message_thumb_landscape_gif_view);
            holder.gifViewOwnMessageThumbLand.setTag(holder);
            holder.gifViewOwnMessageThumbLand.setOnClickListener(this);
            holder.gifViewOwnMessageThumbLand.setOnLongClickListener(this);

            holder.gradientOwnMessageThumbLand = v.findViewById(R.id.gradient_own_message_thumb_landscape);
            holder.gradientOwnMessageThumbLand.setBackground(shape);

            holder.videoIconOwnMessageThumbLand = v.findViewById(R.id.video_icon_own_message_thumb_landscape);
            holder.videoTimecontentOwnMessageThumbLand = v.findViewById(R.id.video_time_own_message_thumb_landscape);

            holder.gradientOwnMessageThumbLand.setVisibility(View.GONE);
            holder.videoIconOwnMessageThumbLand.setVisibility(View.GONE);
            holder.videoTimecontentOwnMessageThumbLand.setVisibility(View.GONE);

            holder.contentOwnMessageThumbPort = v.findViewById(R.id.content_own_message_thumb_portrait);
            holder.contentOwnMessageThumbPort.setCornerRadius(radius);
            holder.contentOwnMessageThumbPort.setBorderWidth(1);
            holder.contentOwnMessageThumbPort.setBorderColor(ContextCompat.getColor(context, R.color.secondary_text));
            holder.contentOwnMessageThumbPort.setOval(false);

            holder.gifIconOwnMessageThumbPort = v.findViewById(R.id.content_own_message_thumb_portrait_gif);
            holder.gifProgressOwnMessageThumbPort = v.findViewById(R.id.content_own_message_thumb_portrait_gif_progressbar);
            holder.gifViewOwnMessageThumbPort = v.findViewById(R.id.content_own_message_thumb_portrait_gif_view);
            holder.gifViewOwnMessageThumbPort.setTag(holder);
            holder.gifViewOwnMessageThumbPort.setOnClickListener(this);
            holder.gifViewOwnMessageThumbPort.setOnLongClickListener(this);

            holder.errorUploadingFile = v.findViewById(R.id.error_uploading_file);
            holder.errorUploadingContact = v.findViewById(R.id.error_uploading_contact);
            holder.errorUploadingRichLink = v.findViewById(R.id.error_uploading_rich_link);

            holder.gradientOwnMessageThumbPort = v.findViewById(R.id.gradient_own_message_thumb_portrait);
            holder.gradientOwnMessageThumbPort.setBackground(shape);

            holder.videoIconOwnMessageThumbPort = v.findViewById(R.id.video_icon_own_message_thumb_portrait);
            holder.videoTimecontentOwnMessageThumbPort = v.findViewById(R.id.video_time_own_message_thumb_portrait);

            holder.gradientOwnMessageThumbPort.setVisibility(View.GONE);
            holder.videoIconOwnMessageThumbPort.setVisibility(View.GONE);
            holder.videoTimecontentOwnMessageThumbPort.setVisibility(View.GONE);

            holder.contentOwnMessageFileLayout = v.findViewById(R.id.content_own_message_file_layout);
            holder.forwardOwnFile = v.findViewById(R.id.forward_own_file);
            holder.forwardOwnFile.setTag(holder);
            holder.forwardOwnFile.setVisibility(View.GONE);

            holder.contentOwnMessageFileThumb = v.findViewById(R.id.content_own_message_file_thumb);
            holder.contentOwnMessageFileName = v.findViewById(R.id.content_own_message_file_name);
            holder.contentOwnMessageFileSize = v.findViewById(R.id.content_own_message_file_size);

            holder.totalDurationOfVoiceClip = 0;

            //my voice clip:
            holder.contentOwnMessageVoiceClipLayout = v.findViewById(R.id.content_own_message_voice_clip_layout);
            holder.contentOwnMessageVoiceClipLayout.setVisibility(View.GONE);
            holder.contentOwnMessageVoiceClipPlay = v.findViewById(R.id.content_own_message_voice_clip_play_pause);
            holder.contentOwnMessageVoiceClipPlay.setTag(holder);
            holder.contentOwnMessageVoiceClipSeekBar = v.findViewById(R.id.content_own_message_voice_clip_seekBar);
            holder.contentOwnMessageVoiceClipSeekBar.setProgress(0);
            holder.contentOwnMessageVoiceClipDuration = v.findViewById(R.id.content_own_message_voice_clip_duration);
            holder.contentOwnMessageVoiceClipDuration.setText(milliSecondsToTimer(0));
            holder.uploadingOwnProgressbarVoiceclip = v.findViewById(R.id.uploading_own_progressbar_voiceclip);
            holder.uploadingOwnProgressbarVoiceclip.setVisibility(View.GONE);

            holder.notAvailableOwnVoiceclip = v.findViewById(R.id.content_own_message_voice_clip_not_available);
            holder.notAvailableOwnVoiceclip.setVisibility(View.GONE);
            holder.notAvailableOwnVoiceclip.setTag(holder);
            holder.notAvailableOwnVoiceclip.setOnClickListener(this);

            holder.errorUploadingVoiceClip = v.findViewById(R.id.error_uploading_voice_clip);

            holder.contentOwnMessageContactLayout = v.findViewById(R.id.content_own_message_contact_layout);
            holder.contentOwnMessageContactLayoutAvatar = v.findViewById(R.id.content_own_message_contact_layout_avatar);
            holder.contentOwnMessageContactThumb = v.findViewById(R.id.content_own_message_contact_thumb);
            holder.contentOwnMessageContactName = v.findViewById(R.id.content_own_message_contact_name);
            holder.contentOwnMessageContactName.setNeccessaryShortCode(false);
            holder.contentOwnMessageContactEmail = v.findViewById(R.id.content_own_message_contact_email);

            holder.forwardOwnContact = v.findViewById(R.id.forward_own_contact);
            holder.forwardOwnContact.setTag(holder);
            holder.forwardOwnContact.setVisibility(View.GONE);

            holder.iconOwnTypeDocLandPreview = v.findViewById(R.id.own_attachment_type_icon_lands);
            holder.iconOwnTypeDocPortraitPreview = v.findViewById(R.id.own_attachment_type_icon_portrait);

            holder.retryAlert = v.findViewById(R.id.not_sent_own_message_text);
            holder.triangleIcon = v.findViewById(R.id.own_triangle_icon);

            holder.transparentCoatingPortrait = v.findViewById(R.id.transparent_coating_portrait);
            holder.transparentCoatingPortrait.setVisibility(View.GONE);

            holder.transparentCoatingLandscape = v.findViewById(R.id.transparent_coating_landscape);
            holder.transparentCoatingLandscape.setVisibility(View.GONE);

            holder.uploadingProgressBarPort = v.findViewById(R.id.uploadingProgressBarPort);
            holder.uploadingProgressBarPort.setVisibility(View.GONE);
            holder.uploadingProgressBarLand = v.findViewById(R.id.uploadingProgressBarLand);
            holder.uploadingProgressBarLand.setVisibility(View.GONE);

            holder.errorUploadingPortrait = v.findViewById(R.id.error_uploading_portrait);
            holder.errorUploadingPortrait.setVisibility(View.GONE);
            holder.errorUploadingLandscape = v.findViewById(R.id.error_uploading_landscape);
            holder.errorUploadingLandscape.setVisibility(View.GONE);

            holder.forwardOwnPortrait = v.findViewById(R.id.forward_own_preview_portrait);
            holder.forwardOwnPortrait.setTag(holder);
            holder.forwardOwnPortrait.setVisibility(View.GONE);
            holder.forwardOwnPortrait.setOnClickListener(this);

            holder.forwardOwnLandscape = v.findViewById(R.id.forward_own_preview_landscape);
            holder.forwardOwnLandscape.setTag(holder);
            holder.forwardOwnLandscape.setVisibility(View.GONE);
            holder.forwardOwnLandscape.setOnClickListener(this);

            holder.ownManagementMessageText = v.findViewById(R.id.own_management_message_text);
            holder.ownManagementMessageText.setNeccessaryShortCode(false);
            holder.ownManagementMessageLayout = v.findViewById(R.id.own_management_message_layout);
            holder.ownManagementMessageIcon = v.findViewById(R.id.own_management_message_icon);

            //Contact messages
            holder.contactMessageLayout = v.findViewById(R.id.message_chat_contact_message_layout);
            holder.titleContactMessage = v.findViewById(R.id.title_contact_message_layout);

            holder.contactImageView = v.findViewById(R.id.contact_thumbnail);
            holder.timeContactText = v.findViewById(R.id.contact_message_chat_time_text);
            holder.nameContactText = v.findViewById(R.id.contact_message_chat_name_text);

            holder.contentContactMessageLayout = v.findViewById(R.id.content_contact_message_layout);
            holder.contactMessageSelectLayout = v.findViewById(R.id.contact_message_select_layout);
            holder.contactMessageSelectIcon = v.findViewById(R.id.contact_message_select_icon);
            holder.contactMessageSelectLayout.setVisibility(View.GONE);

            holder.contentContactMessageText = v.findViewById(R.id.content_contact_message_text);
            holder.contentContactMessageText.setNeccessaryShortCode(false);

            holder.contactMessageReactionsLayout = v.findViewById(R.id.contact_message_reactions_layout);
            holder.contactMessageReactionsRecycler = v.findViewById(R.id.contact_message_reactions_recycler);
            holder.contactMessageReactionsRecycler.initialization(false);
            ((SimpleItemAnimator) holder.contactMessageReactionsRecycler.getItemAnimator()).setSupportsChangeAnimations(true);
            holder.contactMessageReactionsRecycler.setHasFixedSize(true);
            holder.contactMessageReactionsRecycler.getItemAnimator().setChangeDuration(0);
            holder.contactMessageReactionsRecycler.addItemDecoration(itemDecorationContact);
            holder.contactMessageReactionsLayout.setVisibility(View.GONE);

            holder.contentContactMessageThumbLand = v.findViewById(R.id.content_contact_message_thumb_landscape);
            holder.contentContactMessageThumbLand.setCornerRadius(radius);
            holder.contentContactMessageThumbLand.setBorderWidth(1);
            holder.contentContactMessageThumbLand.setBorderColor(ContextCompat.getColor(context, R.color.secondary_text));
            holder.contentContactMessageThumbLand.setOval(false);

            holder.gifIconContactMessageThumbLand = v.findViewById(R.id.content_contact_message_thumb_landscape_gif);
            holder.gifProgressContactMessageThumbLand = v.findViewById(R.id.content_contact_message_thumb_landscape_gif_progressbar);
            holder.gifViewContactMessageThumbLand = v.findViewById(R.id.content_contact_message_thumb_landscape_gif_view);
            holder.gifViewContactMessageThumbLand.setTag(holder);
            holder.gifViewContactMessageThumbLand.setOnClickListener(this);
            holder.gifViewContactMessageThumbLand.setOnLongClickListener(this);

            holder.forwardContactPreviewLandscape = v.findViewById(R.id.forward_contact_preview_landscape);
            holder.forwardContactPreviewLandscape.setTag(holder);
            holder.forwardContactPreviewLandscape.setVisibility(View.GONE);

            //Contact rich links message
            holder.urlContactMessageLayout = v.findViewById(R.id.url_contact_message_layout);
            if (((ChatActivityLollipop) context).getDeviceDensity() == 1 && context.getResources().getConfiguration().orientation == Configuration.ORIENTATION_PORTRAIT) {
                holder.urlContactMessageLayout.getLayoutParams().width = LAYOUT_WIDTH;
            }

            holder.forwardContactRichLinks = v.findViewById(R.id.forward_contact_rich_links);
            holder.forwardContactRichLinks.setTag(holder);
            holder.forwardContactRichLinks.setVisibility(View.GONE);

            holder.urlContactMessageText = v.findViewById(R.id.url_contact_message_text);
            holder.urlContactMessageText.setNeccessaryShortCode(false);
            holder.urlContactMessageText.setTag(holder);

            holder.urlContactMessageTitleLayout = v.findViewById(R.id.url_contact_message_enable_layout_inside);
            holder.urlContactMessageTitle = v.findViewById(R.id.url_contact_message_title);
            holder.urlContactMessageDescription = v.findViewById(R.id.url_contact_message_description);

            holder.urlContactMessageIconAndLinkLayout = v.findViewById(R.id.url_contact_message_icon_link_layout);
            holder.urlContactMessageIcon = v.findViewById(R.id.url_contact_message_icon);
            holder.urlContactMessageLink = v.findViewById(R.id.url_contact_message_link);

            holder.urlContactMessageImage = v.findViewById(R.id.url_contact_message_image);
            holder.urlContactMessageImage.setCornerRadius(radiusImageRL);
            holder.urlContactMessageImage.setBorderWidth(0);
            holder.urlContactMessageImage.setOval(false);

            holder.contentContactMessageThumbPort = v.findViewById(R.id.content_contact_message_thumb_portrait);
            holder.contentContactMessageThumbPort.setCornerRadius(radius);
            holder.contentContactMessageThumbPort.setBorderWidth(1);
            holder.contentContactMessageThumbPort.setBorderColor(ContextCompat.getColor(context, R.color.secondary_text));
            holder.contentContactMessageThumbPort.setOval(false);

            holder.gifIconContactMessageThumbPort = v.findViewById(R.id.content_contact_message_thumb_portrait_gif);
            holder.gifProgressContactMessageThumbPort = v.findViewById(R.id.content_contact_message_thumb_portrait_gif_progressbar);
            holder.gifViewContactMessageThumbPort = v.findViewById(R.id.content_contact_message_thumb_portrait_gif_view);
            holder.gifViewContactMessageThumbPort.setTag(holder);
            holder.gifViewContactMessageThumbPort.setOnClickListener(this);
            holder.gifViewContactMessageThumbPort.setOnLongClickListener(this);

            holder.forwardContactPreviewPortrait = v.findViewById(R.id.forward_contact_preview_portrait);
            holder.forwardContactPreviewPortrait.setTag(holder);
            holder.forwardContactPreviewPortrait.setVisibility(View.GONE);
            holder.gradientContactMessageThumbLand = v.findViewById(R.id.gradient_contact_message_thumb_landscape);
            holder.gradientContactMessageThumbLand.setBackground(shape);

            holder.videoIconContactMessageThumbLand = v.findViewById(R.id.video_icon_contact_message_thumb_landscape);
            holder.videoTimecontentContactMessageThumbLand = v.findViewById(R.id.video_time_contact_message_thumb_landscape);

            holder.gradientContactMessageThumbLand.setVisibility(View.GONE);

            holder.videoIconContactMessageThumbLand.setVisibility(View.GONE);
            holder.videoTimecontentContactMessageThumbLand.setVisibility(View.GONE);

            holder.gradientContactMessageThumbPort = v.findViewById(R.id.gradient_contact_message_thumb_portrait);
            holder.gradientContactMessageThumbPort.setBackground(shape);

            holder.videoIconContactMessageThumbPort = v.findViewById(R.id.video_icon_contact_message_thumb_portrait);
            holder.videoTimecontentContactMessageThumbPort = v.findViewById(R.id.video_time_contact_message_thumb_portrait);

            holder.gradientContactMessageThumbPort.setVisibility(View.GONE);
            holder.videoIconContactMessageThumbPort.setVisibility(View.GONE);
            holder.videoTimecontentContactMessageThumbPort.setVisibility(View.GONE);

            holder.contentContactMessageAttachLayout = v.findViewById(R.id.content_contact_message_attach_layout);

            holder.contentContactMessageFile = v.findViewById(R.id.content_contact_message_file);
            holder.forwardContactFile = v.findViewById(R.id.forward_contact_file);
            holder.forwardContactFile.setTag(holder);
            holder.forwardContactFile.setVisibility(View.GONE);
            holder.contentContactMessageFileThumb = v.findViewById(R.id.content_contact_message_file_thumb);
            holder.contentContactMessageFileName = v.findViewById(R.id.content_contact_message_file_name);
            holder.contentContactMessageFileSize = v.findViewById(R.id.content_contact_message_file_size);

            holder.layoutAvatarMessages = v.findViewById(R.id.layout_avatar);
            holder.contentContactMessageContactLayout = v.findViewById(R.id.content_contact_message_contact_layout);

            //contact voice clip:
            holder.contentContactMessageVoiceClipLayout = v.findViewById(R.id.content_contact_message_voice_clip_layout);
            RelativeLayout.LayoutParams paramsVoiceClip = (RelativeLayout.LayoutParams) holder.contentContactMessageVoiceClipLayout.getLayoutParams();
            if (context.getResources().getConfiguration().orientation == Configuration.ORIENTATION_LANDSCAPE) {
                paramsVoiceClip.leftMargin = scaleWidthPx(CONTACT_MESSAGE_LAND, outMetrics);
            } else {
                paramsVoiceClip.leftMargin = scaleWidthPx(CONTACT_MESSAGE_PORT, outMetrics);
            }
            holder.contentContactMessageVoiceClipLayout.setLayoutParams(paramsVoiceClip);
            holder.contentContactMessageVoiceClipLayout.setVisibility(View.GONE);
            holder.contentContactMessageVoiceClipPlay = v.findViewById(R.id.content_contact_message_voice_clip_play_pause);
            holder.contentContactMessageVoiceClipPlay.setTag(holder);
            holder.contentContactMessageVoiceClipSeekBar = v.findViewById(R.id.content_contact_message_voice_clip_seekBar);
            holder.contentContactMessageVoiceClipSeekBar.setProgress(0);
            holder.contentContactMessageVoiceClipDuration = v.findViewById(R.id.content_contact_message_voice_clip_duration);
            holder.contentContactMessageVoiceClipDuration.setText(milliSecondsToTimer(0));
            holder.uploadingContactProgressbarVoiceclip = v.findViewById(R.id.uploading_contact_progressbar_voiceclip);
            holder.uploadingContactProgressbarVoiceclip.setVisibility(View.GONE);
            holder.notAvailableContactVoiceclip = v.findViewById(R.id.content_contact_message_voice_clip_not_available);
            holder.notAvailableContactVoiceclip.setVisibility(View.GONE);
            holder.notAvailableContactVoiceclip.setTag(holder);
            holder.notAvailableContactVoiceclip.setOnClickListener(this);

            holder.forwardContactContact = v.findViewById(R.id.forward_contact_contact);
            holder.forwardContactContact.setTag(holder);
            holder.forwardContactContact.setVisibility(View.GONE);

            holder.contentContactMessageContactLayoutAvatar = v.findViewById(R.id.content_contact_message_contact_layout_avatar);
            holder.contentContactMessageContactThumb = v.findViewById(R.id.content_contact_message_contact_thumb);
            holder.contentContactMessageContactName = v.findViewById(R.id.content_contact_message_contact_name);
            holder.contentContactMessageContactName.setNeccessaryShortCode(false);
            holder.contentContactMessageContactEmail = v.findViewById(R.id.content_contact_message_contact_email);
            holder.contentContactMessageContactInitialLetter = v.findViewById(R.id.content_contact_message_contact_initial_letter);

            holder.iconContactTypeDocLandPreview = v.findViewById(R.id.contact_attachment_type_icon_lands);
            holder.iconContactTypeDocPortraitPreview = v.findViewById(R.id.contact_attachment_type_icon_portrait);

            holder.contactManagementMessageLayout = v.findViewById(R.id.contact_management_message_layout);
            holder.contactManagementMessageText = v.findViewById(R.id.contact_management_message_text);
            holder.contactManagementMessageText.setNeccessaryShortCode(false);
            holder.contactManagementMessageIcon = v.findViewById(R.id.contact_management_message_icon);

            //Location message
            holder.transparentCoatingLocation = v.findViewById(R.id.transparent_coating_location);
            holder.uploadingProgressBarLocation = v.findViewById(R.id.uploadingProgressBarLocation);
            holder.forwardOwnMessageLocation = v.findViewById(R.id.forward_own_location);
            holder.forwardOwnMessageLocation.setTag(holder);
            holder.forwardOwnMessageLocation.setVisibility(View.GONE);
            holder.mainOwnMessageItemLocation = v.findViewById(R.id.own_main_item_location);
            holder.previewOwnLocation = v.findViewById(R.id.own_rounded_imageview_location);
            holder.previewOwnLocation.setCornerRadius(px2dp(12, outMetrics));
            holder.previewOwnLocation.setBorderWidth(0);
            holder.previewOwnLocation.setOval(false);
            holder.separatorPreviewOwnLocation = v.findViewById(R.id.own_separator_imageview_location);

            if (((ChatActivityLollipop) context).getDeviceDensity() == 1 && context.getResources().getConfiguration().orientation == Configuration.ORIENTATION_PORTRAIT) {
                holder.previewOwnLocation.getLayoutParams().width = LAYOUT_WIDTH;
                holder.separatorPreviewOwnLocation.getLayoutParams().width = LAYOUT_WIDTH;
            }

            holder.triangleErrorLocation = v.findViewById(R.id.error_uploading_location);

            holder.pinnedOwnLocationLayout = v.findViewById(R.id.own_pinned_location_layout);
            holder.pinnedOwnLocationInfoText = v.findViewById(R.id.own_info_pinned_location);
            holder.pinnedLocationTitleText = v.findViewById(R.id.own_title_pinned_location);

            holder.forwardContactMessageLocation = v.findViewById(R.id.forward_contact_location);
            holder.forwardContactMessageLocation.setTag(holder);
            holder.forwardContactMessageLocation.setVisibility(View.GONE);
            holder.mainContactMessageItemLocation = v.findViewById(R.id.contact_main_item_location);
            holder.previewContactLocation = v.findViewById(R.id.contact_rounded_imageview_location);
            holder.previewContactLocation.setCornerRadius(px2dp(12, outMetrics));
            holder.previewContactLocation.setBorderWidth(0);
            holder.previewContactLocation.setOval(false);
            holder.separatorPreviewContactLocation = v.findViewById(R.id.contact_separator_imageview_location);
            if (((ChatActivityLollipop) context).getDeviceDensity() == 1 && context.getResources().getConfiguration().orientation == Configuration.ORIENTATION_PORTRAIT) {
                holder.previewContactLocation.getLayoutParams().width = LAYOUT_WIDTH;
                holder.separatorPreviewContactLocation.getLayoutParams().width = LAYOUT_WIDTH;
            }

            holder.pinnedContactLocationTitleText = v.findViewById(R.id.contact_title_pinned_location);
            holder.pinnedContactLocationLayout = v.findViewById(R.id.contact_pinned_location_layout);
            holder.pinnedContactLocationInfoText = v.findViewById(R.id.contact_info_pinned_location);

            RelativeLayout.LayoutParams paramsLocation = (RelativeLayout.LayoutParams) holder.mainContactMessageItemLocation.getLayoutParams();
            if (context.getResources().getConfiguration().orientation == Configuration.ORIENTATION_LANDSCAPE) {
                paramsLocation.leftMargin = scaleWidthPx(CONTACT_MESSAGE_LAND, outMetrics);
            } else {
                paramsLocation.leftMargin = scaleWidthPx(CONTACT_MESSAGE_PORT, outMetrics);
            }
            holder.mainContactMessageItemLocation.setLayoutParams(paramsLocation);

            if (((ChatActivityLollipop) context).getDeviceDensity() == 1) {
                MAX_WIDTH_FILENAME_LAND = 290;
                MAX_WIDTH_FILENAME_PORT = 140;
            }

            RelativeLayout.LayoutParams paramsContactContact = (RelativeLayout.LayoutParams) holder.contentContactMessageContactLayout.getLayoutParams();
            RelativeLayout.LayoutParams paramsContactManagement = (RelativeLayout.LayoutParams) holder.contactManagementMessageText.getLayoutParams();
            RelativeLayout.LayoutParams paramsContactAttach = (RelativeLayout.LayoutParams) holder.contentContactMessageAttachLayout.getLayoutParams();
            RelativeLayout.LayoutParams paramsContactRichLink = (RelativeLayout.LayoutParams) holder.urlContactMessageLayout.getLayoutParams();

            RelativeLayout.LayoutParams paramsOwnManagement = (RelativeLayout.LayoutParams) holder.ownManagementMessageText.getLayoutParams();

            if (!isScreenInPortrait(context)) {
                paramsContactContact.leftMargin = scaleWidthPx(CONTACT_MESSAGE_LAND, outMetrics);
                paramsContactManagement.leftMargin = scaleWidthPx(MANAGEMENT_MESSAGE_LAND, outMetrics);
                paramsContactManagement.rightMargin = scaleWidthPx(MANAGEMENT_MESSAGE_LAND, outMetrics);
                paramsContactAttach.leftMargin = scaleWidthPx(CONTACT_MESSAGE_LAND, outMetrics);
                paramsContactRichLink.leftMargin = scaleWidthPx(CONTACT_MESSAGE_LAND, outMetrics);

                paramsOwnManagement.leftMargin = scaleWidthPx(MANAGEMENT_MESSAGE_LAND, outMetrics);
                paramsOwnManagement.rightMargin = scaleWidthPx(MANAGEMENT_MESSAGE_LAND, outMetrics);
                holder.nameContactText.setMaxWidthEmojis(px2dp(MAX_WIDTH_NAME_LAND, outMetrics));
                holder.titleContactMessage.setPadding(scaleWidthPx(CONTACT_MESSAGE_LAND, outMetrics), 0, 0, 0);
                holder.titleOwnMessage.setPadding(0, 0, scaleWidthPx(PADDING_RIGHT_HOUR_OF_OWN_MESSAGE_LAND, outMetrics), 0);
            } else {
                paramsContactContact.leftMargin = scaleWidthPx(CONTACT_MESSAGE_PORT, outMetrics);
                paramsContactManagement.leftMargin = scaleWidthPx(MANAGEMENT_MESSAGE_PORT, outMetrics);
                paramsContactManagement.rightMargin = scaleWidthPx(MANAGEMENT_MESSAGE_PORT, outMetrics);
                paramsContactAttach.leftMargin = scaleWidthPx(CONTACT_MESSAGE_PORT, outMetrics);
                paramsContactRichLink.leftMargin = scaleWidthPx(CONTACT_MESSAGE_PORT, outMetrics);
                paramsOwnManagement.leftMargin = scaleWidthPx(MANAGEMENT_MESSAGE_PORT, outMetrics);
                paramsOwnManagement.rightMargin = scaleWidthPx(MANAGEMENT_MESSAGE_PORT, outMetrics);

                holder.nameContactText.setMaxWidthEmojis(px2dp(MAX_WIDTH_NAME_PORT, outMetrics));
                holder.titleContactMessage.setPadding(px2dp(CONTACT_MESSAGE_PORT, outMetrics), 0, 0, 0);
                holder.titleOwnMessage.setPadding(0, 0, scaleWidthPx(PADDING_RIGHT_HOUR_OF_OWN_MESSAGE_PORT, outMetrics), 0);
            }

            holder.contentContactMessageContactLayout.setLayoutParams(paramsContactContact);
            holder.contactManagementMessageText.setLayoutParams(paramsContactManagement);
            holder.contentContactMessageAttachLayout.setLayoutParams(paramsContactAttach);
            holder.urlContactMessageLayout.setLayoutParams(paramsContactRichLink);
            holder.ownManagementMessageText.setLayoutParams(paramsOwnManagement);


            v.setTag(holder);

            return holder;
        }
    }

    @Override
    public void onBindViewHolder(RecyclerView.ViewHolder holder, int position) {
        if (holder instanceof ViewHolderHeaderChat) {
            ViewHolderHeaderChat holderHeaderChat = (ViewHolderHeaderChat) holder;

            boolean isFullHistoryLoaded = megaChatApi.isFullHistoryLoaded(chatRoom.getChatId());
            holderHeaderChat.firstMessage.setVisibility(isFullHistoryLoaded ? View.VISIBLE : View.GONE);
            holderHeaderChat.loadingMessages.setVisibility(isFullHistoryLoaded ? View.GONE : View.VISIBLE);
            holderHeaderChat.loadingMessages.setImageDrawable(ContextCompat.getDrawable(context,
                    isScreenInPortrait(context) ? R.drawable.loading_chat_messages : R.drawable.loading_chat_messages_landscape));
        } else {
            hideLayoutsGiphyAndGifMessages(position, (ViewHolderMessageChat) holder);

            AndroidMegaChatMessage androidMessage = messages.get(position - 1);
            if (androidMessage.isUploading()) {
                logDebug("isUploading");
                onBindViewHolderUploading(holder, position);
            } else {
                logDebug("isSent");
                onBindViewHolderMessage(holder, position);
            }
        }
    }

    public void onBindViewHolderUploading(RecyclerView.ViewHolder holder, int position) {
        logDebug("position: " + position);

        ((ViewHolderMessageChat) holder).itemLayout.setVisibility(View.VISIBLE);
        RelativeLayout.LayoutParams params = new RelativeLayout.LayoutParams(ViewGroup.LayoutParams.MATCH_PARENT, ViewGroup.LayoutParams.WRAP_CONTENT);
        ((ViewHolderMessageChat) holder).itemLayout.setLayoutParams(params);
        ((ViewHolderMessageChat) holder).ownMessageSelectLayout.setVisibility(View.GONE);

        ((ViewHolderMessageChat) holder).ownMessageReactionsLayout.setVisibility(View.GONE);

        ((ViewHolderMessageChat) holder).forwardOwnRichLinks.setVisibility(View.GONE);
        ((ViewHolderMessageChat) holder).forwardOwnPortrait.setVisibility(View.GONE);
        ((ViewHolderMessageChat) holder).forwardOwnLandscape.setVisibility(View.GONE);
        ((ViewHolderMessageChat) holder).forwardOwnFile.setVisibility(View.GONE);
        ((ViewHolderMessageChat) holder).forwardOwnContact.setVisibility(View.GONE);
        ((ViewHolderMessageChat) holder).forwardContactRichLinks.setVisibility(View.GONE);
        ((ViewHolderMessageChat) holder).forwardContactPreviewPortrait.setVisibility(View.GONE);
        ((ViewHolderMessageChat) holder).forwardContactPreviewLandscape.setVisibility(View.GONE);
        ((ViewHolderMessageChat) holder).forwardContactFile.setVisibility(View.GONE);
        ((ViewHolderMessageChat) holder).forwardContactContact.setVisibility(View.GONE);


        ((ViewHolderMessageChat) holder).triangleIcon.setVisibility(View.GONE);
        ((ViewHolderMessageChat) holder).errorUploadingContact.setVisibility(View.GONE);
        ((ViewHolderMessageChat) holder).errorUploadingFile.setVisibility(View.GONE);
        ((ViewHolderMessageChat) holder).errorUploadingVoiceClip.setVisibility(View.GONE);
        ((ViewHolderMessageChat) holder).errorUploadingRichLink.setVisibility(View.GONE);

        ((ViewHolderMessageChat) holder).retryAlert.setVisibility(View.GONE);
        ((ViewHolderMessageChat) holder).retryAlert.setText(R.string.manual_retry_alert);

        ((ViewHolderMessageChat) holder).newMessagesLayout.setVisibility(View.GONE);

        ((ViewHolderMessageChat) holder).ownManagementMessageLayout.setVisibility(View.GONE);

        ((ViewHolderMessageChat) holder).titleOwnMessage.setGravity(Gravity.RIGHT);
        if(context.getResources().getConfiguration().orientation == Configuration.ORIENTATION_LANDSCAPE){
            ((ViewHolderMessageChat) holder).titleOwnMessage.setPadding(0,0,scaleWidthPx(PADDING_RIGHT_HOUR_OF_OWN_MESSAGE_LAND, outMetrics),0);
        }else{
            ((ViewHolderMessageChat) holder).titleOwnMessage.setPadding(0,0,scaleWidthPx(PADDING_RIGHT_HOUR_OF_OWN_MESSAGE_PORT, outMetrics),0);
        }
        ((ViewHolderMessageChat) holder).contentOwnMessageLayout.setBackgroundColor(ContextCompat.getColor(context, android.R.color.transparent));

        ((ViewHolderMessageChat) holder).contentOwnMessageText.setVisibility(View.VISIBLE);
        ((ViewHolderMessageChat) holder).iconOwnTypeDocLandPreview.setVisibility(View.GONE);
        ((ViewHolderMessageChat) holder).iconOwnTypeDocPortraitPreview.setVisibility(View.GONE);

        AndroidMegaChatMessage message = messages.get(position - 1);
        ((ViewHolderMessageChat) holder).itemLayout.setTag(holder);
        ((ViewHolderMessageChat) holder).itemLayout.setOnClickListener(this);
        ((ViewHolderMessageChat) holder).itemLayout.setOnLongClickListener(this);

        if (message.isUploading()) {
            if (message.getInfoToShow() != -1) {
                setInfoToShow(position, ((ViewHolderMessageChat) holder), true, message.getInfoToShow(),
                        formatDate(context, message.getPendingMessage().getUploadTimestamp(), DATE_SHORT_FORMAT),
                        formatTime(message.getPendingMessage().getUploadTimestamp()));
            }

            ((ViewHolderMessageChat) holder).ownMessageLayout.setVisibility(View.VISIBLE);
            ((ViewHolderMessageChat) holder).contactMessageLayout.setVisibility(View.GONE);

            ((ViewHolderMessageChat) holder).contentOwnMessageText.setVisibility(View.GONE);
            ((ViewHolderMessageChat) holder).previewFrameLand.setVisibility(View.GONE);
            ((ViewHolderMessageChat) holder).contentOwnMessageThumbLand.setVisibility(View.GONE);
            ((ViewHolderMessageChat) holder).previewFramePort.setVisibility(View.GONE);
            ((ViewHolderMessageChat) holder).contentOwnMessageThumbPort.setVisibility(View.GONE);

            ((ViewHolderMessageChat) holder).gradientOwnMessageThumbPort.setVisibility(View.GONE);
            ((ViewHolderMessageChat) holder).videoIconOwnMessageThumbPort.setVisibility(View.GONE);
            ((ViewHolderMessageChat) holder).videoTimecontentOwnMessageThumbPort.setVisibility(View.GONE);

            ((ViewHolderMessageChat) holder).gradientOwnMessageThumbLand.setVisibility(View.GONE);
            ((ViewHolderMessageChat) holder).videoIconOwnMessageThumbLand.setVisibility(View.GONE);
            ((ViewHolderMessageChat) holder).videoTimecontentOwnMessageThumbLand.setVisibility(View.GONE);

            ((ViewHolderMessageChat) holder).contentOwnMessageContactLayout.setVisibility(View.GONE);
            ((ViewHolderMessageChat) holder).contentOwnMessageContactThumb.setVisibility(View.GONE);
            ((ViewHolderMessageChat) holder).contentOwnMessageContactName.setVisibility(View.GONE);
            ((ViewHolderMessageChat) holder).contentOwnMessageContactEmail.setVisibility(View.GONE);

            ((ViewHolderMessageChat) holder).urlOwnMessageLayout.setVisibility(View.GONE);

            hideLayoutsLocationMessages(position, ((ViewHolderMessageChat) holder));

            String path = message.getPendingMessage().getFilePath();
            File voiceClipDir = getCacheFolder(context, VOICE_CLIP_FOLDER);
            String name = message.getPendingMessage().getName();
            int type = message.getPendingMessage().getType();

            boolean areTransfersPaused = megaApi.areTransfersPaused(MegaTransfer.TYPE_UPLOAD);
            if (areTransfersPaused
                    && message.getPendingMessage().getState() != PendingMessageSingle.STATE_ERROR_UPLOADING
                    && message.getPendingMessage().getState() != PendingMessageSingle.STATE_ERROR_ATTACHING) {
                ((ViewHolderMessageChat) holder).retryAlert.setText(R.string.manual_resume_alert);
            }

            if (path != null) {
                if(isVoiceClip(path) && (type==TYPE_VOICE_CLIP) || path.contains(voiceClipDir.getAbsolutePath())){
                    logDebug("TYPE_VOICE_CLIP - message.getPendingMessage().getState() " + message.getPendingMessage().getState());
                    ((ViewHolderMessageChat) holder).contentOwnMessageVoiceClipLayout.setVisibility(View.VISIBLE);
                    ((ViewHolderMessageChat) holder).contentOwnMessageVoiceClipLayout.setBackground(ContextCompat.getDrawable(context, R.drawable.light_rounded_chat_own_message));
                    ((ViewHolderMessageChat) holder).contentOwnMessageVoiceClipPlay.setImageResource(R.drawable.ic_play_grey);

                    ((ViewHolderMessageChat) holder).uploadingOwnProgressbarVoiceclip.setVisibility(View.VISIBLE);
                    ((ViewHolderMessageChat) holder).contentOwnMessageVoiceClipPlay.setVisibility(View.GONE);
                    ((ViewHolderMessageChat) holder).notAvailableOwnVoiceclip.setVisibility(View.GONE);

                    ((ViewHolderMessageChat) holder).contentOwnMessageVoiceClipDuration.setVisibility(View.VISIBLE);
                    ((ViewHolderMessageChat) holder).contentOwnMessageVoiceClipDuration.setText("--:--");

                    ((ViewHolderMessageChat) holder).contentOwnMessageVoiceClipSeekBar.setVisibility(View.VISIBLE);
                    ((ViewHolderMessageChat) holder).contentOwnMessageVoiceClipSeekBar.setProgress(0);
                    ((ViewHolderMessageChat) holder).contentOwnMessageVoiceClipSeekBar.setEnabled(false);
                    ((ViewHolderMessageChat) holder).contentOwnMessageVoiceClipSeekBar.setOnSeekBarChangeListener(null);

                    ((ViewHolderMessageChat) holder).contentOwnMessageFileLayout.setVisibility(View.GONE);
                    ((ViewHolderMessageChat) holder).contentOwnMessageFileThumb.setVisibility(View.GONE);
                    ((ViewHolderMessageChat) holder).contentOwnMessageFileName.setVisibility(View.GONE);
                    ((ViewHolderMessageChat) holder).contentOwnMessageFileSize.setVisibility(View.GONE);

                    ((ViewHolderMessageChat) holder).errorUploadingVoiceClip.setVisibility(View.GONE);
                    ((ViewHolderMessageChat) holder).retryAlert.setVisibility(View.GONE);

                    if (message.getPendingMessage().getState() == PendingMessageSingle.STATE_ERROR_ATTACHING || areTransfersPaused) {
                        ((ViewHolderMessageChat) holder).errorUploadingVoiceClip.setVisibility(View.VISIBLE);
                        ((ViewHolderMessageChat) holder).retryAlert.setVisibility(View.VISIBLE);
                        ((ViewHolderMessageChat) holder).notAvailableOwnVoiceclip.setVisibility(View.VISIBLE);
                        ((ViewHolderMessageChat) holder).uploadingOwnProgressbarVoiceclip.setVisibility(View.GONE);
                        ((ViewHolderMessageChat) holder).contentOwnMessageVoiceClipPlay.setVisibility(View.GONE);
                    }

                }else{
                    ((ViewHolderMessageChat) holder).contentOwnMessageVoiceClipLayout.setVisibility(View.GONE);
                    ((ViewHolderMessageChat) holder).contentOwnMessageFileLayout.setVisibility(View.VISIBLE);
                    ((ViewHolderMessageChat) holder).contentOwnMessageFileThumb.setVisibility(View.VISIBLE);
                    ((ViewHolderMessageChat) holder).contentOwnMessageFileName.setVisibility(View.VISIBLE);
                    ((ViewHolderMessageChat) holder).contentOwnMessageFileSize.setVisibility(View.VISIBLE);

                    ((ViewHolderMessageChat) holder).filePathUploading = path;

                    Bitmap preview = null;
                    if (MimeTypeList.typeForName(path).isImage() || MimeTypeList.typeForName(path).isPdf() || MimeTypeList.typeForName(path).isVideo()) {
                        ((ViewHolderMessageChat) holder).errorUploadingFile.setVisibility(View.GONE);

                         preview = getPreview(path, context);

                        if (preview != null) {
                            setUploadingPreview((ViewHolderMessageChat) holder, preview);
                        } else {
                            try {
                                new ChatUploadingPreviewAsyncTask(this, position).execute(path);
                            } catch (Exception e) {
                                logWarning("Error creating preview (Too many AsyncTasks)", e);
                            }
                        }
                    }

                    if (preview == null && (message.getPendingMessage().getState() == PendingMessageSingle.STATE_ERROR_UPLOADING || message.getPendingMessage().getState() == PendingMessageSingle.STATE_ERROR_ATTACHING
                            || areTransfersPaused)) {
                        ((ViewHolderMessageChat) holder).errorUploadingFile.setVisibility(View.VISIBLE);
                        ((ViewHolderMessageChat) holder).retryAlert.setVisibility(View.VISIBLE);
                    }

                    logDebug("Node handle: " + message.getPendingMessage().getNodeHandle());

                    if (context.getResources().getConfiguration().orientation == Configuration.ORIENTATION_LANDSCAPE) {
                        logDebug("Landscape configuration");
                        float width = TypedValue.applyDimension(TypedValue.COMPLEX_UNIT_DIP, MAX_WIDTH_FILENAME_LAND, context.getResources().getDisplayMetrics());
                        ((ViewHolderMessageChat) holder).contentOwnMessageFileName.setMaxWidth((int) width);
                        ((ViewHolderMessageChat) holder).contentOwnMessageFileSize.setMaxWidth((int) width);
                    } else {
                        logDebug("Portrait configuration");
                        float width = TypedValue.applyDimension(TypedValue.COMPLEX_UNIT_DIP, MAX_WIDTH_FILENAME_PORT, context.getResources().getDisplayMetrics());
                        ((ViewHolderMessageChat) holder).contentOwnMessageFileName.setMaxWidth((int) width);
                        ((ViewHolderMessageChat) holder).contentOwnMessageFileSize.setMaxWidth((int) width);
                    }

                    ((ViewHolderMessageChat) holder).contentOwnMessageFileName.setText(name);
                    ((ViewHolderMessageChat) holder).contentOwnMessageFileThumb.setImageResource(MimeTypeList.typeForName(name).getIconResourceId());
                    ((ViewHolderMessageChat) holder).contentOwnMessageFileLayout.setBackground(ContextCompat.getDrawable(context, R.drawable.light_rounded_chat_own_message));

                    logDebug("State of the message: " + message.getPendingMessage().getState());
                    if (message.getPendingMessage().getState() == PendingMessageSingle.STATE_ERROR_UPLOADING || message.getPendingMessage().getState() == PendingMessageSingle.STATE_ERROR_ATTACHING) {
                        ((ViewHolderMessageChat) holder).contentOwnMessageFileSize.setText(R.string.attachment_uploading_state_error);
                    } else if (!areTransfersPaused){
                        ((ViewHolderMessageChat) holder).contentOwnMessageFileSize.setText(R.string.attachment_uploading_state_uploading);
                    }

                    ((ViewHolderMessageChat) holder).contentOwnMessageFileSize.setVisibility(areTransfersPaused ? View.GONE : View.VISIBLE);
                }

            } else {
                logWarning("Path is null");
            }
        } else {
            logWarning("ERROR: The message is no UPLOADING");
        }
    }

    private void hideLayoutsLocationMessages(int position, ViewHolderMessageChat holder){
        if (isHolderNull(position, holder)) {
            return;
        }

        holder.transparentCoatingLocation.setVisibility(View.GONE);
        holder.uploadingProgressBarLocation.setVisibility(View.GONE);
        holder.forwardOwnMessageLocation.setVisibility(View.GONE);
        holder.mainOwnMessageItemLocation.setVisibility(View.GONE);
        holder.previewOwnLocation.setVisibility(View.GONE);
        holder.triangleErrorLocation.setVisibility(View.GONE);
        holder.pinnedOwnLocationLayout.setVisibility(View.GONE);
        holder.pinnedOwnLocationInfoText.setVisibility(View.GONE);

        holder.forwardContactMessageLocation.setVisibility(View.GONE);
        holder.mainContactMessageItemLocation.setVisibility(View.GONE);
        holder.previewContactLocation.setVisibility(View.GONE);
        holder.pinnedContactLocationLayout.setVisibility(View.GONE);
        holder.pinnedContactLocationInfoText.setVisibility(View.GONE);

    }

    public void onBindViewHolderMessage(RecyclerView.ViewHolder holder, int position) {
        logDebug("Position: " + position);

        ((ViewHolderMessageChat) holder).itemLayout.setVisibility(View.VISIBLE);
        RelativeLayout.LayoutParams paramsDefault = new RelativeLayout.LayoutParams(ViewGroup.LayoutParams.MATCH_PARENT, ViewGroup.LayoutParams.WRAP_CONTENT);
        ((ViewHolderMessageChat) holder).itemLayout.setLayoutParams(paramsDefault);

        ((ViewHolderMessageChat) holder).ownMessageReactionsLayout.setVisibility(View.GONE);
        ((ViewHolderMessageChat) holder).contactMessageReactionsLayout.setVisibility(View.GONE);
        ((ViewHolderMessageChat) holder).ownMessageSelectLayout.setVisibility(View.GONE);
        ((ViewHolderMessageChat) holder).contactMessageSelectLayout.setVisibility(View.GONE);

        ((ViewHolderMessageChat) holder).triangleIcon.setVisibility(View.GONE);
        ((ViewHolderMessageChat) holder).errorUploadingContact.setVisibility(View.GONE);
        ((ViewHolderMessageChat) holder).errorUploadingFile.setVisibility(View.GONE);
        ((ViewHolderMessageChat) holder).errorUploadingVoiceClip.setVisibility(View.GONE);
        ((ViewHolderMessageChat) holder).errorUploadingRichLink.setVisibility(View.GONE);
        ((ViewHolderMessageChat) holder).retryAlert.setVisibility(View.GONE);

        ((ViewHolderMessageChat) holder).transparentCoatingLandscape.setVisibility(View.GONE);
        ((ViewHolderMessageChat) holder).transparentCoatingPortrait.setVisibility(View.GONE);
        ((ViewHolderMessageChat) holder).uploadingProgressBarPort.setVisibility(View.GONE);
        ((ViewHolderMessageChat) holder).uploadingProgressBarLand.setVisibility(View.GONE);
        ((ViewHolderMessageChat) holder).errorUploadingPortrait.setVisibility(View.GONE);

        ((ViewHolderMessageChat) holder).errorUploadingLandscape.setVisibility(View.GONE);

        ((ViewHolderMessageChat) holder).iconOwnTypeDocLandPreview.setVisibility(View.GONE);
        ((ViewHolderMessageChat) holder).iconOwnTypeDocPortraitPreview.setVisibility(View.GONE);
        ((ViewHolderMessageChat) holder).iconContactTypeDocLandPreview.setVisibility(View.GONE);
        ((ViewHolderMessageChat) holder).iconContactTypeDocPortraitPreview.setVisibility(View.GONE);

        ((ViewHolderMessageChat) holder).urlOwnMessageLayout.setVisibility(View.GONE);
        ((ViewHolderMessageChat) holder).forwardOwnRichLinks.setVisibility(View.GONE);

        ((ViewHolderMessageChat) holder).urlContactMessageLayout.setVisibility(View.GONE);
        ((ViewHolderMessageChat) holder).forwardContactRichLinks.setVisibility(View.GONE);

        hideLayoutsLocationMessages(position, ((ViewHolderMessageChat) holder));

        ((ViewHolderMessageChat) holder).contentContactMessageText.setVisibility(View.GONE);
        ((ViewHolderMessageChat) holder).contentContactMessageVoiceClipLayout.setVisibility(View.GONE);
        ((ViewHolderMessageChat) holder).contentContactMessageContactLayout.setVisibility(View.GONE);

        ((ViewHolderMessageChat) holder).contactManagementMessageLayout.setVisibility(View.GONE);
        ((ViewHolderMessageChat) holder).contentContactMessageAttachLayout.setVisibility(View.GONE);

        AndroidMegaChatMessage androidMessage = messages.get(position - 1);
        MegaChatMessage message = androidMessage.getMessage();
        ((ViewHolderMessageChat) holder).userHandle = message.getUserHandle();

        int messageType = message.getType();
        logDebug("Message type: " + messageType);

        if(isKnownMessage(messageType)){
            ((ViewHolderMessageChat) holder).itemLayout.setTag(holder);
            ((ViewHolderMessageChat) holder).itemLayout.setOnClickListener(this);
            ((ViewHolderMessageChat) holder).itemLayout.setOnLongClickListener(this);
            ((ViewHolderMessageChat) holder).contentContactMessageText.setTag(holder);
            ((ViewHolderMessageChat) holder).contentContactMessageText.setOnClickListener(this);
            ((ViewHolderMessageChat) holder).contentContactMessageText.setOnLongClickListener(this);
            ((ViewHolderMessageChat) holder).contentOwnMessageText.setTag(holder);
            ((ViewHolderMessageChat) holder).contentOwnMessageText.setOnClickListener(this);
            ((ViewHolderMessageChat) holder).contentOwnMessageText.setOnLongClickListener(this);
        }else{
            logWarning("Not known message: disable click - position: " + position);
            ((ViewHolderMessageChat) holder).itemLayout.setOnClickListener(null);
            ((ViewHolderMessageChat) holder).itemLayout.setOnLongClickListener(null);
            ((ViewHolderMessageChat) holder).contentContactMessageText.setOnClickListener(null);
            ((ViewHolderMessageChat) holder).contentContactMessageText.setOnLongClickListener(null);
            ((ViewHolderMessageChat) holder).contentOwnMessageText.setOnClickListener(null);
            ((ViewHolderMessageChat) holder).contentOwnMessageText.setOnLongClickListener(null);
        }

        switch (messageType) {
            case MegaChatMessage.TYPE_ALTER_PARTICIPANTS: {
                logDebug("ALTER PARTICIPANT MESSAGE!!");
                bindAlterParticipantsMessage((ViewHolderMessageChat) holder, androidMessage, position);
                break;
            }
            case MegaChatMessage.TYPE_PRIV_CHANGE: {
                logDebug("PRIVILEGE CHANGE message");
                bindPrivChangeMessage((ViewHolderMessageChat) holder, androidMessage, position);
                break;
            }
            case MegaChatMessage.TYPE_CONTAINS_META: {
                logDebug("TYPE_CONTAINS_META");
                bindContainsMetaMessage((ViewHolderMessageChat) holder, androidMessage, position);
                break;
            }
            case MegaChatMessage.TYPE_NORMAL: {
                logDebug("TYPE_NORMAL");
                if (androidMessage.getRichLinkMessage() != null) {
                    bindMegaLinkMessage((ViewHolderMessageChat) holder, androidMessage, position);
                } else {
                    bindNormalMessage((ViewHolderMessageChat) holder, androidMessage, position);
                }
                break;
            }
            case MegaChatMessage.TYPE_NODE_ATTACHMENT: {
                logDebug("TYPE_NODE_ATTACHMENT");
                bindNodeAttachmentMessage((ViewHolderMessageChat) holder, androidMessage, position);
                break;
            }
            case MegaChatMessage.TYPE_VOICE_CLIP: {
                logDebug("TYPE_VOICE_CLIP");
                bindVoiceClipAttachmentMessage((ViewHolderMessageChat) holder, androidMessage, position);
                break;
            }
            case MegaChatMessage.TYPE_CONTACT_ATTACHMENT: {
                logDebug("TYPE_CONTACT_ATTACHMENT");
                bindContactAttachmentMessage((ViewHolderMessageChat) holder, androidMessage, position);
                break;
            }
            case MegaChatMessage.TYPE_CHAT_TITLE: {
                logDebug("TYPE_CHAT_TITLE");
                bindChangeTitleMessage((ViewHolderMessageChat) holder, androidMessage, position);
                break;
            }
            case MegaChatMessage.TYPE_TRUNCATE: {
                logDebug("TYPE_TRUNCATE");
                bindTruncateMessage((ViewHolderMessageChat) holder, androidMessage, position);
                break;
            }
            case MegaChatMessage.TYPE_REVOKE_NODE_ATTACHMENT: {
                logDebug("TYPE_REVOKE_NODE_ATTACHMENT");
                bindRevokeNodeMessage((ViewHolderMessageChat) holder, androidMessage, position);
                break;
            }
            case MegaChatMessage.TYPE_CALL_ENDED:
            case MegaChatMessage.TYPE_CALL_STARTED: {
                logDebug("TYPE_CALL_ENDED or TYPE_CALL_STARTED");
                bindCallMessage((ViewHolderMessageChat) holder, androidMessage, position);
                break;
            }
            case MegaChatMessage.TYPE_PUBLIC_HANDLE_CREATE:
            case MegaChatMessage.TYPE_PUBLIC_HANDLE_DELETE:
            case MegaChatMessage.TYPE_SET_PRIVATE_MODE:{
                bindChatLinkMessage((ViewHolderMessageChat) holder, androidMessage, position);
                break;
            }
            case MegaChatMessage.TYPE_INVALID: {
                logWarning("TYPE_INVALID");
                bindNoTypeMessage((ViewHolderMessageChat) holder, androidMessage, position);
                break;
            }
            case MegaChatMessage.TYPE_UNKNOWN: {
                logWarning("TYPE_UNKNOWN");
                hideMessage((ViewHolderMessageChat) holder, androidMessage, position);
                break;
            }
            default: {
                logDebug("DEFAULT MegaChatMessage");
                hideMessage((ViewHolderMessageChat) holder, androidMessage, position);
                break;
            }
        }

        //Check the next message to know the margin bottom the content message
        //        Message nextMessage = messages.get(position+1);
        //Margins
//        RelativeLayout.LayoutParams ownMessageParams = (RelativeLayout.LayoutParams)((ViewHolderMessageChat)holder).contentOwnMessageText.getLayoutParams();
//        ownMessageParams.setMargins(scaleWidthPx(11, outMetrics), scaleHeightPx(-14, outMetrics), scaleWidthPx(62, outMetrics), scaleHeightPx(16, outMetrics));
//        ((ViewHolderMessageChat)holder).contentOwnMessageText.setLayoutParams(ownMessageParams);


        ChatActivityLollipop activity = (ChatActivityLollipop) context;
        long unreadCount = Math.abs(activity.getGeneralUnreadCount());
        if (unreadCount == 0 || activity.getLastIdMsgSeen() == MEGACHAT_INVALID_HANDLE || activity.getLastIdMsgSeen() != message.getMsgId()) {
            ((ViewHolderMessageChat) holder).newMessagesLayout.setVisibility(View.GONE);
            return;
        }

        MegaChatMessage nextMessage = messages.get(position).getMessage();
        int typeMessage = nextMessage.getType();
        int codeMessage = nextMessage.getCode();

        if (typeMessage >= MegaChatMessage.TYPE_LOWEST_MANAGEMENT && typeMessage <= MegaChatMessage.TYPE_SET_PRIVATE_MODE
                && (typeMessage != MegaChatMessage.TYPE_CALL_ENDED || (codeMessage != END_CALL_REASON_CANCELLED && codeMessage != END_CALL_REASON_NO_ANSWER))) {
            ((ViewHolderMessageChat) holder).newMessagesLayout.setVisibility(View.GONE);
            ((ChatActivityLollipop) context).setLastIdMsgSeen(nextMessage.getMsgId());
            return;
        }

        logDebug("Last message ID match!");
        RelativeLayout.LayoutParams params = (RelativeLayout.LayoutParams) ((ViewHolderMessageChat) holder).newMessagesLayout.getLayoutParams();
        long userHandle = (message.getType() == MegaChatMessage.TYPE_ALTER_PARTICIPANTS || message.getType() == MegaChatMessage.TYPE_PRIV_CHANGE) ? message.getHandleOfAction() : message.getUserHandle();

        params.addRule(RelativeLayout.BELOW, userHandle == myUserHandle ? R.id.message_chat_own_message_layout : R.id.message_chat_contact_message_layout);
        ((ViewHolderMessageChat) holder).newMessagesLayout.setLayoutParams(params);

        String numberString;
        long unreadMessages = Math.abs(((ChatActivityLollipop) context).getGeneralUnreadCount());
        if (((ChatActivityLollipop) context).getGeneralUnreadCount() < 0) {
            numberString = "+" + unreadMessages;
        } else {
            numberString = unreadMessages + "";
        }

        String contentUnreadText = context.getResources().getQuantityString(R.plurals.number_unread_messages, (int) unreadMessages, numberString);
        ((ViewHolderMessageChat) holder).newMessagesText.setText(contentUnreadText);
        ((ViewHolderMessageChat) holder).newMessagesLayout.setVisibility(View.VISIBLE);
        ((ChatActivityLollipop) context).setNewVisibility(true);
        ((ChatActivityLollipop) context).setPositionNewMessagesLayout(position);
    }

    public boolean isKnownMessage(int messageType){
        switch (messageType) {

            case MegaChatMessage.TYPE_ALTER_PARTICIPANTS:
            case MegaChatMessage.TYPE_PRIV_CHANGE:
            case MegaChatMessage.TYPE_CONTAINS_META:
            case MegaChatMessage.TYPE_NORMAL:
            case MegaChatMessage.TYPE_NODE_ATTACHMENT:
            case MegaChatMessage.TYPE_VOICE_CLIP:
            case MegaChatMessage.TYPE_CONTACT_ATTACHMENT:
            case MegaChatMessage.TYPE_CHAT_TITLE:
            case MegaChatMessage.TYPE_TRUNCATE:
            case MegaChatMessage.TYPE_REVOKE_NODE_ATTACHMENT:
            case MegaChatMessage.TYPE_CALL_STARTED:
            case MegaChatMessage.TYPE_CALL_ENDED:{
                return true;
            }
            case MegaChatMessage.TYPE_UNKNOWN:
            case MegaChatMessage.TYPE_INVALID:
            default: {
                return false;
            }
        }
    }

    public void bindCallMessage(ViewHolderMessageChat holder, AndroidMegaChatMessage androidMessage, int position) {
        logDebug("bindCallMessage");

        ((ViewHolderMessageChat) holder).layoutAvatarMessages.setVisibility(View.GONE);
        MegaChatMessage message = androidMessage.getMessage();

        if (message.getUserHandle() == myUserHandle) {
            logDebug("MY message!!");
            logDebug("MY message ID!!: " + message.getMsgId());

            ((ViewHolderMessageChat) holder).titleOwnMessage.setGravity(Gravity.LEFT);
            if(context.getResources().getConfiguration().orientation == Configuration.ORIENTATION_LANDSCAPE){
                ((ViewHolderMessageChat) holder).titleOwnMessage.setPadding(scaleWidthPx(MANAGEMENT_MESSAGE_CALL_LAND, outMetrics),0,0,0);
            }else{
                ((ViewHolderMessageChat) holder).titleOwnMessage.setPadding(scaleWidthPx(MANAGEMENT_MESSAGE_CALL_PORT, outMetrics),0,0,0);
            }


            if (messages.get(position - 1).getInfoToShow() != -1) {
                setInfoToShow(position, holder, true, messages.get(position -1).getInfoToShow(),
                        formatDate(context, message.getTimestamp(), DATE_SHORT_FORMAT),
                        formatTime(message));
            }

            ((ViewHolderMessageChat) holder).ownMessageLayout.setVisibility(View.VISIBLE);
            ((ViewHolderMessageChat) holder).contactMessageLayout.setVisibility(View.GONE);

            String textToShow = "";

            if(message.getType()==MegaChatMessage.TYPE_CALL_STARTED){
                ((ViewHolderMessageChat) holder).ownManagementMessageIcon.setImageDrawable(ContextCompat.getDrawable(context, R.drawable.ic_calling));
                textToShow = context.getResources().getString(R.string.call_started_messages);
            }
            else{
                switch(message.getTermCode()){
                    case MegaChatMessage.END_CALL_REASON_ENDED:{

                        ((ViewHolderMessageChat) holder).ownManagementMessageIcon.setImageDrawable(ContextCompat.getDrawable(context, R.drawable.ic_calling));


                        int hours = message.getDuration() / 3600;
                        int minutes = (message.getDuration() % 3600) / 60;
                        int seconds = message.getDuration() % 60;

                        textToShow = chatRoom.isGroup() ? context.getString(R.string.group_call_ended_message) :
                                context.getString(R.string.call_ended_message);

                        if(hours != 0){
                            String textHours = context.getResources().getQuantityString(R.plurals.plural_call_ended_messages_hours, hours, hours);
                            textToShow = textToShow + textHours;
                            if((minutes != 0)||(seconds != 0)){
                                textToShow = textToShow+", ";
                            }
                        }

                        if(minutes != 0){
                            String textMinutes = context.getResources().getQuantityString(R.plurals.plural_call_ended_messages_minutes, minutes, minutes);
                            textToShow = textToShow + textMinutes;
                            if(seconds != 0){
                                textToShow = textToShow+", ";
                            }
                        }

                        if(seconds != 0){
                            String textSeconds = context.getResources().getQuantityString(R.plurals.plural_call_ended_messages_seconds, seconds, seconds);
                            textToShow = textToShow + textSeconds;
                        }

                        try {
                            textToShow = textToShow.replace("[A]", "<font color=\'#868686\'>");
                            textToShow = textToShow.replace("[/A]", "</font>");
                            textToShow = textToShow.replace("[B]", "<font color=\'#060000\'>");
                            textToShow = textToShow.replace("[/B]", "</font>");
                            textToShow = textToShow.replace("[C]", "<font color=\'#868686\'>");
                            textToShow = textToShow.replace("[/C]", "</font>");
                        } catch (Exception e) {
                        }

                        break;
                    }
                    case MegaChatMessage.END_CALL_REASON_REJECTED:{

                        ((ViewHolderMessageChat) holder).ownManagementMessageIcon.setImageDrawable(ContextCompat.getDrawable(context, R.drawable.ic_call_rejected));

                        textToShow = String.format(context.getString(R.string.call_rejected_messages));
                        try {
                            textToShow = textToShow.replace("[A]", "<font color=\'#DE000000\'>");
                            textToShow = textToShow.replace("[/A]", "</font>");

                        } catch (Exception e) {
                        }

                        break;
                    }
                    case END_CALL_REASON_NO_ANSWER:{

                        ((ViewHolderMessageChat) holder).ownManagementMessageIcon.setImageDrawable(ContextCompat.getDrawable(context, R.drawable.ic_call_failed));

                        textToShow = String.format(context.getString(R.string.call_not_answered_messages));
                        try {
                            textToShow = textToShow.replace("[A]", "<font color=\'#DE000000\'>");
                            textToShow = textToShow.replace("[/A]", "</font>");
                        } catch (Exception e) {
                        }

                        break;
                    }
                    case MegaChatMessage.END_CALL_REASON_FAILED:{

                        ((ViewHolderMessageChat) holder).ownManagementMessageIcon.setImageDrawable(ContextCompat.getDrawable(context, R.drawable.ic_call_failed));

                        textToShow = String.format(context.getString(R.string.call_failed_messages));
                        try {
                            textToShow = textToShow.replace("[A]", "<font color=\'#DE000000\'>");
                            textToShow = textToShow.replace("[/A]", "</font>");
                        } catch (Exception e) {
                        }

                        break;
                    }
                    case END_CALL_REASON_CANCELLED:{

                        ((ViewHolderMessageChat) holder).ownManagementMessageIcon.setImageDrawable(ContextCompat.getDrawable(context, R.drawable.ic_call_cancelled));

                        textToShow = String.format(context.getString(R.string.call_cancelled_messages));
                        try {
                            textToShow = textToShow.replace("[A]", "<font color=\'#DE000000\'>");
                            textToShow = textToShow.replace("[/A]", "</font>");
                        } catch (Exception e) {
                        }

                        break;
                    }
                }
            }

            Spanned result = null;
            if (android.os.Build.VERSION.SDK_INT >= android.os.Build.VERSION_CODES.N) {
                result = Html.fromHtml(textToShow, Html.FROM_HTML_MODE_LEGACY);
            } else {
                result = Html.fromHtml(textToShow);
            }

            ((ViewHolderMessageChat) holder).contentOwnMessageLayout.setVisibility(View.GONE);
            ((ViewHolderMessageChat) holder).ownManagementMessageLayout.setVisibility(View.VISIBLE);
            ((ViewHolderMessageChat) holder).ownManagementMessageIcon.setVisibility(View.VISIBLE);

            RelativeLayout.LayoutParams paramsOwnManagement = (RelativeLayout.LayoutParams) holder.ownManagementMessageText.getLayoutParams();
            if(context.getResources().getConfiguration().orientation == Configuration.ORIENTATION_LANDSCAPE){
                paramsOwnManagement.leftMargin = scaleWidthPx(MANAGEMENT_MESSAGE_CALL_LAND, outMetrics);
            }else{
                paramsOwnManagement.leftMargin = scaleWidthPx(MANAGEMENT_MESSAGE_CALL_PORT, outMetrics);
            }
            holder.ownManagementMessageText.setLayoutParams(paramsOwnManagement);
            ((ViewHolderMessageChat) holder).ownManagementMessageText.setText(result);

        } else {
            long userHandle = message.getUserHandle();
            logDebug("Contact message!!: " + userHandle);

            setContactMessageName(position, holder, userHandle, true);

            if(context.getResources().getConfiguration().orientation == Configuration.ORIENTATION_LANDSCAPE){
                holder.titleContactMessage.setPadding(scaleWidthPx(MANAGEMENT_MESSAGE_CALL_LAND,outMetrics),0,0,0);
            }else{
                holder.titleContactMessage.setPadding(scaleWidthPx(MANAGEMENT_MESSAGE_CALL_PORT, outMetrics),0,0,0);
            }

            if (messages.get(position - 1).getInfoToShow() != -1) {
                setInfoToShow(position, holder, false, messages.get(position -1).getInfoToShow(),
                        formatDate(context, message.getTimestamp(), DATE_SHORT_FORMAT),
                        formatTime(message));
            }
            ((ViewHolderMessageChat) holder).layoutAvatarMessages.setVisibility(View.GONE);

            ((ViewHolderMessageChat) holder).ownMessageLayout.setVisibility(View.GONE);
            ((ViewHolderMessageChat) holder).contactMessageLayout.setVisibility(View.VISIBLE);

            ((ViewHolderMessageChat) holder).contentContactMessageLayout.setVisibility(View.GONE);

            ((ViewHolderMessageChat) holder).contactManagementMessageLayout.setVisibility(View.VISIBLE);
            ((ViewHolderMessageChat) holder).contactManagementMessageIcon.setVisibility(View.VISIBLE);

            RelativeLayout.LayoutParams paramsContactManagement = (RelativeLayout.LayoutParams) holder.contactManagementMessageText.getLayoutParams();
            if(context.getResources().getConfiguration().orientation == Configuration.ORIENTATION_LANDSCAPE){
                paramsContactManagement.leftMargin = scaleWidthPx(MANAGEMENT_MESSAGE_CALL_LAND, outMetrics);
            }else{
                paramsContactManagement.leftMargin = scaleWidthPx(MANAGEMENT_MESSAGE_CALL_PORT, outMetrics);
            }
            holder.contactManagementMessageText.setLayoutParams(paramsContactManagement);

            String textToShow = "";

            if(message.getType() == MegaChatMessage.TYPE_CALL_STARTED){
                holder.contactManagementMessageIcon.setImageDrawable(ContextCompat.getDrawable(context, R.drawable.ic_call_started));
                if (chatRoom != null && chatRoom.isGroup()) {
                    holder.nameContactText.setVisibility(View.VISIBLE);
                }
                textToShow = context.getResources().getString(R.string.call_started_messages);

            }else{

                switch(message.getTermCode()){
                    case MegaChatMessage.END_CALL_REASON_ENDED:{

                        ((ViewHolderMessageChat) holder).contactManagementMessageIcon.setImageDrawable(ContextCompat.getDrawable(context, R.drawable.ic_call_started));

                        int hours = message.getDuration() / 3600;
                        int minutes = (message.getDuration() % 3600) / 60;
                        int seconds = message.getDuration() % 60;

                        textToShow = chatRoom.isGroup() ? context.getString(R.string.group_call_ended_message) :
                                context.getString(R.string.call_ended_message);

                        if(hours != 0){
                            String textHours = context.getResources().getQuantityString(R.plurals.plural_call_ended_messages_hours, hours, hours);
                            textToShow = textToShow + textHours;
                            if((minutes != 0)||(seconds != 0)){
                                textToShow = textToShow+", ";
                            }
                        }

                        if(minutes != 0){
                            String textMinutes = context.getResources().getQuantityString(R.plurals.plural_call_ended_messages_minutes, minutes, minutes);
                            textToShow = textToShow + textMinutes;
                            if(seconds != 0){
                                textToShow = textToShow+", ";
                            }
                        }

                        if(seconds != 0){
                            String textSeconds = context.getResources().getQuantityString(R.plurals.plural_call_ended_messages_seconds, seconds, seconds);
                            textToShow = textToShow + textSeconds;
                        }
                        try {
                            textToShow = textToShow.replace("[A]", "<font color=\'#868686\'>");
                            textToShow = textToShow.replace("[/A]", "</font>");
                            textToShow = textToShow.replace("[B]", "<font color=\'#060000\'>");
                            textToShow = textToShow.replace("[/B]", "</font>");
                            textToShow = textToShow.replace("[C]", "<font color=\'#868686\'>");
                            textToShow = textToShow.replace("[/C]", "</font>");
                        } catch (Exception e) {
                        }


                        break;
                    }
                    case MegaChatMessage.END_CALL_REASON_REJECTED:{
                        ((ViewHolderMessageChat) holder).contactManagementMessageIcon.setImageDrawable(ContextCompat.getDrawable(context, R.drawable.ic_call_rejected));
                        textToShow = String.format(context.getString(R.string.call_rejected_messages));
                        try {
                            textToShow = textToShow.replace("[A]", "<font color=\'#DE000000\'>");
                            textToShow = textToShow.replace("[/A]", "</font>");
                        } catch (Exception e) {
                        }

                        break;
                    }
                    case END_CALL_REASON_NO_ANSWER:{
                        ((ViewHolderMessageChat) holder).contactManagementMessageIcon.setImageDrawable(ContextCompat.getDrawable(context, R.drawable.ic_call_missed));

                        textToShow = String.format(context.getString(R.string.call_missed_messages));
                        try {
                            textToShow = textToShow.replace("[A]", "<font color=\'#DE000000\'>");
                            textToShow = textToShow.replace("[/A]", "</font>");
                        } catch (Exception e) {
                        }

                        break;
                    }
                    case MegaChatMessage.END_CALL_REASON_FAILED:{

                        ((ViewHolderMessageChat) holder).contactManagementMessageIcon.setImageDrawable(ContextCompat.getDrawable(context, R.drawable.ic_call_failed));

                        textToShow = String.format(context.getString(R.string.call_failed_messages));
                        try {
                            textToShow = textToShow.replace("[A]", "<font color=\'#DE000000\'>");
                            textToShow = textToShow.replace("[/A]", "</font>");
                        } catch (Exception e) {
                        }

                        break;
                    }
                    case END_CALL_REASON_CANCELLED:{

                        ((ViewHolderMessageChat) holder).contactManagementMessageIcon.setImageDrawable(ContextCompat.getDrawable(context, R.drawable.ic_call_missed));

                        textToShow = String.format(context.getString(R.string.call_missed_messages));
                        try {
                            textToShow = textToShow.replace("[A]", "<font color=\'#DE000000\'>");
                            textToShow = textToShow.replace("[/A]", "</font>");
                        } catch (Exception e) {
                        }

                        break;
                    }
                }
            }

            Spanned result = null;
            if (android.os.Build.VERSION.SDK_INT >= android.os.Build.VERSION_CODES.N) {
                result = Html.fromHtml(textToShow, Html.FROM_HTML_MODE_LEGACY);
            } else {
                result = Html.fromHtml(textToShow);
            }

            ((ViewHolderMessageChat) holder).contactManagementMessageText.setText(result);
        }
    }

    public void bindAlterParticipantsMessage(ViewHolderMessageChat holder, AndroidMegaChatMessage androidMessage, int position) {
        logDebug("bindAlterParticipantsMessage");
        ((ViewHolderMessageChat) holder).layoutAvatarMessages.setVisibility(View.GONE);

        MegaChatMessage message = androidMessage.getMessage();

        if (message.getHandleOfAction() == myUserHandle) {

            ((ViewHolderMessageChat) holder).titleOwnMessage.setGravity(Gravity.LEFT);
            if(context.getResources().getConfiguration().orientation == Configuration.ORIENTATION_LANDSCAPE){
                ((ViewHolderMessageChat) holder).titleOwnMessage.setPadding(scaleWidthPx(MANAGEMENT_MESSAGE_LAND, outMetrics),0,0,0);
            }else{
                ((ViewHolderMessageChat) holder).titleOwnMessage.setPadding(scaleWidthPx(MANAGEMENT_MESSAGE_PORT, outMetrics),0,0,0);
            }

            logDebug("Me alter participant");
            if (messages.get(position - 1).getInfoToShow() != -1) {
                setInfoToShow(position, holder, true, messages.get(position -1).getInfoToShow(),
                        formatDate(context, message.getTimestamp(), DATE_SHORT_FORMAT),
                        formatTime(message));
            }

            ((ViewHolderMessageChat) holder).ownMessageLayout.setVisibility(View.VISIBLE);
            ((ViewHolderMessageChat) holder).contactMessageLayout.setVisibility(View.GONE);

            int privilege = message.getPrivilege();
            logDebug("Privilege of me: " + privilege);
            String textToShow = "";
            String fullNameAction = getContactMessageName(position, holder, message.getUserHandle());

            if (privilege != MegaChatRoom.PRIV_RM) {
                logDebug("I was added");

                if(message.getUserHandle() == message.getHandleOfAction()){
                    textToShow = String.format(context.getString(R.string.message_joined_public_chat_autoinvitation), toCDATA(megaChatApi.getMyFullname()));
                }
                else{
                    textToShow = String.format(context.getString(R.string.message_add_participant), toCDATA(megaChatApi.getMyFullname()), toCDATA(fullNameAction));
                }

                try {
                    textToShow = textToShow.replace("[A]", "<font color=\'#060000\'>");
                    textToShow = textToShow.replace("[/A]", "</font>");
                    textToShow = textToShow.replace("[B]", "<font color=\'#868686\'>");
                    textToShow = textToShow.replace("[/B]", "</font>");
                    textToShow = textToShow.replace("[C]", "<font color=\'#060000\'>");
                    textToShow = textToShow.replace("[/C]", "</font>");
                } catch (Exception e) {
                }
            } else {
                logDebug("I was removed or left");
                if (message.getUserHandle() == message.getHandleOfAction()) {
                    logDebug("I left the chat");
                    textToShow = String.format(context.getString(R.string.message_participant_left_group_chat), toCDATA(megaChatApi.getMyFullname()));
                    try {
                        textToShow = textToShow.replace("[A]", "<font color=\'#060000\'>");
                        textToShow = textToShow.replace("[/A]", "</font>");
                        textToShow = textToShow.replace("[B]", "<font color=\'#868686\'>");
                        textToShow = textToShow.replace("[/B]", "</font>");
                    } catch (Exception e) {
                    }
                } else {
                    textToShow = String.format(context.getString(R.string.message_remove_participant), toCDATA(megaChatApi.getMyFullname()), toCDATA(fullNameAction));
                    try {
                        textToShow = textToShow.replace("[A]", "<font color=\'#060000\'>");
                        textToShow = textToShow.replace("[/A]", "</font>");
                        textToShow = textToShow.replace("[B]", "<font color=\'#868686\'>");
                        textToShow = textToShow.replace("[/B]", "</font>");
                        textToShow = textToShow.replace("[C]", "<font color=\'#060000\'>");
                        textToShow = textToShow.replace("[/C]", "</font>");
                    } catch (Exception e) {
                    }
                }
            }

            Spanned result = null;
            if (android.os.Build.VERSION.SDK_INT >= android.os.Build.VERSION_CODES.N) {
                result = Html.fromHtml(textToShow, Html.FROM_HTML_MODE_LEGACY);
            } else {
                result = Html.fromHtml(textToShow);
            }
            ((ViewHolderMessageChat) holder).ownManagementMessageLayout.setVisibility(View.VISIBLE);
            ((ViewHolderMessageChat) holder).ownManagementMessageIcon.setVisibility(View.GONE);
            ((ViewHolderMessageChat) holder).contentOwnMessageLayout.setVisibility(View.GONE);
            RelativeLayout.LayoutParams paramsOwnManagement = (RelativeLayout.LayoutParams) holder.ownManagementMessageText.getLayoutParams();
            if(context.getResources().getConfiguration().orientation == Configuration.ORIENTATION_LANDSCAPE){
                paramsOwnManagement.leftMargin = scaleWidthPx(MANAGEMENT_MESSAGE_LAND, outMetrics);
            }else{
                paramsOwnManagement.leftMargin = scaleWidthPx(MANAGEMENT_MESSAGE_PORT, outMetrics);
            }            holder.ownManagementMessageText.setLayoutParams(paramsOwnManagement);
            ((ViewHolderMessageChat) holder).ownManagementMessageText.setText(result);

        } else {
            logDebug("CONTACT Message type ALTER PARTICIPANTS");
            int privilege = message.getPrivilege();
            logDebug("Privilege of the user: " + privilege);

            if(context.getResources().getConfiguration().orientation == Configuration.ORIENTATION_LANDSCAPE){
                holder.titleContactMessage.setPadding(scaleWidthPx(MANAGEMENT_MESSAGE_LAND,outMetrics),0,0,0);
            }else{
                holder.titleContactMessage.setPadding(scaleWidthPx(MANAGEMENT_MESSAGE_PORT, outMetrics),0,0,0);
            }

            if (messages.get(position - 1).getInfoToShow() != -1) {
                setInfoToShow(position, holder, false, messages.get(position -1).getInfoToShow(),
                        formatDate(context, message.getTimestamp(), DATE_SHORT_FORMAT),
                        formatTime(message));
            }
            ((ViewHolderMessageChat) holder).ownMessageLayout.setVisibility(View.GONE);
            ((ViewHolderMessageChat) holder).contactMessageLayout.setVisibility(View.VISIBLE);
            ((ViewHolderMessageChat) holder).contactManagementMessageLayout.setVisibility(View.VISIBLE);
            ((ViewHolderMessageChat) holder).contactManagementMessageIcon.setVisibility(View.GONE);

            RelativeLayout.LayoutParams paramsContactManagement = (RelativeLayout.LayoutParams) holder.contactManagementMessageText.getLayoutParams();
            if(context.getResources().getConfiguration().orientation == Configuration.ORIENTATION_LANDSCAPE){
                paramsContactManagement.leftMargin = scaleWidthPx(MANAGEMENT_MESSAGE_LAND, outMetrics);
            }else{
                paramsContactManagement.leftMargin = scaleWidthPx(MANAGEMENT_MESSAGE_PORT, outMetrics);
            }
            holder.contactManagementMessageText.setLayoutParams(paramsContactManagement);
            ((ViewHolderMessageChat) holder).contentContactMessageLayout.setVisibility(View.GONE);

            ((ViewHolderMessageChat) holder).nameContactText.setVisibility(View.GONE);

            setContactMessageName(position, holder, message.getHandleOfAction(), false);

            String textToShow = "";
            if (privilege != MegaChatRoom.PRIV_RM) {
                logDebug("Participant was added");
                if (message.getUserHandle() == myUserHandle) {
                    logDebug("By me");

                    if(message.getUserHandle() == message.getHandleOfAction()){
                        textToShow = String.format(context.getString(R.string.message_joined_public_chat_autoinvitation), toCDATA(holder.fullNameTitle));
                    }
                    else{
                        textToShow = String.format(context.getString(R.string.message_add_participant), toCDATA(holder.fullNameTitle), toCDATA(megaChatApi.getMyFullname()));
                    }

                    try {
                        textToShow = textToShow.replace("[A]", "<font color=\'#060000\'>");
                        textToShow = textToShow.replace("[/A]", "</font>");
                        textToShow = textToShow.replace("[B]", "<font color=\'#868686\'>");
                        textToShow = textToShow.replace("[/B]", "</font>");
                        textToShow = textToShow.replace("[C]", "<font color=\'#060000\'>");
                        textToShow = textToShow.replace("[/C]", "</font>");
                    } catch (Exception e) {
                    }
                } else {
//                        textToShow = String.format(context.getString(R.string.message_add_participant), message.getHandleOfAction()+"");
                    logDebug("By other");
                    String fullNameAction = getContactMessageName(position, holder, message.getUserHandle());

                    if(message.getUserHandle() == message.getHandleOfAction()){
                        textToShow = String.format(context.getString(R.string.message_joined_public_chat_autoinvitation), toCDATA(holder.fullNameTitle));
                    }
                    else{
                        textToShow = String.format(context.getString(R.string.message_add_participant), toCDATA(holder.fullNameTitle), toCDATA(fullNameAction));
                    }

                    try {
                        textToShow = textToShow.replace("[A]", "<font color=\'#060000\'>");
                        textToShow = textToShow.replace("[/A]", "</font>");
                        textToShow = textToShow.replace("[B]", "<font color=\'#868686\'>");
                        textToShow = textToShow.replace("[/B]", "</font>");
                        textToShow = textToShow.replace("[C]", "<font color=\'#060000\'>");
                        textToShow = textToShow.replace("[/C]", "</font>");
                    } catch (Exception e) {
                    }

                }
            }//END participant was added
            else {
                logDebug("Participant was removed or left");
                if (message.getUserHandle() == myUserHandle) {
                    textToShow = String.format(context.getString(R.string.message_remove_participant), toCDATA(holder.fullNameTitle), toCDATA(megaChatApi.getMyFullname()));
                    try {
                        textToShow = textToShow.replace("[A]", "<font color=\'#060000\'>");
                        textToShow = textToShow.replace("[/A]", "</font>");
                        textToShow = textToShow.replace("[B]", "<font color=\'#868686\'>");
                        textToShow = textToShow.replace("[/B]", "</font>");
                        textToShow = textToShow.replace("[C]", "<font color=\'#060000\'>");
                        textToShow = textToShow.replace("[/C]", "</font>");
                    } catch (Exception e) {
                    }
                } else {

                    if (message.getUserHandle() == message.getHandleOfAction()) {
                        logDebug("The participant left the chat");

                        textToShow = String.format(context.getString(R.string.message_participant_left_group_chat), toCDATA(holder.fullNameTitle));
                        try {
                            textToShow = textToShow.replace("[A]", "<font color=\'#060000\'>");
                            textToShow = textToShow.replace("[/A]", "</font>");
                            textToShow = textToShow.replace("[B]", "<font color=\'#868686\'>");
                            textToShow = textToShow.replace("[/B]", "</font>");
                        } catch (Exception e) {
                        }

                    } else {
                        logDebug("The participant was removed");
                        String fullNameAction = getContactMessageName(position, holder, message.getUserHandle());

                        textToShow = String.format(context.getString(R.string.message_remove_participant), toCDATA(holder.fullNameTitle), toCDATA(fullNameAction));
                        try {
                            textToShow = textToShow.replace("[A]", "<font color=\'#060000\'>");
                            textToShow = textToShow.replace("[/A]", "</font>");
                            textToShow = textToShow.replace("[B]", "<font color=\'#868686\'>");
                            textToShow = textToShow.replace("[/B]", "</font>");
                            textToShow = textToShow.replace("[C]", "<font color=\'#060000\'>");
                            textToShow = textToShow.replace("[/C]", "</font>");
                        } catch (Exception e) {
                        }
                    }
//                        textToShow = String.format(context.getString(R.string.message_remove_participant), message.getHandleOfAction()+"");
                }
            } //END participant removed

            Spanned result = null;
            if (android.os.Build.VERSION.SDK_INT >= android.os.Build.VERSION_CODES.N) {
                result = Html.fromHtml(textToShow, Html.FROM_HTML_MODE_LEGACY);
            } else {
                result = Html.fromHtml(textToShow);
            }
            ((ViewHolderMessageChat) holder).contactManagementMessageText.setText(result);

        }
    }

    public void bindPrivChangeMessage(ViewHolderMessageChat holder, AndroidMegaChatMessage androidMessage, int position) {
        logDebug("bindPrivChangeMessage");
        ((ViewHolderMessageChat) holder).layoutAvatarMessages.setVisibility(View.GONE);

        MegaChatMessage message = androidMessage.getMessage();

        if (message.getHandleOfAction() == myUserHandle) {

            ((ViewHolderMessageChat) holder).titleOwnMessage.setGravity(Gravity.LEFT);
            if(context.getResources().getConfiguration().orientation == Configuration.ORIENTATION_LANDSCAPE){
                ((ViewHolderMessageChat) holder).titleOwnMessage.setPadding(scaleWidthPx(MANAGEMENT_MESSAGE_LAND, outMetrics),0,0,0);
            }else{
                ((ViewHolderMessageChat) holder).titleOwnMessage.setPadding(scaleWidthPx(MANAGEMENT_MESSAGE_PORT, outMetrics),0,0,0);
            }

            logDebug("A moderator change my privilege");
            int privilege = message.getPrivilege();
            logDebug("Privilege of the user: " + privilege);

            if (messages.get(position - 1).getInfoToShow() != -1) {
                setInfoToShow(position, holder, true, messages.get(position -1).getInfoToShow(),
                        formatDate(context, message.getTimestamp(), DATE_SHORT_FORMAT),
                        formatTime(message));
            }

            ((ViewHolderMessageChat) holder).ownMessageLayout.setVisibility(View.VISIBLE);
            ((ViewHolderMessageChat) holder).contactMessageLayout.setVisibility(View.GONE);

            String privilegeString = "";
            if (privilege == MegaChatRoom.PRIV_MODERATOR) {
                privilegeString = context.getString(R.string.administrator_permission_label_participants_panel);
            } else if (privilege == MegaChatRoom.PRIV_STANDARD) {
                privilegeString = context.getString(R.string.standard_permission_label_participants_panel);
            } else if (privilege == MegaChatRoom.PRIV_RO) {
                privilegeString = context.getString(R.string.observer_permission_label_participants_panel);
            } else {
                logDebug("Change to other");
                privilegeString = "Unknow";
            }

            String textToShow = "";

            if (message.getUserHandle() == myUserHandle) {
                logDebug("I changed my Own permission");
                textToShow = String.format(context.getString(R.string.message_permissions_changed), toCDATA(megaChatApi.getMyFullname()), toCDATA(privilegeString), toCDATA(megaChatApi.getMyFullname()));
                try {
                    textToShow = textToShow.replace("[A]", "<font color=\'#060000\'>");
                    textToShow = textToShow.replace("[/A]", "</font>");
                    textToShow = textToShow.replace("[B]", "<font color=\'#868686\'>");
                    textToShow = textToShow.replace("[/B]", "</font>");
                    textToShow = textToShow.replace("[C]", "<font color=\'#060000\'>");
                    textToShow = textToShow.replace("[/C]", "</font>");
                    textToShow = textToShow.replace("[D]", "<font color=\'#868686\'>");
                    textToShow = textToShow.replace("[/D]", "</font>");
                    textToShow = textToShow.replace("[E]", "<font color=\'#060000\'>");
                    textToShow = textToShow.replace("[/E]", "</font>");
                } catch (Exception e) {
                }
            } else {
                logDebug("I was change by someone");
                String fullNameAction = getContactMessageName(position, holder, message.getUserHandle());

                textToShow = String.format(context.getString(R.string.message_permissions_changed), toCDATA(megaChatApi.getMyFullname()), toCDATA(privilegeString), toCDATA(fullNameAction));
                try {
                    textToShow = textToShow.replace("[A]", "<font color=\'#060000\'>");
                    textToShow = textToShow.replace("[/A]", "</font>");
                    textToShow = textToShow.replace("[B]", "<font color=\'#868686\'>");
                    textToShow = textToShow.replace("[/B]", "</font>");
                    textToShow = textToShow.replace("[C]", "<font color=\'#060000\'>");
                    textToShow = textToShow.replace("[/C]", "</font>");
                    textToShow = textToShow.replace("[D]", "<font color=\'#868686\'>");
                    textToShow = textToShow.replace("[/D]", "</font>");
                    textToShow = textToShow.replace("[E]", "<font color=\'#060000\'>");
                    textToShow = textToShow.replace("[/E]", "</font>");
                } catch (Exception e) {
                }
            }

            Spanned result = null;
            if (android.os.Build.VERSION.SDK_INT >= android.os.Build.VERSION_CODES.N) {
                result = Html.fromHtml(textToShow, Html.FROM_HTML_MODE_LEGACY);
            } else {
                result = Html.fromHtml(textToShow);
            }
            ((ViewHolderMessageChat) holder).contentOwnMessageLayout.setVisibility(View.GONE);
            ((ViewHolderMessageChat) holder).ownManagementMessageLayout.setVisibility(View.VISIBLE);
            ((ViewHolderMessageChat) holder).ownManagementMessageIcon.setVisibility(View.GONE);
            RelativeLayout.LayoutParams paramsOwnManagement = (RelativeLayout.LayoutParams) holder.ownManagementMessageText.getLayoutParams();
            if(context.getResources().getConfiguration().orientation == Configuration.ORIENTATION_LANDSCAPE){
                paramsOwnManagement.leftMargin = scaleWidthPx(MANAGEMENT_MESSAGE_LAND, outMetrics);
            }else{
                paramsOwnManagement.leftMargin = scaleWidthPx(MANAGEMENT_MESSAGE_PORT, outMetrics);
            }            holder.ownManagementMessageText.setLayoutParams(paramsOwnManagement);
            ((ViewHolderMessageChat) holder).ownManagementMessageText.setText(result);


            logDebug("Visible own management message!");

        } else {
            logDebug("Participant privilege change!");

            if(context.getResources().getConfiguration().orientation == Configuration.ORIENTATION_LANDSCAPE){
                holder.titleContactMessage.setPadding(scaleWidthPx(MANAGEMENT_MESSAGE_LAND,outMetrics),0,0,0);
            }else{
                holder.titleContactMessage.setPadding(scaleWidthPx(MANAGEMENT_MESSAGE_PORT, outMetrics),0,0,0);
            }

            if (messages.get(position - 1).getInfoToShow() != -1) {
                setInfoToShow(position, holder, false, messages.get(position -1).getInfoToShow(),
                        formatDate(context, message.getTimestamp(), DATE_SHORT_FORMAT),
                        formatTime(message));
            }
            ((ViewHolderMessageChat) holder).ownMessageLayout.setVisibility(View.GONE);
            ((ViewHolderMessageChat) holder).contactMessageLayout.setVisibility(View.VISIBLE);

            ((ViewHolderMessageChat) holder).contentContactMessageLayout.setVisibility(View.GONE);
            ((ViewHolderMessageChat) holder).contactManagementMessageLayout.setVisibility(View.VISIBLE);
            ((ViewHolderMessageChat) holder).contactManagementMessageIcon.setVisibility(View.GONE);

            RelativeLayout.LayoutParams paramsContactManagement = (RelativeLayout.LayoutParams) holder.contactManagementMessageText.getLayoutParams();
            if(context.getResources().getConfiguration().orientation == Configuration.ORIENTATION_LANDSCAPE){
                paramsContactManagement.leftMargin = scaleWidthPx(MANAGEMENT_MESSAGE_LAND, outMetrics);
            }else{
                paramsContactManagement.leftMargin = scaleWidthPx(MANAGEMENT_MESSAGE_PORT, outMetrics);
            }
            holder.contactManagementMessageText.setLayoutParams(paramsContactManagement);
            ((ViewHolderMessageChat) holder).nameContactText.setVisibility(View.GONE);

            setContactMessageName(position, holder, message.getHandleOfAction(), false);

            int privilege = message.getPrivilege();
            String privilegeString = "";
            if (privilege == MegaChatRoom.PRIV_MODERATOR) {
                privilegeString = context.getString(R.string.administrator_permission_label_participants_panel);
            } else if (privilege == MegaChatRoom.PRIV_STANDARD) {
                privilegeString = context.getString(R.string.standard_permission_label_participants_panel);
            } else if (privilege == MegaChatRoom.PRIV_RO) {
                privilegeString = context.getString(R.string.observer_permission_label_participants_panel);
            } else {
                logDebug("Change to other");
                privilegeString = "Unknow";
            }

            String textToShow = "";
            if (message.getUserHandle() == myUserHandle) {
                logDebug("The privilege was change by me");
                textToShow = String.format(context.getString(R.string.message_permissions_changed), toCDATA(holder.fullNameTitle), toCDATA(privilegeString), toCDATA(megaChatApi.getMyFullname()));
                try {
                    textToShow = textToShow.replace("[A]", "<font color=\'#060000\'>");
                    textToShow = textToShow.replace("[/A]", "</font>");
                    textToShow = textToShow.replace("[B]", "<font color=\'#868686\'>");
                    textToShow = textToShow.replace("[/B]", "</font>");
                    textToShow = textToShow.replace("[C]", "<font color=\'#060000\'>");
                    textToShow = textToShow.replace("[/C]", "</font>");
                    textToShow = textToShow.replace("[D]", "<font color=\'#868686\'>");
                    textToShow = textToShow.replace("[/D]", "</font>");
                    textToShow = textToShow.replace("[E]", "<font color=\'#060000\'>");
                    textToShow = textToShow.replace("[/E]", "</font>");
                } catch (Exception e) {
                }

            } else {
                logDebug("By other");
                String fullNameAction = getContactMessageName(position, holder, message.getUserHandle());

                textToShow = String.format(context.getString(R.string.message_permissions_changed), toCDATA(holder.fullNameTitle), toCDATA(privilegeString), toCDATA(fullNameAction));
                try {
                    textToShow = textToShow.replace("[A]", "<font color=\'#060000\'>");
                    textToShow = textToShow.replace("[/A]", "</font>");
                    textToShow = textToShow.replace("[B]", "<font color=\'#868686\'>");
                    textToShow = textToShow.replace("[/B]", "</font>");
                    textToShow = textToShow.replace("[C]", "<font color=\'#060000\'>");
                    textToShow = textToShow.replace("[/C]", "</font>");
                    textToShow = textToShow.replace("[D]", "<font color=\'#868686\'>");
                    textToShow = textToShow.replace("[/D]", "</font>");
                    textToShow = textToShow.replace("[E]", "<font color=\'#060000\'>");
                    textToShow = textToShow.replace("[/E]", "</font>");
                } catch (Exception e) {
                }
            }
            Spanned result = null;
            if (android.os.Build.VERSION.SDK_INT >= android.os.Build.VERSION_CODES.N) {
                result = Html.fromHtml(textToShow, Html.FROM_HTML_MODE_LEGACY);
            } else {
                result = Html.fromHtml(textToShow);
            }

            ((ViewHolderMessageChat) holder).contactManagementMessageText.setText(result);
        }
    }

    public void bindContainsMetaMessage(ViewHolderMessageChat holder, AndroidMegaChatMessage androidMessage, int position) {
        logDebug("bindContainsMetaMessage()");

        MegaChatMessage message = androidMessage.getMessage();
        MegaChatContainsMeta meta = message.getContainsMeta();
        if (meta == null) {
            bindNoTypeMessage(holder, androidMessage, position);

        } else if (meta != null && meta.getType() == MegaChatContainsMeta.CONTAINS_META_RICH_PREVIEW) {
            String urlString = meta.getRichPreview().getUrl();
            try {
                URL url = new URL(urlString);
                urlString = url.getHost();

            } catch (MalformedURLException e) {
                logError("EXCEPTION", e);
            }

            String title = meta.getRichPreview().getTitle();
            String text = meta.getRichPreview().getText();
            String description = meta.getRichPreview().getDescription();
            String imageFormat = meta.getRichPreview().getImageFormat();
            String image = meta.getRichPreview().getImage();
            String icon = meta.getRichPreview().getIcon();


            Bitmap bitmapImage = getBitmapFromString(image);
            Bitmap bitmapIcon = getBitmapFromString(icon);

            if (message.getUserHandle() == myUserHandle) {
                holder.layoutAvatarMessages.setVisibility(View.GONE);
                holder.titleOwnMessage.setGravity(Gravity.RIGHT);

                if(context.getResources().getConfiguration().orientation == Configuration.ORIENTATION_LANDSCAPE){
                    holder.titleOwnMessage.setPadding(0,0,scaleWidthPx(PADDING_RIGHT_HOUR_OF_OWN_MESSAGE_LAND, outMetrics),0);
                }else{
                    holder.titleOwnMessage.setPadding(0,0,scaleWidthPx(PADDING_RIGHT_HOUR_OF_OWN_MESSAGE_PORT, outMetrics),0);
                }

                logDebug("MY message handle!!: " + message.getMsgId());
                if (messages.get(position - 1).getInfoToShow() != -1) {
                    setInfoToShow(position, holder, true, messages.get(position -1).getInfoToShow(),
                            formatDate(context, message.getTimestamp(), DATE_SHORT_FORMAT),
                            formatTime(message));
                }

                //Forwards element (own messages):
                if (cC.isInAnonymousMode() || isMultipleSelect()) {
                    holder.forwardOwnRichLinks.setVisibility(View.GONE);
                } else {
                    holder.forwardOwnRichLinks.setVisibility(View.VISIBLE);
                    holder.forwardOwnRichLinks.setOnClickListener(this);
                }

                int status = message.getStatus();

                if((status==MegaChatMessage.STATUS_SERVER_REJECTED)||(status==MegaChatMessage.STATUS_SENDING_MANUAL)){
                    logDebug("Show triangle retry!");
                    ((ViewHolderMessageChat) holder).urlOwnMessageTextrl.setBackground(ContextCompat.getDrawable(context, R.drawable.light_background_text_rich_link));
                    ((ViewHolderMessageChat)holder).errorUploadingRichLink.setVisibility(View.VISIBLE);
                    ((ViewHolderMessageChat)holder).retryAlert.setVisibility(View.VISIBLE);
                    ((ViewHolderMessageChat)holder).forwardOwnRichLinks.setVisibility(View.GONE);
                }else if((status==MegaChatMessage.STATUS_SENDING)){
                    ((ViewHolderMessageChat) holder).urlOwnMessageTextrl.setBackground(ContextCompat.getDrawable(context, R.drawable.light_background_text_rich_link));
                    ((ViewHolderMessageChat)holder).errorUploadingRichLink.setVisibility(View.GONE);
                    ((ViewHolderMessageChat)holder).retryAlert.setVisibility(View.GONE);
                    ((ViewHolderMessageChat)holder).forwardOwnRichLinks.setVisibility(View.GONE);
                }else{
                    logDebug("Status: " + message.getStatus());
                    ((ViewHolderMessageChat) holder).urlOwnMessageTextrl.setBackground(ContextCompat.getDrawable(context, R.drawable.dark_background_text_rich_link));
                    ((ViewHolderMessageChat)holder).errorUploadingRichLink.setVisibility(View.GONE);
                    ((ViewHolderMessageChat)holder).retryAlert.setVisibility(View.GONE);

                }

                holder.contactMessageLayout.setVisibility(View.GONE);
                holder.ownMessageLayout.setVisibility(View.VISIBLE);

                holder.ownManagementMessageLayout.setVisibility(View.GONE);
                holder.contentOwnMessageLayout.setVisibility(View.VISIBLE);

                holder.contentOwnMessageText.setVisibility(View.GONE);
                holder.urlOwnMessageLayout.setVisibility(View.VISIBLE);

                holder.forwardOwnPortrait.setVisibility(View.GONE);
                holder.forwardOwnLandscape.setVisibility(View.GONE);
                holder.forwardOwnFile.setVisibility(View.GONE);
                holder.forwardOwnContact.setVisibility(View.GONE);

                holder.previewFrameLand.setVisibility(View.GONE);
                holder.previewFramePort.setVisibility(View.GONE);

                holder.contentOwnMessageFileLayout.setVisibility(View.GONE);

                holder.contentOwnMessageVoiceClipLayout.setVisibility(View.GONE);

                holder.contentOwnMessageContactLayout.setVisibility(View.GONE);
                holder.urlOwnMessageWarningButtonsLayout.setVisibility(View.GONE);
                holder.urlOwnMessageDisableButtonsLayout.setVisibility(View.GONE);

                checkEmojiSize(text, holder.urlOwnMessageText);
                holder.urlOwnMessageText.setText(getFormattedText(text));

                holder.urlOwnMessageTitle.setVisibility(View.VISIBLE);
                holder.urlOwnMessageTitle.setText(title);
                holder.urlOwnMessageTitle.setMaxLines(1);
                holder.urlOwnMessageDescription.setText(description);
                holder.urlOwnMessageDescription.setMaxLines(2);
                holder.urlOwnMessageIconAndLinkLayout.setVisibility(View.VISIBLE);
                holder.urlOwnMessageLink.setText(urlString);

                if (bitmapImage != null) {
                    holder.urlOwnMessageImage.setImageBitmap(bitmapImage);
                    holder.urlOwnMessageImage.setVisibility(View.VISIBLE);
                    holder.urlOwnMessageGroupAvatarLayout.setVisibility(View.GONE);
                    holder.urlOwnMessageTitleLayout.setGravity(Gravity.RIGHT);
                } else {
                    holder.urlOwnMessageGroupAvatarLayout.setVisibility(View.GONE);
                    holder.urlOwnMessageImage.setVisibility(View.GONE);
                    holder.urlOwnMessageTitleLayout.setGravity(Gravity.LEFT);
                }

                if (bitmapIcon != null) {
                    holder.urlOwnMessageIcon.setImageBitmap(bitmapIcon);
                    holder.urlOwnMessageIcon.setVisibility(View.VISIBLE);
                } else {
                    holder.urlOwnMessageIcon.setVisibility(View.GONE);
                }

                if (isOnline(context)) {
                    if(isMultipleSelect()){
                        holder.urlOwnMessageText.setLinksClickable(false);
                    }else{
                        holder.urlOwnMessageText.setLinksClickable(true);
                        Linkify.addLinks(holder.urlOwnMessageText, Linkify.WEB_URLS);
                        holder.urlOwnMessageText.setLinkTextColor(ContextCompat.getColor(context, R.color.white));
                    }
                }else{
                    holder.urlOwnMessageText.setLinksClickable(false);
                }

                checkMultiselectionMode(position, holder, true, message.getMsgId());

                if (!multipleSelect) {
                    if (positionClicked != INVALID_POSITION && positionClicked == position) {
                        holder.forwardOwnRichLinks.setEnabled(false);
                    } else {
                        holder.forwardOwnRichLinks.setEnabled(true);
                    }
                }

                interceptLinkClicks(context, holder.urlOwnMessageText);
            } else {
                long userHandle = message.getUserHandle();
                logDebug("Contact message!!: " + userHandle);

                setContactMessageName(position, holder, userHandle, true);

                if(context.getResources().getConfiguration().orientation == Configuration.ORIENTATION_LANDSCAPE){
                    holder.titleContactMessage.setPadding(scaleWidthPx(CONTACT_MESSAGE_LAND,outMetrics),0,0,0);
                }else{
                    holder.titleContactMessage.setPadding(scaleWidthPx(CONTACT_MESSAGE_PORT, outMetrics),0,0,0);
                }

                if (messages.get(position - 1).getInfoToShow() != -1) {
                    setInfoToShow(position, holder, false, messages.get(position -1).getInfoToShow(),
                            formatDate(context, message.getTimestamp(), DATE_SHORT_FORMAT),
                            formatTime(message));
                }

                if (messages.get(position - 1).isShowAvatar() && !isMultipleSelect()) {
                    holder.layoutAvatarMessages.setVisibility(View.VISIBLE);
                    setContactAvatar(holder, userHandle, holder.fullNameTitle);

                } else {
                    holder.layoutAvatarMessages.setVisibility(View.GONE);
                }

                holder.ownMessageLayout.setVisibility(View.GONE);
                holder.contactMessageLayout.setVisibility(View.VISIBLE);

                holder.contentContactMessageLayout.setVisibility(View.VISIBLE);
                holder.contactManagementMessageLayout.setVisibility(View.GONE);

                holder.contentContactMessageText.setVisibility(View.GONE);
                holder.urlContactMessageLayout.setVisibility(View.VISIBLE);
                holder.contentContactMessageVoiceClipLayout.setVisibility(View.GONE);

                //Forwards element (contact messages):
                if (cC.isInAnonymousMode() || isMultipleSelect()) {
                    holder.forwardContactRichLinks.setVisibility(View.GONE);
                }
                else {
                    holder.forwardContactRichLinks.setVisibility(View.VISIBLE);
                    holder.forwardContactRichLinks.setOnClickListener(this);
                }

                holder.forwardContactPreviewPortrait.setVisibility(View.GONE);
                holder.forwardContactPreviewLandscape.setVisibility(View.GONE);
                holder.forwardContactFile.setVisibility(View.GONE);
                holder.forwardContactContact.setVisibility(View.GONE);

                holder.contentContactMessageAttachLayout.setVisibility(View.GONE);
                holder.contentContactMessageContactLayout.setVisibility(View.GONE);

                //Rick link
                holder.urlOwnMessageWarningButtonsLayout.setVisibility(View.GONE);
                holder.urlOwnMessageDisableButtonsLayout.setVisibility(View.GONE);

                holder.urlContactMessageTitle.setVisibility(View.VISIBLE);
                holder.urlContactMessageTitle.setText(title);
                holder.urlContactMessageDescription.setText(description);
                holder.urlContactMessageIconAndLinkLayout.setVisibility(View.VISIBLE);
                holder.urlContactMessageLink.setText(urlString);

                checkEmojiSize(text, holder.urlContactMessageText);

                //Color always status SENT
                ((ViewHolderMessageChat) holder).urlContactMessageText.setTextColor(ContextCompat.getColor(context, R.color.primary_text));
                holder.urlContactMessageText.setText(getFormattedText(text));

                    if (bitmapImage != null) {
                        holder.urlContactMessageImage.setImageBitmap(bitmapImage);
                        holder.urlContactMessageImage.setVisibility(View.VISIBLE);
                        holder.urlContactMessageGroupAvatarLayout.setVisibility(View.GONE);
                        holder.urlContactMessageTitleLayout.setGravity(Gravity.RIGHT);
                    } else {
                        holder.urlContactMessageGroupAvatarLayout.setVisibility(View.GONE);
                        holder.urlContactMessageImage.setVisibility(View.GONE);
                        holder.urlContactMessageTitleLayout.setGravity(Gravity.LEFT);
                    }

                if (bitmapIcon != null) {
                    holder.urlContactMessageIcon.setImageBitmap(bitmapIcon);
                    holder.urlContactMessageIcon.setVisibility(View.VISIBLE);
                } else {
                   holder.urlContactMessageIcon.setVisibility(View.GONE);
                }

                if (isOnline(context)) {
                    if(isMultipleSelect()){
                        ((ViewHolderMessageChat) holder).urlContactMessageText.setLinksClickable(false);
                    }else{
                        ((ViewHolderMessageChat) holder).urlContactMessageText.setLinksClickable(true);
                        Linkify.addLinks(((ViewHolderMessageChat) holder).urlContactMessageText, Linkify.WEB_URLS);
                        ((ViewHolderMessageChat) holder).urlContactMessageText.setLinkTextColor(ContextCompat.getColor(context, R.color.accentColor));
                    }
                }else{
                    ((ViewHolderMessageChat) holder).urlContactMessageText.setLinksClickable(false);
                }

                checkMultiselectionMode(position, holder, false, message.getMsgId());

                if (!multipleSelect) {
                    if (positionClicked != INVALID_POSITION && positionClicked == position) {
                        holder.forwardContactRichLinks.setEnabled(false);
                    } else {
                        holder.forwardContactRichLinks.setEnabled(true);
                    }
                }

                interceptLinkClicks(context, holder.urlContactMessageText);
            }

            checkReactionsInMessage(position, holder, chatRoom.getChatId(), androidMessage);

        } else if (meta.getType() == MegaChatContainsMeta.CONTAINS_META_INVALID) {
            String invalidMetaMessage = getInvalidMetaMessage(message);

            if (message.getUserHandle() == myUserHandle) {
                holder.layoutAvatarMessages.setVisibility(View.GONE);
                holder.titleOwnMessage.setGravity(Gravity.RIGHT);

                if(context.getResources().getConfiguration().orientation == Configuration.ORIENTATION_LANDSCAPE){
                    holder.titleOwnMessage.setPadding(0,0,scaleWidthPx(PADDING_RIGHT_HOUR_OF_OWN_MESSAGE_LAND, outMetrics),0);
                }else{
                    holder.titleOwnMessage.setPadding(0,0,scaleWidthPx(PADDING_RIGHT_HOUR_OF_OWN_MESSAGE_PORT, outMetrics),0);
                }

                if (messages.get(position - 1).getInfoToShow() != -1) {
                    setInfoToShow(position, holder, true, messages.get(position -1).getInfoToShow(),
                            formatDate(context, message.getTimestamp(), DATE_SHORT_FORMAT),
                            formatTime(message));
                }

                holder.ownMessageLayout.setVisibility(View.VISIBLE);
                holder.contactMessageLayout.setVisibility(View.GONE);
                holder.ownManagementMessageLayout.setVisibility(View.GONE);
                holder.contentOwnMessageLayout.setVisibility(View.VISIBLE);

                //Forward element (own message)
                holder.forwardOwnRichLinks.setVisibility(View.GONE);
                holder.forwardOwnPortrait.setVisibility(View.GONE);
                holder.forwardOwnLandscape.setVisibility(View.GONE);
                holder.forwardOwnFile.setVisibility(View.GONE);
                holder.forwardOwnContact.setVisibility(View.GONE);

                holder.contentOwnMessageLayout.setVisibility(View.VISIBLE);
                holder.ownManagementMessageLayout.setVisibility(View.GONE);
                holder.contentOwnMessageText.setVisibility(View.VISIBLE);

                holder.previewFrameLand.setVisibility(View.GONE);
                holder.previewFramePort.setVisibility(View.GONE);

                holder.contentOwnMessageFileLayout.setVisibility(View.GONE);
                holder.contentOwnMessageContactLayout.setVisibility(View.GONE);

                int status = message.getStatus();

                if ((status == MegaChatMessage.STATUS_SERVER_REJECTED) || (status == MegaChatMessage.STATUS_SENDING_MANUAL)) {
                    logDebug("Show triangle retry!");
                    holder.contentOwnMessageText.setTextColor(ContextCompat.getColor(context, R.color.white));
                    holder.contentOwnMessageText.setBackground(ContextCompat.getDrawable(context, R.drawable.light_rounded_chat_own_message));
                    holder.triangleIcon.setVisibility(View.VISIBLE);
                    holder.retryAlert.setVisibility(View.VISIBLE);

                } else if ((status == MegaChatMessage.STATUS_SENDING)) {
                    holder.contentOwnMessageText.setTextColor(ContextCompat.getColor(context, R.color.white));
                    holder.contentOwnMessageText.setBackground(ContextCompat.getDrawable(context, R.drawable.light_rounded_chat_own_message));
                    holder.triangleIcon.setVisibility(View.GONE);
                    holder.retryAlert.setVisibility(View.GONE);

                } else {
                    logDebug("Status: " + message.getStatus());

                    holder.contentOwnMessageText.setTextColor(ContextCompat.getColor(context, R.color.white));
                    holder.contentOwnMessageText.setBackground(ContextCompat.getDrawable(context, R.drawable.dark_rounded_chat_own_message));
                    holder.triangleIcon.setVisibility(View.GONE);
                    holder.retryAlert.setVisibility(View.GONE);
                }

                holder.contentOwnMessageText.setTextColor(ContextCompat.getColor(context, R.color.white));
                holder.contentOwnMessageText.setText(invalidMetaMessage);

                if (isOnline(context)) {
                    if(isMultipleSelect()){
                        holder.contentOwnMessageText.setLinksClickable(false);
                    }else{
                        holder.contentOwnMessageText.setLinksClickable(true);
                        Linkify.addLinks(holder.contentOwnMessageText, Linkify.WEB_URLS);
                        holder.contentOwnMessageText.setLinkTextColor(ContextCompat.getColor(context, R.color.white));
                    }
                }else {
                    holder.contentOwnMessageText.setLinksClickable(false);
                }


            }else{
                long userHandle = message.getUserHandle();
                logDebug("Contact message!!: " + userHandle);

                setContactMessageName(position, holder, userHandle, true);

                if(context.getResources().getConfiguration().orientation == Configuration.ORIENTATION_LANDSCAPE){
                    holder.titleContactMessage.setPadding(scaleWidthPx(CONTACT_MESSAGE_LAND,outMetrics),0,0,0);
                }else{
                    holder.titleContactMessage.setPadding(scaleWidthPx(CONTACT_MESSAGE_PORT, outMetrics),0,0,0);
                }

                //forward element (contact message)
                holder.forwardContactRichLinks.setVisibility(View.GONE);
                holder.forwardContactContact.setVisibility(View.GONE);
                holder.forwardContactPreviewLandscape.setVisibility(View.GONE);
                holder.forwardContactPreviewPortrait.setVisibility(View.GONE);
                holder.forwardContactFile.setVisibility(View.GONE);

                if (messages.get(position - 1).getInfoToShow() != -1) {
                    setInfoToShow(position, holder, false, messages.get(position -1).getInfoToShow(),
                            formatDate(context, message.getTimestamp(), DATE_SHORT_FORMAT),
                            formatTime(message));
                }

                holder.ownMessageLayout.setVisibility(View.GONE);
                holder.contactMessageLayout.setVisibility(View.VISIBLE);

                holder.contactManagementMessageLayout.setVisibility(View.GONE);
                holder.contentContactMessageLayout.setVisibility(View.VISIBLE);


                if (messages.get(position - 1).isShowAvatar() && !isMultipleSelect()) {
                    ((ViewHolderMessageChat) holder).layoutAvatarMessages.setVisibility(View.VISIBLE);
                    setContactAvatar(((ViewHolderMessageChat) holder), userHandle, ((ViewHolderMessageChat) holder).fullNameTitle);
                } else {
                    ((ViewHolderMessageChat) holder).layoutAvatarMessages.setVisibility(View.GONE);
                }

                ((ViewHolderMessageChat) holder).ownMessageLayout.setVisibility(View.GONE);
                ((ViewHolderMessageChat) holder).contactMessageLayout.setVisibility(View.VISIBLE);

                ((ViewHolderMessageChat) holder).contactManagementMessageLayout.setVisibility(View.GONE);
                ((ViewHolderMessageChat) holder).contentContactMessageLayout.setVisibility(View.VISIBLE);

                ((ViewHolderMessageChat) holder).contentContactMessageText.setVisibility(View.VISIBLE);

                ((ViewHolderMessageChat) holder).contentContactMessageAttachLayout.setVisibility(View.GONE);
                ((ViewHolderMessageChat) holder).urlContactMessageLayout.setVisibility(View.GONE);
                ((ViewHolderMessageChat) holder).contentContactMessageContactLayout.setVisibility(View.GONE);

                //Color always status SENT
<<<<<<< HEAD
                ((ViewHolderMessageChat) holder).contentContactMessageText.setTextColor(ContextCompat.getColor(context, R.color.primary_text));
                ((ViewHolderMessageChat) holder).contentContactMessageText.setText(context.getString(R.string.error_meta_message_invalid));
=======
                ((ViewHolderMessageChat) holder).contentContactMessageText.setTextColor(ContextCompat.getColor(context, R.color.name_my_account));
                holder.contentContactMessageText.setText(invalidMetaMessage);
>>>>>>> 4dbc223e
            }

            checkReactionsInMessage(position, holder, chatRoom.getChatId(), androidMessage);
        }
        else if (meta.getType() == MegaChatContainsMeta.CONTAINS_META_GEOLOCATION) {
            bindGeoLocationMessage(holder, androidMessage, position);
        } else if (meta.getType() == MegaChatContainsMeta.CONTAINS_META_GIPHY) {
            bindGiphyOrGifMessage(holder, androidMessage, position, true);
        } else {
            logWarning("Link to bind as a no type message");
            bindNoTypeMessage(holder, androidMessage, position);
        }
    }

    private Bitmap getBitmapFromString(String imageString){

        if (imageString != null) {
            try {
                byte[] decodedBytes = Base64.decode(imageString, 0);
                return BitmapFactory.decodeByteArray(decodedBytes, 0, decodedBytes.length);
            } catch (Exception e) {
                logError("Error getting image", e);
            }
        }
        return null;
    }

    private Bitmap getResizeBitmap (Bitmap originalBitmap) {
        if (originalBitmap == null) return null;

        int widthResizeBitmap = originalBitmap.getWidth();
        int heightResizeBitmap = originalBitmap.getWidth() / 2;
        int topResizeBitmap = heightResizeBitmap / 2;
        int bottomResizeBitmap = topResizeBitmap + heightResizeBitmap;
        Bitmap resizeBitmap = Bitmap.createBitmap(widthResizeBitmap, heightResizeBitmap, Bitmap.Config.ARGB_8888);

        Canvas canvas = new Canvas(resizeBitmap);
        Rect desRect = new Rect(0, 0, widthResizeBitmap, heightResizeBitmap);
        Rect srcRect =  new Rect(0, topResizeBitmap, widthResizeBitmap, bottomResizeBitmap);
        canvas.drawBitmap(originalBitmap, srcRect, desRect, null);

        return resizeBitmap;
    }

    public void bindGeoLocationMessage(ViewHolderMessageChat holder, AndroidMegaChatMessage androidMessage, int position) {
        MegaChatMessage message = androidMessage.getMessage();
        MegaChatContainsMeta meta = message.getContainsMeta();
        boolean isMyMessage = message.getUserHandle() == myUserHandle;

        String image = meta.getGeolocation().getImage();
        float latitude = meta.getGeolocation().getLatitude();
        float longitude = meta.getGeolocation().getLongitude();
        String location = convertToDegrees(latitude, longitude);

        Bitmap bitmapImage = null;

        if (image != null) {
            byte[] decodedBytes = Base64.decode(image, 0);
            bitmapImage = BitmapFactory.decodeByteArray(decodedBytes, 0, decodedBytes.length);
            bitmapImage = getResizeBitmap(bitmapImage);
        }

        if (messages.get(position - 1).getInfoToShow() != -1) {
            setInfoToShow(position, holder, isMyMessage, messages.get(position - 1).getInfoToShow(),
                    formatDate(context, message.getTimestamp(), DATE_SHORT_FORMAT),
                    formatTime(message));
        }

        boolean isLandscapeMode = context.getResources().getConfiguration().orientation == Configuration.ORIENTATION_LANDSCAPE;

        if (isMyMessage) {
            holder.layoutAvatarMessages.setVisibility(View.GONE);
            holder.titleOwnMessage.setGravity(Gravity.END);

            holder.titleOwnMessage.setPadding(0, 0,
                    scaleWidthPx(isLandscapeMode ? PADDING_RIGHT_HOUR_OF_OWN_MESSAGE_LAND
                            : PADDING_RIGHT_HOUR_OF_OWN_MESSAGE_PORT, outMetrics), 0);

            holder.contactMessageLayout.setVisibility(View.GONE);
            holder.ownMessageLayout.setVisibility(View.VISIBLE);
            holder.ownManagementMessageLayout.setVisibility(View.GONE);
            holder.contentOwnMessageLayout.setVisibility(View.VISIBLE);
            holder.contentOwnMessageText.setVisibility(View.GONE);
            holder.urlOwnMessageLayout.setVisibility(View.GONE);
            holder.forwardOwnPortrait.setVisibility(View.GONE);
            holder.forwardOwnLandscape.setVisibility(View.GONE);
            holder.forwardOwnFile.setVisibility(View.GONE);
            holder.forwardOwnContact.setVisibility(View.GONE);
            holder.previewFrameLand.setVisibility(View.GONE);
            holder.previewFramePort.setVisibility(View.GONE);
            holder.contentOwnMessageFileLayout.setVisibility(View.GONE);
            holder.contentOwnMessageVoiceClipLayout.setVisibility(View.GONE);
            holder.contentOwnMessageContactLayout.setVisibility(View.GONE);
            holder.urlOwnMessageWarningButtonsLayout.setVisibility(View.GONE);
            holder.urlOwnMessageDisableButtonsLayout.setVisibility(View.GONE);
            holder.mainOwnMessageItemLocation.setVisibility(View.VISIBLE);
            holder.previewOwnLocation.setVisibility(View.VISIBLE);
            holder.pinnedOwnLocationLayout.setVisibility(View.VISIBLE);
            holder.pinnedOwnLocationInfoText.setVisibility(View.VISIBLE);
            holder.pinnedOwnLocationInfoText.setText(location);

            if (bitmapImage != null) {
                holder.previewOwnLocation.setImageBitmap(bitmapImage);
            }

            switch (message.getStatus()) {
                case MegaChatMessage.STATUS_SERVER_REJECTED:
                case MegaChatMessage.STATUS_SENDING_MANUAL:
                    holder.retryAlert.setVisibility(View.VISIBLE);
                    holder.transparentCoatingLocation.setVisibility(View.GONE);
                    holder.uploadingProgressBarLocation.setVisibility(View.GONE);
                    holder.triangleErrorLocation.setVisibility(View.VISIBLE);
                    holder.pinnedOwnLocationInfoText.setTextColor(ContextCompat.getColor(context, R.color.secondary_text));
                    holder.pinnedLocationTitleText.setTextColor(ContextCompat.getColor(context, R.color.secondary_text));
                    holder.forwardOwnMessageLocation.setVisibility(View.GONE);
                    break;

                case MegaChatMessage.STATUS_SENDING:
                    holder.retryAlert.setVisibility(View.GONE);
                    holder.transparentCoatingLocation.setVisibility(View.VISIBLE);
                    holder.uploadingProgressBarLocation.setVisibility(View.VISIBLE);
                    holder.triangleErrorLocation.setVisibility(View.GONE);
                    holder.pinnedOwnLocationInfoText.setTextColor(ContextCompat.getColor(context, R.color.secondary_text));
                    holder.pinnedLocationTitleText.setTextColor(ContextCompat.getColor(context, R.color.secondary_text));
                    holder.forwardOwnMessageLocation.setVisibility(View.GONE);
                    break;

                default:
                    holder.retryAlert.setVisibility(View.GONE);
                    holder.transparentCoatingLocation.setVisibility(View.GONE);
                    holder.uploadingProgressBarLocation.setVisibility(View.GONE);
                    holder.triangleErrorLocation.setVisibility(View.GONE);
                    holder.pinnedOwnLocationInfoText.setTextColor(ContextCompat.getColor(context, R.color.primary_text));
                    holder.pinnedLocationTitleText.setTextColor(ContextCompat.getColor(context, R.color.primary_text));

                    //Forwards element (own messages):
                    if (cC.isInAnonymousMode() || isMultipleSelect()) {
                        holder.forwardOwnMessageLocation.setVisibility(View.GONE);
                    } else {
                        holder.forwardOwnMessageLocation.setVisibility(View.VISIBLE);
                        holder.forwardOwnMessageLocation.setOnClickListener(this);
                    }
            }

            if (message.isEdited()) {
                Spannable edited = new SpannableString(context.getString(R.string.edited_message_text));
                edited.setSpan(new RelativeSizeSpan(0.70f), 0, edited.length(), Spannable.SPAN_EXCLUSIVE_EXCLUSIVE);
                edited.setSpan(new ForegroundColorSpan(ContextCompat.getColor(context, R.color.primary_text)), 0, edited.length(), Spannable.SPAN_EXCLUSIVE_EXCLUSIVE);
                edited.setSpan(new android.text.style.StyleSpan(Typeface.ITALIC), 0, edited.length(), Spannable.SPAN_EXCLUSIVE_EXCLUSIVE);
                holder.pinnedLocationTitleText.setText(context.getString(R.string.title_geolocation_message) + " ");
                holder.pinnedLocationTitleText.append(edited);
            } else {
                holder.pinnedLocationTitleText.setText(context.getString(R.string.title_geolocation_message));
            }

            if (!multipleSelect) {
                holder.forwardOwnMessageLocation.setEnabled(positionClicked == INVALID_POSITION || positionClicked != position);
            }
        } else {
            long userHandle = message.getUserHandle();

            setContactMessageName(position, holder, userHandle, true);

            holder.titleContactMessage.setPadding(scaleWidthPx(isLandscapeMode ? CONTACT_MESSAGE_LAND
                    : CONTACT_MESSAGE_PORT, outMetrics), 0, 0, 0);

            if (messages.get(position - 1).isShowAvatar() && !isMultipleSelect()) {
                holder.layoutAvatarMessages.setVisibility(View.VISIBLE);
                setContactAvatar(holder, userHandle, holder.fullNameTitle);
            } else {
                holder.layoutAvatarMessages.setVisibility(View.GONE);
            }

            holder.ownMessageLayout.setVisibility(View.GONE);
            holder.contactMessageLayout.setVisibility(View.VISIBLE);
            holder.mainContactMessageItemLocation.setVisibility(View.VISIBLE);
            holder.previewContactLocation.setVisibility(View.VISIBLE);
            holder.pinnedContactLocationLayout.setVisibility(View.VISIBLE);
            holder.pinnedContactLocationInfoText.setVisibility(View.VISIBLE);
            holder.pinnedContactLocationInfoText.setText(location);

            if (bitmapImage != null) {
                holder.previewContactLocation.setImageBitmap(bitmapImage);
            }

            if (message.isEdited()) {
                Spannable edited = new SpannableString(context.getString(R.string.edited_message_text));
                edited.setSpan(new RelativeSizeSpan(0.70f), 0, edited.length(), Spannable.SPAN_EXCLUSIVE_EXCLUSIVE);
                edited.setSpan(new ForegroundColorSpan(ContextCompat.getColor(context, R.color.primary_text)), 0, edited.length(), Spannable.SPAN_EXCLUSIVE_EXCLUSIVE);
                edited.setSpan(new android.text.style.StyleSpan(Typeface.ITALIC), 0, edited.length(), Spannable.SPAN_EXCLUSIVE_EXCLUSIVE);
                holder.pinnedContactLocationTitleText.setText(context.getString(R.string.title_geolocation_message) + " ");
                holder.pinnedContactLocationTitleText.append(edited);
            } else {
                holder.pinnedContactLocationTitleText.setText(context.getString(R.string.title_geolocation_message));
            }

            //Forwards element (contact messages):
            if (cC.isInAnonymousMode() || isMultipleSelect()) {
                holder.forwardContactMessageLocation.setVisibility(View.GONE);
            } else {
                holder.forwardContactMessageLocation.setVisibility(View.VISIBLE);
                holder.forwardContactMessageLocation.setOnClickListener(this);
            }

            if (!multipleSelect) {
                holder.forwardContactMessageLocation.setEnabled(positionClicked == INVALID_POSITION || positionClicked != position);
            }
        }
        checkMultiselectionMode(position, holder, isMyMessage, message.getMsgId());
        checkReactionsInMessage(position, holder, chatRoom.getChatId(), androidMessage);
    }

    public void bindMegaLinkMessage(ViewHolderMessageChat holder, AndroidMegaChatMessage androidMessage, int position) {
        logDebug("bindMegaLinkMessage()");

        MegaChatMessage message = androidMessage.getMessage();
        MegaNode node = androidMessage.getRichLinkMessage().getNode();

        if (message.getUserHandle() == myUserHandle) {
            logDebug("MY message handle!!: " + message.getMsgId());

            holder.layoutAvatarMessages.setVisibility(View.GONE);
            holder.titleOwnMessage.setGravity(Gravity.RIGHT);
            if(context.getResources().getConfiguration().orientation == Configuration.ORIENTATION_LANDSCAPE){
                holder.titleOwnMessage.setPadding(0,0,scaleWidthPx(PADDING_RIGHT_HOUR_OF_OWN_MESSAGE_LAND, outMetrics),0);
            }else{
                holder.titleOwnMessage.setPadding(0,0,scaleWidthPx(PADDING_RIGHT_HOUR_OF_OWN_MESSAGE_PORT, outMetrics),0);
            }

            if (messages.get(position - 1).getInfoToShow() != -1) {
                switch (messages.get(position - 1).getInfoToShow()) {
                    case AndroidMegaChatMessage.CHAT_ADAPTER_SHOW_ALL: {
                        holder.dateLayout.setVisibility(View.VISIBLE);
                        holder.dateText.setText(formatDate(context, message.getTimestamp(), DATE_SHORT_FORMAT));
                        holder.titleOwnMessage.setVisibility(View.VISIBLE);
                        holder.timeOwnText.setText(formatTime(message));
                        break;
                    }
                    case AndroidMegaChatMessage.CHAT_ADAPTER_SHOW_TIME: {
                        logDebug("CHAT_ADAPTER_SHOW_TIME");
                        holder.dateLayout.setVisibility(View.GONE);
                        holder.titleOwnMessage.setVisibility(View.VISIBLE);
                        holder.timeOwnText.setText(formatTime(message));
                        break;
                    }
                    case AndroidMegaChatMessage.CHAT_ADAPTER_SHOW_NOTHING: {
                        logDebug("CHAT_ADAPTER_SHOW_NOTHING");
                        holder.dateLayout.setVisibility(View.GONE);
                        holder.titleOwnMessage.setVisibility(View.GONE);
                        break;
                    }
                }
            }

            holder.contactMessageLayout.setVisibility(View.GONE);
            holder.ownMessageLayout.setVisibility(View.VISIBLE);

            holder.ownManagementMessageLayout.setVisibility(View.GONE);
            holder.contentOwnMessageLayout.setVisibility(View.VISIBLE);

            holder.contentOwnMessageText.setVisibility(View.GONE);
            holder.urlOwnMessageLayout.setVisibility(View.VISIBLE);

            //Forward element (own messages):
            if (cC.isInAnonymousMode() || isMultipleSelect()) {
                holder.forwardOwnRichLinks.setVisibility(View.GONE);
            }
            else {
                holder.forwardOwnRichLinks.setVisibility(View.VISIBLE);
                holder.forwardOwnRichLinks.setOnClickListener(this);
            }

            holder.forwardOwnPortrait.setVisibility(View.GONE);
            holder.forwardOwnLandscape.setVisibility(View.GONE);
            holder.forwardOwnFile.setVisibility(View.GONE);
            holder.forwardOwnContact.setVisibility(View.GONE);

            holder.urlOwnMessageIconAndLinkLayout.setVisibility(View.GONE);
            holder.previewFrameLand.setVisibility(View.GONE);
            holder.previewFramePort.setVisibility(View.GONE);
            holder.contentOwnMessageFileLayout.setVisibility(View.GONE);
            holder.contentOwnMessageVoiceClipLayout.setVisibility(View.GONE);
            holder.contentOwnMessageContactLayout.setVisibility(View.GONE);

            //MEGA link
            holder.urlOwnMessageWarningButtonsLayout.setVisibility(View.GONE);
            holder.urlOwnMessageDisableButtonsLayout.setVisibility(View.GONE);

            String messageContent = "";
            if (message.getContent() != null) {
                messageContent = converterShortCodes(message.getContent());
            }

            if (message.isEdited()) {
                Spannable content = new SpannableString(messageContent);
                int status = message.getStatus();
                if ((status == MegaChatMessage.STATUS_SERVER_REJECTED) || (status == MegaChatMessage.STATUS_SENDING_MANUAL)) {
                    logDebug("Show triangle retry!");
                    holder.urlOwnMessageText.setTextColor(ContextCompat.getColor(context, R.color.white));
                    content.setSpan(new ForegroundColorSpan(ContextCompat.getColor(context, R.color.white)), 0, content.length(), Spannable.SPAN_EXCLUSIVE_EXCLUSIVE);
                    holder.urlOwnMessageTextrl.setBackground(ContextCompat.getDrawable(context, R.drawable.light_background_text_rich_link));
                    holder.errorUploadingRichLink.setVisibility(View.VISIBLE);
                    holder.forwardOwnRichLinks.setVisibility(View.GONE);
                    holder.retryAlert.setVisibility(View.VISIBLE);
                } else if ((status == MegaChatMessage.STATUS_SENDING)) {
                    logDebug("Status not received by server: " + message.getStatus());
                    holder.urlOwnMessageText.setTextColor(ContextCompat.getColor(context, R.color.white));
                    content.setSpan(new ForegroundColorSpan(ContextCompat.getColor(context, R.color.white)), 0, content.length(), Spannable.SPAN_EXCLUSIVE_EXCLUSIVE);
                    holder.urlOwnMessageTextrl.setBackground(ContextCompat.getDrawable(context, R.drawable.light_background_text_rich_link));
                    holder.errorUploadingRichLink.setVisibility(View.GONE);
                    holder.forwardOwnRichLinks.setVisibility(View.GONE);
                    holder.retryAlert.setVisibility(View.GONE);
                } else {
                    logDebug("Status: " + message.getStatus());
                    holder.urlOwnMessageText.setTextColor(ContextCompat.getColor(context, R.color.white));
                    content.setSpan(new ForegroundColorSpan(ContextCompat.getColor(context, R.color.white)), 0, content.length(), Spannable.SPAN_EXCLUSIVE_EXCLUSIVE);
                    holder.urlOwnMessageTextrl.setBackground(ContextCompat.getDrawable(context, R.drawable.dark_background_text_rich_link));
                    holder.errorUploadingRichLink.setVisibility(View.GONE);
                    holder.retryAlert.setVisibility(View.GONE);
                }

                holder.urlOwnMessageText.setText(content + " ");
                Spannable edited = new SpannableString(context.getString(R.string.edited_message_text));
                edited.setSpan(new RelativeSizeSpan(0.70f), 0, edited.length(), Spannable.SPAN_EXCLUSIVE_EXCLUSIVE);
                edited.setSpan(new ForegroundColorSpan(ContextCompat.getColor(context, R.color.white)), 0, edited.length(), Spannable.SPAN_EXCLUSIVE_EXCLUSIVE);
                edited.setSpan(new android.text.style.StyleSpan(Typeface.ITALIC), 0, edited.length(), Spannable.SPAN_EXCLUSIVE_EXCLUSIVE);
                holder.urlOwnMessageText.setText(getFormattedText(holder.urlOwnMessageText.getText().toString()));
                holder.urlOwnMessageText.append(edited);

                checkEmojiSize(messageContent, holder.urlOwnMessageText);
            } else {
                int status = message.getStatus();

                if ((status == MegaChatMessage.STATUS_SERVER_REJECTED) || (status == MegaChatMessage.STATUS_SENDING_MANUAL)) {
                    logDebug("Show triangle retry!");
                    ((ViewHolderMessageChat) holder).urlOwnMessageText.setTextColor(ContextCompat.getColor(context, R.color.white));
                    ((ViewHolderMessageChat) holder).urlOwnMessageTextrl.setBackground(ContextCompat.getDrawable(context, R.drawable.light_background_text_rich_link));
                    ((ViewHolderMessageChat) holder).errorUploadingRichLink.setVisibility(View.VISIBLE);
                    ((ViewHolderMessageChat) holder).retryAlert.setVisibility(View.VISIBLE);
                    ((ViewHolderMessageChat) holder).forwardOwnRichLinks.setVisibility(View.GONE);
                } else if ((status == MegaChatMessage.STATUS_SENDING)) {
                    ((ViewHolderMessageChat) holder).urlOwnMessageText.setTextColor(ContextCompat.getColor(context, R.color.white));
                    ((ViewHolderMessageChat) holder).urlOwnMessageTextrl.setBackground(ContextCompat.getDrawable(context, R.drawable.light_background_text_rich_link));

                    ((ViewHolderMessageChat) holder).errorUploadingRichLink.setVisibility(View.GONE);
                    ((ViewHolderMessageChat) holder).retryAlert.setVisibility(View.GONE);
                    ((ViewHolderMessageChat) holder).forwardOwnRichLinks.setVisibility(View.GONE);
                } else {
                    logDebug("Status: " + message.getStatus());
                    ((ViewHolderMessageChat) holder).urlOwnMessageText.setTextColor(ContextCompat.getColor(context, R.color.white));
                    ((ViewHolderMessageChat) holder).urlOwnMessageTextrl.setBackground(ContextCompat.getDrawable(context, R.drawable.dark_background_text_rich_link));
                    ((ViewHolderMessageChat) holder).errorUploadingRichLink.setVisibility(View.GONE);
                    ((ViewHolderMessageChat) holder).retryAlert.setVisibility(View.GONE);
                }

                checkEmojiSize(messageContent, holder.urlOwnMessageText);
                holder.urlOwnMessageText.setText(getFormattedText(messageContent));
            }

            holder.urlOwnMessageIconAndLinkLayout.setVisibility(View.VISIBLE);
            holder.urlOwnMessageLink.setText(androidMessage.getRichLinkMessage().getServer());

            holder.urlOwnMessageIcon.setImageDrawable(ContextCompat.getDrawable(context, R.drawable.ic_launcher));
            holder.urlOwnMessageIcon.setVisibility(View.VISIBLE);

            holder.urlOwnMessageText.setOnClickListener(this);
            holder.urlOwnMessageText.setOnLongClickListener(this);

            if (node != null) {
                ((ViewHolderMessageChat) holder).urlOwnMessageTitle.setVisibility(View.VISIBLE);
                ((ViewHolderMessageChat) holder).urlOwnMessageTitle.setText(node.getName());

                ((ViewHolderMessageChat) holder).urlOwnMessageImage.setVisibility(View.VISIBLE);
                ((ViewHolderMessageChat) holder).urlOwnMessageGroupAvatarLayout.setVisibility(View.GONE);

                ((ViewHolderMessageChat) holder).urlOwnMessageTitle.setMaxLines(1);
                ((ViewHolderMessageChat) holder).urlOwnMessageDescription.setMaxLines(2);

                if (node.isFile()) {
                    Bitmap thumb = null;
                    thumb = getThumbnailFromCache(node);
                    if (thumb != null) {
                        previewCache.put(node.getHandle(), thumb);
                        ((ViewHolderMessageChat) holder).urlOwnMessageImage.setImageBitmap(thumb);
                    } else {
                        thumb = getThumbnailFromFolder(node, context);
                        if (thumb != null) {
                            previewCache.put(node.getHandle(), thumb);
                            ((ViewHolderMessageChat) holder).urlOwnMessageImage.setImageBitmap(thumb);
                        } else {
                            ((ViewHolderMessageChat) holder).urlOwnMessageImage.setImageResource(MimeTypeList.typeForName(node.getName()).getIconResourceId());
                        }
                    }
                    ((ViewHolderMessageChat) holder).urlOwnMessageDescription.setText(getSizeString(node.getSize()));
                } else {
                    holder.urlOwnMessageImage.setImageResource(getFolderIcon(node, ManagerActivityLollipop.DrawerItem.CLOUD_DRIVE));
                    ((ViewHolderMessageChat) holder).urlOwnMessageDescription.setText(androidMessage.getRichLinkMessage().getFolderContent());
                }
            } else {
                if(androidMessage.getRichLinkMessage()!=null && androidMessage.getRichLinkMessage().isChat()){
                    long numParticipants = androidMessage.getRichLinkMessage().getNumParticipants();

                    if(numParticipants!=-1){
                        holder.urlOwnMessageText.setOnClickListener(this);
                        holder.urlOwnMessageText.setOnLongClickListener(this);

                        ((ViewHolderMessageChat) holder).urlOwnMessageTitle.setVisibility(View.VISIBLE);
                        ((ViewHolderMessageChat) holder).urlOwnMessageTitle.setText(androidMessage.getRichLinkMessage().getTitle());
                        ((ViewHolderMessageChat) holder).urlOwnMessageTitle.setMaxLines(1);
                        ((ViewHolderMessageChat) holder).urlOwnMessageDescription.setVisibility(View.VISIBLE);

                        ((ViewHolderMessageChat) holder).urlOwnMessageDescription.setText(context.getString(R.string.number_of_participants, numParticipants));

                        ((ViewHolderMessageChat) holder).urlOwnMessageImage.setVisibility(View.GONE);
                        ((ViewHolderMessageChat) holder).urlOwnMessageGroupAvatarLayout.setVisibility(View.VISIBLE);
                        ((ViewHolderMessageChat) holder).urlOwnMessageGroupAvatar.setImageDrawable(context.getDrawable(R.drawable.calls));
                    }
                    else{
                        if (isOnline(context)) {
                            if(isMultipleSelect()){
                                ((ViewHolderMessageChat) holder).itemLayout.setOnClickListener(this);
                                ((ViewHolderMessageChat) holder).urlOwnMessageText.setOnClickListener(this);
                            }else{
                                ((ViewHolderMessageChat) holder).itemLayout.setOnClickListener(null);
                                ((ViewHolderMessageChat) holder).urlOwnMessageText.setOnClickListener(null);
                            }
                        }else{
                            ((ViewHolderMessageChat) holder).itemLayout.setOnClickListener(null);
                            ((ViewHolderMessageChat) holder).urlOwnMessageText.setOnClickListener(null);
                        }

                        ((ViewHolderMessageChat) holder).urlOwnMessageTitle.setVisibility(View.VISIBLE);
                        ((ViewHolderMessageChat) holder).urlOwnMessageTitle.setText(context.getString(R.string.invalid_chat_link));
                        ((ViewHolderMessageChat) holder).urlOwnMessageTitle.setMaxLines(2);
                        ((ViewHolderMessageChat) holder).urlOwnMessageDescription.setVisibility(View.INVISIBLE);

                        ((ViewHolderMessageChat) holder).urlOwnMessageImage.setVisibility(View.GONE);
                        ((ViewHolderMessageChat) holder).urlOwnMessageGroupAvatarLayout.setVisibility(View.GONE);
                    }
                }
                else{
                    logWarning("Chat-link error: null");
                }
            }

            checkMultiselectionMode(position, holder, true, message.getMsgId());

            if (!multipleSelect) {
                if (positionClicked != INVALID_POSITION && positionClicked == position) {
                    holder.forwardOwnRichLinks.setEnabled(false);
                } else {
                    holder.forwardOwnRichLinks.setEnabled(true);
                }
            }

        } else {
            long userHandle = message.getUserHandle();
            logDebug("Contact message!!: " + userHandle);
            setContactMessageName(position, holder, userHandle, true);

            if(context.getResources().getConfiguration().orientation == Configuration.ORIENTATION_LANDSCAPE){
                holder.titleContactMessage.setPadding(scaleWidthPx(CONTACT_MESSAGE_LAND,outMetrics),0,0,0);
            }else{
                holder.titleContactMessage.setPadding(scaleWidthPx(CONTACT_MESSAGE_PORT, outMetrics),0,0,0);
            }

            if (messages.get(position - 1).getInfoToShow() != -1) {
                setInfoToShow(position, holder, false, messages.get(position -1).getInfoToShow(),
                        formatDate(context, message.getTimestamp(), DATE_SHORT_FORMAT),
                        formatTime(message));
            }

            if (messages.get(position - 1).isShowAvatar() && !isMultipleSelect()) {
                ((ViewHolderMessageChat) holder).layoutAvatarMessages.setVisibility(View.VISIBLE);
                setContactAvatar(((ViewHolderMessageChat) holder), userHandle, ((ViewHolderMessageChat) holder).fullNameTitle);
            } else {
                ((ViewHolderMessageChat) holder).layoutAvatarMessages.setVisibility(View.GONE);
            }

            String messageContent = "";
            if (message.getContent() != null) {
                messageContent = converterShortCodes(message.getContent());
            }

            if (message.isEdited()) {
                logDebug("Message is edited");
                Spannable content = new SpannableString(messageContent + " ");
                content.setSpan(new ForegroundColorSpan(ContextCompat.getColor(context, R.color.primary_text)), 0, content.length(), Spannable.SPAN_EXCLUSIVE_EXCLUSIVE);

                    Spannable edited = new SpannableString(context.getString(R.string.edited_message_text));
                    edited.setSpan(new RelativeSizeSpan(0.70f), 0, edited.length(), Spannable.SPAN_EXCLUSIVE_EXCLUSIVE);
                    edited.setSpan(new ForegroundColorSpan(ContextCompat.getColor(context, R.color.primary_text)), 0, edited.length(), Spannable.SPAN_EXCLUSIVE_EXCLUSIVE);
                    edited.setSpan(new android.text.style.StyleSpan(Typeface.ITALIC), 0, edited.length(), Spannable.SPAN_EXCLUSIVE_EXCLUSIVE);
                holder.urlContactMessageText.setText(getFormattedText(holder.urlContactMessageText.getText().toString()));
                holder.urlContactMessageText.append(edited);
                checkEmojiSize(messageContent, holder.urlContactMessageText);

            } else {
                ((ViewHolderMessageChat) holder).urlContactMessageText.setTextColor(ContextCompat.getColor(context, R.color.primary_text));
                holder.urlContactMessageText.setText(getFormattedText(messageContent));
            }

            checkEmojiSize(messageContent, holder.urlContactMessageText);
            holder.urlContactMessageText.setText(getFormattedText(holder.urlContactMessageText.getText().toString()));

            holder.ownMessageLayout.setVisibility(View.GONE);
            holder.contactMessageLayout.setVisibility(View.VISIBLE);

            holder.contentContactMessageLayout.setVisibility(View.VISIBLE);
            holder.contactManagementMessageLayout.setVisibility(View.GONE);

            holder.contentContactMessageVoiceClipLayout.setVisibility(View.GONE);

            holder.contentContactMessageText.setVisibility(View.GONE);
            holder.urlContactMessageLayout.setVisibility(View.VISIBLE);

            //Forward element (contact messages):
            if (cC.isInAnonymousMode() || isMultipleSelect()) {
                holder.forwardContactRichLinks.setVisibility(View.GONE);
            }
            else {
                holder.forwardContactRichLinks.setVisibility(View.VISIBLE);
                holder.forwardContactRichLinks.setOnClickListener(this);
            }

            holder.forwardContactPreviewPortrait.setVisibility(View.GONE);
            holder.forwardContactPreviewLandscape.setVisibility(View.GONE);
            holder.forwardContactFile.setVisibility(View.GONE);
            holder.forwardContactContact.setVisibility(View.GONE);

            holder.contentContactMessageAttachLayout.setVisibility(View.GONE);
            holder.contentContactMessageContactLayout.setVisibility(View.GONE);

            //MEGA link
            holder.urlOwnMessageWarningButtonsLayout.setVisibility(View.GONE);
            holder.urlOwnMessageDisableButtonsLayout.setVisibility(View.GONE);

            holder.urlContactMessageIconAndLinkLayout.setVisibility(View.VISIBLE);
            holder.urlContactMessageLink.setText(androidMessage.getRichLinkMessage().getServer());

            holder.urlContactMessageIcon.setImageDrawable(ContextCompat.getDrawable(context, R.drawable.ic_launcher));
            holder.urlContactMessageIcon.setVisibility(View.VISIBLE);

            holder.urlContactMessageText.setOnClickListener(this);
            holder.urlContactMessageText.setOnLongClickListener(this);

            if (node != null) {
                ((ViewHolderMessageChat) holder).urlContactMessageTitle.setVisibility(View.VISIBLE);
                ((ViewHolderMessageChat) holder).urlContactMessageTitle.setText(node.getName());
                ((ViewHolderMessageChat) holder).urlContactMessageTitle.setMaxLines(1);

                ((ViewHolderMessageChat) holder).urlContactMessageImage.setVisibility(View.VISIBLE);
                ((ViewHolderMessageChat) holder).urlContactMessageGroupAvatarLayout.setVisibility(View.GONE);

                if (node.isFile()) {
                    Bitmap thumb = null;
                    thumb = getThumbnailFromCache(node);

                    if (thumb != null) {
                        previewCache.put(node.getHandle(), thumb);
                        ((ViewHolderMessageChat) holder).urlContactMessageImage.setImageBitmap(thumb);
                    } else {
                        thumb = getThumbnailFromFolder(node, context);
                        if (thumb != null) {
                            previewCache.put(node.getHandle(), thumb);
                            ((ViewHolderMessageChat) holder).urlContactMessageImage.setImageBitmap(thumb);
                        } else {
                            ((ViewHolderMessageChat) holder).urlContactMessageImage.setImageResource(MimeTypeList.typeForName(node.getName()).getIconResourceId());

                        }
                    }
                    ((ViewHolderMessageChat) holder).urlContactMessageDescription.setText(getSizeString(node.getSize()));
                } else {
                    if (node.isInShare()) {
                        ((ViewHolderMessageChat) holder).urlContactMessageImage.setImageResource(R.drawable.ic_folder_incoming_list);
                    } else {
                        ((ViewHolderMessageChat) holder).urlContactMessageImage.setImageResource(R.drawable.ic_folder_list);
                    }
                    ((ViewHolderMessageChat) holder).urlContactMessageDescription.setText(androidMessage.getRichLinkMessage().getFolderContent());
                }
            } else {
                if(androidMessage.getRichLinkMessage()!=null && androidMessage.getRichLinkMessage().isChat()){

                    ((ViewHolderMessageChat) holder).urlContactMessageImage.setVisibility(View.GONE);
                    ((ViewHolderMessageChat) holder).urlContactMessageGroupAvatarLayout.setVisibility(View.VISIBLE);

                    long numParticipants = androidMessage.getRichLinkMessage().getNumParticipants();
                    if(numParticipants!=-1){
                        holder.urlContactMessageText.setOnClickListener(this);
                        holder.urlContactMessageText.setOnLongClickListener(this);

                        ((ViewHolderMessageChat) holder).urlContactMessageTitle.setVisibility(View.VISIBLE);

                        ((ViewHolderMessageChat) holder).urlContactMessageTitle.setText(androidMessage.getRichLinkMessage().getTitle());
                        ((ViewHolderMessageChat) holder).urlContactMessageTitle.setMaxLines(1);
                        ((ViewHolderMessageChat) holder).urlContactMessageDescription.setVisibility(View.VISIBLE);

                        ((ViewHolderMessageChat) holder).urlContactMessageDescription.setText(context.getString(R.string.number_of_participants, numParticipants));
                        ((ViewHolderMessageChat) holder).urlContactMessageGroupAvatar.setImageDrawable(context.getDrawable(R.drawable.calls));
//                        createGroupChatAvatar(holder, androidMessage.getRichLinkMessage().getTitle(), false);
                    }
                    else{
                        if (isOnline(context)) {
                            if(isMultipleSelect()){
                                ((ViewHolderMessageChat) holder).itemLayout.setOnClickListener(this);
                                ((ViewHolderMessageChat) holder).urlContactMessageText.setOnClickListener(this);
                            }else{
                                ((ViewHolderMessageChat) holder).itemLayout.setOnClickListener(null);
                                ((ViewHolderMessageChat) holder).urlContactMessageText.setOnClickListener(null);
                            }
                        }else{
                            ((ViewHolderMessageChat) holder).itemLayout.setOnClickListener(null);
                            ((ViewHolderMessageChat) holder).urlContactMessageText.setOnClickListener(null);
                        }

                        ((ViewHolderMessageChat) holder).urlContactMessageTitle.setVisibility(View.VISIBLE);

                        ((ViewHolderMessageChat) holder).urlContactMessageTitle.setText(context.getString(R.string.invalid_chat_link));
                        ((ViewHolderMessageChat) holder).urlContactMessageTitle.setMaxLines(2);
                        ((ViewHolderMessageChat) holder).urlContactMessageDescription.setVisibility(View.INVISIBLE);

                        holder.urlContactMessageGroupAvatarLayout.setVisibility(View.GONE);
                    }
                }
                else{
                    logWarning("Chat-link error: richLinkMessage is NULL");
                }
            }

            checkMultiselectionMode(position, holder, false, message.getMsgId());

            if(!multipleSelect){
                if(positionClicked != INVALID_POSITION && positionClicked == position){
                    holder.forwardContactRichLinks.setEnabled(false);
                }else{
                    holder.forwardContactRichLinks.setEnabled(true);
                }
            }
        }

        checkReactionsInMessage(position, holder, chatRoom.getChatId(), androidMessage);
    }

    public void bindNormalMessage(ViewHolderMessageChat holder, AndroidMegaChatMessage androidMessage, int position) {
        MegaChatMessage message = androidMessage.getMessage();
        if (message.getUserHandle() == myUserHandle) {
            logDebug("MY message handle!!: " + message.getMsgId());
            holder.layoutAvatarMessages.setVisibility(View.GONE);
             holder.titleOwnMessage.setGravity(Gravity.RIGHT);
            if(context.getResources().getConfiguration().orientation == Configuration.ORIENTATION_LANDSCAPE){
                 holder.titleOwnMessage.setPadding(0,0,scaleWidthPx(PADDING_RIGHT_HOUR_OF_OWN_MESSAGE_LAND, outMetrics),0);
            }else{
                holder.titleOwnMessage.setPadding(0,0,scaleWidthPx(PADDING_RIGHT_HOUR_OF_OWN_MESSAGE_PORT, outMetrics),0);
            }

            if (messages.get(position - 1).getInfoToShow() != -1) {
                setInfoToShow(position, holder, true, messages.get(position -1).getInfoToShow(),
                        formatDate(context, message.getTimestamp(), DATE_SHORT_FORMAT),
                        formatTime(message));
            }

            holder.ownMessageLayout.setVisibility(View.VISIBLE);
            holder.contactMessageLayout.setVisibility(View.GONE);
            holder.ownManagementMessageLayout.setVisibility(View.GONE);
            holder.contentOwnMessageLayout.setVisibility(View.VISIBLE);

            //Forward element (own message)
            holder.forwardOwnRichLinks.setVisibility(View.GONE);
            holder.forwardOwnPortrait.setVisibility(View.GONE);
            holder.forwardOwnLandscape.setVisibility(View.GONE);
            holder.forwardOwnFile.setVisibility(View.GONE);
            holder.forwardOwnContact.setVisibility(View.GONE);

            String messageContent = "";

            if (message.getContent() != null) {
                messageContent = converterShortCodes(message.getContent());
            }

            int lastPosition = messages.size();

            if (lastPosition == position) {

                if (MegaChatApi.hasUrl(messageContent)) {

                    if(((ChatActivityLollipop)context).checkMegaLink(message)==-1) {
                        logDebug("Is a link - not from MEGA");

                        if (MegaApplication.isShowRichLinkWarning()) {
                            logWarning("SDK - show link rich warning");
                            if (((ChatActivityLollipop) context).showRichLinkWarning == RICH_WARNING_TRUE) {
                                logWarning("ANDROID - show link rich warning");

                                holder.urlOwnMessageLayout.setVisibility(View.VISIBLE);
                                holder.urlOwnMessageText.setText(getFormattedText(messageContent));
                                holder.urlOwnMessageTitle.setVisibility(View.VISIBLE);
                                holder.urlOwnMessageTitle.setText(context.getString(R.string.title_enable_rich_links));
                                holder.urlOwnMessageTitle.setMaxLines(10);

                                holder.urlOwnMessageDescription.setText(context.getString(R.string.text_enable_rich_links));
                                holder.urlOwnMessageDescription.setMaxLines(30);

                                holder.urlOwnMessageImage.setVisibility(View.VISIBLE);
                                holder.urlOwnMessageGroupAvatarLayout.setVisibility(View.GONE);

                                holder.urlOwnMessageImage.setImageDrawable(ContextCompat.getDrawable(context, R.drawable.ic_rich_link));

                                holder.urlOwnMessageIcon.setVisibility(View.GONE);

                                holder.alwaysAllowRichLinkButton.setOnClickListener(this);
                                holder.alwaysAllowRichLinkButton.setTag(holder);

                                holder.notNowRichLinkButton.setOnClickListener(this);
                                holder.notNowRichLinkButton.setTag(holder);

                                holder.contentOwnMessageText.setVisibility(View.GONE);
                                holder.previewFrameLand.setVisibility(View.GONE);
                                holder.previewFramePort.setVisibility(View.GONE);

                                holder.contentOwnMessageFileLayout.setVisibility(View.GONE);
                                holder.contentOwnMessageContactLayout.setVisibility(View.GONE);

                                holder.urlOwnMessageWarningButtonsLayout.setVisibility(View.VISIBLE);
                                ((ChatActivityLollipop) context).hideKeyboard();
                                holder.urlOwnMessageDisableButtonsLayout.setVisibility(View.GONE);

                                int notNowCounter = MegaApplication.getCounterNotNowRichLinkWarning();

                                if(notNowCounter>=3){
                                    holder.neverRichLinkButton.setVisibility(View.VISIBLE);
                                    holder.neverRichLinkButton.setOnClickListener(this);
                                    holder.neverRichLinkButton.setTag(holder);
                                } else {
                                    holder.neverRichLinkButton.setVisibility(View.GONE);
                                    holder.neverRichLinkButton.setOnClickListener(null);
                                }

                                return;
                            } else if (((ChatActivityLollipop) context).showRichLinkWarning == RICH_WARNING_CONFIRMATION) {
                                logWarning("ANDROID - show link disable rich link confirmation");

                                holder.urlOwnMessageLayout.setVisibility(View.VISIBLE);
                                holder.urlOwnMessageText.setText(getFormattedText(messageContent));
                                holder.urlOwnMessageTitle.setVisibility(View.VISIBLE);
                                holder.urlOwnMessageTitle.setText(context.getString(R.string.title_confirmation_disable_rich_links));
                                holder.urlOwnMessageTitle.setMaxLines(10);

                                holder.urlOwnMessageDescription.setText(context.getString(R.string.text_confirmation_disable_rich_links));
                                holder.urlOwnMessageDescription.setMaxLines(30);

                                holder.urlOwnMessageImage.setVisibility(View.VISIBLE);
                                ((ViewHolderMessageChat) holder).urlOwnMessageGroupAvatarLayout.setVisibility(View.GONE);
                                holder.urlOwnMessageImage.setImageDrawable(ContextCompat.getDrawable(context, R.drawable.ic_rich_link));

                                holder.urlOwnMessageIcon.setVisibility(View.GONE);

                                holder.noDisableButton.setOnClickListener(this);
                                holder.noDisableButton.setTag(holder);

                                holder.yesDisableButton.setOnClickListener(this);
                                holder.yesDisableButton.setTag(holder);

                                holder.contentOwnMessageText.setVisibility(View.GONE);
                                holder.previewFrameLand.setVisibility(View.GONE);
                                holder.previewFramePort.setVisibility(View.GONE);

                                holder.contentOwnMessageFileLayout.setVisibility(View.GONE);
                                holder.contentOwnMessageContactLayout.setVisibility(View.GONE);

                                holder.urlOwnMessageWarningButtonsLayout.setVisibility(View.GONE);
                                holder.urlOwnMessageDisableButtonsLayout.setVisibility(View.VISIBLE);
                            }
                        }
                    }
                    else{
                        logWarning("It a MEGA link: wait for info update");
                    }
                }
            }
            if (message.isEdited()) {
                logDebug("MY Message is edited");

                holder.contentOwnMessageLayout.setVisibility(View.VISIBLE);
                holder.contentOwnMessageText.setVisibility(View.VISIBLE);

                holder.previewFrameLand.setVisibility(View.GONE);
                holder.previewFramePort.setVisibility(View.GONE);

                holder.contentOwnMessageFileLayout.setVisibility(View.GONE);
                holder.contentOwnMessageVoiceClipLayout.setVisibility(View.GONE);
                holder.contentOwnMessageContactLayout.setVisibility(View.GONE);

                int status = message.getStatus();

                if ((status == MegaChatMessage.STATUS_SERVER_REJECTED) || (status == MegaChatMessage.STATUS_SENDING_MANUAL)) {
                    logDebug("Show triangle retry!");
                    holder.contentOwnMessageText.setBackground(ContextCompat.getDrawable(context, R.drawable.light_rounded_chat_own_message));
                    holder.triangleIcon.setVisibility(View.VISIBLE);
                    holder.retryAlert.setVisibility(View.VISIBLE);
                }else if((status==MegaChatMessage.STATUS_SENDING)){
                    logDebug("Status not received by server: " + message.getStatus());
                    holder.contentOwnMessageText.setBackground(ContextCompat.getDrawable(context, R.drawable.light_rounded_chat_own_message));
                    holder.triangleIcon.setVisibility(View.GONE);
                    holder.retryAlert.setVisibility(View.GONE);
                }else{
                    logDebug("Status: "+message.getStatus());
                    isRemovingTextMessage(position, holder, message);
                    holder.triangleIcon.setVisibility(View.GONE);
                    holder.retryAlert.setVisibility(View.GONE);
                }

                Spannable content = new SpannableString(messageContent);
                content.setSpan(new ForegroundColorSpan(ContextCompat.getColor(context, R.color.white)), 0, content.length(), Spannable.SPAN_EXCLUSIVE_EXCLUSIVE);
                holder.contentOwnMessageText.setText(content + " ");

                Spannable edited = new SpannableString(context.getString(R.string.edited_message_text));
                edited.setSpan(new RelativeSizeSpan(0.70f), 0, edited.length(), Spannable.SPAN_EXCLUSIVE_EXCLUSIVE);
                edited.setSpan(new ForegroundColorSpan(ContextCompat.getColor(context, R.color.white)), 0, edited.length(), Spannable.SPAN_EXCLUSIVE_EXCLUSIVE);
                edited.setSpan(new android.text.style.StyleSpan(Typeface.ITALIC), 0, edited.length(), Spannable.SPAN_EXCLUSIVE_EXCLUSIVE);
                holder.contentOwnMessageText.setText(getFormattedText(holder.contentOwnMessageText.getText().toString()));
                holder.contentOwnMessageText.append(edited);

                checkEmojiSize(messageContent, holder.contentOwnMessageText);

                if (isOnline(context)) {
                    if(isMultipleSelect()){
                        holder.contentOwnMessageText.setLinksClickable(false);
                    }else{
                        holder.contentOwnMessageText.setLinksClickable(true);
                        Linkify.addLinks(holder.contentOwnMessageText, Linkify.WEB_URLS);
                        holder.contentOwnMessageText.setLinkTextColor(ContextCompat.getColor(context, R.color.white));
                    }
                }else{
                    holder.contentOwnMessageText.setLinksClickable(false);
                }

                checkMultiselectionMode(position, holder, true, message.getMsgId());

            }else if (message.isDeleted()) {
                logDebug("MY Message is deleted");
                holder.contentOwnMessageLayout.setVisibility(View.GONE);
                holder.ownManagementMessageText.setTextColor(ContextCompat.getColor(context, R.color.accentColor));
                holder.ownManagementMessageText.setText(context.getString(R.string.text_deleted_message));

                holder.ownManagementMessageLayout.setVisibility(View.GONE);

                holder.previewFrameLand.setVisibility(View.GONE);
                holder.contentOwnMessageThumbLand.setVisibility(View.GONE);
                holder.previewFramePort.setVisibility(View.GONE);
                holder.contentOwnMessageThumbPort.setVisibility(View.GONE);

                holder.gradientOwnMessageThumbPort.setVisibility(View.GONE);
                holder.videoIconOwnMessageThumbPort.setVisibility(View.GONE);
                holder.videoTimecontentOwnMessageThumbPort.setVisibility(View.GONE);

                holder.gradientOwnMessageThumbLand.setVisibility(View.GONE);
                holder.videoIconOwnMessageThumbLand.setVisibility(View.GONE);
                holder.videoTimecontentOwnMessageThumbLand.setVisibility(View.GONE);

                holder.contentOwnMessageFileLayout.setVisibility(View.GONE);
                holder.contentOwnMessageVoiceClipLayout.setVisibility(View.GONE);
                holder.contentOwnMessageContactLayout.setVisibility(View.GONE);

            } else {
                logDebug("Message not edited not deleted");

                holder.contentOwnMessageLayout.setVisibility(View.VISIBLE);
                holder.ownManagementMessageLayout.setVisibility(View.GONE);
                holder.contentOwnMessageText.setVisibility(View.VISIBLE);

                holder.previewFrameLand.setVisibility(View.GONE);
                holder.previewFramePort.setVisibility(View.GONE);

                holder.contentOwnMessageFileLayout.setVisibility(View.GONE);
                holder.contentOwnMessageVoiceClipLayout.setVisibility(View.GONE);
                holder.contentOwnMessageContactLayout.setVisibility(View.GONE);

                int status = message.getStatus();
                if ((status == MegaChatMessage.STATUS_SERVER_REJECTED) || (status == MegaChatMessage.STATUS_SENDING_MANUAL)) {
                    logDebug("Show triangle retry!");
                    holder.contentOwnMessageText.setTextColor(ContextCompat.getColor(context, R.color.white));
                    holder.contentOwnMessageText.setBackground(ContextCompat.getDrawable(context, R.drawable.light_rounded_chat_own_message));
                    holder.triangleIcon.setVisibility(View.VISIBLE);
                    holder.retryAlert.setVisibility(View.VISIBLE);

                } else if ((status == MegaChatMessage.STATUS_SENDING)) {
                    holder.contentOwnMessageText.setTextColor(ContextCompat.getColor(context, R.color.white));
                    holder.contentOwnMessageText.setBackground(ContextCompat.getDrawable(context, R.drawable.light_rounded_chat_own_message));
                    holder.triangleIcon.setVisibility(View.GONE);
                    holder.retryAlert.setVisibility(View.GONE);

                } else {
                    logDebug("Status: " + message.getStatus());
                    isRemovingTextMessage(position, holder, message);
                    holder.contentOwnMessageText.setTextColor(ContextCompat.getColor(context, R.color.white));
                    holder.triangleIcon.setVisibility(View.GONE);
                    holder.retryAlert.setVisibility(View.GONE);
                }

                checkEmojiSize(messageContent, holder.contentOwnMessageText);
                holder.contentOwnMessageText.setText(getFormattedText(messageContent));
                if (isOnline(context)) {
                    if(isMultipleSelect()){
                        holder.contentOwnMessageText.setLinksClickable(false);
                    }else{
                        holder.contentOwnMessageText.setLinksClickable(true);
                        Linkify.addLinks(holder.contentOwnMessageText, Linkify.WEB_URLS);
                        holder.contentOwnMessageText.setLinkTextColor(ContextCompat.getColor(context, R.color.white));
                    }
                }else {
                    holder.contentOwnMessageText.setLinksClickable(false);
                }

                checkMultiselectionMode(position, holder, true, message.getMsgId());
            }

            interceptLinkClicks(context, holder.contentOwnMessageText);
        } else {
            long userHandle = message.getUserHandle();
            logDebug("Contact message!!: " + userHandle);

            setContactMessageName(position, holder, userHandle, true);

            if(context.getResources().getConfiguration().orientation == Configuration.ORIENTATION_LANDSCAPE){
                holder.titleContactMessage.setPadding(scaleWidthPx(CONTACT_MESSAGE_LAND,outMetrics),0,0,0);
            }else{
                holder.titleContactMessage.setPadding(scaleWidthPx(CONTACT_MESSAGE_PORT, outMetrics),0,0,0);
            }

            //forward element (contact message)
            holder.forwardContactRichLinks.setVisibility(View.GONE);
            holder.forwardContactContact.setVisibility(View.GONE);
            holder.forwardContactPreviewLandscape.setVisibility(View.GONE);
            holder.forwardContactPreviewPortrait.setVisibility(View.GONE);
            holder.forwardContactFile.setVisibility(View.GONE);

            if (messages.get(position - 1).getInfoToShow() != -1) {
                setInfoToShow(position, holder, false, messages.get(position -1).getInfoToShow(),
                        formatDate(context, message.getTimestamp(), DATE_SHORT_FORMAT),
                        formatTime(message));
            }

            holder.ownMessageLayout.setVisibility(View.GONE);
            holder.contactMessageLayout.setVisibility(View.VISIBLE);

            holder.contactManagementMessageLayout.setVisibility(View.GONE);
            holder.contentContactMessageLayout.setVisibility(View.VISIBLE);

            holder.contentContactMessageVoiceClipLayout.setVisibility(View.GONE);

            if (messages.get(position - 1).isShowAvatar() && !isMultipleSelect()) {
                ((ViewHolderMessageChat) holder).layoutAvatarMessages.setVisibility(View.VISIBLE);
                setContactAvatar(((ViewHolderMessageChat) holder), userHandle, ((ViewHolderMessageChat) holder).fullNameTitle);
            } else {
                holder.layoutAvatarMessages.setVisibility(View.GONE);
            }

            if (message.isEdited()) {
                logDebug("Message is edited");

                String messageContent = "";
                if (message.getContent() != null) {
                    messageContent = converterShortCodes(message.getContent());
                }
                ((ViewHolderMessageChat) holder).contentContactMessageText.setVisibility(View.VISIBLE);
                ((ViewHolderMessageChat) holder).urlContactMessageLayout.setVisibility(View.GONE);

                ((ViewHolderMessageChat) holder).contentContactMessageAttachLayout.setVisibility(View.GONE);
                ((ViewHolderMessageChat) holder).contentContactMessageContactLayout.setVisibility(View.GONE);


                Spannable content = new SpannableString(messageContent);
                content.setSpan(new ForegroundColorSpan(ContextCompat.getColor(context, R.color.primary_text)), 0, content.length(), Spannable.SPAN_EXCLUSIVE_EXCLUSIVE);
                holder.contentContactMessageText.setText(content + " ");

                Spannable edited = new SpannableString(context.getString(R.string.edited_message_text));
                edited.setSpan(new RelativeSizeSpan(0.70f), 0, edited.length(), Spannable.SPAN_EXCLUSIVE_EXCLUSIVE);
                edited.setSpan(new ForegroundColorSpan(ContextCompat.getColor(context, R.color.primary_text)), 0, edited.length(), Spannable.SPAN_EXCLUSIVE_EXCLUSIVE);
                edited.setSpan(new android.text.style.StyleSpan(Typeface.ITALIC), 0, edited.length(), Spannable.SPAN_EXCLUSIVE_EXCLUSIVE);
                holder.contentContactMessageText.setText(getFormattedText(holder.contentContactMessageText.getText().toString()));
                holder.contentContactMessageText.append(edited);

                if (isOnline(context)) {
                    if(isMultipleSelect()){
                        ((ViewHolderMessageChat) holder).contentContactMessageText.setLinksClickable(false);
                    }else {
                        Linkify.addLinks(((ViewHolderMessageChat) holder).contentContactMessageText, Linkify.WEB_URLS);
                        ((ViewHolderMessageChat) holder).contentContactMessageText.setLinksClickable(true);
                    }
                } else {
                    ((ViewHolderMessageChat) holder).contentContactMessageText.setLinksClickable(false);
                }

                checkMultiselectionMode(position, holder, false, message.getMsgId());

            }else if (message.isDeleted()) {
                logDebug("Message is deleted");

                ((ViewHolderMessageChat) holder).contentContactMessageLayout.setVisibility(View.GONE);
                ((ViewHolderMessageChat) holder).contactMessageLayout.setVisibility(View.GONE);

                ((ViewHolderMessageChat) holder).contactManagementMessageLayout.setVisibility(View.GONE);
                ((ViewHolderMessageChat) holder).nameContactText.setVisibility(View.GONE);
                ((ViewHolderMessageChat) holder).contentContactMessageThumbLand.setVisibility(View.GONE);


                ((ViewHolderMessageChat) holder).gradientContactMessageThumbLand.setVisibility(View.GONE);
                ((ViewHolderMessageChat) holder).videoIconContactMessageThumbLand.setVisibility(View.GONE);
                ((ViewHolderMessageChat) holder).videoTimecontentContactMessageThumbLand.setVisibility(View.GONE);

                ((ViewHolderMessageChat) holder).contentContactMessageThumbPort.setVisibility(View.GONE);

                ((ViewHolderMessageChat) holder).gradientContactMessageThumbPort.setVisibility(View.GONE);
                ((ViewHolderMessageChat) holder).videoIconContactMessageThumbPort.setVisibility(View.GONE);
                ((ViewHolderMessageChat) holder).videoTimecontentContactMessageThumbPort.setVisibility(View.GONE);

                ((ViewHolderMessageChat) holder).contentContactMessageAttachLayout.setVisibility(View.GONE);
                ((ViewHolderMessageChat) holder).contentContactMessageContactLayout.setVisibility(View.GONE);

                if (chatRoom != null && chatRoom.isGroup()) {
                    String textToShow = String.format(context.getString(R.string.text_deleted_message_by), toCDATA(((ViewHolderMessageChat) holder).fullNameTitle));
                    try {
                        textToShow = textToShow.replace("[A]", "<font color=\'#00BFA5\'>");
                        textToShow = textToShow.replace("[/A]", "</font>");
                        textToShow = textToShow.replace("[B]", "<font color=\'#060000\'>");
                        textToShow = textToShow.replace("[/B]", "</font>");
                    } catch (Exception e) {
                    }
                    Spanned result = null;
                    if (android.os.Build.VERSION.SDK_INT >= android.os.Build.VERSION_CODES.N) {
                        result = Html.fromHtml(textToShow, Html.FROM_HTML_MODE_LEGACY);
                    } else {
                        result = Html.fromHtml(textToShow);
                    }
                    ((ViewHolderMessageChat) holder).contactManagementMessageText.setText(result);
                } else {
                    ((ViewHolderMessageChat) holder).contactManagementMessageText.setTextColor(ContextCompat.getColor(context, R.color.accentColor));
                    ((ViewHolderMessageChat) holder).contactManagementMessageText.setText(context.getString(R.string.text_deleted_message));
                }
            } else {

                ((ViewHolderMessageChat) holder).ownMessageLayout.setVisibility(View.GONE);
                ((ViewHolderMessageChat) holder).contactMessageLayout.setVisibility(View.VISIBLE);

                ((ViewHolderMessageChat) holder).contactManagementMessageLayout.setVisibility(View.GONE);
                ((ViewHolderMessageChat) holder).contentContactMessageLayout.setVisibility(View.VISIBLE);

                String messageContent = "";

                ((ViewHolderMessageChat) holder).contentContactMessageText.setVisibility(View.VISIBLE);

                ((ViewHolderMessageChat) holder).contentContactMessageAttachLayout.setVisibility(View.GONE);
                ((ViewHolderMessageChat) holder).urlContactMessageLayout.setVisibility(View.GONE);

                ((ViewHolderMessageChat) holder).contentContactMessageContactLayout.setVisibility(View.GONE);


                if (message.getContent() != null) {
                    messageContent = message.getContent();
                }

                checkEmojiSize(messageContent, holder.contentContactMessageText);

                //Color always status SENT
                ((ViewHolderMessageChat) holder).contentContactMessageText.setTextColor(ContextCompat.getColor(context, R.color.primary_text));
                holder.contentContactMessageText.setText(getFormattedText(messageContent));

                if (isOnline(context)) {
                    if(isMultipleSelect()){
                        ((ViewHolderMessageChat) holder).contentContactMessageText.setLinksClickable(false);
                    }else{
                        Linkify.addLinks(((ViewHolderMessageChat) holder).contentContactMessageText, Linkify.WEB_URLS);
                        ((ViewHolderMessageChat) holder).contentContactMessageText.setLinksClickable(true);
                    }
                } else {
                    ((ViewHolderMessageChat) holder).contentContactMessageText.setLinksClickable(false);
                }

                checkMultiselectionMode(position, holder, false, message.getMsgId());
            }

            interceptLinkClicks(context, holder.contentContactMessageText);
        }

        checkReactionsInMessage(position, holder, chatRoom.getChatId(), androidMessage);
    }

    private void checkEmojiSize(String message, EmojiTextView textView) {
        if (EmojiManager.getInstance().isOnlyEmojis(message)) {
            int numEmojis = EmojiManager.getInstance().getNumEmojis(message);
            textView.setLineSpacing(1, 1.2f);
            switch (numEmojis) {
                case 1: {
                    textView.setEmojiSize(px2dp(EMOJI_SIZE_EXTRA_HIGH, outMetrics));
                    break;
                }
                case 2: {
                    textView.setEmojiSize(px2dp(EMOJI_SIZE_HIGH, outMetrics));
                    break;
                }
                case 3: {
                    textView.setEmojiSize(px2dp(EMOJI_SIZE_MEDIUM, outMetrics));
                    break;
                }
                default: {
                    textView.setEmojiSize(px2dp(EMOJI_SIZE, outMetrics));
                    break;
                }
            }
        } else {
            textView.setLineSpacing(1, 1.0f);
            textView.setEmojiSize(px2dp(EMOJI_SIZE, outMetrics));
        }
    }

    public void bindNodeAttachmentMessage(ViewHolderMessageChat holder, AndroidMegaChatMessage androidMessage, int position) {
        logDebug("position: " + position);

        MegaChatMessage message = androidMessage.getMessage();
        MegaNodeList nodeList = message.getMegaNodeList();
        if (nodeList != null && nodeList.size() == 1 && nodeList.get(0) != null
                && MimeTypeList.typeForName(nodeList.get(0).getName()).isGIF()) {
            bindGiphyOrGifMessage(holder, androidMessage, position, false);
            return;
        }

        if (message.getUserHandle() == myUserHandle) {
            logDebug("MY message!!");
            holder.layoutAvatarMessages.setVisibility(View.GONE);

            holder.titleOwnMessage.setGravity(Gravity.RIGHT);
            if(context.getResources().getConfiguration().orientation == Configuration.ORIENTATION_LANDSCAPE){
                holder.titleOwnMessage.setPadding(0,0,scaleWidthPx(PADDING_RIGHT_HOUR_OF_OWN_MESSAGE_LAND, outMetrics),0);
            }else{
                holder.titleOwnMessage.setPadding(0,0,scaleWidthPx(PADDING_RIGHT_HOUR_OF_OWN_MESSAGE_PORT, outMetrics),0);
            }
            logDebug("MY message handle!!: " + message.getMsgId());
            if (messages.get(position - 1).getInfoToShow() != -1) {
                setInfoToShow(position, holder, true, messages.get(position -1).getInfoToShow(),
                        formatDate(context, message.getTimestamp(), DATE_SHORT_FORMAT),
                        formatTime(message));
            }

            holder.ownMessageLayout.setVisibility(View.VISIBLE);
            holder.contactMessageLayout.setVisibility(View.GONE);
            holder.contentOwnMessageLayout.setVisibility(View.VISIBLE);
            holder.ownManagementMessageLayout.setVisibility(View.GONE);
            holder.contentOwnMessageText.setVisibility(View.GONE);
            holder.urlOwnMessageLayout.setVisibility(View.GONE);

            //Forward element(own message):
            if (cC.isInAnonymousMode() || isMultipleSelect()) {
                holder.forwardOwnFile.setVisibility(View.GONE);
            }
            else {
                holder.forwardOwnFile.setVisibility(View.VISIBLE);
                holder.forwardOwnFile.setOnClickListener(this);
            }

            holder.forwardOwnPortrait.setVisibility(View.GONE);
            holder.forwardOwnLandscape.setVisibility(View.GONE);
            holder.forwardOwnRichLinks.setVisibility(View.GONE);
            holder.forwardOwnContact.setVisibility(View.GONE);

            holder.previewFrameLand.setVisibility(View.GONE);
            holder.previewFramePort.setVisibility(View.GONE);

            holder.contentOwnMessageFileLayout.setVisibility(View.VISIBLE);
            holder.contentOwnMessageVoiceClipLayout.setVisibility(View.GONE);
            holder.contentOwnMessageContactLayout.setVisibility(View.GONE);

            int status = message.getStatus();
            logDebug("Status: " + message.getStatus());
            if ((status == MegaChatMessage.STATUS_SERVER_REJECTED) || (status == MegaChatMessage.STATUS_SENDING_MANUAL)) {
                holder.contentOwnMessageFileLayout.setBackground(ContextCompat.getDrawable(context, R.drawable.light_rounded_chat_own_message));
            }else if (status == MegaChatMessage.STATUS_SENDING) {
                holder.contentOwnMessageFileLayout.setBackground(ContextCompat.getDrawable(context, R.drawable.light_rounded_chat_own_message));
            }else {
                holder.contentOwnMessageFileLayout.setBackground(ContextCompat.getDrawable(context, R.drawable.dark_rounded_chat_own_message));
            }

            holder.contentOwnMessageFileThumb.setVisibility(View.VISIBLE);
            holder.contentOwnMessageFileName.setVisibility(View.VISIBLE);
            holder.contentOwnMessageFileSize.setVisibility(View.VISIBLE);

            checkMultiselectionMode(position, holder, true, message.getMsgId());

            if (!multipleSelect) {
                if (positionClicked != INVALID_POSITION && positionClicked == position) {
                    holder.forwardOwnFile.setEnabled(false);
                    holder.forwardOwnPortrait.setEnabled(false);
                    holder.forwardOwnLandscape.setEnabled(false);
                } else {
                    holder.forwardOwnFile.setEnabled(true);
                    holder.forwardOwnPortrait.setEnabled(true);
                    holder.forwardOwnLandscape.setEnabled(true);
                }
            }

            if (nodeList != null) {
                if (nodeList.size() == 1) {
                    MegaNode node = nodeList.get(0);

                    logDebug("Node Handle: " + node.getHandle());

                    if (context.getResources().getConfiguration().orientation == Configuration.ORIENTATION_LANDSCAPE) {
                        logDebug("Landscape configuration");
                        float width = TypedValue.applyDimension(TypedValue.COMPLEX_UNIT_DIP, MAX_WIDTH_FILENAME_LAND, context.getResources().getDisplayMetrics());
                        holder.contentOwnMessageFileName.setMaxWidth((int) width);
                        holder.contentOwnMessageFileSize.setMaxWidth((int) width);
                    } else {
                        logDebug("Portrait configuration");
                        float width = TypedValue.applyDimension(TypedValue.COMPLEX_UNIT_DIP, MAX_WIDTH_FILENAME_PORT, context.getResources().getDisplayMetrics());
                        holder.contentOwnMessageFileName.setMaxWidth((int) width);
                        holder.contentOwnMessageFileSize.setMaxWidth((int) width);
                    }
                    holder.contentOwnMessageFileName.setText(node.getName());

                    long nodeSize = node.getSize();
                    holder.contentOwnMessageFileSize.setText(getSizeString(nodeSize));
                    holder.contentOwnMessageFileThumb.setImageResource(MimeTypeList.typeForName(node.getName()).getIconResourceId());

                    Bitmap preview = null;
                    if (node.hasPreview()) {

                        preview = getPreviewFromCache(node);
                        if (preview != null) {
                            previewCache.put(node.getHandle(), preview);
                            setOwnPreview(holder, preview, node);
                            if ((status == MegaChatMessage.STATUS_SERVER_REJECTED) || (status == MegaChatMessage.STATUS_SENDING_MANUAL)) {
                                setErrorStateOnPreview(holder, preview);
                            }

                        } else {
                            if ((status == MegaChatMessage.STATUS_SERVER_REJECTED) || (status == MegaChatMessage.STATUS_SENDING_MANUAL)) {
                                holder.errorUploadingFile.setVisibility(View.VISIBLE);
                                holder.retryAlert.setVisibility(View.VISIBLE);
                                holder.forwardOwnFile.setVisibility(View.GONE);
                                holder.forwardOwnPortrait.setVisibility(View.GONE);
                                holder.forwardOwnLandscape.setVisibility(View.GONE);
                            }

                            long msgId = message.getMsgId() != MEGACHAT_INVALID_HANDLE ? message.getMsgId() : message.getTempId();
                            try {
                                new MegaChatLollipopAdapter.ChatPreviewAsyncTask(holder, msgId).execute(node);
                            } catch (Exception ex) {
                                //Too many AsyncTasks
                                logError("Too many AsyncTasks", ex);
                            }


                        }
                    } else {
                        logWarning("Node has no preview on servers");

                        preview = getPreviewFromCache(node);
                        if (preview != null) {

                            previewCache.put(node.getHandle(), preview);
                            if (preview.getWidth() < preview.getHeight()) {
                                setBitmapAndUpdateDimensions(holder.contentOwnMessageThumbPort, preview);

                                if (MimeTypeList.typeForName(node.getName()).isPdf()) {
                                    logDebug("Is pfd preview");
                                    holder.iconOwnTypeDocPortraitPreview.setVisibility(View.VISIBLE);
                                    holder.gradientOwnMessageThumbPort.setVisibility(View.GONE);
                                    holder.videoIconOwnMessageThumbPort.setVisibility(View.GONE);
                                    holder.videoTimecontentOwnMessageThumbPort.setVisibility(View.GONE);

                                } else if (MimeTypeList.typeForName(node.getName()).isVideo()) {
                                    logDebug("Is video preview");
                                    holder.gradientOwnMessageThumbPort.setVisibility(View.VISIBLE);
                                    holder.videoIconOwnMessageThumbPort.setVisibility(View.VISIBLE);
                                    holder.videoTimecontentOwnMessageThumbPort.setText(timeVideo(node));
                                    holder.videoTimecontentOwnMessageThumbPort.setVisibility(View.VISIBLE);
                                    holder.iconOwnTypeDocPortraitPreview.setVisibility(View.GONE);

                                } else {
                                    holder.iconOwnTypeDocPortraitPreview.setVisibility(View.GONE);
                                    holder.gradientOwnMessageThumbPort.setVisibility(View.GONE);
                                    holder.videoIconOwnMessageThumbPort.setVisibility(View.GONE);
                                    holder.videoTimecontentOwnMessageThumbPort.setVisibility(View.GONE);
                                }

                                holder.previewFramePort.setVisibility(View.VISIBLE);
                                holder.contentOwnMessageThumbPort.setVisibility(View.VISIBLE);
                                holder.contentOwnMessageFileLayout.setVisibility(View.GONE);
                                holder.previewFrameLand.setVisibility(View.GONE);
                                holder.contentOwnMessageThumbLand.setVisibility(View.GONE);
                                holder.errorUploadingLandscape.setVisibility(View.GONE);
                                holder.transparentCoatingLandscape.setVisibility(View.GONE);

                                if ((status == MegaChatMessage.STATUS_SERVER_REJECTED) || (status == MegaChatMessage.STATUS_SENDING_MANUAL)) {
                                    holder.errorUploadingPortrait.setVisibility(View.VISIBLE);
                                    holder.transparentCoatingPortrait.setVisibility(View.VISIBLE);
                                    holder.retryAlert.setVisibility(View.VISIBLE);

                                    holder.forwardOwnFile.setVisibility(View.GONE);
                                    holder.forwardOwnPortrait.setVisibility(View.GONE);
                                    holder.forwardOwnLandscape.setVisibility(View.GONE);

                                } else {
                                    holder.errorUploadingPortrait.setVisibility(View.GONE);
                                    holder.transparentCoatingPortrait.setVisibility(View.GONE);
                                    holder.retryAlert.setVisibility(View.GONE);

                                    if (cC.isInAnonymousMode() || isMultipleSelect()) {
                                        holder.forwardOwnPortrait.setVisibility(View.GONE);
                                    } else {
                                        holder.forwardOwnPortrait.setVisibility(View.VISIBLE);
                                        holder.forwardOwnPortrait.setOnClickListener(this);
                                    }
                                    holder.forwardOwnFile.setVisibility(View.GONE);
                                    holder.forwardOwnLandscape.setVisibility(View.GONE);
                                }

                                holder.errorUploadingFile.setVisibility(View.GONE);

                                holder.gradientOwnMessageThumbLand.setVisibility(View.GONE);
                                holder.videoIconOwnMessageThumbLand.setVisibility(View.GONE);
                                holder.videoTimecontentOwnMessageThumbLand.setVisibility(View.GONE);

                            } else {
                                setBitmapAndUpdateDimensions(holder.contentOwnMessageThumbLand, preview);

                                if (MimeTypeList.typeForName(node.getName()).isPdf()) {
                                    logDebug("Is pfd preview");
                                    holder.iconOwnTypeDocLandPreview.setVisibility(View.VISIBLE);
                                    holder.gradientOwnMessageThumbLand.setVisibility(View.GONE);
                                    holder.videoIconOwnMessageThumbLand.setVisibility(View.GONE);
                                    holder.videoTimecontentOwnMessageThumbLand.setVisibility(View.GONE);

                                } else if (MimeTypeList.typeForName(node.getName()).isVideo()) {
                                    logDebug("Is video preview");
                                    holder.gradientOwnMessageThumbLand.setVisibility(View.VISIBLE);
                                    holder.videoIconOwnMessageThumbLand.setVisibility(View.VISIBLE);
                                    holder.videoTimecontentOwnMessageThumbLand.setText(timeVideo(node));
                                    holder.videoTimecontentOwnMessageThumbLand.setVisibility(View.VISIBLE);
                                    holder.iconOwnTypeDocLandPreview.setVisibility(View.GONE);

                                } else {
                                    holder.iconOwnTypeDocLandPreview.setVisibility(View.GONE);
                                    holder.gradientOwnMessageThumbLand.setVisibility(View.GONE);
                                    holder.videoIconOwnMessageThumbLand.setVisibility(View.GONE);
                                    holder.videoTimecontentOwnMessageThumbLand.setVisibility(View.GONE);
                                }

                                holder.previewFrameLand.setVisibility(View.VISIBLE);
                                holder.contentOwnMessageThumbLand.setVisibility(View.VISIBLE);
                                holder.contentOwnMessageFileLayout.setVisibility(View.GONE);
                                holder.previewFramePort.setVisibility(View.GONE);
                                holder.contentOwnMessageThumbPort.setVisibility(View.GONE);
                                holder.errorUploadingPortrait.setVisibility(View.GONE);
                                holder.transparentCoatingPortrait.setVisibility(View.GONE);

                                if ((status == MegaChatMessage.STATUS_SERVER_REJECTED) || (status == MegaChatMessage.STATUS_SENDING_MANUAL)) {
                                    holder.errorUploadingLandscape.setVisibility(View.VISIBLE);
                                    holder.transparentCoatingLandscape.setVisibility(View.VISIBLE);
                                    holder.retryAlert.setVisibility(View.VISIBLE);

                                    holder.forwardOwnFile.setVisibility(View.GONE);
                                    holder.forwardOwnPortrait.setVisibility(View.GONE);
                                    holder.forwardOwnLandscape.setVisibility(View.GONE);

                                } else {
                                    holder.errorUploadingLandscape.setVisibility(View.GONE);
                                    holder.transparentCoatingLandscape.setVisibility(View.GONE);
                                    holder.retryAlert.setVisibility(View.GONE);

                                    if (cC.isInAnonymousMode() || isMultipleSelect()) {
                                        holder.forwardOwnLandscape.setVisibility(View.GONE);
                                    }
                                    else {
                                        holder.forwardOwnLandscape.setVisibility(View.VISIBLE);
                                        holder.forwardOwnLandscape.setOnClickListener(this);
                                    }

                                    holder.forwardOwnFile.setVisibility(View.GONE);
                                    holder.forwardOwnPortrait.setVisibility(View.GONE);
                                }

                                holder.errorUploadingFile.setVisibility(View.GONE);
                                holder.gradientOwnMessageThumbPort.setVisibility(View.GONE);
                                holder.videoIconOwnMessageThumbPort.setVisibility(View.GONE);
                                holder.videoTimecontentOwnMessageThumbPort.setVisibility(View.GONE);
                            }
                        }else {
                            if ((status == MegaChatMessage.STATUS_SERVER_REJECTED) || (status == MegaChatMessage.STATUS_SENDING_MANUAL)) {
                                holder.errorUploadingFile.setVisibility(View.VISIBLE);
                                holder.retryAlert.setVisibility(View.VISIBLE);
                                holder.forwardOwnFile.setVisibility(View.GONE);
                                holder.forwardOwnPortrait.setVisibility(View.GONE);
                                holder.forwardOwnLandscape.setVisibility(View.GONE);
                            }
                            try {
                                new MegaChatLollipopAdapter.ChatLocalPreviewAsyncTask(((ViewHolderMessageChat) holder), message.getMsgId()).execute(node);

                            } catch (Exception ex) {
                                //Too many AsyncTasks
                                logError("Too many AsyncTasks", ex);
                            }
                        }
                    }
                } else {
                    long totalSize = 0;
                    int count = 0;
                    for (int i = 0; i < nodeList.size(); i++) {
                        MegaNode temp = nodeList.get(i);
                        count++;
                        logDebug("Node Handle: " + temp.getHandle());
                        totalSize = totalSize + temp.getSize();
                    }

                    holder.contentOwnMessageFileSize.setText(getSizeString(totalSize));

                    MegaNode node = nodeList.get(0);
                    holder.contentOwnMessageFileThumb.setImageResource(MimeTypeList.typeForName(node.getName()).getIconResourceId());
                    if (count == 1) {
                        holder.contentOwnMessageFileName.setText(node.getName());
                    } else {
                        holder.contentOwnMessageFileName.setText(context.getResources().getQuantityString(R.plurals.new_general_num_files, count, count));
                    }
                }
            }
        } else {
            long userHandle = message.getUserHandle();
            logDebug("Contact message!!: " + userHandle);

            setContactMessageName(position, holder, userHandle, true);

            if(context.getResources().getConfiguration().orientation == Configuration.ORIENTATION_LANDSCAPE){
                holder.titleContactMessage.setPadding(scaleWidthPx(CONTACT_MESSAGE_LAND,outMetrics),0,0,0);
            }else{
                holder.titleContactMessage.setPadding(scaleWidthPx(CONTACT_MESSAGE_PORT, outMetrics),0,0,0);
            }

            if (messages.get(position - 1).getInfoToShow() != -1) {
                setInfoToShow(position, holder, false, messages.get(position -1).getInfoToShow(),
                        formatDate(context, message.getTimestamp(), DATE_SHORT_FORMAT),
                        formatTime(message));
            }

            holder.ownMessageLayout.setVisibility(View.GONE);
            holder.contactMessageLayout.setVisibility(View.VISIBLE);
            holder.contentContactMessageLayout.setVisibility(View.VISIBLE);
            holder.contactManagementMessageLayout.setVisibility(View.GONE);

            holder.contentContactMessageVoiceClipLayout.setVisibility(View.GONE);
            if (messages.get(position - 1).isShowAvatar() && !isMultipleSelect()) {
                holder.layoutAvatarMessages.setVisibility(View.VISIBLE);
                setContactAvatar(holder, userHandle, ((ViewHolderMessageChat) holder).fullNameTitle);
            } else {
                holder.layoutAvatarMessages.setVisibility(View.GONE);
            }

            holder.contentContactMessageText.setVisibility(View.GONE);
            holder.urlContactMessageLayout.setVisibility(View.GONE);

            holder.contentContactMessageThumbLand.setVisibility(View.GONE);

            holder.gradientContactMessageThumbLand.setVisibility(View.GONE);
            holder.videoIconContactMessageThumbLand.setVisibility(View.GONE);
            holder.videoTimecontentContactMessageThumbLand.setVisibility(View.GONE);

            holder.contentContactMessageThumbPort.setVisibility(View.GONE);

            holder.gradientContactMessageThumbPort.setVisibility(View.GONE);
            holder.videoIconContactMessageThumbPort.setVisibility(View.GONE);
            holder.videoTimecontentContactMessageThumbPort.setVisibility(View.GONE);

            holder.contentContactMessageAttachLayout.setVisibility(View.VISIBLE);
            holder.contentContactMessageFile.setVisibility(View.VISIBLE);

            //Forward element (contact messages):
            if (cC.isInAnonymousMode() || isMultipleSelect()) {
                holder.forwardContactFile.setVisibility(View.GONE);
            }
            else {
                holder.forwardContactFile.setVisibility(View.VISIBLE);
                holder.forwardContactFile.setOnClickListener(this);
            }

            holder.forwardContactPreviewPortrait.setVisibility(View.GONE);
            holder.forwardContactPreviewLandscape.setVisibility(View.GONE);
            holder.forwardContactRichLinks.setVisibility(View.GONE);
            holder.forwardContactContact.setVisibility(View.GONE);

            holder.contentContactMessageFileThumb.setVisibility(View.VISIBLE);
            holder.contentContactMessageFileName.setVisibility(View.VISIBLE);
            holder.contentContactMessageFileSize.setVisibility(View.VISIBLE);
            holder.contentContactMessageContactLayout.setVisibility(View.GONE);

            checkMultiselectionMode(position, holder, false, message.getMsgId());

            if (!multipleSelect) {
                if (positionClicked != INVALID_POSITION && positionClicked == position) {
                    holder.forwardContactFile.setEnabled(false);
                    holder.forwardContactPreviewPortrait.setEnabled(false);
                    holder.forwardContactPreviewLandscape.setEnabled(false);
                } else {
                    holder.forwardContactFile.setEnabled(true);
                    holder.forwardContactPreviewPortrait.setEnabled(true);
                    holder.forwardContactPreviewLandscape.setEnabled(true);
                }
            }

            if (nodeList != null) {
                if (nodeList.size() == 1) {
                    MegaNode node = nodeList.get(0);

                    logDebug("Node Handle: " + node.getHandle());

                    if (context.getResources().getConfiguration().orientation == Configuration.ORIENTATION_LANDSCAPE) {
                        logDebug("Landscape configuration");
                        float width = TypedValue.applyDimension(TypedValue.COMPLEX_UNIT_DIP, MAX_WIDTH_FILENAME_LAND, context.getResources().getDisplayMetrics());
                        holder.contentContactMessageFileName.setMaxWidth((int) width);
                        holder.contentContactMessageFileSize.setMaxWidth((int) width);
                    } else {
                        logDebug("Portrait configuration");
                        float width = TypedValue.applyDimension(TypedValue.COMPLEX_UNIT_DIP, MAX_WIDTH_FILENAME_PORT, context.getResources().getDisplayMetrics());
                        holder.contentContactMessageFileName.setMaxWidth((int) width);
                        holder.contentContactMessageFileSize.setMaxWidth((int) width);
                    }
                    holder.contentContactMessageFileName.setText(node.getName());
                    long nodeSize = node.getSize();
                    holder.contentContactMessageFileSize.setText(getSizeString(nodeSize));
                    holder.contentContactMessageFileThumb.setImageResource(MimeTypeList.typeForName(node.getName()).getIconResourceId());

                    logDebug("Get preview of node");
                    Bitmap preview = null;
                    if (node.hasPreview()) {
                        logDebug("Get preview of node");
                        preview = getPreviewFromCache(node);
                        if (preview != null) {
                            previewCache.put(node.getHandle(), preview);

                            if (preview.getWidth() < preview.getHeight()) {
                                setBitmapAndUpdateDimensions(holder.contentContactMessageThumbPort, preview);

                                if (MimeTypeList.typeForName(node.getName()).isPdf()) {
                                    logDebug("Contact message - Is pfd preview");
                                    holder.iconContactTypeDocPortraitPreview.setVisibility(View.VISIBLE);
                                    holder.gradientContactMessageThumbPort.setVisibility(View.GONE);
                                    holder.videoIconContactMessageThumbPort.setVisibility(View.GONE);
                                    holder.videoTimecontentContactMessageThumbPort.setVisibility(View.GONE);

                                } else if (MimeTypeList.typeForName(node.getName()).isVideo()) {
                                    logDebug("Contact message - Is video preview");
                                    holder.gradientContactMessageThumbPort.setVisibility(View.VISIBLE);
                                    holder.videoIconContactMessageThumbPort.setVisibility(View.VISIBLE);
                                    holder.videoTimecontentContactMessageThumbPort.setText(timeVideo(node));
                                    holder.videoTimecontentContactMessageThumbPort.setVisibility(View.VISIBLE);
                                    holder.iconContactTypeDocPortraitPreview.setVisibility(View.GONE);

                                } else {
                                    holder.iconContactTypeDocPortraitPreview.setVisibility(View.GONE);
                                    holder.gradientContactMessageThumbPort.setVisibility(View.GONE);
                                    holder.videoIconContactMessageThumbPort.setVisibility(View.GONE);
                                    holder.videoTimecontentContactMessageThumbPort.setVisibility(View.GONE);
                                }

                                holder.contentContactMessageThumbPort.setVisibility(View.VISIBLE);

                                if (cC.isInAnonymousMode() || isMultipleSelect()) {
                                    holder.forwardContactPreviewPortrait.setVisibility(View.GONE);
                                }
                                else {
                                    holder.forwardContactPreviewPortrait.setVisibility(View.VISIBLE);
                                    holder.forwardContactPreviewPortrait.setOnClickListener(this);
                                }

                                holder.forwardContactPreviewLandscape.setVisibility(View.GONE);
                                holder.forwardContactFile.setVisibility(View.GONE);

                                holder.contentContactMessageThumbLand.setVisibility(View.GONE);
                                holder.gradientContactMessageThumbLand.setVisibility(View.GONE);
                                holder.videoIconContactMessageThumbLand.setVisibility(View.GONE);
                                holder.videoTimecontentContactMessageThumbLand.setVisibility(View.GONE);
                                holder.contentContactMessageFile.setVisibility(View.GONE);

                                holder.contentContactMessageFileThumb.setVisibility(View.GONE);
                                holder.contentContactMessageFileName.setVisibility(View.GONE);
                                holder.contentContactMessageFileSize.setVisibility(View.GONE);
                            } else {
                                setBitmapAndUpdateDimensions(holder.contentContactMessageThumbLand, preview);

                                if (MimeTypeList.typeForName(node.getName()).isPdf()) {
                                    logDebug("Contact message - Is pfd preview");
                                    holder.iconContactTypeDocLandPreview.setVisibility(View.VISIBLE);
                                    holder.gradientContactMessageThumbLand.setVisibility(View.GONE);
                                    holder.videoIconContactMessageThumbLand.setVisibility(View.GONE);
                                    holder.videoTimecontentContactMessageThumbLand.setVisibility(View.GONE);

                                } else if (MimeTypeList.typeForName(node.getName()).isVideo()) {
                                    logDebug("Contact message - Is video preview");
                                    holder.gradientContactMessageThumbLand.setVisibility(View.VISIBLE);
                                    holder.videoIconContactMessageThumbLand.setVisibility(View.VISIBLE);
                                    holder.videoTimecontentContactMessageThumbLand.setText(timeVideo(node));
                                    holder.videoTimecontentContactMessageThumbLand.setVisibility(View.VISIBLE);
                                    holder.iconContactTypeDocLandPreview.setVisibility(View.GONE);
                                } else {
                                    holder.iconContactTypeDocLandPreview.setVisibility(View.GONE);
                                    holder.gradientContactMessageThumbLand.setVisibility(View.GONE);
                                    holder.videoIconContactMessageThumbLand.setVisibility(View.GONE);
                                    holder.videoTimecontentContactMessageThumbLand.setVisibility(View.GONE);
                                }

                                holder.contentContactMessageThumbLand.setVisibility(View.VISIBLE);

                                if (cC.isInAnonymousMode() || isMultipleSelect()) {
                                    holder.forwardContactPreviewLandscape.setVisibility(View.GONE);
                                }
                                else {
                                    holder.forwardContactPreviewLandscape.setVisibility(View.VISIBLE);
                                    holder.forwardContactPreviewLandscape.setOnClickListener(this);
                                }

                                holder.forwardContactPreviewPortrait.setVisibility(View.GONE);
                                holder.forwardContactFile.setVisibility(View.GONE);

                                holder.contentContactMessageThumbPort.setVisibility(View.GONE);
                                holder.gradientContactMessageThumbPort.setVisibility(View.GONE);
                                holder.videoIconContactMessageThumbPort.setVisibility(View.GONE);
                                holder.videoTimecontentContactMessageThumbPort.setVisibility(View.GONE);
                                holder.contentContactMessageFile.setVisibility(View.GONE);

                                holder.contentContactMessageFileThumb.setVisibility(View.GONE);
                                holder.contentContactMessageFileName.setVisibility(View.GONE);
                                holder.contentContactMessageFileSize.setVisibility(View.GONE);
                            }

                        } else {
                            long msgId = message.getMsgId() != MEGACHAT_INVALID_HANDLE ? message.getMsgId() : message.getTempId();
                            try {
                                new MegaChatLollipopAdapter.ChatPreviewAsyncTask(holder, msgId).execute(node);

                            } catch (Exception ex) {
                                //Too many AsyncTasks
                                logError("Too many AsyncTasks", ex);
                            }
                        }

                    } else {
                        logWarning("Node has no preview on servers");

                        preview = getPreviewFromCache(node);
                        if (preview != null) {
                            previewCache.put(node.getHandle(), preview);
                            setContactPreview(holder, preview, node);
                        } else {

                            try {
                                new MegaChatLollipopAdapter.ChatLocalPreviewAsyncTask(holder, message.getMsgId()).execute(node);

                            } catch (Exception ex) {
                                //Too many AsyncTasks
                                logError("Too many AsyncTasks", ex);
                            }
                        }
                    }
                } else {
                    long totalSize = 0;
                    int count = 0;
                    for (int i = 0; i < nodeList.size(); i++) {
                        MegaNode temp = nodeList.get(i);
                        count++;
                        totalSize = totalSize + temp.getSize();
                    }
                    ((ViewHolderMessageChat) holder).contentContactMessageFileSize.setText(getSizeString(totalSize));
                    MegaNode node = nodeList.get(0);
                    ((ViewHolderMessageChat) holder).contentContactMessageFileThumb.setImageResource(MimeTypeList.typeForName(node.getName()).getIconResourceId());
                    if (count == 1) {
                        ((ViewHolderMessageChat) holder).contentContactMessageFileName.setText(node.getName());
                    } else {
                        ((ViewHolderMessageChat) holder).contentContactMessageFileName.setText(context.getResources().getQuantityString(R.plurals.new_general_num_files, count, count));
                    }
                }
            }
        }

        checkReactionsInMessage(position, holder, chatRoom.getChatId(), androidMessage);
    }

    /**
     * Hides all the layouts related to attachment messages.
     *
     * @param position  Position of holder in adapter.
     * @param holder    ViewHolderMessageChat from which the layouts have to be hidden.
     */
    private void hideLayoutsAttachmentMessages(int position, ViewHolderMessageChat holder) {
        if (isHolderNull(position, holder)) {
            return;
        }

        holder.contentOwnMessageFileThumb.setVisibility(View.GONE);
        holder.contentOwnMessageFileName.setVisibility(View.GONE);
        holder.contentOwnMessageFileSize.setVisibility(View.GONE);

        holder.previewFramePort.setVisibility(View.GONE);
        holder.contentOwnMessageThumbPort.setVisibility(View.GONE);
        holder.contentOwnMessageThumbPort.setImageBitmap(null);
        holder.gradientOwnMessageThumbPort.setVisibility(View.GONE);
        holder.videoIconOwnMessageThumbPort.setVisibility(View.GONE);
        holder.videoTimecontentOwnMessageThumbPort.setVisibility(View.GONE);
        holder.iconOwnTypeDocPortraitPreview.setVisibility(View.GONE);
        holder.transparentCoatingPortrait.setVisibility(View.GONE);
        holder.uploadingProgressBarPort.setVisibility(View.GONE);
        holder.errorUploadingPortrait.setVisibility(View.GONE);
        holder.forwardOwnPortrait.setVisibility(View.GONE);

        holder.previewFrameLand.setVisibility(View.GONE);
        holder.contentOwnMessageThumbLand.setVisibility(View.GONE);
        holder.contentOwnMessageThumbLand.setImageBitmap(null);
        holder.gradientOwnMessageThumbLand.setVisibility(View.GONE);
        holder.videoIconOwnMessageThumbLand.setVisibility(View.GONE);
        holder.videoTimecontentOwnMessageThumbLand.setVisibility(View.GONE);
        holder.iconOwnTypeDocLandPreview.setVisibility(View.GONE);
        holder.transparentCoatingLandscape.setVisibility(View.GONE);
        holder.uploadingProgressBarLand.setVisibility(View.GONE);
        holder.errorUploadingLandscape.setVisibility(View.GONE);
        holder.forwardOwnLandscape.setVisibility(View.GONE);

        holder.contentOwnMessageFileLayout.setVisibility(View.GONE);
        holder.errorUploadingFile.setVisibility(View.GONE);
        holder.retryAlert.setVisibility(View.GONE);
        holder.forwardOwnFile.setVisibility(View.GONE);

        holder.contentContactMessageFileThumb.setVisibility(View.GONE);
        holder.contentContactMessageFileName.setVisibility(View.GONE);
        holder.contentContactMessageFileSize.setVisibility(View.GONE);

        holder.contentContactMessageAttachLayout.setVisibility(View.GONE);
        holder.contentContactMessageThumbPort.setVisibility(View.GONE);
        holder.contentContactMessageThumbPort.setImageBitmap(null);
        holder.gradientContactMessageThumbPort.setVisibility(View.GONE);
        holder.videoIconContactMessageThumbPort.setVisibility(View.GONE);
        holder.videoTimecontentContactMessageThumbPort.setVisibility(View.GONE);
        holder.iconContactTypeDocPortraitPreview.setVisibility(View.GONE);
        holder.forwardContactPreviewPortrait.setVisibility(View.GONE);

        holder.contentContactMessageThumbLand.setVisibility(View.GONE);
        holder.contentContactMessageThumbLand.setImageBitmap(null);
        holder.gradientContactMessageThumbLand.setVisibility(View.GONE);
        holder.videoIconContactMessageThumbLand.setVisibility(View.GONE);
        holder.videoTimecontentContactMessageThumbLand.setVisibility(View.GONE);
        holder.iconContactTypeDocLandPreview.setVisibility(View.GONE);
        holder.forwardContactPreviewLandscape.setVisibility(View.GONE);

        holder.contentContactMessageFile.setVisibility(View.GONE);
        holder.forwardContactFile.setVisibility(View.GONE);
    }

    /**
     * Draws a GIF message.
     *
     * @param holder            ViewHolderMessageChat where the message is going to be drawn.
     * @param androidMessage    AndroidMegaChatMessage to draw.
     * @param position          Position in adapter.
     * @param isGiphy           True if the message makes reference to a giphy message, false if the message makes reference to a GIF attachment message.
     */
    public void bindGiphyOrGifMessage(ViewHolderMessageChat holder, AndroidMegaChatMessage androidMessage, int position, boolean isGiphy) {
        MegaChatMessage message = androidMessage.getMessage();
        boolean isPortraitMode = isScreenInPortrait(context);
        boolean enableForward = positionClicked == INVALID_POSITION || positionClicked != position;
        float maxWidth = px2dp(isPortraitMode ? MAX_WIDTH_FILENAME_PORT : MAX_WIDTH_FILENAME_LAND, outMetrics);
        boolean isOwnMessage = message.getUserHandle() == myUserHandle;
        boolean isNotAnonymousModeNeitherMultipleselect = !cC.isInAnonymousMode() && !isMultipleSelect();
        Bitmap preview = null;
        boolean orientationPortrait = true;
        MegaChatGiphy giphy = null;
        MegaNode node = null;
        String gifName = null;
        long gifSize = 0;

        hideLayoutsAttachmentMessages(position, holder);

        if (isGiphy) {
            if (message.getContainsMeta() != null && message.getContainsMeta().getGiphy() != null) {
                giphy = message.getContainsMeta().getGiphy();
                if (giphy == null) {
                    logError("MegaChatGiphy is null");
                    return;
                }

                gifName = giphy.getTitle();
                gifSize = giphy.getWebpSize();
                orientationPortrait = giphy.getWidth() < giphy.getHeight();
            }
        } else if (message.getMegaNodeList() != null) {
            node = message.getMegaNodeList().get(0);
            if (node == null) {
                logError("MegaNode is null");
                return;
            }

            gifName = node.getName();
            gifSize = node.getSize();
            preview = getPreviewFromCache(node);

            if (preview != null) {
                previewCache.put(node.getHandle(), preview);
                orientationPortrait = preview.getWidth() < preview.getHeight();
            } else {
                if (isNotAnonymousModeNeitherMultipleselect) {
                    if (isOwnMessage) {
                        holder.forwardOwnFile.setVisibility(View.VISIBLE);
                        holder.forwardOwnFile.setOnClickListener(this);
                    } else {
                        holder.forwardContactFile.setVisibility(View.VISIBLE);
                        holder.forwardContactFile.setVisibility(View.VISIBLE);
                    }
                }

                try {
                    new MegaChatLollipopAdapter.ChatPreviewAsyncTask(holder, message.getMsgId()).execute(node);
                } catch (Exception ex) {
                    logError("Too many AsyncTasks", ex);
                }
            }
        }

        boolean showForwardOrientation = isNotAnonymousModeNeitherMultipleselect && (isGiphy || preview != null);

        if (messages.get(position - 1).getInfoToShow() != -1) {
            setInfoToShow(position, holder, isOwnMessage, messages.get(position - 1).getInfoToShow(),
                    formatDate(context, message.getTimestamp(), DATE_SHORT_FORMAT),
                    formatTime(message));
        }

        if (isOwnMessage) {
            holder.layoutAvatarMessages.setVisibility(View.GONE);
            holder.titleOwnMessage.setGravity(Gravity.END);

            holder.titleOwnMessage.setPadding(0, 0,
                    scaleWidthPx(isPortraitMode ? PADDING_RIGHT_HOUR_OF_OWN_MESSAGE_PORT
                            : PADDING_RIGHT_HOUR_OF_OWN_MESSAGE_LAND, outMetrics), 0);


            holder.ownMessageLayout.setVisibility(View.VISIBLE);
            holder.contactMessageLayout.setVisibility(View.GONE);
            holder.contentOwnMessageLayout.setVisibility(View.VISIBLE);
            holder.ownManagementMessageLayout.setVisibility(View.GONE);
            holder.contentOwnMessageText.setVisibility(View.GONE);
            holder.urlOwnMessageLayout.setVisibility(View.GONE);
            holder.contentOwnMessageVoiceClipLayout.setVisibility(View.GONE);
            holder.contentOwnMessageContactLayout.setVisibility(View.GONE);

            int status = message.getStatus();
            boolean statusRejectedOrSendingManual = status == MegaChatMessage.STATUS_SERVER_REJECTED || status == MegaChatMessage.STATUS_SENDING_MANUAL;

            checkMultiselectionMode(position, holder, true, message.getMsgId());

            if (!isMultipleSelect()) {
                holder.forwardOwnPortrait.setEnabled(enableForward);
                holder.forwardOwnLandscape.setEnabled(enableForward);
            }

            if (orientationPortrait) {
                holder.previewFramePort.setVisibility(View.VISIBLE);

                if (showForwardOrientation) {
                    holder.forwardOwnPortrait.setVisibility(View.VISIBLE);
                    holder.forwardOwnPortrait.setOnClickListener(this);
                }
            } else {
                holder.previewFrameLand.setVisibility(View.VISIBLE);

                if (showForwardOrientation) {
                    holder.forwardOwnLandscape.setVisibility(View.VISIBLE);
                    holder.forwardOwnLandscape.setOnClickListener(this);
                }
            }

            if (isGiphy) {
                setGiphyProperties(giphy, holder, orientationPortrait, true);
            } else if (preview == null) {
                holder.contentOwnMessageFileLayout.setVisibility(View.VISIBLE);
                holder.contentOwnMessageFileLayout.setBackground(ContextCompat.getDrawable(context,
                        statusRejectedOrSendingManual || status == MegaChatMessage.STATUS_SENDING
                                ? R.drawable.light_rounded_chat_own_message
                                : R.drawable.dark_rounded_chat_own_message));

                holder.contentOwnMessageFileThumb.setVisibility(View.VISIBLE);
                holder.contentOwnMessageFileName.setVisibility(View.VISIBLE);
                holder.contentOwnMessageFileSize.setVisibility(View.VISIBLE);

                holder.contentOwnMessageFileName.setMaxWidth((int) maxWidth);
                holder.contentOwnMessageFileSize.setMaxWidth((int) maxWidth);
                holder.contentOwnMessageFileName.setText(gifName);
                holder.contentOwnMessageFileSize.setText(getSizeString(gifSize));

                holder.contentOwnMessageFileThumb.setImageResource(MimeTypeList.typeForName(gifName).getIconResourceId());

                if (statusRejectedOrSendingManual) {
                    holder.errorUploadingFile.setVisibility(View.VISIBLE);
                    holder.retryAlert.setVisibility(View.VISIBLE);
                    holder.forwardOwnFile.setVisibility(View.GONE);
                    holder.forwardOwnPortrait.setVisibility(View.GONE);
                    holder.forwardOwnLandscape.setVisibility(View.GONE);
                }
            } else {
                if (node.hasPreview()) {
                    setOwnPreview(holder, preview, node);
                } else {
                    setGIFProperties(node, holder, orientationPortrait, true);
                    setBitmapAndUpdateDimensions(orientationPortrait ? holder.contentOwnMessageThumbPort : holder.contentOwnMessageThumbLand, preview);
                }

                if (statusRejectedOrSendingManual) {
                    setErrorStateOnPreview(holder, preview);
                }
            }
        } else {
            long userHandle = message.getUserHandle();
            setContactMessageName(position, holder, userHandle, true);

            holder.titleContactMessage.setPadding(scaleWidthPx(isPortraitMode ? CONTACT_MESSAGE_PORT : CONTACT_MESSAGE_LAND, outMetrics),
                    0, 0, 0);

            holder.ownMessageLayout.setVisibility(View.GONE);
            holder.contactMessageLayout.setVisibility(View.VISIBLE);
            holder.contentContactMessageLayout.setVisibility(View.VISIBLE);
            holder.contactManagementMessageLayout.setVisibility(View.GONE);
            holder.contentContactMessageVoiceClipLayout.setVisibility(View.GONE);
            holder.contentContactMessageText.setVisibility(View.GONE);
            holder.urlContactMessageLayout.setVisibility(View.GONE);

            if (messages.get(position - 1).isShowAvatar() && !isMultipleSelect()) {
                holder.layoutAvatarMessages.setVisibility(View.VISIBLE);
                setContactAvatar(holder, userHandle, holder.fullNameTitle);
            } else {
                holder.layoutAvatarMessages.setVisibility(View.GONE);
            }

            holder.contentContactMessageAttachLayout.setVisibility(View.VISIBLE);
            holder.contentContactMessageContactLayout.setVisibility(View.GONE);

            checkMultiselectionMode(position, holder, false, message.getMsgId());

            if (!isMultipleSelect()) {
                holder.forwardContactPreviewPortrait.setEnabled(enableForward);
                holder.forwardContactPreviewLandscape.setEnabled(enableForward);
            }

            if (orientationPortrait && showForwardOrientation) {
                holder.forwardContactPreviewPortrait.setVisibility(View.VISIBLE);
                holder.forwardContactPreviewPortrait.setOnClickListener(this);
            } else if (showForwardOrientation) {
                holder.forwardContactPreviewLandscape.setVisibility(View.VISIBLE);
                holder.forwardContactPreviewLandscape.setOnClickListener(this);
            }

            if (isGiphy) {
                setGiphyProperties(giphy, holder, orientationPortrait, false);
            } else if (preview == null) {
                holder.contentContactMessageFile.setVisibility(View.VISIBLE);
                holder.contentContactMessageFileThumb.setVisibility(View.VISIBLE);
                holder.contentContactMessageFileName.setVisibility(View.VISIBLE);
                holder.contentContactMessageFileSize.setVisibility(View.VISIBLE);

                holder.contentContactMessageFileName.setMaxWidth((int) maxWidth);
                holder.contentContactMessageFileSize.setMaxWidth((int) maxWidth);
                holder.contentContactMessageFileName.setText(gifName);
                holder.contentContactMessageFileSize.setText(getSizeString(gifSize));

                holder.contentContactMessageFileThumb.setImageResource(MimeTypeList.typeForName(gifName).getIconResourceId());
            } else if (node.hasPreview()) {
                setGIFProperties(node, holder, orientationPortrait, false);
                setBitmapAndUpdateDimensions(orientationPortrait ? holder.contentContactMessageThumbPort : holder.contentContactMessageThumbLand, preview);
            } else {
                setContactPreview(holder, preview, node);
            }
        }

        checkReactionsInMessage(position, holder, chatRoom.getChatId(), androidMessage);
    }

    /**
     * Updates the dimensions of a ImageView in which a preview is shown,
     * depending on the max size available.
     *
     * @param view          ImageView to update.
     * @param realWidth     Width of the preview.
     * @param realHeight    Height of the preview.
     */
    public static void updateViewDimensions(ImageView view, int realWidth, int realHeight) {
        if (view == null) {
            return;
        }

        RelativeLayout.LayoutParams params = (RelativeLayout.LayoutParams) view.getLayoutParams();
        int maxSize = view.getMaxWidth();
        float factor;

        if (realWidth == realHeight) {
            //Square
            params.height = params.width = maxSize;
        } else if (realHeight > realWidth) {
            //Portrait
            params.height = maxSize;
            factor = (float) maxSize / (float) realHeight;
            params.width = (int) (factor * realWidth);
        } else {
            //Landscape
            params.width = maxSize;
            factor =  (float) maxSize / (float) realWidth;
            params.height = (int) (factor * realHeight);
        }

        view.setLayoutParams(params);
    }

    /**
     *  Sets a bitmap into ImageView and updates its dimensions depending on
     *  the max size available and preview dimensions.
     *
     * @param view      ImageView in which the Bitmap has to be set and the dimensions has to be updated.
     * @param bitmap    Bitmap to set into Imageview.
     */
    private void setBitmapAndUpdateDimensions(ImageView view, Bitmap bitmap){
        if (view == null || bitmap == null) {
            return;
        }

        if (view.getVisibility() != View.VISIBLE) {
            view.setVisibility(View.VISIBLE);
        }

        updateViewDimensions(view, bitmap.getWidth(), bitmap.getHeight());
        view.setImageBitmap(bitmap);
    }

    /**
     * Updates the background and dimensions of gif view.
     *
     * @param holder            ViewHolderMessageChat where the background and dimensions have to be updated.
     * @param backgroundColor   The color to set as background.
     * @param isPortrait        True if the view is portrait, false otherwise.
     * @param isOwnMessage      True if the message is own, false otherwise.
     * @param width             Width of the GIF.
     * @param height            Height of the GIF.
     */
    private void updateGifViewBackgroundAndDimensions(ViewHolderMessageChat holder, int backgroundColor, boolean isPortrait, boolean isOwnMessage, int width, int height) {
        if (holder == null) {
            return;
        }

        if (isPortrait) {
            if (isOwnMessage) {
                holder.gifViewOwnMessageThumbPort.setBackgroundColor(backgroundColor);
                updateViewDimensions(holder.gifViewOwnMessageThumbPort, width, height);
            } else {
                holder.gifViewContactMessageThumbPort.setBackgroundColor(backgroundColor);
                updateViewDimensions(holder.gifViewContactMessageThumbPort, width, height);
            }
        } else if (isOwnMessage) {
            holder.gifViewOwnMessageThumbLand.setBackgroundColor(backgroundColor);
            updateViewDimensions(holder.gifViewOwnMessageThumbLand, width, height);
        } else {
            holder.gifViewContactMessageThumbLand.setBackgroundColor(backgroundColor);
            updateViewDimensions(holder.gifViewContactMessageThumbLand, width, height);
        }
    }

    /**
     * Updates GIF layouts and attributes depending on the orientation, if the messages is own or of a contact
     * and if the Giphy should auto-play itself or not.
     *
     * @param giphy         MegaChatGiphy of the messages containing the Giphy.
     * @param holder        ViewHolderMessageChat where the layouts and attributes have to be updated.
     * @param isPortrait    True if the GIF has portrait orientation, false if has landscape orientation.
     * @param isOwnMessage  True if the message is own, false if it is of a contact.
     */
    private void setGiphyProperties(MegaChatGiphy giphy, ViewHolderMessageChat holder, boolean isPortrait, boolean isOwnMessage) {
        if (giphy == null || holder == null) {
            return;
        }

        boolean shouldAutoPlay = giphy.getWebpSize() <= MAX_SIZE_GIF_AUTO_PLAY;

        if (isPortrait) {
            if (isOwnMessage) {
                holder.gifViewOwnMessageThumbPort.setVisibility(View.VISIBLE);
            } else {
                holder.gifViewContactMessageThumbPort.setVisibility(View.VISIBLE);
            }
        } else if (isOwnMessage) {
            holder.gifViewOwnMessageThumbLand.setVisibility(View.VISIBLE);
        } else {
            holder.gifViewContactMessageThumbLand.setVisibility(View.VISIBLE);
        }

        updateGifViewBackgroundAndDimensions(holder, ContextCompat.getColor(context, R.color.giphy_loading_background),
                isPortrait, isOwnMessage, giphy.getWidth(), giphy.getHeight());
        setGIFAndGiphyProperties(shouldAutoPlay, shouldAutoPlay ? getOriginalGiphySrc(giphy.getWebpSrc()) : null, holder, isPortrait, isOwnMessage);
    }

    /**
     * Updates GIF layouts and attributes depending on the orientation, if the messages is own or of a contact
     * and if the GIF should auto-play itself or not.
     *
     * @param node          MegaNode of the messages containing the GIF.
     * @param holder        ViewHolderMessageChat where the layouts and attributes have to be updated.
     * @param isPortrait    True if the GIF has portrait orientation, false if has landscape orientation.
     * @param isOwnMessage  True if the message is own, false if it is of a contact.
     */
    private void setGIFProperties(MegaNode node, ViewHolderMessageChat holder, boolean isPortrait, boolean isOwnMessage) {
        if (node == null || holder == null) {
            return;
        }

        Bitmap preview = getPreviewFromCache(node);
        if (preview != null) {
            updateGifViewBackgroundAndDimensions(holder, Color.TRANSPARENT, isPortrait, isOwnMessage, preview.getWidth(), preview.getHeight());
        }

        setGIFAndGiphyProperties(node.getSize() <= MAX_SIZE_GIF_AUTO_PLAY, getUri(node), holder, isPortrait, isOwnMessage);
    }

    /**
     *Updates GIF layouts and attributes depending on the orientation, if the messages is own or of a contact
     * and if the GIF/Giphy should auto-play itself or not.
     *
     * @param shouldAutoPlay    True if should auto-play, false otherwise.
     * @param uri               The Uri to animate if should auto-play, null otherwise.
     * @param holder            ViewHolderMessageChat where the layouts and attributes have to be updated.
     * @param isPortrait        True if the GIF has portrait orientation, false if has landscape orientation.
     * @param isOwnMessage      True if the message is own, false if it is of a contact.
     */
    private void setGIFAndGiphyProperties(boolean shouldAutoPlay, Uri uri, ViewHolderMessageChat holder, boolean isPortrait, boolean isOwnMessage) {
        if (holder == null) {
            return;
        }

        boolean alreadyPlayed = animationsPlaying.contains(uri);
        if (alreadyPlayed || shouldAutoPlay) {
            if (uri != null) {
                if (!alreadyPlayed) {
                    animationsPlaying.add(uri);
                }

                holder.isPlayingAnimation = true;

                if (isPortrait) {
                    if (isOwnMessage) {
                        holder.gifIconOwnMessageThumbPort.setVisibility(View.GONE);
                        loadGifMessage(holder.gifViewOwnMessageThumbPort, holder.gifProgressOwnMessageThumbPort, holder.contentOwnMessageThumbPort, holder.contentOwnMessageFileLayout, uri);
                    } else {
                        holder.gifIconContactMessageThumbPort.setVisibility(View.GONE);
                        loadGifMessage(holder.gifViewContactMessageThumbPort, holder.gifProgressContactMessageThumbPort, holder.contentContactMessageThumbPort, holder.contentContactMessageFile, uri);
                    }
                } else if (isOwnMessage) {
                    holder.gifIconOwnMessageThumbLand.setVisibility(View.GONE);
                    loadGifMessage(holder.gifViewOwnMessageThumbLand, holder.gifProgressOwnMessageThumbLand, holder.contentOwnMessageThumbLand, holder.contentOwnMessageFileLayout, uri);
                } else {
                    holder.gifIconContactMessageThumbLand.setVisibility(View.GONE);
                    loadGifMessage(holder.gifViewContactMessageThumbLand, holder.gifProgressContactMessageThumbLand, holder.contentContactMessageThumbLand, holder.contentContactMessageFile, uri);
                }
            }
        } else {
            holder.isPlayingAnimation = false;

            if (isPortrait) {
                if (isOwnMessage) {
                    holder.gifIconOwnMessageThumbPort.setVisibility(View.VISIBLE);
                } else {
                    holder.gifIconContactMessageThumbPort.setVisibility(View.VISIBLE);
                }
            } else if (isOwnMessage) {
                holder.gifIconOwnMessageThumbLand.setVisibility(View.VISIBLE);
            } else {
                holder.gifIconContactMessageThumbLand.setVisibility(View.VISIBLE);
            }
        }
    }

    /**
     * If the node is already downloaded, get the local Uri.
     * If not, get the streaming one.
     *
     * @param node  MegaNode from which the Uri has to been get.
     * @return  The Uri if success, null otherwise.
     */
    private Uri getUri(MegaNode node) {
        String localPath = getLocalFile(context, node.getName(), node.getSize());
        if (localPath != null) {
            return UriUtil.getUriForFile(new File(localPath));
        } else {
            if (megaApi.httpServerIsRunning() == 0) {
                megaApi.httpServerStart();
            }

            ActivityManager.MemoryInfo mi = new ActivityManager.MemoryInfo();
            ActivityManager activityManager = (ActivityManager) context.getSystemService(Context.ACTIVITY_SERVICE);
            activityManager.getMemoryInfo(mi);

            if (mi.totalMem > BUFFER_COMP) {
                megaApi.httpServerSetMaxBufferSize(MAX_BUFFER_32MB);
            } else {
                megaApi.httpServerSetMaxBufferSize(MAX_BUFFER_16MB);
            }

            String url = megaApi.httpServerGetLocalLink(node);
            if (url != null) {
                return Uri.parse(url);
            }
        }

        return null;
    }

    /**
     * Hides all the layouts related to GIF or Giphy messages.
     *
     * @param position  Position of holder in adapter.
     * @param holder    ViewHolderMessageChat from which the layouts have to be hidden.
     */
    private void hideLayoutsGiphyAndGifMessages(int position, ViewHolderMessageChat holder){
        if (isHolderNull(position, holder)) {
            return;
        }

        holder.gifIconOwnMessageThumbPort.setVisibility(View.GONE);
        holder.gifProgressOwnMessageThumbPort.setVisibility(View.GONE);
        holder.gifViewOwnMessageThumbPort.setVisibility(View.GONE);

        holder.gifIconOwnMessageThumbLand.setVisibility(View.GONE);
        holder.gifProgressOwnMessageThumbLand.setVisibility(View.GONE);
        holder.gifViewOwnMessageThumbLand.setVisibility(View.GONE);

        holder.gifIconContactMessageThumbPort.setVisibility(View.GONE);
        holder.gifProgressContactMessageThumbPort.setVisibility(View.GONE);
        holder.gifViewContactMessageThumbPort.setVisibility(View.GONE);

        holder.gifIconContactMessageThumbLand.setVisibility(View.GONE);
        holder.gifProgressContactMessageThumbLand.setVisibility(View.GONE);
        holder.gifViewContactMessageThumbLand.setVisibility(View.GONE);
    }

    public void bindVoiceClipAttachmentMessage(ViewHolderMessageChat holder, AndroidMegaChatMessage androidMessage, int positionInAdapter) {
        logDebug("positionInAdapter: " + positionInAdapter);

        MegaChatMessage message = androidMessage.getMessage();
        final long messageUserHandle = message.getUserHandle();
        final long messageId = message.getMsgId();
        long messageHandle = -1;

        holder.totalDurationOfVoiceClip = 0;
        MegaNodeList nodeListOwn = message.getMegaNodeList();
        if(nodeListOwn.size() >= 1 && isVoiceClip(nodeListOwn.get(0).getName())) {
            holder.totalDurationOfVoiceClip = getVoiceClipDuration(nodeListOwn.get(0));
            messageHandle = message.getMegaNodeList().get(0).getHandle();

        }

        if(messagesPlaying == null) messagesPlaying = new ArrayList<>();
        boolean exist = false;
        if(!messagesPlaying.isEmpty()){
            for(MessageVoiceClip m:messagesPlaying){
                if(m.getIdMessage() == messageId){
                    exist = true;
                    break;
                }
            }
        }
        if(!exist){
            MessageVoiceClip messagePlaying = new MessageVoiceClip(messageId, messageUserHandle, messageHandle);
            messagesPlaying.add(messagePlaying);
        }

        MessageVoiceClip currentMessagePlaying = null;
        for(MessageVoiceClip m: messagesPlaying){
            if(m.getIdMessage() == messageId){
                currentMessagePlaying = m;
                break;
            }
        }


        if (message.getUserHandle() == myUserHandle) {
            logDebug("MY message!!");
            holder.layoutAvatarMessages.setVisibility(View.GONE);
            holder.titleOwnMessage.setGravity(Gravity.RIGHT);
            if(context.getResources().getConfiguration().orientation == Configuration.ORIENTATION_LANDSCAPE){
                holder.titleOwnMessage.setPadding(0,0,scaleWidthPx(PADDING_RIGHT_HOUR_OF_OWN_MESSAGE_LAND, outMetrics),0);
            }else{
                holder.titleOwnMessage.setPadding(0,0,scaleWidthPx(PADDING_RIGHT_HOUR_OF_OWN_MESSAGE_PORT, outMetrics),0);
            }

            logDebug("MY message handle!!: " + message.getMsgId());
            if (messages.get(positionInAdapter - 1).getInfoToShow() != -1) {
                setInfoToShow(positionInAdapter, holder, true, messages.get(positionInAdapter -1).getInfoToShow(),
                        formatDate(context, message.getTimestamp(), DATE_SHORT_FORMAT),
                        formatTime(message));
            }

            holder.ownMessageLayout.setVisibility(View.VISIBLE);
            holder.contactMessageLayout.setVisibility(View.GONE);

            holder.contentOwnMessageLayout.setVisibility(View.VISIBLE);
            holder.ownManagementMessageLayout.setVisibility(View.GONE);
            holder.contentOwnMessageText.setVisibility(View.GONE);
            holder.urlOwnMessageLayout.setVisibility(View.GONE);

            //Forward element(own message):
            holder.forwardOwnFile.setVisibility(View.GONE);
            holder.forwardOwnPortrait.setVisibility(View.GONE);
            holder.forwardOwnLandscape.setVisibility(View.GONE);
            holder.forwardOwnRichLinks.setVisibility(View.GONE);
            holder.forwardOwnContact.setVisibility(View.GONE);

            holder.previewFrameLand.setVisibility(View.GONE);
            holder.previewFramePort.setVisibility(View.GONE);

            holder.contentOwnMessageFileLayout.setVisibility(View.GONE);
            holder.contentOwnMessageContactLayout.setVisibility(View.GONE);

            //voice clip elements
            holder.contentOwnMessageVoiceClipLayout.setVisibility(View.VISIBLE);
            holder.contentOwnMessageVoiceClipSeekBar.setMax((int) holder.totalDurationOfVoiceClip);

            int status = message.getStatus();
            if ((status == MegaChatMessage.STATUS_SERVER_REJECTED) || (status == MegaChatMessage.STATUS_SENDING_MANUAL)) {
                logDebug("myMessage: STATUS_SERVER_REJECTED || STATUS_SENDING_MANUAL");
                holder.notAvailableOwnVoiceclip.setVisibility(View.VISIBLE);
                holder.contentOwnMessageVoiceClipPlay.setVisibility(View.GONE);
                holder.uploadingOwnProgressbarVoiceclip.setVisibility(View.GONE);

                holder.contentOwnMessageVoiceClipLayout.setBackground(ContextCompat.getDrawable(context, R.drawable.light_rounded_chat_own_message));
                holder.errorUploadingVoiceClip.setVisibility(View.VISIBLE);
                holder.retryAlert.setVisibility(View.VISIBLE);

                holder.contentOwnMessageVoiceClipSeekBar.setOnSeekBarChangeListener(null);
                holder.contentOwnMessageVoiceClipSeekBar.setEnabled(false);
                holder.contentOwnMessageVoiceClipSeekBar.setProgress(0);
                holder.contentOwnMessageVoiceClipDuration.setText("-:--");

            }else if (status == MegaChatMessage.STATUS_SENDING) {
                logDebug("myMessage: STATUS_SENDING ");
                holder.uploadingOwnProgressbarVoiceclip.setVisibility(View.VISIBLE);
                holder.notAvailableOwnVoiceclip.setVisibility(View.GONE);
                holder.contentOwnMessageVoiceClipPlay.setVisibility(View.GONE);

                holder.contentOwnMessageVoiceClipLayout.setBackground(ContextCompat.getDrawable(context, R.drawable.light_rounded_chat_own_message));
                holder.errorUploadingVoiceClip.setVisibility(View.GONE);
                holder.retryAlert.setVisibility(View.GONE);

                holder.contentOwnMessageVoiceClipSeekBar.setOnSeekBarChangeListener(null);
                holder.contentOwnMessageVoiceClipSeekBar.setEnabled(false);
                holder.contentOwnMessageVoiceClipSeekBar.setProgress(0);
                holder.contentOwnMessageVoiceClipDuration.setText("-:--");

            }else {
                if((holder.totalDurationOfVoiceClip == 0) || (currentMessagePlaying.getIsAvailable() == ERROR_VOICE_CLIP_TRANSFER)){
                    logWarning("myMessage: SENT -> duraton 0 or available == error");
                    holder.notAvailableOwnVoiceclip.setVisibility(View.VISIBLE);
                    holder.uploadingOwnProgressbarVoiceclip.setVisibility(View.GONE);
                    holder.contentOwnMessageVoiceClipPlay.setVisibility(View.GONE);
                    holder.contentOwnMessageVoiceClipSeekBar.setOnSeekBarChangeListener(null);
                    holder.contentOwnMessageVoiceClipSeekBar.setEnabled(false);
                    holder.contentOwnMessageVoiceClipSeekBar.setProgress(0);
                    holder.contentOwnMessageVoiceClipDuration.setText("--:--");

                }else{
                    logDebug("myMessage: SENT -> available ");
                    boolean isDownloaded = false;
                    File vcFile = buildVoiceClipFile(context, message.getMegaNodeList().get(0).getName());
                    if(isFileAvailable(vcFile) && vcFile.length() == message.getMegaNodeList().get(0).getSize()){
                        isDownloaded = true;
                    }

                    if(!isDownloaded){
                        logDebug("myMessage: is not downloaded ");
                        holder.uploadingOwnProgressbarVoiceclip.setVisibility(View.VISIBLE);
                        holder.contentOwnMessageVoiceClipPlay.setVisibility(View.GONE);
                        holder.notAvailableOwnVoiceclip.setVisibility(View.GONE);
                        holder.contentOwnMessageVoiceClipSeekBar.setOnSeekBarChangeListener(null);
                        holder.contentOwnMessageVoiceClipSeekBar.setEnabled(false);
                        holder.contentOwnMessageVoiceClipSeekBar.setProgress(0);
                        holder.contentOwnMessageVoiceClipDuration.setText("--:--");
                        downloadVoiceClip(holder, positionInAdapter, message.getUserHandle(), message.getMegaNodeList());
                    }else{
                        logDebug("myMessage: id " + message.getMsgId() + "is downloaded");
                        if (isDownloaded && currentMessagePlaying.isPlayingWhenTheScreenRotated()) {
                            currentMessagePlaying.setPlayingWhenTheScreenRotated(false);
                            playVoiceClip(currentMessagePlaying, vcFile.getAbsolutePath());
                        }
                        holder.contentOwnMessageVoiceClipPlay.setVisibility(View.VISIBLE);
                        holder.notAvailableOwnVoiceclip.setVisibility(View.GONE);
                        holder.uploadingOwnProgressbarVoiceclip.setVisibility(View.GONE);
                        if(currentMessagePlaying.getMediaPlayer().isPlaying()){
                            holder.contentOwnMessageVoiceClipPlay.setImageResource(R.drawable.ic_pause_grey);
                        }else{
                            holder.contentOwnMessageVoiceClipPlay.setImageResource(R.drawable.ic_play_grey);
                        }

                        if(currentMessagePlaying.getProgress() == 0){
                            holder.contentOwnMessageVoiceClipDuration.setText(milliSecondsToTimer(holder.totalDurationOfVoiceClip));
                        }else{
                            holder.contentOwnMessageVoiceClipDuration.setText(milliSecondsToTimer(currentMessagePlaying.getProgress()));
                        }

                        holder.contentOwnMessageVoiceClipSeekBar.setProgress(currentMessagePlaying.getProgress());
                        holder.contentOwnMessageVoiceClipSeekBar.setEnabled(true);
                        holder.contentOwnMessageVoiceClipSeekBar.setEventListener(new DetectorSeekBar.IListener() {
                            @Override
                            public void onClick(DetectorSeekBar detectorSeekBar) { }

                            @Override
                            public void onLongClick(DetectorSeekBar detectorSeekBar) {
                                if(!multipleSelect){
                                    ((ChatActivityLollipop) context).itemLongClick(positionInAdapter);
                                }
                            }
                        });

                        holder.contentOwnMessageVoiceClipSeekBar.setOnSeekBarChangeListener(new SeekBar.OnSeekBarChangeListener() {
                            @Override
                            public void onProgressChanged(SeekBar seekBar, int progress, boolean fromUser) {
                                if (fromUser) {
                                    updatingSeekBar(messageId, progress);
                                }
                            }

                            @Override
                            public void onStartTrackingTouch(SeekBar seekBar) { }

                            @Override
                            public void onStopTrackingTouch(SeekBar seekBar) { }
                        });
                    }
                }

                holder.contentOwnMessageVoiceClipDuration.setVisibility(View.VISIBLE);
                holder.contentOwnMessageVoiceClipSeekBar.setVisibility(View.VISIBLE);

                holder.contentOwnMessageVoiceClipLayout.setBackground(ContextCompat.getDrawable(context, R.drawable.dark_rounded_chat_own_message));
                holder.errorUploadingVoiceClip.setVisibility(View.GONE);
                holder.retryAlert.setVisibility(View.GONE);
            }

            checkMultiselectionMode(positionInAdapter, holder, true, message.getMsgId());

            if (multipleSelect) {
                holder.contentOwnMessageVoiceClipPlay.setOnClickListener(null);
                holder.contentOwnMessageVoiceClipSeekBar.setOnSeekBarChangeListener(null);
                holder.contentOwnMessageVoiceClipSeekBar.setEnabled(false);
                if(currentMessagePlaying.getMediaPlayer().isPlaying()){
                    holder.contentOwnMessageVoiceClipPlay.setImageResource(R.drawable.ic_play_grey);
                    currentMessagePlaying.getMediaPlayer().pause();
                    currentMessagePlaying.setProgress(currentMessagePlaying.getMediaPlayer().getCurrentPosition());
                    currentMessagePlaying.setPaused(true);
                    removeCallBacks();
                }
            } else {
                holder.contentOwnMessageVoiceClipPlay.setOnClickListener(this);
            }

        } else {
            long userHandle = message.getUserHandle();
            logDebug("Contact message: " + userHandle);

            setContactMessageName(positionInAdapter, holder, userHandle, true);

            if(context.getResources().getConfiguration().orientation == Configuration.ORIENTATION_LANDSCAPE){
                holder.titleContactMessage.setPadding(scaleWidthPx(CONTACT_MESSAGE_LAND,outMetrics),0,0,0);
            }else{
                holder.titleContactMessage.setPadding(scaleWidthPx(CONTACT_MESSAGE_PORT, outMetrics),0,0,0);
            }

            if (messages.get(positionInAdapter - 1).getInfoToShow() != -1) {
                setInfoToShow(positionInAdapter, holder, false, messages.get(positionInAdapter -1).getInfoToShow(),
                        formatDate(context, message.getTimestamp(), DATE_SHORT_FORMAT),
                        formatTime(message));
            }

            holder.ownMessageLayout.setVisibility(View.GONE);
            holder.contactMessageLayout.setVisibility(View.VISIBLE);
            holder.contentContactMessageLayout.setVisibility(View.VISIBLE);
            holder.contactManagementMessageLayout.setVisibility(View.GONE);

            if (messages.get(positionInAdapter - 1).isShowAvatar() && !isMultipleSelect()) {
                holder.layoutAvatarMessages.setVisibility(View.VISIBLE);
                setContactAvatar(holder, userHandle, holder.fullNameTitle);
            } else {
                holder.layoutAvatarMessages.setVisibility(View.GONE);
            }

            holder.contentContactMessageText.setVisibility(View.GONE);
            holder.urlContactMessageLayout.setVisibility(View.GONE);

            holder.contentContactMessageThumbLand.setVisibility(View.GONE);

            holder.gradientContactMessageThumbLand.setVisibility(View.GONE);
            holder.videoIconContactMessageThumbLand.setVisibility(View.GONE);
            holder.videoTimecontentContactMessageThumbLand.setVisibility(View.GONE);

            holder.contentContactMessageThumbPort.setVisibility(View.GONE);

            holder.gradientContactMessageThumbPort.setVisibility(View.GONE);
            holder.videoIconContactMessageThumbPort.setVisibility(View.GONE);
            holder.videoTimecontentContactMessageThumbPort.setVisibility(View.GONE);

            holder.contentContactMessageAttachLayout.setVisibility(View.GONE);
            holder.contentContactMessageFile.setVisibility(View.GONE);

            //Forward element (contact messages):
            holder.forwardContactFile.setVisibility(View.GONE);
            holder.forwardContactPreviewPortrait.setVisibility(View.GONE);
            holder.forwardContactPreviewLandscape.setVisibility(View.GONE);
            holder.forwardContactRichLinks.setVisibility(View.GONE);
            holder.forwardContactContact.setVisibility(View.GONE);

            holder.contentContactMessageFileThumb.setVisibility(View.GONE);
            holder.contentContactMessageFileName.setVisibility(View.GONE);
            holder.contentContactMessageFileSize.setVisibility(View.GONE);
            holder.contentContactMessageContactLayout.setVisibility(View.GONE);

            //Voice clip elements:
            holder.contentContactMessageVoiceClipLayout.setVisibility(View.VISIBLE);
            holder.contentContactMessageVoiceClipSeekBar.setMax((int) holder.totalDurationOfVoiceClip);

            if((holder.totalDurationOfVoiceClip == 0) || (currentMessagePlaying.getIsAvailable() == ERROR_VOICE_CLIP_TRANSFER)){
                logWarning("ContMessage:SENT -> duraton 0 or available == error");
                holder.notAvailableContactVoiceclip.setVisibility(View.VISIBLE);
                holder.uploadingContactProgressbarVoiceclip.setVisibility(View.GONE);
                holder.contentContactMessageVoiceClipPlay.setVisibility(View.GONE);
                holder.contentContactMessageVoiceClipSeekBar.setOnSeekBarChangeListener(null);
                holder.contentContactMessageVoiceClipSeekBar.setEnabled(false);
                holder.contentContactMessageVoiceClipSeekBar.setProgress(0);
                holder.contentContactMessageVoiceClipDuration.setText("--:--");

            }else{

                boolean isDownloaded = false;

                File vcFile = buildVoiceClipFile(context, message.getMegaNodeList().get(0).getName());
                if(isFileAvailable(vcFile) && vcFile.length() == message.getMegaNodeList().get(0).getSize()){
                    isDownloaded = true;
                }

                if(!isDownloaded){
                    logDebug("ContMessage -> is not downloaded -> downloadVoiceClip");
                    holder.uploadingContactProgressbarVoiceclip.setVisibility(View.VISIBLE);
                    holder.contentContactMessageVoiceClipPlay.setVisibility(View.GONE);
                    holder.notAvailableContactVoiceclip.setVisibility(View.GONE);
                    holder.contentContactMessageVoiceClipSeekBar.setOnSeekBarChangeListener(null);
                    holder.contentContactMessageVoiceClipSeekBar.setEnabled(false);
                    holder.contentContactMessageVoiceClipSeekBar.setProgress(0);
                    holder.contentContactMessageVoiceClipDuration.setText("--:--");
                    downloadVoiceClip(holder, positionInAdapter, message.getUserHandle(), message.getMegaNodeList());

                }else{
                    logDebug("ContMessage -> is downloaded");
                    if (isDownloaded && currentMessagePlaying.isPlayingWhenTheScreenRotated()) {
                        currentMessagePlaying.setPlayingWhenTheScreenRotated(false);
                        playVoiceClip(currentMessagePlaying, vcFile.getAbsolutePath());
                    }

                    holder.contentContactMessageVoiceClipPlay.setVisibility(View.VISIBLE);
                    holder.notAvailableContactVoiceclip.setVisibility(View.GONE);
                    holder.uploadingContactProgressbarVoiceclip.setVisibility(View.GONE);

                    if(currentMessagePlaying.getMediaPlayer().isPlaying()){
                        holder.contentContactMessageVoiceClipPlay.setImageResource(R.drawable.ic_pause_grey);
                    }else{
                        holder.contentContactMessageVoiceClipPlay.setImageResource(R.drawable.ic_play_grey);
                    }

                    if(currentMessagePlaying.getProgress() == 0){
                        holder.contentContactMessageVoiceClipDuration.setText(milliSecondsToTimer(holder.totalDurationOfVoiceClip));
                    }else{
                        holder.contentContactMessageVoiceClipDuration.setText(milliSecondsToTimer(currentMessagePlaying.getProgress()));
                    }

                    holder.contentContactMessageVoiceClipSeekBar.setProgress(currentMessagePlaying.getProgress());
                    holder.contentContactMessageVoiceClipSeekBar.setEnabled(true);
                    holder.contentContactMessageVoiceClipSeekBar.setEventListener(new DetectorSeekBar.IListener() {
                        @Override
                        public void onClick(DetectorSeekBar detectorSeekBar) { }

                        @Override
                        public void onLongClick(DetectorSeekBar detectorSeekBar) {
                            if(!multipleSelect){
                                ((ChatActivityLollipop) context).itemLongClick(positionInAdapter);
                            }
                        }
                    });

                    holder.contentContactMessageVoiceClipSeekBar.setOnSeekBarChangeListener(new SeekBar.OnSeekBarChangeListener() {
                        @Override
                        public void onProgressChanged(SeekBar seekBar, int progress, boolean fromUser) {
                            if(fromUser) {
                                updatingSeekBar(messageId, progress);
                            }
                        }
                        @Override
                        public void onStartTrackingTouch(SeekBar seekBar) { }
                        @Override
                        public void onStopTrackingTouch(SeekBar seekBar) { }
                    });

                }
            }

            holder.contentContactMessageVoiceClipDuration.setVisibility(View.VISIBLE);
            holder.contentContactMessageVoiceClipSeekBar.setVisibility(View.VISIBLE);

            checkMultiselectionMode(positionInAdapter, holder, false, message.getMsgId());

            if (multipleSelect) {
                holder.contentContactMessageVoiceClipPlay.setOnClickListener(null);
                holder.contentContactMessageVoiceClipSeekBar.setOnSeekBarChangeListener(null);
                holder.contentContactMessageVoiceClipSeekBar.setEnabled(false);

                if(currentMessagePlaying.getMediaPlayer().isPlaying()){
                    holder.contentContactMessageVoiceClipPlay.setImageResource(R.drawable.ic_play_grey);
                    currentMessagePlaying.getMediaPlayer().pause();
                    currentMessagePlaying.setProgress(currentMessagePlaying.getMediaPlayer().getCurrentPosition());
                    currentMessagePlaying.setPaused(true);
                    removeCallBacks();
                }
            } else {
                holder.contentContactMessageVoiceClipPlay.setOnClickListener(this);
            }
        }

        checkReactionsInMessage(positionInAdapter, holder, chatRoom.getChatId(), androidMessage);
    }

    public void bindContactAttachmentMessage(ViewHolderMessageChat holder, AndroidMegaChatMessage androidMessage, int position) {
        logDebug("bindContactAttachmentMessage");

        MegaChatMessage message = androidMessage.getMessage();
        if (message.getUserHandle() == myUserHandle) {
            holder.layoutAvatarMessages.setVisibility(View.GONE);
            holder.titleOwnMessage.setGravity(Gravity.RIGHT);
            if(context.getResources().getConfiguration().orientation == Configuration.ORIENTATION_LANDSCAPE){
                holder.titleOwnMessage.setPadding(0,0,scaleWidthPx(PADDING_RIGHT_HOUR_OF_OWN_MESSAGE_LAND, outMetrics),0);
            }else{
                holder.titleOwnMessage.setPadding(0,0,scaleWidthPx(PADDING_RIGHT_HOUR_OF_OWN_MESSAGE_PORT, outMetrics),0);
            }

            logDebug("MY message!!");
            logDebug("MY message handle!!: " + message.getMsgId());

            if (messages.get(position - 1).getInfoToShow() != -1) {
                setInfoToShow(position, holder, true, messages.get(position -1).getInfoToShow(),
                        formatDate(context, message.getTimestamp(), DATE_SHORT_FORMAT),
                        formatTime(message));
            }

            holder.ownMessageLayout.setVisibility(View.VISIBLE);
            holder.contactMessageLayout.setVisibility(View.GONE);
            holder.contentOwnMessageLayout.setVisibility(View.VISIBLE);
            holder.ownManagementMessageLayout.setVisibility(View.GONE);
            holder.contentOwnMessageText.setVisibility(View.GONE);
            holder.previewFrameLand.setVisibility(View.GONE);
            holder.previewFramePort.setVisibility(View.GONE);
            holder.contentOwnMessageFileLayout.setVisibility(View.GONE);
            holder.contentOwnMessageVoiceClipLayout.setVisibility(View.GONE);

            holder.forwardOwnFile.setVisibility(View.GONE);
            holder.forwardOwnPortrait.setVisibility(View.GONE);
            holder.forwardOwnLandscape.setVisibility(View.GONE);
            holder.forwardOwnRichLinks.setVisibility(View.GONE);

            holder.contentOwnMessageContactLayout.setVisibility(View.VISIBLE);
            holder.contentOwnMessageContactThumb.setVisibility(View.VISIBLE);
            holder.contentOwnMessageContactName.setVisibility(View.VISIBLE);
            holder.contentOwnMessageContactEmail.setVisibility(View.VISIBLE);

            int status = message.getStatus();
            logDebug("Status: " + message.getStatus());
            if ((status == MegaChatMessage.STATUS_SERVER_REJECTED) || (status == MegaChatMessage.STATUS_SENDING_MANUAL)) {
                holder.contentOwnMessageContactLayout.setBackground(ContextCompat.getDrawable(context, R.drawable.light_rounded_chat_own_message));
                holder.errorUploadingContact.setVisibility(View.VISIBLE);
                holder.retryAlert.setVisibility(View.VISIBLE);
                holder.forwardOwnContact.setVisibility(View.GONE);

            } else if (status == MegaChatMessage.STATUS_SENDING) {
                holder.contentOwnMessageContactLayout.setBackground(ContextCompat.getDrawable(context, R.drawable.light_rounded_chat_own_message));
                holder.retryAlert.setVisibility(View.GONE);
                holder.errorUploadingContact.setVisibility(View.GONE);
                holder.forwardOwnContact.setVisibility(View.GONE);

            } else {
                holder.contentOwnMessageContactLayout.setBackground(ContextCompat.getDrawable(context, R.drawable.dark_rounded_chat_own_message));
                holder.retryAlert.setVisibility(View.GONE);
                holder.errorUploadingContact.setVisibility(View.GONE);

                if (cC.isInAnonymousMode() || isMultipleSelect()) {
                    holder.forwardOwnContact.setVisibility(View.GONE);
                }
                else {
                    holder.forwardOwnContact.setVisibility(View.VISIBLE);
                    holder.forwardOwnContact.setOnClickListener(this);
                }
            }

            if (!isScreenInPortrait(context)) {
                logDebug("Landscape configuration");
                holder.contentOwnMessageContactName.setMaxWidthEmojis(px2dp(MAX_WIDTH_FILENAME_LAND, outMetrics));
                holder.contentOwnMessageContactEmail.setMaxWidthEmojis(px2dp(MAX_WIDTH_FILENAME_LAND, outMetrics));
            } else {
                logDebug("Portrait configuration");
                holder.contentOwnMessageContactName.setMaxWidthEmojis(px2dp(MAX_WIDTH_FILENAME_PORT, outMetrics));
                holder.contentOwnMessageContactEmail.setMaxWidthEmojis(px2dp(MAX_WIDTH_FILENAME_PORT, outMetrics));
            }

            long userCount = message.getUsersCount();

            if (userCount == 1) {
                holder.contentOwnMessageContactName.setText(converterShortCodes(getNameContactAttachment(message)));
                holder.contentOwnMessageContactEmail.setText(message.getUserEmail(0));
                setUserAvatar(holder, message);
            } else {
                //Show default avatar with userCount
                StringBuilder name = new StringBuilder("");
                name.append(message.getUserName(0));
                for (int i = 1; i < userCount; i++) {
                    name.append(", " + message.getUserName(i));
                }
                holder.contentOwnMessageContactEmail.setText(name);
                String email = context.getResources().getQuantityString(R.plurals.general_selection_num_contacts, (int) userCount, userCount);
                holder.contentOwnMessageContactName.setText(email);
                Bitmap bitmapDefaultAvatar = getDefaultAvatar(getSpecificAvatarColor(AVATAR_PRIMARY_COLOR), userCount + "", AVATAR_SIZE, true);
                holder.contentOwnMessageContactThumb.setImageBitmap(bitmapDefaultAvatar);
            }

           checkMultiselectionMode(position, holder, true, message.getMsgId());

            if (!multipleSelect) {
                if (positionClicked != INVALID_POSITION && positionClicked == position) {
                    holder.forwardOwnContact.setEnabled(false);
                } else {
                    holder.forwardOwnContact.setEnabled(true);
                }
            }

        } else {
            long userHandle = message.getUserHandle();
            logDebug("Contact message!!: " + userHandle);

            setContactMessageName(position, holder, userHandle, true);

            if(context.getResources().getConfiguration().orientation == Configuration.ORIENTATION_LANDSCAPE){
                holder.titleContactMessage.setPadding(scaleWidthPx(CONTACT_MESSAGE_LAND,outMetrics),0,0,0);
            }else{
                holder.titleContactMessage.setPadding(scaleWidthPx(CONTACT_MESSAGE_PORT, outMetrics),0,0,0);
            }
            if (messages.get(position - 1).getInfoToShow() != -1) {
                setInfoToShow(position, holder, false, messages.get(position -1).getInfoToShow(),
                        formatDate(context, message.getTimestamp(), DATE_SHORT_FORMAT),
                        formatTime(message));
            }

            holder.ownMessageLayout.setVisibility(View.GONE);
            holder.contactMessageLayout.setVisibility(View.VISIBLE);
            holder.contentContactMessageLayout.setVisibility(View.VISIBLE);
            holder.contactManagementMessageLayout.setVisibility(View.GONE);

            holder.contentContactMessageVoiceClipLayout.setVisibility(View.GONE);

            if (messages.get(position - 1).isShowAvatar() && !isMultipleSelect()) {
                holder.layoutAvatarMessages.setVisibility(View.VISIBLE);
                setContactAvatar(holder, userHandle, holder.fullNameTitle);
            } else {
                holder.layoutAvatarMessages.setVisibility(View.GONE);
            }

            holder.contentContactMessageText.setVisibility(View.GONE);
            holder.contentContactMessageAttachLayout.setVisibility(View.GONE);
            holder.urlContactMessageLayout.setVisibility(View.GONE);
            holder.contentContactMessageContactLayout.setVisibility(View.VISIBLE);

            holder.forwardContactRichLinks.setVisibility(View.GONE);
            holder.forwardContactFile.setVisibility(View.GONE);
            holder.forwardContactPreviewPortrait.setVisibility(View.GONE);
            holder.forwardContactPreviewLandscape.setVisibility(View.GONE);

            if (cC.isInAnonymousMode() || isMultipleSelect()) {
                holder.forwardContactContact.setVisibility(View.GONE);
            }
            else {
                holder.forwardContactContact.setVisibility(View.VISIBLE);
                holder.forwardContactContact.setOnClickListener(this);
            }

            holder.contentContactMessageContactThumb.setVisibility(View.VISIBLE);
            holder.contentContactMessageContactName.setVisibility(View.VISIBLE);
            holder.contentContactMessageContactEmail.setVisibility(View.VISIBLE);

            if (!isScreenInPortrait(context)) {
                holder.contentContactMessageContactName.setMaxWidthEmojis(px2dp(MAX_WIDTH_FILENAME_LAND, outMetrics));
                holder.contentContactMessageContactEmail.setMaxWidthEmojis(px2dp(MAX_WIDTH_FILENAME_LAND, outMetrics));
            } else {
                holder.contentContactMessageContactName.setMaxWidthEmojis(px2dp(MAX_WIDTH_FILENAME_PORT, outMetrics));
                holder.contentContactMessageContactEmail.setMaxWidthEmojis(px2dp(MAX_WIDTH_FILENAME_PORT, outMetrics));
            }

            long userCount = message.getUsersCount();

            if (userCount == 1) {
                holder.contentContactMessageContactName.setText(converterShortCodes(getNameContactAttachment(message)));
                holder.contentContactMessageContactEmail.setText(message.getUserEmail(0));
                setUserAvatar(holder, message);

            } else {
                //Show default avatar with userCount
                StringBuilder name = new StringBuilder("");
                name.append(converterShortCodes(message.getUserName(0)));
                for (int i = 1; i < userCount; i++) {
                    name.append(", " + message.getUserName(i));
                }
                holder.contentContactMessageContactEmail.setText(name);
                String email = context.getResources().getQuantityString(R.plurals.general_selection_num_contacts, (int) userCount, userCount);
                holder.contentContactMessageContactName.setText(email);
                Bitmap bitmap = getDefaultAvatar(getSpecificAvatarColor(AVATAR_PRIMARY_COLOR), userCount + "", AVATAR_SIZE, true);
                holder.contentContactMessageContactThumb.setImageBitmap(bitmap);
            }

            checkMultiselectionMode(position, holder, false, message.getMsgId());

            if (!multipleSelect) {
                if (positionClicked != INVALID_POSITION && positionClicked == position) {
                    holder.forwardContactContact.setEnabled(false);
                } else {
                    holder.forwardContactContact.setEnabled(true);
                }
            }
        }

        checkReactionsInMessage(position, holder, chatRoom.getChatId(), androidMessage);
    }

    /**
     * Method for obtaining the name of an attached contact
     *
     * @param message The message sent or received.
     * @return The name or nick of the contact.
     */
    private String getNameContactAttachment(MegaChatMessage message) {
        String email = message.getUserEmail(0);
        MegaUser megaUser = megaApi.getContact(email);
        String name = getMegaUserNameDB(megaUser);
        if (name == null) {
            name = message.getUserName(0);
            if (isTextEmpty(name)) {
                name = email;
            }
        }
        return name;
    }

    public void bindChangeTitleMessage(ViewHolderMessageChat holder, AndroidMegaChatMessage androidMessage, int position) {
        logDebug("bindChangeTitleMessage");
        ((ViewHolderMessageChat) holder).layoutAvatarMessages.setVisibility(View.GONE);

        MegaChatMessage message = androidMessage.getMessage();

        if (message.getUserHandle() == myUserHandle) {

            ((ViewHolderMessageChat) holder).titleOwnMessage.setGravity(Gravity.LEFT);
            if(context.getResources().getConfiguration().orientation == Configuration.ORIENTATION_LANDSCAPE){
                ((ViewHolderMessageChat) holder).titleOwnMessage.setPadding(scaleWidthPx(MANAGEMENT_MESSAGE_LAND, outMetrics),0,0,0);
            }else{
                ((ViewHolderMessageChat) holder).titleOwnMessage.setPadding(scaleWidthPx(MANAGEMENT_MESSAGE_PORT, outMetrics),0,0,0);
            }

            logDebug("MY message!!");
            logDebug("MY message handle!!: " + message.getMsgId());
            if (messages.get(position - 1).getInfoToShow() != -1) {
                setInfoToShow(position, holder, true, messages.get(position -1).getInfoToShow(),
                        formatDate(context, message.getTimestamp(), DATE_SHORT_FORMAT),
                        formatTime(message));
            }

            ((ViewHolderMessageChat) holder).ownMessageLayout.setVisibility(View.VISIBLE);
            ((ViewHolderMessageChat) holder).contactMessageLayout.setVisibility(View.GONE);

            String messageContent = message.getContent();

            String textToShow = String.format(context.getString(R.string.change_title_messages), toCDATA( megaChatApi.getMyFullname()), toCDATA(messageContent));
            try {
                textToShow = textToShow.replace("[A]", "<font color=\'#060000\'>");
                textToShow = textToShow.replace("[/A]", "</font>");
                textToShow = textToShow.replace("[B]", "<font color=\'#868686\'>");
                textToShow = textToShow.replace("[/B]", "</font>");
                textToShow = textToShow.replace("[C]", "<font color=\'#060000\'>");
                textToShow = textToShow.replace("[/C]", "</font>");
            } catch (Exception e) {
            }

            Spanned result = null;
            if (android.os.Build.VERSION.SDK_INT >= android.os.Build.VERSION_CODES.N) {
                result = Html.fromHtml(textToShow, Html.FROM_HTML_MODE_LEGACY);
            } else {
                result = Html.fromHtml(textToShow);
            }

            ((ViewHolderMessageChat) holder).contentOwnMessageLayout.setVisibility(View.GONE);
            ((ViewHolderMessageChat) holder).ownManagementMessageLayout.setVisibility(View.VISIBLE);
            ((ViewHolderMessageChat) holder).ownManagementMessageIcon.setVisibility(View.GONE);

            RelativeLayout.LayoutParams paramsOwnManagement = (RelativeLayout.LayoutParams) holder.ownManagementMessageText.getLayoutParams();
            if(context.getResources().getConfiguration().orientation == Configuration.ORIENTATION_LANDSCAPE){
                paramsOwnManagement.leftMargin = scaleWidthPx(MANAGEMENT_MESSAGE_LAND, outMetrics);
            }else{
                paramsOwnManagement.leftMargin = scaleWidthPx(MANAGEMENT_MESSAGE_PORT, outMetrics);
            }            holder.ownManagementMessageText.setLayoutParams(paramsOwnManagement);

            ((ViewHolderMessageChat) holder).ownManagementMessageText.setText(result);

        } else {
            long userHandle = message.getUserHandle();
            logDebug("Contact message!!: " + userHandle);

            setContactMessageName(position, holder, userHandle, true);

            if(context.getResources().getConfiguration().orientation == Configuration.ORIENTATION_LANDSCAPE){
                holder.titleContactMessage.setPadding(scaleWidthPx(MANAGEMENT_MESSAGE_LAND,outMetrics),0,0,0);
            }else{
                holder.titleContactMessage.setPadding(scaleWidthPx(MANAGEMENT_MESSAGE_PORT, outMetrics),0,0,0);
            }

            if (messages.get(position - 1).getInfoToShow() != -1) {
                setInfoToShow(position, holder, false, messages.get(position -1).getInfoToShow(),
                        formatDate(context, message.getTimestamp(), DATE_SHORT_FORMAT),
                        formatTime(message));
            }

            ((ViewHolderMessageChat) holder).ownMessageLayout.setVisibility(View.GONE);
            ((ViewHolderMessageChat) holder).contactMessageLayout.setVisibility(View.VISIBLE);

            ((ViewHolderMessageChat) holder).contentContactMessageLayout.setVisibility(View.GONE);

            ((ViewHolderMessageChat) holder).contactManagementMessageLayout.setVisibility(View.VISIBLE);
            ((ViewHolderMessageChat) holder).contactManagementMessageIcon.setVisibility(View.GONE);

            RelativeLayout.LayoutParams paramsContactManagement = (RelativeLayout.LayoutParams) holder.contactManagementMessageText.getLayoutParams();
            if(context.getResources().getConfiguration().orientation == Configuration.ORIENTATION_LANDSCAPE){
                paramsContactManagement.leftMargin = scaleWidthPx(MANAGEMENT_MESSAGE_LAND, outMetrics);
            }else{
                paramsContactManagement.leftMargin = scaleWidthPx(MANAGEMENT_MESSAGE_PORT, outMetrics);
            }
            holder.contactManagementMessageText.setLayoutParams(paramsContactManagement);

            ((ViewHolderMessageChat) holder).nameContactText.setVisibility(View.GONE);

            String messageContent = message.getContent();

            String textToShow = String.format(context.getString(R.string.change_title_messages), toCDATA(holder.fullNameTitle), toCDATA(messageContent));
            try {
                textToShow = textToShow.replace("[A]", "<font color=\'#060000\'>");
                textToShow = textToShow.replace("[/A]", "</font>");
                textToShow = textToShow.replace("[B]", "<font color=\'#868686\'>");
                textToShow = textToShow.replace("[/B]", "</font>");
                textToShow = textToShow.replace("[C]", "<font color=\'#060000\'>");
                textToShow = textToShow.replace("[/C]", "</font>");
            } catch (Exception e) {
            }

            Spanned result = null;
            if (android.os.Build.VERSION.SDK_INT >= android.os.Build.VERSION_CODES.N) {
                result = Html.fromHtml(textToShow, Html.FROM_HTML_MODE_LEGACY);
            } else {
                result = Html.fromHtml(textToShow);
            }

            ((ViewHolderMessageChat) holder).contactManagementMessageText.setText(result);
        }
    }

    public void bindChatLinkMessage(ViewHolderMessageChat holder, AndroidMegaChatMessage androidMessage, int position) {
        logDebug("bindChatLinkMessage");

        MegaChatMessage message = androidMessage.getMessage();
        long userHandle = message.getUserHandle();
        logDebug("Contact message!!: " + userHandle);

        if (userHandle == myUserHandle) {
            ((ViewHolderMessageChat) holder).fullNameTitle = megaChatApi.getMyFullname();
        }
        else{
            setContactMessageName(position, holder, userHandle, false);
        }

        ((ViewHolderMessageChat) holder).nameContactText.setVisibility(View.GONE);

        if(context.getResources().getConfiguration().orientation == Configuration.ORIENTATION_LANDSCAPE){
            holder.titleContactMessage.setPadding(scaleWidthPx(MANAGEMENT_MESSAGE_LAND,outMetrics),0,0,0);
        }else{
            holder.titleContactMessage.setPadding(scaleWidthPx(MANAGEMENT_MESSAGE_PORT, outMetrics),0,0,0);
        }

        if (messages.get(position - 1).getInfoToShow() != -1) {
            setInfoToShow(position, holder, false, messages.get(position -1).getInfoToShow(),
                    formatDate(context, message.getTimestamp(), DATE_SHORT_FORMAT),
                    formatTime(message));
        }

        ((ViewHolderMessageChat) holder).ownMessageLayout.setVisibility(View.GONE);
        ((ViewHolderMessageChat) holder).contactMessageLayout.setVisibility(View.VISIBLE);

        ((ViewHolderMessageChat) holder).contentContactMessageLayout.setVisibility(View.GONE);
        ((ViewHolderMessageChat) holder).contactManagementMessageLayout.setVisibility(View.VISIBLE);
        ((ViewHolderMessageChat) holder).contactManagementMessageIcon.setVisibility(View.GONE);

        checkMultiselectionMode(position, holder, false, message.getMsgId());

        String textToShow = "";
        int messageType = message.getType();
        if(messageType == MegaChatMessage.TYPE_PUBLIC_HANDLE_CREATE){
            textToShow = String.format(context.getString(R.string.message_created_chat_link), toCDATA(holder.fullNameTitle));
            try {
                textToShow = textToShow.replace("[A]", "<font color=\'#060000\'>");
                textToShow = textToShow.replace("[/A]", "</font>");
                textToShow = textToShow.replace("[B]", "<font color=\'#868686\'>");
                textToShow = textToShow.replace("[/B]", "</font>");
            } catch (Exception e) {
                e.printStackTrace();
                logError("Exception formating the string: " + context.getString(R.string.message_created_chat_link), e);
            }
        }
        else if(messageType == MegaChatMessage.TYPE_PUBLIC_HANDLE_DELETE){
            textToShow = String.format(context.getString(R.string.message_deleted_chat_link), toCDATA(holder.fullNameTitle));
            try {
                textToShow = textToShow.replace("[A]", "<font color=\'#060000\'>");
                textToShow = textToShow.replace("[/A]", "</font>");
                textToShow = textToShow.replace("[B]", "<font color=\'#868686\'>");
                textToShow = textToShow.replace("[/B]", "</font>");
            } catch (Exception e) {
                e.printStackTrace();
                logError("Exception formating the string: " + context.getString(R.string.message_deleted_chat_link), e);
            }
        }
        else{
            textToShow = String.format(context.getString(R.string.message_set_chat_private), toCDATA(holder.fullNameTitle));
            try {
                textToShow = textToShow.replace("[A]", "<font color=\'#060000\'>");
                textToShow = textToShow.replace("[/A]", "</font>");
                textToShow = textToShow.replace("[B]", "<font color=\'#060000\'><b>");
                textToShow = textToShow.replace("[/B]", "</b></font><br/><br/>");
                textToShow += context.getString(R.string.subtitle_chat_message_enabled_ERK);
            } catch (Exception e) {
                e.printStackTrace();
                logError("Exception formating the string: " + context.getString(R.string.message_set_chat_private), e);
            }
        }

        Spanned result = null;
        if (android.os.Build.VERSION.SDK_INT >= android.os.Build.VERSION_CODES.N) {
            result = Html.fromHtml(textToShow, Html.FROM_HTML_MODE_LEGACY);
        } else {
            result = Html.fromHtml(textToShow);
        }
        ((ViewHolderMessageChat) holder).contactManagementMessageText.setText(result);

        checkReactionsInMessage(position, holder, chatRoom.getChatId(), androidMessage);
    }

    public void bindTruncateMessage(ViewHolderMessageChat holder, AndroidMegaChatMessage androidMessage, int position) {
        logDebug("bindTruncateMessage");
        ((ViewHolderMessageChat) holder).layoutAvatarMessages.setVisibility(View.VISIBLE);
        MegaChatMessage message = androidMessage.getMessage();
        if (message.getUserHandle() == myUserHandle) {

            ((ViewHolderMessageChat) holder).titleOwnMessage.setGravity(Gravity.LEFT);
            if(context.getResources().getConfiguration().orientation == Configuration.ORIENTATION_LANDSCAPE){
                ((ViewHolderMessageChat) holder).titleOwnMessage.setPadding(scaleWidthPx(MANAGEMENT_MESSAGE_LAND, outMetrics),0,0,0);
            }else{
                ((ViewHolderMessageChat) holder).titleOwnMessage.setPadding(scaleWidthPx(MANAGEMENT_MESSAGE_PORT, outMetrics),0,0,0);
            }
            logDebug("MY message!!");
            logDebug("MY message handle!!: " + message.getMsgId());

            if (messages.get(position - 1).getInfoToShow() != -1) {
                setInfoToShow(position, holder, true, messages.get(position -1).getInfoToShow(),
                        formatDate(context, message.getTimestamp(), DATE_SHORT_FORMAT),
                        formatTime(message));
            }

            ((ViewHolderMessageChat) holder).ownMessageLayout.setVisibility(View.VISIBLE);
            ((ViewHolderMessageChat) holder).contactMessageLayout.setVisibility(View.GONE);

            ((ViewHolderMessageChat) holder).contentOwnMessageLayout.setVisibility(View.GONE);
            ((ViewHolderMessageChat) holder).ownManagementMessageText.setTextColor(ContextCompat.getColor(context, R.color.file_list_second_row));

            String textToShow = String.format(context.getString(R.string.history_cleared_by), toCDATA(megaChatApi.getMyFullname()));
            try {
                textToShow = textToShow.replace("[A]", "<font color=\'#060000\'>");
                textToShow = textToShow.replace("[/A]", "</font>");
                textToShow = textToShow.replace("[B]", "<font color=\'#868686\'>");
                textToShow = textToShow.replace("[/B]", "</font>");
            } catch (Exception e) {
            }
            Spanned result = null;
            if (android.os.Build.VERSION.SDK_INT >= android.os.Build.VERSION_CODES.N) {
                result = Html.fromHtml(textToShow, Html.FROM_HTML_MODE_LEGACY);
            } else {
                result = Html.fromHtml(textToShow);
            }
            ((ViewHolderMessageChat) holder).ownManagementMessageText.setText(result);

            ((ViewHolderMessageChat) holder).ownManagementMessageLayout.setVisibility(View.VISIBLE);
            ((ViewHolderMessageChat) holder).ownManagementMessageIcon.setVisibility(View.GONE);
            RelativeLayout.LayoutParams paramsOwnManagement = (RelativeLayout.LayoutParams) holder.ownManagementMessageText.getLayoutParams();
            if(context.getResources().getConfiguration().orientation == Configuration.ORIENTATION_LANDSCAPE){
                paramsOwnManagement.leftMargin = scaleWidthPx(MANAGEMENT_MESSAGE_LAND, outMetrics);
            }else{
                paramsOwnManagement.leftMargin = scaleWidthPx(MANAGEMENT_MESSAGE_PORT, outMetrics);
            }
            holder.ownManagementMessageText.setLayoutParams(paramsOwnManagement);

        } else {
            long userHandle = message.getUserHandle();
            logDebug("Contact message!!: " + userHandle);

            setContactMessageName(position, holder, userHandle, true);

            if(context.getResources().getConfiguration().orientation == Configuration.ORIENTATION_LANDSCAPE){
                holder.titleContactMessage.setPadding(scaleWidthPx(MANAGEMENT_MESSAGE_LAND,outMetrics),0,0,0);
            }else{
                holder.titleContactMessage.setPadding(scaleWidthPx(MANAGEMENT_MESSAGE_PORT, outMetrics),0,0,0);
            }

            if (messages.get(position - 1).getInfoToShow() != -1) {
                setInfoToShow(position, holder, false, messages.get(position -1).getInfoToShow(),
                        formatDate(context, message.getTimestamp(), DATE_SHORT_FORMAT),
                        formatTime(message));
            }

            ((ViewHolderMessageChat) holder).ownMessageLayout.setVisibility(View.GONE);
            ((ViewHolderMessageChat) holder).contactMessageLayout.setVisibility(View.VISIBLE);

            ((ViewHolderMessageChat) holder).contentContactMessageLayout.setVisibility(View.GONE);
            ((ViewHolderMessageChat) holder).contactManagementMessageLayout.setVisibility(View.VISIBLE);
            ((ViewHolderMessageChat) holder).contactManagementMessageIcon.setVisibility(View.GONE);

            RelativeLayout.LayoutParams paramsContactManagement = (RelativeLayout.LayoutParams) holder.contactManagementMessageText.getLayoutParams();
            if(context.getResources().getConfiguration().orientation == Configuration.ORIENTATION_LANDSCAPE){
                paramsContactManagement.leftMargin = scaleWidthPx(MANAGEMENT_MESSAGE_LAND, outMetrics);
            }else{
                paramsContactManagement.leftMargin = scaleWidthPx(MANAGEMENT_MESSAGE_PORT, outMetrics);
            }
            holder.contactManagementMessageText.setLayoutParams(paramsContactManagement);

            ((ViewHolderMessageChat) holder).nameContactText.setVisibility(View.GONE);

            String textToShow = String.format(context.getString(R.string.history_cleared_by), toCDATA(holder.fullNameTitle));
            try {
                textToShow = textToShow.replace("[A]", "<font color=\'#060000\'>");
                textToShow = textToShow.replace("[/A]", "</font>");
                textToShow = textToShow.replace("[B]", "<font color=\'#00BFA5\'>");
                textToShow = textToShow.replace("[/B]", "</font>");
            } catch (Exception e) {
            }
            Spanned result = null;
            if (android.os.Build.VERSION.SDK_INT >= android.os.Build.VERSION_CODES.N) {
                result = Html.fromHtml(textToShow, Html.FROM_HTML_MODE_LEGACY);
            } else {
                result = Html.fromHtml(textToShow);
            }

            ((ViewHolderMessageChat) holder).contactManagementMessageText.setText(result);
        }
    }

    public void bindRevokeNodeMessage(ViewHolderMessageChat holder, AndroidMegaChatMessage androidMessage, int position) {
        logDebug("bindRevokeNodeMessage()");
        ((ViewHolderMessageChat) holder).layoutAvatarMessages.setVisibility(View.VISIBLE);
        MegaChatMessage message = androidMessage.getMessage();

        if (message.getUserHandle() == myUserHandle) {
            logDebug("MY message!!");
            logDebug("MY message handle!!: " + message.getMsgId());

            ((ViewHolderMessageChat) holder).titleOwnMessage.setGravity(Gravity.LEFT);
            if(context.getResources().getConfiguration().orientation == Configuration.ORIENTATION_LANDSCAPE){
                ((ViewHolderMessageChat) holder).titleOwnMessage.setPadding(scaleWidthPx(MANAGEMENT_MESSAGE_LAND, outMetrics),0,0,0);
            }else{
                ((ViewHolderMessageChat) holder).titleOwnMessage.setPadding(scaleWidthPx(MANAGEMENT_MESSAGE_PORT, outMetrics),0,0,0);
            }

            if (messages.get(position - 1).getInfoToShow() != -1) {
                setInfoToShow(position, holder, true, messages.get(position -1).getInfoToShow(),
                        formatDate(context, message.getTimestamp(), DATE_SHORT_FORMAT),
                        formatTime(message));
            }

            ((ViewHolderMessageChat) holder).ownMessageLayout.setVisibility(View.VISIBLE);
            ((ViewHolderMessageChat) holder).contactMessageLayout.setVisibility(View.GONE);

            String messageContent = "";

            if (message.getContent() != null) {
                messageContent = message.getContent();
            }

            AndroidMegaChatMessage androidMsg = messages.get(position - 1);
//            ((ViewHolderMessageChat)holder).contentOwnMessageLayout.setVisibility(View.VISIBLE);

            ((ViewHolderMessageChat) holder).contentOwnMessageText.setVisibility(View.VISIBLE);
            ((ViewHolderMessageChat) holder).previewFrameLand.setVisibility(View.GONE);
            ((ViewHolderMessageChat) holder).contentOwnMessageThumbLand.setVisibility(View.GONE);
            ((ViewHolderMessageChat) holder).previewFramePort.setVisibility(View.GONE);
            ((ViewHolderMessageChat) holder).contentOwnMessageThumbPort.setVisibility(View.GONE);

            holder.forwardOwnPortrait.setVisibility(View.GONE);
            holder.forwardOwnLandscape.setVisibility(View.GONE);
            holder.forwardOwnFile.setVisibility(View.GONE);
            holder.forwardOwnContact.setVisibility(View.GONE);
            holder.forwardOwnRichLinks.setVisibility(View.GONE);

            ((ViewHolderMessageChat) holder).gradientOwnMessageThumbPort.setVisibility(View.GONE);
            ((ViewHolderMessageChat) holder).videoIconOwnMessageThumbPort.setVisibility(View.GONE);
            ((ViewHolderMessageChat) holder).videoTimecontentOwnMessageThumbPort.setVisibility(View.GONE);

            ((ViewHolderMessageChat) holder).gradientOwnMessageThumbLand.setVisibility(View.GONE);
            ((ViewHolderMessageChat) holder).videoIconOwnMessageThumbLand.setVisibility(View.GONE);
            ((ViewHolderMessageChat) holder).videoTimecontentOwnMessageThumbLand.setVisibility(View.GONE);

            ((ViewHolderMessageChat) holder).contentOwnMessageFileLayout.setVisibility(View.GONE);
            ((ViewHolderMessageChat) holder).contentOwnMessageFileThumb.setVisibility(View.GONE);
            ((ViewHolderMessageChat) holder).contentOwnMessageFileName.setVisibility(View.GONE);
            ((ViewHolderMessageChat) holder).contentOwnMessageFileSize.setVisibility(View.GONE);

            ((ViewHolderMessageChat) holder).contentOwnMessageVoiceClipLayout.setVisibility(View.GONE);

            ((ViewHolderMessageChat) holder).contentOwnMessageContactLayout.setVisibility(View.GONE);

            ((ViewHolderMessageChat) holder).contentOwnMessageContactThumb.setVisibility(View.GONE);
            ((ViewHolderMessageChat) holder).contentOwnMessageContactName.setVisibility(View.GONE);
            ((ViewHolderMessageChat) holder).contentOwnMessageContactEmail.setVisibility(View.GONE);
            ((ViewHolderMessageChat) holder).contentOwnMessageText.setTextColor(ContextCompat.getColor(context, R.color.white));
            messageContent = "Attachment revoked";
            holder.contentOwnMessageText.setText(getFormattedText(messageContent));
        } else {
            long userHandle = message.getUserHandle();
            logDebug("Contact message!!: " + userHandle);

            setContactMessageName(position, holder, userHandle, true);

            if(context.getResources().getConfiguration().orientation == Configuration.ORIENTATION_LANDSCAPE){
                holder.titleContactMessage.setPadding(scaleWidthPx(MANAGEMENT_MESSAGE_LAND,outMetrics),0,0,0);
            }else{
                holder.titleContactMessage.setPadding(scaleWidthPx(MANAGEMENT_MESSAGE_PORT, outMetrics),0,0,0);
            }

            if (messages.get(position - 1).getInfoToShow() != -1) {
                setInfoToShow(position, holder, false, messages.get(position -1).getInfoToShow(),
                        formatDate(context, message.getTimestamp(), DATE_SHORT_FORMAT),
                        formatTime(message));
            }

            ((ViewHolderMessageChat) holder).ownMessageLayout.setVisibility(View.GONE);
            ((ViewHolderMessageChat) holder).contactMessageLayout.setVisibility(View.VISIBLE);

            if (messages.get(position - 1).isShowAvatar() && !isMultipleSelect()) {
                ((ViewHolderMessageChat) holder).layoutAvatarMessages.setVisibility(View.VISIBLE);
                setContactAvatar(((ViewHolderMessageChat) holder), userHandle, ((ViewHolderMessageChat) holder).fullNameTitle);
            } else {
                ((ViewHolderMessageChat) holder).layoutAvatarMessages.setVisibility(View.GONE);
            }

            ((ViewHolderMessageChat) holder).contentContactMessageLayout.setVisibility(View.VISIBLE);
            ((ViewHolderMessageChat) holder).contactManagementMessageLayout.setVisibility(View.GONE);

            String messageContent = "";

            ((ViewHolderMessageChat) holder).contentContactMessageText.setVisibility(View.VISIBLE);
            ((ViewHolderMessageChat) holder).contentContactMessageThumbLand.setVisibility(View.GONE);

            ((ViewHolderMessageChat) holder).contentContactMessageVoiceClipLayout.setVisibility(View.GONE);


            holder.forwardContactPreviewLandscape.setVisibility(View.GONE);
            holder.forwardContactPreviewPortrait.setVisibility(View.GONE);
            holder.forwardContactFile.setVisibility(View.GONE);
            holder.forwardContactContact.setVisibility(View.GONE);
            holder.forwardContactRichLinks.setVisibility(View.GONE);

            ((ViewHolderMessageChat) holder).gradientContactMessageThumbLand.setVisibility(View.GONE);
            ((ViewHolderMessageChat) holder).videoIconContactMessageThumbLand.setVisibility(View.GONE);
            ((ViewHolderMessageChat) holder).videoTimecontentContactMessageThumbLand.setVisibility(View.GONE);

            ((ViewHolderMessageChat) holder).contentContactMessageThumbPort.setVisibility(View.GONE);

            ((ViewHolderMessageChat) holder).gradientContactMessageThumbPort.setVisibility(View.GONE);
            ((ViewHolderMessageChat) holder).videoIconContactMessageThumbPort.setVisibility(View.GONE);
            ((ViewHolderMessageChat) holder).videoTimecontentContactMessageThumbPort.setVisibility(View.GONE);
//                            ((ViewHolderMessageChat)holder).contentContactMessageThumbPortFramework.setVisibility(View.GONE);

            ((ViewHolderMessageChat) holder).contentContactMessageAttachLayout.setVisibility(View.GONE);
            ((ViewHolderMessageChat) holder).contentContactMessageFile.setVisibility(View.GONE);

            ((ViewHolderMessageChat) holder).contentContactMessageFileThumb.setVisibility(View.GONE);
            ((ViewHolderMessageChat) holder).contentContactMessageFileName.setVisibility(View.GONE);
            ((ViewHolderMessageChat) holder).contentContactMessageFileSize.setVisibility(View.GONE);

            ((ViewHolderMessageChat) holder).contentContactMessageContactLayout.setVisibility(View.GONE);

            ((ViewHolderMessageChat) holder).contentContactMessageContactThumb.setVisibility(View.GONE);
            ((ViewHolderMessageChat) holder).contentContactMessageContactName.setVisibility(View.GONE);
            ((ViewHolderMessageChat) holder).contentContactMessageContactEmail.setVisibility(View.GONE);

            ((ViewHolderMessageChat) holder).contentContactMessageText.setTextColor(ContextCompat.getColor(context, R.color.accentColor));
            messageContent = "Attachment revoked";
            holder.contentContactMessageText.setText(getFormattedText(messageContent));
        }
    }

    public void hideMessage(ViewHolderMessageChat holder, AndroidMegaChatMessage androidMessage, int position) {
        logDebug("hideMessage");
        ((ViewHolderMessageChat) holder).itemLayout.setVisibility(View.GONE);
        RelativeLayout.LayoutParams params = new RelativeLayout.LayoutParams(0, 0);
        params.height = 0;
        ((ViewHolderMessageChat) holder).itemLayout.setLayoutParams(params);
    }

    public void bindNoTypeMessage(ViewHolderMessageChat holder, AndroidMegaChatMessage androidMessage, int position) {
        logDebug("bindNoTypeMessage()");

        ((ViewHolderMessageChat) holder).layoutAvatarMessages.setVisibility(View.VISIBLE);
        MegaChatMessage message = androidMessage.getMessage();
        if (message.getUserHandle() == myUserHandle) {
            logDebug("MY message handle!!: " + message.getMsgId());

            ((ViewHolderMessageChat) holder).titleOwnMessage.setGravity(Gravity.RIGHT);
            if(context.getResources().getConfiguration().orientation == Configuration.ORIENTATION_LANDSCAPE){
                ((ViewHolderMessageChat) holder).titleOwnMessage.setPadding(0,0,scaleWidthPx(PADDING_RIGHT_HOUR_OF_OWN_MESSAGE_LAND, outMetrics),0);
            }else{
                ((ViewHolderMessageChat) holder).titleOwnMessage.setPadding(0,0,scaleWidthPx(PADDING_RIGHT_HOUR_OF_OWN_MESSAGE_PORT, outMetrics),0);
            }

            if (messages.get(position - 1).getInfoToShow() != -1) {
                setInfoToShow(position, holder, true, messages.get(position -1).getInfoToShow(),
                        formatDate(context, message.getTimestamp(), DATE_SHORT_FORMAT),
                        formatTime(message));
            }

            ((ViewHolderMessageChat) holder).ownMessageLayout.setVisibility(View.VISIBLE);
            ((ViewHolderMessageChat) holder).contactMessageLayout.setVisibility(View.GONE);
            ((ViewHolderMessageChat) holder).contentOwnMessageText.setTextColor(ContextCompat.getColor(context, R.color.tour_bar_red));


            if(message.getType()==MegaChatMessage.TYPE_INVALID){
                if(message.getCode()==MegaChatMessage.INVALID_FORMAT){
                    ((ViewHolderMessageChat) holder).contentOwnMessageText.setText(context.getString(R.string.error_message_invalid_format));
                }else if(message.getCode()==MegaChatMessage.INVALID_SIGNATURE){
                    ((ViewHolderMessageChat) holder).contentOwnMessageText.setText(context.getString(R.string.error_message_invalid_signature));
                }else{
                    ((ViewHolderMessageChat) holder).contentOwnMessageText.setText(context.getString(R.string.error_message_unrecognizable));
                }
            }else{
                ((ViewHolderMessageChat) holder).contentOwnMessageText.setText(context.getString(R.string.error_message_unrecognizable));
            }

            ((ViewHolderMessageChat) holder).contentOwnMessageLayout.setVisibility(View.VISIBLE);
            ((ViewHolderMessageChat) holder).ownManagementMessageLayout.setVisibility(View.GONE);
            ((ViewHolderMessageChat) holder).contentOwnMessageLayout.setBackgroundColor(ContextCompat.getColor(context, android.R.color.transparent));

            ((ViewHolderMessageChat) holder).previewFrameLand.setVisibility(View.GONE);
            ((ViewHolderMessageChat) holder).contentOwnMessageThumbLand.setVisibility(View.GONE);
            ((ViewHolderMessageChat) holder).previewFramePort.setVisibility(View.GONE);
            ((ViewHolderMessageChat) holder).contentOwnMessageThumbPort.setVisibility(View.GONE);

            holder.forwardOwnPortrait.setVisibility(View.GONE);
            holder.forwardOwnLandscape.setVisibility(View.GONE);
            holder.forwardOwnFile.setVisibility(View.GONE);
            holder.forwardOwnContact.setVisibility(View.GONE);
            holder.forwardOwnRichLinks.setVisibility(View.GONE);

            ((ViewHolderMessageChat) holder).gradientOwnMessageThumbPort.setVisibility(View.GONE);
            ((ViewHolderMessageChat) holder).videoIconOwnMessageThumbPort.setVisibility(View.GONE);
            ((ViewHolderMessageChat) holder).videoTimecontentOwnMessageThumbPort.setVisibility(View.GONE);

            ((ViewHolderMessageChat) holder).gradientOwnMessageThumbLand.setVisibility(View.GONE);
            ((ViewHolderMessageChat) holder).videoIconOwnMessageThumbLand.setVisibility(View.GONE);
            ((ViewHolderMessageChat) holder).videoTimecontentOwnMessageThumbLand.setVisibility(View.GONE);

            ((ViewHolderMessageChat) holder).contentOwnMessageFileLayout.setVisibility(View.GONE);
            ((ViewHolderMessageChat) holder).contentOwnMessageFileThumb.setVisibility(View.GONE);
            ((ViewHolderMessageChat) holder).contentOwnMessageFileName.setVisibility(View.GONE);
            ((ViewHolderMessageChat) holder).contentOwnMessageFileSize.setVisibility(View.GONE);
            ((ViewHolderMessageChat) holder).contentOwnMessageVoiceClipLayout.setVisibility(View.GONE);

            ((ViewHolderMessageChat) holder).contentOwnMessageContactLayout.setVisibility(View.GONE);

            ((ViewHolderMessageChat) holder).contentOwnMessageContactThumb.setVisibility(View.GONE);
            ((ViewHolderMessageChat) holder).contentOwnMessageContactName.setVisibility(View.GONE);
            ((ViewHolderMessageChat) holder).contentOwnMessageContactEmail.setVisibility(View.GONE);

        } else {
            long userHandle = message.getUserHandle();
            logDebug("Contact message!!: " + userHandle);
            setContactMessageName(position, holder, userHandle, true);

            if(context.getResources().getConfiguration().orientation == Configuration.ORIENTATION_LANDSCAPE){
                holder.titleContactMessage.setPadding(scaleWidthPx(CONTACT_MESSAGE_LAND,outMetrics),0,0,0);
            }else{
                holder.titleContactMessage.setPadding(scaleWidthPx(CONTACT_MESSAGE_PORT, outMetrics),0,0,0);
            }

            if (messages.get(position - 1).getInfoToShow() != -1) {
                setInfoToShow(position, holder, false, messages.get(position -1).getInfoToShow(),
                        formatDate(context, message.getTimestamp(), DATE_SHORT_FORMAT),
                        formatTime(message));
            }

            ((ViewHolderMessageChat) holder).ownMessageLayout.setVisibility(View.GONE);
            ((ViewHolderMessageChat) holder).contactMessageLayout.setVisibility(View.VISIBLE);

            ((ViewHolderMessageChat) holder).contentContactMessageLayout.setVisibility(View.VISIBLE);
            ((ViewHolderMessageChat) holder).contactManagementMessageLayout.setVisibility(View.GONE);
            ((ViewHolderMessageChat) holder).contentContactMessageText.setTextColor(ContextCompat.getColor(context, R.color.tour_bar_red));


            if(message.getType()==MegaChatMessage.TYPE_INVALID){
                if(message.getCode()==MegaChatMessage.INVALID_FORMAT){
                    ((ViewHolderMessageChat) holder).contentContactMessageText.setText(context.getString(R.string.error_message_invalid_format));
                }else if(message.getCode()==MegaChatMessage.INVALID_SIGNATURE){
                    ((ViewHolderMessageChat) holder).contentContactMessageText.setText(context.getString(R.string.error_message_invalid_signature));
                }else{
                    ((ViewHolderMessageChat) holder).contentContactMessageText.setText(context.getString(R.string.error_message_unrecognizable));
                }
            }else{
                ((ViewHolderMessageChat) holder).contentContactMessageText.setText(context.getString(R.string.error_message_unrecognizable));
            }

            ((ViewHolderMessageChat) holder).contentContactMessageLayout.setBackgroundColor(ContextCompat.getColor(context, android.R.color.transparent));
            ((ViewHolderMessageChat) holder).contentContactMessageText.setVisibility(View.VISIBLE);
            ((ViewHolderMessageChat) holder).contentContactMessageThumbLand.setVisibility(View.GONE);

            ((ViewHolderMessageChat) holder).contentContactMessageVoiceClipLayout.setVisibility(View.GONE);

            holder.forwardContactPreviewLandscape.setVisibility(View.GONE);
            holder.forwardContactPreviewPortrait.setVisibility(View.GONE);
            holder.forwardContactFile.setVisibility(View.GONE);
            holder.forwardContactContact.setVisibility(View.GONE);
            holder.forwardContactRichLinks.setVisibility(View.GONE);

            ((ViewHolderMessageChat) holder).gradientContactMessageThumbLand.setVisibility(View.GONE);
            ((ViewHolderMessageChat) holder).videoIconContactMessageThumbLand.setVisibility(View.GONE);
            ((ViewHolderMessageChat) holder).videoTimecontentContactMessageThumbLand.setVisibility(View.GONE);

            ((ViewHolderMessageChat) holder).contentContactMessageThumbPort.setVisibility(View.GONE);

            ((ViewHolderMessageChat) holder).gradientContactMessageThumbPort.setVisibility(View.GONE);
            ((ViewHolderMessageChat) holder).videoIconContactMessageThumbPort.setVisibility(View.GONE);
            ((ViewHolderMessageChat) holder).videoTimecontentContactMessageThumbPort.setVisibility(View.GONE);

            ((ViewHolderMessageChat) holder).contentContactMessageAttachLayout.setVisibility(View.GONE);
            ((ViewHolderMessageChat) holder).contentContactMessageFile.setVisibility(View.GONE);

            ((ViewHolderMessageChat) holder).contentContactMessageFileThumb.setVisibility(View.GONE);
            ((ViewHolderMessageChat) holder).contentContactMessageFileName.setVisibility(View.GONE);
            ((ViewHolderMessageChat) holder).contentContactMessageFileSize.setVisibility(View.GONE);

            ((ViewHolderMessageChat) holder).contentContactMessageContactLayout.setVisibility(View.GONE);

            ((ViewHolderMessageChat) holder).contentContactMessageContactThumb.setVisibility(View.GONE);
            ((ViewHolderMessageChat) holder).contentContactMessageContactName.setVisibility(View.GONE);
            ((ViewHolderMessageChat) holder).contentContactMessageContactEmail.setVisibility(View.GONE);
        }
    }

    public void setUserAvatar(ViewHolderMessageChat holder, MegaChatMessage message) {
        logDebug("setUserAvatar");

        String name = message.getUserName(0);
        if (name.trim().isEmpty()) {
            name = message.getUserEmail(0);
        }
        String email = message.getUserEmail(0);
        String userHandleEncoded = MegaApiAndroid.userHandleToBase64(message.getUserHandle(0));

        ChatAttachmentAvatarListener listener;
        int color = getColorAvatar(userHandleEncoded);
        Bitmap bitmapDefaultAvatar = getDefaultAvatar(color, name, AVATAR_SIZE, true);
        if (myUserHandle == message.getUserHandle()) {
            holder.contentOwnMessageContactThumb.setImageBitmap(bitmapDefaultAvatar);
            listener = new ChatAttachmentAvatarListener(context, holder, this, true);
        } else {
            holder.contentContactMessageContactThumb.setImageBitmap(bitmapDefaultAvatar);
            listener = new ChatAttachmentAvatarListener(context, holder, this, false);
        }

        File avatar = buildAvatarFile(context, email + ".jpg");
        Bitmap bitmap = null;
        if (isFileAvailable(avatar)) {
            if (avatar.length() > 0) {
                BitmapFactory.Options bOpts = new BitmapFactory.Options();
                bOpts.inPurgeable = true;
                bOpts.inInputShareable = true;
                bitmap = BitmapFactory.decodeFile(avatar.getAbsolutePath(), bOpts);
                if (bitmap == null) {
                    avatar.delete();

                    if (megaApi == null) {
                        logWarning("megaApi is Null in Offline mode");
                        return;
                    }

                    megaApi.getUserAvatar(email,buildAvatarFile(context,email + ".jpg").getAbsolutePath(),listener);
                } else {
                    if (myUserHandle == message.getUserHandle()) {
                        holder.contentOwnMessageContactThumb.setImageBitmap(bitmap);
                    } else {
                        holder.contentContactMessageContactInitialLetter.setVisibility(View.GONE);
                        holder.contentContactMessageContactThumb.setImageBitmap(bitmap);
                    }
                }
            } else {
                if (megaApi == null) {
                    logWarning("megaApi is Null in Offline mode");
                    return;
                }

                megaApi.getUserAvatar(email,buildAvatarFile(context,email + ".jpg").getAbsolutePath(),listener);
            }
        } else {
            if (megaApi == null) {
                logWarning("megaApi is Null in Offline mode");
                return;
            }

            megaApi.getUserAvatar(email,buildAvatarFile(context,email + ".jpg").getAbsolutePath(),listener);
        }
    }

    private void setContactAvatar(ViewHolderMessageChat holder, long userHandle, String name) {
        /*Default Avatar*/
        String userHandleEncoded = MegaApiAndroid.userHandleToBase64(userHandle);
        holder.contactImageView.setImageBitmap(getDefaultAvatar(getColorAvatar(userHandle), name, AVATAR_SIZE, true));

        /*Avatar*/
        ChatAttachmentAvatarListener listener = new ChatAttachmentAvatarListener(context, holder, this, false);
        File avatar = buildAvatarFile(context, userHandleEncoded + ".jpg");
        Bitmap bitmap;
        if (isFileAvailable(avatar) && avatar.length() > 0) {
                BitmapFactory.Options bOpts = new BitmapFactory.Options();
                bitmap = BitmapFactory.decodeFile(avatar.getAbsolutePath(), bOpts);
                if (bitmap == null) {
                    avatar.delete();

                    if (megaApi == null) {
                        logWarning("megaApi is Null in Offline mode");
                        return;
                    }

                    megaApi.getUserAvatar(userHandleEncoded, buildAvatarFile(context, userHandleEncoded + ".jpg").getAbsolutePath(), listener);
                } else {
                    holder.contactImageView.setImageBitmap(bitmap);
                }
        } else {

            if (megaApi == null) {
                logWarning("megaApi is Null in Offline mode");
                return;
            }

            megaApi.getUserAvatar(userHandleEncoded, buildAvatarFile(context, userHandleEncoded + ".jpg").getAbsolutePath(), listener);
        }
    }

    @Override
    public int getItemCount() {
        return messages.size() + 1;
    }

    @Override
    public int getItemViewType(int position) {
        if (position == 0)
            return TYPE_HEADER;
        return TYPE_ITEM;
    }

    public boolean isMultipleSelect() {
        return multipleSelect;
    }

    public void setMultipleSelect(boolean multipleSelect) {
        logDebug("setMultipleSelect");
        if (this.multipleSelect != multipleSelect) {
            this.multipleSelect = multipleSelect;
            notifyDataSetChanged();
        }
        if (this.multipleSelect) {
            messagesSelectedInChat.clear();
        }
    }

    /**
     * Method for selecting or deselecting a chat message.
     *
     * @param msgId    The messages ID.
     */
    public void toggleSelection(long msgId){
        logDebug("The message selected is "+msgId);
        int position = INVALID_POSITION;
        for (AndroidMegaChatMessage message : messages) {
            if (message != null && message.getMessage() != null && message.getMessage().getMsgId() == msgId) {
                position = messages.indexOf(message);
            }
        }

        if (position == INVALID_POSITION) {
            return;
        }

        if (messagesSelectedInChat.get(msgId) != null) {
            logDebug("Message removed");
            messagesSelectedInChat.remove(msgId);
        } else {
            logDebug("Message selected");
            messagesSelectedInChat.put(msgId, position);
        }

        notifyItemChanged(position + 1);

        if (messagesSelectedInChat.isEmpty()) {
            ((ChatActivityLollipop) context).updateActionModeTitle();
        }
    }

    /**
     * Method for selecting all chat messages.
     */
    public void selectAll() {
        for(AndroidMegaChatMessage message:messages){
            if(!isItemChecked(message.getMessage().getMsgId())){
                toggleSelection(message.getMessage().getMsgId());
            }

        }
    }

    /**
     * Method for deselecting all chat messages.
     */
    public void clearSelections() {
        for(AndroidMegaChatMessage message:messages){
            if(isItemChecked(message.getMessage().getMsgId())){
                toggleSelection(message.getMessage().getMsgId());
            }
        }
    }

    /**
     * Method to know if a message is selected or not.
     *
     * @param msgId The message ID.
     * @return True, if selected. False, if not selected.
     */
    private boolean isItemChecked(long msgId) {
        return messagesSelectedInChat.get(msgId) != null;
    }

    /**
     * Method for obtaining how many messages are selected.
     *
     * @return The number of selected messages.
     */
    public int getSelectedItemCount() {
        return messagesSelectedInChat.size();
    }

    /**
     * Method for obtaining the selected messages.
     *
     * @return The selected messages.
     */
    public ArrayList<Integer> getSelectedItems() {
        if(messagesSelectedInChat == null || messagesSelectedInChat.isEmpty())
            return null;

        ArrayList<Integer> positionsMessagesSelected = new ArrayList<>();
        for (HashMap.Entry<Long, Integer> message: messagesSelectedInChat.entrySet()) {
            positionsMessagesSelected.add(message.getValue());
        }
        return positionsMessagesSelected;
    }

    /*
     * Get list of all selected chats
     */
    public ArrayList<AndroidMegaChatMessage> getSelectedMessages() {
        ArrayList<AndroidMegaChatMessage> returnedMessages = new ArrayList<>();
        if (messagesSelectedInChat == null || messagesSelectedInChat.isEmpty())
            return returnedMessages;

        HashMap<Long, Integer> selectedMessagesSorted = sortByValue(messagesSelectedInChat);

        for (HashMap.Entry<Long, Integer> messageSelected : selectedMessagesSorted.entrySet()) {
            for (AndroidMegaChatMessage message : messages) {
                if (message.getMessage().getMsgId() == messageSelected.getKey()) {
                    returnedMessages.add(message);
                    break;
                }
            }
        }
        return returnedMessages;
    }

    /**
     * Method to sort the selected messages depending on the value.
     *
     * @param listMessages HashMap of current selected messages.
     * @return HashMap of selected messages in order.
     */
    private static HashMap<Long, Integer> sortByValue(HashMap<Long, Integer> listMessages) {
        List<Map.Entry<Long, Integer>> list = new LinkedList<>(listMessages.entrySet());
        Collections.sort(list, (o1, o2) -> (o1.getValue()).compareTo(o2.getValue()));
        HashMap<Long, Integer> temp = new LinkedHashMap<>();
        for (Map.Entry<Long, Integer> aa : list) {
            temp.put(aa.getKey(), aa.getValue());
        }

        return temp;
    }

    @Override
    public int getFolderCount() {
        return 0;
    }

    @Override
    public int getPlaceholderCount() {
        return placeholderCount;
    }

    @Override
    public int getUnhandledItem() {
        return 0;
    }

    public Object getItem(int position) {
        return messages.get(position - 1);
    }

    @Override
    public long getItemId(int position) {
        return position;
    }

    public void setMessages(ArrayList<AndroidMegaChatMessage> messages) {
        this.messages = messages;
        placeholderCount = 0;
        notifyDataSetChanged();
    }

    public void modifyMessage(ArrayList<AndroidMegaChatMessage> messages, int position) {
        this.messages = messages;
        notifyItemChanged(position);
    }

    public void addMessage(ArrayList<AndroidMegaChatMessage> messages, int position) {
        this.messages = messages;

        notifyItemInserted(position);
        notifyRangeChanged(position);
    }

    public void removeMessage(int position, ArrayList<AndroidMegaChatMessage> messages) {
        this.messages = messages;

        notifyItemRemoved(position);
        notifyRangeChanged(position);
    }

    /**
     * Notifies the adapter if the range changed due to and addition or deletion in adapter.
     *
     * @param position where the item was added or removed.
     */
    private void notifyRangeChanged(int position) {
        if (position != messages.size()) {
            int itemCount = messages.size() - position + 1;
            notifyItemRangeChanged(position, itemCount + 1);
        }
    }

    /**
     * Gets the message at specified position in the Adapter.
     *
     * @param positionInAdapter The position in adapter.
     * @return The message.
     */
    public AndroidMegaChatMessage getMessageAtAdapterPosition(int positionInAdapter) {
        int positionInMessages = positionInAdapter - 1;
        return getMessageAtMessagesPosition(positionInMessages);
    }

    /**
     * Gets the message at specified position in messages array.
     *
     * @param positionInMessages The position in messages array.
     * @return The message.
     */
    public AndroidMegaChatMessage getMessageAtMessagesPosition(int positionInMessages) {
        return messages != null && positionInMessages >= 0 && positionInMessages < messages.size() ? messages.get(positionInMessages) : null;
    }

    public void loadPreviousMessages(ArrayList<AndroidMegaChatMessage> messages, int counter) {
        logDebug("counter: " + counter);
        this.messages = messages;
        notifyItemRangeInserted(0, counter);
    }

    private void setErrorStateOnPreview(MegaChatLollipopAdapter.ViewHolderMessageChat holder, Bitmap bitmap) {
        logDebug("setErrorStateOnPreview()");
        //Error
        holder.uploadingProgressBarPort.setVisibility(View.GONE);
        holder.uploadingProgressBarLand.setVisibility(View.GONE);

        String name = holder.contentOwnMessageFileName.getText().toString();

        if (bitmap.getWidth() < bitmap.getHeight()) {
            logDebug("Portrait");

            holder.errorUploadingLandscape.setVisibility(View.GONE);
            holder.transparentCoatingLandscape.setVisibility(View.GONE);
            holder.errorUploadingFile.setVisibility(View.GONE);
            holder.videoTimecontentOwnMessageThumbPort.setVisibility(View.GONE);

            if (MimeTypeList.typeForName(name).isVideo()) {
                holder.gradientOwnMessageThumbPort.setVisibility(View.VISIBLE);
                holder.videoIconOwnMessageThumbPort.setVisibility(View.VISIBLE);
            } else {
                holder.gradientOwnMessageThumbPort.setVisibility(View.GONE);
                holder.videoIconOwnMessageThumbPort.setVisibility(View.GONE);
            }

            holder.errorUploadingPortrait.setVisibility(View.VISIBLE);
            holder.transparentCoatingPortrait.setVisibility(View.VISIBLE);
            holder.retryAlert.setVisibility(View.VISIBLE);

            holder.forwardOwnFile.setVisibility(View.GONE);
            holder.forwardOwnPortrait.setVisibility(View.GONE);
            holder.forwardOwnLandscape.setVisibility(View.GONE);
        } else {
            logDebug("Landscape");
            holder.errorUploadingPortrait.setVisibility(View.GONE);
            holder.transparentCoatingPortrait.setVisibility(View.GONE);
            holder.errorUploadingFile.setVisibility(View.GONE);

            holder.videoTimecontentOwnMessageThumbLand.setVisibility(View.GONE);

            if (MimeTypeList.typeForName(name).isVideo()) {
                holder.gradientOwnMessageThumbLand.setVisibility(View.VISIBLE);
                holder.videoIconOwnMessageThumbLand.setVisibility(View.VISIBLE);
            } else {
                holder.gradientOwnMessageThumbLand.setVisibility(View.GONE);
                holder.videoIconOwnMessageThumbLand.setVisibility(View.GONE);
            }
            holder.errorUploadingLandscape.setVisibility(View.VISIBLE);
            holder.transparentCoatingLandscape.setVisibility(View.VISIBLE);
            holder.retryAlert.setVisibility(View.VISIBLE);

            holder.forwardOwnFile.setVisibility(View.GONE);
            holder.forwardOwnPortrait.setVisibility(View.GONE);
            holder.forwardOwnLandscape.setVisibility(View.GONE);
        }
    }

    private void setOwnPreview(MegaChatLollipopAdapter.ViewHolderMessageChat holder, Bitmap bitmap, MegaNode node) {
        logDebug("setOwnPreview()");

        if (holder != null) {
            if (bitmap.getWidth() < bitmap.getHeight()) {
                setBitmapAndUpdateDimensions(holder.contentOwnMessageThumbPort, bitmap);

                if (MimeTypeList.typeForName(node.getName()).isPdf()) {
                    logDebug("Is pfd preview");
                    holder.iconOwnTypeDocPortraitPreview.setVisibility(View.VISIBLE);

                    holder.gradientOwnMessageThumbPort.setVisibility(View.GONE);
                    holder.videoIconOwnMessageThumbPort.setVisibility(View.GONE);
                    holder.videoTimecontentOwnMessageThumbPort.setVisibility(View.GONE);

                } else if (MimeTypeList.typeForName(node.getName()).isVideo()) {
                    logDebug("Is video preview");
                    holder.gradientOwnMessageThumbPort.setVisibility(View.VISIBLE);
                    holder.videoIconOwnMessageThumbPort.setVisibility(View.VISIBLE);
                    holder.videoTimecontentOwnMessageThumbPort.setText(timeVideo(node));
                    holder.videoTimecontentOwnMessageThumbPort.setVisibility(View.VISIBLE);

                    holder.iconOwnTypeDocPortraitPreview.setVisibility(View.GONE);

                } else {
                    if (MimeTypeList.typeForName(node.getName()).isGIF()) {
                        setGIFProperties(node, holder, true, true);
                    }

                    holder.iconOwnTypeDocPortraitPreview.setVisibility(View.GONE);
                    holder.gradientOwnMessageThumbPort.setVisibility(View.GONE);
                    holder.videoIconOwnMessageThumbPort.setVisibility(View.GONE);
                    holder.videoTimecontentOwnMessageThumbPort.setVisibility(View.GONE);
                }

                holder.previewFramePort.setVisibility(View.VISIBLE);
                holder.contentOwnMessageThumbPort.setVisibility(View.VISIBLE);

                holder.forwardOwnFile.setVisibility(View.GONE);
                if (cC.isInAnonymousMode() || isMultipleSelect()) {
                    holder.forwardOwnPortrait.setVisibility(View.GONE);
                }
                else {
                    holder.forwardOwnPortrait.setVisibility(View.VISIBLE);
                }
                holder.forwardOwnLandscape.setVisibility(View.GONE);

                holder.contentOwnMessageFileLayout.setVisibility(View.GONE);
                holder.previewFrameLand.setVisibility(View.GONE);
                holder.contentOwnMessageThumbLand.setVisibility(View.GONE);
                holder.gradientOwnMessageThumbLand.setVisibility(View.GONE);
                holder.videoIconOwnMessageThumbLand.setVisibility(View.GONE);
                holder.videoTimecontentOwnMessageThumbLand.setVisibility(View.GONE);


            } else {
                setBitmapAndUpdateDimensions(holder.contentOwnMessageThumbLand, bitmap);

                if (MimeTypeList.typeForName(node.getName()).isPdf()) {
                    logDebug("Is pfd preview");
                    holder.iconOwnTypeDocLandPreview.setVisibility(View.VISIBLE);

                    holder.gradientOwnMessageThumbLand.setVisibility(View.GONE);
                    holder.videoIconOwnMessageThumbLand.setVisibility(View.GONE);
                    holder.videoTimecontentOwnMessageThumbLand.setVisibility(View.GONE);

                } else if (MimeTypeList.typeForName(node.getName()).isVideo()) {
                    logDebug("Is video preview");
                    holder.gradientOwnMessageThumbLand.setVisibility(View.VISIBLE);
                    holder.videoIconOwnMessageThumbLand.setVisibility(View.VISIBLE);
                    holder.videoTimecontentOwnMessageThumbLand.setText(timeVideo(node));
                    holder.videoTimecontentOwnMessageThumbLand.setVisibility(View.VISIBLE);

                    holder.iconOwnTypeDocLandPreview.setVisibility(View.GONE);

                } else {
                    if (MimeTypeList.typeForName(node.getName()).isGIF()) {
                        setGIFProperties(node, holder, false, true);
                    }

                    holder.iconOwnTypeDocLandPreview.setVisibility(View.GONE);
                    holder.gradientOwnMessageThumbLand.setVisibility(View.GONE);
                    holder.videoIconOwnMessageThumbLand.setVisibility(View.GONE);
                    holder.videoTimecontentOwnMessageThumbLand.setVisibility(View.GONE);
                }

                holder.previewFrameLand.setVisibility(View.VISIBLE);
                holder.contentOwnMessageThumbLand.setVisibility(View.VISIBLE);
                holder.contentOwnMessageFileLayout.setVisibility(View.GONE);
                holder.previewFramePort.setVisibility(View.GONE);
                holder.contentOwnMessageThumbPort.setVisibility(View.GONE);

                holder.forwardOwnFile.setVisibility(View.GONE);
                holder.forwardOwnPortrait.setVisibility(View.GONE);
                if (cC.isInAnonymousMode() || isMultipleSelect()) {
                    holder.forwardOwnLandscape.setVisibility(View.GONE);
                }
                else {
                    holder.forwardOwnLandscape.setVisibility(View.VISIBLE);
                }

                holder.gradientOwnMessageThumbPort.setVisibility(View.GONE);
                holder.videoIconOwnMessageThumbPort.setVisibility(View.GONE);
                holder.videoTimecontentOwnMessageThumbPort.setVisibility(View.GONE);
            }
        }
    }

    private void setContactPreview(MegaChatLollipopAdapter.ViewHolderMessageChat holder, Bitmap bitmap, MegaNode node) {
        logDebug("setContactPreview()");
        if (bitmap.getWidth() < bitmap.getHeight()) {
            setBitmapAndUpdateDimensions(holder.contentContactMessageThumbPort, bitmap);

            if (MimeTypeList.typeForName(node.getName()).isPdf()) {
                logDebug("Contact message - Is pfd preview");
                holder.iconContactTypeDocPortraitPreview.setVisibility(View.VISIBLE);

                holder.gradientContactMessageThumbPort.setVisibility(View.GONE);
                holder.videoIconContactMessageThumbPort.setVisibility(View.GONE);
                holder.videoTimecontentContactMessageThumbPort.setVisibility(View.GONE);

            } else if (MimeTypeList.typeForName(node.getName()).isVideo()) {
                logDebug("Contact message - Is video preview");
                holder.gradientContactMessageThumbPort.setVisibility(View.VISIBLE);
                holder.videoIconContactMessageThumbPort.setVisibility(View.VISIBLE);
                holder.videoTimecontentContactMessageThumbPort.setText(timeVideo(node));
                holder.videoTimecontentContactMessageThumbPort.setVisibility(View.VISIBLE);

                holder.iconContactTypeDocPortraitPreview.setVisibility(View.GONE);

            } else {
                if (MimeTypeList.typeForName(node.getName()).isGIF()) {
                    setGIFProperties(node, holder, true, false);
                }

                holder.iconContactTypeDocPortraitPreview.setVisibility(View.GONE);
                holder.gradientContactMessageThumbPort.setVisibility(View.GONE);
                holder.videoIconContactMessageThumbPort.setVisibility(View.GONE);
                holder.videoTimecontentContactMessageThumbPort.setVisibility(View.GONE);
            }

            holder.contentContactMessageThumbPort.setVisibility(View.VISIBLE);

            if (cC.isInAnonymousMode() || isMultipleSelect()) {
                holder.forwardContactPreviewPortrait.setVisibility(View.GONE);
            }
            else {
                holder.forwardContactPreviewPortrait.setVisibility(View.VISIBLE);
            }
            if(isMultipleSelect()){
                holder.forwardContactPreviewPortrait.setOnClickListener(null);
            }else{
                holder.forwardContactPreviewPortrait.setOnClickListener(this);
            }
            holder.forwardContactFile.setVisibility(View.GONE);
            holder.forwardContactPreviewLandscape.setVisibility(View.GONE);

            holder.contentContactMessageThumbLand.setVisibility(View.GONE);
            holder.gradientContactMessageThumbLand.setVisibility(View.GONE);
            holder.videoIconContactMessageThumbLand.setVisibility(View.GONE);
            holder.videoTimecontentContactMessageThumbLand.setVisibility(View.GONE);
            holder.contentContactMessageFile.setVisibility(View.GONE);
            holder.contentContactMessageFileThumb.setVisibility(View.GONE);
            holder.contentContactMessageFileName.setVisibility(View.GONE);
            holder.contentContactMessageFileSize.setVisibility(View.GONE);
        } else {
            setBitmapAndUpdateDimensions(holder.contentContactMessageThumbLand, bitmap);

            if (MimeTypeList.typeForName(node.getName()).isPdf()) {
                logDebug("Contact message - Is pfd preview");
                holder.iconContactTypeDocLandPreview.setVisibility(View.VISIBLE);

                holder.gradientContactMessageThumbLand.setVisibility(View.GONE);
                holder.videoIconContactMessageThumbLand.setVisibility(View.GONE);
                holder.videoTimecontentContactMessageThumbLand.setVisibility(View.GONE);

            } else if (MimeTypeList.typeForName(node.getName()).isVideo()) {
                logDebug("Contact message - Is video preview");
                holder.gradientContactMessageThumbLand.setVisibility(View.VISIBLE);
                holder.videoIconContactMessageThumbLand.setVisibility(View.VISIBLE);
                holder.videoTimecontentContactMessageThumbLand.setText(timeVideo(node));
                holder.videoTimecontentContactMessageThumbLand.setVisibility(View.VISIBLE);

                holder.iconContactTypeDocLandPreview.setVisibility(View.GONE);

            } else {
                if (MimeTypeList.typeForName(node.getName()).isGIF()) {
                    setGIFProperties(node, holder, false, false);
                }

                holder.iconContactTypeDocLandPreview.setVisibility(View.GONE);
                holder.gradientContactMessageThumbLand.setVisibility(View.GONE);
                holder.videoIconContactMessageThumbLand.setVisibility(View.GONE);
                holder.videoTimecontentContactMessageThumbLand.setVisibility(View.GONE);
            }

            holder.contentContactMessageThumbLand.setVisibility(View.VISIBLE);

            if (cC.isInAnonymousMode() || isMultipleSelect()) {
                holder.forwardContactPreviewLandscape.setVisibility(View.GONE);
            }
            else {
                holder.forwardContactPreviewLandscape.setVisibility(View.VISIBLE);
            }
            if(isMultipleSelect()){
                holder.forwardContactPreviewLandscape.setOnClickListener(null);
            }else{
                holder.forwardContactPreviewLandscape.setOnClickListener(this);
            }
            holder.forwardContactPreviewPortrait.setVisibility(View.GONE);
            holder.forwardContactFile.setVisibility(View.GONE);

            holder.contentContactMessageThumbPort.setVisibility(View.GONE);
            holder.gradientContactMessageThumbPort.setVisibility(View.GONE);
            holder.videoIconContactMessageThumbPort.setVisibility(View.GONE);
            holder.videoTimecontentContactMessageThumbPort.setVisibility(View.GONE);
            holder.contentContactMessageFile.setVisibility(View.GONE);
            holder.contentContactMessageFileThumb.setVisibility(View.GONE);
            holder.contentContactMessageFileName.setVisibility(View.GONE);
            holder.contentContactMessageFileSize.setVisibility(View.GONE);
        }
    }

    private void setPreview(long handle, MegaChatLollipopAdapter.ViewHolderMessageChat holder, MegaNode node, long msgId) {
        if (holder == null) {
            logWarning("Holder is null. Handle: " + handle);
            return;
        }

        int adapterPosition = holder.getAdapterPosition();
        AndroidMegaChatMessage megaMessage = getMessageAtAdapterPosition(adapterPosition);
        if (megaMessage == null || megaMessage.getMessage() == null) {
            logWarning("Message is null. Handle: " + handle);
            return;
        }

        if (megaMessage.getMessage().getMsgId() != msgId) {
            adapterPosition = ((ChatActivityLollipop) context).getPositionOfAttachmentMessageIfVisible(handle);
            if (adapterPosition == INVALID_POSITION) {
                logWarning("The message is not visible or does not exist. Handle: " + handle);
                return;
            }
        }

        File previewDir = getPreviewFolder(context);
        String base64 = MegaApiJava.handleToBase64(handle);
        File preview = new File(previewDir, base64 + JPG_EXTENSION);
        if (!preview.exists() || preview.length() <= 0) {
            logWarning("Preview not exists. Handle: " + handle);
            return;
        }

        Bitmap bitmap = getBitmapForCache(preview, context);
        if (bitmap == null) {
            logWarning("Bitmap is null. Handle: " + handle);
            return;
        }

        previewCache.put(handle, bitmap);

        if (holder.userHandle == megaChatApi.getMyUserHandle()) {
            String name = holder.contentOwnMessageFileName.getText().toString();

            if (bitmap.getWidth() < bitmap.getHeight()) {
                setBitmapAndUpdateDimensions(holder.contentOwnMessageThumbPort, bitmap);

                if (MimeTypeList.typeForName(name).isPdf()) {
                    holder.iconOwnTypeDocPortraitPreview.setVisibility(View.VISIBLE);
                    holder.gradientOwnMessageThumbPort.setVisibility(View.GONE);
                    holder.videoIconOwnMessageThumbPort.setVisibility(View.GONE);
                    holder.videoTimecontentOwnMessageThumbPort.setVisibility(View.GONE);
                } else if (MimeTypeList.typeForName(name).isVideo()) {
                    holder.gradientOwnMessageThumbPort.setVisibility(View.VISIBLE);
                    holder.videoIconOwnMessageThumbPort.setVisibility(View.VISIBLE);

                    if (node != null) {
                        holder.videoTimecontentOwnMessageThumbPort.setText(timeVideo(node));
                        holder.videoTimecontentOwnMessageThumbPort.setVisibility(View.VISIBLE);
                    } else {
                        holder.videoTimecontentOwnMessageThumbPort.setVisibility(View.GONE);
                    }

                    holder.iconOwnTypeDocPortraitPreview.setVisibility(View.GONE);

                } else {
                    if (MimeTypeList.typeForName(node.getName()).isGIF()) {
                        setGIFProperties(node, holder, true, true);
                    }

                    holder.iconOwnTypeDocPortraitPreview.setVisibility(View.GONE);
                    holder.gradientOwnMessageThumbPort.setVisibility(View.GONE);
                    holder.videoIconOwnMessageThumbPort.setVisibility(View.GONE);
                    holder.videoTimecontentOwnMessageThumbPort.setVisibility(View.GONE);
                }

                holder.previewFramePort.setVisibility(View.VISIBLE);
                holder.contentOwnMessageThumbPort.setVisibility(View.VISIBLE);

                if (cC.isInAnonymousMode() || isMultipleSelect()) {
                    holder.forwardOwnPortrait.setVisibility(View.GONE);
                } else {
                    holder.forwardOwnPortrait.setVisibility(View.VISIBLE);
                }

                if (isMultipleSelect()) {
                    holder.forwardOwnPortrait.setOnClickListener(null);
                } else {
                    holder.forwardOwnPortrait.setOnClickListener(this);
                }

                holder.forwardOwnLandscape.setVisibility(View.GONE);
                holder.forwardOwnFile.setVisibility(View.GONE);

                holder.contentOwnMessageFileLayout.setVisibility(View.GONE);
                holder.previewFrameLand.setVisibility(View.GONE);
                holder.contentOwnMessageThumbLand.setVisibility(View.GONE);

                holder.gradientOwnMessageThumbLand.setVisibility(View.GONE);
                holder.videoIconOwnMessageThumbLand.setVisibility(View.GONE);
                holder.videoTimecontentOwnMessageThumbLand.setVisibility(View.GONE);
            } else {
                setBitmapAndUpdateDimensions(holder.contentOwnMessageThumbLand, bitmap);

                if (MimeTypeList.typeForName(name).isPdf()) {
                    holder.iconOwnTypeDocLandPreview.setVisibility(View.VISIBLE);
                    holder.videoTimecontentOwnMessageThumbLand.setVisibility(View.GONE);
                    holder.gradientOwnMessageThumbLand.setVisibility(View.GONE);
                    holder.videoIconOwnMessageThumbLand.setVisibility(View.GONE);
                } else if (MimeTypeList.typeForName(name).isVideo()) {
                    holder.gradientOwnMessageThumbLand.setVisibility(View.VISIBLE);
                    holder.videoIconOwnMessageThumbLand.setVisibility(View.VISIBLE);

                    if (node != null) {
                        holder.videoTimecontentOwnMessageThumbLand.setText(timeVideo(node));
                        holder.videoTimecontentOwnMessageThumbLand.setVisibility(View.VISIBLE);
                    } else {
                        holder.videoTimecontentOwnMessageThumbLand.setVisibility(View.GONE);
                    }

                    holder.iconOwnTypeDocLandPreview.setVisibility(View.GONE);
                } else {
                    if (MimeTypeList.typeForName(node.getName()).isGIF()) {
                        setGIFProperties(node, holder, false, true);
                    }

                    holder.iconOwnTypeDocLandPreview.setVisibility(View.GONE);
                    holder.videoTimecontentOwnMessageThumbLand.setVisibility(View.GONE);
                    holder.gradientOwnMessageThumbLand.setVisibility(View.GONE);
                    holder.videoIconOwnMessageThumbLand.setVisibility(View.GONE);
                }

                holder.previewFrameLand.setVisibility(View.VISIBLE);
                holder.contentOwnMessageThumbLand.setVisibility(View.VISIBLE);
                holder.contentOwnMessageFileLayout.setVisibility(View.GONE);
                holder.previewFramePort.setVisibility(View.GONE);
                holder.contentOwnMessageThumbPort.setVisibility(View.GONE);

                if (cC.isInAnonymousMode() || isMultipleSelect()) {
                    holder.forwardOwnLandscape.setVisibility(View.GONE);
                } else {
                    holder.forwardOwnLandscape.setVisibility(View.VISIBLE);
                }
                if (isMultipleSelect()) {
                    holder.forwardOwnLandscape.setOnClickListener(null);
                } else {
                    holder.forwardOwnLandscape.setOnClickListener(this);
                }
                holder.forwardOwnPortrait.setVisibility(View.GONE);
                holder.forwardOwnFile.setVisibility(View.GONE);

                holder.gradientOwnMessageThumbPort.setVisibility(View.GONE);
                holder.videoIconOwnMessageThumbPort.setVisibility(View.GONE);
                holder.videoTimecontentOwnMessageThumbPort.setVisibility(View.GONE);
            }
        } else {
            String name = holder.contentContactMessageFileName.getText().toString();

            if (bitmap.getWidth() < bitmap.getHeight()) {
                setBitmapAndUpdateDimensions(holder.contentContactMessageThumbPort, bitmap);

                if (MimeTypeList.typeForName(name).isPdf()) {
                    holder.iconContactTypeDocPortraitPreview.setVisibility(View.VISIBLE);
                    holder.gradientContactMessageThumbPort.setVisibility(View.GONE);
                    holder.videoIconContactMessageThumbPort.setVisibility(View.GONE);
                    holder.videoTimecontentContactMessageThumbPort.setVisibility(View.GONE);
                } else if (MimeTypeList.typeForName(name).isVideo()) {
                    holder.gradientContactMessageThumbPort.setVisibility(View.VISIBLE);
                    holder.videoIconContactMessageThumbPort.setVisibility(View.VISIBLE);

                    if (node != null) {
                        holder.videoTimecontentContactMessageThumbPort.setText(timeVideo(node));
                        holder.videoTimecontentContactMessageThumbPort.setVisibility(View.VISIBLE);
                    } else {
                        holder.videoTimecontentContactMessageThumbPort.setVisibility(View.GONE);
                    }

                    holder.iconContactTypeDocPortraitPreview.setVisibility(View.GONE);
                } else {
                    if (MimeTypeList.typeForName(node.getName()).isGIF()) {
                        setGIFProperties(node, holder, true, false);
                    }

                    holder.iconContactTypeDocPortraitPreview.setVisibility(View.GONE);
                    holder.gradientContactMessageThumbPort.setVisibility(View.GONE);
                    holder.videoIconContactMessageThumbPort.setVisibility(View.GONE);
                    holder.videoTimecontentContactMessageThumbPort.setVisibility(View.GONE);
                }

                holder.contentContactMessageThumbPort.setVisibility(View.VISIBLE);

                if (cC.isInAnonymousMode() || isMultipleSelect()) {
                    holder.forwardContactPreviewPortrait.setVisibility(View.GONE);
                } else {
                    holder.forwardContactPreviewPortrait.setVisibility(View.VISIBLE);
                }

                if (isMultipleSelect()) {
                    holder.forwardContactPreviewPortrait.setOnClickListener(null);
                } else {
                    holder.forwardContactPreviewPortrait.setOnClickListener(this);
                }

                holder.contentContactMessageThumbLand.setVisibility(View.GONE);
                holder.forwardContactPreviewLandscape.setVisibility(View.GONE);

                holder.gradientContactMessageThumbLand.setVisibility(View.GONE);
                holder.videoIconContactMessageThumbLand.setVisibility(View.GONE);
                holder.videoTimecontentContactMessageThumbLand.setVisibility(View.GONE);

                holder.contentContactMessageFile.setVisibility(View.GONE);
                holder.forwardContactFile.setVisibility(View.GONE);

                holder.contentContactMessageFileThumb.setVisibility(View.GONE);
                holder.contentContactMessageFileName.setVisibility(View.GONE);
                holder.contentContactMessageFileSize.setVisibility(View.GONE);
            } else {
                setBitmapAndUpdateDimensions(holder.contentContactMessageThumbLand, bitmap);

                if (MimeTypeList.typeForName(name).isPdf()) {
                    holder.iconContactTypeDocLandPreview.setVisibility(View.VISIBLE);

                    holder.gradientContactMessageThumbLand.setVisibility(View.GONE);
                    holder.videoIconContactMessageThumbLand.setVisibility(View.GONE);
                    holder.videoTimecontentContactMessageThumbLand.setVisibility(View.GONE);
                } else if (MimeTypeList.typeForName(name).isVideo()) {
                    holder.gradientContactMessageThumbLand.setVisibility(View.VISIBLE);
                    holder.videoIconContactMessageThumbLand.setVisibility(View.VISIBLE);

                    if (node != null) {
                        holder.videoTimecontentContactMessageThumbLand.setText(timeVideo(node));
                        holder.videoTimecontentContactMessageThumbLand.setVisibility(View.VISIBLE);
                    } else {
                        holder.videoTimecontentContactMessageThumbLand.setVisibility(View.GONE);
                    }

                    holder.iconContactTypeDocLandPreview.setVisibility(View.GONE);
                } else {
                    if (MimeTypeList.typeForName(node.getName()).isGIF()) {
                        setGIFProperties(node, holder, false, false);
                    }

                    holder.iconContactTypeDocLandPreview.setVisibility(View.GONE);
                    holder.gradientContactMessageThumbLand.setVisibility(View.GONE);
                    holder.videoIconContactMessageThumbLand.setVisibility(View.GONE);
                    holder.videoTimecontentContactMessageThumbLand.setVisibility(View.GONE);
                }

                holder.contentContactMessageThumbLand.setVisibility(View.VISIBLE);

                if (cC.isInAnonymousMode() || isMultipleSelect()) {
                    holder.forwardContactPreviewLandscape.setVisibility(View.GONE);
                } else {
                    holder.forwardContactPreviewLandscape.setVisibility(View.VISIBLE);
                }

                if (isMultipleSelect()) {
                    holder.forwardContactPreviewLandscape.setOnClickListener(null);
                } else {
                    holder.forwardContactPreviewLandscape.setOnClickListener(this);
                }

                holder.contentContactMessageThumbPort.setVisibility(View.GONE);
                holder.forwardContactPreviewPortrait.setVisibility(View.GONE);

                holder.gradientContactMessageThumbPort.setVisibility(View.GONE);
                holder.videoIconContactMessageThumbPort.setVisibility(View.GONE);
                holder.videoTimecontentContactMessageThumbPort.setVisibility(View.GONE);
                holder.contentContactMessageFile.setVisibility(View.GONE);
                holder.forwardContactFile.setVisibility(View.GONE);

                holder.contentContactMessageFileThumb.setVisibility(View.GONE);
                holder.contentContactMessageFileName.setVisibility(View.GONE);
                holder.contentContactMessageFileSize.setVisibility(View.GONE);
            }
        }

        notifyItemChanged(adapterPosition);
    }

    private void setUploadingPreview(MegaChatLollipopAdapter.ViewHolderMessageChat holder, Bitmap bitmap) {
        logDebug("holder.filePathUploading: " + holder.filePathUploading);

        if (holder != null) {

            holder.contentOwnMessageLayout.setVisibility(View.VISIBLE);
            holder.urlOwnMessageLayout.setVisibility(View.GONE);

            holder.forwardOwnRichLinks.setVisibility(View.GONE);
            holder.forwardOwnPortrait.setVisibility(View.GONE);
            holder.forwardOwnLandscape.setVisibility(View.GONE);
            holder.forwardOwnFile.setVisibility(View.GONE);
            holder.forwardOwnContact.setVisibility(View.GONE);

            holder.ownManagementMessageLayout.setVisibility(View.GONE);

            holder.titleOwnMessage.setGravity(Gravity.RIGHT);
            if(context.getResources().getConfiguration().orientation == Configuration.ORIENTATION_LANDSCAPE){
                holder.titleOwnMessage.setPadding(0,0,scaleWidthPx(PADDING_RIGHT_HOUR_OF_OWN_MESSAGE_LAND, outMetrics),0);
            }else{
                holder.titleOwnMessage.setPadding(0,0,scaleWidthPx(PADDING_RIGHT_HOUR_OF_OWN_MESSAGE_PORT, outMetrics),0);
            }

            if (bitmap != null) {
                logDebug("Bitmap not null - Update uploading my preview");

                int currentPosition = holder.getLayoutPosition();
                logDebug("currentPosition holder: " + currentPosition);

                if (currentPosition == -1) {
                    logWarning("The position cannot be recovered - had changed");
                    for (int i = messages.size() - 1; i >= 0; i--) {
                        AndroidMegaChatMessage message = messages.get(i);
                        if (message.isUploading()) {
                            String path = message.getPendingMessage().getFilePath();
                            if (path.equals(holder.filePathUploading)) {
                                currentPosition = i + 1;
                                logDebug("Found current position: " + currentPosition);
                                break;
                            }
                        }
                    }
                }
                logDebug("Messages size: " + messages.size());
                if (currentPosition > messages.size()) {
                    logWarning("Position not valid");
                    return;
                }

                AndroidMegaChatMessage message = messages.get(currentPosition - 1);
                if (message.getPendingMessage() != null) {
                    logDebug("State of the message: " + message.getPendingMessage().getState());
                    logDebug("Attachment: " + message.getPendingMessage().getFilePath());

                    if (bitmap.getWidth() < bitmap.getHeight()) {
                        setBitmapAndUpdateDimensions(holder.contentOwnMessageThumbPort, bitmap);
                        holder.previewFramePort.setVisibility(View.VISIBLE);

                        holder.contentOwnMessageFileLayout.setVisibility(View.GONE);
                        holder.previewFrameLand.setVisibility(View.GONE);
                        holder.contentOwnMessageThumbLand.setVisibility(View.GONE);

                        holder.gradientOwnMessageThumbPort.setVisibility(View.GONE);
                        holder.videoIconOwnMessageThumbPort.setVisibility(View.GONE);
                        holder.videoTimecontentOwnMessageThumbPort.setVisibility(View.GONE);

                        holder.gradientOwnMessageThumbLand.setVisibility(View.GONE);
                        holder.videoIconOwnMessageThumbLand.setVisibility(View.GONE);
                        holder.videoTimecontentOwnMessageThumbLand.setVisibility(View.GONE);

                    } else {
                        setBitmapAndUpdateDimensions(holder.contentOwnMessageThumbLand, bitmap);
                        holder.previewFrameLand.setVisibility(View.VISIBLE);

                        holder.contentOwnMessageFileLayout.setVisibility(View.GONE);
                        holder.previewFramePort.setVisibility(View.GONE);
                        holder.contentOwnMessageThumbPort.setVisibility(View.GONE);
                        holder.gradientOwnMessageThumbPort.setVisibility(View.GONE);
                        holder.videoIconOwnMessageThumbPort.setVisibility(View.GONE);
                        holder.videoTimecontentOwnMessageThumbPort.setVisibility(View.GONE);

                        holder.gradientOwnMessageThumbLand.setVisibility(View.GONE);
                        holder.videoIconOwnMessageThumbLand.setVisibility(View.GONE);
                        holder.videoTimecontentOwnMessageThumbLand.setVisibility(View.GONE);
                    }

                    boolean areTransfersPaused = megaApi.areTransfersPaused(MegaTransfer.TYPE_UPLOAD);

                    if (message.getPendingMessage().getState() == PendingMessageSingle.STATE_ERROR_UPLOADING || message.getPendingMessage().getState() == PendingMessageSingle.STATE_ERROR_ATTACHING
                            || areTransfersPaused) {
                        logWarning("Message is on ERROR state");
                        holder.urlOwnMessageLayout.setVisibility(View.GONE);
                        String name = holder.contentOwnMessageFileName.getText().toString();

                        //Error
                        holder.uploadingProgressBarPort.setVisibility(View.GONE);
                        holder.uploadingProgressBarLand.setVisibility(View.GONE);
                        holder.errorUploadingFile.setVisibility(View.GONE);

                        holder.retryAlert.setVisibility(View.VISIBLE);

                        if (bitmap.getWidth() < bitmap.getHeight()) {
                            logDebug("Portrait");
                            holder.errorUploadingLandscape.setVisibility(View.GONE);
                            holder.transparentCoatingLandscape.setVisibility(View.GONE);
                            holder.videoTimecontentOwnMessageThumbPort.setVisibility(View.GONE);

                            if (MimeTypeList.typeForName(name).isVideo()) {
                                holder.gradientOwnMessageThumbPort.setVisibility(View.VISIBLE);
                                holder.videoIconOwnMessageThumbPort.setVisibility(View.VISIBLE);

                            } else {
                                holder.gradientOwnMessageThumbPort.setVisibility(View.GONE);
                                holder.videoIconOwnMessageThumbPort.setVisibility(View.GONE);
                            }

                            holder.errorUploadingPortrait.setVisibility(View.VISIBLE);
                            holder.transparentCoatingPortrait.setVisibility(View.VISIBLE);

                        } else {
                            logDebug("Landscape");
                            holder.transparentCoatingPortrait.setVisibility(View.GONE);
                            holder.errorUploadingPortrait.setVisibility(View.GONE);
                            holder.videoTimecontentOwnMessageThumbLand.setVisibility(View.GONE);

                            if (MimeTypeList.typeForName(name).isVideo()) {
                                holder.gradientOwnMessageThumbLand.setVisibility(View.VISIBLE);
                                holder.videoIconOwnMessageThumbLand.setVisibility(View.VISIBLE);

                            } else {
                                holder.gradientOwnMessageThumbLand.setVisibility(View.GONE);
                                holder.videoIconOwnMessageThumbLand.setVisibility(View.GONE);
                            }

                            holder.errorUploadingLandscape.setVisibility(View.VISIBLE);
                            holder.transparentCoatingLandscape.setVisibility(View.VISIBLE);
                        }
                    } else {
                        logDebug("Message is in progress state");
                        holder.urlOwnMessageLayout.setVisibility(View.GONE);

                        //In progress
                        holder.retryAlert.setVisibility(View.GONE);
                        holder.errorUploadingFile.setVisibility(View.GONE);
                        holder.errorUploadingPortrait.setVisibility(View.GONE);
                        holder.errorUploadingLandscape.setVisibility(View.GONE);

                        if (bitmap.getWidth() < bitmap.getHeight()) {
                            logDebug("Portrait");
                            holder.transparentCoatingLandscape.setVisibility(View.GONE);
                            holder.transparentCoatingPortrait.setVisibility(View.VISIBLE);
                            holder.uploadingProgressBarPort.setVisibility(View.VISIBLE);
                            holder.uploadingProgressBarLand.setVisibility(View.GONE);
                        } else {
                            logDebug("Landscape");
                            holder.transparentCoatingPortrait.setVisibility(View.GONE);
                            holder.transparentCoatingLandscape.setVisibility(View.VISIBLE);
                            holder.uploadingProgressBarLand.setVisibility(View.VISIBLE);
                            holder.uploadingProgressBarPort.setVisibility(View.GONE);
                        }
                    }
                } else {

                    logWarning("The pending message is NULL-- cannot set preview");
                }
            } else {
                logWarning("Bitmap is NULL");
            }
        } else {
            logWarning("Holder is NULL");
        }
    }

    private class PreviewDownloadListener implements MegaRequestListenerInterface {
        Context context;
        MegaChatLollipopAdapter.ViewHolderMessageChat holder;
        MegaChatLollipopAdapter adapter;
        MegaNode node;

        PreviewDownloadListener(Context context, MegaChatLollipopAdapter.ViewHolderMessageChat holder, MegaChatLollipopAdapter adapter, MegaNode node) {
            this.context = context;
            this.holder = holder;
            this.adapter = adapter;
            this.node = node;
        }

        @Override
        public void onRequestStart(MegaApiJava api, MegaRequest request) {

        }

        @Override
        public void onRequestFinish(MegaApiJava api, MegaRequest request, MegaError e) {

            logDebug("onRequestFinish: " + request.getType() + "__" + request.getRequestString());
            logDebug("onRequestFinish: Node: " + request.getNodeHandle());

            if (request.getType() == MegaRequest.TYPE_GET_ATTR_FILE) {
                if (e.getErrorCode() == MegaError.API_OK) {

                    long handle = request.getNodeHandle();
                    long msgId = INVALID_HANDLE;
                    if(pendingPreviews.containsKey(handle)){
                        msgId = pendingPreviews.get(handle);
                        pendingPreviews.remove(handle);
                    }

                    setPreview(handle, holder, node, msgId);

                } else {
                    logError("ERROR: " + e.getErrorCode() + "___" + e.getErrorString());
                }
            }
        }

        @Override
        public void onRequestTemporaryError(MegaApiJava api, MegaRequest request, MegaError e) {

        }

        @Override
        public void onRequestUpdate(MegaApiJava api, MegaRequest request) {

        }
    }

    public String timeVideo(MegaNode n) {
        logDebug("timeVideo");
        return getVideoDuration(n.getDuration());
    }

    private void checkItem (View v, ViewHolderMessageChat holder, int[] screenPosition, int[] dimens) {

        ImageView imageView = null;

        int position = holder.getAdapterPosition();
        if (position <= messages.size()) {
            AndroidMegaChatMessage message = messages.get(position - 1);
            if (message.getMessage() != null && message.getMessage().getMegaNodeList() != null
                    && message.getMessage().getMegaNodeList().get(0) != null) {
                if (message.getMessage().getUserHandle() == myUserHandle) {
                    if (holder.contentOwnMessageThumbPort.getVisibility() == View.VISIBLE) {
                        imageView = (RoundedImageView) v.findViewById(R.id.content_own_message_thumb_portrait);
                    } else if (holder.contentOwnMessageThumbLand.getVisibility() == View.VISIBLE) {
                        imageView = (RoundedImageView) v.findViewById(R.id.content_own_message_thumb_landscape);
                    } else if (holder.contentOwnMessageFileThumb.getVisibility() == View.VISIBLE) {
                        imageView = v.findViewById(R.id.content_own_message_file_thumb);
                    } else if (holder.gifViewOwnMessageThumbPort.getVisibility() == View.VISIBLE) {
                        imageView = (SimpleDraweeView) v.findViewById(R.id.content_own_message_thumb_portrait_gif_view);
                    } else if (holder.gifViewOwnMessageThumbLand.getVisibility() == View.VISIBLE) {
                        imageView = (SimpleDraweeView) v.findViewById(R.id.content_own_message_thumb_landscape_gif_view);
                    }
                } else if (holder.contentContactMessageThumbPort.getVisibility() == View.VISIBLE) {
                    imageView = (RoundedImageView) v.findViewById(R.id.content_contact_message_thumb_portrait);
                } else if (holder.contentContactMessageThumbLand.getVisibility() == View.VISIBLE) {
                    imageView = (RoundedImageView) v.findViewById(R.id.content_contact_message_thumb_landscape);
                } else if (holder.contentContactMessageFileThumb.getVisibility() == View.VISIBLE) {
                    imageView = v.findViewById(R.id.content_contact_message_file_thumb);
                } else if (holder.gifViewContactMessageThumbPort.getVisibility() == View.VISIBLE) {
                    imageView = (SimpleDraweeView) v.findViewById(R.id.content_contact_message_thumb_portrait_gif_view);
                } else if (holder.gifViewContactMessageThumbLand.getVisibility() == View.VISIBLE) {
                    imageView = (SimpleDraweeView) v.findViewById(R.id.content_contact_message_thumb_landscape_gif_view);
                }
            }
        }

        ((ChatActivityLollipop) context).holder_imageDrag = holder;
        ((ChatActivityLollipop) context).position_imageDrag = position;

        if (imageView != null) {
            imageView.getLocationOnScreen(screenPosition);
            dimens[0] = screenPosition[0] + (imageView.getWidth() / 2);
            dimens[1] = screenPosition[1] + (imageView.getHeight() / 2);
            dimens[2] = imageView.getWidth();
            dimens[3] = imageView.getHeight();
        }
    }

    public void setNodeAttachmentVisibility (boolean visible, ViewHolderMessageChat holder, int position){
        logDebug("position: " + position);
        if (holder != null) {
            holder.contentVisible = visible;
            notifyItemChanged(position);
        }
    }

    @Override
    public void onClick(View v) {
        logDebug("onClick()");

        ViewHolderMessageChat holder = (ViewHolderMessageChat) v.getTag();
        int currentPositionInAdapter = holder.getAdapterPosition();
        if(currentPositionInAdapter<0){
            logWarning("Current position error - not valid value");
            return;
        }

        switch (v.getId()) {
            case R.id.content_own_message_voice_clip_play_pause:
            case R.id.content_contact_message_voice_clip_play_pause:
                if(!(((ChatActivityLollipop)context).isRecordingNow())){
                    playOrPauseVoiceClip(currentPositionInAdapter, holder);
                }
                break;

            case R.id.content_own_message_voice_clip_not_available:
            case R.id.content_contact_message_voice_clip_not_available:{
                ((ChatActivityLollipop) context).showSnackbar(SNACKBAR_TYPE, context.getString(R.string.error_message_voice_clip), -1);
                break;
            }

            case R.id.forward_own_rich_links:
            case R.id.forward_own_contact:
            case R.id.forward_own_file:
            case R.id.forward_own_preview_portrait:
            case R.id.forward_own_preview_landscape:
            case R.id.forward_contact_rich_links:
            case R.id.forward_contact_contact:
            case R.id.forward_contact_file:
            case R.id.forward_contact_preview_portrait:
            case R.id.forward_contact_preview_landscape:
            case R.id.forward_own_location:
            case R.id.forward_contact_location:{
                ArrayList<AndroidMegaChatMessage> messageArray = new ArrayList<>();
                int currentPositionInMessages = currentPositionInAdapter -1;
                messageArray.add(messages.get(currentPositionInMessages));
                ((ChatActivityLollipop) context).forwardMessages(messageArray);
                break;
            }
            case R.id.content_own_message_text:
            case R.id.content_contact_message_text:
            case R.id.url_own_message_text:
            case R.id.url_contact_message_text:
                if (isIsClickAlreadyIntercepted()) {
                    resetIsClickAlreadyIntercepted();
                    break;
                }

            case R.id.message_chat_item_layout:
            case R.id.content_own_message_thumb_portrait_gif_view:
            case R.id.content_own_message_thumb_landscape_gif_view:
            case R.id.content_contact_message_thumb_portrait_gif_view:
            case R.id.content_contact_message_thumb_landscape_gif_view:
                if (!isMultipleSelect() && checkIfIsGiphyOrGifMessage(currentPositionInAdapter - 1, holder)) {
                    break;
                }

                int[] screenPosition = new int[2];
                int [] dimens = new int[4];
                checkItem(v, holder, screenPosition, dimens);
                ((ChatActivityLollipop) context).itemClick(currentPositionInAdapter, dimens);

                break;

            case R.id.url_always_allow_button: {
                ((ChatActivityLollipop) context).showRichLinkWarning = RICH_WARNING_FALSE;
                megaApi.enableRichPreviews(true);
                this.notifyItemChanged(currentPositionInAdapter);
                break;
            }
            case R.id.url_no_disable_button:
            case R.id.url_not_now_button: {
                ((ChatActivityLollipop) context).showRichLinkWarning = RICH_WARNING_FALSE;
                int counter = MegaApplication.getCounterNotNowRichLinkWarning();
                if (counter < 1) {
                    counter = 1;
                } else {
                    counter++;
                }
                megaApi.setRichLinkWarningCounterValue(counter);
                this.notifyItemChanged(currentPositionInAdapter);
                break;
            }
            case R.id.url_never_button: {
                ((ChatActivityLollipop) context).showRichLinkWarning = RICH_WARNING_CONFIRMATION;
                this.notifyItemChanged(currentPositionInAdapter);
                break;
            }
            case R.id.url_yes_disable_button: {
                ((ChatActivityLollipop) context).showRichLinkWarning = RICH_WARNING_FALSE;
                megaApi.enableRichPreviews(false);
                this.notifyItemChanged(currentPositionInAdapter);
                break;
            }
        }
    }

    /**
     * Checks if the message clicked is a Giphy or GIF.
     * If it is a Giphy or GIF and the animation is not playing, it plays it.
     * If it is a Giphy message and  the animation is already playing, it opens the full screen view.     *
     *
     * @param positionInMessages    Position of the message in the array of messages.
     * @param holder                Holder representing the message clicked.
     * @return True if some of the cases described below match, false otherwise.
     */
    private boolean checkIfIsGiphyOrGifMessage(int positionInMessages, ViewHolderMessageChat holder) {
        AndroidMegaChatMessage message = messages.get(positionInMessages);

        if (message != null && message.getMessage() != null) {
            MegaChatMessage megaChatMessage = message.getMessage();
            boolean isOwnMessage = megaChatMessage.getUserHandle() == myUserHandle;

            if (megaChatMessage.getContainsMeta() != null && megaChatMessage.getContainsMeta().getGiphy() != null) {
                //Giphy message
                MegaChatGiphy giphy = message.getMessage().getContainsMeta().getGiphy();

                if (holder.isPlayingAnimation) {
                    //Already playing animation
                    GifData gifData = new GifData(giphy.getMp4Src(), giphy.getWebpSrc(), giphy.getMp4Size(), giphy.getWebpSize(),
                            giphy.getWidth(), giphy.getHeight(), giphy.getTitle());

                    context.startActivity(new Intent(context, GiphyViewerActivity.class)
                            .putExtra(GIF_DATA, gifData)
                            .setAction(ACTION_PREVIEW_GIPHY));
                } else {
                    //Not playing animation, play
                    int width = giphy.getWidth();
                    int height = giphy.getHeight();
                    boolean isPortrait = width < height;
                    updateGifViewBackgroundAndDimensions(holder, ContextCompat.getColor(context, R.color.giphy_loading_background), isPortrait, isOwnMessage, width, height);
                    setGIFAndGiphyProperties(true, Uri.parse(giphy.getWebpSrc()), holder, giphy.getWidth() < giphy.getHeight(), isOwnMessage);
                }

                return true;
            } else if (megaChatMessage.getMegaNodeList() != null && megaChatMessage.getMegaNodeList().size() == 1
                    && megaChatMessage.getMegaNodeList().get(0) != null) {
                MegaNode node = megaChatMessage.getMegaNodeList().get(0);

                if (MimeTypeList.typeForName(node.getName()).isGIF() && !holder.isPlayingAnimation) {
                    //GIF message not playing animation, play
                    Bitmap preview = getPreviewFromCache(node);
                    if (preview != null) {
                        int width = preview.getWidth();
                        int height = preview.getHeight();
                        boolean isPortrait = width < height;
                        updateGifViewBackgroundAndDimensions(holder, Color.TRANSPARENT, isPortrait, isOwnMessage, width, height);
                        setGIFAndGiphyProperties(true, getUri(node), holder, isPortrait, isOwnMessage);

                        return true;
                    }
                }
            }
        }

        return false;
    }

    /*
     * Set appropriate values ​​when a playback starts
     */
    private void prepareMediaPlayer(final long msgId) {
        if(handlerVoiceNotes == null){
            handlerVoiceNotes = new Handler();
        }
        if(messagesPlaying==null || messagesPlaying.isEmpty()) return;

        for (MessageVoiceClip m : messagesPlaying) {
            if ((m.getIdMessage() == msgId)&&(m.getMediaPlayer().isPlaying())) {
                logDebug("prepareMediaPlayer");

                runnableVC = new Runnable() {
                    @Override
                    public void run() {
                        statePlaying(msgId);
                        handlerVoiceNotes.postDelayed(this, 50);
                    }
                };
                statePlaying(msgId);
                handlerVoiceNotes.postDelayed(runnableVC, 50);
            }
        }
    }

    /*
     * Update the view while a voice clip is playing
     */
    private void statePlaying(long msgId){
        if(messages==null || messages.isEmpty() || messagesPlaying==null || messagesPlaying.isEmpty()) return;

        for(MessageVoiceClip m: messagesPlaying){
            if((m.getIdMessage() == msgId)&&(m.getMediaPlayer().isPlaying())){
                m.setProgress(m.getMediaPlayer().getCurrentPosition());
                for(int i=0; i<messages.size(); i++){
                    if(messages.get(i).getMessage().getMsgId() == m.getIdMessage()){
                        int positionInAdapter = i+1;
                        ViewHolderMessageChat holder = (ViewHolderMessageChat) listFragment.findViewHolderForAdapterPosition(positionInAdapter);
                        if(holder!=null){
                            if(m.getUserHandle() == megaChatApi.getMyUserHandle()){
                                holder.contentOwnMessageVoiceClipPlay.setVisibility(View.VISIBLE);
                                holder.contentOwnMessageVoiceClipPlay.setImageResource(R.drawable.ic_pause_grey);
                                holder.contentOwnMessageVoiceClipSeekBar.setProgress(m.getProgress());
                                holder.contentOwnMessageVoiceClipDuration.setText(milliSecondsToTimer(m.getProgress()));
                            }else{
                                holder.contentContactMessageVoiceClipPlay.setVisibility(View.VISIBLE);
                                holder.contentContactMessageVoiceClipPlay.setImageResource(R.drawable.ic_pause_grey);
                                holder.contentContactMessageVoiceClipSeekBar.setProgress(m.getProgress());
                                holder.contentContactMessageVoiceClipDuration.setText(milliSecondsToTimer(m.getProgress()));
                            }
                        }
                        break;
                    }
                }
                break;
            }
        }
    }

    /*
     * Download a voice note using an asynctask
     */
    private void downloadVoiceClip(final ViewHolderMessageChat holder,int position, long userHandle, final MegaNodeList nodeList){
        logDebug("downloadVoiceClip() ");
        try {
            new MegaChatLollipopAdapter.ChatVoiceClipAsyncTask(holder, position, userHandle).execute(nodeList);
        } catch (Exception ex) {
            logError("Too many AsyncTasks", ex);
        }
    }

    /*
     * When the download of a voice clip ends, update the view with the result
     */
    public void finishedVoiceClipDownload(long nodeHandle, int resultTransfer){
        if(messages==null || messages.isEmpty() || messagesPlaying==null || messagesPlaying.isEmpty()) return;
        logDebug("nodeHandle = "+nodeHandle+", the result of transfer is "+resultTransfer);

        for(MessageVoiceClip messagevc : messagesPlaying){
            if(messagevc.getMessageHandle() == nodeHandle){
                messagevc.setIsAvailable(resultTransfer);
                for(int posArray=0; posArray<messages.size();posArray++){
                    if(messages.get(posArray).getMessage().getMsgId() == messagevc.getIdMessage()){
                        int positionInAdapter = posArray+1;
                        ViewHolderMessageChat holder = (ViewHolderMessageChat) listFragment.findViewHolderForAdapterPosition(positionInAdapter);
                        if(holder!=null) notifyItemChanged(positionInAdapter);
                        break;
                    }
                }
            }
        }
    }

    /*
      * Updating the seekBar element and the mediaplayer progress
     */
    private void updatingSeekBar(long messageId, int progress){
        if(messages==null || messages.isEmpty() || messagesPlaying==null || messagesPlaying.isEmpty()) return;

        for(MessageVoiceClip m: messagesPlaying){
            if(m.getIdMessage() == messageId) {
                logDebug("Update mediaplayer");
                m.setProgress(progress);
                m.getMediaPlayer().seekTo(m.getProgress());
                for(int i=0; i<messages.size(); i++){
                    if(messages.get(i).getMessage().getMsgId() == m.getIdMessage()){
                        int positionInAdapter = i+1;
                        ViewHolderMessageChat holder = (ViewHolderMessageChat) listFragment.findViewHolderForAdapterPosition(positionInAdapter);
                        if(holder!=null){
                            logDebug("Update holder views");
                            if(m.getUserHandle() == megaChatApi.getMyUserHandle()){
                                holder.contentOwnMessageVoiceClipDuration.setText(milliSecondsToTimer(m.getProgress()));
                            }else{
                                holder.contentContactMessageVoiceClipDuration.setText(milliSecondsToTimer(m.getProgress()));
                            }
                        }
                        break;
                    }
                }
                break;
            }
        }
    }


    /*
     * Play or pause a voice clip
     */
    private void playOrPauseVoiceClip(int positionInAdapter, ViewHolderMessageChat holder){
        AndroidMegaChatMessage currentMessage = getMessageAtAdapterPosition(positionInAdapter);
        if (currentMessage == null || currentMessage.getMessage() == null ||
                currentMessage.getMessage().getType() != MegaChatMessage.TYPE_VOICE_CLIP ||
                messagesPlaying == null || messagesPlaying.isEmpty())
            return;

        for(MessageVoiceClip m: messagesPlaying){
            if(m.getIdMessage() == currentMessage.getMessage().getMsgId()){
                if(m.getMediaPlayer().isPlaying()){
                    logDebug("isPlaying: PLAY -> PAUSE");
                    pauseVoiceClip(m,positionInAdapter);
                    return;
                }
                if(m.isPaused()){
                    logDebug("notPlaying: PAUSE -> PLAY");
                    playVoiceClip(m, null);
                    return;
                }

                logDebug("notPlaying: find voice clip");
                MegaNodeList nodeList = currentMessage.getMessage().getMegaNodeList();
                if(nodeList.size()<1 || !isVoiceClip(nodeList.get(0).getName())) break;

                File vcFile = buildVoiceClipFile(context, nodeList.get(0).getName());
                if(!isFileAvailable(vcFile) || vcFile.length() != nodeList.get(0).getSize()) downloadVoiceClip(holder, positionInAdapter, currentMessage.getMessage().getUserHandle(), nodeList);

                playVoiceClip(m, vcFile.getAbsolutePath());
                break;
            }
        }
    }


    /*
     * Pause the voice clip
     */
    private void pauseVoiceClip(MessageVoiceClip m, int positionInAdapter){
        m.getMediaPlayer().pause();
        m.setProgress(m.getMediaPlayer().getCurrentPosition());
        m.setPaused(true);
        removeCallBacks();
        notifyItemChanged(positionInAdapter);
    }

    /*
     * Play the voice clip
     */
    private void playVoiceClip(MessageVoiceClip m, String voiceClipPath){

        stopAllReproductionsInProgress();
        final long mId = m.getIdMessage();
        ((ChatActivityLollipop) context).startProximitySensor();

        if(voiceClipPath == null){
            m.getMediaPlayer().seekTo(m.getProgress());
            m.getMediaPlayer().start();
            m.setPaused(false);
            prepareMediaPlayer(mId);
        }else{
            try {
                m.getMediaPlayer().reset();
                m.getMediaPlayer().setDataSource(voiceClipPath);
                m.getMediaPlayer().setLooping(false);
                m.getMediaPlayer().prepare();
                m.setPaused(false);
                m.setProgress(m.getMediaPlayer().getCurrentPosition());

            } catch (IOException e) {
                e.printStackTrace();
            }
            m.getMediaPlayer().seekTo(m.getProgress());
        }

        m.getMediaPlayer().setOnErrorListener(new MediaPlayer.OnErrorListener() {
            public boolean onError(MediaPlayer mediaPlayer, int i, int i1) {
                logDebug("mediaPlayerVoiceNotes:onError");
                ((ChatActivityLollipop) context).stopProximitySensor();
                mediaPlayer.reset();
                return true;
            }
        });
        m.getMediaPlayer().setOnPreparedListener(new MediaPlayer.OnPreparedListener() {
            @Override
            public void onPrepared(MediaPlayer mediaPlayer) {
                logDebug("mediaPlayerVoiceNotes:onPrepared");
                mediaPlayer.start();
                prepareMediaPlayer(mId);

            }
        });

        m.getMediaPlayer().setOnCompletionListener(new MediaPlayer.OnCompletionListener() {
            @Override
            public void onCompletion(MediaPlayer mp) {
                logDebug("mediaPlayerVoiceNotes:setOnCompletionListener");
                removeCallBacks();
                completionMediaPlayer(mId);
            }
        });
    }

    /*
    * Stop the playing when this message is removed*/
    public void stopPlaying(long msgId){
        ((ChatActivityLollipop) context).stopProximitySensor();

        if(messagesPlaying==null || messagesPlaying.isEmpty()) return;

        for(MessageVoiceClip m: messagesPlaying) {
            if(m.getIdMessage() == msgId){
                if(m.getMediaPlayer().isPlaying()){
                    m.getMediaPlayer().stop();
                }
                m.getMediaPlayer().release();
                m.setMediaPlayer(null);
                messagesPlaying.remove(m);
                break;
            }
        }
    }

    public void pausePlaybackInProgress(){
        if (messagesPlaying == null || messagesPlaying.isEmpty()) return;
        for (MessageVoiceClip m : messagesPlaying) {
            if (m.getMediaPlayer().isPlaying()) {
                int positionInAdapter = getAdapterItemPosition(m.getIdMessage());
                if (positionInAdapter != -1) pauseVoiceClip(m, positionInAdapter);
                break;
            }
        }
    }

    /*
     * Restore values when a playback ends
     */
    private void completionMediaPlayer(long msgId){
        if(messages==null || messages.isEmpty() || messagesPlaying==null || messagesPlaying.isEmpty()) return;

        for(MessageVoiceClip m: messagesPlaying) {
            if(m.getIdMessage() == msgId){
                logDebug("completionMediaPlayer ");
                m.setProgress(0);
                m.setPaused(false);
                if(m.getMediaPlayer().isPlaying()){
                    m.getMediaPlayer().stop();
                }
                m.getMediaPlayer().seekTo(m.getProgress());
                for(int i=0; i<messages.size(); i++){
                    if(messages.get(i).getMessage().getMsgId() == msgId){
                        int positionInAdapter = i+1;
                        notifyItemChanged(positionInAdapter);
                        break;
                    }
                }
                break;
            }
        }
    }

    /* Get the voice clip that it is playing*/

    public MessageVoiceClip getVoiceClipPlaying(){
        if(messagesPlaying==null || messagesPlaying.isEmpty()) return null;
        for(MessageVoiceClip m:messagesPlaying){
            if(m.getMediaPlayer().isPlaying()){
                return m;
            }
        }
        return null;
    }

    /*
     * Stop the voice notes that are playing and update the necessary views
     */
    public void stopAllReproductionsInProgress(){

        if (messagesPlaying == null || messagesPlaying.isEmpty()) return;
        removeCallBacks();

        for(MessageVoiceClip m:messagesPlaying){
            if(m.getMediaPlayer().isPlaying()){
                logDebug("PLAY -> STOP");
                completionMediaPlayer(m.getIdMessage());
            }
        }
    }

    public void destroyVoiceElemnts(){
        logDebug("destroyVoiceElemnts()");
        removeCallBacks();
        if(messagesPlaying==null || messagesPlaying.isEmpty()) return;
        for(MessageVoiceClip m:messagesPlaying){
            m.getMediaPlayer().release();
            m.setMediaPlayer(null);
        }
        messagesPlaying.clear();
    }

    private void activateMultiselectMode(int currentPosition){
        setMultipleSelect(true);
        ((ChatActivityLollipop) context).activateActionMode();
        ((ChatActivityLollipop) context).itemClick(currentPosition, null);
    }

    @Override
    public boolean onLongClick(View view) {

        if(megaChatApi.isSignalActivityRequired()){
            megaChatApi.signalPresenceActivity();
        }
        ViewHolderMessageChat holder = (ViewHolderMessageChat) view.getTag();
        int currentPosition = holder.getAdapterPosition();

        if (isMultipleSelect() || currentPosition < 1 || messages.get(currentPosition-1).isUploading())
            return true;

        if(MegaApplication.isShowInfoChatMessages()){
            ((ChatActivityLollipop) context).showMessageInfo(currentPosition);
        }
        else{
            ((ChatActivityLollipop) context).itemLongClick(currentPosition);
        }
        return true;
    }

    private void removeCallBacks(){
        logDebug("removeCallBacks()");

        if(handlerVoiceNotes==null) return;

        if (runnableVC != null) {
            handlerVoiceNotes.removeCallbacks(runnableVC);
        }
        ((ChatActivityLollipop) context).stopProximitySensor();

        runnableVC = null;
        handlerVoiceNotes.removeCallbacksAndMessages(null);
        handlerVoiceNotes = null;
    }

    private void setContactMessageName(int pos, ViewHolderMessageChat holder, long handle, boolean visibility) {
        if (isHolderNull(pos, holder)) {
            return;
        }
        holder.fullNameTitle = getContactMessageName(pos, holder, handle);
        if (!visibility) return;

        if (chatRoom.isGroup()) {
            holder.nameContactText.setVisibility(View.VISIBLE);
            holder.nameContactText.setText(holder.fullNameTitle);
        }
        else {
            holder.nameContactText.setVisibility(View.GONE);
        }
    }

    private void isRemovingTextMessage(int pos, ViewHolderMessageChat holder, MegaChatMessage message) {
        if (isHolderNull(pos, holder)) {
            return;
        }
        boolean isRemoved = false;
        if (removedMessages != null && removedMessages.size() > 0) {
            for (RemovedMessage removeMsg : removedMessages) {
                if (removeMsg.getMsgId() == message.getMsgId() && removeMsg.getMsgTempId() == message.getTempId()) {
                    isRemoved = true;
                    break;
                }
            }
        }

        if (isRemoved) {
            holder.contentOwnMessageText.setBackground(ContextCompat.getDrawable(context, R.drawable.light_rounded_chat_own_message));
        } else {
            holder.contentOwnMessageText.setBackground(ContextCompat.getDrawable(context, R.drawable.dark_rounded_chat_own_message));
        }
    }

    private String getContactMessageName(int pos, ViewHolderMessageChat holder, long handle) {
        if (isHolderNull(pos, holder)) {
            return null;
        }

        String name = cC.getParticipantFullName(handle);
        if (!isTextEmpty(name)) {
            return name;
        }

        logWarning("NOT found in DB");
        name = context.getString(R.string.unknown_name_label);
        if (!holder.nameRequestedAction) {
            logDebug("Call for nonContactName: " + handle);
            holder.nameRequestedAction = true;
            int privilege = chatRoom.getPeerPrivilegeByHandle(handle);
            if (privilege == MegaChatRoom.PRIV_UNKNOWN || privilege == MegaChatRoom.PRIV_RM) {
                ChatNonContactNameListener listener = new ChatNonContactNameListener(context, holder, this, handle, chatRoom.isPreview(), pos);
                megaChatApi.getUserFirstname(handle, chatRoom.getAuthorizationToken(), listener);
                megaChatApi.getUserLastname(handle, chatRoom.getAuthorizationToken(), listener);
                megaChatApi.getUserEmail(handle, listener);
            } else {
                MegaHandleList handleList = MegaHandleList.createInstance();
                handleList.addMegaHandle(handle);
                megaChatApi.loadUserAttributes(chatRoom.getChatId(), handleList,
                        new GetPeerAttributesListener(context, holder, this));
            }
        } else {
            logWarning("Name already asked and no name received: " + handle);
        }
        return name;
    }

    boolean isHolderNull(int pos, ViewHolderMessageChat holder) {
        if (holder ==  null) {
            holder = (ViewHolderMessageChat) listFragment.findViewHolderForAdapterPosition(pos);
            if (holder == null) {
                notifyItemChanged(pos);
                return true;
            }
        }

        return false;
    }

    public ViewHolderMessageChat queryIfHolderNull(int pos) {
        ViewHolderMessageChat holder = (ViewHolderMessageChat) listFragment.findViewHolderForAdapterPosition(pos);
        if (holder == null) {
            return null;
        }

        return holder;
    }

    private void setInfoToShow (int position, final ViewHolderMessageChat holder, boolean ownMessage, int infotToShow, String dateText, String timeText) {
        if (isHolderNull(position, holder)) {
            return;
        }

        if (ownMessage) {
            switch (infotToShow) {
                case AndroidMegaChatMessage.CHAT_ADAPTER_SHOW_ALL: {
                    holder.dateLayout.setVisibility(View.VISIBLE);
                    holder.dateText.setText(dateText);
                    holder.titleOwnMessage.setVisibility(View.VISIBLE);
                    holder.timeOwnText.setText(timeText);
                    break;
                }
                case AndroidMegaChatMessage.CHAT_ADAPTER_SHOW_TIME: {
                    holder.dateLayout.setVisibility(View.GONE);
                    holder.titleOwnMessage.setVisibility(View.VISIBLE);
                    holder.timeOwnText.setText(timeText);
                    break;
                }
                case AndroidMegaChatMessage.CHAT_ADAPTER_SHOW_NOTHING: {
                    holder.dateLayout.setVisibility(View.GONE);
                    holder.titleOwnMessage.setVisibility(View.GONE);
                    break;
                }
            }
        } else {
            switch (infotToShow) {
                case AndroidMegaChatMessage.CHAT_ADAPTER_SHOW_ALL: {
                    holder.dateLayout.setVisibility(View.VISIBLE);
                    holder.dateText.setText(dateText);
                    holder.titleContactMessage.setVisibility(View.VISIBLE);
                    holder.timeContactText.setText(timeText);
                    holder.timeContactText.setVisibility(View.VISIBLE);
                    break;
                }
                case AndroidMegaChatMessage.CHAT_ADAPTER_SHOW_TIME: {
                    holder.dateLayout.setVisibility(View.GONE);
                    holder.titleContactMessage.setVisibility(View.VISIBLE);
                    holder.timeContactText.setText(timeText);
                    holder.timeContactText.setVisibility(View.VISIBLE);
                    break;
                }
                case AndroidMegaChatMessage.CHAT_ADAPTER_SHOW_NOTHING: {
                    holder.dateLayout.setVisibility(View.GONE);
                    holder.timeContactText.setVisibility(View.GONE);
                    holder.titleContactMessage.setVisibility(View.GONE);
                    break;
                }
            }
        }
    }

    /**
     * Method to know if the message is sent or received.
     *
     * @param message The MegaMessage.
     * @return True, if sent. False if received.
     */
    private boolean isMyMessage(MegaChatMessage message) {
        return message.getUserHandle() == myUserHandle &&
                message.getType() != MegaChatMessage.TYPE_PUBLIC_HANDLE_CREATE &&
                message.getType() != MegaChatMessage.TYPE_PUBLIC_HANDLE_DELETE &&
                message.getType() != MegaChatMessage.TYPE_SET_PRIVATE_MODE;
    }

    /**
     * Method for updating reactions if necessary.
     *
     * @param chatId   Chat ID.
     * @param message  Message ID.
     * @param reaction The reaction.
     * @param count    total number of users who have used that reaction in that message.
     */
    public void checkReactionUpdated(long chatId, MegaChatMessage message, String reaction, int count) {
        if (chatRoom.getChatId() != chatId) {
            logDebug("Different chat ");
            return;
        }

        int positionInAdapter = INVALID_POSITION;
        AndroidMegaChatMessage megaMessage = null;

        for (AndroidMegaChatMessage msg : messages) {
            if (msg.getMessage().getMsgId() == message.getMsgId()) {
                positionInAdapter = messages.indexOf(msg) + 1;
                megaMessage = msg;
                break;
            }
        }

        if (positionInAdapter == INVALID_POSITION) {
            logError("Message doesn't exist ");
            return;
        }

        ViewHolderMessageChat holder = (ViewHolderMessageChat) listFragment.findViewHolderForAdapterPosition(positionInAdapter);
        if (holder == null) {
            notifyItemChanged(positionInAdapter);
            return;
        }

        checkReactionsLayout(chatId, megaMessage, holder, reaction, count);
    }

    /**
     * Method for displaying the reaction layout.
     *
     * @param chatId      The chat room ID.
     * @param megaMessage The message.
     * @param holder      The holder.
     * @param reaction    The reaction.
     * @param count       The number of reactions in this message.
     */
    private void checkReactionsLayout(long chatId, AndroidMegaChatMessage megaMessage, final ViewHolderMessageChat holder, String reaction, int count) {
        MegaStringList listReactions = megaChatApi.getMessageReactions(chatId, megaMessage.getMessage().getMsgId());
        if (noReactions(listReactions, megaMessage.getMessage(), holder)) {
            return;
        }

        if (isMyMessage(megaMessage.getMessage())) {
            if (holder.ownReactionsAdapter != null && holder.ownReactionsAdapter.isSameAdapter(chatId, megaMessage.getMessage().getMsgId())) {
                if (count == 0) {
                    holder.ownReactionsAdapter.removeItem(reaction, chatId, megaMessage.getMessage().getMsgId());
                } else {
                    holder.ownMessageReactionsRecycler.getRecycledViewPool().clear();
                    holder.ownReactionsAdapter.updateItem(reaction, chatId, megaMessage.getMessage().getMsgId());
                }

                if (holder.ownReactionsAdapter.getItemCount() > 0) {
                    int maxSize = getMaxWidthItem(chatId, megaMessage.getMessage().getMsgId(), holder.ownReactionsAdapter.getListReactions(), outMetrics);
                    holder.ownMessageReactionsRecycler.columnWidth(maxSize);
                    holder.ownMessageReactionsLayout.setVisibility(View.VISIBLE);
                } else {
                    holder.ownMessageReactionsLayout.setVisibility(View.GONE);
                    holder.ownReactionsAdapter = null;
                    holder.ownMessageReactionsRecycler.setAdapter(holder.ownReactionsAdapter);

                }
            } else {
                createReactionsAdapter(listReactions, true, chatId, megaMessage, holder);
            }
        } else {
            if (holder.contactReactionsAdapter != null && holder.contactReactionsAdapter.isSameAdapter(chatId, megaMessage.getMessage().getMsgId())) {
                if (count == 0) {
                    holder.contactReactionsAdapter.removeItem(reaction, chatId, megaMessage.getMessage().getMsgId());
                } else {
                    holder.contactMessageReactionsRecycler.getRecycledViewPool().clear();
                    holder.contactReactionsAdapter.updateItem(reaction, chatId, megaMessage.getMessage().getMsgId());
                }

                if (holder.contactReactionsAdapter.getItemCount() > 0) {
                    int maxSize = getMaxWidthItem(chatId, megaMessage.getMessage().getMsgId(), holder.contactReactionsAdapter.getListReactions(), outMetrics);
                    holder.contactMessageReactionsRecycler.columnWidth(maxSize);
                    holder.contactMessageReactionsLayout.setVisibility(View.VISIBLE);
                } else {
                    holder.contactMessageReactionsLayout.setVisibility(View.GONE);
                    holder.contactReactionsAdapter = null;
                    holder.contactMessageReactionsRecycler.setAdapter(holder.contactReactionsAdapter);
                }
            } else {
                createReactionsAdapter(listReactions, false, chatId, megaMessage, holder);
            }
        }
    }

    /**
     * Method for creating the reaction array of a message.
     *
     * @param listReactions The reactions list.
     * @param ownMessage    If the message is a own message.
     * @param chatId        The chat ID.
     * @param megaMessage   The message.
     * @param holder        The holder.
     */
    private void createReactionsAdapter(MegaStringList listReactions, boolean ownMessage, long chatId, AndroidMegaChatMessage megaMessage, final ViewHolderMessageChat holder) {
        ArrayList<String> list = getReactionsList(listReactions, true);
        int maxSize = getMaxWidthItem(chatId, megaMessage.getMessage().getMsgId(), list, outMetrics);
        if (ownMessage) {
            holder.ownMessageReactionsLayout.setVisibility(View.VISIBLE);
            holder.ownMessageReactionsRecycler.columnWidth(maxSize);
            holder.ownReactionsAdapter = new ReactionAdapter(context, holder.ownMessageReactionsRecycler, list, chatId, megaMessage);
            holder.ownMessageReactionsRecycler.setAdapter(holder.ownReactionsAdapter);
        } else {
            holder.contactMessageReactionsLayout.setVisibility(View.VISIBLE);
            holder.contactMessageReactionsRecycler.columnWidth(maxSize);
            holder.contactReactionsAdapter = new ReactionAdapter(context, holder.contactMessageReactionsRecycler, list, chatId, megaMessage);
            holder.contactMessageReactionsRecycler.setAdapter(holder.contactReactionsAdapter);
        }
    }

    /**
     * Method to check if there are no reactions in a message.
     *
     * @param listReactions The reactions list.
     * @param message       The message.
     * @param holder        The holder.
     * @return True if there isn't reaction. False, if there are some reactions.
     */
    private boolean noReactions(MegaStringList listReactions, MegaChatMessage message, final ViewHolderMessageChat holder) {
        if (listReactions == null || listReactions.size() <= 0) {
            if (isMyMessage(message)) {
                holder.ownMessageReactionsLayout.setVisibility(View.GONE);
                holder.ownReactionsAdapter = null;
                holder.ownMessageReactionsRecycler.setAdapter(holder.ownReactionsAdapter);
            } else {
                holder.contactMessageReactionsLayout.setVisibility(View.GONE);
                holder.contactReactionsAdapter = null;
                holder.contactMessageReactionsRecycler.setAdapter(holder.contactReactionsAdapter);
            }

            return true;
        }

        return false;
    }

    /**
     * Check if exists reactions in a message.
     *
     * @param positionInAdapter The position of this message.
     * @param holder            The holder.
     * @param chatId            The chat ID.
     * @param megaMessage       The message.
     */
    private void checkReactionsInMessage(int positionInAdapter, ViewHolderMessageChat holder, long chatId, AndroidMegaChatMessage megaMessage) {
        if (holder == null) {
            holder = (ViewHolderMessageChat) listFragment.findViewHolderForAdapterPosition(positionInAdapter);
            if (holder == null) {
                notifyItemChanged(positionInAdapter);
                return;
            }
        }

        if (multipleSelect) {
            if (isMyMessage(megaMessage.getMessage())) {
                holder.ownMessageReactionsLayout.setVisibility(View.GONE);
            } else {
                holder.contactMessageReactionsLayout.setVisibility(View.GONE);
            }
            return;
        }

        MegaStringList listReactions = megaChatApi.getMessageReactions(chatId, megaMessage.getMessage().getMsgId());

        if (noReactions(listReactions, megaMessage.getMessage(), holder)) {
            holder.ownMessageReactionsLayout.setVisibility(View.GONE);
            holder.contactMessageReactionsLayout.setVisibility(View.GONE);
            return;
        }

        if (isMyMessage(megaMessage.getMessage())) {
            holder.ownMessageReactionsLayout.setVisibility(View.VISIBLE);
            if (holder.ownReactionsAdapter != null && holder.ownReactionsAdapter.isSameAdapter(chatId, megaMessage.getMessage().getMsgId())) {
                ArrayList<String> list = getReactionsList(listReactions, true);
                int maxSize = getMaxWidthItem(chatId, megaMessage.getMessage().getMsgId(), list, outMetrics);
                holder.ownMessageReactionsRecycler.columnWidth(maxSize);
                holder.ownReactionsAdapter.setReactions(list, chatId, megaMessage.getMessage().getMsgId());
            } else {
                createReactionsAdapter(listReactions, true, chatId, megaMessage, holder);
            }
        } else {
            holder.contactMessageReactionsLayout.setVisibility(View.VISIBLE);
            if (holder.contactReactionsAdapter != null && holder.contactReactionsAdapter.isSameAdapter(chatId, megaMessage.getMessage().getMsgId())) {
                ArrayList<String> list = getReactionsList(listReactions, true);
                int maxSize = getMaxWidthItem(chatId, megaMessage.getMessage().getMsgId(), list, outMetrics);
                holder.contactMessageReactionsRecycler.columnWidth(maxSize);
                holder.contactReactionsAdapter.setReactions(list, chatId, megaMessage.getMessage().getMsgId());
            } else {
                createReactionsAdapter(listReactions, false, chatId, megaMessage, holder);
            }
        }
    }

    private void checkMultiselectionMode(int positionInAdapter, final ViewHolderMessageChat holder, boolean ownMessage, long messageId) {
        if (isHolderNull(positionInAdapter, holder))
            return;

        if (multipleSelect) {
            if (ownMessage) {
                holder.ownMessageSelectLayout.setVisibility(View.VISIBLE);
                if (this.isItemChecked(messageId)) {
                    holder.ownMessageSelectIcon.setImageDrawable(ContextCompat.getDrawable(context, R.drawable.media_select_ic));
                } else {
                    holder.ownMessageSelectIcon.setImageDrawable(ContextCompat.getDrawable(context, R.drawable.ic_unselect_chatroom));
                }
            } else {
                holder.contactMessageSelectLayout.setVisibility(View.VISIBLE);
                if (this.isItemChecked(messageId)) {
                    holder.contactMessageSelectIcon.setImageDrawable(ContextCompat.getDrawable(context, R.drawable.media_select_ic));
                } else {
                    holder.contactMessageSelectIcon.setImageDrawable(ContextCompat.getDrawable(context, R.drawable.ic_unselect_chatroom));
                }
            }

        } else if (positionClicked != INVALID_POSITION && positionClicked == positionInAdapter) {
            listFragment.smoothScrollToPosition(positionClicked);
        }
    }

    private int getAdapterItemPosition(long id) {
        for (int position = 0; position < messages.size(); position++) {
            if (messages.get(position).getMessage().getMsgId() == id) {
                return position + 1;
            }
        }
        return INVALID_POSITION;
    }

    public MegaChatRoom getChatRoom() {
        return chatRoom;
    }

    /**
     * Updates the uploading messages which are on paused state and are visible.
     *
     * @param firstVisibleMessage   first visible position on the adapter
     * @param lastVisibleMessage    last visible position on the adapter
     */
    public void updatePausedUploadingMessages(int firstVisibleMessage, int lastVisibleMessage) {
        if (lastVisibleMessage == INVALID_POSITION || lastVisibleMessage == 0) {
            //No visible items, no need to update
            return;
        }

        if (lastVisibleMessage == getItemCount() || lastVisibleMessage >= messages.size()) {
            //Wrong index, replace by the latest message
            lastVisibleMessage = messages.size() - 1;
        }

        if (firstVisibleMessage == INVALID_POSITION) {
            //Wrong index, replace by the first message
            firstVisibleMessage = 0;
        }

        for (int i = firstVisibleMessage; i <= lastVisibleMessage; i++) {
            AndroidMegaChatMessage message = messages.get(i);
            if (message == null) {
                continue;
            }

            if (message.isUploading()) {
                // Update message with uploading state. Increment one position to take into account the header message.l
                notifyItemChanged(i + 1);
            }
        }
    }
}<|MERGE_RESOLUTION|>--- conflicted
+++ resolved
@@ -2976,13 +2976,8 @@
                 ((ViewHolderMessageChat) holder).contentContactMessageContactLayout.setVisibility(View.GONE);
 
                 //Color always status SENT
-<<<<<<< HEAD
                 ((ViewHolderMessageChat) holder).contentContactMessageText.setTextColor(ContextCompat.getColor(context, R.color.primary_text));
-                ((ViewHolderMessageChat) holder).contentContactMessageText.setText(context.getString(R.string.error_meta_message_invalid));
-=======
-                ((ViewHolderMessageChat) holder).contentContactMessageText.setTextColor(ContextCompat.getColor(context, R.color.name_my_account));
                 holder.contentContactMessageText.setText(invalidMetaMessage);
->>>>>>> 4dbc223e
             }
 
             checkReactionsInMessage(position, holder, chatRoom.getChatId(), androidMessage);
