package mega.privacy.android.app.lollipop.adapters;

import android.app.Activity;
import android.content.Context;
import android.util.DisplayMetrics;
import android.view.Display;
import android.view.Gravity;
import android.view.LayoutInflater;
import android.view.View;
import android.view.ViewGroup;
import android.widget.RelativeLayout;
import android.widget.TextView;

import androidx.core.content.ContextCompat;
import androidx.recyclerview.widget.RecyclerView;

import java.util.ArrayList;
import java.util.List;

import mega.privacy.android.app.MegaApplication;
import mega.privacy.android.app.R;
import mega.privacy.android.app.components.twemoji.EmojiRange;
import mega.privacy.android.app.components.twemoji.EmojiUtils;
import mega.privacy.android.app.components.twemoji.emoji.Emoji;
import mega.privacy.android.app.components.twemoji.reaction.ReactionImageView;
import mega.privacy.android.app.lollipop.megachat.AndroidMegaChatMessage;
import mega.privacy.android.app.lollipop.megachat.ChatActivityLollipop;
import nz.mega.sdk.MegaChatApiAndroid;
import nz.mega.sdk.MegaChatRoom;
import nz.mega.sdk.MegaHandleList;

import static mega.privacy.android.app.utils.ChatUtil.*;
import static mega.privacy.android.app.utils.Constants.*;
import static mega.privacy.android.app.utils.LogUtil.*;
import static mega.privacy.android.app.utils.TextUtil.isTextEmpty;
import static mega.privacy.android.app.utils.Util.dp2px;

public class ReactionAdapter extends RecyclerView.Adapter<ReactionAdapter.ViewHolderReaction> implements View.OnClickListener, View.OnLongClickListener {

    private MegaChatApiAndroid megaChatApi;
    private Context context;
    private long messageId;
    private long chatId;
    private ArrayList<String> listReactions;
    private AndroidMegaChatMessage megaMessage;
    private MegaChatRoom chatRoom;
    private RecyclerView recyclerViewFragment;
    private DisplayMetrics outMetrics;

    public ReactionAdapter(Context context, RecyclerView recyclerView, ArrayList<String> listReactions, long chatid, AndroidMegaChatMessage megaMessage) {
        this.context = context;
        this.recyclerViewFragment = recyclerView;
        this.listReactions = listReactions;
        this.chatId = chatid;
        this.megaMessage = megaMessage;
        this.messageId = megaMessage.getMessage().getMsgId();
        megaChatApi = MegaApplication.getInstance().getMegaChatApi();
        chatRoom = megaChatApi.getChatRoom(chatId);

        Display display = ((Activity)context).getWindowManager().getDefaultDisplay();
        outMetrics = new DisplayMetrics ();
        display.getMetrics(outMetrics);
    }

    @Override
    public ReactionAdapter.ViewHolderReaction onCreateViewHolder(ViewGroup parent, int viewType) {
        View v = LayoutInflater.from(parent.getContext()).inflate(R.layout.item_reaction, parent, false);

        ViewHolderReaction holder = new ViewHolderReaction(v);

        holder.generalLayout = v.findViewById(R.id.general_rl);
        holder.moreReactionsLayout = v.findViewById(R.id.more_reactions_layout);
        holder.moreReactionsLayout.setTag(holder);
        holder.itemReactionLayout = v.findViewById(R.id.item_reaction_layout);
        holder.itemReactionLayout.setTag(holder);
        holder.itemNumUsersReaction = v.findViewById(R.id.item_number_users_reaction);
        holder.itemEmojiReaction = v.findViewById(R.id.item_emoji_reaction);
        holder.itemEmojiReactionText = v.findViewById(R.id.item_emoji_reaction_text);
        holder.itemEmojiReactionText.setVisibility(View.GONE);
        holder.moreReactionsLayout.setOnClickListener(this);
        holder.itemReactionLayout.setOnClickListener(this);
        holder.itemReactionLayout.setOnLongClickListener(this);
        v.setTag(holder);
        return holder;
    }

    @Override
    public void onBindViewHolder(final ViewHolderReaction holder, int position) {
        String reaction = getItemAtPosition(position);
        if (isTextEmpty(reaction)) {
            holder.moreReactionsLayout.setVisibility(View.GONE);
            holder.itemReactionLayout.setVisibility(View.GONE);
            return;
        }

        if (reaction.equals(INVALID_REACTION)) {
            RelativeLayout.LayoutParams paramsMoreReaction = new RelativeLayout.LayoutParams(holder.moreReactionsLayout.getLayoutParams());

            if(megaMessage.getMessage().getUserHandle() == megaChatApi.getMyUserHandle()){
                paramsMoreReaction.addRule(RelativeLayout.ALIGN_PARENT_END);
            }else{
                paramsMoreReaction.addRule(RelativeLayout.ALIGN_PARENT_START);
            }
            holder.moreReactionsLayout.setLayoutParams(paramsMoreReaction);

            holder.moreReactionsLayout.setVisibility(View.VISIBLE);
            holder.itemReactionLayout.setVisibility(View.GONE);
            return;
        }

        RelativeLayout.LayoutParams paramsMoreReaction = new RelativeLayout.LayoutParams(holder.itemReactionLayout.getLayoutParams());
        if(megaMessage.getMessage().getUserHandle() == megaChatApi.getMyUserHandle()){
            paramsMoreReaction.addRule(RelativeLayout.ALIGN_PARENT_END);
        }else{
            paramsMoreReaction.addRule(RelativeLayout.ALIGN_PARENT_START);
        }
        holder.itemReactionLayout.setLayoutParams(paramsMoreReaction);

        holder.itemReactionLayout.setVisibility(View.VISIBLE);
        holder.moreReactionsLayout.setVisibility(View.GONE);

        List<EmojiRange> emojis = EmojiUtils.emojis(reaction);
        Emoji emoji = null;
        if(!emojis.isEmpty() && emojis.get(0) != null){
            emoji = emojis.get(0).emoji;
        }

        holder.reaction = reaction;
        int numUsers = megaChatApi.getMessageReactionCount(chatId, messageId, reaction);
        if(numUsers > 0){
            String text = numUsers + "";
            if (!holder.itemNumUsersReaction.getText().equals(text)) {
                holder.itemNumUsersReaction.setText(text);
            }

            if(emoji == null){
                holder.itemEmojiReaction.setVisibility(View.GONE);
                holder.itemEmojiReactionText.setVisibility(View.VISIBLE);
                holder.itemEmojiReactionText.setText(reaction);
            }else{
                holder.itemEmojiReaction.setVisibility(View.VISIBLE);
                holder.itemEmojiReactionText.setVisibility(View.GONE);
                if (holder.itemEmojiReaction.getEmoji() == null || !holder.itemEmojiReaction.getEmoji().equals(emoji)) {
                    holder.itemEmojiReaction.addEmojiReaction(emoji);
                }
            }

            RelativeLayout.LayoutParams params = new RelativeLayout.LayoutParams(holder.itemNumUsersReaction.getLayoutParams());
            params.addRule(RelativeLayout.CENTER_VERTICAL, RelativeLayout.TRUE);
            params.addRule(RelativeLayout.CENTER_HORIZONTAL);
            params.setMarginEnd(dp2px(8, outMetrics));
            params.addRule(RelativeLayout.END_OF, emoji == null ? R.id.item_emoji_reaction_text : R.id.item_emoji_reaction);
            holder.itemNumUsersReaction.setLayoutParams(params);
            holder.itemNumUsersReaction.setGravity(Gravity.CENTER_VERTICAL);

<<<<<<< HEAD
            boolean ownReaction = false;
            MegaHandleList handleList = megaChatApi.getReactionUsers(chatId, messageId, reaction);
            for (int i = 0; i < handleList.size(); i++) {
                if (handleList.get(i) == megaChatApi.getMyUserHandle()) {
                    ownReaction = true;
                    break;
                }
            }

            holder.itemNumUsersReaction.setTextColor(ContextCompat.getColor(context, ownReaction ? R.color.accentColor : R.color.grey_054_white_054));
=======
            boolean ownReaction = isMyOwnReaction(chatId, messageId, reaction);
            holder.itemNumUsersReaction.setTextColor(ContextCompat.getColor(context, ownReaction ? R.color.accentColor : R.color.mail_my_account));
>>>>>>> f9b57d26
            holder.itemReactionLayout.setBackground(ContextCompat.getDrawable(context, ownReaction ? R.drawable.own_reaction_added : R.drawable.contact_reaction_added));
        }else{
            holder.moreReactionsLayout.setVisibility(View.GONE);
            holder.itemReactionLayout.setVisibility(View.GONE);
        }
    }

    public class ViewHolderReaction extends RecyclerView.ViewHolder {
        RelativeLayout generalLayout;
        RelativeLayout moreReactionsLayout;
        RelativeLayout itemReactionLayout;
        ReactionImageView itemEmojiReaction;
        TextView itemEmojiReactionText;
        TextView itemNumUsersReaction;
        String reaction;

        public ViewHolderReaction(View itemView) {
            super(itemView);
        }
    }

    public RecyclerView getListFragment() {
        return recyclerViewFragment;
    }

    public void setListFragment(RecyclerView recyclerViewFragment) {
        this.recyclerViewFragment = recyclerViewFragment;
    }
    public ArrayList<String> getListReactions() {
        return listReactions;
    }

    private boolean isListReactionsEmpty() {
        return listReactions == null || listReactions.size() == 0;
    }

    private String getItemAtPosition(int pos) {
        return isListReactionsEmpty() || pos >= listReactions.size() ? null : listReactions.get(pos);
    }

    /**
     * Method to eliminate a reaction
     *
     * @param reaction The reaction.
     */
    public void removeItem(String reaction, long receivedChatId, long receivedMessageId) {
        if(isListReactionsEmpty() || receivedChatId != this.chatId || receivedMessageId != this.messageId){
            return;
        }

        for (String item : listReactions) {
            if (item.equals(reaction)) {
                int position = listReactions.indexOf(item);
                listReactions.remove(position);
                if (listReactions.size() == 1 && listReactions.get(0).equals(INVALID_REACTION)) {
                    listReactions.clear();
                    notifyDataSetChanged();
                } else {
                    notifyItemRemoved(position);
                    notifyItemRangeChanged(position, listReactions.size());
                }
                break;
            }
        }
    }

    /**
     * Method for updating a reaction.
     *
     * @param reaction The reaction.
     */
    public void updateItem(String reaction, long receivedChatId, long receivedMessageId) {
        if(isListReactionsEmpty() || receivedChatId != this.chatId || receivedMessageId != this.messageId){
            return;
        }

        int position = INVALID_POSITION;
        for (String item : listReactions) {
            if (item.equals(reaction)) {
                position = listReactions.indexOf(item);
                break;
            }
        }
        if (position == INVALID_POSITION) {
            int positionToAdd = listReactions.size() - 1;
            listReactions.add(positionToAdd, reaction);
            notifyItemInserted(positionToAdd);
            notifyItemRangeChanged(positionToAdd, listReactions.size());
        } else {
            notifyItemChanged(position);
        }
    }

    public boolean isSameAdapter(long receivedChatId, long receivedMsgId) {
        return this.chatId == receivedChatId && this.messageId == receivedMsgId;
    }

    /**
     * Method for adding reactions.
     *
     * @param listReactions The reactions list.
     */
    public void setReactions(ArrayList<String> listReactions, long receivedChatId, long receivedMessageId) {
        if(receivedChatId != this.chatId || receivedMessageId != this.messageId){
            return;
        }

        this.listReactions = listReactions;
        notifyDataSetChanged();
    }

    @Override
    public int getItemCount() {
        return isListReactionsEmpty() ? 0 : listReactions.size();
    }

    @Override
    public void onClick(View v) {
        ViewHolderReaction holder = (ViewHolderReaction) v.getTag();
        if (holder == null || holder.getAdapterPosition() < 0 || !shouldReactionBeClicked(megaChatApi.getChatRoom(chatId)))
            return;

        switch (v.getId()) {
            case R.id.more_reactions_layout:
                ((ChatActivityLollipop) context).openReactionBottomSheet(chatId, megaMessage);
                break;
            case R.id.item_reaction_layout:
                if (holder.itemEmojiReaction.getEmoji() == null) {
                    addReactionInMsg(context, chatId, megaMessage.getMessage().getMsgId(), holder.itemEmojiReactionText.getText().toString(), false);
                } else {
                    addReactionInMsg(context, chatId, megaMessage.getMessage().getMsgId(), holder.itemEmojiReaction.getEmoji(), false);
                }
                break;
        }
    }

    @Override
    public boolean onLongClick(View v) {
        ViewHolderReaction holder = (ViewHolderReaction) v.getTag();
        if (holder == null || !chatRoom.isGroup())
            return true;

        int currentPosition = holder.getAdapterPosition();
        if (currentPosition < 0) {
            logWarning("Current position error - not valid value");
            return true;
        }

        switch (v.getId()) {
            case R.id.item_reaction_layout:
                ((ChatActivityLollipop) context).openInfoReactionBottomSheet(chatId, megaMessage, holder.reaction);
                break;
        }

        return true;
    }
}<|MERGE_RESOLUTION|>--- conflicted
+++ resolved
@@ -152,22 +152,8 @@
             params.addRule(RelativeLayout.END_OF, emoji == null ? R.id.item_emoji_reaction_text : R.id.item_emoji_reaction);
             holder.itemNumUsersReaction.setLayoutParams(params);
             holder.itemNumUsersReaction.setGravity(Gravity.CENTER_VERTICAL);
-
-<<<<<<< HEAD
-            boolean ownReaction = false;
-            MegaHandleList handleList = megaChatApi.getReactionUsers(chatId, messageId, reaction);
-            for (int i = 0; i < handleList.size(); i++) {
-                if (handleList.get(i) == megaChatApi.getMyUserHandle()) {
-                    ownReaction = true;
-                    break;
-                }
-            }
-
+            boolean ownReaction = isMyOwnReaction(chatId, messageId, reaction);
             holder.itemNumUsersReaction.setTextColor(ContextCompat.getColor(context, ownReaction ? R.color.accentColor : R.color.grey_054_white_054));
-=======
-            boolean ownReaction = isMyOwnReaction(chatId, messageId, reaction);
-            holder.itemNumUsersReaction.setTextColor(ContextCompat.getColor(context, ownReaction ? R.color.accentColor : R.color.mail_my_account));
->>>>>>> f9b57d26
             holder.itemReactionLayout.setBackground(ContextCompat.getDrawable(context, ownReaction ? R.drawable.own_reaction_added : R.drawable.contact_reaction_added));
         }else{
             holder.moreReactionsLayout.setVisibility(View.GONE);
