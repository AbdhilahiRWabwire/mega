package mega.privacy.android.app.utils

import android.annotation.SuppressLint
import android.app.Activity
import android.content.Context
import android.content.DialogInterface.BUTTON_POSITIVE
import android.content.Intent
import android.os.Bundle
import android.view.View.GONE
import android.view.View.VISIBLE
import android.view.inputmethod.EditorInfo
import android.widget.EditText
import android.widget.TextView
import androidx.appcompat.app.AlertDialog
import androidx.core.widget.doAfterTextChanged
import com.google.android.material.dialog.MaterialAlertDialogBuilder
import mega.privacy.android.app.MegaApplication
import mega.privacy.android.app.MimeTypeList
import mega.privacy.android.app.R
import mega.privacy.android.app.components.twemoji.EmojiEditText
import mega.privacy.android.app.interfaces.ActionNodeCallback
import mega.privacy.android.app.interfaces.SnackbarShower
import mega.privacy.android.app.interfaces.showSnackbar
import mega.privacy.android.app.listeners.MoveListener
import mega.privacy.android.app.listeners.RemoveListener
import mega.privacy.android.app.listeners.RenameListener
import mega.privacy.android.app.lollipop.FileExplorerActivityLollipop
import mega.privacy.android.app.textFileEditor.TextFileEditorActivity
import mega.privacy.android.app.textFileEditor.TextFileEditorActivity.Companion.FROM_HOME_PAGE
import mega.privacy.android.app.textFileEditor.TextFileEditorViewModel.Companion.CREATE_MODE
import mega.privacy.android.app.textFileEditor.TextFileEditorViewModel.Companion.MODE
import mega.privacy.android.app.utils.AlertsAndWarnings.Companion.showForeignStorageOverQuotaWarningDialog
import mega.privacy.android.app.utils.ColorUtils.setErrorAwareInputAppearance
import mega.privacy.android.app.utils.Constants.*
import mega.privacy.android.app.utils.FileUtil.TXT_EXTENSION
import mega.privacy.android.app.utils.MegaNodeUtil.getRootParentNode
import mega.privacy.android.app.utils.RunOnUIThreadUtils.runDelay
import mega.privacy.android.app.utils.StringResourcesUtils.getString
import mega.privacy.android.app.utils.TextUtil.getCursorPositionOfName
import mega.privacy.android.app.utils.TextUtil.isTextEmpty
import mega.privacy.android.app.utils.Util.*
import nz.mega.documentscanner.utils.ViewUtils.hideKeyboard
import nz.mega.sdk.MegaChatApiJava.MEGACHAT_INVALID_HANDLE
import nz.mega.sdk.MegaNode
import java.util.*

object MegaNodeDialogUtil {
    private const val TYPE_RENAME = 0
    private const val TYPE_NEW_FOLDER = 1
    private const val TYPE_NEW_FILE = 2
    private const val TYPE_NEW_URL_FILE = 3
    private const val TYPE_NEW_TXT_FILE = 4
    const val IS_NEW_TEXT_FILE_SHOWN = "IS_NEW_TEXT_FILE_SHOWN"
    const val NEW_TEXT_FILE_TEXT = "NEW_TEXT_FILE_TEXT"
    private const val ERROR_EMPTY_EXTENSION = "ERROR_EMPTY_EXTENSION"
    private const val ERROR_DIFFERENT_EXTENSION = "ERROR_DIFFERENT_EXTENSION"
    private const val NO_ERROR = "NO_ERROR"

    /**
     * Creates and shows a TYPE_RENAME dialog to rename a node.
     *
     * @param context            Current context.
     * @param node               A valid node.
     * @param snackbarShower interface to show snackbar.
     * @param actionNodeCallback Callback to finish the rename action if needed, null otherwise.
     * @return The rename dialog.
     */
    @JvmStatic
    fun showRenameNodeDialog(
        context: Context,
        node: MegaNode,
        snackbarShower: SnackbarShower?,
        actionNodeCallback: ActionNodeCallback?
    ): AlertDialog {
        val renameDialogBuilder = MaterialAlertDialogBuilder(context)

        renameDialogBuilder
            .setTitle(getString(R.string.context_rename))
            .setPositiveButton(R.string.context_rename, null)
            .setNegativeButton(R.string.general_cancel, null)

        return setFinalValuesAndShowDialog(
            context, node, actionNodeCallback, snackbarShower,
            null, null, false, renameDialogBuilder, TYPE_RENAME
        )
    }

    /**
     * Creates and shows a TYPE_NEW_FOLDER dialog to create a new folder.
     *
     * @param context            Current context.
     * @param actionNodeCallback Callback to finish the create folder action if needed, null otherwise.
     * @return The create new folder dialog.
     */
    @JvmStatic
    fun showNewFolderDialog(
        context: Context,
        actionNodeCallback: ActionNodeCallback?
    ): AlertDialog {
        val newFolderDialogBuilder = MaterialAlertDialogBuilder(context)

        newFolderDialogBuilder
            .setTitle(R.string.menu_new_folder)
            .setPositiveButton(R.string.general_create, null)
            .setNegativeButton(R.string.general_cancel, null)

        return setFinalValuesAndShowDialog(
            context, null, actionNodeCallback, null,
            null, null, false, newFolderDialogBuilder, TYPE_NEW_FOLDER
        )
    }

    /**
     * Creates and shows a TYPE_NEW_FILE dialog to create a new file.
     *
     * @param context Current context.
     * @param parent  A valid node. Specifically the parent in which the folder will be created.
     * @param data    Valid data. Specifically the content of the new file.
     * @return The create new file dialog.
     */
    @JvmStatic
    fun showNewFileDialog(context: Context, parent: MegaNode, data: String): AlertDialog {
        val newFileDialogBuilder = MaterialAlertDialogBuilder(context)

        newFileDialogBuilder
            .setTitle(R.string.context_new_file_name)
            .setPositiveButton(R.string.general_ok, null)
            .setNegativeButton(R.string.general_cancel, null)

        return setFinalValuesAndShowDialog(
            context, parent, null, null,
            data, null, false, newFileDialogBuilder, TYPE_NEW_FILE
        )
    }

    /**
     * Creates and shows a TYPE_NEW_URL_FILE dialog to create a new URL file.
     *
     * @param context        Current context.
     * @param parent         A valid node. Specifically the parent in which the folder will be created.
     * @param data           Valid data. Specifically the content of the new URL file.
     * @param defaultURLName Default name of the URL if has, null otherwise.
     * @return The create new URL file dialog.
     */
    @JvmStatic
    fun showNewURLFileDialog(
        context: Context,
        parent: MegaNode,
        data: String,
        defaultURLName: String?
    ): AlertDialog {
        val newURLFileDialogBuilder = MaterialAlertDialogBuilder(context)

        newURLFileDialogBuilder
            .setTitle(R.string.dialog_title_new_link)
            .setPositiveButton(R.string.general_ok, null)
            .setNegativeButton(R.string.general_cancel, null)

        return setFinalValuesAndShowDialog(
            context, parent, null, null,
            data, defaultURLName, false, newURLFileDialogBuilder, TYPE_NEW_URL_FILE
        )
    }

    /**
     * Creates and shows a TYPE_NEW_TXT_FILE dialog to create a new text file.
     *
     * @param context   Current context.
     * @param parent    A valid node. Specifically the parent in which the file will be created.
     * @param typedName The previous typed text.
     * @param fromHome  True if the text file will be created from Homepage, false otherwise.
     * @return The create new text file dialog.
     */
    @JvmStatic
    fun showNewTxtFileDialog(
        context: Context,
        parent: MegaNode,
        typedName: String?,
        fromHome: Boolean
    ): AlertDialog {
        val newTxtFileDialogBuilder = MaterialAlertDialogBuilder(context)

        newTxtFileDialogBuilder
            .setTitle(R.string.dialog_title_new_text_file)
            .setPositiveButton(R.string.general_create, null)
            .setNegativeButton(R.string.general_cancel, null)

        val dialog = setFinalValuesAndShowDialog(
            context,
            parent,
            null,
            null,
            null,
            null,
            fromHome,
            newTxtFileDialogBuilder,
            TYPE_NEW_TXT_FILE
        )

        if (typedName != null && typedName != TXT_EXTENSION) {
            dialog.findViewById<EmojiEditText>(R.id.type_text)?.setText(typedName)
        }

        return dialog
    }


    /**
     * Finishes the initialization of the dialog and shows it.
     *
     * @param context            Current context.
     * @param node               A valid node if needed to confirm the action, null otherwise.
     * @param actionNodeCallback Callback to finish the node action if needed, null otherwise.
     * @param snackbarShower interface to show snackbar.
     * @param data               Valid data if needed to confirm the action, null otherwise.
     * @param defaultURLName     The default URL name if the dialog is TYPE_NEW_URL_FILE.
     * @param fromHome           True if the text file will be created from Homepage, false otherwise.
     * @param builder            The AlertDialog.Builder to create and show the final dialog.
     * @param dialogType         Indicates the type of dialog. It can be:
     *                            - TYPE_RENAME:       Rename action.
     *                            - TYPE_NEW_FOLDER:   Create new folder action.
     *                            - TYPE_NEW_FILE:     Create new file action.
     *                            - TYPE_NEW_URL_FILE: Create new URL file action.
     * @return The created dialog.
     */
    private fun setFinalValuesAndShowDialog(
        context: Context,
        node: MegaNode?,
        actionNodeCallback: ActionNodeCallback?,
        snackbarShower: SnackbarShower?,
        data: String?,
        defaultURLName: String?,
        fromHome: Boolean,
        builder: AlertDialog.Builder,
        dialogType: Int
    ): AlertDialog {
        builder.setView(R.layout.dialog_create_rename_node)

        val dialog = builder.create()

        dialog.apply {
            setOnShowListener {
                val typeText = findViewById<EmojiEditText>(R.id.type_text)
                val errorText = findViewById<TextView>(R.id.error_text)

                typeText?.apply {
                    when (dialogType) {
                        TYPE_RENAME -> {
                            if (node != null) {
                                setText(node.name)
                                setSelection(0, getCursorPositionOfName(node.isFile, node.name))
                            }
                        }
                        TYPE_NEW_FOLDER -> {
                            setHint(R.string.context_new_folder_name)
                        }
                        TYPE_NEW_FILE -> {
                            setHint(R.string.context_new_file_name_hint)
                        }
                        TYPE_NEW_URL_FILE -> {
                            if (isTextEmpty(defaultURLName)) setHint(R.string.context_new_link_name)
                            else {
                                setText(defaultURLName)
                                setSelection(0, getCursorPositionOfName(false, defaultURLName))
                            }
                        }
                        TYPE_NEW_TXT_FILE -> {
                            setHint(R.string.context_new_file_name)
                            setText(TXT_EXTENSION)
                            runDelay(SHOW_IM_DELAY.toLong()) { setSelection(0) }
                        }
                    }

                    doAfterTextChanged {
                        quitDialogError(typeText, errorText)
                    }

                    setOnEditorActionListener { _, actionId, _ ->
                        if (actionId == EditorInfo.IME_ACTION_DONE) {
                            checkActionDialogValue(
                                context, node, actionNodeCallback, snackbarShower,
                                typeText, data, errorText, fromHome, dialog, dialogType
                            )
                        }

                        false
                    }
                }

                quitDialogError(typeText, errorText)

                dialog.getButton(BUTTON_POSITIVE)
                    .setOnClickListener {
                        checkActionDialogValue(
                            context, node, actionNodeCallback, snackbarShower,
                            typeText, data, errorText, fromHome, dialog, dialogType
                        )
                    }

                showKeyboardDelayed(typeText)
            }
        }.show()

        return dialog
    }

    /**
     * Checks, after user's confirmation, if the typed value is valid.
     * - If so, confirms the action.
     * - If not, shows the error in question.
     *
     * @param context           Current context.
     * @param node               A valid node if needed to confirm the action, null otherwise.
     * @param actionNodeCallback Callback to finish the node action if needed, null otherwise.
     * @param snackbarShower interface to show snackbar.
     * @param typeText           The input text field.
     * @param data               Valid data if needed to confirm the action, null otherwise.
     * @param errorText          The text field to show the error.
     * @param fromHome           True if the text file will be created from Homepage, false otherwise.
     * @param dialog             The AlertDialog to check.
     * @param dialogType         Indicates the type of dialog. It can be:
     *                           - TYPE_RENAME:       Rename action.
     *                            - TYPE_NEW_FOLDER:   Create new folder action.
     *                           - TYPE_NEW_FILE:     Create new file action.
     *                           - TYPE_NEW_URL_FILE: Create new URL file action.
     */
    private fun checkActionDialogValue(
        context: Context,
        node: MegaNode?,
        actionNodeCallback: ActionNodeCallback?,
        snackbarShower: SnackbarShower?,
        typeText: EditText?,
        data: String?,
        errorText: TextView?,
        fromHome: Boolean,
        dialog: AlertDialog,
        dialogType: Int
    ) {
        val typedString = typeText?.text.toString().trim()

        when {
            typedString.isEmpty() -> {
                showDialogError(
                    typeText,
                    errorText,
                    getString(R.string.invalid_string)
                )
            }
            NODE_NAME_REGEX.matcher(typedString).find() -> {
                showDialogError(
                    typeText,
                    errorText,
                    getString(R.string.invalid_characters_defined)
                )
            }
            else -> {
                when (dialogType) {
                    TYPE_RENAME -> {
                        if (node != null && typedString != node.name) {
                            if (isOffline(context)) {
                                return
                            }

                            val oldMimeType = MimeTypeList.typeForName(node.name)
                            var newExtension = MimeTypeList.typeForName(typedString).extension
                            if (newExtension == typedString.toLowerCase(Locale.ROOT)) newExtension = ""

                            when (if (node.isFolder) NO_ERROR else isValidRenameDialogValue(
                                oldMimeType,
                                newExtension
                            )) {
                                ERROR_EMPTY_EXTENSION -> {
                                    typeText?.hideKeyboard()

                                    showDialogError(
                                        typeText,
                                        errorText,
                                        getString(
                                            R.string.file_without_extension,
                                            oldMimeType.extension
                                        )
                                    )

                                    snackbarShower?.showSnackbar(
                                        SNACKBAR_TYPE,
                                        getString(R.string.file_without_extension_warning),
                                        MEGACHAT_INVALID_HANDLE
                                    )

                                    return
                                }
                                ERROR_DIFFERENT_EXTENSION -> {
                                    typeText?.hideKeyboard()

                                    showFileExtensionWarning(
                                        context,
                                        node,
                                        typedString,
                                        oldMimeType.extension,
                                        newExtension,
                                        snackbarShower,
                                        actionNodeCallback
                                    )
                                }
                                NO_ERROR -> {
                                    confirmRenameAction(
                                        context,
                                        node,
                                        typedString,
                                        snackbarShower,
                                        actionNodeCallback
                                    )
                                }
                            }
                        }
                    }
                    TYPE_NEW_FOLDER -> {
                        actionNodeCallback?.createFolder(typedString)
                    }
                    TYPE_NEW_FILE -> {
                        if (context is FileExplorerActivityLollipop) {
                            context.createFile(typedString, data, node, false)
                        }
                    }
                    TYPE_NEW_URL_FILE -> {
                        if (context is FileExplorerActivityLollipop) {
                            context.createFile(typedString, data, node, true)
                        }
                    }
                    TYPE_NEW_TXT_FILE -> {
                        val textFileEditor = Intent(context, TextFileEditorActivity::class.java)
                            .putExtra(MODE, CREATE_MODE)
                            .putExtra(INTENT_EXTRA_KEY_FILE_NAME, typedString)
                            .putExtra(INTENT_EXTRA_KEY_HANDLE, node?.handle)
                            .putExtra(FROM_HOME_PAGE, fromHome)

                        context.startActivity(textFileEditor)
                    }
                }

                dialog.dismiss()
            }
        }
    }

    /**
     * Confirms the rename action.
     *
     * @param context            Current context.
     * @param node               A valid node if needed to confirm the action, null otherwise.
     * @param typedString        Typed name.
     * @param snackbarShower     Interface to show snackbar.
     * @param actionNodeCallback Callback to finish the node action if needed, null otherwise.
     */
    private fun confirmRenameAction(
        context: Context,
        node: MegaNode,
        typedString: String,
        snackbarShower: SnackbarShower?,
        actionNodeCallback: ActionNodeCallback?
    ) {
        val megaApi = MegaApplication.getInstance().megaApi

        megaApi.renameNode(
            node,
            typedString,
            RenameListener(
                snackbarShower,
                context,
                showSnackbar = true,
                isMyChatFilesFolder = false,
                actionNodeCallback = actionNodeCallback
            )
        )

        actionNodeCallback?.actionConfirmed()
    }

    /**
     * Checks if should allow the rename action:
     * - Should allow it if the new file name has the same extension than the old one.
     * - Should not allow it and show the corresponding error if the new file name has:
     *      * An empty extension and is not a text file.
     *      * A different extension than the old name.
     *
     * @param oldMimeType   Current mimeType of the file.
     * @param newExtension  New typed extension name for the file.
     * @return The corresponding error to show or not the corresponding warning.
     */
    private fun isValidRenameDialogValue(oldMimeType: MimeTypeList, newExtension: String): String {
        return when {
            newExtension.isEmpty() && !oldMimeType.isValidTextFileType -> ERROR_EMPTY_EXTENSION
            oldMimeType.extension != newExtension -> ERROR_DIFFERENT_EXTENSION
            else -> NO_ERROR
        }
    }

    /**
     * Shows a warning dialog informing the file extension changed after rename a file.
     *
     * @param context            Current context.
     * @param node               A valid node if needed to confirm the action, null otherwise.
     * @param typedString        Typed name.
     * @param oldExtension       Current file extension.
     * @param newExtension       New file extension.
     * @param snackbarShower     Interface to show snackbar.
     * @param actionNodeCallback Callback to finish the node action if needed, null otherwise.
     */
    private fun showFileExtensionWarning(
        context: Context,
        node: MegaNode,
        typedString: String,
        oldExtension: String,
        newExtension: String,
        snackbarShower: SnackbarShower?,
        actionNodeCallback: ActionNodeCallback?
    ) {
        val keepExtension = if (oldExtension == node.name) "" else oldExtension

        val typedOldExt =
            if (keepExtension.isEmpty()) typedString.substring(0, typedString.lastIndexOf("."))
            else typedString.substring(0, typedString.lastIndexOf(".") + 1) + oldExtension

        val message = if (keepExtension.isEmpty() && newExtension.isNotEmpty()) {
            getString(R.string.file_extension_change_warning_old_empty, newExtension)
        } else if (keepExtension.isNotEmpty() && newExtension.isEmpty()) {
            getString(R.string.file_extension_change_warning_new_empty, keepExtension)
        } else {
            getString(R.string.file_extension_change_warning, keepExtension, newExtension)
        }

        val useButton = if (newExtension.isEmpty()) {
            getString(R.string.action_use_empty_new_extension)
        } else {
            getString(R.string.action_use_new_extension, newExtension)
        }

        val keepButton = if (keepExtension.isEmpty()) {
            getString(R.string.action_keep_empty_old_extension)
        } else {
            getString(R.string.action_keep_old_extension, keepExtension)
        }

        MaterialAlertDialogBuilder(context)
            .setTitle(getString(R.string.file_extension_change_title))
            .setMessage(message)
            .setPositiveButton(keepButton) { _, _ ->
                if (typedOldExt == node.name) {
                    return@setPositiveButton
                }

                confirmRenameAction(context, node, typedOldExt, snackbarShower, actionNodeCallback)
            }
            .setNegativeButton(useButton) { _, _ ->
                confirmRenameAction(context, node, typedString, snackbarShower, actionNodeCallback)
            }
            .show()
    }

    /**
     * Shows an error in a dialog and updates the input text field UI in consequence.
     *
     * @param typeText  The input text field.
     * @param errorText The text field to show the error.
     * @param error     Text to show as error.
     */
    @SuppressLint("UseCompatLoadingForColorStateLists")
    private fun showDialogError(typeText: EditText?, errorText: TextView?, error: String) {
        if (typeText != null) {
            setErrorAwareInputAppearance(typeText, true)
        }

        typeText?.requestFocus()

        errorText?.apply {
            visibility = VISIBLE
            text = error
        }
    }

    /**
     * Hides an error from a dialog and updates the input text field UI in consequence.
     *
     * @param typeText  The input text field.
     * @param errorText The text field to hide the error.
     */
    @SuppressLint("UseCompatLoadingForColorStateLists")
    private fun quitDialogError(typeText: EditText?, errorText: TextView?) {
        if (typeText != null) {
            setErrorAwareInputAppearance(typeText, false)
        }

        typeText?.requestFocus()
        errorText?.visibility = GONE
    }

    /**
     * Checks if the newTextFileDialog is shown. If so, saves it's state on outState.
     *
     * @param newTextFileDialog The dialog to check.
     * @param outState          Bundle where the state of the dialog will be save.
     */
    @JvmStatic
    fun checkNewTextFileDialogState(newTextFileDialog: AlertDialog?, outState: Bundle) {
        val isNewTextFileDialogShown = newTextFileDialog != null && newTextFileDialog.isShowing

        if (isNewTextFileDialogShown) {
            outState.putBoolean(IS_NEW_TEXT_FILE_SHOWN, true)
            val typeText = newTextFileDialog?.findViewById<EmojiEditText>(R.id.type_text)

            if (typeText != null) {
                outState.putString(NEW_TEXT_FILE_TEXT, typeText.text.toString())
            }
        }
    }

<<<<<<< HEAD
            val node = megaApi.getNodeByHandle(handle) ?: return
            val rubbishNode = megaApi.rubbishNode

            if (rubbishNode.handle != getRootParentNode(node).handle) {
                MaterialAlertDialogBuilder(activity, R.style.ThemeOverlay_Mega_MaterialAlertDialog)
                    .setMessage(getString(R.string.confirmation_move_to_rubbish))
                    .setPositiveButton(getString(R.string.general_move)) { _, _ ->
                        val progress = android.app.ProgressDialog(activity)
                        progress.setMessage(getString(R.string.context_move_to_trash))

                        megaApi.moveNode(
                            node, rubbishNode,
                            MoveListener { success, isForeignOverQuota ->
                                progress.dismiss()

                                when {
                                    success -> activity.finish()
                                    isForeignOverQuota -> showForeignStorageOverQuotaWarningDialog(
                                        activity
                                    )
                                    else -> snackbarShower.showSnackbar(getString(R.string.context_no_moved))
                                }
                            })
=======
    /**
     * Move a node into rubbish bin, or remove it if it's already moved into rubbish bin.
     *
     * @param handle handle of the node
     * @param activity Android activity
     * @param snackbarShower interface to show snackbar
     */
    @JvmStatic
    @Suppress("DEPRECATION")
    fun moveToRubbishOrRemove(
        handle: Long,
        activity: Activity,
        snackbarShower: SnackbarShower
    ) {
        val megaApi = MegaApplication.getInstance().megaApi

        if (!isOnline(activity)) {
            snackbarShower.showSnackbar(getString(R.string.error_server_connection_problem))
            return
        }
>>>>>>> a9439a6e

        val node = megaApi.getNodeByHandle(handle) ?: return
        val rubbishNode = megaApi.rubbishNode

        if (rubbishNode.handle != getRootParentNode(node).handle) {
            MaterialAlertDialogBuilder(activity, R.style.ThemeOverlay_Mega_MaterialAlertDialog)
                .setMessage(getString(R.string.confirmation_move_to_rubbish))
                .setPositiveButton(getString(R.string.general_move)) { _, _ ->
                    val progress = android.app.ProgressDialog(activity)
                    progress.setMessage(getString(R.string.context_move_to_trash))

                    megaApi.moveNode(
                        node, rubbishNode,
                        MoveListener {
                            progress.dismiss()

                            if (it) {
                                activity.finish()
                            } else {
                                snackbarShower.showSnackbar(getString(R.string.context_no_moved))
                            }
                        })

                    progress.show()
                }
                .setNegativeButton(getString(R.string.general_cancel), null)
                .show()
        } else {
            MaterialAlertDialogBuilder(activity, R.style.ThemeOverlay_Mega_MaterialAlertDialog)
                .setMessage(getString(R.string.confirmation_delete_from_mega))
                .setPositiveButton(getString(R.string.general_remove)) { _, _ ->
                    val progress = android.app.ProgressDialog(activity)
                    progress.setMessage(getString(R.string.context_delete_from_mega))

                    megaApi.remove(node, RemoveListener {
                        progress.dismiss()

                        if (it) {
                            snackbarShower.showSnackbar(getString(R.string.context_correctly_removed))
                            activity.finish()
                        } else {
                            snackbarShower.showSnackbar(getString(R.string.context_no_removed))
                        }
                    })

                    progress.show()
                }
                .setNegativeButton(getString(R.string.general_cancel), null)
                .show()
        }
    }
}<|MERGE_RESOLUTION|>--- conflicted
+++ resolved
@@ -614,31 +614,6 @@
         }
     }
 
-<<<<<<< HEAD
-            val node = megaApi.getNodeByHandle(handle) ?: return
-            val rubbishNode = megaApi.rubbishNode
-
-            if (rubbishNode.handle != getRootParentNode(node).handle) {
-                MaterialAlertDialogBuilder(activity, R.style.ThemeOverlay_Mega_MaterialAlertDialog)
-                    .setMessage(getString(R.string.confirmation_move_to_rubbish))
-                    .setPositiveButton(getString(R.string.general_move)) { _, _ ->
-                        val progress = android.app.ProgressDialog(activity)
-                        progress.setMessage(getString(R.string.context_move_to_trash))
-
-                        megaApi.moveNode(
-                            node, rubbishNode,
-                            MoveListener { success, isForeignOverQuota ->
-                                progress.dismiss()
-
-                                when {
-                                    success -> activity.finish()
-                                    isForeignOverQuota -> showForeignStorageOverQuotaWarningDialog(
-                                        activity
-                                    )
-                                    else -> snackbarShower.showSnackbar(getString(R.string.context_no_moved))
-                                }
-                            })
-=======
     /**
      * Move a node into rubbish bin, or remove it if it's already moved into rubbish bin.
      *
@@ -659,7 +634,6 @@
             snackbarShower.showSnackbar(getString(R.string.error_server_connection_problem))
             return
         }
->>>>>>> a9439a6e
 
         val node = megaApi.getNodeByHandle(handle) ?: return
         val rubbishNode = megaApi.rubbishNode
@@ -673,13 +647,13 @@
 
                     megaApi.moveNode(
                         node, rubbishNode,
-                        MoveListener {
+                        MoveListener { success, isForeignOverQuota ->
                             progress.dismiss()
 
-                            if (it) {
-                                activity.finish()
-                            } else {
-                                snackbarShower.showSnackbar(getString(R.string.context_no_moved))
+                            when {
+                                success -> activity.finish()
+                                isForeignOverQuota -> showForeignStorageOverQuotaWarningDialog(activity)
+                                else -> snackbarShower.showSnackbar(getString(R.string.context_no_moved))
                             }
                         })
 
