--- conflicted
+++ resolved
@@ -180,13 +180,8 @@
 
             dialog.apply {
                 setOnShowListener {
-<<<<<<< HEAD
-                    typeText = findViewById(R.id.type_text)
-                    errorText = findViewById(R.id.error_text)
-=======
                     val typeText = findViewById<EmojiEditText>(R.id.type_text)
                     val errorText = findViewById<TextView>(R.id.error_text)
->>>>>>> a829e3f8
 
                     typeText?.apply {
                         when (dialogType) {
@@ -225,38 +220,20 @@
                         }
                     }
 
-                    getButton(BUTTON_POSITIVE)
+                    quitDialogError(typeText, errorText)
+
+                    dialog.getButton(BUTTON_POSITIVE)
                         .setOnClickListener {
                             checkActionDialogValue(
-                                context,
-                                node,
-                                actionNodeCallback,
-                                typeText,
-                                data,
-                                errorText,
-                                dialog,
-                                dialogType
+                                context, node, actionNodeCallback, snackbarShower,
+                                typeText, data, errorText, dialog, dialogType
                             )
                         }
 
-                    quitDialogError(typeText, errorText)
                     showKeyboardDelayed(typeText)
                 }
             }.show()
 
-<<<<<<< HEAD
-            dialog.getButton(BUTTON_POSITIVE)
-                .setOnClickListener {
-                    checkActionDialogValue(
-                        context, node, actionNodeCallback, snackbarShower,
-                        typeText, data, errorText, dialog, dialogType
-                    )
-                }
-
-            showKeyboardDelayed(typeText)
-
-=======
->>>>>>> a829e3f8
             return dialog
         }
 
