--- conflicted
+++ resolved
@@ -18,7 +18,6 @@
 import android.os.Handler;
 import android.support.v4.app.Fragment;
 import android.support.v4.content.ContextCompat;
-import android.support.v4.media.session.PlaybackStateCompat;
 import android.support.v7.app.AlertDialog;
 import android.support.v7.widget.Toolbar;
 import android.text.Editable;
@@ -2354,15 +2353,9 @@
             }
         } else if(request.getType() == MegaRequest.TYPE_LOGOUT) {
             log("TYPE_LOGOUT");
-<<<<<<< HEAD
-            if(error.getErrorCode() == MegaError.API_OK) {
-                //clear credentials, cache and offline content.
+            if (error.getErrorCode() == MegaError.API_OK){
                 AccountController.localLogoutApp(context.getApplicationContext());
                 AccountController.logoutConfirmed(context.getApplicationContext());
-=======
-            if (error.getErrorCode() == MegaError.API_OK){
-                AccountController.localLogoutApp(context.getApplicationContext());
->>>>>>> 96b9109e
                 enableLoginButton();
             }
         }
