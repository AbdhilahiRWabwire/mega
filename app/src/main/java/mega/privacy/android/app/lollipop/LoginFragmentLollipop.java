package mega.privacy.android.app.lollipop;

import android.app.Activity;
import android.content.Context;
import android.content.DialogInterface;
import android.content.Intent;
import android.graphics.PorterDuff;
import android.graphics.PorterDuffColorFilter;
import android.graphics.Typeface;
import android.graphics.drawable.Drawable;
import android.net.Uri;
import android.os.AsyncTask;
import android.os.Build;
import android.os.Bundle;
import android.os.CountDownTimer;
import android.os.Handler;
import android.support.v4.app.Fragment;
import android.support.v4.content.ContextCompat;
import android.support.v7.app.AlertDialog;
import android.text.Editable;
import android.text.InputType;
import android.text.TextWatcher;
import android.util.DisplayMetrics;
import android.util.TypedValue;
import android.view.Display;
import android.view.KeyEvent;
import android.view.LayoutInflater;
import android.view.View;
import android.view.ViewGroup;
import android.view.WindowManager;
import android.view.inputmethod.EditorInfo;
import android.view.inputmethod.InputMethodManager;
import android.widget.Button;
import android.widget.EditText;
import android.widget.ImageView;
import android.widget.LinearLayout;
import android.widget.ProgressBar;
import android.widget.RelativeLayout;
import android.widget.ScrollView;
import android.widget.TextView;
import android.support.v7.widget.Toolbar;

import java.util.Locale;

import mega.privacy.android.app.DatabaseHandler;
import mega.privacy.android.app.MegaApplication;
import mega.privacy.android.app.MegaAttributes;
import mega.privacy.android.app.MegaPreferences;
import mega.privacy.android.app.R;
import mega.privacy.android.app.UserCredentials;
import mega.privacy.android.app.components.EditTextPIN;
import mega.privacy.android.app.lollipop.megachat.ChatSettings;
import mega.privacy.android.app.providers.FileProviderActivity;
import mega.privacy.android.app.utils.Constants;
import mega.privacy.android.app.utils.Util;
import nz.mega.sdk.MegaApiAndroid;
import nz.mega.sdk.MegaApiJava;
import nz.mega.sdk.MegaChatApi;
import nz.mega.sdk.MegaChatApiAndroid;
import nz.mega.sdk.MegaChatApiJava;
import nz.mega.sdk.MegaChatError;
import nz.mega.sdk.MegaChatListItem;
import nz.mega.sdk.MegaChatListenerInterface;
import nz.mega.sdk.MegaChatPresenceConfig;
import nz.mega.sdk.MegaChatRequest;
import nz.mega.sdk.MegaChatRequestListenerInterface;
import nz.mega.sdk.MegaError;
import nz.mega.sdk.MegaNode;
import nz.mega.sdk.MegaRequest;
import nz.mega.sdk.MegaRequestListenerInterface;
import nz.mega.sdk.MegaUser;

import static android.content.Context.INPUT_METHOD_SERVICE;


public class LoginFragmentLollipop extends Fragment implements View.OnClickListener, MegaRequestListenerInterface, MegaChatRequestListenerInterface, MegaChatListenerInterface, View.OnFocusChangeListener {

    private Context context;
    private AlertDialog insertMailDialog;
    private AlertDialog insertMKDialog;

    private LoginFragmentLollipop loginFragment = this;

    private TextView loginTitle;
    private TextView newToMega;
    private EditText et_user;
    private EditText et_password;
    private TextView bRegister;
    private TextView bLogin;
    private TextView bForgotPass;
    private LinearLayout loginLogin;
    private LinearLayout loginLoggingIn;
    private LinearLayout loginCreateAccount;
    private ProgressBar loginProgressBar;
    private ProgressBar loginFetchNodesProgressBar;
    private TextView generatingKeysText;
    private TextView queryingSignupLinkText;
    private TextView confirmingAccountText;
    private TextView loggingInText;
    private TextView fetchingNodesText;
    private TextView prepareNodesText;
    private TextView serversBusyText;
    private ScrollView scrollView;

    private RelativeLayout forgotPassLayout;
    private TextView forgotPassTitle;
    private TextView forgotPassFirstP;
    private TextView forgotPassSecondP;
    private TextView forgotPassAction;
    private Button yesMK;
    private Button noMK;

    private RelativeLayout parkAccountLayout;
    private TextView parkAccountTitle;
    private TextView parkAccountFirstP;
    private TextView parkAccountSecondP;
    private Button parkAccountButton;

    private CountDownTimer timer;
    private boolean firstRequestUpdate = true;

    private float scaleH, scaleW;
    private float density;
    private DisplayMetrics outMetrics;
    private Display display;

    private DatabaseHandler dbH;
    private Handler handler = new Handler();
    private ChatSettings chatSettings;

    private String lastEmail;
    private String lastPassword;
    private String gSession;
    private boolean resumeSesion = false;

    private MegaApiAndroid megaApi;
    private MegaChatApiAndroid megaChatApi;
    private String confirmLink;

    int numberOfClicksKarere = 0;
    int numberOfClicksSDK = 0;

    private boolean firstTime = true;

    private boolean backWhileLogin;
    private boolean loginClicked = false;

    private Intent intentReceived = null;
    private Bundle extras = null;
    private Uri uriData = null;
    private String action = null;
    private String url = null;
    private long parentHandle = -1;

    private String emailTemp = null;
    private String passwdTemp = null;

    private RelativeLayout loginEmailErrorLayout;
    private RelativeLayout loginPasswordErrorLayout;
    private TextView loginEmailErrorText;
    private TextView loginPasswordErrorText;

    private Drawable login_background;
    private Drawable password_background;

    private ImageView toggleButton;
    private boolean passwdVisibility;

    Toolbar tB;
    LinearLayout loginVerificationLayout;
    InputMethodManager imm;
    private EditTextPIN firstPin;
    private EditTextPIN secondPin;
    private EditTextPIN thirdPin;
    private EditTextPIN fourthPin;
    private EditTextPIN fifthPin;
    private EditTextPIN sixthPin;
    private StringBuilder sb = new StringBuilder();
    private String pin = null;
    private TextView pinError;
    private RelativeLayout lostYourDeviceButton;
    private ProgressBar verify2faProgressBar;

    private boolean isFirstTime = true;
    private boolean isErrorShown = false;
    private boolean is2FAEnabled = false;

    @Override
    public void onSaveInstanceState(Bundle outState) {
        log("onSaveInstanceState");
        super.onSaveInstanceState(outState);
    }

    @Override
    public void onCreate (Bundle savedInstanceState){
        log("onCreate");
        super.onCreate(savedInstanceState);

        if(context==null){
            log("context is null");
            return;
        }
    }

    @Override
    public View onCreateView(LayoutInflater inflater, ViewGroup container, Bundle savedInstanceState) {
        log("onCreateView");

        loginClicked = false;
        backWhileLogin = false;

        UserCredentials credentials = dbH.getCredentials();
        if (credentials != null) {
            log("Credentials NOT null");
            firstTime = false;
        }
        else{
            firstTime = true;
        }

        chatSettings = dbH.getChatSettings();
        if(chatSettings==null){
            log("chatSettings is null --> enable chat by default");
            chatSettings = new ChatSettings();
            dbH.setChatSettings(chatSettings);
        }

        display = ((Activity)context).getWindowManager().getDefaultDisplay();
        outMetrics = new DisplayMetrics ();
        display.getMetrics(outMetrics);
        density  = getResources().getDisplayMetrics().density;

        scaleW = Util.getScaleW(outMetrics, density);
        scaleH = Util.getScaleH(outMetrics, density);

        View v = inflater.inflate(R.layout.fragment_login, container, false);

        scrollView = (ScrollView) v.findViewById(R.id.scroll_view_login);

        loginTitle = (TextView) v.findViewById(R.id.login_text_view);

        loginTitle.setText(R.string.login_text);
        loginTitle.setOnClickListener(this);

        et_user = (EditText) v.findViewById(R.id.login_email_text);

        et_user.setCursorVisible(true);
        et_user.getBackground().clearColorFilter();
        et_user.requestFocus();

        et_user.addTextChangedListener(new TextWatcher() {
            @Override
            public void beforeTextChanged(CharSequence charSequence, int i, int i1, int i2) {

            }

            @Override
            public void onTextChanged(CharSequence charSequence, int i, int i1, int i2) {

            }

            @Override
            public void afterTextChanged(Editable editable) {
                quitError(et_user);
            }
        });

        login_background = et_user.getBackground().mutate().getConstantState().newDrawable();

        loginEmailErrorLayout = (RelativeLayout) v.findViewById(R.id.login_email_text_error);
        loginEmailErrorLayout.setVisibility(View.GONE);

        loginEmailErrorText = (TextView) v.findViewById(R.id.login_email_text_error_text);

        toggleButton = (ImageView) v.findViewById(R.id.toggle_button);
        toggleButton.setOnClickListener(this);
        passwdVisibility = false;

        et_password = (EditText) v.findViewById(R.id.login_password_text);

        et_password.setCursorVisible(true);
        et_password.getBackground().clearColorFilter();

        et_password.setOnEditorActionListener(new TextView.OnEditorActionListener() {

            @Override
            public boolean onEditorAction(TextView v, int actionId, KeyEvent event) {
                if (actionId == EditorInfo.IME_ACTION_DONE) {
                    submitForm();
                    return true;
                }
                return false;
            }
        });

        et_password.addTextChangedListener(new TextWatcher() {
            @Override
            public void beforeTextChanged(CharSequence charSequence, int i, int i1, int i2) {
            }

            @Override
            public void onTextChanged(CharSequence charSequence, int i, int i1, int i2) {
            }

            @Override
            public void afterTextChanged(Editable editable) {
                quitError(et_password);
            }
        });

        et_password.setOnFocusChangeListener(new View.OnFocusChangeListener() {
            @Override
            public void onFocusChange(View v, boolean hasFocus) {
                if (hasFocus) {
                    toggleButton.setVisibility(View.VISIBLE);
                    toggleButton.setImageDrawable(ContextCompat.getDrawable(context, R.drawable.ic_b_shared_read));
                }
                else {
                    toggleButton.setVisibility(View.GONE);
                    passwdVisibility = false;
                    showHidePassword();
                }
            }
        });

        password_background = et_password.getBackground().mutate().getConstantState().newDrawable();

        loginPasswordErrorLayout = (RelativeLayout) v.findViewById(R.id.login_password_text_error);
        loginPasswordErrorLayout.setVisibility(View.GONE);

        loginPasswordErrorText = (TextView) v.findViewById(R.id.login_password_text_error_text);

        bLogin = (TextView) v.findViewById(R.id.button_login_login);
        bLogin.setText(getString(R.string.login_text).toUpperCase(Locale.getDefault()));
        bLogin.setOnClickListener(this);

        bForgotPass = (TextView) v.findViewById(R.id.button_forgot_pass);
        bForgotPass.setText(getString(R.string.forgot_pass).toUpperCase(Locale.getDefault()));
        bForgotPass.setOnClickListener(this);

        loginCreateAccount = (LinearLayout) v.findViewById(R.id.login_create_account_layout);

        newToMega = (TextView) v.findViewById(R.id.text_newToMega);
        newToMega.setOnClickListener(this);

        bRegister = (TextView) v.findViewById(R.id.button_create_account_login);

        bRegister.setText(getString(R.string.create_account).toUpperCase(Locale.getDefault()));
        bRegister.setOnClickListener(this);

        loginLogin = (LinearLayout) v.findViewById(R.id.login_login_layout);
        loginLoggingIn = (LinearLayout) v.findViewById(R.id.login_logging_in_layout);
        loginProgressBar = (ProgressBar) v.findViewById(R.id.login_progress_bar);
        loginFetchNodesProgressBar = (ProgressBar) v.findViewById(R.id.login_fetching_nodes_bar);
        generatingKeysText = (TextView) v.findViewById(R.id.login_generating_keys_text);
        queryingSignupLinkText = (TextView) v.findViewById(R.id.login_query_signup_link_text);
        confirmingAccountText = (TextView) v.findViewById(R.id.login_confirm_account_text);
        loggingInText = (TextView) v.findViewById(R.id.login_logging_in_text);
        fetchingNodesText = (TextView) v.findViewById(R.id.login_fetch_nodes_text);
        prepareNodesText = (TextView) v.findViewById(R.id.login_prepare_nodes_text);
        serversBusyText = (TextView) v.findViewById(R.id.login_servers_busy_text);

        loginLogin.setVisibility(View.VISIBLE);
        loginCreateAccount.setVisibility(View.VISIBLE);
        loginLoggingIn.setVisibility(View.GONE);
        generatingKeysText.setVisibility(View.GONE);
        loggingInText.setVisibility(View.GONE);
        fetchingNodesText.setVisibility(View.GONE);
        prepareNodesText.setVisibility(View.GONE);
        loginProgressBar.setVisibility(View.GONE);
        queryingSignupLinkText.setVisibility(View.GONE);
        confirmingAccountText.setVisibility(View.GONE);
        serversBusyText.setVisibility(View.GONE);
//		loginLogin.setVisibility(View.GONE);
//		loginCreateAccount.setVisibility(View.GONE);
//		loginDelimiter.setVisibility(View.GONE);
//		loginLoggingIn.setVisibility(View.VISIBLE);
//		generatingKeysText.setVisibility(View.VISIBLE);
//		loggingInText.setVisibility(View.VISIBLE);
//		fetchingNodesText.setVisibility(View.VISIBLE);
//		prepareNodesText.setVisibility(View.VISIBLE);
//		loginProgressBar.setVisibility(View.VISIBLE);
//		queryingSignupLinkText.setVisibility(View.VISIBLE);
//		confirmingAccountText.setVisibility(View.VISIBLE);

        forgotPassLayout = (RelativeLayout) v.findViewById(R.id.forgot_pass_full_layout);
        forgotPassTitle = (TextView) v.findViewById(R.id.title_forgot_pass_layout);
        RelativeLayout.LayoutParams forgotPassTitleParams = (RelativeLayout.LayoutParams)forgotPassTitle.getLayoutParams();
        forgotPassTitleParams.setMargins(Util.scaleWidthPx(24, outMetrics), Util.scaleHeightPx(70, outMetrics), Util.scaleWidthPx(24, outMetrics), 0);
        forgotPassTitle.setLayoutParams(forgotPassTitleParams);

        forgotPassFirstP = (TextView) v.findViewById(R.id.first_par_forgot_pass_layout);
        RelativeLayout.LayoutParams firstParParams = (RelativeLayout.LayoutParams)forgotPassFirstP.getLayoutParams();
        firstParParams.setMargins(Util.scaleWidthPx(24, outMetrics), Util.scaleHeightPx(20, outMetrics), Util.scaleWidthPx(24, outMetrics), 0);
        forgotPassFirstP.setLayoutParams(firstParParams);

        forgotPassSecondP = (TextView) v.findViewById(R.id.second_par_forgot_pass_layout);
        RelativeLayout.LayoutParams secondParParams = (RelativeLayout.LayoutParams)forgotPassSecondP.getLayoutParams();
        secondParParams.setMargins(Util.scaleWidthPx(24, outMetrics), Util.scaleHeightPx(20, outMetrics), Util.scaleWidthPx(24, outMetrics), 0);
        forgotPassSecondP.setLayoutParams(secondParParams);

        forgotPassAction = (TextView) v.findViewById(R.id.action_forgot_pass_layout);
        RelativeLayout.LayoutParams actionParams = (RelativeLayout.LayoutParams)forgotPassAction.getLayoutParams();
        actionParams.setMargins(Util.scaleWidthPx(24, outMetrics), Util.scaleHeightPx(25, outMetrics), Util.scaleWidthPx(24, outMetrics), 0);
        forgotPassAction.setLayoutParams(actionParams);

        yesMK = (Button) v.findViewById(R.id.yes_MK_button);
        LinearLayout.LayoutParams yesMKParams = (LinearLayout.LayoutParams)yesMK.getLayoutParams();
        yesMKParams.setMargins(Util.scaleWidthPx(20, outMetrics), Util.scaleHeightPx(25, outMetrics), 0, 0);
        yesMK.setLayoutParams(yesMKParams);
        yesMK.setOnClickListener(this);
        if (Build.VERSION.SDK_INT >= Build.VERSION_CODES.LOLLIPOP) {
            yesMK.setBackground(ContextCompat.getDrawable(context, R.drawable.ripple_upgrade));
        }

        noMK = (Button) v.findViewById(R.id.no_MK_button);
        LinearLayout.LayoutParams noMKParams = (LinearLayout.LayoutParams)noMK.getLayoutParams();
        noMKParams.setMargins(Util.scaleWidthPx(16, outMetrics), Util.scaleHeightPx(25, outMetrics), 0, 0);
        noMK.setLayoutParams(noMKParams);
        noMK.setOnClickListener(this);
        if (Build.VERSION.SDK_INT >= Build.VERSION_CODES.LOLLIPOP) {
            noMK.setBackground(ContextCompat.getDrawable(context, R.drawable.ripple_upgrade));
        }

        parkAccountLayout = (RelativeLayout) v.findViewById(R.id.park_account_layout);
        parkAccountTitle = (TextView) v.findViewById(R.id.title_park_account_layout);
        RelativeLayout.LayoutParams parkAccountTitleParams = (RelativeLayout.LayoutParams)parkAccountTitle.getLayoutParams();
        parkAccountTitleParams.setMargins(Util.scaleWidthPx(24, outMetrics), Util.scaleHeightPx(70, outMetrics), Util.scaleWidthPx(24, outMetrics), 0);
        parkAccountTitle.setLayoutParams(parkAccountTitleParams);

        parkAccountFirstP = (TextView) v.findViewById(R.id.first_par_park_account_layout);
        RelativeLayout.LayoutParams parkAccountFParams = (RelativeLayout.LayoutParams)parkAccountFirstP.getLayoutParams();
        parkAccountFParams.setMargins(Util.scaleWidthPx(24, outMetrics), Util.scaleHeightPx(20, outMetrics), Util.scaleWidthPx(24, outMetrics), 0);
        parkAccountFirstP.setLayoutParams(parkAccountFParams);

        parkAccountSecondP = (TextView) v.findViewById(R.id.second_par_park_account_layout);
        RelativeLayout.LayoutParams parkAccountSParams = (RelativeLayout.LayoutParams)parkAccountSecondP.getLayoutParams();
        parkAccountSParams.setMargins(Util.scaleWidthPx(24, outMetrics), Util.scaleHeightPx(20, outMetrics), Util.scaleWidthPx(24, outMetrics), 0);
        parkAccountSecondP.setLayoutParams(parkAccountSParams);

        parkAccountButton = (Button) v.findViewById(R.id.park_account_button);
        RelativeLayout.LayoutParams parkButtonParams = (RelativeLayout.LayoutParams)parkAccountButton.getLayoutParams();
        parkButtonParams.setMargins(0, Util.scaleHeightPx(25, outMetrics),  Util.scaleWidthPx(24, outMetrics), 0);
        parkAccountButton.setLayoutParams(parkButtonParams);
        parkAccountButton.setOnClickListener(this);

        tB  =(Toolbar) v.findViewById(R.id.toolbar);
        loginVerificationLayout = (LinearLayout) v.findViewById(R.id.login_2fa);
        loginVerificationLayout.setVisibility(View.GONE);
        lostYourDeviceButton = (RelativeLayout) v.findViewById(R.id.lost_authentication_device);
        lostYourDeviceButton.setOnClickListener(this);
        pinError = (TextView) v.findViewById(R.id.pin_2fa_error_login);
        pinError.setVisibility(View.GONE);
        verify2faProgressBar = (ProgressBar) v.findViewById(R.id.progressbar_verify_2fa);

        imm = (InputMethodManager) context.getSystemService(INPUT_METHOD_SERVICE);

        firstPin = (EditTextPIN) v.findViewById(R.id.pin_first_login);
        firstPin.setOnFocusChangeListener(this);
        imm.showSoftInput(firstPin, InputMethodManager.SHOW_FORCED);
        firstPin.addTextChangedListener(new TextWatcher() {
            @Override
            public void beforeTextChanged(CharSequence s, int start, int count, int after) {

            }

            @Override
            public void onTextChanged(CharSequence s, int start, int before, int count) {

            }

            @Override
            public void afterTextChanged(Editable s) {
                if(firstPin.length() != 0){
                    secondPin.requestFocus();
                    secondPin.setCursorVisible(true);

                    if (isFirstTime){
                        secondPin.setText("");
                        thirdPin.setText("");
                        fourthPin.setText("");
                        fifthPin.setText("");
                        sixthPin.setText("");
                    }
                    else  {
                        permitVerify();
                    }
                }
                else {
                    if (isErrorShown){
                        verifyQuitError();
                    }
                    permitVerify();
                }
            }
        });

        secondPin = (EditTextPIN) v.findViewById(R.id.pin_second_login);
        secondPin.setOnFocusChangeListener(this);
        imm.showSoftInput(secondPin, InputMethodManager.SHOW_FORCED);
        secondPin.addTextChangedListener(new TextWatcher() {
            @Override
            public void beforeTextChanged(CharSequence s, int start, int count, int after) {

            }

            @Override
            public void onTextChanged(CharSequence s, int start, int before, int count) {

            }

            @Override
            public void afterTextChanged(Editable s) {
                if (secondPin.length() != 0){
                    thirdPin.requestFocus();
                    thirdPin.setCursorVisible(true);

                    if (isFirstTime) {
                        thirdPin.setText("");
                        fourthPin.setText("");
                        fifthPin.setText("");
                        sixthPin.setText("");
                    }
                    else  {
                        permitVerify();
                    }
                }
                else {
                    if (isErrorShown){
                        verifyQuitError();
                    }
                    permitVerify();
                }
            }
        });

        thirdPin = (EditTextPIN) v.findViewById(R.id.pin_third_login);
        thirdPin.setOnFocusChangeListener(this);
        imm.showSoftInput(thirdPin, InputMethodManager.SHOW_FORCED);
        thirdPin.addTextChangedListener(new TextWatcher() {
            @Override
            public void beforeTextChanged(CharSequence s, int start, int count, int after) {

            }

            @Override
            public void onTextChanged(CharSequence s, int start, int before, int count) {

            }

            @Override
            public void afterTextChanged(Editable s) {
                if (thirdPin.length()!= 0){
                    fourthPin.requestFocus();
                    fourthPin.setCursorVisible(true);

                    if (isFirstTime) {
                        fourthPin.setText("");
                        fifthPin.setText("");
                        sixthPin.setText("");
                    }
                    else  {
                        permitVerify();
                    }
                }
                else {
                    if (isErrorShown){
                        verifyQuitError();
                    }
                }
            }
        });

        fourthPin = (EditTextPIN) v.findViewById(R.id.pin_fouth_login);
        fourthPin.setOnFocusChangeListener(this);
        imm.showSoftInput(fourthPin, InputMethodManager.SHOW_FORCED);
        fourthPin.addTextChangedListener(new TextWatcher() {
            @Override
            public void beforeTextChanged(CharSequence s, int start, int count, int after) {

            }

            @Override
            public void onTextChanged(CharSequence s, int start, int before, int count) {

            }

            @Override
            public void afterTextChanged(Editable s) {
                if (fourthPin.length()!=0){
                    fifthPin.requestFocus();
                    fifthPin.setCursorVisible(true);

                    if (isFirstTime) {
                        fifthPin.setText("");
                        sixthPin.setText("");
                    }
                    else  {
                        permitVerify();
                    }
                }
                else {
                    if (isErrorShown){
                        verifyQuitError();
                    }
                }
            }
        });

        fifthPin = (EditTextPIN) v.findViewById(R.id.pin_fifth_login);
        fifthPin.setOnFocusChangeListener(this);
        imm.showSoftInput(fifthPin, InputMethodManager.SHOW_FORCED);
        fifthPin.addTextChangedListener(new TextWatcher() {
            @Override
            public void beforeTextChanged(CharSequence s, int start, int count, int after) {

            }

            @Override
            public void onTextChanged(CharSequence s, int start, int before, int count) {

            }

            @Override
            public void afterTextChanged(Editable s) {
                if (fifthPin.length()!=0){
                    sixthPin.requestFocus();
                    sixthPin.setCursorVisible(true);

                    if (isFirstTime) {
                        sixthPin.setText("");
                    }
                    else  {
                        permitVerify();
                    }
                }
                else {
                    if (isErrorShown){
                        verifyQuitError();
                    }
                }
            }
        });

        sixthPin = (EditTextPIN) v.findViewById(R.id.pin_sixth_login);
        sixthPin.setOnFocusChangeListener(this);
        imm.showSoftInput(sixthPin, InputMethodManager.SHOW_FORCED);
        sixthPin.addTextChangedListener(new TextWatcher() {
            @Override
            public void beforeTextChanged(CharSequence s, int start, int count, int after) {

            }

            @Override
            public void onTextChanged(CharSequence s, int start, int before, int count) {

            }

            @Override
            public void afterTextChanged(Editable s) {
                if (sixthPin.length()!=0){
                    sixthPin.setCursorVisible(true);
                    hideKeyboard();

                    permitVerify();
                }
                else {
                    if (isErrorShown){
                        verifyQuitError();
                    }
                }
            }
        });
        ((LoginActivityLollipop) context).getWindow().setSoftInputMode(WindowManager.LayoutParams.SOFT_INPUT_STATE_HIDDEN);

        intentReceived = ((LoginActivityLollipop) context).getIntent();
        if(intentReceived!=null){
            action = intentReceived.getAction();
            if(action!=null) {
                log("action is: "+action);
                if (Constants.ACTION_CONFIRM.equals(action)) {
                    handleConfirmationIntent(intentReceived);
                    return v;
                } else if (action.equals(Constants.ACTION_RESET_PASS)) {
                    String link = intentReceived.getDataString();
                    if (link != null) {
                        log("link to resetPass: " + link);
                        showDialogInsertMKToChangePass(link);
                        return v;
                    }
                } else if (action.equals(Constants.ACTION_PASS_CHANGED)) {
                    int result = intentReceived.getIntExtra("RESULT", -20);
                    if (result == 0) {
                        log("Show success mesage");
                        ((LoginActivityLollipop)context).showSnackbar(getString(R.string.pass_changed_alert));
                        return v;
                    } else if (result == MegaError.API_EARGS) {
                        log("Incorrect arguments!");
                        ((LoginActivityLollipop)context).showSnackbar(getString(R.string.email_verification_text_error));
                        return v;
                    } else if (result == MegaError.API_EKEY) {
                        log("Incorrect MK when changing pass");
//                        ((LoginActivityLollipop)context).showSnackbar(getString(R.string.incorrect_MK));
                        ((LoginActivityLollipop)context).showAlertIncorrectRK();
                        return v;
                    } else {
                        log("Error when changing pass - show error message");
                        ((LoginActivityLollipop)context).showSnackbar(getString(R.string.email_verification_text_error));
                        return v;
                    }
                } else if (action.equals(Constants.ACTION_PARK_ACCOUNT)) {
                    String link = intentReceived.getDataString();
                    if (link != null) {
                        log("link to parkAccount: " + link);
                        showConfirmationParkAccount(link);
                        return v;
                    } else {
                        log("Error when parking account - show error message");
                        Util.showAlert(context, getString(R.string.email_verification_text_error), getString(R.string.general_error_word));
                        return v;
                    }
                }
                else if (action.equals(Constants.ACTION_CANCEL_DOWNLOAD)) {
                    ((LoginActivityLollipop)context).showConfirmationCancelAllTransfers();

                }
            }
            else{
                log("ACTION NULL");
            }
        }
        else{
            log("No INTENT");
        }

        if (credentials != null){
            log("Credentials NOT null");
            if ((intentReceived != null) && (intentReceived.getAction() != null)){
                if (intentReceived.getAction().equals(Constants.ACTION_REFRESH)){
                    parentHandle = intentReceived.getLongExtra("PARENT_HANDLE", -1);
                    startLoginInProcess();
                    return v;
                }
                else if (intentReceived.getAction().equals(Constants.ACTION_ENABLE_CHAT)){
                    log("with credentials -> intentReceived ACTION_ENABLE_CHAT");
                    enableChat();
                    return v;
                }
                else{

                    if(intentReceived.getAction()!=null){
                        action = intentReceived.getAction();
                        log("Action: "+action);
                    }

                    if(intentReceived.getAction().equals(Constants.ACTION_OPEN_MEGA_FOLDER_LINK)){
                        url = intentReceived.getDataString();
                    }
                    else if(intentReceived.getAction().equals(Constants.ACTION_IMPORT_LINK_FETCH_NODES)){
                        url = intentReceived.getDataString();
                    }
                    else if(intentReceived.getAction().equals(Constants.ACTION_CHANGE_MAIL)){
                        log("intent received ACTION_CHANGE_MAIL");
                        url = intentReceived.getDataString();
                    }
                    else if(intentReceived.getAction().equals(Constants.ACTION_CANCEL_ACCOUNT)){
                        log("intent received ACTION_CANCEL_ACCOUNT");
                        url = intentReceived.getDataString();
                    }
                    else if (intentReceived.getAction().equals(Constants.ACTION_FILE_PROVIDER)){
                        uriData = intentReceived.getData();
                        extras = intentReceived.getExtras();
                        url = null;
                    }
                    else if(intentReceived.getAction().equals(Constants.ACTION_OPEN_HANDLE_NODE)){
                        url = intentReceived.getDataString();
                    }
                    else if(intentReceived.getAction().equals(Constants.ACTION_OPEN_FILE_LINK_ROOTNODES_NULL)){
                        uriData = intentReceived.getData();
                    }
                    else if(intentReceived.getAction().equals(Constants.ACTION_OPEN_FOLDER_LINK_ROOTNODES_NULL)){
                        uriData = intentReceived.getData();
                    }

                    MegaNode rootNode = megaApi.getRootNode();
                    if (rootNode != null){
                        Intent intent = new Intent(context, ManagerActivityLollipop.class);
                        if (action != null){
//							if (action.equals(ManagerActivityLollipop.ACTION_FILE_EXPLORER_UPLOAD)){
//								intent = new Intent(this, FileExplorerActivityLollipop.class);
//								if(extras != null)
//								{
//									intent.putExtras(extras);
//								}
//								intent.setData(uriData);
//							}
                            if (action.equals(Constants.ACTION_FILE_PROVIDER)){
                                intent = new Intent(context, FileProviderActivity.class);
                                if(extras != null)
                                {
                                    intent.putExtras(extras);
                                }
                                intent.setData(uriData);
                            }
                            else if (action.equals(Constants.ACTION_OPEN_FILE_LINK_ROOTNODES_NULL)){
                                intent = new Intent(context, FileLinkActivityLollipop.class);
                                intent.setFlags(Intent.FLAG_ACTIVITY_CLEAR_TOP);
                                action = Constants.ACTION_OPEN_MEGA_LINK;
                                intent.setData(uriData);
                            }
                            else if (action.equals(Constants.ACTION_OPEN_FOLDER_LINK_ROOTNODES_NULL)){
                                intent = new Intent(context, FolderLinkActivityLollipop.class);
                                intent.setFlags(Intent.FLAG_ACTIVITY_CLEAR_TOP);
                                action = Constants.ACTION_OPEN_MEGA_FOLDER_LINK;
                                intent.setData(uriData);
                            }
                            else  if (action.equals(Constants.ACTION_OPEN_CONTACTS_SECTION)){
                                intent.setFlags(Intent.FLAG_ACTIVITY_CLEAR_TOP);
                                action = Constants.ACTION_OPEN_CONTACTS_SECTION;
                                if(intentReceived.getLongExtra("handle", 0) != 0){
                                    intent.putExtra("handle", intentReceived.getLongExtra("handle", 0));
                                }
                            }

                            intent.setAction(action);
                            if (url != null){
                                intent.setData(Uri.parse(url));
                            }
                        }
                        if (Build.VERSION.SDK_INT >= Build.VERSION_CODES.HONEYCOMB){
                            intent.addFlags(Intent.FLAG_ACTIVITY_CLEAR_TASK);
                        }

                        ((LoginActivityLollipop) context).startCameraSyncService(false, 5 * 60 * 1000);

                        log("Empty completed transfers data");
                        dbH.emptyCompletedTransfers();

                        this.startActivity(intent);
                        ((LoginActivityLollipop) context).finish();
                    }
                    else{
                        startFastLogin();
                        return v;
                    }
                }
            }
            else{
                MegaNode rootNode = megaApi.getRootNode();
                if (rootNode != null){

                    log("rootNode != null");
                    Intent intent = new Intent(context, ManagerActivityLollipop.class);
                    if (action != null){

                        if (action.equals(Constants.ACTION_FILE_PROVIDER)){
                            intent = new Intent(context, FileProviderActivity.class);
                            if(extras != null)
                            {
                                intent.putExtras(extras);
                            }
                            intent.setData(uriData);
                        }
                        else if (action.equals(Constants.ACTION_OPEN_FILE_LINK_ROOTNODES_NULL)){
                            intent = new Intent(context, FileLinkActivityLollipop.class);
                            intent.setFlags(Intent.FLAG_ACTIVITY_CLEAR_TOP);
                            action = Constants.ACTION_OPEN_MEGA_LINK;
                            intent.setData(uriData);
                        }
                        else if (action.equals(Constants.ACTION_OPEN_FOLDER_LINK_ROOTNODES_NULL)){
                            intent = new Intent(context, FolderLinkActivityLollipop.class);
                            intent.setFlags(Intent.FLAG_ACTIVITY_CLEAR_TOP);
                            action = Constants.ACTION_OPEN_MEGA_FOLDER_LINK;
                            intent.setData(uriData);
                        }
                        else if (action.equals(Constants.ACTION_OPEN_CONTACTS_SECTION)){
                            intent.setFlags(Intent.FLAG_ACTIVITY_CLEAR_TOP);
                            if(intentReceived.getLongExtra("handle", 0) != 0){
                                intent.putExtra("handle", intentReceived.getLongExtra("handle", 0));
                            }
                        }
                        intent.setAction(action);
                        if (url != null){
                            intent.setData(Uri.parse(url));
                        }
                    }
                    if (Build.VERSION.SDK_INT >= Build.VERSION_CODES.HONEYCOMB){
                        intent.addFlags(Intent.FLAG_ACTIVITY_CLEAR_TASK);
                    }

                    MegaPreferences prefs = dbH.getPreferences();
                    if(prefs!=null)
                    {
                        if (prefs.getCamSyncEnabled() != null){
                            if (Boolean.parseBoolean(prefs.getCamSyncEnabled())){
                                ((LoginActivityLollipop) context).startCameraSyncService(false, 30 * 1000);
                            }
                        }
                    }

                    log("Empty completed transfers data");
                    dbH.emptyCompletedTransfers();
                    this.startActivity(intent);
                    ((LoginActivityLollipop) context).finish();
                }
                else{
                    log("rootNode == null");
                    startFastLogin();
                    return v;
                }
            }
        }
        else {
            log("Credentials IS NULL");
            if ((intentReceived != null)) {
                log("INTENT NOT NULL");
                if (intentReceived.getAction() != null) {
                    log("ACTION NOT NULL");
                    Intent intent;
                    if (intentReceived.getAction().equals(Constants.ACTION_FILE_PROVIDER)) {
                        intent = new Intent(context, FileProviderActivity.class);
                        if (extras != null) {
                            intent.putExtras(extras);
                        }
                        intent.setData(uriData);

                        intent.setAction(action);

                        action = Constants.ACTION_FILE_PROVIDER;
                    } else if (intentReceived.getAction().equals(Constants.ACTION_FILE_EXPLORER_UPLOAD)) {
                        action = Constants.ACTION_FILE_EXPLORER_UPLOAD;
                        //					uriData = intentReceived.getData();
                        //					log("URI: "+uriData);
                        //					extras = intentReceived.getExtras();
                        //					url = null;
                        ((LoginActivityLollipop)context).showSnackbar(getString(R.string.login_before_share));
                    } else if (intentReceived.getAction().equals(Constants.ACTION_EXPORT_MASTER_KEY)) {
                        log("ManagerActivityLollipop.ACTION_EXPORT_MASTER_KEY");
                        action = Constants.ACTION_EXPORT_MASTER_KEY;
                    }
                }
            }
        }

        if ((passwdTemp != null) && (emailTemp != null)){
            submitForm(true);
        }

        log("END onCreateView");
        return v;
    }

    void returnToLogin() {
        ((LoginActivityLollipop) context).hideAB();

        loginVerificationLayout.setVisibility(View.GONE);

        loginLoggingIn.setVisibility(View.GONE);
        loginLogin.setVisibility(View.VISIBLE);
        scrollView.setBackgroundColor(getResources().getColor(R.color.background_create_account));
        loginCreateAccount.setVisibility(View.VISIBLE);
        queryingSignupLinkText.setVisibility(View.GONE);
        confirmingAccountText.setVisibility(View.GONE);
        generatingKeysText.setVisibility(View.GONE);
        loggingInText.setVisibility(View.GONE);
        fetchingNodesText.setVisibility(View.GONE);
        prepareNodesText.setVisibility(View.GONE);
        serversBusyText.setVisibility(View.GONE);
    }

    @Override
    public void onFocusChange(View v, boolean hasFocus) {
        switch (v.getId()) {
            case R.id.pin_first_login:{
                if (hasFocus) {
                    firstPin.setText("");
                }
                break;
            }
            case R.id.pin_second_login:{
                if (hasFocus) {
                    secondPin.setText("");
                }
                break;
            }
            case R.id.pin_third_login:{
                if (hasFocus) {
                    thirdPin.setText("");
                }
                break;
            }
            case R.id.pin_fouth_login:{
                if (hasFocus) {
                    fourthPin.setText("");
                }
                break;
            }
            case R.id.pin_fifth_login:{
                if (hasFocus) {
                    fifthPin.setText("");
                }
                break;
            }
            case R.id.pin_sixth_login:{
                if (hasFocus) {
                    sixthPin.setText("");
                }
                break;
            }
        }
    }

    void verifyQuitError(){
        isErrorShown = false;
        pinError.setVisibility(View.GONE);
        firstPin.setTextColor(ContextCompat.getColor(context, R.color.name_my_account));
        secondPin.setTextColor(ContextCompat.getColor(context, R.color.name_my_account));
        thirdPin.setTextColor(ContextCompat.getColor(context, R.color.name_my_account));
        fourthPin.setTextColor(ContextCompat.getColor(context, R.color.name_my_account));
        fifthPin.setTextColor(ContextCompat.getColor(context, R.color.name_my_account));
        sixthPin.setTextColor(ContextCompat.getColor(context, R.color.name_my_account));
    }

    void verifyShowError(){
        isFirstTime = false;
        isErrorShown = true;
        pinError.setVisibility(View.VISIBLE);
        firstPin.setTextColor(ContextCompat.getColor(context, R.color.login_warning));
        secondPin.setTextColor(ContextCompat.getColor(context, R.color.login_warning));
        thirdPin.setTextColor(ContextCompat.getColor(context, R.color.login_warning));
        fourthPin.setTextColor(ContextCompat.getColor(context, R.color.login_warning));
        fifthPin.setTextColor(ContextCompat.getColor(context, R.color.login_warning));
        sixthPin.setTextColor(ContextCompat.getColor(context, R.color.login_warning));
    }

    void permitVerify(){
        if (firstPin.length() == 1 && secondPin.length() == 1 && thirdPin.length() == 1 && fourthPin.length() == 1 && fifthPin.length() == 1 && sixthPin.length() == 1){
            hideKeyboard();
            if (sb.length()>0) {
                sb.delete(0, sb.length());
            }
            sb.append(firstPin.getText());
            sb.append(secondPin.getText());
            sb.append(thirdPin.getText());
            sb.append(fourthPin.getText());
            sb.append(fifthPin.getText());
            sb.append(sixthPin.getText());
            pin = sb.toString();
            log("PIN: "+pin);
            if (!isErrorShown && pin != null){
                verify2faProgressBar.setVisibility(View.VISIBLE);
                megaApi.multiFactorAuthLogin(lastEmail, lastPassword, pin, this);
            }
        }
    }

    void hideKeyboard(){

        View v = ((LoginActivityLollipop) context).getCurrentFocus();
        if (v != null){
            imm.hideSoftInputFromWindow(v.getWindowToken(), 0);
        }
    }

    public void showHidePassword () {
        if(!passwdVisibility){
            et_password.setInputType(InputType.TYPE_CLASS_TEXT | InputType.TYPE_TEXT_VARIATION_PASSWORD);
            et_password.setTypeface(Typeface.SANS_SERIF,Typeface.NORMAL);
            et_password.setSelection(et_password.getText().length());
        }else{
            et_password.setInputType(InputType.TYPE_TEXT_VARIATION_VISIBLE_PASSWORD);
            et_password.setSelection(et_password.getText().length());
        }
    }

    public void startLoginInProcess(){
        log("startLoginInProcess");

        UserCredentials credentials = dbH.getCredentials();
        lastEmail = credentials.getEmail();
		gSession = credentials.getSession();

        loginLogin.setVisibility(View.GONE);
        loginCreateAccount.setVisibility(View.GONE);
        queryingSignupLinkText.setVisibility(View.GONE);
        confirmingAccountText.setVisibility(View.GONE);
        loginLoggingIn.setVisibility(View.VISIBLE);
        scrollView.setBackgroundColor(ContextCompat.getColor(context, R.color.white));
//					generatingKeysText.setVisibility(View.VISIBLE);
//					megaApi.fastLogin(gSession, this);

        loginProgressBar.setVisibility(View.VISIBLE);
        loginFetchNodesProgressBar.setVisibility(View.GONE);
        loggingInText.setVisibility(View.VISIBLE);
        fetchingNodesText.setVisibility(View.VISIBLE);
        prepareNodesText.setVisibility(View.GONE);
        serversBusyText.setVisibility(View.GONE);
        megaApi.fetchNodes(this);
    }

    public void enableChat(){
        log("enableChat");

        UserCredentials credentials = dbH.getCredentials();
        lastEmail = credentials.getEmail();
        gSession = credentials.getSession();

        if (!MegaApplication.isLoggingIn()) {
            log("enableChat:isLogginIn false");
            MegaApplication.setLoggingIn(true);

            loginLogin.setVisibility(View.GONE);
            loginCreateAccount.setVisibility(View.GONE);
            queryingSignupLinkText.setVisibility(View.GONE);
            confirmingAccountText.setVisibility(View.GONE);
            loginLoggingIn.setVisibility(View.VISIBLE);
            scrollView.setBackgroundColor(ContextCompat.getColor(context, R.color.white));
//					generatingKeysText.setVisibility(View.VISIBLE);
//					megaApi.fastLogin(gSession, this);

            loginProgressBar.setVisibility(View.VISIBLE);
            loginFetchNodesProgressBar.setVisibility(View.GONE);
            loggingInText.setVisibility(View.VISIBLE);
            fetchingNodesText.setVisibility(View.GONE);
            prepareNodesText.setVisibility(View.GONE);
            serversBusyText.setVisibility(View.GONE);

            if(Util.isChatEnabled()){
                log("enableChat: Chat is ENABLED");
                if (megaChatApi == null){
                    megaChatApi = ((MegaApplication) ((Activity)context).getApplication()).getMegaChatApi();
                }
                log("INIT STATE: "+megaChatApi.getInitState());
                log("addChatListener");
                megaChatApi.addChatListener(this);

                int ret = megaChatApi.getInitState();

                if(ret==0||ret==MegaChatApi.INIT_ERROR){
                    ret = megaChatApi.init(gSession);
                    log("enableChat: result of init ---> "+ret);
                    chatSettings = dbH.getChatSettings();
                    if (ret == MegaChatApi.INIT_NO_CACHE)
                    {
                        log("enableChat: condition ret == MegaChatApi.INIT_NO_CACHE");
                    }
                    else if (ret == MegaChatApi.INIT_ERROR)
                    {
                        log("enableChat: condition ret == MegaChatApi.INIT_ERROR");
                        // chat cannot initialize, disable chat completely
                        if(chatSettings==null) {
                            log("1 - enableChat: ERROR----> Switch OFF chat");
                            chatSettings = new ChatSettings();
                            chatSettings.setEnabled(false+"");
                            dbH.setChatSettings(chatSettings);
                        }
                        else{
                            log("2 - enableChat: ERROR----> Switch OFF chat");
                            dbH.setEnabledChat(false + "");
                        }
                        megaChatApi.logout(this);
                    }
                    else{
                        log("enableChat: condition ret == OK -- chat correctly initialized");
                    }
                }
                else{
                    log("2 - Do not init, chat already initialized");
                }
            }
            else{
                log("enableChat: Chat is NOT ENABLED");
            }
            fetchingNodesText.setVisibility(View.VISIBLE);
            log("enableChat: Call to fechtNodes");
            megaApi.fetchNodes(this);
        }
        else{
            log("Another login is processing");
        }
    }

    public void startFastLogin(){
        log("startFastLogin");
        UserCredentials credentials = dbH.getCredentials();
        lastEmail = credentials.getEmail();
        gSession = credentials.getSession();

        loginLogin.setVisibility(View.GONE);
        scrollView.setBackgroundColor(ContextCompat.getColor(context, R.color.white));
        loginCreateAccount.setVisibility(View.GONE);
        queryingSignupLinkText.setVisibility(View.GONE);
        confirmingAccountText.setVisibility(View.GONE);
        loginLoggingIn.setVisibility(View.VISIBLE);
//						generatingKeysText.setVisibility(View.VISIBLE);
        loginProgressBar.setVisibility(View.VISIBLE);
        loginFetchNodesProgressBar.setVisibility(View.GONE);
        loggingInText.setVisibility(View.VISIBLE);
        fetchingNodesText.setVisibility(View.GONE);
        prepareNodesText.setVisibility(View.GONE);
        serversBusyText.setVisibility(View.GONE);
        resumeSesion = true;

        if (!MegaApplication.isLoggingIn()){

            MegaApplication.setLoggingIn(true);

            if(Util.isChatEnabled()){
                log("startFastLogin: Chat is ENABLED");
                if (megaChatApi == null){
                    megaChatApi = ((MegaApplication) ((Activity)context).getApplication()).getMegaChatApi();
                }

                int ret = megaChatApi.getInitState();
                if(ret==0||ret==MegaChatApi.INIT_ERROR){
                    log("initial: INIT STATE: "+ret);

                    ret = megaChatApi.init(gSession);

                    log("startFastLogin: result of init ---> "+ret);
                    chatSettings = dbH.getChatSettings();
                    if (ret == MegaChatApi.INIT_NO_CACHE)
                    {
                        log("startFastLogin: condition ret == MegaChatApi.INIT_NO_CACHE");
                    }
                    else if (ret == MegaChatApi.INIT_ERROR)
                    {
                        // chat cannot initialize, disable chat completely
                        log("startFastLogin: condition ret == MegaChatApi.INIT_ERROR");
                        if(chatSettings==null) {
                            log("1 - startFastLogin: ERROR----> Switch OFF chat");
                            chatSettings = new ChatSettings();
                            chatSettings.setEnabled(false+"");
                            dbH.setChatSettings(chatSettings);
                        }
                        else{
                            log("2 - startFastLogin: ERROR----> Switch OFF chat");
                            dbH.setEnabledChat(false + "");
                        }
                        megaChatApi.logout(this);
                    }
                    else{
                        log("startFastLogin: condition ret == OK -- chat correctly initialized");
                    }
                    log("After init: "+ret);
                }
                else{
                    log("Do not init, chat already initialized: "+ret);
                }
            }
            else{
                log("startFastLogin: Chat is NOT ENABLED");
            }
            megaApi.fastLogin(gSession, this);
        }
        else{
            log("Another login is proccessing");
        }
    }

    private void submitForm(boolean fromConfirmAccount) {
        log("submitForm - " + fromConfirmAccount + " email: " + this.emailTemp + "__" + this.passwdTemp);

        lastEmail = this.emailTemp;
        lastPassword = this.passwdTemp;

//        this.emailTemp = null;
//        this.passwdTemp = null;

        imm.hideSoftInputFromWindow(et_user.getWindowToken(), 0);

        if(!Util.isOnline(context))
        {
            loginLoggingIn.setVisibility(View.GONE);
            loginLogin.setVisibility(View.VISIBLE);
            scrollView.setBackgroundColor(ContextCompat.getColor(context, R.color.background_create_account));
            loginCreateAccount.setVisibility(View.VISIBLE);
            queryingSignupLinkText.setVisibility(View.GONE);
            confirmingAccountText.setVisibility(View.GONE);
            generatingKeysText.setVisibility(View.GONE);
            loggingInText.setVisibility(View.GONE);
            fetchingNodesText.setVisibility(View.GONE);
            prepareNodesText.setVisibility(View.GONE);
            serversBusyText.setVisibility(View.GONE);

            ((LoginActivityLollipop)context).showSnackbar(getString(R.string.error_server_connection_problem));
            return;
        }

        loginLogin.setVisibility(View.GONE);
        scrollView.setBackgroundColor(ContextCompat.getColor(context, R.color.white));
        loginCreateAccount.setVisibility(View.GONE);
        loginLoggingIn.setVisibility(View.VISIBLE);
        scrollView.setBackgroundColor(ContextCompat.getColor(context, R.color.white));
        generatingKeysText.setVisibility(View.VISIBLE);
        loginProgressBar.setVisibility(View.VISIBLE);
        loginFetchNodesProgressBar.setVisibility(View.GONE);
        queryingSignupLinkText.setVisibility(View.GONE);
        confirmingAccountText.setVisibility(View.GONE);

        log("generating keys");

        onKeysGenerated(lastEmail, lastPassword);
    }

    private void submitForm() {
        if (!validateForm()) {
            return;
        }

        imm.hideSoftInputFromWindow(et_user.getWindowToken(), 0);

        if(!Util.isOnline(context))
        {
            loginLoggingIn.setVisibility(View.GONE);
            loginLogin.setVisibility(View.VISIBLE);
            scrollView.setBackgroundColor(ContextCompat.getColor(context, R.color.background_create_account));
            loginCreateAccount.setVisibility(View.VISIBLE);
            queryingSignupLinkText.setVisibility(View.GONE);
            confirmingAccountText.setVisibility(View.GONE);
            generatingKeysText.setVisibility(View.GONE);
            loggingInText.setVisibility(View.GONE);
            fetchingNodesText.setVisibility(View.GONE);
            prepareNodesText.setVisibility(View.GONE);
            serversBusyText.setVisibility(View.GONE);

            ((LoginActivityLollipop)context).showSnackbar(getString(R.string.error_server_connection_problem));
            return;
        }


        loginLogin.setVisibility(View.GONE);
        scrollView.setBackgroundColor(getResources().getColor(R.color.white));
        loginCreateAccount.setVisibility(View.GONE);
        loginLoggingIn.setVisibility(View.VISIBLE);
        generatingKeysText.setVisibility(View.VISIBLE);
        loginProgressBar.setVisibility(View.VISIBLE);
        loginFetchNodesProgressBar.setVisibility(View.GONE);
        queryingSignupLinkText.setVisibility(View.GONE);
        confirmingAccountText.setVisibility(View.GONE);

        lastEmail = et_user.getText().toString().toLowerCase(Locale.ENGLISH).trim();
        lastPassword = et_password.getText().toString();

        log("generating keys");

        onKeysGenerated(lastEmail, lastPassword);
    }

    private void onKeysGenerated(String email, String password) {
        log("onKeysGenerated");

        this.lastEmail = email;
        this.lastPassword = password;

        if (confirmLink == null) {
            onKeysGeneratedLogin(email, password);
        }
        else{
            if(!Util.isOnline(context)){
                ((LoginActivityLollipop)context).showSnackbar(getString(R.string.error_server_connection_problem));
                return;
            }

            loginLogin.setVisibility(View.GONE);
            scrollView.setBackgroundColor(ContextCompat.getColor(context, R.color.white));
            loginCreateAccount.setVisibility(View.GONE);
            loginLoggingIn.setVisibility(View.VISIBLE);
            scrollView.setBackgroundColor(ContextCompat.getColor(context, R.color.white));
            generatingKeysText.setVisibility(View.VISIBLE);
            loginProgressBar.setVisibility(View.VISIBLE);
            loginFetchNodesProgressBar.setVisibility(View.GONE);
            queryingSignupLinkText.setVisibility(View.GONE);
            confirmingAccountText.setVisibility(View.VISIBLE);
            fetchingNodesText.setVisibility(View.GONE);
            prepareNodesText.setVisibility(View.GONE);
            serversBusyText.setVisibility(View.GONE);

            log("fastConfirm");
            megaApi.confirmAccount(confirmLink, lastPassword, this);
        }
    }

    private void onKeysGeneratedLogin(final String email, final String password) {
        log("onKeysGeneratedLogin");

        if(!Util.isOnline(context)){
            loginLoggingIn.setVisibility(View.GONE);
            loginLogin.setVisibility(View.VISIBLE);
            scrollView.setBackgroundColor(ContextCompat.getColor(context, R.color.background_create_account));
            loginCreateAccount.setVisibility(View.VISIBLE);
            queryingSignupLinkText.setVisibility(View.GONE);
            confirmingAccountText.setVisibility(View.GONE);
            generatingKeysText.setVisibility(View.GONE);
            loggingInText.setVisibility(View.GONE);
            fetchingNodesText.setVisibility(View.GONE);
            prepareNodesText.setVisibility(View.GONE);
            serversBusyText.setVisibility(View.GONE);

            ((LoginActivityLollipop)context).showSnackbar(getString(R.string.error_server_connection_problem));
            return;
        }

        if (!MegaApplication.isLoggingIn()) {
            MegaApplication.setLoggingIn(true);

            loggingInText.setVisibility(View.VISIBLE);
            fetchingNodesText.setVisibility(View.GONE);
            prepareNodesText.setVisibility(View.GONE);
            serversBusyText.setVisibility(View.GONE);

            log("fastLogin con publicKey y privateKey");
            resumeSesion = false;

            if(Util.isChatEnabled()){
                log("onKeysGeneratedLogin: Chat is ENABLED");
                if (megaChatApi == null){
                    megaChatApi = ((MegaApplication) ((Activity)context).getApplication()).getMegaChatApi();
                }
                int ret = megaChatApi.init(null);
                log("onKeysGeneratedLogin: result of init ---> "+ret);
                if (ret ==MegaChatApi.INIT_WAITING_NEW_SESSION){
                    log("startFastLogin: condition ret == MegaChatApi.INIT_WAITING_NEW_SESSION");
                    megaApi.login(lastEmail, lastPassword, this);
                }
                else{
                    log("ERROR INIT CHAT: " + ret);
                    megaChatApi.logout(this);

                    if(chatSettings==null) {
                        log("1 - ERROR----> Switch OFF chat");
                        chatSettings = new ChatSettings();
                        chatSettings.setEnabled(false+"");
                        dbH.setChatSettings(chatSettings);
                    }
                    else{
                        log("2 - ERROR----> Switch OFF chat");
                        dbH.setEnabledChat(false + "");
                    }

                    megaApi.login(lastEmail, lastPassword, this);
                }
            }
            else{
                log("onKeysGeneratedLogin: Chat is NOT ENABLED");
                megaApi.login(lastEmail, lastPassword, this);
            }
        }
    }

    /*
     * Validate email and password
     */
    private boolean validateForm() {
        String emailError = getEmailError();
        String passwordError = getPasswordError();

        setError(et_user, emailError);
        setError(et_password, passwordError);

        if (emailError != null) {
            et_user.requestFocus();
            return false;
        } else if (passwordError != null) {
            et_password.requestFocus();
            return false;
        }
        return true;
    }

    public void onLoginClick(View v){
        submitForm();
    }

    public void onRegisterClick(View v){
        //Change fragmentVisible in the activity
        ((LoginActivityLollipop)context).showFragment(Constants.CREATE_ACCOUNT_FRAGMENT);
    }

    /*
     * Validate email
     */
    private String getEmailError() {
        String value = et_user.getText().toString();
        if (value.length() == 0) {
            return getString(R.string.error_enter_email);
        }
        if (!android.util.Patterns.EMAIL_ADDRESS.matcher(value).matches()) {
            return getString(R.string.error_invalid_email);
        }
        return null;
    }

    /*
     * Validate password
     */
    private String getPasswordError() {
        String value = et_password.getText().toString();
        if (value.length() == 0) {
            return getString(R.string.error_enter_password);
        }
        return null;
    }


    @Override
    public void onClick(View v) {

        switch(v.getId()) {
            case R.id.button_login_login: {
                log("click on button_login_login");
                loginClicked = true;
                onLoginClick(v);
                break;
            }
            case R.id.button_create_account_login:{
                log("click on button_create_account_login");
                onRegisterClick(v);
                break;
            }
            case R.id.park_account_button:{
                log("click to park account");
                showDialogInsertMail(false);
                break;
            }
            case R.id.button_forgot_pass:{
                log("click on button_forgot_pass");
                try {
                    String url = "https://mega.nz/recovery";
                    Intent openTermsIntent = new Intent(context, WebViewActivityLollipop.class);
                    openTermsIntent.setFlags(Intent.FLAG_ACTIVITY_CLEAR_TOP);
                    openTermsIntent.setData(Uri.parse(url));
                    startActivity(openTermsIntent);
                }
                catch (Exception e){
                    Intent viewIntent = new Intent(Intent.ACTION_VIEW);
                    viewIntent.setData(Uri.parse("https://mega.nz/recovery"));
                    startActivity(viewIntent);
                }
//                showForgotPassLayout();
                break;
            }
            case R.id.yes_MK_button:{
                log("click on yes_MK_button");
                showDialogInsertMail(true);
                break;
            }
            case R.id.no_MK_button:{
                log("click on no_MK_button");
                showParkAccountLayout();
                break;
            }
            case R.id.login_text_view:{
                numberOfClicksKarere++;
                if (numberOfClicksKarere == 5){
                    MegaAttributes attrs = dbH.getAttributes();
                    if(attrs!=null){
                        if (attrs.getFileLoggerKarere() != null){
                            try {
                                if (Boolean.parseBoolean(attrs.getFileLoggerKarere()) == false) {
                                    ((LoginActivityLollipop)context).showConfirmationEnableLogsKarere();
                                }
                                else{
                                    dbH.setFileLoggerKarere(false);
                                    Util.setFileLoggerKarere(false);
                                    numberOfClicksKarere = 0;
                                    MegaChatApiAndroid.setLogLevel(MegaChatApiAndroid.LOG_LEVEL_ERROR);
                                    ((LoginActivityLollipop)context).showSnackbar(getString(R.string.settings_disable_logs));
                                }
                            }
                            catch(Exception e){
                                ((LoginActivityLollipop)context).showConfirmationEnableLogsKarere();
                            }
                        }
                        else{
                            ((LoginActivityLollipop)context).showConfirmationEnableLogsKarere();
                        }
                    }
                    else{
                        log("attrs is NULL");
                        ((LoginActivityLollipop)context).showConfirmationEnableLogsKarere();
                    }
                }
                break;
            }
            case R.id.text_newToMega:{
                numberOfClicksSDK++;
                if (numberOfClicksSDK == 5){
                    MegaAttributes attrs = dbH.getAttributes();
                    if(attrs!=null){
                        if (attrs.getFileLoggerSDK() != null){
                            try {
                                if (Boolean.parseBoolean(attrs.getFileLoggerSDK()) == false) {
                                    ((LoginActivityLollipop)context).showConfirmationEnableLogsSDK();
                                }
                                else{
                                    dbH.setFileLoggerSDK(false);
                                    Util.setFileLoggerSDK(false);
                                    numberOfClicksSDK = 0;
                                    MegaApiAndroid.setLogLevel(MegaApiAndroid.LOG_LEVEL_FATAL);
                                    ((LoginActivityLollipop)context).showSnackbar(getString(R.string.settings_disable_logs));
                                }
                            }
                            catch(Exception e){
                                ((LoginActivityLollipop)context).showConfirmationEnableLogsSDK();
                            }
                        }
                        else{
                            ((LoginActivityLollipop)context).showConfirmationEnableLogsSDK();
                        }
                    }
                    else{
                        log("attrs is NULL");
                        ((LoginActivityLollipop)context).showConfirmationEnableLogsSDK();
                    }
                }
                break;
            }
            case R.id.toggle_button: {
                if (passwdVisibility) {
                    toggleButton.setImageDrawable(ContextCompat.getDrawable(context, R.drawable.ic_b_shared_read));
                    passwdVisibility = false;
                    showHidePassword();
                }
                else {
                    toggleButton.setImageDrawable(ContextCompat.getDrawable(context, R.drawable.ic_b_see));
                    passwdVisibility = true;
                    showHidePassword();
                }
                break;
            }
            case R.id.lost_authentication_device: {
                try {
                    String url = "https://mega.nz/recovery";
                    Intent openTermsIntent = new Intent(context, WebViewActivityLollipop.class);
                    openTermsIntent.setFlags(Intent.FLAG_ACTIVITY_CLEAR_TOP);
                    openTermsIntent.setData(Uri.parse(url));
                    startActivity(openTermsIntent);
                }
                catch (Exception e){
                    Intent viewIntent = new Intent(Intent.ACTION_VIEW);
                    viewIntent.setData(Uri.parse("https://mega.nz/recovery"));
                    startActivity(viewIntent);
                }
                break;
            }
        }
    }


    public void showForgotPassLayout(){
        log("showForgotPassLayout");
        loginLoggingIn.setVisibility(View.GONE);
        loginLogin.setVisibility(View.GONE);
        parkAccountLayout.setVisibility(View.GONE);
        forgotPassLayout.setVisibility(View.VISIBLE);
        scrollView.setBackgroundColor(ContextCompat.getColor(context, R.color.white));
    }

    public void hideForgotPassLayout(){
        log("hideForgotPassLayout");
        loginLoggingIn.setVisibility(View.GONE);
        forgotPassLayout.setVisibility(View.GONE);
        parkAccountLayout.setVisibility(View.GONE);
        loginLogin.setVisibility(View.VISIBLE);
        scrollView.setBackgroundColor(ContextCompat.getColor(context, R.color.background_create_account));
    }

    public void showParkAccountLayout(){
        log("showParkAccountLayout");
        loginLoggingIn.setVisibility(View.GONE);
        loginLogin.setVisibility(View.GONE);
        forgotPassLayout.setVisibility(View.GONE);
        parkAccountLayout.setVisibility(View.VISIBLE);
        scrollView.setBackgroundColor(ContextCompat.getColor(context, R.color.white));
    }

    public void hideParkAccountLayout(){
        log("hideParkAccountLayout");
        loginLoggingIn.setVisibility(View.GONE);
        forgotPassLayout.setVisibility(View.GONE);
        parkAccountLayout.setVisibility(View.GONE);
        loginLogin.setVisibility(View.VISIBLE);
        scrollView.setBackgroundColor(ContextCompat.getColor(context, R.color.background_create_account));
    }

    /*
     * Get email address from confirmation code and set to emailView
     */
    private void updateConfirmEmail(String link) {
        if(!Util.isOnline(context)){
            ((LoginActivityLollipop)context).showSnackbar(getString(R.string.error_server_connection_problem));
            return;
        }

        loginLogin.setVisibility(View.GONE);
        scrollView.setBackgroundColor(ContextCompat.getColor(context, R.color.white));
        loginCreateAccount.setVisibility(View.GONE);
        loginLoggingIn.setVisibility(View.VISIBLE);
        scrollView.setBackgroundColor(ContextCompat.getColor(context, R.color.white));
        generatingKeysText.setVisibility(View.GONE);
        queryingSignupLinkText.setVisibility(View.VISIBLE);
        confirmingAccountText.setVisibility(View.GONE);
        fetchingNodesText.setVisibility(View.GONE);
        prepareNodesText.setVisibility(View.GONE);
        serversBusyText.setVisibility(View.GONE);
        loginProgressBar.setVisibility(View.VISIBLE);
        log("querySignupLink");
        megaApi.querySignupLink(link, this);
    }

    /*
 * Handle intent from confirmation email
 */
    public void handleConfirmationIntent(Intent intent) {
        confirmLink = intent.getStringExtra(Constants.EXTRA_CONFIRMATION);
        loginTitle.setText(R.string.login_confirm_account);
        bLogin.setText(getString(R.string.login_confirm_account).toUpperCase(Locale.getDefault()));
        updateConfirmEmail(confirmLink);
    }

    @Override
    public void onAttach(Context context) {
        log("onAttach");
        super.onAttach(context);
        this.context = context;

        dbH = DatabaseHandler.getDbHandler(context);

        if (megaApi == null){
            megaApi = ((MegaApplication) ((Activity)context).getApplication()).getMegaApi();
        }

        if (Util.isChatEnabled()) {
            if (megaChatApi == null) {
                megaChatApi = ((MegaApplication) ((Activity) context).getApplication()).getMegaChatApi();
            }
        }
    }

    @Override
    public void onAttach(Activity context) {
        log("onAttach Activity");
        super.onAttach(context);
        this.context = context;

        dbH = DatabaseHandler.getDbHandler(context);

        if (megaApi == null) {
            megaApi = ((MegaApplication) ((Activity) context).getApplication()).getMegaApi();
        }

        if (Util.isChatEnabled()){
            if (megaChatApi == null) {
                megaChatApi = ((MegaApplication) ((Activity) context).getApplication()).getMegaChatApi();
            }
        }
    }

    @Override
    public void onRequestUpdate(MegaApiJava api, MegaRequest request) {

        try{
            if(timer!=null){
                timer.cancel();
                serversBusyText.setVisibility(View.GONE);
            }
        }
        catch(Exception e){
            log("TIMER EXCEPTION");
            log(e.getMessage());
        }
//		log("onRequestUpdate: " + request.getRequestString());
        if (request.getType() == MegaRequest.TYPE_FETCH_NODES){
            if (firstRequestUpdate){
                loginProgressBar.setVisibility(View.GONE);
                firstRequestUpdate = false;
            }
            loginFetchNodesProgressBar.setVisibility(View.VISIBLE);
            loginFetchNodesProgressBar.getLayoutParams().width = Util.px2dp((250*scaleW), outMetrics);
            if (request.getTotalBytes() > 0){
                double progressValue = 100.0 * request.getTransferredBytes() / request.getTotalBytes();
                if ((progressValue > 99) || (progressValue < 0)){
                    progressValue = 100;
                    prepareNodesText.setVisibility(View.VISIBLE);
                    loginProgressBar.setVisibility(View.VISIBLE);
                }
//				log("progressValue = " + (int)progressValue);
                loginFetchNodesProgressBar.setProgress((int)progressValue);
            }
        }
    }

    public void readyToManager(){
        if(confirmLink==null){
            log("confirmLink==null");

            log("OK fetch nodes");
            log("value of resumeSession: "+resumeSesion);

            if((action!=null)&&(url!=null)) {
                log("(1) Empty completed transfers data");
                dbH.emptyCompletedTransfers();

                if (action.equals(Constants.ACTION_CHANGE_MAIL)) {
                    log("Action change mail after fetch nodes");
                    Intent changeMailIntent = new Intent(context, ManagerActivityLollipop.class);
                    changeMailIntent.setAction(Constants.ACTION_CHANGE_MAIL);
                    changeMailIntent.setData(Uri.parse(url));
                    startActivity(changeMailIntent);
                    ((LoginActivityLollipop) context).finish();
                }
                else if(action.equals(Constants.ACTION_RESET_PASS)) {
                    log("Action reset pass after fetch nodes");
                    Intent resetPassIntent = new Intent(context, ManagerActivityLollipop.class);
                    resetPassIntent.setAction(Constants.ACTION_RESET_PASS);
                    resetPassIntent.setData(Uri.parse(url));
                    startActivity(resetPassIntent);
                    ((LoginActivityLollipop) context).finish();
                }
                else if(action.equals(Constants.ACTION_CANCEL_ACCOUNT)) {
                    log("Action cancel Account after fetch nodes");
                    Intent cancelAccountIntent = new Intent(context, ManagerActivityLollipop.class);
                    cancelAccountIntent.setAction(Constants.ACTION_CANCEL_ACCOUNT);
                    cancelAccountIntent.setData(Uri.parse(url));
                    startActivity(cancelAccountIntent);
                    ((LoginActivityLollipop) context).finish();
                }
            }

            if (!backWhileLogin){
                log("NOT backWhileLogin");
                if (parentHandle != -1){
                    Intent intent = new Intent();
                    intent.putExtra("PARENT_HANDLE", parentHandle);
                    ((LoginActivityLollipop) context).setResult(Activity.RESULT_OK, intent);
                    ((LoginActivityLollipop) context).finish();
                }
                else{
                    Intent intent = null;
                    if (firstTime){
                        log("First time");
                        intent = new Intent(context,ManagerActivityLollipop.class);
                        intent.putExtra("firstTimeCam", true);
                        if (action != null){
                            log("Action not NULL");
                            if (action.equals(Constants.ACTION_EXPORT_MASTER_KEY)){
                                log("ACTION_EXPORT_MK");
                                intent.setAction(action);
                            }
                        }
                    }
                    else{
                        boolean initialCam = false;
//								DatabaseHandler dbH = new DatabaseHandler(getApplicationContext());
                        DatabaseHandler dbH = DatabaseHandler.getDbHandler(context.getApplicationContext());
                        MegaPreferences prefs = dbH.getPreferences();
                        prefs = dbH.getPreferences();
                        if (prefs != null){
                            if (prefs.getCamSyncEnabled() != null){
                                if (Boolean.parseBoolean(prefs.getCamSyncEnabled())){
                                    ((LoginActivityLollipop) context).startCameraSyncService(false, 30 * 1000);
                                }
                            }
                            else{
                                ((LoginActivityLollipop) context).startCameraSyncService(true, 30 * 1000);
                                initialCam = true;
                            }
                        }
                        else{
                            intent = new Intent(context,ManagerActivityLollipop.class);
                            intent.putExtra("firstTimeCam", true);
                            initialCam = true;
                        }

                        if (!initialCam){
                            log("NOT initialCam");
                            intent = new Intent(context,ManagerActivityLollipop.class);
                            if (action != null){
                                log("The action is: "+action);
//										if (action.equals(ManagerActivityLollipop.ACTION_FILE_EXPLORER_UPLOAD)){
//											intent = new Intent(this, FileExplorerActivityLollipop.class);
//											if(extras != null)
//											{
//												intent.putExtras(extras);
//											}
//											intent.setData(uriData);
//										}
                                if (action.equals(Constants.ACTION_FILE_PROVIDER)){
                                    intent = new Intent(context, FileProviderActivity.class);
                                    if(extras != null)
                                    {
                                        intent.putExtras(extras);
                                    }
                                    if(uriData != null)
                                    {
                                        intent.setData(uriData);
                                    }
                                }
                                else if (action.equals(Constants.ACTION_OPEN_FILE_LINK_ROOTNODES_NULL)){
                                    intent = new Intent(context, FileLinkActivityLollipop.class);
                                    intent.setFlags(Intent.FLAG_ACTIVITY_CLEAR_TOP);
                                    action = Constants.ACTION_OPEN_MEGA_LINK;
                                    intent.setData(uriData);
                                }
                                else if (action.equals(Constants.ACTION_OPEN_FOLDER_LINK_ROOTNODES_NULL)){
                                    intent = new Intent(context, FolderLinkActivityLollipop.class);
                                    intent.setFlags(Intent.FLAG_ACTIVITY_CLEAR_TOP);
                                    action = Constants.ACTION_OPEN_MEGA_FOLDER_LINK;
                                    intent.setData(uriData);
                                }
                                else if (action.equals(Constants.ACTION_OPEN_CONTACTS_SECTION)){
                                    intent.putExtra("handle", intentReceived.getLongExtra("handle", 0));
                                    action = Constants.ACTION_OPEN_CONTACTS_SECTION;
                                }
                                intent.setAction(action);
                                if (url != null){
                                    intent.setData(Uri.parse(url));
                                }
                            }
                            else{
                                log("The intent action is NULL");
                            }
                        }
                        else{
                            log("initialCam YESSSS");
                            intent = new Intent(context,ManagerActivityLollipop.class);
                            if (action != null){
                                log("The action is: "+action);
                                intent.setAction(action);
                            }
                        }
                        intent.setFlags(Intent.FLAG_ACTIVITY_CLEAR_TOP);
                    }

                    log("(2) Empty completed transfers data");
                    dbH.emptyCompletedTransfers();

                    startActivity(intent);
                    ((LoginActivityLollipop)context).finish();
                }
            }

//                    loginLogin.setVisibility(View.GONE);
//                    loginDelimiter.setVisibility(View.GONE);
//                    loginCreateAccount.setVisibility(View.GONE);
//                    queryingSignupLinkText.setVisibility(View.GONE);
//                    confirmingAccountText.setVisibility(View.GONE);
//                    loginLoggingIn.setVisibility(View.VISIBLE);
//                    scrollView.setBackgroundColor(ContextCompat.getColor(context, R.color.white));
////				generatingKeysText.setVisibility(View.VISIBLE);
//                    loginProgressBar.setVisibility(View.VISIBLE);
//                    loginFetchNodesProgressBar.setVisibility(View.GONE);
//                    loggingInText.setVisibility(View.VISIBLE);
//                    fetchingNodesText.setVisibility(View.GONE);
//                    prepareNodesText.setVisibility(View.GONE);
//                    initizalizingChatText.setVisibility(View.VISIBLE);
//                    serversBusyText.setVisibility(View.GONE);
        }

        else{
            log("Go to ChooseAccountFragment");
            ((LoginActivityLollipop)context).showFragment(Constants.CHOOSE_ACCOUNT_FRAGMENT);
        }
    }

    @Override
    public void onRequestStart(MegaApiJava api, MegaRequest request)
    {
        log("onRequestStart: " + request.getRequestString());
        if (request.getType() == MegaRequest.TYPE_FETCH_NODES){
//			loginProgressBar.setVisibility(View.GONE);
            loginFetchNodesProgressBar.setVisibility(View.VISIBLE);
            loginFetchNodesProgressBar.getLayoutParams().width = Util.px2dp((250*scaleW), outMetrics);
            loginFetchNodesProgressBar.setProgress(0);
        }
    }

    @Override
    public void onRequestFinish(MegaApiJava api, MegaRequest request, MegaError error) {
        try{
            if(timer!=null){
                timer.cancel();
                serversBusyText.setVisibility(View.GONE);
            }
        }
        catch(Exception e){
            log("TIMER EXCEPTION");
            log(e.getMessage());
        }

        log("onRequestFinish: " + request.getRequestString());
        if (request.getType() == MegaRequest.TYPE_LOGIN){
            if (error.getErrorCode() != MegaError.API_OK) {
                MegaApplication.setLoggingIn(false);

                String errorMessage = "";
<<<<<<< HEAD

                if (error.getErrorCode() == MegaError.API_ENOENT) {
                    if (is2FAEnabled) {
                        returnToLogin();
                    }
                    errorMessage = getString(R.string.error_incorrect_email_or_password);
                }
//                else if (error.getErrorCode() == MegaError.API_ESID){
//                    log(getString(R.string.error_server_expired_session));
//                    ((LoginActivityLollipop)context).showAlertLoggedOut();
//                }
                else if (error.getErrorCode() == MegaError.API_ETOOMANY){
                    errorMessage = getString(R.string.too_many_attempts_login);
                }
                else if (error.getErrorCode() == MegaError.API_EINCOMPLETE){
                    errorMessage = getString(R.string.account_not_validated_login);
                }
                else if (error.getErrorCode() == MegaError.API_EBLOCKED){
                    errorMessage = getString(R.string.error_account_suspended);
=======
                if (error.getErrorCode() == MegaError.API_ESID){
                    log("MegaError.API_ESID "+getString(R.string.error_server_expired_session));
                    ((LoginActivityLollipop)context).showAlertLoggedOut();
>>>>>>> f34022d7
                }
                else if (error.getErrorCode() == MegaError.API_EMFAREQUIRED){
                    is2FAEnabled = true;
                    ((LoginActivityLollipop) context).showAB(tB);
                    loginLogin.setVisibility(View.GONE);
                    scrollView.setBackgroundColor(ContextCompat.getColor(context, R.color.white));
                    loginCreateAccount.setVisibility(View.GONE);
                    loginLoggingIn.setVisibility(View.GONE);
                    generatingKeysText.setVisibility(View.GONE);
                    loginProgressBar.setVisibility(View.GONE);
                    loginFetchNodesProgressBar.setVisibility(View.GONE);
                    queryingSignupLinkText.setVisibility(View.GONE);
                    confirmingAccountText.setVisibility(View.GONE);
                    fetchingNodesText.setVisibility(View.GONE);
                    prepareNodesText.setVisibility(View.GONE);
                    serversBusyText.setVisibility(View.GONE);
                    loginVerificationLayout.setVisibility(View.VISIBLE);
                    firstPin.requestFocus();
                    firstPin.setCursorVisible(true);
                }
                else if (error.getErrorCode() == MegaError.API_EFAILED || error.getErrorCode() == MegaError.API_EEXPIRED) {
                    if (verify2faProgressBar != null) {
                        verify2faProgressBar.setVisibility(View.GONE);
                    }
                    verifyShowError();
                }
                else{
                    if (error.getErrorCode() == MegaError.API_ENOENT) {
                        errorMessage = getString(R.string.error_incorrect_email_or_password);
                    }
                    else if (error.getErrorCode() == MegaError.API_ETOOMANY){
                        errorMessage = getString(R.string.too_many_attempts_login);
                    }
                    else if (error.getErrorCode() == MegaError.API_EINCOMPLETE){
                        errorMessage = getString(R.string.account_not_validated_login);
                    }
                    else if (error.getErrorCode() == MegaError.API_EBLOCKED){
                        errorMessage = getString(R.string.error_account_suspended);
                    }
                    else{
                        errorMessage = error.getErrorString();
                    }
                    log("LOGIN_ERROR: "+error.getErrorCode()+ " "+error.getErrorString());

                    if (Util.isChatEnabled()) {
                        if (megaChatApi != null) {
                            megaChatApi.logout(this);
                        }
                    }

                    if(!errorMessage.isEmpty()){
                        ((LoginActivityLollipop)context).showSnackbar(errorMessage);
                    }

                    if(chatSettings==null) {
                        log("1 - Reset chat setting enable");
                        chatSettings = new ChatSettings();
                        dbH.setChatSettings(chatSettings);
                    }
                    else{
                        log("2 - Reset chat setting enable");
                        dbH.setEnabledChat(true + "");
                    }
                }

<<<<<<< HEAD
                if (!is2FAEnabled) {
                    loginLoggingIn.setVisibility(View.GONE);
                    loginLogin.setVisibility(View.VISIBLE);
                    scrollView.setBackgroundColor(ContextCompat.getColor(context, R.color.background_create_account));
                    loginCreateAccount.setVisibility(View.VISIBLE);
                    queryingSignupLinkText.setVisibility(View.GONE);
                    confirmingAccountText.setVisibility(View.GONE);
                    generatingKeysText.setVisibility(View.GONE);
                    loggingInText.setVisibility(View.GONE);
                    fetchingNodesText.setVisibility(View.GONE);
                    prepareNodesText.setVisibility(View.GONE);
                    serversBusyText.setVisibility(View.GONE);

                    if(!errorMessage.isEmpty()){
                        ((LoginActivityLollipop)context).showSnackbar(errorMessage);
                    }

    //				DatabaseHandler dbH = new DatabaseHandler(this);
                    DatabaseHandler dbH = DatabaseHandler.getDbHandler(context.getApplicationContext());
                    dbH.clearCredentials();
                    dbH.clearEphemeral();
                    if (dbH.getPreferences() != null) {
                        ((LoginActivityLollipop) context).stopCameraSyncService();
                    }
                }
=======
                loginLoggingIn.setVisibility(View.GONE);
                loginLogin.setVisibility(View.VISIBLE);
                scrollView.setBackgroundColor(ContextCompat.getColor(context, R.color.background_create_account));
                loginCreateAccount.setVisibility(View.VISIBLE);
                queryingSignupLinkText.setVisibility(View.GONE);
                confirmingAccountText.setVisibility(View.GONE);
                generatingKeysText.setVisibility(View.GONE);
                loggingInText.setVisibility(View.GONE);
                fetchingNodesText.setVisibility(View.GONE);
                prepareNodesText.setVisibility(View.GONE);
                serversBusyText.setVisibility(View.GONE);
>>>>>>> f34022d7
            }
            else{
                if (is2FAEnabled){
                    loginVerificationLayout.setVisibility(View.GONE);
                    ((LoginActivityLollipop) context).hideAB();
                }

                scrollView.setBackgroundColor(getResources().getColor(R.color.white));
                loginLogin.setVisibility(View.GONE);
                loginLoggingIn.setVisibility(View.VISIBLE);
                loginProgressBar.setVisibility(View.VISIBLE);
                loginFetchNodesProgressBar.setVisibility(View.GONE);
                loggingInText.setVisibility(View.VISIBLE);
                fetchingNodesText.setVisibility(View.VISIBLE);
                prepareNodesText.setVisibility(View.GONE);
                serversBusyText.setVisibility(View.GONE);

                gSession = megaApi.dumpSession();

                log("Logged in with session");

//				String session = megaApi.dumpSession();
//				Toast.makeText(this, "Session = " + session, Toast.LENGTH_LONG).show();

                //TODO
                //addAccount (email, session)
//				String accountType = getIntent().getStringExtra(ARG_ACCOUNT_TYPE);
//				if (accountType != null){
//					authTokenType = getIntent().getStringExtra(ARG_AUTH_TYPE);
//					if (authTokenType == null){
//						authTokenType = .AUTH_TOKEN_TYPE_INSTANTIATE;
//					}
//					Account account = new Account(lastEmail, accountscroll_view_loginType);
//					accountManager.addAccountExplicitly(account, gSession, null);
//					log("AUTTHO: _" + authTokenType + "_");
//					accountManager.setAuthToken(account, authTokenType, gSession);
//				}

                DatabaseHandler dbH = DatabaseHandler.getDbHandler(context.getApplicationContext());
                dbH.clearEphemeral();

                megaApi.fetchNodes(this);
            }
        }
        else if(request.getType() == MegaRequest.TYPE_GET_RECOVERY_LINK){
            log("TYPE_GET_RECOVERY_LINK");
            if (error.getErrorCode() == MegaError.API_OK){
                log("The recovery link has been sent");
                Util.showAlert(context, getString(R.string.email_verification_text), getString(R.string.email_verification_title));
            }
            else if (error.getErrorCode() == MegaError.API_ENOENT){
                log("No account with this mail: "+error.getErrorString()+" "+error.getErrorCode());
                Util.showAlert(context, getString(R.string.invalid_email_text), getString(R.string.invalid_email_title));
            }
            else{
                log("Error when asking for recovery pass link");
                log(error.getErrorString() + "___" + error.getErrorCode());
                Util.showAlert(context,getString(R.string.email_verification_text_error), getString(R.string.general_error_word));
            }
        }
        else if (request.getType() == MegaRequest.TYPE_FETCH_NODES){
            MegaApplication.setLoggingIn(false);

            if (error.getErrorCode() == MegaError.API_OK){
                log("ok fetch nodes");
                DatabaseHandler dbH = DatabaseHandler.getDbHandler(context.getApplicationContext());

                gSession = megaApi.dumpSession();
                MegaUser myUser = megaApi.getMyUser();
                String myUserHandle = "";
                if(myUser!=null){
                    lastEmail = megaApi.getMyUser().getEmail();
                    myUserHandle = megaApi.getMyUser().getHandle()+"";
                }

                UserCredentials credentials = new UserCredentials(lastEmail, gSession, "", "", myUserHandle);

                dbH.saveCredentials(credentials);

                log("readyToManager");
                readyToManager();

            }else{
                log("Error fetch nodes: "+error.getErrorCode());
                String errorMessage;
                if (error.getErrorCode() == MegaError.API_ESID){
                    errorMessage = getString(R.string.error_server_expired_session);
                }
                else if (error.getErrorCode() == MegaError.API_ETOOMANY){
                    errorMessage = getString(R.string.too_many_attempts_login);
                }
                else if (error.getErrorCode() == MegaError.API_EINCOMPLETE){
                    errorMessage = getString(R.string.account_not_validated_login);
                }
                else if (error.getErrorCode() == MegaError.API_EBLOCKED){
                    errorMessage = getString(R.string.error_account_suspended);
                }
                else{
                    errorMessage = error.getErrorString();
                }
                loginLoggingIn.setVisibility(View.GONE);
                loginLogin.setVisibility(View.VISIBLE);
                scrollView.setBackgroundColor(ContextCompat.getColor(context, R.color.background_create_account));
                loginCreateAccount.setVisibility(View.VISIBLE);
                generatingKeysText.setVisibility(View.GONE);
                loggingInText.setVisibility(View.GONE);
                fetchingNodesText.setVisibility(View.GONE);
                prepareNodesText.setVisibility(View.GONE);
                serversBusyText.setVisibility(View.GONE);
                queryingSignupLinkText.setVisibility(View.GONE);
                confirmingAccountText.setVisibility(View.GONE);

                if (error.getErrorCode() == MegaError.API_EACCESS){
                    log("Error API_EACCESS");
                    if(((LoginActivityLollipop)context).accountBlocked!=null){
                        log("Account blocked");
                    }
                    else{
                        errorMessage = error.getErrorString();
                        ((LoginActivityLollipop)context).showSnackbar(errorMessage);
                    }
                }
                else{
                    ((LoginActivityLollipop)context).showSnackbar(errorMessage);
                }

                if(chatSettings==null) {
                    log("1 - Reset chat setting enable");
                    chatSettings = new ChatSettings();
                    dbH.setChatSettings(chatSettings);
                }
                else{
                    log("2 - Reset chat setting enable");
                    dbH.setEnabledChat(true + "");
                }
            }
        }
        else if (request.getType() == MegaRequest.TYPE_QUERY_SIGNUP_LINK){
            log("MegaRequest.TYPE_QUERY_SIGNUP_LINK");
            String s = "";
            loginLogin.setVisibility(View.VISIBLE);
            scrollView.setBackgroundColor(ContextCompat.getColor(context, R.color.background_create_account));
            bForgotPass.setVisibility(View.INVISIBLE);
            loginCreateAccount.setVisibility(View.VISIBLE);
            loginLoggingIn.setVisibility(View.GONE);
            generatingKeysText.setVisibility(View.GONE);
            queryingSignupLinkText.setVisibility(View.GONE);
            confirmingAccountText.setVisibility(View.GONE);
            fetchingNodesText.setVisibility(View.GONE);
            prepareNodesText.setVisibility(View.GONE);
            serversBusyText.setVisibility(View.GONE);

            if(error.getErrorCode() == MegaError.API_OK){
                s = request.getEmail();
                et_user.setText(s);
                et_password.requestFocus();
            }
            else{
                ((LoginActivityLollipop)context).showSnackbar(error.getErrorString());
                confirmLink = null;
            }
        }
        else if (request.getType() == MegaRequest.TYPE_CONFIRM_ACCOUNT){
            if (error.getErrorCode() == MegaError.API_OK){
                log("fastConfirm finished - OK");
                onKeysGeneratedLogin(lastEmail, lastPassword);
            }
            else{
                loginLogin.setVisibility(View.VISIBLE);
                scrollView.setBackgroundColor(ContextCompat.getColor(context, R.color.background_create_account));
                loginCreateAccount.setVisibility(View.VISIBLE);
                loginLoggingIn.setVisibility(View.GONE);
                generatingKeysText.setVisibility(View.GONE);
                queryingSignupLinkText.setVisibility(View.GONE);
                confirmingAccountText.setVisibility(View.GONE);
                fetchingNodesText.setVisibility(View.GONE);
                prepareNodesText.setVisibility(View.GONE);
                serversBusyText.setVisibility(View.GONE);

                if (error.getErrorCode() == MegaError.API_ENOENT){
                    ((LoginActivityLollipop)context).showSnackbar(getString(R.string.error_incorrect_email_or_password));
                }
                else{
                    ((LoginActivityLollipop)context).showSnackbar(error.getErrorString());
                }
            }
        }
    }

    @Override
    public void onRequestTemporaryError(MegaApiJava api, MegaRequest request, MegaError e)
    {
        log("onRequestTemporaryError: " + request.getRequestString() + e.getErrorCode());

//		if (request.getType() == MegaRequest.TYPE_LOGIN){
//
//		}
//		else if (request.getType() == MegaRequest.TYPE_FETCH_NODES){
//
//		}
        final MegaError error = e;
        try{
            timer = new CountDownTimer(10000, 2000) {

                public void onTick(long millisUntilFinished) {
                    log("TemporaryError one more");
                }

                public void onFinish() {
                    log("the timer finished, message shown");
                    try {
                        serversBusyText.setVisibility(View.VISIBLE);
                        if(error.getErrorCode()==MegaError.API_EAGAIN){
                            log("onRequestTemporaryError:onFinish:API_EAGAIN: :value: "+error.getValue());
                            if(error.getValue() == MegaApiJava.RETRY_CONNECTIVITY){
                                serversBusyText.setText(getString(R.string.login_connectivity_issues));
                            }
                            else if(error.getValue() == MegaApiJava.RETRY_SERVERS_BUSY){
                                serversBusyText.setText(getString(R.string.login_servers_busy));
                            }
                            else if(error.getValue() == MegaApiJava.RETRY_API_LOCK){
                                serversBusyText.setText(getString(R.string.login_API_lock));
                            }
                            else if(error.getValue() == MegaApiJava.RETRY_RATE_LIMIT){
                                serversBusyText.setText(getString(R.string.login_API_rate));
                            }
                            else{
                                serversBusyText.setText(getString(R.string.servers_busy));
                            }
                        }
                        else{
                            serversBusyText.setText(getString(R.string.servers_busy));
                        }
                    }
                    catch (Exception e){}

                }
            }.start();
        }catch (Exception exception){
            log(exception.getMessage());
            log("EXCEPTION when starting count");
        }
    }

    @Override
    public void onRequestStart(MegaChatApiJava api, MegaChatRequest request) {
        log("onRequestStart(CHAT) type:" +request.getType());
    }

    @Override
    public void onRequestUpdate(MegaChatApiJava api, MegaChatRequest request) {
        log("onRequestUpdate(CHAT) type: " +request.getType());
    }

    @Override
    public void onRequestFinish(MegaChatApiJava api, MegaChatRequest request, MegaChatError e) {
        log("onRequestFinish(CHAT)");

        if (request.getType() == MegaChatRequest.TYPE_LOGOUT){

            ((MegaApplication) ((Activity)context).getApplication()).disableMegaChatApi();
            Util.resetAndroidLogger();
        }
    }

    @Override
    public void onRequestTemporaryError(MegaChatApiJava api, MegaChatRequest request, MegaChatError e) {
        log("onRequestTemporaryError(CHAT) type: " +request.getRequestString() + "error: " + e.getErrorCode());
    }


    public void showDialogInsertMail(final boolean reset){
        log("showDialogInsertMail");

        LinearLayout layout = new LinearLayout(context);
        layout.setOrientation(LinearLayout.VERTICAL);
        LinearLayout.LayoutParams params = new LinearLayout.LayoutParams(LinearLayout.LayoutParams.MATCH_PARENT, LinearLayout.LayoutParams.WRAP_CONTENT);
        params.setMargins(Util.scaleWidthPx(20, outMetrics), Util.scaleHeightPx(20, outMetrics), Util.scaleWidthPx(17, outMetrics), 0);

        LinearLayout.LayoutParams params1 = new LinearLayout.LayoutParams(LinearLayout.LayoutParams.MATCH_PARENT, LinearLayout.LayoutParams.WRAP_CONTENT);
        params1.setMargins(Util.scaleWidthPx(20, outMetrics), 0, Util.scaleWidthPx(17, outMetrics), 0);

        final EditText input = new EditText(context);
        layout.addView(input, params);

        final RelativeLayout error_layout = new RelativeLayout(context);
        layout.addView(error_layout, params1);

        final ImageView error_icon = new ImageView(context);
        error_icon.setImageDrawable(ContextCompat.getDrawable(context, R.drawable.ic_input_warning));
        error_layout.addView(error_icon);
        RelativeLayout.LayoutParams params_icon = (RelativeLayout.LayoutParams) error_icon.getLayoutParams();


        params_icon.addRule(RelativeLayout.ALIGN_PARENT_RIGHT);
        error_icon.setLayoutParams(params_icon);

        error_icon.setColorFilter(ContextCompat.getColor(context, R.color.login_warning));

        final TextView textError = new TextView(context);
        error_layout.addView(textError);
        RelativeLayout.LayoutParams params_text_error = (RelativeLayout.LayoutParams) textError.getLayoutParams();
        params_text_error.height = ViewGroup.LayoutParams.WRAP_CONTENT;
        params_text_error.width = ViewGroup.LayoutParams.WRAP_CONTENT;
        params_text_error.addRule(RelativeLayout.CENTER_VERTICAL);
        params_text_error.addRule(RelativeLayout.ALIGN_PARENT_LEFT);
        params_text_error.setMargins(Util.scaleWidthPx(3, outMetrics), 0,0,0);
        textError.setLayoutParams(params_text_error);

        textError.setTextColor(ContextCompat.getColor(context, R.color.login_warning));

        error_layout.setVisibility(View.GONE);

//		input.setId(EDIT_TEXT_ID);
        input.getBackground().mutate().clearColorFilter();
        input.getBackground().mutate().setColorFilter(ContextCompat.getColor(context, R.color.accentColor), PorterDuff.Mode.SRC_ATOP);
        input.addTextChangedListener(new TextWatcher() {
            @Override
            public void beforeTextChanged(CharSequence charSequence, int i, int i1, int i2) {

            }

            @Override
            public void onTextChanged(CharSequence charSequence, int i, int i1, int i2) {

            }

            @Override
            public void afterTextChanged(Editable editable) {
                if(error_layout.getVisibility() == View.VISIBLE){
                    error_layout.setVisibility(View.GONE);
                    input.getBackground().mutate().clearColorFilter();
                    input.getBackground().mutate().setColorFilter(ContextCompat.getColor(context, R.color.accentColor), PorterDuff.Mode.SRC_ATOP);
                }
            }
        });
        input.setSingleLine();
        input.setHint(getString(R.string.edit_text_insert_mail));
        input.setTextColor(ContextCompat.getColor(context, R.color.text_secondary));
        input.setTextSize(TypedValue.COMPLEX_UNIT_SP, 14);
//		input.setSelectAllOnFocus(true);
        input.setImeOptions(EditorInfo.IME_ACTION_DONE);
        input.setInputType(InputType.TYPE_TEXT_VARIATION_EMAIL_ADDRESS);
        input.setOnEditorActionListener(new TextView.OnEditorActionListener() {
            @Override
            public boolean onEditorAction(TextView v, int actionId,	KeyEvent event) {
                log("OK RESET PASSWORD");
                if (actionId == EditorInfo.IME_ACTION_DONE) {
                    String value = input.getText().toString().trim();
                    String emailError = Util.getEmailError(value, context);
                    if (emailError != null) {
                        log("mail incorrect");
//                        input.setError(emailError);
                        input.getBackground().mutate().setColorFilter(ContextCompat.getColor(context, R.color.login_warning), PorterDuff.Mode.SRC_ATOP);
                        textError.setText(emailError);
                        error_layout.setVisibility(View.VISIBLE);
                        input.requestFocus();
                    } else {
                        if(reset){
                            log("ask for link to reset pass");
                            megaApi.resetPassword(value, true, loginFragment);
                        }
                        else{
                            log("ask for link to park account");
                            megaApi.resetPassword(value, false, loginFragment);
                        }
                        insertMailDialog.dismiss();
                    }
                }
                else{
                    log("other IME" + actionId);
                }
                return false;
            }
        });
        input.setImeActionLabel(getString(R.string.general_add),EditorInfo.IME_ACTION_DONE);
        input.setOnFocusChangeListener(new View.OnFocusChangeListener() {
            @Override
            public void onFocusChange(View v, boolean hasFocus) {
                if (hasFocus) {
                    showKeyboardDelayed(v);
                }
                else{
                    hideKeyboardDelayed(v);
                }
            }
        });
        String title;
        String text;
        String buttonText;
        AlertDialog.Builder builder = new AlertDialog.Builder(context, R.style.AppCompatAlertDialogStyle);
        if(reset){
            title= getString(R.string.title_alert_reset_with_MK);
            text = getString(R.string.text_alert_reset_with_MK);
            buttonText=getString(R.string.context_send);
        }
        else{
            title= getString(R.string.park_account_dialog_title);
            text = getString(R.string.dialog_park_account);
            buttonText=getString(R.string.park_account_button);
        }
        builder.setTitle(title);
        builder.setMessage(text);
        builder.setPositiveButton(buttonText,
                new DialogInterface.OnClickListener() {
                    public void onClick(DialogInterface dialog, int whichButton) {

                    }
                });
        builder.setOnDismissListener(new DialogInterface.OnDismissListener() {
            @Override
            public void onDismiss(DialogInterface dialog) {
                View view = ((LoginActivityLollipop) context).getCurrentFocus();
                if (view != null) {
                    imm.hideSoftInputFromWindow(view.getWindowToken(), InputMethodManager.HIDE_NOT_ALWAYS);
                }
            }
        });
        builder.setNegativeButton(getString(android.R.string.cancel), new DialogInterface.OnClickListener() {
            @Override
            public void onClick(DialogInterface dialogInterface, int i) {
                input.getBackground().mutate().clearColorFilter();
            }
        });
        builder.setView(layout);
        insertMailDialog = builder.create();
        insertMailDialog.show();
        insertMailDialog.getButton(AlertDialog.BUTTON_POSITIVE).setOnClickListener(new View.OnClickListener() {
            @Override
            public void onClick(View v) {
                log("OK BTTN PASSWORD");
                String value = input.getText().toString().trim();
                String emailError = Util.getEmailError(value, context);
                if (emailError != null) {
                    log("mail incorrect");
//                    input.setError(emailError);
                    input.getBackground().mutate().setColorFilter(ContextCompat.getColor(context, R.color.login_warning), PorterDuff.Mode.SRC_ATOP);
                    textError.setText(emailError);
                    error_layout.setVisibility(View.VISIBLE);
                    input.requestFocus();
                } else {
                    if(reset){
                        log("ask for link to reset pass");
                        megaApi.resetPassword(value, true, loginFragment);
                    }
                    else{
                        log("ask for link to park account");
                        megaApi.resetPassword(value, false, loginFragment);
                    }

                    insertMailDialog.dismiss();
                }
            }
        });
    }

    /*
     * Display keyboard
     */
    private void showKeyboardDelayed(final View view) {
        log("showKeyboardDelayed");
        handler.postDelayed(new Runnable() {
            @Override
            public void run() {
                imm.showSoftInput(view, InputMethodManager.SHOW_IMPLICIT);
            }
        }, 50);
    }

    private void hideKeyboardDelayed(final View view) {
        log("showKeyboardDelayed");
        handler.postDelayed(new Runnable() {
            @Override
            public void run() {
                if (imm.isActive()) {
                    imm.toggleSoftInput(0, InputMethodManager.HIDE_NOT_ALWAYS);
                }
            }
        }, 50);
    }

    public void showConfirmationParkAccount(String link){
        log("showConfirmationParkAccount");

        final String linkUrl = link;

        DialogInterface.OnClickListener dialogClickListener = new DialogInterface.OnClickListener() {
            @Override
            public void onClick(DialogInterface dialog, int which) {
                switch (which){
                    case DialogInterface.BUTTON_POSITIVE:
                        log("Call to Change Password Activity: "+linkUrl);
                        Intent intent = new Intent(context, ChangePasswordActivityLollipop.class);
                        intent.setAction(Constants.ACTION_RESET_PASS_FROM_PARK_ACCOUNT);
                        intent.setData(Uri.parse(linkUrl));
                        startActivity(intent);
                        break;

                    case DialogInterface.BUTTON_NEGATIVE:
                        //No button clicked
                        break;
                }
            }
        };

        AlertDialog.Builder builder = new AlertDialog.Builder(context, R.style.AppCompatAlertDialogStyle);
        builder.setTitle(getResources().getString(R.string.park_account_dialog_title));
        String message= getResources().getString(R.string.park_account_text_last_step);
        builder.setMessage(message).setPositiveButton(R.string.park_account_button, dialogClickListener)
                .setNegativeButton(R.string.general_cancel, dialogClickListener).show();
    }

    public void showDialogInsertMKToChangePass(String link){
        log("showDialogInsertMKToChangePass");

        final String linkUrl = link;

        LinearLayout layout = new LinearLayout(context);
        layout.setOrientation(LinearLayout.VERTICAL);
        LinearLayout.LayoutParams params = new LinearLayout.LayoutParams(LinearLayout.LayoutParams.MATCH_PARENT, LinearLayout.LayoutParams.WRAP_CONTENT);
        params.setMargins(Util.scaleWidthPx(20, outMetrics), Util.scaleHeightPx(20, outMetrics), Util.scaleWidthPx(17, outMetrics), 0);

        final EditText input = new EditText(context);
        layout.addView(input, params);

//		input.setId(EDIT_TEXT_ID);
        input.setSingleLine();
        input.setHint(getString(R.string.edit_text_insert_mk));
        input.setTextColor(ContextCompat.getColor(context, R.color.text_secondary));
        input.setTextSize(TypedValue.COMPLEX_UNIT_SP, 14);
//		input.setSelectAllOnFocus(true);
        input.setImeOptions(EditorInfo.IME_ACTION_DONE);
        input.setInputType(InputType.TYPE_TEXT_VARIATION_EMAIL_ADDRESS);
        input.setOnEditorActionListener(new TextView.OnEditorActionListener() {
            @Override
            public boolean onEditorAction(TextView v, int actionId,	KeyEvent event) {
                if (actionId == EditorInfo.IME_ACTION_DONE) {
                    log("IME OK BTTN PASSWORD");
                    String value = input.getText().toString().trim();
                    if(value.equals("")||value.isEmpty()){
                        log("input is empty");
                        input.setError(getString(R.string.invalid_string));
                        input.requestFocus();
                    }
                    else {

                        log("positive button pressed - reset pass");
                        Intent intent = new Intent(context, ChangePasswordActivityLollipop.class);
                        intent.setAction(Constants.ACTION_RESET_PASS_FROM_LINK);
                        intent.setData(Uri.parse(linkUrl));
                        intent.putExtra("MK", value);
                        startActivity(intent);
                        insertMKDialog.dismiss();
                    }
                }
                else{
                    log("other IME" + actionId);
                }
                return false;
            }
        });
        input.setImeActionLabel(getString(R.string.general_add),EditorInfo.IME_ACTION_DONE);

        AlertDialog.Builder builder = new AlertDialog.Builder(context, R.style.AppCompatAlertDialogStyle);
        builder.setTitle(getString(R.string.title_dialog_insert_MK));
        builder.setMessage(getString(R.string.text_dialog_insert_MK));
        builder.setPositiveButton(getString(R.string.cam_sync_ok),
                new DialogInterface.OnClickListener() {
                    public void onClick(DialogInterface dialog, int whichButton) {

                    }
                });
        builder.setOnDismissListener(new DialogInterface.OnDismissListener() {
            @Override
            public void onDismiss(DialogInterface dialog) {
                View view = ((LoginActivityLollipop) context).getCurrentFocus();
                if (view != null) {
                    imm.hideSoftInputFromWindow(view.getWindowToken(), InputMethodManager.HIDE_NOT_ALWAYS);
                }
            }
        });
        builder.setNegativeButton(getString(android.R.string.cancel), null);
        builder.setView(layout);
        insertMKDialog = builder.create();
        insertMKDialog.show();
        insertMKDialog.getButton(AlertDialog.BUTTON_POSITIVE).setOnClickListener(new View.OnClickListener() {
            @Override
            public void onClick(View v) {

                log("OK BTTN PASSWORD");
                String value = input.getText().toString().trim();
                if(value.equals("")||value.isEmpty()){
                    log("input is empty");
                    input.setError(getString(R.string.invalid_string));
                    input.requestFocus();
                }
                else {
                    log("positive button pressed - reset pass");
                    Intent intent = new Intent(context, ChangePasswordActivityLollipop.class);
                    intent.setAction(Constants.ACTION_RESET_PASS_FROM_LINK);
                    intent.setData(Uri.parse(linkUrl));
                    intent.putExtra("MK", value);
                    startActivity(intent);
                    insertMKDialog.dismiss();
                }
            }
        });
    }

    @Override
    public void onDestroy(){
        if(megaApi != null)
        {
            megaApi.removeRequestListener(this);
        }
        if(Util.isChatEnabled()){
            if(megaChatApi!=null){
                megaChatApi.removeChatListener(this);
            }
        }

        super.onDestroy();
    }

    public int onBackPressed() {
        log("onBackPressed");

        backWhileLogin = true;

        if (loginClicked){
            return 0;
        }
        else{

            if(forgotPassLayout.getVisibility()==View.VISIBLE){
                log("Forgot Pass layout is VISIBLE");
                hideForgotPassLayout();
                return 1;
            }

            if(parkAccountLayout.getVisibility()==View.VISIBLE){
                log("Park account layout is VISIBLE");
                hideParkAccountLayout();
                return 1;
            }

            ((LoginActivityLollipop) context).showFragment(Constants.TOUR_FRAGMENT);
            return 1;
        }
    }

    public void setPasswdTemp(String passwdTemp){
        this.passwdTemp = passwdTemp;
    }

    public String getPasswdTemp(){
        return this.passwdTemp;
    }

    public void setEmailTemp(String emailTemp){
        this.emailTemp = emailTemp;
    }

    public String getEmailTemp(){
        return this.emailTemp;
    }

    @Override
    public void onChatListItemUpdate(MegaChatApiJava api, MegaChatListItem item) {

    }

    @Override
    public void onChatInitStateUpdate(MegaChatApiJava api, int newState) {
        log("onChatInitStateUpdate: "+newState);

        if(isAdded()){
            if (newState == MegaChatApi.INIT_ERROR) {
                // chat cannot initialize, disable chat completely
                log("newState == MegaChatApi.INIT_ERROR");
                if (chatSettings == null) {
                    log("1 - onChatInitStateUpdate: ERROR----> Switch OFF chat");
                    chatSettings = new ChatSettings();
                    chatSettings.setEnabled(false+"");
                    dbH.setChatSettings(chatSettings);
                } else {
                    log("2 - onChatInitStateUpdate: ERROR----> Switch OFF chat");
                    dbH.setEnabledChat(false + "");
                }
                if(megaChatApi!=null){
                    megaChatApi.logout(null);
                }
            }
        }
    }

    @Override
    public void onChatOnlineStatusUpdate(MegaChatApiJava api, long userhandle, int status, boolean inProgress) {

    }

    @Override
    public void onChatPresenceConfigUpdate(MegaChatApiJava api, MegaChatPresenceConfig config) {

    }

    @Override
    public void onChatConnectionStateUpdate(MegaChatApiJava api, long chatid, int newState) {

    }

    private void setError(final EditText editText, String error){
        if(error == null || error.equals("")){
            return;
        }
        switch (editText.getId()){
            case R.id.login_email_text:{
                loginEmailErrorLayout.setVisibility(View.VISIBLE);
                loginEmailErrorText.setText(error);
                PorterDuffColorFilter porterDuffColorFilter = new PorterDuffColorFilter(ContextCompat.getColor(context, R.color.login_warning), PorterDuff.Mode.SRC_ATOP);
//                et_user.getBackground().mutate().setColorFilter(porterDuffColorFilter);
                Drawable background = login_background.mutate().getConstantState().newDrawable();
                background.setColorFilter(porterDuffColorFilter);
                if(android.os.Build.VERSION.SDK_INT < android.os.Build.VERSION_CODES.JELLY_BEAN) {
                    et_user.setBackgroundDrawable(background);
                } else{
                    et_user.setBackground(background);
                }
                break;
            }
            case R.id.login_password_text:{
                loginPasswordErrorLayout.setVisibility(View.VISIBLE);
                loginPasswordErrorText.setText(error);
                PorterDuffColorFilter porterDuffColorFilter = new PorterDuffColorFilter(ContextCompat.getColor(context, R.color.login_warning), PorterDuff.Mode.SRC_ATOP);
//                et_password.getBackground().setColorFilter(ContextCompat.getColor(context, R.color.login_warning), PorterDuff.Mode.SRC_ATOP);
                Drawable background = password_background.mutate().getConstantState().newDrawable();
                background.setColorFilter(porterDuffColorFilter);
                if(android.os.Build.VERSION.SDK_INT < android.os.Build.VERSION_CODES.JELLY_BEAN) {
                    et_password.setBackgroundDrawable(background);
                } else{
                    et_password.setBackground(background);
                }
                break;
            }
        }
    }

    private void quitError(EditText editText){
        switch (editText.getId()){
            case R.id.login_email_text:{
                if(loginEmailErrorLayout.getVisibility() != View.GONE){
                    loginEmailErrorLayout.setVisibility(View.GONE);
                    if(android.os.Build.VERSION.SDK_INT < android.os.Build.VERSION_CODES.JELLY_BEAN) {
                        et_user.setBackgroundDrawable(login_background);
                    } else{
                        et_user.setBackground(login_background);
                    }
                }
                break;
            }
            case R.id.login_password_text:{
                if(loginPasswordErrorLayout.getVisibility() != View.GONE){
                    loginPasswordErrorLayout.setVisibility(View.GONE);
                    if(android.os.Build.VERSION.SDK_INT < android.os.Build.VERSION_CODES.JELLY_BEAN) {
                        et_password.setBackgroundDrawable(password_background);
                    } else{
                        et_password.setBackground(password_background);
                    }
                }
                break;
            }
        }
    }

    private static void log(String log) {
        Util.log("LoginFragmentLollipop", log);
    }
}<|MERGE_RESOLUTION|>--- conflicted
+++ resolved
@@ -205,6 +205,8 @@
     @Override
     public View onCreateView(LayoutInflater inflater, ViewGroup container, Bundle savedInstanceState) {
         log("onCreateView");
+
+        is2FAEnabled = false;
 
         loginClicked = false;
         backWhileLogin = false;
@@ -1995,31 +1997,10 @@
                 MegaApplication.setLoggingIn(false);
 
                 String errorMessage = "";
-<<<<<<< HEAD
-
-                if (error.getErrorCode() == MegaError.API_ENOENT) {
-                    if (is2FAEnabled) {
-                        returnToLogin();
-                    }
-                    errorMessage = getString(R.string.error_incorrect_email_or_password);
-                }
-//                else if (error.getErrorCode() == MegaError.API_ESID){
-//                    log(getString(R.string.error_server_expired_session));
-//                    ((LoginActivityLollipop)context).showAlertLoggedOut();
-//                }
-                else if (error.getErrorCode() == MegaError.API_ETOOMANY){
-                    errorMessage = getString(R.string.too_many_attempts_login);
-                }
-                else if (error.getErrorCode() == MegaError.API_EINCOMPLETE){
-                    errorMessage = getString(R.string.account_not_validated_login);
-                }
-                else if (error.getErrorCode() == MegaError.API_EBLOCKED){
-                    errorMessage = getString(R.string.error_account_suspended);
-=======
+
                 if (error.getErrorCode() == MegaError.API_ESID){
                     log("MegaError.API_ESID "+getString(R.string.error_server_expired_session));
                     ((LoginActivityLollipop)context).showAlertLoggedOut();
->>>>>>> f34022d7
                 }
                 else if (error.getErrorCode() == MegaError.API_EMFAREQUIRED){
                     is2FAEnabled = true;
@@ -2048,6 +2029,9 @@
                 }
                 else{
                     if (error.getErrorCode() == MegaError.API_ENOENT) {
+                        if (is2FAEnabled) {
+                            returnToLogin();
+                        }
                         errorMessage = getString(R.string.error_incorrect_email_or_password);
                     }
                     else if (error.getErrorCode() == MegaError.API_ETOOMANY){
@@ -2085,7 +2069,6 @@
                     }
                 }
 
-<<<<<<< HEAD
                 if (!is2FAEnabled) {
                     loginLoggingIn.setVisibility(View.GONE);
                     loginLogin.setVisibility(View.VISIBLE);
@@ -2098,32 +2081,7 @@
                     fetchingNodesText.setVisibility(View.GONE);
                     prepareNodesText.setVisibility(View.GONE);
                     serversBusyText.setVisibility(View.GONE);
-
-                    if(!errorMessage.isEmpty()){
-                        ((LoginActivityLollipop)context).showSnackbar(errorMessage);
-                    }
-
-    //				DatabaseHandler dbH = new DatabaseHandler(this);
-                    DatabaseHandler dbH = DatabaseHandler.getDbHandler(context.getApplicationContext());
-                    dbH.clearCredentials();
-                    dbH.clearEphemeral();
-                    if (dbH.getPreferences() != null) {
-                        ((LoginActivityLollipop) context).stopCameraSyncService();
-                    }
-                }
-=======
-                loginLoggingIn.setVisibility(View.GONE);
-                loginLogin.setVisibility(View.VISIBLE);
-                scrollView.setBackgroundColor(ContextCompat.getColor(context, R.color.background_create_account));
-                loginCreateAccount.setVisibility(View.VISIBLE);
-                queryingSignupLinkText.setVisibility(View.GONE);
-                confirmingAccountText.setVisibility(View.GONE);
-                generatingKeysText.setVisibility(View.GONE);
-                loggingInText.setVisibility(View.GONE);
-                fetchingNodesText.setVisibility(View.GONE);
-                prepareNodesText.setVisibility(View.GONE);
-                serversBusyText.setVisibility(View.GONE);
->>>>>>> f34022d7
+                }
             }
             else{
                 if (is2FAEnabled){
