package mega.privacy.android.app.lollipop;

import android.app.Activity;
import android.content.ClipData;
import android.content.ClipboardManager;
import android.content.Context;
import android.content.DialogInterface;
import android.content.Intent;
import android.content.res.Configuration;
import android.graphics.PorterDuff;
import android.graphics.PorterDuffColorFilter;
import android.graphics.Typeface;
import android.graphics.drawable.Drawable;
import android.net.Uri;
import android.os.Build;
import android.os.Bundle;
import android.os.CountDownTimer;
import android.os.Handler;
import android.support.v4.app.Fragment;
import android.support.v4.content.ContextCompat;
import android.support.v7.app.AlertDialog;
import android.support.v7.widget.Toolbar;
import android.text.Editable;
import android.text.InputType;
import android.text.TextWatcher;
import android.util.DisplayMetrics;
import android.util.TypedValue;
import android.view.Display;
import android.view.Gravity;
import android.view.KeyEvent;
import android.view.LayoutInflater;
import android.view.View;
import android.view.ViewGroup;
import android.view.WindowManager;
import android.view.inputmethod.EditorInfo;
import android.view.inputmethod.InputMethodManager;
import android.widget.Button;
import android.widget.EditText;
import android.widget.ImageView;
import android.widget.LinearLayout;
import android.widget.ProgressBar;
import android.widget.RelativeLayout;
import android.widget.ScrollView;
import android.widget.TextView;

import java.util.Locale;

import mega.privacy.android.app.DatabaseHandler;
import mega.privacy.android.app.MegaApplication;
import mega.privacy.android.app.MegaAttributes;
import mega.privacy.android.app.MegaPreferences;
import mega.privacy.android.app.R;
import mega.privacy.android.app.UserCredentials;
import mega.privacy.android.app.components.EditTextPIN;
import mega.privacy.android.app.interfaces.AbortPendingTransferCallback;
import mega.privacy.android.app.lollipop.controllers.AccountController;
import mega.privacy.android.app.lollipop.megachat.ChatSettings;
import mega.privacy.android.app.providers.FileProviderActivity;
import mega.privacy.android.app.utils.Constants;
import mega.privacy.android.app.utils.Util;
import nz.mega.sdk.MegaApiAndroid;
import nz.mega.sdk.MegaApiJava;
import nz.mega.sdk.MegaChatApi;
import nz.mega.sdk.MegaChatApiAndroid;
import nz.mega.sdk.MegaChatApiJava;
import nz.mega.sdk.MegaChatError;
import nz.mega.sdk.MegaChatListItem;
import nz.mega.sdk.MegaChatListenerInterface;
import nz.mega.sdk.MegaChatPresenceConfig;
import nz.mega.sdk.MegaChatRequest;
import nz.mega.sdk.MegaChatRequestListenerInterface;
import nz.mega.sdk.MegaError;
import nz.mega.sdk.MegaNode;
import nz.mega.sdk.MegaRequest;
import nz.mega.sdk.MegaRequestListenerInterface;
import nz.mega.sdk.MegaTransfer;
import nz.mega.sdk.MegaUser;

import static android.content.Context.CLIPBOARD_SERVICE;
import static android.content.Context.INPUT_METHOD_SERVICE;

public class LoginFragmentLollipop extends Fragment implements View.OnClickListener, MegaRequestListenerInterface, MegaChatRequestListenerInterface, MegaChatListenerInterface, View.OnFocusChangeListener, View.OnLongClickListener, AbortPendingTransferCallback {

    private Context context;
    private AlertDialog insertMailDialog;
    private AlertDialog insertMKDialog;

    private LoginFragmentLollipop loginFragment = this;

    private TextView loginTitle;
    private TextView newToMega;
    private EditText et_user;
    private EditText et_password;
    private TextView bRegister;
    private Button bLogin;
    private TextView bForgotPass;
    private LinearLayout loginLogin;
    private LinearLayout loginLoggingIn;
    private LinearLayout loginCreateAccount;
    private ProgressBar loginProgressBar;
    private ProgressBar loginFetchNodesProgressBar;
    private TextView generatingKeysText;
    private TextView queryingSignupLinkText;
    private TextView confirmingAccountText;
    private TextView loggingInText;
    private TextView fetchingNodesText;
    private TextView prepareNodesText;
    private TextView serversBusyText;
    private ScrollView scrollView;

    private RelativeLayout forgotPassLayout;
    private TextView forgotPassTitle;
    private TextView forgotPassFirstP;
    private TextView forgotPassSecondP;
    private TextView forgotPassAction;
    private Button yesMK;
    private Button noMK;

    private RelativeLayout parkAccountLayout;
    private TextView parkAccountTitle;
    private TextView parkAccountFirstP;
    private TextView parkAccountSecondP;
    private Button parkAccountButton;

    private ProgressBar loginInProgressPb;
    private TextView loginInProgressInfo;

    private CountDownTimer timer;
    private boolean firstRequestUpdate = true;

    private float scaleH, scaleW;
    private float density;
    private DisplayMetrics outMetrics;
    private Display display;

    private DatabaseHandler dbH;
    private Handler handler = new Handler();
    private ChatSettings chatSettings;

    private String lastEmail;
    private String lastPassword;
    private String gSession;
    private boolean resumeSesion = false;

    private MegaApiAndroid megaApi;
    private MegaChatApiAndroid megaChatApi;
    private String confirmLink;

    int numberOfClicksKarere = 0;
    int numberOfClicksSDK = 0;

    private boolean firstTime = true;

    private boolean backWhileLogin;
    private boolean loginClicked = false;

    private Intent intentReceived = null;
    private Bundle extras = null;
    private Uri uriData = null;
    private String action = null;
    private String url = null;
    private long parentHandle = -1;
    private long idChatToJoin = -1;

    private String emailTemp = null;
    private String passwdTemp = null;

    private RelativeLayout loginEmailErrorLayout;
    private RelativeLayout loginPasswordErrorLayout;
    private TextView loginEmailErrorText;
    private TextView loginPasswordErrorText;

    private Drawable login_background;
    private Drawable password_background;

    private ImageView toggleButton;
    private boolean passwdVisibility;

    Toolbar tB;
    LinearLayout loginVerificationLayout;
    InputMethodManager imm;
    private EditTextPIN firstPin;
    private EditTextPIN secondPin;
    private EditTextPIN thirdPin;
    private EditTextPIN fourthPin;
    private EditTextPIN fifthPin;
    private EditTextPIN sixthPin;
    private StringBuilder sb = new StringBuilder();
    private String pin = null;
    private TextView pinError;
    private RelativeLayout lostYourDeviceButton;
    private ProgressBar verify2faProgressBar;

    private boolean isFirstTime = true;
    private boolean isErrorShown = false;
    private boolean is2FAEnabled = false;
    private boolean accountConfirmed = false;
    private boolean pinLongClick = false;

    private boolean twoFA = false;

    @Override
    public void onSaveInstanceState(Bundle outState) {
        log("onSaveInstanceState");
        super.onSaveInstanceState(outState);
    }

    @Override
    public void onAbortConfirm() {
        log("onAbortConfirm");
        megaApi.cancelTransfers(MegaTransfer.TYPE_DOWNLOAD);
        megaApi.cancelTransfers(MegaTransfer.TYPE_UPLOAD);
        submitForm();
    }

    @Override
    public void onAbortCancel() {
        log("onAbortCancel");
    }

    @Override
    public void onCreate (Bundle savedInstanceState){
        log("onCreate");
        super.onCreate(savedInstanceState);

        if(context==null){
            log("context is null");
            return;
        }
    }

    @Override
    public View onCreateView(LayoutInflater inflater, ViewGroup container, Bundle savedInstanceState) {
        log("onCreateView");

        is2FAEnabled = false;
        accountConfirmed = false;

        loginClicked = false;
        backWhileLogin = false;

        UserCredentials credentials = dbH.getCredentials();
        if (credentials != null) {
            log("Credentials NOT null");
            firstTime = false;
        }
        else{
            firstTime = true;
        }

        chatSettings = dbH.getChatSettings();
        if(chatSettings==null){
            log("chatSettings is null --> enable chat by default");
            chatSettings = new ChatSettings();
            dbH.setChatSettings(chatSettings);
        }

        display = ((Activity)context).getWindowManager().getDefaultDisplay();
        outMetrics = new DisplayMetrics ();
        display.getMetrics(outMetrics);
        density  = getResources().getDisplayMetrics().density;

        scaleW = Util.getScaleW(outMetrics, density);
        scaleH = Util.getScaleH(outMetrics, density);

        View v = inflater.inflate(R.layout.fragment_login, container, false);

        scrollView = (ScrollView) v.findViewById(R.id.scroll_view_login);

        loginTitle = (TextView) v.findViewById(R.id.login_text_view);

        loginTitle.setText(R.string.login_text);
        loginTitle.setOnClickListener(this);

        et_user = (EditText) v.findViewById(R.id.login_email_text);

        et_user.setCursorVisible(true);
        et_user.getBackground().clearColorFilter();
        et_user.requestFocus();

        et_user.addTextChangedListener(new TextWatcher() {
            @Override
            public void beforeTextChanged(CharSequence charSequence, int i, int i1, int i2) {

            }

            @Override
            public void onTextChanged(CharSequence charSequence, int i, int i1, int i2) {

            }

            @Override
            public void afterTextChanged(Editable editable) {
                quitError(et_user);
            }
        });

        login_background = et_user.getBackground().mutate().getConstantState().newDrawable();

        loginEmailErrorLayout = (RelativeLayout) v.findViewById(R.id.login_email_text_error);
        loginEmailErrorLayout.setVisibility(View.GONE);

        loginEmailErrorText = (TextView) v.findViewById(R.id.login_email_text_error_text);

        toggleButton = (ImageView) v.findViewById(R.id.toggle_button);
        toggleButton.setOnClickListener(this);
        passwdVisibility = false;

        et_password = (EditText) v.findViewById(R.id.login_password_text);

        et_password.setCursorVisible(true);
        et_password.getBackground().clearColorFilter();

        et_password.setOnEditorActionListener(new TextView.OnEditorActionListener() {

            @Override
            public boolean onEditorAction(TextView v, int actionId, KeyEvent event) {
                if (actionId == EditorInfo.IME_ACTION_DONE) {
                    performLogin();
                    return true;
                }
                return false;
            }
        });

        et_password.addTextChangedListener(new TextWatcher() {
            @Override
            public void beforeTextChanged(CharSequence charSequence, int i, int i1, int i2) {
            }

            @Override
            public void onTextChanged(CharSequence charSequence, int i, int i1, int i2) {
            }

            @Override
            public void afterTextChanged(Editable editable) {
                quitError(et_password);
            }
        });

        et_password.setOnFocusChangeListener(new View.OnFocusChangeListener() {
            @Override
            public void onFocusChange(View v, boolean hasFocus) {
                if (hasFocus) {
                    toggleButton.setVisibility(View.VISIBLE);
                    toggleButton.setImageDrawable(ContextCompat.getDrawable(context, R.drawable.ic_b_shared_read));
                }
                else {
                    toggleButton.setVisibility(View.GONE);
                    passwdVisibility = false;
                    showHidePassword();
                }
            }
        });

        password_background = et_password.getBackground().mutate().getConstantState().newDrawable();

        loginPasswordErrorLayout = (RelativeLayout) v.findViewById(R.id.login_password_text_error);
        loginPasswordErrorLayout.setVisibility(View.GONE);

        loginPasswordErrorText = (TextView) v.findViewById(R.id.login_password_text_error_text);

        bLogin = (Button) v.findViewById(R.id.button_login_login);
        bLogin.setText(getString(R.string.login_text).toUpperCase(Locale.getDefault()));
        bLogin.setOnClickListener(this);

        loginInProgressPb = v.findViewById(R.id.pb_login_in_progress);
        loginInProgressInfo = v.findViewById(R.id.text_login_tip);

        bForgotPass = (TextView) v.findViewById(R.id.button_forgot_pass);
        bForgotPass.setText(getString(R.string.forgot_pass).toUpperCase(Locale.getDefault()));
        bForgotPass.setOnClickListener(this);

        loginCreateAccount = (LinearLayout) v.findViewById(R.id.login_create_account_layout);

        newToMega = (TextView) v.findViewById(R.id.text_newToMega);
        newToMega.setOnClickListener(this);

        bRegister = (TextView) v.findViewById(R.id.button_create_account_login);

        bRegister.setText(getString(R.string.create_account).toUpperCase(Locale.getDefault()));
        bRegister.setOnClickListener(this);

        loginLogin = (LinearLayout) v.findViewById(R.id.login_login_layout);
        loginLoggingIn = (LinearLayout) v.findViewById(R.id.login_logging_in_layout);
        loginProgressBar = (ProgressBar) v.findViewById(R.id.login_progress_bar);
        loginFetchNodesProgressBar = (ProgressBar) v.findViewById(R.id.login_fetching_nodes_bar);
        generatingKeysText = (TextView) v.findViewById(R.id.login_generating_keys_text);
        queryingSignupLinkText = (TextView) v.findViewById(R.id.login_query_signup_link_text);
        confirmingAccountText = (TextView) v.findViewById(R.id.login_confirm_account_text);
        loggingInText = (TextView) v.findViewById(R.id.login_logging_in_text);
        fetchingNodesText = (TextView) v.findViewById(R.id.login_fetch_nodes_text);
        prepareNodesText = (TextView) v.findViewById(R.id.login_prepare_nodes_text);
        serversBusyText = (TextView) v.findViewById(R.id.login_servers_busy_text);

        loginLogin.setVisibility(View.VISIBLE);
        loginCreateAccount.setVisibility(View.VISIBLE);
        loginLoggingIn.setVisibility(View.GONE);
        generatingKeysText.setVisibility(View.GONE);
        loggingInText.setVisibility(View.GONE);
        fetchingNodesText.setVisibility(View.GONE);
        prepareNodesText.setVisibility(View.GONE);
        loginProgressBar.setVisibility(View.GONE);
        queryingSignupLinkText.setVisibility(View.GONE);
        confirmingAccountText.setVisibility(View.GONE);
        serversBusyText.setVisibility(View.GONE);
//		loginLogin.setVisibility(View.GONE);
//		loginCreateAccount.setVisibility(View.GONE);
//		loginDelimiter.setVisibility(View.GONE);
//		loginLoggingIn.setVisibility(View.VISIBLE);
//		generatingKeysText.setVisibility(View.VISIBLE);
//		loggingInText.setVisibility(View.VISIBLE);
//		fetchingNodesText.setVisibility(View.VISIBLE);
//		prepareNodesText.setVisibility(View.VISIBLE);
//		loginProgressBar.setVisibility(View.VISIBLE);
//		queryingSignupLinkText.setVisibility(View.VISIBLE);
//		confirmingAccountText.setVisibility(View.VISIBLE);

        forgotPassLayout = (RelativeLayout) v.findViewById(R.id.forgot_pass_full_layout);
        forgotPassTitle = (TextView) v.findViewById(R.id.title_forgot_pass_layout);
        RelativeLayout.LayoutParams forgotPassTitleParams = (RelativeLayout.LayoutParams)forgotPassTitle.getLayoutParams();
        forgotPassTitleParams.setMargins(Util.scaleWidthPx(24, outMetrics), Util.scaleHeightPx(70, outMetrics), Util.scaleWidthPx(24, outMetrics), 0);
        forgotPassTitle.setLayoutParams(forgotPassTitleParams);

        forgotPassFirstP = (TextView) v.findViewById(R.id.first_par_forgot_pass_layout);
        RelativeLayout.LayoutParams firstParParams = (RelativeLayout.LayoutParams)forgotPassFirstP.getLayoutParams();
        firstParParams.setMargins(Util.scaleWidthPx(24, outMetrics), Util.scaleHeightPx(20, outMetrics), Util.scaleWidthPx(24, outMetrics), 0);
        forgotPassFirstP.setLayoutParams(firstParParams);

        forgotPassSecondP = (TextView) v.findViewById(R.id.second_par_forgot_pass_layout);
        RelativeLayout.LayoutParams secondParParams = (RelativeLayout.LayoutParams)forgotPassSecondP.getLayoutParams();
        secondParParams.setMargins(Util.scaleWidthPx(24, outMetrics), Util.scaleHeightPx(20, outMetrics), Util.scaleWidthPx(24, outMetrics), 0);
        forgotPassSecondP.setLayoutParams(secondParParams);

        forgotPassAction = (TextView) v.findViewById(R.id.action_forgot_pass_layout);
        RelativeLayout.LayoutParams actionParams = (RelativeLayout.LayoutParams)forgotPassAction.getLayoutParams();
        actionParams.setMargins(Util.scaleWidthPx(24, outMetrics), Util.scaleHeightPx(25, outMetrics), Util.scaleWidthPx(24, outMetrics), 0);
        forgotPassAction.setLayoutParams(actionParams);

        yesMK = (Button) v.findViewById(R.id.yes_MK_button);
        LinearLayout.LayoutParams yesMKParams = (LinearLayout.LayoutParams)yesMK.getLayoutParams();
        yesMKParams.setMargins(Util.scaleWidthPx(20, outMetrics), Util.scaleHeightPx(25, outMetrics), 0, 0);
        yesMK.setLayoutParams(yesMKParams);
        yesMK.setOnClickListener(this);
        if (Build.VERSION.SDK_INT >= Build.VERSION_CODES.LOLLIPOP) {
            yesMK.setBackground(ContextCompat.getDrawable(context, R.drawable.ripple_upgrade));
        }

        noMK = (Button) v.findViewById(R.id.no_MK_button);
        LinearLayout.LayoutParams noMKParams = (LinearLayout.LayoutParams)noMK.getLayoutParams();
        noMKParams.setMargins(Util.scaleWidthPx(16, outMetrics), Util.scaleHeightPx(25, outMetrics), 0, 0);
        noMK.setLayoutParams(noMKParams);
        noMK.setOnClickListener(this);
        if (Build.VERSION.SDK_INT >= Build.VERSION_CODES.LOLLIPOP) {
            noMK.setBackground(ContextCompat.getDrawable(context, R.drawable.ripple_upgrade));
        }

        parkAccountLayout = (RelativeLayout) v.findViewById(R.id.park_account_layout);
        parkAccountTitle = (TextView) v.findViewById(R.id.title_park_account_layout);
        RelativeLayout.LayoutParams parkAccountTitleParams = (RelativeLayout.LayoutParams)parkAccountTitle.getLayoutParams();
        parkAccountTitleParams.setMargins(Util.scaleWidthPx(24, outMetrics), Util.scaleHeightPx(70, outMetrics), Util.scaleWidthPx(24, outMetrics), 0);
        parkAccountTitle.setLayoutParams(parkAccountTitleParams);

        parkAccountFirstP = (TextView) v.findViewById(R.id.first_par_park_account_layout);
        RelativeLayout.LayoutParams parkAccountFParams = (RelativeLayout.LayoutParams)parkAccountFirstP.getLayoutParams();
        parkAccountFParams.setMargins(Util.scaleWidthPx(24, outMetrics), Util.scaleHeightPx(20, outMetrics), Util.scaleWidthPx(24, outMetrics), 0);
        parkAccountFirstP.setLayoutParams(parkAccountFParams);

        parkAccountSecondP = (TextView) v.findViewById(R.id.second_par_park_account_layout);
        RelativeLayout.LayoutParams parkAccountSParams = (RelativeLayout.LayoutParams)parkAccountSecondP.getLayoutParams();
        parkAccountSParams.setMargins(Util.scaleWidthPx(24, outMetrics), Util.scaleHeightPx(20, outMetrics), Util.scaleWidthPx(24, outMetrics), 0);
        parkAccountSecondP.setLayoutParams(parkAccountSParams);

        parkAccountButton = (Button) v.findViewById(R.id.park_account_button);
        RelativeLayout.LayoutParams parkButtonParams = (RelativeLayout.LayoutParams)parkAccountButton.getLayoutParams();
        parkButtonParams.setMargins(0, Util.scaleHeightPx(25, outMetrics),  Util.scaleWidthPx(24, outMetrics), 0);
        parkAccountButton.setLayoutParams(parkButtonParams);
        parkAccountButton.setOnClickListener(this);

        tB  =(Toolbar) v.findViewById(R.id.toolbar_login);
        loginVerificationLayout = (LinearLayout) v.findViewById(R.id.login_2fa);
        loginVerificationLayout.setVisibility(View.GONE);
        lostYourDeviceButton = (RelativeLayout) v.findViewById(R.id.lost_authentication_device);
        lostYourDeviceButton.setOnClickListener(this);
        pinError = (TextView) v.findViewById(R.id.pin_2fa_error_login);
        pinError.setVisibility(View.GONE);
        verify2faProgressBar = (ProgressBar) v.findViewById(R.id.progressbar_verify_2fa);

        imm = (InputMethodManager) context.getSystemService(INPUT_METHOD_SERVICE);

        firstPin = (EditTextPIN) v.findViewById(R.id.pin_first_login);
        firstPin.setOnLongClickListener(this);
        firstPin.setOnFocusChangeListener(this);
        imm.showSoftInput(firstPin, InputMethodManager.SHOW_FORCED);
        firstPin.addTextChangedListener(new TextWatcher() {
            @Override
            public void beforeTextChanged(CharSequence s, int start, int count, int after) {

            }

            @Override
            public void onTextChanged(CharSequence s, int start, int before, int count) {

            }

            @Override
            public void afterTextChanged(Editable s) {
                if(firstPin.length() != 0){
                    secondPin.requestFocus();
                    secondPin.setCursorVisible(true);

                    if (isFirstTime && !pinLongClick){
                        secondPin.setText("");
                        thirdPin.setText("");
                        fourthPin.setText("");
                        fifthPin.setText("");
                        sixthPin.setText("");
                    }
                    else if (pinLongClick) {
                        pasteClipboard();
                    }
                    else  {
                        permitVerify();
                    }
                }
                else {
                    if (isErrorShown){
                        verifyQuitError();
                    }
                }
            }
        });

        secondPin = (EditTextPIN) v.findViewById(R.id.pin_second_login);
        secondPin.setOnLongClickListener(this);
        secondPin.setOnFocusChangeListener(this);
        imm.showSoftInput(secondPin, InputMethodManager.SHOW_FORCED);
        secondPin.addTextChangedListener(new TextWatcher() {
            @Override
            public void beforeTextChanged(CharSequence s, int start, int count, int after) {

            }

            @Override
            public void onTextChanged(CharSequence s, int start, int before, int count) {

            }

            @Override
            public void afterTextChanged(Editable s) {
                if (secondPin.length() != 0){
                    thirdPin.requestFocus();
                    thirdPin.setCursorVisible(true);

                    if (isFirstTime && !pinLongClick) {
                        thirdPin.setText("");
                        fourthPin.setText("");
                        fifthPin.setText("");
                        sixthPin.setText("");
                    }
                    else if (pinLongClick) {
                        pasteClipboard();
                    }
                    else  {
                        permitVerify();
                    }
                }
                else {
                    if (isErrorShown){
                        verifyQuitError();
                    }
                }
            }
        });

        thirdPin = (EditTextPIN) v.findViewById(R.id.pin_third_login);
        thirdPin.setOnLongClickListener(this);
        thirdPin.setOnFocusChangeListener(this);
        imm.showSoftInput(thirdPin, InputMethodManager.SHOW_FORCED);
        thirdPin.addTextChangedListener(new TextWatcher() {
            @Override
            public void beforeTextChanged(CharSequence s, int start, int count, int after) {

            }

            @Override
            public void onTextChanged(CharSequence s, int start, int before, int count) {

            }

            @Override
            public void afterTextChanged(Editable s) {
                if (thirdPin.length()!= 0){
                    fourthPin.requestFocus();
                    fourthPin.setCursorVisible(true);

                    if (isFirstTime && !pinLongClick) {
                        fourthPin.setText("");
                        fifthPin.setText("");
                        sixthPin.setText("");
                    }
                    else if (pinLongClick) {
                        pasteClipboard();
                    }
                    else  {
                        permitVerify();
                    }
                }
                else {
                    if (isErrorShown){
                        verifyQuitError();
                    }
                }
            }
        });

        fourthPin = (EditTextPIN) v.findViewById(R.id.pin_fouth_login);
        fourthPin.setOnLongClickListener(this);
        fourthPin.setOnFocusChangeListener(this);
        imm.showSoftInput(fourthPin, InputMethodManager.SHOW_FORCED);
        fourthPin.addTextChangedListener(new TextWatcher() {
            @Override
            public void beforeTextChanged(CharSequence s, int start, int count, int after) {

            }

            @Override
            public void onTextChanged(CharSequence s, int start, int before, int count) {

            }

            @Override
            public void afterTextChanged(Editable s) {
                if (fourthPin.length()!=0){
                    fifthPin.requestFocus();
                    fifthPin.setCursorVisible(true);

                    if (isFirstTime && !pinLongClick) {
                        fifthPin.setText("");
                        sixthPin.setText("");
                    }
                    else if (pinLongClick) {
                        pasteClipboard();
                    }
                    else  {
                        permitVerify();
                    }
                }
                else {
                    if (isErrorShown){
                        verifyQuitError();
                    }
                }
            }
        });

        fifthPin = (EditTextPIN) v.findViewById(R.id.pin_fifth_login);
        fifthPin.setOnLongClickListener(this);
        fifthPin.setOnFocusChangeListener(this);
        imm.showSoftInput(fifthPin, InputMethodManager.SHOW_FORCED);
        fifthPin.addTextChangedListener(new TextWatcher() {
            @Override
            public void beforeTextChanged(CharSequence s, int start, int count, int after) {

            }

            @Override
            public void onTextChanged(CharSequence s, int start, int before, int count) {

            }

            @Override
            public void afterTextChanged(Editable s) {
                if (fifthPin.length()!=0){
                    sixthPin.requestFocus();
                    sixthPin.setCursorVisible(true);

                    if (isFirstTime && !pinLongClick) {
                        sixthPin.setText("");
                    }
                    else if (pinLongClick) {
                        pasteClipboard();
                    }
                    else  {
                        permitVerify();
                    }
                }
                else {
                    if (isErrorShown){
                        verifyQuitError();
                    }
                }
            }
        });

        sixthPin = (EditTextPIN) v.findViewById(R.id.pin_sixth_login);
        sixthPin.setOnLongClickListener(this);
        sixthPin.setOnFocusChangeListener(this);
        imm.showSoftInput(sixthPin, InputMethodManager.SHOW_FORCED);
        sixthPin.addTextChangedListener(new TextWatcher() {
            @Override
            public void beforeTextChanged(CharSequence s, int start, int count, int after) {

            }

            @Override
            public void onTextChanged(CharSequence s, int start, int before, int count) {

            }

            @Override
            public void afterTextChanged(Editable s) {
                if (sixthPin.length()!=0){
                    sixthPin.setCursorVisible(true);
                    Util.hideKeyboard((LoginActivityLollipop)context, 0);

                    if (pinLongClick) {
                        pasteClipboard();
                    }
                    else {
                        permitVerify();
                    }
                }
                else {
                    if (isErrorShown){
                        verifyQuitError();
                    }
                }
            }
        });
        ((LoginActivityLollipop) context).getWindow().setSoftInputMode(WindowManager.LayoutParams.SOFT_INPUT_STATE_HIDDEN);

        firstPin.setGravity(Gravity.CENTER_HORIZONTAL);
        android.view.ViewGroup.LayoutParams paramsb1 = firstPin.getLayoutParams();
        if (getResources().getConfiguration().orientation == Configuration.ORIENTATION_PORTRAIT) {
            paramsb1.width = Util.scaleWidthPx(42, outMetrics);
        }
        else {
            paramsb1.width = Util.scaleWidthPx(25, outMetrics);
        }
        firstPin.setLayoutParams(paramsb1);
        LinearLayout.LayoutParams textParams = (LinearLayout.LayoutParams)firstPin.getLayoutParams();
        textParams.setMargins(0, 0, Util.scaleWidthPx(8, outMetrics), 0);
        firstPin.setLayoutParams(textParams);

        secondPin.setGravity(Gravity.CENTER_HORIZONTAL);
        android.view.ViewGroup.LayoutParams paramsb2 = secondPin.getLayoutParams();
        if (getResources().getConfiguration().orientation == Configuration.ORIENTATION_PORTRAIT) {
            paramsb2.width = Util.scaleWidthPx(42, outMetrics);
        }
        else {
            paramsb2.width = Util.scaleWidthPx(25, outMetrics);
        }
        secondPin.setLayoutParams(paramsb2);
        textParams = (LinearLayout.LayoutParams)secondPin.getLayoutParams();
        textParams.setMargins(0, 0, Util.scaleWidthPx(8, outMetrics), 0);
        secondPin.setLayoutParams(textParams);
        secondPin.setEt(firstPin);

        thirdPin.setGravity(Gravity.CENTER_HORIZONTAL);
        android.view.ViewGroup.LayoutParams paramsb3 = thirdPin.getLayoutParams();
        if (getResources().getConfiguration().orientation == Configuration.ORIENTATION_PORTRAIT) {
            paramsb3.width = Util.scaleWidthPx(42, outMetrics);
        }
        else {
            paramsb3.width = Util.scaleWidthPx(25, outMetrics);
        }
        thirdPin.setLayoutParams(paramsb3);
        textParams = (LinearLayout.LayoutParams)thirdPin.getLayoutParams();
        textParams.setMargins(0, 0, Util.scaleWidthPx(25, outMetrics), 0);
        thirdPin.setLayoutParams(textParams);
        thirdPin.setEt(secondPin);

        fourthPin.setGravity(Gravity.CENTER_HORIZONTAL);
        android.view.ViewGroup.LayoutParams paramsb4 = fourthPin.getLayoutParams();
        if (getResources().getConfiguration().orientation == Configuration.ORIENTATION_PORTRAIT) {
            paramsb4.width = Util.scaleWidthPx(42, outMetrics);
        }
        else {
            paramsb4.width = Util.scaleWidthPx(25, outMetrics);
        }
        fourthPin.setLayoutParams(paramsb4);
        textParams = (LinearLayout.LayoutParams)fourthPin.getLayoutParams();
        textParams.setMargins(0, 0, Util.scaleWidthPx(8, outMetrics), 0);
        fourthPin.setLayoutParams(textParams);
        fourthPin.setEt(thirdPin);

        fifthPin.setGravity(Gravity.CENTER_HORIZONTAL);
        android.view.ViewGroup.LayoutParams paramsb5 = fifthPin.getLayoutParams();
        if (getResources().getConfiguration().orientation == Configuration.ORIENTATION_PORTRAIT) {
            paramsb5.width = Util.scaleWidthPx(42, outMetrics);
        }
        else {
            paramsb5.width = Util.scaleWidthPx(25, outMetrics);
        }
        fifthPin.setLayoutParams(paramsb5);
        textParams = (LinearLayout.LayoutParams)fifthPin.getLayoutParams();
        textParams.setMargins(0, 0, Util.scaleWidthPx(8, outMetrics), 0);
        fifthPin.setLayoutParams(textParams);
        fifthPin.setEt(fourthPin);

        sixthPin.setGravity(Gravity.CENTER_HORIZONTAL);
        android.view.ViewGroup.LayoutParams paramsb6 = sixthPin.getLayoutParams();
        if (getResources().getConfiguration().orientation == Configuration.ORIENTATION_PORTRAIT) {
            paramsb6.width = Util.scaleWidthPx(42, outMetrics);
        }
        else {
            paramsb6.width = Util.scaleWidthPx(25, outMetrics);
        }
        sixthPin.setLayoutParams(paramsb6);
        textParams = (LinearLayout.LayoutParams)sixthPin.getLayoutParams();
        textParams.setMargins(0, 0, 0, 0);
        sixthPin.setLayoutParams(textParams);
        sixthPin.setEt(fifthPin);

        intentReceived = ((LoginActivityLollipop) context).getIntent();
        if(intentReceived!=null){
            action = intentReceived.getAction();
            if(action!=null) {
                log("action is: "+action);
                if (Constants.ACTION_CONFIRM.equals(action)) {
                    handleConfirmationIntent(intentReceived);
                    return v;
                } else if (action.equals(Constants.ACTION_RESET_PASS)) {
                    String link = intentReceived.getDataString();
                    if (link != null) {
                        log("link to resetPass: " + link);
                        showDialogInsertMKToChangePass(link);
                        return v;
                    }
                } else if (action.equals(Constants.ACTION_PASS_CHANGED)) {
                    int result = intentReceived.getIntExtra("RESULT", -20);
                    if (result == 0) {
                        log("Show success mesage");
                        ((LoginActivityLollipop)context).showSnackbar(getString(R.string.pass_changed_alert));
                        return v;
                    } else if (result == MegaError.API_EARGS) {
                        log("Incorrect arguments!");
                        ((LoginActivityLollipop)context).showSnackbar(getString(R.string.general_text_error));
                        return v;
                    } else if (result == MegaError.API_EKEY) {
                        log("Incorrect MK when changing pass");
//                        ((LoginActivityLollipop)context).showSnackbar(getString(R.string.incorrect_MK));
                        ((LoginActivityLollipop)context).showAlertIncorrectRK();
                        return v;
                    } else {
                        log("Error when changing pass - show error message");
                        ((LoginActivityLollipop)context).showSnackbar(getString(R.string.general_text_error));
                        return v;
                    }
                } else if (action.equals(Constants.ACTION_PARK_ACCOUNT)) {
                    String link = intentReceived.getDataString();
                    if (link != null) {
                        log("link to parkAccount: " + link);
                        showConfirmationParkAccount(link);
                        return v;
                    } else {
                        log("Error when parking account - show error message");
                        Util.showAlert(context, getString(R.string.general_text_error), getString(R.string.general_error_word));
                        return v;
                    }
                }
                else if (action.equals(Constants.ACTION_CANCEL_DOWNLOAD)) {
                    ((LoginActivityLollipop)context).showConfirmationCancelAllTransfers();

                }
            }
            else{
                log("ACTION NULL");
            }
        }
        else{
            log("No INTENT");
        }

        log("et_user.getText(): " + et_user.getText());
        if (credentials != null && !((LoginActivityLollipop) context).isBackFromLoginPage){
            log("Credentials NOT null");
            if ((intentReceived != null) && (action != null)){
                if (action.equals(Constants.ACTION_REFRESH)){
                    parentHandle = intentReceived.getLongExtra("PARENT_HANDLE", -1);
                    startLoginInProcess();
                    return v;
                }
                else if (action.equals(Constants.ACTION_REFRESH_STAGING)){
                    twoFA = true;
                    parentHandle = intentReceived.getLongExtra("PARENT_HANDLE", -1);
                    startFastLogin();
                    return v;
                }
                else if (action.equals(Constants.ACTION_ENABLE_CHAT)){
                    log("with credentials -> intentReceived ACTION_ENABLE_CHAT");
                    enableChat();
                    return v;
                }
                else{

                    if(action.equals(Constants.ACTION_OPEN_MEGA_FOLDER_LINK)){
                        url = intentReceived.getDataString();
                    }
                    else if(action.equals(Constants.ACTION_IMPORT_LINK_FETCH_NODES)){
                        url = intentReceived.getDataString();
                    }
                    else if(action.equals(Constants.ACTION_CHANGE_MAIL)){
                        log("intent received ACTION_CHANGE_MAIL");
                        url = intentReceived.getDataString();
                    }
                    else if(action.equals(Constants.ACTION_CANCEL_ACCOUNT)){
                        log("intent received ACTION_CANCEL_ACCOUNT");
                        url = intentReceived.getDataString();
                    }
                    else if (action.equals(Constants.ACTION_FILE_PROVIDER)){
                        uriData = intentReceived.getData();
                        extras = intentReceived.getExtras();
                        url = null;
                    }
                    else if(action.equals(Constants.ACTION_OPEN_HANDLE_NODE)){
                        url = intentReceived.getDataString();
                    }
                    else if(action.equals(Constants.ACTION_OPEN_FILE_LINK_ROOTNODES_NULL)){
                        uriData = intentReceived.getData();
                    }
                    else if(action.equals(Constants.ACTION_OPEN_FOLDER_LINK_ROOTNODES_NULL)){
                        uriData = intentReceived.getData();
                    }
                    else if(action.equals(Constants.ACTION_OPEN_CHAT_LINK)) {
                        url = intentReceived.getDataString();
                    }
                    else if (action.equals(Constants.ACTION_JOIN_OPEN_CHAT_LINK)) {
                        url = intentReceived.getDataString();
                        idChatToJoin = intentReceived.getLongExtra("idChatToJoin", -1);
                    }

                    MegaNode rootNode = megaApi.getRootNode();
                    if (rootNode != null){
                        Intent intent = new Intent(context, ManagerActivityLollipop.class);
                        if (action != null){
//							if (action.equals(ManagerActivityLollipop.ACTION_FILE_EXPLORER_UPLOAD)){
//								intent = new Intent(this, FileExplorerActivityLollipop.class);
//								if(extras != null)
//								{
//									intent.putExtras(extras);
//								}
//								intent.setData(uriData);
//							}
                            if (action.equals(Constants.ACTION_FILE_PROVIDER)){
                                intent = new Intent(context, FileProviderActivity.class);
                                if(extras != null)
                                {
                                    intent.putExtras(extras);
                                }
                                intent.setData(uriData);
                            }
                            else if (action.equals(Constants.ACTION_OPEN_FILE_LINK_ROOTNODES_NULL)){
                                intent = new Intent(context, FileLinkActivityLollipop.class);
                                intent.setFlags(Intent.FLAG_ACTIVITY_CLEAR_TOP);
                                action = Constants.ACTION_OPEN_MEGA_LINK;
                                intent.setData(uriData);
                            }
                            else if (action.equals(Constants.ACTION_OPEN_FOLDER_LINK_ROOTNODES_NULL)){
                                intent = new Intent(context, FolderLinkActivityLollipop.class);
                                intent.setFlags(Intent.FLAG_ACTIVITY_CLEAR_TOP);
                                action = Constants.ACTION_OPEN_MEGA_FOLDER_LINK;
                                intent.setData(uriData);
                            }
                            else  if (action.equals(Constants.ACTION_OPEN_CONTACTS_SECTION)){
                                intent.setFlags(Intent.FLAG_ACTIVITY_CLEAR_TOP);
                                action = Constants.ACTION_OPEN_CONTACTS_SECTION;
                                if(intentReceived.getLongExtra("handle", 0) != 0){
                                    intent.putExtra("handle", intentReceived.getLongExtra("handle", 0));
                                }
                            }

                            intent.setAction(action);
                            if (url != null){
                                intent.setData(Uri.parse(url));
                            }
                        }
                        if (Build.VERSION.SDK_INT >= Build.VERSION_CODES.HONEYCOMB){
                            intent.addFlags(Intent.FLAG_ACTIVITY_CLEAR_TASK);
                        }

                        if (Build.VERSION.SDK_INT < Build.VERSION_CODES.O) {
                            ((LoginActivityLollipop) context).startCameraSyncService(false, 5 * 60 * 1000);
                        }

                        log("Empty completed transfers data");
                        dbH.emptyCompletedTransfers();

                        this.startActivity(intent);
                        ((LoginActivityLollipop) context).finish();
                    }
                    else{
                        startFastLogin();
                        return v;
                    }
                }
            }
            else{
                MegaNode rootNode = megaApi.getRootNode();
                if (rootNode != null && !((LoginActivityLollipop)context).isFetchingNodes){

                    log("rootNode != null");
                    Intent intent = new Intent(context, ManagerActivityLollipop.class);
                    if (action != null){

                        if (action.equals(Constants.ACTION_FILE_PROVIDER)){
                            intent = new Intent(context, FileProviderActivity.class);
                            if(extras != null)
                            {
                                intent.putExtras(extras);
                            }
                            intent.setData(uriData);
                        }
                        else if (action.equals(Constants.ACTION_OPEN_FILE_LINK_ROOTNODES_NULL)){
                            intent = new Intent(context, FileLinkActivityLollipop.class);
                            intent.setFlags(Intent.FLAG_ACTIVITY_CLEAR_TOP);
                            action = Constants.ACTION_OPEN_MEGA_LINK;
                            intent.setData(uriData);
                        }
                        else if (action.equals(Constants.ACTION_OPEN_FOLDER_LINK_ROOTNODES_NULL)){
                            intent = new Intent(context, FolderLinkActivityLollipop.class);
                            intent.setFlags(Intent.FLAG_ACTIVITY_CLEAR_TOP);
                            action = Constants.ACTION_OPEN_MEGA_FOLDER_LINK;
                            intent.setData(uriData);
                        }
                        else if (action.equals(Constants.ACTION_OPEN_CONTACTS_SECTION)){
                            intent.setFlags(Intent.FLAG_ACTIVITY_CLEAR_TOP);
                            if(intentReceived.getLongExtra("handle", 0) != 0){
                                intent.putExtra("handle", intentReceived.getLongExtra("handle", 0));
                            }
                        }
                        intent.setAction(action);
                        if (url != null){
                            intent.setData(Uri.parse(url));
                        }
                    }
                    if (Build.VERSION.SDK_INT >= Build.VERSION_CODES.HONEYCOMB){
                        intent.addFlags(Intent.FLAG_ACTIVITY_CLEAR_TASK);
                    }

                    MegaPreferences prefs = dbH.getPreferences();
                    if(prefs!=null)
                    {
                        if (prefs.getCamSyncEnabled() != null){
                            if (Boolean.parseBoolean(prefs.getCamSyncEnabled())){
                                if (Build.VERSION.SDK_INT < Build.VERSION_CODES.O) {
                                    ((LoginActivityLollipop) context).startCameraSyncService(false, 30 * 1000);
                                }
                            }
                        }
                    }

                    log("Empty completed transfers data");
                    dbH.emptyCompletedTransfers();
                    this.startActivity(intent);
                    ((LoginActivityLollipop) context).finish();
                }
                else{
                    log("rootNode == null");
                    startFastLogin();
                    return v;
                }
            }
        }
        else {
            log("Credentials IS NULL");
            if ((intentReceived != null)) {
                log("INTENT NOT NULL");
                if (action != null) {
                    log("ACTION NOT NULL");
                    Intent intent;
                    if (action.equals(Constants.ACTION_FILE_PROVIDER)) {
                        intent = new Intent(context, FileProviderActivity.class);
                        if (extras != null) {
                            intent.putExtras(extras);
                        }
                        intent.setData(uriData);
                        intent.setAction(action);
                    }
                    else if (action.equals(Constants.ACTION_FILE_EXPLORER_UPLOAD)) {
                        ((LoginActivityLollipop)context).showSnackbar(getString(R.string.login_before_share));
                    }
                    else if (action.equals(Constants.ACTION_JOIN_OPEN_CHAT_LINK)) {
                        url = intentReceived.getDataString();
                        idChatToJoin = intentReceived.getLongExtra("idChatToJoin", -1);
                    }
                }
            }
        }

        if ((passwdTemp != null) && (emailTemp != null)){
            submitForm(true);
        }

        log("END onCreateView");
        return v;
    }

    void returnToLogin() {
        ((LoginActivityLollipop) context).hideAB();

        loginVerificationLayout.setVisibility(View.GONE);

        loginLoggingIn.setVisibility(View.GONE);
        loginLogin.setVisibility(View.VISIBLE);
        closeCancelDialog();
        scrollView.setBackgroundColor(getResources().getColor(R.color.background_create_account));
        loginCreateAccount.setVisibility(View.VISIBLE);
        queryingSignupLinkText.setVisibility(View.GONE);
        confirmingAccountText.setVisibility(View.GONE);
        generatingKeysText.setVisibility(View.GONE);
        loggingInText.setVisibility(View.GONE);
        fetchingNodesText.setVisibility(View.GONE);
        prepareNodesText.setVisibility(View.GONE);
        serversBusyText.setVisibility(View.GONE);
    }

    @Override
    public void onFocusChange(View v, boolean hasFocus) {
        switch (v.getId()) {
            case R.id.pin_first_login:{
                if (hasFocus) {
                    firstPin.setText("");
                }
                break;
            }
            case R.id.pin_second_login:{
                if (hasFocus) {
                    secondPin.setText("");
                }
                break;
            }
            case R.id.pin_third_login:{
                if (hasFocus) {
                    thirdPin.setText("");
                }
                break;
            }
            case R.id.pin_fouth_login:{
                if (hasFocus) {
                    fourthPin.setText("");
                }
                break;
            }
            case R.id.pin_fifth_login:{
                if (hasFocus) {
                    fifthPin.setText("");
                }
                break;
            }
            case R.id.pin_sixth_login:{
                if (hasFocus) {
                    sixthPin.setText("");
                }
                break;
            }
        }
    }

    void verifyQuitError(){
        isErrorShown = false;
        pinError.setVisibility(View.GONE);
        firstPin.setTextColor(ContextCompat.getColor(context, R.color.name_my_account));
        secondPin.setTextColor(ContextCompat.getColor(context, R.color.name_my_account));
        thirdPin.setTextColor(ContextCompat.getColor(context, R.color.name_my_account));
        fourthPin.setTextColor(ContextCompat.getColor(context, R.color.name_my_account));
        fifthPin.setTextColor(ContextCompat.getColor(context, R.color.name_my_account));
        sixthPin.setTextColor(ContextCompat.getColor(context, R.color.name_my_account));
    }

    void verifyShowError(){
        isFirstTime = false;
        isErrorShown = true;
        pinError.setVisibility(View.VISIBLE);
        closeCancelDialog();
        firstPin.setTextColor(ContextCompat.getColor(context, R.color.login_warning));
        secondPin.setTextColor(ContextCompat.getColor(context, R.color.login_warning));
        thirdPin.setTextColor(ContextCompat.getColor(context, R.color.login_warning));
        fourthPin.setTextColor(ContextCompat.getColor(context, R.color.login_warning));
        fifthPin.setTextColor(ContextCompat.getColor(context, R.color.login_warning));
        sixthPin.setTextColor(ContextCompat.getColor(context, R.color.login_warning));
    }

    void permitVerify(){
        log("permitVerify");
        if (firstPin.length() == 1 && secondPin.length() == 1 && thirdPin.length() == 1 && fourthPin.length() == 1 && fifthPin.length() == 1 && sixthPin.length() == 1){
            Util.hideKeyboard((LoginActivityLollipop)context, 0);
            if (sb.length()>0) {
                sb.delete(0, sb.length());
            }
            sb.append(firstPin.getText());
            sb.append(secondPin.getText());
            sb.append(thirdPin.getText());
            sb.append(fourthPin.getText());
            sb.append(fifthPin.getText());
            sb.append(sixthPin.getText());
            pin = sb.toString();
            log("PIN: "+pin);
            if (!isErrorShown && pin != null){
                log("login with factor login");
                verify2faProgressBar.setVisibility(View.VISIBLE);
                MegaApplication.setLoggingIn(true);
                megaApi.multiFactorAuthLogin(lastEmail, lastPassword, pin, this);
            }
        }
    }

    public void showHidePassword () {
        if(!passwdVisibility){
            et_password.setInputType(InputType.TYPE_CLASS_TEXT | InputType.TYPE_TEXT_VARIATION_PASSWORD);
            et_password.setTypeface(Typeface.SANS_SERIF,Typeface.NORMAL);
            et_password.setSelection(et_password.getText().length());
        }else{
            et_password.setInputType(InputType.TYPE_TEXT_VARIATION_VISIBLE_PASSWORD);
            et_password.setSelection(et_password.getText().length());
        }
    }

    public void startLoginInProcess(){
        log("startLoginInProcess");

        UserCredentials credentials = dbH.getCredentials();
        lastEmail = credentials.getEmail();
		gSession = credentials.getSession();

        loginLogin.setVisibility(View.GONE);
        loginCreateAccount.setVisibility(View.GONE);
        queryingSignupLinkText.setVisibility(View.GONE);
        confirmingAccountText.setVisibility(View.GONE);
        loginLoggingIn.setVisibility(View.VISIBLE);
        scrollView.setBackgroundColor(ContextCompat.getColor(context, R.color.white));
//					generatingKeysText.setVisibility(View.VISIBLE);
//					megaApi.fastLogin(gSession, this);

        loginProgressBar.setVisibility(View.VISIBLE);
        loginFetchNodesProgressBar.setVisibility(View.GONE);
        loggingInText.setVisibility(View.VISIBLE);
        fetchingNodesText.setVisibility(View.VISIBLE);
        prepareNodesText.setVisibility(View.GONE);
        serversBusyText.setVisibility(View.GONE);
        megaApi.fetchNodes(this);
    }

    public void enableChat(){
        log("enableChat");

        UserCredentials credentials = dbH.getCredentials();
        lastEmail = credentials.getEmail();
        gSession = credentials.getSession();

        if (!MegaApplication.isLoggingIn()) {
            log("enableChat:isLogginIn false");
            MegaApplication.setLoggingIn(true);

            loginLogin.setVisibility(View.GONE);
            loginCreateAccount.setVisibility(View.GONE);
            queryingSignupLinkText.setVisibility(View.GONE);
            confirmingAccountText.setVisibility(View.GONE);
            loginLoggingIn.setVisibility(View.VISIBLE);
            scrollView.setBackgroundColor(ContextCompat.getColor(context, R.color.white));
//					generatingKeysText.setVisibility(View.VISIBLE);
//					megaApi.fastLogin(gSession, this);

            loginProgressBar.setVisibility(View.VISIBLE);
            loginFetchNodesProgressBar.setVisibility(View.GONE);
            loggingInText.setVisibility(View.VISIBLE);
            fetchingNodesText.setVisibility(View.GONE);
            prepareNodesText.setVisibility(View.GONE);
            serversBusyText.setVisibility(View.GONE);

            if(Util.isChatEnabled()){
                log("enableChat: Chat is ENABLED");
                if (megaChatApi == null){
                    megaChatApi = ((MegaApplication) ((Activity)context).getApplication()).getMegaChatApi();
                }
                log("INIT STATE: "+megaChatApi.getInitState());
                log("addChatListener");
                megaChatApi.addChatListener(this);

                int ret = megaChatApi.getInitState();

                if(ret==MegaChatApi.INIT_NOT_DONE||ret==MegaChatApi.INIT_ERROR){
                    ret = megaChatApi.init(gSession);
                    log("enableChat: result of init ---> "+ret);
                    chatSettings = dbH.getChatSettings();
                    if (ret == MegaChatApi.INIT_NO_CACHE)
                    {
                        log("enableChat: condition ret == MegaChatApi.INIT_NO_CACHE");
                        megaChatApi.enableGroupChatCalls(true);
                    }
                    else if (ret == MegaChatApi.INIT_ERROR)
                    {
                        log("enableChat: condition ret == MegaChatApi.INIT_ERROR");
                        // chat cannot initialize, disable chat completely
                        if(chatSettings==null) {
                            log("1 - enableChat: ERROR----> Switch OFF chat");
                            chatSettings = new ChatSettings();
                            chatSettings.setEnabled(false+"");
                            dbH.setChatSettings(chatSettings);
                        }
                        else{
                            log("2 - enableChat: ERROR----> Switch OFF chat");
                            dbH.setEnabledChat(false + "");
                        }
                        megaChatApi.logout(this);
                    }
                    else{
                        log("enableChat: condition ret == OK -- chat correctly initialized");
                        megaChatApi.enableGroupChatCalls(true);
                    }
                }
                else{
                    log("2 - Do not init, chat already initialized");

                }
            }
            else{
                log("enableChat: Chat is NOT ENABLED");
            }
            fetchingNodesText.setVisibility(View.VISIBLE);
            log("enableChat: Call to fechtNodes");
            megaApi.fetchNodes(this);
        }
        else{
            log("Another login is processing");
        }
    }

    public void startFastLogin(){
        log("startFastLogin");
        UserCredentials credentials = dbH.getCredentials();
        lastEmail = credentials.getEmail();
        gSession = credentials.getSession();

        loginLogin.setVisibility(View.GONE);
        scrollView.setBackgroundColor(ContextCompat.getColor(context, R.color.white));
        loginCreateAccount.setVisibility(View.GONE);
        queryingSignupLinkText.setVisibility(View.GONE);
        confirmingAccountText.setVisibility(View.GONE);
        loginLoggingIn.setVisibility(View.VISIBLE);
//						generatingKeysText.setVisibility(View.VISIBLE);
        loginProgressBar.setVisibility(View.VISIBLE);
        loginFetchNodesProgressBar.setVisibility(View.GONE);
        loggingInText.setVisibility(View.VISIBLE);
        fetchingNodesText.setVisibility(View.GONE);
        prepareNodesText.setVisibility(View.GONE);
        serversBusyText.setVisibility(View.GONE);
        resumeSesion = true;

        if (!MegaApplication.isLoggingIn()){

            MegaApplication.setLoggingIn(true);

            if(Util.isChatEnabled()){
                log("startFastLogin: Chat is ENABLED");
                if (megaChatApi == null){
                    megaChatApi = ((MegaApplication) ((Activity)context).getApplication()).getMegaChatApi();
                }

                int ret = megaChatApi.getInitState();
                if(ret==MegaChatApi.INIT_NOT_DONE||ret==MegaChatApi.INIT_ERROR){
                    log("initial: INIT STATE: "+ret);

                    ret = megaChatApi.init(gSession);

                    log("startFastLogin: result of init ---> "+ret);
                    chatSettings = dbH.getChatSettings();
                    if (ret == MegaChatApi.INIT_NO_CACHE)
                    {
                        log("startFastLogin: condition ret == MegaChatApi.INIT_NO_CACHE");
                        megaChatApi.enableGroupChatCalls(true);
                    }
                    else if (ret == MegaChatApi.INIT_ERROR)
                    {
                        // chat cannot initialize, disable chat completely
                        log("startFastLogin: condition ret == MegaChatApi.INIT_ERROR");
                        if(chatSettings==null) {
                            log("1 - startFastLogin: ERROR----> Switch OFF chat");
                            chatSettings = new ChatSettings();
                            chatSettings.setEnabled(false+"");
                            dbH.setChatSettings(chatSettings);
                        }
                        else{
                            log("2 - startFastLogin: ERROR----> Switch OFF chat");
                            dbH.setEnabledChat(false + "");
                        }
                        megaChatApi.logout(this);
                    }
                    else{
                        log("startFastLogin: condition ret == OK -- chat correctly initialized");
                        megaChatApi.enableGroupChatCalls(true);
                    }
                    log("After init: "+ret);
                }
                else{
                    log("Do not init, chat already initialized: "+ret);
                }
            }
            else{
                log("startFastLogin: Chat is NOT ENABLED");
            }
            disableLoginButton();
            megaApi.fastLogin(gSession, this);
            if (intentReceived != null && intentReceived.getAction() != null && intentReceived.getAction().equals(Constants.ACTION_REFRESH_STAGING))  {
                log("megaChatApi.refreshUrl()");
                megaChatApi.refreshUrl();
            }
        }
        else{
            log("Another login is proccessing");
        }
    }

    private void submitForm(boolean fromConfirmAccount) {
        log("submitForm - " + fromConfirmAccount + " email: " + this.emailTemp + "__" + this.passwdTemp);

        lastEmail = this.emailTemp;
        lastPassword = this.passwdTemp;

//        this.emailTemp = null;
//        this.passwdTemp = null;

        imm.hideSoftInputFromWindow(et_user.getWindowToken(), 0);

        if(!Util.isOnline(context))
        {
            loginLoggingIn.setVisibility(View.GONE);
            loginLogin.setVisibility(View.VISIBLE);
            closeCancelDialog();
            scrollView.setBackgroundColor(ContextCompat.getColor(context, R.color.background_create_account));
            loginCreateAccount.setVisibility(View.VISIBLE);
            queryingSignupLinkText.setVisibility(View.GONE);
            confirmingAccountText.setVisibility(View.GONE);
            generatingKeysText.setVisibility(View.GONE);
            loggingInText.setVisibility(View.GONE);
            fetchingNodesText.setVisibility(View.GONE);
            prepareNodesText.setVisibility(View.GONE);
            serversBusyText.setVisibility(View.GONE);

            ((LoginActivityLollipop)context).showSnackbar(getString(R.string.error_server_connection_problem));
            return;
        }

        loginLogin.setVisibility(View.GONE);
        scrollView.setBackgroundColor(ContextCompat.getColor(context, R.color.white));
        loginCreateAccount.setVisibility(View.GONE);
        loginLoggingIn.setVisibility(View.VISIBLE);
        scrollView.setBackgroundColor(ContextCompat.getColor(context, R.color.white));
        generatingKeysText.setVisibility(View.VISIBLE);
        loginProgressBar.setVisibility(View.VISIBLE);
        loginFetchNodesProgressBar.setVisibility(View.GONE);
        queryingSignupLinkText.setVisibility(View.GONE);
        confirmingAccountText.setVisibility(View.GONE);

        log("generating keys");

        onKeysGenerated(lastEmail, lastPassword);
    }

    private void submitForm() {

        InputMethodManager imm = (InputMethodManager) context.getSystemService(Context.INPUT_METHOD_SERVICE);
        imm.hideSoftInputFromWindow(et_user.getWindowToken(), 0);

        if(!Util.isOnline(context))
        {
            loginLoggingIn.setVisibility(View.GONE);
            loginLogin.setVisibility(View.VISIBLE);
            closeCancelDialog();
            scrollView.setBackgroundColor(ContextCompat.getColor(context, R.color.background_create_account));
            loginCreateAccount.setVisibility(View.VISIBLE);
            queryingSignupLinkText.setVisibility(View.GONE);
            confirmingAccountText.setVisibility(View.GONE);
            generatingKeysText.setVisibility(View.GONE);
            loggingInText.setVisibility(View.GONE);
            fetchingNodesText.setVisibility(View.GONE);
            prepareNodesText.setVisibility(View.GONE);
            serversBusyText.setVisibility(View.GONE);

            ((LoginActivityLollipop)context).showSnackbar(getString(R.string.error_server_connection_problem));
            return;
        }


        loginLogin.setVisibility(View.GONE);
        scrollView.setBackgroundColor(getResources().getColor(R.color.white));
        loginCreateAccount.setVisibility(View.GONE);
        loginLoggingIn.setVisibility(View.VISIBLE);
        generatingKeysText.setVisibility(View.VISIBLE);
        loginProgressBar.setVisibility(View.VISIBLE);
        loginFetchNodesProgressBar.setVisibility(View.GONE);
        queryingSignupLinkText.setVisibility(View.GONE);
        confirmingAccountText.setVisibility(View.GONE);

        lastEmail = et_user.getText().toString().toLowerCase(Locale.ENGLISH).trim();
        lastPassword = et_password.getText().toString();

        log("generating keys");

        onKeysGenerated(lastEmail, lastPassword);
    }

    private void onKeysGenerated(String email, String password) {
        log("onKeysGenerated");

        this.lastEmail = email;
        this.lastPassword = password;

        if (confirmLink == null) {
            onKeysGeneratedLogin(email, password);
        }
        else{
            if(!Util.isOnline(context)){
                ((LoginActivityLollipop)context).showSnackbar(getString(R.string.error_server_connection_problem));
                return;
            }

            loginLogin.setVisibility(View.GONE);
            scrollView.setBackgroundColor(ContextCompat.getColor(context, R.color.white));
            loginCreateAccount.setVisibility(View.GONE);
            loginLoggingIn.setVisibility(View.VISIBLE);
            scrollView.setBackgroundColor(ContextCompat.getColor(context, R.color.white));
            generatingKeysText.setVisibility(View.VISIBLE);
            loginProgressBar.setVisibility(View.VISIBLE);
            loginFetchNodesProgressBar.setVisibility(View.GONE);
            queryingSignupLinkText.setVisibility(View.GONE);
            confirmingAccountText.setVisibility(View.VISIBLE);
            fetchingNodesText.setVisibility(View.GONE);
            prepareNodesText.setVisibility(View.GONE);
            serversBusyText.setVisibility(View.GONE);

            log("fastConfirm");
            megaApi.confirmAccount(confirmLink, lastPassword, this);
        }
    }

    public void backToLoginForm() {
        //return to login form page
        loginLogin.setVisibility(View.VISIBLE);
        closeCancelDialog();
        loginCreateAccount.setVisibility(View.VISIBLE);
        loginLoggingIn.setVisibility(View.GONE);
        generatingKeysText.setVisibility(View.GONE);
        loginProgressBar.setVisibility(View.GONE);
        loginFetchNodesProgressBar.setVisibility(View.GONE);

        queryingSignupLinkText.setVisibility(View.VISIBLE);
        confirmingAccountText.setVisibility(View.GONE);
        loggingInText.setVisibility(View.VISIBLE);
        fetchingNodesText.setVisibility(View.GONE);
        prepareNodesText.setVisibility(View.GONE);
        serversBusyText.setVisibility(View.GONE);
        resumeSesion = false;

        //reset 2fa page
        loginVerificationLayout.setVisibility(View.GONE);
        verify2faProgressBar.setVisibility(View.GONE);
        firstPin.setText("");
        secondPin.setText("");
        thirdPin.setText("");
        fourthPin.setText("");
        fifthPin.setText("");
        sixthPin.setText("");

        et_user.requestFocus();
    }

    private void onKeysGeneratedLogin(final String email, final String password) {
        log("onKeysGeneratedLogin");

        if(!Util.isOnline(context)){
            loginLoggingIn.setVisibility(View.GONE);
            loginLogin.setVisibility(View.VISIBLE);
            closeCancelDialog();
            scrollView.setBackgroundColor(ContextCompat.getColor(context, R.color.background_create_account));
            loginCreateAccount.setVisibility(View.VISIBLE);
            queryingSignupLinkText.setVisibility(View.GONE);
            confirmingAccountText.setVisibility(View.GONE);
            generatingKeysText.setVisibility(View.GONE);
            loggingInText.setVisibility(View.GONE);
            fetchingNodesText.setVisibility(View.GONE);
            prepareNodesText.setVisibility(View.GONE);
            serversBusyText.setVisibility(View.GONE);

            ((LoginActivityLollipop)context).showSnackbar(getString(R.string.error_server_connection_problem));
            return;
        }

        if (!MegaApplication.isLoggingIn()) {
            MegaApplication.setLoggingIn(true);

            loggingInText.setVisibility(View.VISIBLE);
            fetchingNodesText.setVisibility(View.GONE);
            prepareNodesText.setVisibility(View.GONE);
            serversBusyText.setVisibility(View.GONE);

            log("fastLogin con publicKey y privateKey");
            resumeSesion = false;

            if(Util.isChatEnabled()){
                log("onKeysGeneratedLogin: Chat is ENABLED");
                if (megaChatApi == null){
                    megaChatApi = ((MegaApplication) ((Activity)context).getApplication()).getMegaChatApi();
                }
                int ret = megaChatApi.init(null);
                log("onKeysGeneratedLogin: result of init ---> "+ret);
                if (ret ==MegaChatApi.INIT_WAITING_NEW_SESSION){
                    log("startFastLogin: condition ret == MegaChatApi.INIT_WAITING_NEW_SESSION");
                    disableLoginButton();
                    megaApi.login(lastEmail, lastPassword, this);
                    megaChatApi.enableGroupChatCalls(true);
                }
                else{
                    log("ERROR INIT CHAT: " + ret);
                    megaChatApi.logout(this);

                    if(chatSettings==null) {
                        log("1 - ERROR----> Switch OFF chat");
                        chatSettings = new ChatSettings();
                        chatSettings.setEnabled(false+"");
                        dbH.setChatSettings(chatSettings);
                    }
                    else{
                        log("2 - ERROR----> Switch OFF chat");
                        dbH.setEnabledChat(false + "");
                    }
                    disableLoginButton();
                    megaApi.login(lastEmail, lastPassword, this);
                }
            }
            else{
                log("onKeysGeneratedLogin: Chat is NOT ENABLED");
                disableLoginButton();
                megaApi.login(lastEmail, lastPassword, this);
            }
        }
    }

    /*
     * Validate email and password
     */
    private boolean validateForm() {
        String emailError = getEmailError();
        String passwordError = getPasswordError();

        setError(et_user, emailError);
        setError(et_password, passwordError);

        if (emailError != null) {
            et_user.requestFocus();
            return false;
        } else if (passwordError != null) {
            et_password.requestFocus();
            return false;
        }
        return true;
    }

    private void disableLoginButton() {
        log("disable login button");
        //disbale login button
        bLogin.setBackground(context.getDrawable(R.drawable.background_button_disable));
        bLogin.setEnabled(false);
        //display login info
        loginInProgressPb.setVisibility(View.VISIBLE);
        loginInProgressInfo.setVisibility(View.VISIBLE);
        loginInProgressInfo.setText(R.string.login_in_progress);
    }

    private void enableLoginButton() {
        log("enable login button");
        bLogin.setEnabled(true);
        bLogin.setBackground(context.getDrawable(R.drawable.background_accent_button));
        loginInProgressPb.setVisibility(View.GONE);
        loginInProgressInfo.setVisibility(View.GONE);
    }

    public void onLoginClick(View v){
        performLogin();
    }

    public void onRegisterClick(View v){
        //Change fragmentVisible in the activity
        ((LoginActivityLollipop)context).showFragment(Constants.CREATE_ACCOUNT_FRAGMENT);
    }

    /*
     * Validate email
     */
    private String getEmailError() {
        String value = et_user.getText().toString();
        if (value.length() == 0) {
            return getString(R.string.error_enter_email);
        }
        if (!Constants.EMAIL_ADDRESS.matcher(value).matches()) {
            return getString(R.string.error_invalid_email);
        }
        return null;
    }

    /*
     * Validate password
     */
    private String getPasswordError() {
        String value = et_password.getText().toString();
        if (value.length() == 0) {
            return getString(R.string.error_enter_password);
        }
        return null;
    }

    void hidePasswordIfVisible () {
        if (passwdVisibility) {
            toggleButton.setImageDrawable(ContextCompat.getDrawable(context, R.drawable.ic_b_shared_read));
            passwdVisibility = false;
            showHidePassword();
        }
    }


    @Override
    public void onClick(View v) {

        switch(v.getId()) {
            case R.id.button_login_login: {
                log("click on button_login_login");
                hidePasswordIfVisible();
                loginClicked = true;
                backWhileLogin = false;
                onLoginClick(v);
                break;
            }
            case R.id.button_create_account_login:{
                log("click on button_create_account_login");
                hidePasswordIfVisible();
                onRegisterClick(v);
                break;
            }
            case R.id.park_account_button:{
                log("click to park account");
                showDialogInsertMail(false);
                break;
            }
            case R.id.button_forgot_pass:{
                log("click on button_forgot_pass");
                hidePasswordIfVisible();
                try {
                    String url = "https://mega.nz/recovery";
                    Intent openTermsIntent = new Intent(context, WebViewActivityLollipop.class);
                    openTermsIntent.setFlags(Intent.FLAG_ACTIVITY_CLEAR_TOP);
                    openTermsIntent.setData(Uri.parse(url));
                    startActivity(openTermsIntent);
                }
                catch (Exception e){
                    Intent viewIntent = new Intent(Intent.ACTION_VIEW);
                    viewIntent.setData(Uri.parse("https://mega.nz/recovery"));
                    startActivity(viewIntent);
                }
//                showForgotPassLayout();
                break;
            }
            case R.id.yes_MK_button:{
                log("click on yes_MK_button");
                showDialogInsertMail(true);
                break;
            }
            case R.id.no_MK_button:{
                log("click on no_MK_button");
                showParkAccountLayout();
                break;
            }
            case R.id.login_text_view:{
                hidePasswordIfVisible();
                numberOfClicksKarere++;
                if (numberOfClicksKarere == 5){
                    MegaAttributes attrs = dbH.getAttributes();
                    if(attrs!=null){
                        if (attrs.getFileLoggerKarere() != null){
                            try {
                                if (Boolean.parseBoolean(attrs.getFileLoggerKarere()) == false) {
                                    ((LoginActivityLollipop)context).showConfirmationEnableLogsKarere();
                                }
                                else{
                                    dbH.setFileLoggerKarere(false);
                                    Util.setFileLoggerKarere(false);
                                    numberOfClicksKarere = 0;
                                    MegaChatApiAndroid.setLogLevel(MegaChatApiAndroid.LOG_LEVEL_ERROR);
                                    ((LoginActivityLollipop)context).showSnackbar(getString(R.string.settings_disable_logs));
                                }
                            }
                            catch(Exception e){
                                ((LoginActivityLollipop)context).showConfirmationEnableLogsKarere();
                            }
                        }
                        else{
                            ((LoginActivityLollipop)context).showConfirmationEnableLogsKarere();
                        }
                    }
                    else{
                        log("attrs is NULL");
                        ((LoginActivityLollipop)context).showConfirmationEnableLogsKarere();
                    }
                }
                break;
            }
            case R.id.text_newToMega:{
                hidePasswordIfVisible();
                numberOfClicksSDK++;
                if (numberOfClicksSDK == 5){
                    MegaAttributes attrs = dbH.getAttributes();
                    if(attrs!=null){
                        if (attrs.getFileLoggerSDK() != null){
                            try {
                                if (Boolean.parseBoolean(attrs.getFileLoggerSDK()) == false) {
                                    ((LoginActivityLollipop)context).showConfirmationEnableLogsSDK();
                                }
                                else{
                                    dbH.setFileLoggerSDK(false);
                                    Util.setFileLoggerSDK(false);
                                    numberOfClicksSDK = 0;
                                    MegaApiAndroid.setLogLevel(MegaApiAndroid.LOG_LEVEL_FATAL);
                                    ((LoginActivityLollipop)context).showSnackbar(getString(R.string.settings_disable_logs));
                                }
                            }
                            catch(Exception e){
                                ((LoginActivityLollipop)context).showConfirmationEnableLogsSDK();
                            }
                        }
                        else{
                            ((LoginActivityLollipop)context).showConfirmationEnableLogsSDK();
                        }
                    }
                    else{
                        log("attrs is NULL");
                        ((LoginActivityLollipop)context).showConfirmationEnableLogsSDK();
                    }
                }
                break;
            }
            case R.id.toggle_button: {
                if (passwdVisibility) {
                    toggleButton.setImageDrawable(ContextCompat.getDrawable(context, R.drawable.ic_b_shared_read));
                    passwdVisibility = false;
                    showHidePassword();
                }
                else {
                    toggleButton.setImageDrawable(ContextCompat.getDrawable(context, R.drawable.ic_b_see));
                    passwdVisibility = true;
                    showHidePassword();
                }
                break;
            }
            case R.id.lost_authentication_device: {
                try {
                    String url = "https://mega.nz/recovery";
                    Intent openTermsIntent = new Intent(context, WebViewActivityLollipop.class);
                    openTermsIntent.setFlags(Intent.FLAG_ACTIVITY_CLEAR_TOP);
                    openTermsIntent.setData(Uri.parse(url));
                    startActivity(openTermsIntent);
                }
                catch (Exception e){
                    Intent viewIntent = new Intent(Intent.ACTION_VIEW);
                    viewIntent.setData(Uri.parse("https://mega.nz/recovery"));
                    startActivity(viewIntent);
                }
                break;
            }
        }
    }


    public void showForgotPassLayout(){
        log("showForgotPassLayout");
        loginLoggingIn.setVisibility(View.GONE);
        loginLogin.setVisibility(View.GONE);
        parkAccountLayout.setVisibility(View.GONE);
        forgotPassLayout.setVisibility(View.VISIBLE);
        scrollView.setBackgroundColor(ContextCompat.getColor(context, R.color.white));
    }

    public void hideForgotPassLayout(){
        log("hideForgotPassLayout");
        loginLoggingIn.setVisibility(View.GONE);
        forgotPassLayout.setVisibility(View.GONE);
        parkAccountLayout.setVisibility(View.GONE);
        loginLogin.setVisibility(View.VISIBLE);
        closeCancelDialog();
        scrollView.setBackgroundColor(ContextCompat.getColor(context, R.color.background_create_account));
    }

    public void showParkAccountLayout(){
        log("showParkAccountLayout");
        loginLoggingIn.setVisibility(View.GONE);
        loginLogin.setVisibility(View.GONE);
        forgotPassLayout.setVisibility(View.GONE);
        parkAccountLayout.setVisibility(View.VISIBLE);
        scrollView.setBackgroundColor(ContextCompat.getColor(context, R.color.white));
    }

    public void hideParkAccountLayout(){
        log("hideParkAccountLayout");
        loginLoggingIn.setVisibility(View.GONE);
        forgotPassLayout.setVisibility(View.GONE);
        parkAccountLayout.setVisibility(View.GONE);
        loginLogin.setVisibility(View.VISIBLE);
        closeCancelDialog();
        scrollView.setBackgroundColor(ContextCompat.getColor(context, R.color.background_create_account));
    }

    /*
     * Get email address from confirmation code and set to emailView
     */
    private void updateConfirmEmail(String link) {
        if(!Util.isOnline(context)){
            ((LoginActivityLollipop)context).showSnackbar(getString(R.string.error_server_connection_problem));
            return;
        }

        loginLogin.setVisibility(View.GONE);
        scrollView.setBackgroundColor(ContextCompat.getColor(context, R.color.white));
        loginCreateAccount.setVisibility(View.GONE);
        loginLoggingIn.setVisibility(View.VISIBLE);
        scrollView.setBackgroundColor(ContextCompat.getColor(context, R.color.white));
        generatingKeysText.setVisibility(View.GONE);
        queryingSignupLinkText.setVisibility(View.VISIBLE);
        confirmingAccountText.setVisibility(View.GONE);
        fetchingNodesText.setVisibility(View.GONE);
        prepareNodesText.setVisibility(View.GONE);
        serversBusyText.setVisibility(View.GONE);
        loginProgressBar.setVisibility(View.VISIBLE);
        log("querySignupLink");
        megaApi.querySignupLink(link, this);
    }

    /*
 * Handle intent from confirmation email
 */
    public void handleConfirmationIntent(Intent intent) {
        confirmLink = intent.getStringExtra(Constants.EXTRA_CONFIRMATION);
        loginTitle.setText(R.string.login_confirm_account);
        bLogin.setText(getString(R.string.login_confirm_account).toUpperCase(Locale.getDefault()));
        updateConfirmEmail(confirmLink);
    }

    @Override
    public void onAttach(Context context) {
        log("onAttach");
        super.onAttach(context);
        this.context = context;

        dbH = DatabaseHandler.getDbHandler(context);

        if (megaApi == null){
            megaApi = ((MegaApplication) ((Activity)context).getApplication()).getMegaApi();
        }

        if (Util.isChatEnabled()) {
            if (megaChatApi == null) {
                megaChatApi = ((MegaApplication) ((Activity) context).getApplication()).getMegaChatApi();
            }
        }
    }

    @Override
    public void onAttach(Activity context) {
        log("onAttach Activity");
        super.onAttach(context);
        this.context = context;

        dbH = DatabaseHandler.getDbHandler(context);

        if (megaApi == null) {
            megaApi = ((MegaApplication) ((Activity) context).getApplication()).getMegaApi();
        }

        if (Util.isChatEnabled()){
            if (megaChatApi == null) {
                megaChatApi = ((MegaApplication) ((Activity) context).getApplication()).getMegaChatApi();
            }
        }
    }

    @Override
    public void onRequestUpdate(MegaApiJava api, MegaRequest request) {

        try{
            if(timer!=null){
                timer.cancel();
                serversBusyText.setVisibility(View.GONE);
            }
        }
        catch(Exception e){
            log("TIMER EXCEPTION");
            log(e.getMessage());
        }
//		log("onRequestUpdate: " + request.getRequestString());
        if (request.getType() == MegaRequest.TYPE_FETCH_NODES){
            if (firstRequestUpdate){
                loginProgressBar.setVisibility(View.GONE);
                firstRequestUpdate = false;
            }
            loginFetchNodesProgressBar.setVisibility(View.VISIBLE);
            loginFetchNodesProgressBar.getLayoutParams().width = Util.px2dp((250*scaleW), outMetrics);
            if (request.getTotalBytes() > 0){
                double progressValue = 100.0 * request.getTransferredBytes() / request.getTotalBytes();
                if ((progressValue > 99) || (progressValue < 0)){
                    progressValue = 100;
                    prepareNodesText.setVisibility(View.VISIBLE);
                    loginProgressBar.setVisibility(View.VISIBLE);
                }
//				log("progressValue = " + (int)progressValue);
                loginFetchNodesProgressBar.setProgress((int)progressValue);
            }
        }
    }

    public void readyToManager(){
        closeCancelDialog();
        if(confirmLink==null && !accountConfirmed){
            log("confirmLink==null");

            log("OK fetch nodes");
            log("value of resumeSession: "+resumeSesion);

            if((action!=null)&&(url!=null)) {
                log("(1) Empty completed transfers data");
                dbH.emptyCompletedTransfers();

                if (action.equals(Constants.ACTION_CHANGE_MAIL)) {
                    log("Action change mail after fetch nodes");
                    Intent changeMailIntent = new Intent(context, ManagerActivityLollipop.class);
                    changeMailIntent.setAction(Constants.ACTION_CHANGE_MAIL);
                    changeMailIntent.setData(Uri.parse(url));
                    startActivity(changeMailIntent);
                    ((LoginActivityLollipop) context).finish();
                }
                else if(action.equals(Constants.ACTION_RESET_PASS)) {
                    log("Action reset pass after fetch nodes");
                    Intent resetPassIntent = new Intent(context, ManagerActivityLollipop.class);
                    resetPassIntent.setAction(Constants.ACTION_RESET_PASS);
                    resetPassIntent.setData(Uri.parse(url));
                    startActivity(resetPassIntent);
                    ((LoginActivityLollipop) context).finish();
                }
                else if(action.equals(Constants.ACTION_CANCEL_ACCOUNT)) {
                    log("Action cancel Account after fetch nodes");
                    Intent cancelAccountIntent = new Intent(context, ManagerActivityLollipop.class);
                    cancelAccountIntent.setAction(Constants.ACTION_CANCEL_ACCOUNT);
                    cancelAccountIntent.setData(Uri.parse(url));
                    startActivity(cancelAccountIntent);
                    ((LoginActivityLollipop) context).finish();
                }
            }

            if (!backWhileLogin){
                log("NOT backWhileLogin");
                if (parentHandle != -1){
                    Intent intent = new Intent();
                    intent.putExtra("PARENT_HANDLE", parentHandle);
                    ((LoginActivityLollipop) context).setResult(Activity.RESULT_OK, intent);
                    ((LoginActivityLollipop) context).finish();
                }
                else{
                    Intent intent = null;
                    if (firstTime){
                        log("First time");
                        intent = new Intent(context,ManagerActivityLollipop.class);
                        intent.putExtra("firstLogin", true);
                        if (action != null){
                            log("Action not NULL");
                            if (action.equals(Constants.ACTION_EXPORT_MASTER_KEY)){
                                log("ACTION_EXPORT_MK");
                                intent.setAction(action);
                            }
                            else if (action.equals(Constants.ACTION_JOIN_OPEN_CHAT_LINK) && url != null) {
                                intent.setAction(action);
                                intent.setData(Uri.parse(url));
                                if (idChatToJoin != -1) {
                                    intent.putExtra("idChatToJoin", idChatToJoin);
                                }
                            }
                        }
                    }
                    else{
                        boolean initialCam = false;
//								DatabaseHandler dbH = new DatabaseHandler(getApplicationContext());
                        DatabaseHandler dbH = DatabaseHandler.getDbHandler(context.getApplicationContext());
                        MegaPreferences prefs = dbH.getPreferences();
                        prefs = dbH.getPreferences();
                        if (prefs != null){
                            if (prefs.getCamSyncEnabled() != null){
                                if (Boolean.parseBoolean(prefs.getCamSyncEnabled())){
                                    if (Build.VERSION.SDK_INT < Build.VERSION_CODES.O) {
                                        ((LoginActivityLollipop) context).startCameraSyncService(false, 30 * 1000);
                                    }
                                }
                            }
                            else{
                                if (Build.VERSION.SDK_INT < Build.VERSION_CODES.O) {
                                    ((LoginActivityLollipop) context).startCameraSyncService(true, 30 * 1000);
                                }
                                initialCam = true;
                            }
                        }
                        else{
                            intent = new Intent(context,ManagerActivityLollipop.class);
                            intent.putExtra("firstLogin", true);
                            initialCam = true;
                        }

                        if (!initialCam){
                            log("NOT initialCam");
                            intent = new Intent(context,ManagerActivityLollipop.class);
                            if (action != null){
                                log("The action is: "+action);
//										if (action.equals(ManagerActivityLollipop.ACTION_FILE_EXPLORER_UPLOAD)){
//											intent = new Intent(this, FileExplorerActivityLollipop.class);
//											if(extras != null)
//											{
//												intent.putExtras(extras);
//											}
//											intent.setData(uriData);
//										}
                                if (action.equals(Constants.ACTION_FILE_PROVIDER)){
                                    intent = new Intent(context, FileProviderActivity.class);
                                    if(extras != null){
                                        intent.putExtras(extras);
                                    }
                                    if(uriData != null){
                                        intent.setData(uriData);
                                    }
                                }
                                else if (action.equals(Constants.ACTION_OPEN_FILE_LINK_ROOTNODES_NULL)){
                                    intent = new Intent(context, FileLinkActivityLollipop.class);
                                    intent.setFlags(Intent.FLAG_ACTIVITY_CLEAR_TOP);
                                    intent.setData(uriData);
                                }
                                else if (action.equals(Constants.ACTION_OPEN_FOLDER_LINK_ROOTNODES_NULL)){
                                    intent = new Intent(context, FolderLinkActivityLollipop.class);
                                    intent.setFlags(Intent.FLAG_ACTIVITY_CLEAR_TOP);
                                    intent.setData(uriData);
                                }
                                else if (action.equals(Constants.ACTION_OPEN_CONTACTS_SECTION)){
                                    intent.putExtra("handle", intentReceived.getLongExtra("handle", 0));
                                }
                                else if (action.equals(Constants.ACTION_JOIN_OPEN_CHAT_LINK)) {
                                    if (idChatToJoin != -1) {
                                        intent.putExtra("idChatToJoin", idChatToJoin);
                                    }
                                }
                                intent.setAction(action);
                                if (url != null){
                                    intent.setData(Uri.parse(url));
                                }
                            }
                            else{
                                log("The intent action is NULL");
                            }
                        }
                        else{
                            log("initialCam YESSSS");
                            intent = new Intent(context,ManagerActivityLollipop.class);
                            if (action != null){
                                log("The action is: "+action);
                                intent.setAction(action);
                            }
                            if (url != null){
                                intent.setData(Uri.parse(url));
                            }
                        }
                        intent.setFlags(Intent.FLAG_ACTIVITY_CLEAR_TOP);
                    }

                    log("(2) Empty completed transfers data");
                    dbH.emptyCompletedTransfers();

                    if (twoFA){
                        intent.setAction(Constants.ACTION_REFRESH_STAGING);
                        twoFA = false;
                    }

                    startActivity(intent);
                    ((LoginActivityLollipop)context).finish();
                }
            }
        }
        else{
            log("Go to ChooseAccountFragment");
            accountConfirmed = false;
            ((LoginActivityLollipop)context).showFragment(Constants.CHOOSE_ACCOUNT_FRAGMENT);
        }
    }

    @Override
    public void onRequestStart(MegaApiJava api, MegaRequest request)
    {
        log("onRequestStart: " + request.getRequestString());
        if(request.getType() == MegaRequest.TYPE_LOGIN) {
            disableLoginButton();
        }
        if (request.getType() == MegaRequest.TYPE_FETCH_NODES){
//			loginProgressBar.setVisibility(View.GONE);
            loginFetchNodesProgressBar.setVisibility(View.VISIBLE);
            loginFetchNodesProgressBar.getLayoutParams().width = Util.px2dp((250*scaleW), outMetrics);
            loginFetchNodesProgressBar.setProgress(0);
            LoginActivityLollipop.isFetchingNodes = true;
            disableLoginButton();
        }
    }

    @Override
    public void onRequestFinish(MegaApiJava api, MegaRequest request, MegaError error) {
        enableLoginButton();
        try{
            if(timer!=null){
                timer.cancel();
                serversBusyText.setVisibility(View.GONE);
            }
        }
        catch(Exception e){
            log("TIMER EXCEPTION");
            log(e.getMessage());
        }

        log("onRequestFinish: " + request.getRequestString() + ",error code: " + error.getErrorCode());
        if (request.getType() == MegaRequest.TYPE_LOGIN){
            //cancel login process by press back.
            if(!MegaApplication.isLoggingIn()) {
                log("terminate login process when login");
                return;
            }
            if (error.getErrorCode() != MegaError.API_OK) {
                MegaApplication.setLoggingIn(false);
                if(confirmLogoutDialog != null) {
                    confirmLogoutDialog.dismiss();
                }
                enableLoginButton();
                String errorMessage = "";

                if (error.getErrorCode() == MegaError.API_ESID){
                    log("MegaError.API_ESID "+getString(R.string.error_server_expired_session));
                    ((LoginActivityLollipop)context).showAlertLoggedOut();
                }
                else if (error.getErrorCode() == MegaError.API_EMFAREQUIRED){
                    log("require 2fa");
                    is2FAEnabled = true;
                    ((LoginActivityLollipop) context).showAB(tB);
                    loginLogin.setVisibility(View.GONE);
                    scrollView.setBackgroundColor(ContextCompat.getColor(context, R.color.white));
                    loginCreateAccount.setVisibility(View.GONE);
                    loginLoggingIn.setVisibility(View.GONE);
                    generatingKeysText.setVisibility(View.GONE);
                    loginProgressBar.setVisibility(View.GONE);
                    loginFetchNodesProgressBar.setVisibility(View.GONE);
                    queryingSignupLinkText.setVisibility(View.GONE);
                    confirmingAccountText.setVisibility(View.GONE);
                    fetchingNodesText.setVisibility(View.GONE);
                    prepareNodesText.setVisibility(View.GONE);
                    serversBusyText.setVisibility(View.GONE);
                    loginVerificationLayout.setVisibility(View.VISIBLE);
                    closeCancelDialog();
                    firstPin.requestFocus();
                    firstPin.setCursorVisible(true);
                }
                else if (error.getErrorCode() == MegaError.API_EFAILED || error.getErrorCode() == MegaError.API_EEXPIRED) {
                    if (verify2faProgressBar != null) {
                        verify2faProgressBar.setVisibility(View.GONE);
                    }
                    verifyShowError();
                }
                else{
                    if (error.getErrorCode() == MegaError.API_ENOENT) {
                        if (is2FAEnabled) {
                            returnToLogin();
                        }
                        errorMessage = getString(R.string.error_incorrect_email_or_password);
                    }
                    else if (error.getErrorCode() == MegaError.API_ETOOMANY){
                        errorMessage = getString(R.string.too_many_attempts_login);
                    }
                    else if (error.getErrorCode() == MegaError.API_EINCOMPLETE){
                        errorMessage = getString(R.string.account_not_validated_login);
                    }
                    else if (error.getErrorCode() == MegaError.API_EBLOCKED){
                        errorMessage = getString(R.string.error_account_suspended);
                    } else if(error.getErrorCode() == MegaError.API_EACCESS) {
                        errorMessage = error.getErrorString();
                    }
                    else{
                        errorMessage = error.getErrorString();
                    }
                    log("LOGIN_ERROR: "+error.getErrorCode()+ " "+error.getErrorString());

                    if (Util.isChatEnabled()) {
                        if (megaChatApi != null) {
                            megaChatApi.logout(this);
                        }
                    }

                    if(!errorMessage.isEmpty()){
                        if(!backWhileLogin) {
                            ((LoginActivityLollipop)context).showSnackbar(errorMessage);
                        }
                    }

                    if(chatSettings==null) {
                        log("1 - Reset chat setting enable");
                        chatSettings = new ChatSettings();
                        dbH.setChatSettings(chatSettings);
                    }
                    else{
                        log("2 - Reset chat setting enable");
                        dbH.setEnabledChat(true + "");
                    }
                }

                if (!is2FAEnabled) {
                    loginLoggingIn.setVisibility(View.GONE);
                    loginLogin.setVisibility(View.VISIBLE);
                    closeCancelDialog();
                    scrollView.setBackgroundColor(ContextCompat.getColor(context, R.color.background_create_account));
                    loginCreateAccount.setVisibility(View.VISIBLE);
                    queryingSignupLinkText.setVisibility(View.GONE);
                    confirmingAccountText.setVisibility(View.GONE);
                    generatingKeysText.setVisibility(View.GONE);
                    loggingInText.setVisibility(View.GONE);
                    fetchingNodesText.setVisibility(View.GONE);
                    prepareNodesText.setVisibility(View.GONE);
                    serversBusyText.setVisibility(View.GONE);
                }
            }
            else{
                if (is2FAEnabled){
                    loginVerificationLayout.setVisibility(View.GONE);
                    ((LoginActivityLollipop) context).hideAB();
                }

                scrollView.setBackgroundColor(getResources().getColor(R.color.white));
                loginLogin.setVisibility(View.GONE);
                loginLoggingIn.setVisibility(View.VISIBLE);
                loginProgressBar.setVisibility(View.VISIBLE);
                loginFetchNodesProgressBar.setVisibility(View.GONE);
                loggingInText.setVisibility(View.VISIBLE);
                fetchingNodesText.setVisibility(View.VISIBLE);
                prepareNodesText.setVisibility(View.GONE);
                serversBusyText.setVisibility(View.GONE);

                gSession = megaApi.dumpSession();

                log("Logged in with session");

//				String session = megaApi.dumpSession();
//				Toast.makeText(this, "Session = " + session, Toast.LENGTH_LONG).show();

                //TODO
                //addAccount (email, session)
//				String accountType = getIntent().getStringExtra(ARG_ACCOUNT_TYPE);
//				if (accountType != null){
//					authTokenType = getIntent().getStringExtra(ARG_AUTH_TYPE);
//					if (authTokenType == null){
//						authTokenType = .AUTH_TOKEN_TYPE_INSTANTIATE;
//					}
//					Account account = new Account(lastEmail, accountscroll_view_loginType);
//					accountManager.addAccountExplicitly(account, gSession, null);
//					log("AUTTHO: _" + authTokenType + "_");
//					accountManager.setAuthToken(account, authTokenType, gSession);
//				}

                DatabaseHandler dbH = DatabaseHandler.getDbHandler(context.getApplicationContext());
                dbH.clearEphemeral();

                megaApi.fetchNodes(this);
            }
        } else if(request.getType() == MegaRequest.TYPE_LOGOUT) {
            log("TYPE_LOGOUT");
            if (error.getErrorCode() == MegaError.API_OK){
                AccountController.localLogoutApp(context.getApplicationContext());
<<<<<<< HEAD
=======
                enableLoginButton();
>>>>>>> 64ffbde8
            }
        }
        else if(request.getType() == MegaRequest.TYPE_GET_RECOVERY_LINK){
            log("TYPE_GET_RECOVERY_LINK");
            if (error.getErrorCode() == MegaError.API_OK){
                log("The recovery link has been sent");
                Util.showAlert(context, getString(R.string.email_verification_text), getString(R.string.email_verification_title));
            }
            else if (error.getErrorCode() == MegaError.API_ENOENT){
                log("No account with this mail: "+error.getErrorString()+" "+error.getErrorCode());
                Util.showAlert(context, getString(R.string.invalid_email_text), getString(R.string.invalid_email_title));
            }
            else{
                log("Error when asking for recovery pass link");
                log(error.getErrorString() + "___" + error.getErrorCode());
                Util.showAlert(context,getString(R.string.general_text_error), getString(R.string.general_error_word));
            }
        }
        else if (request.getType() == MegaRequest.TYPE_FETCH_NODES){
            //cancel login process by press back.
            if(!MegaApplication.isLoggingIn()) {
                log("terminate login process when fetch nodes");
                return;
            }
            LoginActivityLollipop.isFetchingNodes = false;
            MegaApplication.setLoggingIn(false);

            if (error.getErrorCode() == MegaError.API_OK){
                log("ok fetch nodes");
                DatabaseHandler dbH = DatabaseHandler.getDbHandler(context.getApplicationContext());

                gSession = megaApi.dumpSession();
                MegaUser myUser = megaApi.getMyUser();
                String myUserHandle = "";
                if(myUser!=null){
                    lastEmail = megaApi.getMyUser().getEmail();
                    myUserHandle = megaApi.getMyUser().getHandle()+"";
                }

                UserCredentials credentials = new UserCredentials(lastEmail, gSession, "", "", myUserHandle);

                dbH.saveCredentials(credentials);

                log("readyToManager");
                readyToManager();

            }else{
                if(confirmLogoutDialog != null) {
                    confirmLogoutDialog.dismiss();
                }
                enableLoginButton();
                log("Error fetch nodes: "+error.getErrorCode());
                String errorMessage;
                if (error.getErrorCode() == MegaError.API_ESID){
                    errorMessage = getString(R.string.error_server_expired_session);
                }
                else if (error.getErrorCode() == MegaError.API_ETOOMANY){
                    errorMessage = getString(R.string.too_many_attempts_login);
                }
                else if (error.getErrorCode() == MegaError.API_EINCOMPLETE){
                    errorMessage = getString(R.string.account_not_validated_login);
                }
                else if (error.getErrorCode() == MegaError.API_EBLOCKED){
                    errorMessage = getString(R.string.error_account_suspended);
                }
                else{
                    errorMessage = error.getErrorString();
                }
                loginLoggingIn.setVisibility(View.GONE);
                loginLogin.setVisibility(View.VISIBLE);
                closeCancelDialog();
                scrollView.setBackgroundColor(ContextCompat.getColor(context, R.color.background_create_account));
                loginCreateAccount.setVisibility(View.VISIBLE);
                generatingKeysText.setVisibility(View.GONE);
                loggingInText.setVisibility(View.GONE);
                fetchingNodesText.setVisibility(View.GONE);
                prepareNodesText.setVisibility(View.GONE);
                serversBusyText.setVisibility(View.GONE);
                queryingSignupLinkText.setVisibility(View.GONE);
                confirmingAccountText.setVisibility(View.GONE);

                if (error.getErrorCode() == MegaError.API_EACCESS){
                    log("Error API_EACCESS");
                    if(((LoginActivityLollipop)context).accountBlocked!=null){
                        log("Account blocked");
                    }
                    else{
                        errorMessage = error.getErrorString();
                        if(!backWhileLogin) {
                            ((LoginActivityLollipop)context).showSnackbar(errorMessage);
                        }
                    }
                }
                else{
                    ((LoginActivityLollipop)context).showSnackbar(errorMessage);
                }

                if(chatSettings==null) {
                    log("1 - Reset chat setting enable");
                    chatSettings = new ChatSettings();
                    dbH.setChatSettings(chatSettings);
                }
                else{
                    log("2 - Reset chat setting enable");
                    dbH.setEnabledChat(true + "");
                }
            }
        }
        else if (request.getType() == MegaRequest.TYPE_QUERY_SIGNUP_LINK){
            log("MegaRequest.TYPE_QUERY_SIGNUP_LINK");
            String s = "";
            loginLogin.setVisibility(View.VISIBLE);
            closeCancelDialog();
            scrollView.setBackgroundColor(ContextCompat.getColor(context, R.color.background_create_account));
            bForgotPass.setVisibility(View.INVISIBLE);
            loginCreateAccount.setVisibility(View.VISIBLE);
            loginLoggingIn.setVisibility(View.GONE);
            generatingKeysText.setVisibility(View.GONE);
            queryingSignupLinkText.setVisibility(View.GONE);
            confirmingAccountText.setVisibility(View.GONE);
            fetchingNodesText.setVisibility(View.GONE);
            prepareNodesText.setVisibility(View.GONE);
            serversBusyText.setVisibility(View.GONE);

            if(error.getErrorCode() == MegaError.API_OK){
                log("MegaRequest.TYPE_QUERY_SIGNUP_LINK MegaError API_OK");
                if (request.getFlag()) {
                    bForgotPass.setVisibility(View.VISIBLE);
                    loginProgressBar.setVisibility(View.GONE);

                    loginTitle.setText(R.string.login_text);
                    bLogin.setText(getString(R.string.login_text).toUpperCase(Locale.getDefault()));
                    confirmLink = null;
                    ((LoginActivityLollipop)context).showSnackbar(getString(R.string.account_confirmed));
                    accountConfirmed = true;
                }
                else {
                    accountConfirmed = false;
                    ((LoginActivityLollipop)context).showSnackbar(getString(R.string.confirm_account));
                }
                s = request.getEmail();
                et_user.setText(s);
                et_password.requestFocus();
            }
            else{
                log("MegaRequest.TYPE_QUERY_SIGNUP_LINK MegaError not API_OK "+error.getErrorCode());
                ((LoginActivityLollipop)context).showSnackbar(error.getErrorString());
                confirmLink = null;
            }
        }
        else if (request.getType() == MegaRequest.TYPE_CONFIRM_ACCOUNT){
            if (error.getErrorCode() == MegaError.API_OK){
                log("fastConfirm finished - OK");
                onKeysGeneratedLogin(lastEmail, lastPassword);
            }
            else{
                loginLogin.setVisibility(View.VISIBLE);
                closeCancelDialog();
                scrollView.setBackgroundColor(ContextCompat.getColor(context, R.color.background_create_account));
                loginCreateAccount.setVisibility(View.VISIBLE);
                loginLoggingIn.setVisibility(View.GONE);
                generatingKeysText.setVisibility(View.GONE);
                queryingSignupLinkText.setVisibility(View.GONE);
                confirmingAccountText.setVisibility(View.GONE);
                fetchingNodesText.setVisibility(View.GONE);
                prepareNodesText.setVisibility(View.GONE);
                serversBusyText.setVisibility(View.GONE);

                if (error.getErrorCode() == MegaError.API_ENOENT || error.getErrorCode() == MegaError.API_EKEY){
                    ((LoginActivityLollipop)context).showSnackbar(getString(R.string.error_incorrect_email_or_password));
                }
                else{
                    ((LoginActivityLollipop)context).showSnackbar(error.getErrorString());
                }
            }
        }
    }

    private void closeCancelDialog() {
        if (confirmLogoutDialog != null) {
            confirmLogoutDialog.dismiss();
        }
    }

    @Override
    public void onRequestTemporaryError(MegaApiJava api, MegaRequest request, MegaError e)
    {
        log("onRequestTemporaryError: " + request.getRequestString() + e.getErrorCode());

//		if (request.getType() == MegaRequest.TYPE_LOGIN){
//
//		}
//		else if (request.getType() == MegaRequest.TYPE_FETCH_NODES){
//
//		}
        final MegaError error = e;
        try{
            timer = new CountDownTimer(10000, 2000) {

                public void onTick(long millisUntilFinished) {
                    log("TemporaryError one more");
                }

                public void onFinish() {
                    log("the timer finished, message shown");
                    try {
                        serversBusyText.setVisibility(View.VISIBLE);
                        if(error.getErrorCode()==MegaError.API_EAGAIN){
                            log("onRequestTemporaryError:onFinish:API_EAGAIN: :value: "+error.getValue());
                            if(error.getValue() == MegaApiJava.RETRY_CONNECTIVITY){
                                serversBusyText.setText(getString(R.string.login_connectivity_issues));
                                loginInProgressInfo.setText(getString(R.string.login_connectivity_issues));
                            }
                            else if(error.getValue() == MegaApiJava.RETRY_SERVERS_BUSY){
                                serversBusyText.setText(getString(R.string.login_servers_busy));
                                loginInProgressInfo.setText(getString(R.string.login_servers_busy));
                            }
                            else if(error.getValue() == MegaApiJava.RETRY_API_LOCK){
                                serversBusyText.setText(getString(R.string.login_API_lock));
                                loginInProgressInfo.setText(getString(R.string.login_API_lock));
                            }
                            else if(error.getValue() == MegaApiJava.RETRY_RATE_LIMIT){
                                serversBusyText.setText(getString(R.string.login_API_rate));
                                loginInProgressInfo.setText(getString(R.string.login_API_rate));
                            }
                            else{
                                serversBusyText.setText(getString(R.string.servers_busy));
                                loginInProgressInfo.setText(getString(R.string.servers_busy));
                            }
                        }
                        else{
                            serversBusyText.setText(getString(R.string.servers_busy));
                            loginInProgressInfo.setText(getString(R.string.servers_busy));
                        }
                    }
                    catch (Exception e){}

                }
            }.start();
        }catch (Exception exception){
            log(exception.getMessage());
            log("EXCEPTION when starting count");
        }
    }

    @Override
    public void onRequestStart(MegaChatApiJava api, MegaChatRequest request) {
        log("onRequestStart(CHAT) type:" +request.getType());
    }

    @Override
    public void onRequestUpdate(MegaChatApiJava api, MegaChatRequest request) {
        log("onRequestUpdate(CHAT) type: " +request.getType());
    }

    @Override
    public void onRequestFinish(MegaChatApiJava api, MegaChatRequest request, MegaChatError e) {
        log("onRequestFinish(CHAT)");

        if (request.getType() == MegaChatRequest.TYPE_LOGOUT){

            ((MegaApplication) ((Activity)context).getApplication()).disableMegaChatApi();
            Util.resetAndroidLogger();
        }
    }

    @Override
    public void onRequestTemporaryError(MegaChatApiJava api, MegaChatRequest request, MegaChatError e) {
        log("onRequestTemporaryError(CHAT) type: " +request.getRequestString() + "error: " + e.getErrorCode());
    }


    public void showDialogInsertMail(final boolean reset){
        log("showDialogInsertMail");

        LinearLayout layout = new LinearLayout(context);
        layout.setOrientation(LinearLayout.VERTICAL);
        LinearLayout.LayoutParams params = new LinearLayout.LayoutParams(LinearLayout.LayoutParams.MATCH_PARENT, LinearLayout.LayoutParams.WRAP_CONTENT);
        params.setMargins(Util.scaleWidthPx(20, outMetrics), Util.scaleHeightPx(20, outMetrics), Util.scaleWidthPx(17, outMetrics), 0);

        LinearLayout.LayoutParams params1 = new LinearLayout.LayoutParams(LinearLayout.LayoutParams.MATCH_PARENT, LinearLayout.LayoutParams.WRAP_CONTENT);
        params1.setMargins(Util.scaleWidthPx(20, outMetrics), 0, Util.scaleWidthPx(17, outMetrics), 0);

        final EditText input = new EditText(context);
        layout.addView(input, params);

        final RelativeLayout error_layout = new RelativeLayout(context);
        layout.addView(error_layout, params1);

        final ImageView error_icon = new ImageView(context);
        error_icon.setImageDrawable(ContextCompat.getDrawable(context, R.drawable.ic_input_warning));
        error_layout.addView(error_icon);
        RelativeLayout.LayoutParams params_icon = (RelativeLayout.LayoutParams) error_icon.getLayoutParams();


        params_icon.addRule(RelativeLayout.ALIGN_PARENT_RIGHT);
        error_icon.setLayoutParams(params_icon);

        error_icon.setColorFilter(ContextCompat.getColor(context, R.color.login_warning));

        final TextView textError = new TextView(context);
        error_layout.addView(textError);
        RelativeLayout.LayoutParams params_text_error = (RelativeLayout.LayoutParams) textError.getLayoutParams();
        params_text_error.height = ViewGroup.LayoutParams.WRAP_CONTENT;
        params_text_error.width = ViewGroup.LayoutParams.WRAP_CONTENT;
        params_text_error.addRule(RelativeLayout.CENTER_VERTICAL);
        params_text_error.addRule(RelativeLayout.ALIGN_PARENT_LEFT);
        params_text_error.setMargins(Util.scaleWidthPx(3, outMetrics), 0,0,0);
        textError.setLayoutParams(params_text_error);

        textError.setTextColor(ContextCompat.getColor(context, R.color.login_warning));

        error_layout.setVisibility(View.GONE);

//		input.setId(EDIT_TEXT_ID);
        input.getBackground().mutate().clearColorFilter();
        input.getBackground().mutate().setColorFilter(ContextCompat.getColor(context, R.color.accentColor), PorterDuff.Mode.SRC_ATOP);
        input.addTextChangedListener(new TextWatcher() {
            @Override
            public void beforeTextChanged(CharSequence charSequence, int i, int i1, int i2) {

            }

            @Override
            public void onTextChanged(CharSequence charSequence, int i, int i1, int i2) {

            }

            @Override
            public void afterTextChanged(Editable editable) {
                if(error_layout.getVisibility() == View.VISIBLE){
                    error_layout.setVisibility(View.GONE);
                    input.getBackground().mutate().clearColorFilter();
                    input.getBackground().mutate().setColorFilter(ContextCompat.getColor(context, R.color.accentColor), PorterDuff.Mode.SRC_ATOP);
                }
            }
        });
        input.setSingleLine();
        input.setHint(getString(R.string.edit_text_insert_mail));
        input.setTextColor(ContextCompat.getColor(context, R.color.text_secondary));
        input.setTextSize(TypedValue.COMPLEX_UNIT_SP, 14);
//		input.setSelectAllOnFocus(true);
        input.setImeOptions(EditorInfo.IME_ACTION_DONE);
        input.setInputType(InputType.TYPE_TEXT_VARIATION_EMAIL_ADDRESS);
        input.setOnEditorActionListener(new TextView.OnEditorActionListener() {
            @Override
            public boolean onEditorAction(TextView v, int actionId,	KeyEvent event) {
                log("OK RESET PASSWORD");
                if (actionId == EditorInfo.IME_ACTION_DONE) {
                    String value = input.getText().toString().trim();
                    String emailError = Util.getEmailError(value, context);
                    if (emailError != null) {
                        log("mail incorrect");
//                        input.setError(emailError);
                        input.getBackground().mutate().setColorFilter(ContextCompat.getColor(context, R.color.login_warning), PorterDuff.Mode.SRC_ATOP);
                        textError.setText(emailError);
                        error_layout.setVisibility(View.VISIBLE);
                        input.requestFocus();
                    } else {
                        if(reset){
                            log("ask for link to reset pass");
                            megaApi.resetPassword(value, true, loginFragment);
                        }
                        else{
                            log("ask for link to park account");
                            megaApi.resetPassword(value, false, loginFragment);
                        }
                        insertMailDialog.dismiss();
                    }
                }
                else{
                    log("other IME" + actionId);
                }
                return false;
            }
        });
        input.setImeActionLabel(getString(R.string.general_add),EditorInfo.IME_ACTION_DONE);
        input.setOnFocusChangeListener(new View.OnFocusChangeListener() {
            @Override
            public void onFocusChange(View v, boolean hasFocus) {
                if (hasFocus) {
                    showKeyboardDelayed(v);
                }
                else{
                    hideKeyboardDelayed(v);
                }
            }
        });
        String title;
        String text;
        String buttonText;
        AlertDialog.Builder builder = new AlertDialog.Builder(context, R.style.AppCompatAlertDialogStyle);
        if(reset){
            title= getString(R.string.title_alert_reset_with_MK);
            text = getString(R.string.text_alert_reset_with_MK);
            buttonText=getString(R.string.context_send);
        }
        else{
            title= getString(R.string.park_account_dialog_title);
            text = getString(R.string.dialog_park_account);
            buttonText=getString(R.string.park_account_button);
        }
        builder.setTitle(title);
        builder.setMessage(text);
        builder.setPositiveButton(buttonText,
                new DialogInterface.OnClickListener() {
                    public void onClick(DialogInterface dialog, int whichButton) {

                    }
                });
        builder.setOnDismissListener(new DialogInterface.OnDismissListener() {
            @Override
            public void onDismiss(DialogInterface dialog) {
                Util.hideKeyboard((LoginActivityLollipop)context, InputMethodManager.HIDE_NOT_ALWAYS);
            }
        });
        builder.setNegativeButton(getString(android.R.string.cancel), new DialogInterface.OnClickListener() {
            @Override
            public void onClick(DialogInterface dialogInterface, int i) {
                input.getBackground().mutate().clearColorFilter();
            }
        });
        builder.setView(layout);
        insertMailDialog = builder.create();
        insertMailDialog.show();
        insertMailDialog.getButton(AlertDialog.BUTTON_POSITIVE).setOnClickListener(new View.OnClickListener() {
            @Override
            public void onClick(View v) {
                log("OK BTTN PASSWORD");
                String value = input.getText().toString().trim();
                String emailError = Util.getEmailError(value, context);
                if (emailError != null) {
                    log("mail incorrect");
//                    input.setError(emailError);
                    input.getBackground().mutate().setColorFilter(ContextCompat.getColor(context, R.color.login_warning), PorterDuff.Mode.SRC_ATOP);
                    textError.setText(emailError);
                    error_layout.setVisibility(View.VISIBLE);
                    input.requestFocus();
                } else {
                    if(reset){
                        log("ask for link to reset pass");
                        megaApi.resetPassword(value, true, loginFragment);
                    }
                    else{
                        log("ask for link to park account");
                        megaApi.resetPassword(value, false, loginFragment);
                    }

                    insertMailDialog.dismiss();
                }
            }
        });
    }

    /*
     * Display keyboard
     */
    private void showKeyboardDelayed(final View view) {
        log("showKeyboardDelayed");
        handler.postDelayed(new Runnable() {
            @Override
            public void run() {
                imm.showSoftInput(view, InputMethodManager.SHOW_IMPLICIT);
            }
        }, 50);
    }

    private void hideKeyboardDelayed(final View view) {
        log("showKeyboardDelayed");
        handler.postDelayed(new Runnable() {
            @Override
            public void run() {
                if (imm.isActive()) {
                    imm.toggleSoftInput(0, InputMethodManager.HIDE_NOT_ALWAYS);
                }
            }
        }, 50);
    }

    public void showConfirmationParkAccount(String link){
        log("showConfirmationParkAccount");

        final String linkUrl = link;

        DialogInterface.OnClickListener dialogClickListener = new DialogInterface.OnClickListener() {
            @Override
            public void onClick(DialogInterface dialog, int which) {
                switch (which){
                    case DialogInterface.BUTTON_POSITIVE:
                        log("Call to Change Password Activity: "+linkUrl);
                        Intent intent = new Intent(context, ChangePasswordActivityLollipop.class);
                        intent.setAction(Constants.ACTION_RESET_PASS_FROM_PARK_ACCOUNT);
                        intent.setData(Uri.parse(linkUrl));
                        startActivity(intent);
                        break;

                    case DialogInterface.BUTTON_NEGATIVE:
                        //No button clicked
                        break;
                }
            }
        };

        AlertDialog.Builder builder = new AlertDialog.Builder(context, R.style.AppCompatAlertDialogStyle);
        builder.setTitle(getResources().getString(R.string.park_account_dialog_title));
        String message= getResources().getString(R.string.park_account_text_last_step);
        builder.setMessage(message).setPositiveButton(R.string.park_account_button, dialogClickListener)
                .setNegativeButton(R.string.general_cancel, dialogClickListener).show();
    }

    public void showDialogInsertMKToChangePass(String link){
        log("showDialogInsertMKToChangePass");

        final String linkUrl = link;

        LinearLayout layout = new LinearLayout(context);
        layout.setOrientation(LinearLayout.VERTICAL);
        LinearLayout.LayoutParams params = new LinearLayout.LayoutParams(LinearLayout.LayoutParams.MATCH_PARENT, LinearLayout.LayoutParams.WRAP_CONTENT);
        params.setMargins(Util.scaleWidthPx(20, outMetrics), Util.scaleHeightPx(20, outMetrics), Util.scaleWidthPx(17, outMetrics), 0);

        final EditText input = new EditText(context);
        layout.addView(input, params);

//		input.setId(EDIT_TEXT_ID);
        input.setSingleLine();
        input.setHint(getString(R.string.edit_text_insert_mk));
        input.setTextColor(ContextCompat.getColor(context, R.color.text_secondary));
        input.setTextSize(TypedValue.COMPLEX_UNIT_SP, 14);
//		input.setSelectAllOnFocus(true);
        input.setImeOptions(EditorInfo.IME_ACTION_DONE);
        input.setInputType(InputType.TYPE_TEXT_VARIATION_EMAIL_ADDRESS);
        input.setOnEditorActionListener(new TextView.OnEditorActionListener() {
            @Override
            public boolean onEditorAction(TextView v, int actionId,	KeyEvent event) {
                if (actionId == EditorInfo.IME_ACTION_DONE) {
                    log("IME OK BTTN PASSWORD");
                    String value = input.getText().toString().trim();
                    if(value.equals("")||value.isEmpty()){
                        log("input is empty");
                        input.setError(getString(R.string.invalid_string));
                        input.requestFocus();
                    }
                    else {

                        log("positive button pressed - reset pass");
                        Intent intent = new Intent(context, ChangePasswordActivityLollipop.class);
                        intent.setAction(Constants.ACTION_RESET_PASS_FROM_LINK);
                        intent.setData(Uri.parse(linkUrl));
                        intent.putExtra("MK", value);
                        startActivity(intent);
                        insertMKDialog.dismiss();
                    }
                }
                else{
                    log("other IME" + actionId);
                }
                return false;
            }
        });
        input.setImeActionLabel(getString(R.string.general_add),EditorInfo.IME_ACTION_DONE);

        AlertDialog.Builder builder = new AlertDialog.Builder(context, R.style.AppCompatAlertDialogStyle);
        builder.setTitle(getString(R.string.title_dialog_insert_MK));
        builder.setMessage(getString(R.string.text_dialog_insert_MK));
        builder.setPositiveButton(getString(R.string.cam_sync_ok),
                new DialogInterface.OnClickListener() {
                    public void onClick(DialogInterface dialog, int whichButton) {

                    }
                });
        builder.setOnDismissListener(new DialogInterface.OnDismissListener() {
            @Override
            public void onDismiss(DialogInterface dialog) {
                Util.hideKeyboard((LoginActivityLollipop)context, InputMethodManager.HIDE_NOT_ALWAYS);
            }
        });
        builder.setNegativeButton(getString(android.R.string.cancel), null);
        builder.setView(layout);
        insertMKDialog = builder.create();
        insertMKDialog.show();
        insertMKDialog.getButton(AlertDialog.BUTTON_POSITIVE).setOnClickListener(new View.OnClickListener() {
            @Override
            public void onClick(View v) {

                log("OK BTTN PASSWORD");
                String value = input.getText().toString().trim();
                if(value.equals("")||value.isEmpty()){
                    log("input is empty");
                    input.setError(getString(R.string.invalid_string));
                    input.requestFocus();
                }
                else {
                    log("positive button pressed - reset pass");
                    Intent intent = new Intent(context, ChangePasswordActivityLollipop.class);
                    intent.setAction(Constants.ACTION_RESET_PASS_FROM_LINK);
                    intent.setData(Uri.parse(linkUrl));
                    intent.putExtra("MK", value);
                    startActivity(intent);
                    insertMKDialog.dismiss();
                }
            }
        });
    }

    @Override
    public void onDestroy(){
        if(megaApi != null)
        {
            megaApi.removeRequestListener(this);
        }
        if(Util.isChatEnabled()){
            if(megaChatApi!=null){
                megaChatApi.removeChatListener(this);
            }
        }
        closeCancelDialog();
        super.onDestroy();
    }

    private AlertDialog confirmLogoutDialog;
    private void showConfirmLogoutDialog() {
        AlertDialog.Builder builder = new AlertDialog.Builder(context, R.style.AppCompatAlertDialogStyle);
        DialogInterface.OnClickListener dialogClickListener = new DialogInterface.OnClickListener() {

            @Override
            public void onClick(DialogInterface dialog,int which) {
                switch (which) {
                    case DialogInterface.BUTTON_POSITIVE:
                        backToLoginForm();
                        backWhileLogin = true;
                        MegaApplication.setLoggingIn(false);
                        LoginActivityLollipop.isFetchingNodes = false;
                        loginClicked = false;
                        firstTime = true;
                        if (megaChatApi == null){
                            megaChatApi = ((MegaApplication) ((Activity)context).getApplication()).getMegaChatApi();
                        }
                        megaChatApi.logout(LoginFragmentLollipop.this);
                        megaApi.localLogout(LoginFragmentLollipop.this);
                        break;
                    case DialogInterface.BUTTON_NEGATIVE:
                        dialog.dismiss();
                        break;
                }
            }
        };
        String message= getString(R.string.confirm_cancel_login);
        confirmLogoutDialog =  builder.setCancelable(true)
                .setMessage(message)
                .setPositiveButton(getString(R.string.general_positive_button), dialogClickListener)
                .setNegativeButton(getString(R.string.general_negative_button), dialogClickListener)
                .show();
    }

    public int onBackPressed() {
        log("onBackPressed");
        //login is in process
        boolean onLoginPage = loginLogin.getVisibility() == View.VISIBLE;
        boolean on2faPage = loginVerificationLayout.getVisibility() == View.VISIBLE;
        if ((MegaApplication.isLoggingIn() || LoginActivityLollipop.isFetchingNodes) && !onLoginPage && !on2faPage) {
            showConfirmLogoutDialog();
            return 2;
        }
        else{

            if(forgotPassLayout.getVisibility()==View.VISIBLE){
                log("Forgot Pass layout is VISIBLE");
                hideForgotPassLayout();
                return 1;
            }
            if(on2faPage) {
                log("back from 2fa page");
                showConfirmLogoutDialog();
                return 2;
            }

            if(parkAccountLayout.getVisibility()==View.VISIBLE){
                log("Park account layout is VISIBLE");
                hideParkAccountLayout();
                return 1;
            }

            ((LoginActivityLollipop) context).isBackFromLoginPage = true;
            ((LoginActivityLollipop) context).showFragment(Constants.TOUR_FRAGMENT);
            return 1;
        }
    }

    public void setPasswdTemp(String passwdTemp){
        this.passwdTemp = passwdTemp;
    }

    public String getPasswdTemp(){
        return this.passwdTemp;
    }

    public void setEmailTemp(String emailTemp){
        this.emailTemp = emailTemp;
    }

    public String getEmailTemp(){
        return this.emailTemp;
    }

    @Override
    public void onChatListItemUpdate(MegaChatApiJava api, MegaChatListItem item) {

    }

    @Override
    public void onChatInitStateUpdate(MegaChatApiJava api, int newState) {
        log("onChatInitStateUpdate: "+newState);

        if(isAdded()){
            if (newState == MegaChatApi.INIT_ERROR) {
                // chat cannot initialize, disable chat completely
                log("newState == MegaChatApi.INIT_ERROR");
                if (chatSettings == null) {
                    log("1 - onChatInitStateUpdate: ERROR----> Switch OFF chat");
                    chatSettings = new ChatSettings();
                    chatSettings.setEnabled(false+"");
                    dbH.setChatSettings(chatSettings);
                } else {
                    log("2 - onChatInitStateUpdate: ERROR----> Switch OFF chat");
                    dbH.setEnabledChat(false + "");
                }
                if(megaChatApi!=null){
                    megaChatApi.logout(null);
                }
            }
        }
    }

    @Override
    public void onChatOnlineStatusUpdate(MegaChatApiJava api, long userhandle, int status, boolean inProgress) {

    }

    @Override
    public void onChatPresenceConfigUpdate(MegaChatApiJava api, MegaChatPresenceConfig config) {

    }

    @Override
    public void onChatConnectionStateUpdate(MegaChatApiJava api, long chatid, int newState) {

    }

    @Override
    public void onChatPresenceLastGreen(MegaChatApiJava api, long userhandle, int lastGreen) {

    }

    private void setError(final EditText editText, String error){
        if(error == null || error.equals("")){
            return;
        }
        switch (editText.getId()){
            case R.id.login_email_text:{
                loginEmailErrorLayout.setVisibility(View.VISIBLE);
                loginEmailErrorText.setText(error);
                PorterDuffColorFilter porterDuffColorFilter = new PorterDuffColorFilter(ContextCompat.getColor(context, R.color.login_warning), PorterDuff.Mode.SRC_ATOP);
//                et_user.getBackground().mutate().setColorFilter(porterDuffColorFilter);
                Drawable background = login_background.mutate().getConstantState().newDrawable();
                background.setColorFilter(porterDuffColorFilter);
                if(android.os.Build.VERSION.SDK_INT < android.os.Build.VERSION_CODES.JELLY_BEAN) {
                    et_user.setBackgroundDrawable(background);
                } else{
                    et_user.setBackground(background);
                }
                break;
            }
            case R.id.login_password_text:{
                loginPasswordErrorLayout.setVisibility(View.VISIBLE);
                loginPasswordErrorText.setText(error);
                PorterDuffColorFilter porterDuffColorFilter = new PorterDuffColorFilter(ContextCompat.getColor(context, R.color.login_warning), PorterDuff.Mode.SRC_ATOP);
//                et_password.getBackground().setColorFilter(ContextCompat.getColor(context, R.color.login_warning), PorterDuff.Mode.SRC_ATOP);
                Drawable background = password_background.mutate().getConstantState().newDrawable();
                background.setColorFilter(porterDuffColorFilter);
                if(android.os.Build.VERSION.SDK_INT < android.os.Build.VERSION_CODES.JELLY_BEAN) {
                    et_password.setBackgroundDrawable(background);
                } else{
                    et_password.setBackground(background);
                }
                break;
            }
        }
    }

    private void quitError(EditText editText){
        switch (editText.getId()){
            case R.id.login_email_text:{
                if(loginEmailErrorLayout.getVisibility() != View.GONE){
                    loginEmailErrorLayout.setVisibility(View.GONE);
                    if(android.os.Build.VERSION.SDK_INT < android.os.Build.VERSION_CODES.JELLY_BEAN) {
                        et_user.setBackgroundDrawable(login_background);
                    } else{
                        et_user.setBackground(login_background);
                    }
                }
                break;
            }
            case R.id.login_password_text:{
                if(loginPasswordErrorLayout.getVisibility() != View.GONE){
                    loginPasswordErrorLayout.setVisibility(View.GONE);
                    if(android.os.Build.VERSION.SDK_INT < android.os.Build.VERSION_CODES.JELLY_BEAN) {
                        et_password.setBackgroundDrawable(password_background);
                    } else{
                        et_password.setBackground(password_background);
                    }
                }
                break;
            }
        }
    }

    void pasteClipboard() {
        log("pasteClipboard");
        pinLongClick = false;
        ClipboardManager clipboard = (ClipboardManager) context.getSystemService(CLIPBOARD_SERVICE);
        ClipData clipData = clipboard.getPrimaryClip();
        if (clipData != null) {
            String code = clipData.getItemAt(0).getText().toString();
            log("code: "+code);
            if (code != null && code.length() == 6) {
                boolean areDigits = true;
                for (int i=0; i<6; i++) {
                    if (!Character.isDigit(code.charAt(i))) {
                        areDigits = false;
                        break;
                    }
                }
                if (areDigits) {
                    firstPin.setText(""+code.charAt(0));
                    secondPin.setText(""+code.charAt(1));
                    thirdPin.setText(""+code.charAt(2));
                    fourthPin.setText(""+code.charAt(3));
                    fifthPin.setText(""+code.charAt(4));
                    sixthPin.setText(""+code.charAt(5));
                }
                else {
                    firstPin.setText("");
                    secondPin.setText("");
                    thirdPin.setText("");
                    fourthPin.setText("");
                    fifthPin.setText("");
                    sixthPin.setText("");
                }
            }
        }
    }

    @Override
    public boolean onLongClick(View v) {
        switch (v.getId()){
            case R.id.pin_first_login:
            case R.id.pin_second_login:
            case R.id.pin_third_login:
            case R.id.pin_fouth_login:
            case R.id.pin_fifth_login:
            case R.id.pin_sixth_login: {
                pinLongClick = true;
                v.requestFocus();
            }
        }
        return false;
    }

    private void performLogin(){
        if (validateForm()) {
            Util.checkPendingTransfer(megaApi, getContext(), this);
        }
    }

    private static void log(String log) {
        Util.log("LoginFragmentLollipop", log);
    }
}<|MERGE_RESOLUTION|>--- conflicted
+++ resolved
@@ -2376,10 +2376,6 @@
             log("TYPE_LOGOUT");
             if (error.getErrorCode() == MegaError.API_OK){
                 AccountController.localLogoutApp(context.getApplicationContext());
-<<<<<<< HEAD
-=======
-                enableLoginButton();
->>>>>>> 64ffbde8
             }
         }
         else if(request.getType() == MegaRequest.TYPE_GET_RECOVERY_LINK){
