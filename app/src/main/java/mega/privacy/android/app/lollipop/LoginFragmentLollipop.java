package mega.privacy.android.app.lollipop;

import android.app.Activity;
import android.content.ClipData;
import android.content.ClipboardManager;
import android.content.Context;
import android.content.DialogInterface;
import android.content.Intent;
import android.content.res.Configuration;
import android.graphics.PorterDuff;
import android.graphics.PorterDuffColorFilter;
import android.graphics.Typeface;
import android.graphics.drawable.Drawable;
import android.net.Uri;
import android.os.Build;
import android.os.Bundle;
import android.os.CountDownTimer;
import android.os.Handler;
import android.support.v4.app.Fragment;
import android.support.v4.content.ContextCompat;
import android.support.v7.app.AlertDialog;
import android.support.v7.widget.Toolbar;
import android.text.Editable;
import android.text.InputType;
import android.text.TextWatcher;
import android.util.DisplayMetrics;
import android.util.TypedValue;
import android.view.Display;
import android.view.Gravity;
import android.view.KeyEvent;
import android.view.LayoutInflater;
import android.view.View;
import android.view.ViewGroup;
import android.view.WindowManager;
import android.view.inputmethod.EditorInfo;
import android.view.inputmethod.InputMethodManager;
import android.widget.Button;
import android.widget.EditText;
import android.widget.ImageView;
import android.widget.LinearLayout;
import android.widget.ProgressBar;
import android.widget.RelativeLayout;
import android.widget.ScrollView;
import android.widget.TextView;

import java.util.Locale;

import mega.privacy.android.app.DatabaseHandler;
import mega.privacy.android.app.MegaApplication;
import mega.privacy.android.app.MegaAttributes;
import mega.privacy.android.app.MegaPreferences;
import mega.privacy.android.app.R;
import mega.privacy.android.app.UserCredentials;
import mega.privacy.android.app.components.EditTextPIN;
import mega.privacy.android.app.interfaces.AbortPendingTransferCallback;
import mega.privacy.android.app.lollipop.controllers.AccountController;
import mega.privacy.android.app.lollipop.megachat.ChatSettings;
import mega.privacy.android.app.providers.FileProviderActivity;
import mega.privacy.android.app.utils.Constants;
import mega.privacy.android.app.utils.Util;
import nz.mega.sdk.MegaApiAndroid;
import nz.mega.sdk.MegaApiJava;
import nz.mega.sdk.MegaChatApi;
import nz.mega.sdk.MegaChatApiAndroid;
import nz.mega.sdk.MegaChatApiJava;
import nz.mega.sdk.MegaChatError;
import nz.mega.sdk.MegaChatListItem;
import nz.mega.sdk.MegaChatListenerInterface;
import nz.mega.sdk.MegaChatPresenceConfig;
import nz.mega.sdk.MegaChatRequest;
import nz.mega.sdk.MegaChatRequestListenerInterface;
import nz.mega.sdk.MegaError;
import nz.mega.sdk.MegaNode;
import nz.mega.sdk.MegaRequest;
import nz.mega.sdk.MegaRequestListenerInterface;
import nz.mega.sdk.MegaTransfer;
import nz.mega.sdk.MegaUser;

import static android.app.Activity.RESULT_OK;
import static android.content.Context.CLIPBOARD_SERVICE;
import static android.content.Context.INPUT_METHOD_SERVICE;

public class LoginFragmentLollipop extends Fragment implements View.OnClickListener, MegaRequestListenerInterface, MegaChatRequestListenerInterface, MegaChatListenerInterface, View.OnFocusChangeListener, View.OnLongClickListener, AbortPendingTransferCallback {

    private Context context;
    private AlertDialog insertMailDialog;
    private AlertDialog insertMKDialog;

    private LoginFragmentLollipop loginFragment = this;

    private TextView loginTitle;
    private TextView newToMega;
    private EditText et_user;
    private EditText et_password;
    private TextView bRegister;
    private Button bLogin;
    private TextView bForgotPass;
    private LinearLayout loginLogin;
    private LinearLayout loginLoggingIn;
    private LinearLayout loginCreateAccount;
    private ProgressBar loginProgressBar;
    private ProgressBar loginFetchNodesProgressBar;
    private TextView generatingKeysText;
    private TextView queryingSignupLinkText;
    private TextView confirmingAccountText;
    private TextView loggingInText;
    private TextView fetchingNodesText;
    private TextView prepareNodesText;
    private TextView serversBusyText;
    private ScrollView scrollView;

    private RelativeLayout forgotPassLayout;
    private TextView forgotPassTitle;
    private TextView forgotPassFirstP;
    private TextView forgotPassSecondP;
    private TextView forgotPassAction;
    private Button yesMK;
    private Button noMK;

    private RelativeLayout parkAccountLayout;
    private TextView parkAccountTitle;
    private TextView parkAccountFirstP;
    private TextView parkAccountSecondP;
    private Button parkAccountButton;

    private ProgressBar loginInProgressPb;
    private TextView loginInProgressInfo;

    private CountDownTimer timer;
    private boolean firstRequestUpdate = true;

    private float scaleH, scaleW;
    private float density;
    private DisplayMetrics outMetrics;
    private Display display;

    private DatabaseHandler dbH;
    private Handler handler = new Handler();
    private ChatSettings chatSettings;

    private String lastEmail;
    private String lastPassword;
    private String gSession;
    private boolean resumeSesion = false;

    private MegaApiAndroid megaApi;
    private MegaChatApiAndroid megaChatApi;
    private String confirmLink;

    int numberOfClicksKarere = 0;
    int numberOfClicksSDK = 0;

    private boolean firstTime = true;

    private boolean backWhileLogin;
    private boolean loginClicked = false;

    private Intent intentReceived = null;
    private Bundle extras = null;
    private Uri uriData = null;
    private String action = null;
    private String url = null;
    private long parentHandle = -1;
    private long idChatToJoin = -1;

    private String emailTemp = null;
    private String passwdTemp = null;

    private RelativeLayout loginEmailErrorLayout;
    private RelativeLayout loginPasswordErrorLayout;
    private TextView loginEmailErrorText;
    private TextView loginPasswordErrorText;

    private Drawable login_background;
    private Drawable password_background;

    private ImageView toggleButton;
    private boolean passwdVisibility;

    Toolbar tB;
    LinearLayout loginVerificationLayout;
    InputMethodManager imm;
    private EditTextPIN firstPin;
    private EditTextPIN secondPin;
    private EditTextPIN thirdPin;
    private EditTextPIN fourthPin;
    private EditTextPIN fifthPin;
    private EditTextPIN sixthPin;
    private StringBuilder sb = new StringBuilder();
    private String pin = null;
    private TextView pinError;
    private RelativeLayout lostYourDeviceButton;
    private ProgressBar verify2faProgressBar;

    private boolean isFirstTime = true;
    private boolean isErrorShown = false;
    private boolean is2FAEnabled = false;
    private boolean accountConfirmed = false;
    private boolean pinLongClick = false;

    private boolean twoFA = false;
    public static final String NAME_USER_LOCKED = "NAME_USER_LOCKED";

    @Override
    public void onSaveInstanceState(Bundle outState) {
        log("onSaveInstanceState");
        super.onSaveInstanceState(outState);
    }

    @Override
    public void onAbortConfirm() {
        log("onAbortConfirm");
        megaApi.cancelTransfers(MegaTransfer.TYPE_DOWNLOAD);
        megaApi.cancelTransfers(MegaTransfer.TYPE_UPLOAD);
        submitForm();
    }

    @Override
    public void onAbortCancel() {
        log("onAbortCancel");
    }

    @Override
    public void onCreate (Bundle savedInstanceState){
        log("onCreate");
        super.onCreate(savedInstanceState);

        if(context==null){
            log("context is null");
            return;
        }
    }

    @Override
    public View onCreateView(LayoutInflater inflater, ViewGroup container, Bundle savedInstanceState) {
        log("onCreateView");

        is2FAEnabled = false;
        accountConfirmed = false;

        loginClicked = false;
        backWhileLogin = false;

        UserCredentials credentials = dbH.getCredentials();
        if (credentials != null) {
            log("Credentials NOT null");
            firstTime = false;
        }
        else{
            firstTime = true;
        }

        chatSettings = dbH.getChatSettings();
        if(chatSettings==null){
            log("chatSettings is null --> enable chat by default");
            chatSettings = new ChatSettings();
            dbH.setChatSettings(chatSettings);
        }

        display = ((Activity)context).getWindowManager().getDefaultDisplay();
        outMetrics = new DisplayMetrics ();
        display.getMetrics(outMetrics);
        density  = getResources().getDisplayMetrics().density;

        scaleW = Util.getScaleW(outMetrics, density);
        scaleH = Util.getScaleH(outMetrics, density);

        View v = inflater.inflate(R.layout.fragment_login, container, false);

        scrollView = (ScrollView) v.findViewById(R.id.scroll_view_login);

        loginTitle = (TextView) v.findViewById(R.id.login_text_view);

        loginTitle.setText(R.string.login_text);
        loginTitle.setOnClickListener(this);

        et_user = (EditText) v.findViewById(R.id.login_email_text);

        et_user.setCursorVisible(true);
        et_user.getBackground().clearColorFilter();
        et_user.requestFocus();

        et_user.addTextChangedListener(new TextWatcher() {
            @Override
            public void beforeTextChanged(CharSequence charSequence, int i, int i1, int i2) {

            }

            @Override
            public void onTextChanged(CharSequence charSequence, int i, int i1, int i2) {

            }

            @Override
            public void afterTextChanged(Editable editable) {
                quitError(et_user);
            }
        });

        login_background = et_user.getBackground().mutate().getConstantState().newDrawable();

        loginEmailErrorLayout = (RelativeLayout) v.findViewById(R.id.login_email_text_error);
        loginEmailErrorLayout.setVisibility(View.GONE);

        loginEmailErrorText = (TextView) v.findViewById(R.id.login_email_text_error_text);

        toggleButton = (ImageView) v.findViewById(R.id.toggle_button);
        toggleButton.setOnClickListener(this);
        passwdVisibility = false;

        et_password = (EditText) v.findViewById(R.id.login_password_text);

        et_password.setCursorVisible(true);
        et_password.getBackground().clearColorFilter();

        et_password.setOnEditorActionListener(new TextView.OnEditorActionListener() {

            @Override
            public boolean onEditorAction(TextView v, int actionId, KeyEvent event) {
                if (actionId == EditorInfo.IME_ACTION_DONE) {
                    performLogin();
                    return true;
                }
                return false;
            }
        });

        et_password.addTextChangedListener(new TextWatcher() {
            @Override
            public void beforeTextChanged(CharSequence charSequence, int i, int i1, int i2) {
            }

            @Override
            public void onTextChanged(CharSequence charSequence, int i, int i1, int i2) {
            }

            @Override
            public void afterTextChanged(Editable editable) {
                quitError(et_password);
            }
        });

        et_password.setOnFocusChangeListener(new View.OnFocusChangeListener() {
            @Override
            public void onFocusChange(View v, boolean hasFocus) {
                if (hasFocus) {
                    toggleButton.setVisibility(View.VISIBLE);
                    toggleButton.setImageDrawable(ContextCompat.getDrawable(context, R.drawable.ic_b_shared_read));
                }
                else {
                    toggleButton.setVisibility(View.GONE);
                    passwdVisibility = false;
                    showHidePassword();
                }
            }
        });

        password_background = et_password.getBackground().mutate().getConstantState().newDrawable();

        loginPasswordErrorLayout = (RelativeLayout) v.findViewById(R.id.login_password_text_error);
        loginPasswordErrorLayout.setVisibility(View.GONE);

        loginPasswordErrorText = (TextView) v.findViewById(R.id.login_password_text_error_text);

        bLogin = (Button) v.findViewById(R.id.button_login_login);
        bLogin.setText(getString(R.string.login_text).toUpperCase(Locale.getDefault()));
        bLogin.setOnClickListener(this);

        loginInProgressPb = v.findViewById(R.id.pb_login_in_progress);
        loginInProgressInfo = v.findViewById(R.id.text_login_tip);

        bForgotPass = (TextView) v.findViewById(R.id.button_forgot_pass);
        bForgotPass.setText(getString(R.string.forgot_pass).toUpperCase(Locale.getDefault()));
        bForgotPass.setOnClickListener(this);

        loginCreateAccount = (LinearLayout) v.findViewById(R.id.login_create_account_layout);

        newToMega = (TextView) v.findViewById(R.id.text_newToMega);
        newToMega.setOnClickListener(this);

        bRegister = (TextView) v.findViewById(R.id.button_create_account_login);

        bRegister.setText(getString(R.string.create_account).toUpperCase(Locale.getDefault()));
        bRegister.setOnClickListener(this);

        loginLogin = (LinearLayout) v.findViewById(R.id.login_login_layout);
        loginLoggingIn = (LinearLayout) v.findViewById(R.id.login_logging_in_layout);
        loginProgressBar = (ProgressBar) v.findViewById(R.id.login_progress_bar);
        loginFetchNodesProgressBar = (ProgressBar) v.findViewById(R.id.login_fetching_nodes_bar);
        generatingKeysText = (TextView) v.findViewById(R.id.login_generating_keys_text);
        queryingSignupLinkText = (TextView) v.findViewById(R.id.login_query_signup_link_text);
        confirmingAccountText = (TextView) v.findViewById(R.id.login_confirm_account_text);
        loggingInText = (TextView) v.findViewById(R.id.login_logging_in_text);
        fetchingNodesText = (TextView) v.findViewById(R.id.login_fetch_nodes_text);
        prepareNodesText = (TextView) v.findViewById(R.id.login_prepare_nodes_text);
        serversBusyText = (TextView) v.findViewById(R.id.login_servers_busy_text);

        loginLogin.setVisibility(View.VISIBLE);
        loginCreateAccount.setVisibility(View.VISIBLE);
        loginLoggingIn.setVisibility(View.GONE);
        generatingKeysText.setVisibility(View.GONE);
        loggingInText.setVisibility(View.GONE);
        fetchingNodesText.setVisibility(View.GONE);
        prepareNodesText.setVisibility(View.GONE);
        loginProgressBar.setVisibility(View.GONE);
        queryingSignupLinkText.setVisibility(View.GONE);
        confirmingAccountText.setVisibility(View.GONE);
        serversBusyText.setVisibility(View.GONE);
//		loginLogin.setVisibility(View.GONE);
//		loginCreateAccount.setVisibility(View.GONE);
//		loginDelimiter.setVisibility(View.GONE);
//		loginLoggingIn.setVisibility(View.VISIBLE);
//		generatingKeysText.setVisibility(View.VISIBLE);
//		loggingInText.setVisibility(View.VISIBLE);
//		fetchingNodesText.setVisibility(View.VISIBLE);
//		prepareNodesText.setVisibility(View.VISIBLE);
//		loginProgressBar.setVisibility(View.VISIBLE);
//		queryingSignupLinkText.setVisibility(View.VISIBLE);
//		confirmingAccountText.setVisibility(View.VISIBLE);

        forgotPassLayout = (RelativeLayout) v.findViewById(R.id.forgot_pass_full_layout);
        forgotPassTitle = (TextView) v.findViewById(R.id.title_forgot_pass_layout);
        RelativeLayout.LayoutParams forgotPassTitleParams = (RelativeLayout.LayoutParams)forgotPassTitle.getLayoutParams();
        forgotPassTitleParams.setMargins(Util.scaleWidthPx(24, outMetrics), Util.scaleHeightPx(70, outMetrics), Util.scaleWidthPx(24, outMetrics), 0);
        forgotPassTitle.setLayoutParams(forgotPassTitleParams);

        forgotPassFirstP = (TextView) v.findViewById(R.id.first_par_forgot_pass_layout);
        RelativeLayout.LayoutParams firstParParams = (RelativeLayout.LayoutParams)forgotPassFirstP.getLayoutParams();
        firstParParams.setMargins(Util.scaleWidthPx(24, outMetrics), Util.scaleHeightPx(20, outMetrics), Util.scaleWidthPx(24, outMetrics), 0);
        forgotPassFirstP.setLayoutParams(firstParParams);

        forgotPassSecondP = (TextView) v.findViewById(R.id.second_par_forgot_pass_layout);
        RelativeLayout.LayoutParams secondParParams = (RelativeLayout.LayoutParams)forgotPassSecondP.getLayoutParams();
        secondParParams.setMargins(Util.scaleWidthPx(24, outMetrics), Util.scaleHeightPx(20, outMetrics), Util.scaleWidthPx(24, outMetrics), 0);
        forgotPassSecondP.setLayoutParams(secondParParams);

        forgotPassAction = (TextView) v.findViewById(R.id.action_forgot_pass_layout);
        RelativeLayout.LayoutParams actionParams = (RelativeLayout.LayoutParams)forgotPassAction.getLayoutParams();
        actionParams.setMargins(Util.scaleWidthPx(24, outMetrics), Util.scaleHeightPx(25, outMetrics), Util.scaleWidthPx(24, outMetrics), 0);
        forgotPassAction.setLayoutParams(actionParams);

        yesMK = (Button) v.findViewById(R.id.yes_MK_button);
        LinearLayout.LayoutParams yesMKParams = (LinearLayout.LayoutParams)yesMK.getLayoutParams();
        yesMKParams.setMargins(Util.scaleWidthPx(20, outMetrics), Util.scaleHeightPx(25, outMetrics), 0, 0);
        yesMK.setLayoutParams(yesMKParams);
        yesMK.setOnClickListener(this);
        if (Build.VERSION.SDK_INT >= Build.VERSION_CODES.LOLLIPOP) {
            yesMK.setBackground(ContextCompat.getDrawable(context, R.drawable.ripple_upgrade));
        }

        noMK = (Button) v.findViewById(R.id.no_MK_button);
        LinearLayout.LayoutParams noMKParams = (LinearLayout.LayoutParams)noMK.getLayoutParams();
        noMKParams.setMargins(Util.scaleWidthPx(16, outMetrics), Util.scaleHeightPx(25, outMetrics), 0, 0);
        noMK.setLayoutParams(noMKParams);
        noMK.setOnClickListener(this);
        if (Build.VERSION.SDK_INT >= Build.VERSION_CODES.LOLLIPOP) {
            noMK.setBackground(ContextCompat.getDrawable(context, R.drawable.ripple_upgrade));
        }

        parkAccountLayout = (RelativeLayout) v.findViewById(R.id.park_account_layout);
        parkAccountTitle = (TextView) v.findViewById(R.id.title_park_account_layout);
        RelativeLayout.LayoutParams parkAccountTitleParams = (RelativeLayout.LayoutParams)parkAccountTitle.getLayoutParams();
        parkAccountTitleParams.setMargins(Util.scaleWidthPx(24, outMetrics), Util.scaleHeightPx(70, outMetrics), Util.scaleWidthPx(24, outMetrics), 0);
        parkAccountTitle.setLayoutParams(parkAccountTitleParams);

        parkAccountFirstP = (TextView) v.findViewById(R.id.first_par_park_account_layout);
        RelativeLayout.LayoutParams parkAccountFParams = (RelativeLayout.LayoutParams)parkAccountFirstP.getLayoutParams();
        parkAccountFParams.setMargins(Util.scaleWidthPx(24, outMetrics), Util.scaleHeightPx(20, outMetrics), Util.scaleWidthPx(24, outMetrics), 0);
        parkAccountFirstP.setLayoutParams(parkAccountFParams);

        parkAccountSecondP = (TextView) v.findViewById(R.id.second_par_park_account_layout);
        RelativeLayout.LayoutParams parkAccountSParams = (RelativeLayout.LayoutParams)parkAccountSecondP.getLayoutParams();
        parkAccountSParams.setMargins(Util.scaleWidthPx(24, outMetrics), Util.scaleHeightPx(20, outMetrics), Util.scaleWidthPx(24, outMetrics), 0);
        parkAccountSecondP.setLayoutParams(parkAccountSParams);

        parkAccountButton = (Button) v.findViewById(R.id.park_account_button);
        RelativeLayout.LayoutParams parkButtonParams = (RelativeLayout.LayoutParams)parkAccountButton.getLayoutParams();
        parkButtonParams.setMargins(0, Util.scaleHeightPx(25, outMetrics),  Util.scaleWidthPx(24, outMetrics), 0);
        parkAccountButton.setLayoutParams(parkButtonParams);
        parkAccountButton.setOnClickListener(this);

        tB  =(Toolbar) v.findViewById(R.id.toolbar_login);
        loginVerificationLayout = (LinearLayout) v.findViewById(R.id.login_2fa);
        loginVerificationLayout.setVisibility(View.GONE);
        lostYourDeviceButton = (RelativeLayout) v.findViewById(R.id.lost_authentication_device);
        lostYourDeviceButton.setOnClickListener(this);
        pinError = (TextView) v.findViewById(R.id.pin_2fa_error_login);
        pinError.setVisibility(View.GONE);
        verify2faProgressBar = (ProgressBar) v.findViewById(R.id.progressbar_verify_2fa);

        imm = (InputMethodManager) context.getSystemService(INPUT_METHOD_SERVICE);

        firstPin = (EditTextPIN) v.findViewById(R.id.pin_first_login);
        firstPin.setOnLongClickListener(this);
        firstPin.setOnFocusChangeListener(this);
        imm.showSoftInput(firstPin, InputMethodManager.SHOW_FORCED);
        firstPin.addTextChangedListener(new TextWatcher() {
            @Override
            public void beforeTextChanged(CharSequence s, int start, int count, int after) {

            }

            @Override
            public void onTextChanged(CharSequence s, int start, int before, int count) {

            }

            @Override
            public void afterTextChanged(Editable s) {
                if(firstPin.length() != 0){
                    secondPin.requestFocus();
                    secondPin.setCursorVisible(true);

                    if (isFirstTime && !pinLongClick){
                        secondPin.setText("");
                        thirdPin.setText("");
                        fourthPin.setText("");
                        fifthPin.setText("");
                        sixthPin.setText("");
                    }
                    else if (pinLongClick) {
                        pasteClipboard();
                    }
                    else  {
                        permitVerify();
                    }
                }
                else {
                    if (isErrorShown){
                        verifyQuitError();
                    }
                }
            }
        });

        secondPin = (EditTextPIN) v.findViewById(R.id.pin_second_login);
        secondPin.setOnLongClickListener(this);
        secondPin.setOnFocusChangeListener(this);
        imm.showSoftInput(secondPin, InputMethodManager.SHOW_FORCED);
        secondPin.addTextChangedListener(new TextWatcher() {
            @Override
            public void beforeTextChanged(CharSequence s, int start, int count, int after) {

            }

            @Override
            public void onTextChanged(CharSequence s, int start, int before, int count) {

            }

            @Override
            public void afterTextChanged(Editable s) {
                if (secondPin.length() != 0){
                    thirdPin.requestFocus();
                    thirdPin.setCursorVisible(true);

                    if (isFirstTime && !pinLongClick) {
                        thirdPin.setText("");
                        fourthPin.setText("");
                        fifthPin.setText("");
                        sixthPin.setText("");
                    }
                    else if (pinLongClick) {
                        pasteClipboard();
                    }
                    else  {
                        permitVerify();
                    }
                }
                else {
                    if (isErrorShown){
                        verifyQuitError();
                    }
                }
            }
        });

        thirdPin = (EditTextPIN) v.findViewById(R.id.pin_third_login);
        thirdPin.setOnLongClickListener(this);
        thirdPin.setOnFocusChangeListener(this);
        imm.showSoftInput(thirdPin, InputMethodManager.SHOW_FORCED);
        thirdPin.addTextChangedListener(new TextWatcher() {
            @Override
            public void beforeTextChanged(CharSequence s, int start, int count, int after) {

            }

            @Override
            public void onTextChanged(CharSequence s, int start, int before, int count) {

            }

            @Override
            public void afterTextChanged(Editable s) {
                if (thirdPin.length()!= 0){
                    fourthPin.requestFocus();
                    fourthPin.setCursorVisible(true);

                    if (isFirstTime && !pinLongClick) {
                        fourthPin.setText("");
                        fifthPin.setText("");
                        sixthPin.setText("");
                    }
                    else if (pinLongClick) {
                        pasteClipboard();
                    }
                    else  {
                        permitVerify();
                    }
                }
                else {
                    if (isErrorShown){
                        verifyQuitError();
                    }
                }
            }
        });

        fourthPin = (EditTextPIN) v.findViewById(R.id.pin_fouth_login);
        fourthPin.setOnLongClickListener(this);
        fourthPin.setOnFocusChangeListener(this);
        imm.showSoftInput(fourthPin, InputMethodManager.SHOW_FORCED);
        fourthPin.addTextChangedListener(new TextWatcher() {
            @Override
            public void beforeTextChanged(CharSequence s, int start, int count, int after) {

            }

            @Override
            public void onTextChanged(CharSequence s, int start, int before, int count) {

            }

            @Override
            public void afterTextChanged(Editable s) {
                if (fourthPin.length()!=0){
                    fifthPin.requestFocus();
                    fifthPin.setCursorVisible(true);

                    if (isFirstTime && !pinLongClick) {
                        fifthPin.setText("");
                        sixthPin.setText("");
                    }
                    else if (pinLongClick) {
                        pasteClipboard();
                    }
                    else  {
                        permitVerify();
                    }
                }
                else {
                    if (isErrorShown){
                        verifyQuitError();
                    }
                }
            }
        });

        fifthPin = (EditTextPIN) v.findViewById(R.id.pin_fifth_login);
        fifthPin.setOnLongClickListener(this);
        fifthPin.setOnFocusChangeListener(this);
        imm.showSoftInput(fifthPin, InputMethodManager.SHOW_FORCED);
        fifthPin.addTextChangedListener(new TextWatcher() {
            @Override
            public void beforeTextChanged(CharSequence s, int start, int count, int after) {

            }

            @Override
            public void onTextChanged(CharSequence s, int start, int before, int count) {

            }

            @Override
            public void afterTextChanged(Editable s) {
                if (fifthPin.length()!=0){
                    sixthPin.requestFocus();
                    sixthPin.setCursorVisible(true);

                    if (isFirstTime && !pinLongClick) {
                        sixthPin.setText("");
                    }
                    else if (pinLongClick) {
                        pasteClipboard();
                    }
                    else  {
                        permitVerify();
                    }
                }
                else {
                    if (isErrorShown){
                        verifyQuitError();
                    }
                }
            }
        });

        sixthPin = (EditTextPIN) v.findViewById(R.id.pin_sixth_login);
        sixthPin.setOnLongClickListener(this);
        sixthPin.setOnFocusChangeListener(this);
        imm.showSoftInput(sixthPin, InputMethodManager.SHOW_FORCED);
        sixthPin.addTextChangedListener(new TextWatcher() {
            @Override
            public void beforeTextChanged(CharSequence s, int start, int count, int after) {

            }

            @Override
            public void onTextChanged(CharSequence s, int start, int before, int count) {

            }

            @Override
            public void afterTextChanged(Editable s) {
                if (sixthPin.length()!=0){
                    sixthPin.setCursorVisible(true);
                    Util.hideKeyboard((LoginActivityLollipop)context, 0);

                    if (pinLongClick) {
                        pasteClipboard();
                    }
                    else {
                        permitVerify();
                    }
                }
                else {
                    if (isErrorShown){
                        verifyQuitError();
                    }
                }
            }
        });
        ((LoginActivityLollipop) context).getWindow().setSoftInputMode(WindowManager.LayoutParams.SOFT_INPUT_STATE_HIDDEN);

        firstPin.setGravity(Gravity.CENTER_HORIZONTAL);
        android.view.ViewGroup.LayoutParams paramsb1 = firstPin.getLayoutParams();
        if (getResources().getConfiguration().orientation == Configuration.ORIENTATION_PORTRAIT) {
            paramsb1.width = Util.scaleWidthPx(42, outMetrics);
        }
        else {
            paramsb1.width = Util.scaleWidthPx(25, outMetrics);
        }
        firstPin.setLayoutParams(paramsb1);
        LinearLayout.LayoutParams textParams = (LinearLayout.LayoutParams)firstPin.getLayoutParams();
        textParams.setMargins(0, 0, Util.scaleWidthPx(8, outMetrics), 0);
        firstPin.setLayoutParams(textParams);

        secondPin.setGravity(Gravity.CENTER_HORIZONTAL);
        android.view.ViewGroup.LayoutParams paramsb2 = secondPin.getLayoutParams();
        if (getResources().getConfiguration().orientation == Configuration.ORIENTATION_PORTRAIT) {
            paramsb2.width = Util.scaleWidthPx(42, outMetrics);
        }
        else {
            paramsb2.width = Util.scaleWidthPx(25, outMetrics);
        }
        secondPin.setLayoutParams(paramsb2);
        textParams = (LinearLayout.LayoutParams)secondPin.getLayoutParams();
        textParams.setMargins(0, 0, Util.scaleWidthPx(8, outMetrics), 0);
        secondPin.setLayoutParams(textParams);
        secondPin.setEt(firstPin);

        thirdPin.setGravity(Gravity.CENTER_HORIZONTAL);
        android.view.ViewGroup.LayoutParams paramsb3 = thirdPin.getLayoutParams();
        if (getResources().getConfiguration().orientation == Configuration.ORIENTATION_PORTRAIT) {
            paramsb3.width = Util.scaleWidthPx(42, outMetrics);
        }
        else {
            paramsb3.width = Util.scaleWidthPx(25, outMetrics);
        }
        thirdPin.setLayoutParams(paramsb3);
        textParams = (LinearLayout.LayoutParams)thirdPin.getLayoutParams();
        textParams.setMargins(0, 0, Util.scaleWidthPx(25, outMetrics), 0);
        thirdPin.setLayoutParams(textParams);
        thirdPin.setEt(secondPin);

        fourthPin.setGravity(Gravity.CENTER_HORIZONTAL);
        android.view.ViewGroup.LayoutParams paramsb4 = fourthPin.getLayoutParams();
        if (getResources().getConfiguration().orientation == Configuration.ORIENTATION_PORTRAIT) {
            paramsb4.width = Util.scaleWidthPx(42, outMetrics);
        }
        else {
            paramsb4.width = Util.scaleWidthPx(25, outMetrics);
        }
        fourthPin.setLayoutParams(paramsb4);
        textParams = (LinearLayout.LayoutParams)fourthPin.getLayoutParams();
        textParams.setMargins(0, 0, Util.scaleWidthPx(8, outMetrics), 0);
        fourthPin.setLayoutParams(textParams);
        fourthPin.setEt(thirdPin);

        fifthPin.setGravity(Gravity.CENTER_HORIZONTAL);
        android.view.ViewGroup.LayoutParams paramsb5 = fifthPin.getLayoutParams();
        if (getResources().getConfiguration().orientation == Configuration.ORIENTATION_PORTRAIT) {
            paramsb5.width = Util.scaleWidthPx(42, outMetrics);
        }
        else {
            paramsb5.width = Util.scaleWidthPx(25, outMetrics);
        }
        fifthPin.setLayoutParams(paramsb5);
        textParams = (LinearLayout.LayoutParams)fifthPin.getLayoutParams();
        textParams.setMargins(0, 0, Util.scaleWidthPx(8, outMetrics), 0);
        fifthPin.setLayoutParams(textParams);
        fifthPin.setEt(fourthPin);

        sixthPin.setGravity(Gravity.CENTER_HORIZONTAL);
        android.view.ViewGroup.LayoutParams paramsb6 = sixthPin.getLayoutParams();
        if (getResources().getConfiguration().orientation == Configuration.ORIENTATION_PORTRAIT) {
            paramsb6.width = Util.scaleWidthPx(42, outMetrics);
        }
        else {
            paramsb6.width = Util.scaleWidthPx(25, outMetrics);
        }
        sixthPin.setLayoutParams(paramsb6);
        textParams = (LinearLayout.LayoutParams)sixthPin.getLayoutParams();
        textParams.setMargins(0, 0, 0, 0);
        sixthPin.setLayoutParams(textParams);
        sixthPin.setEt(fifthPin);

        intentReceived = ((LoginActivityLollipop) context).getIntent();
        if(intentReceived!=null){
            action = intentReceived.getAction();
            if(action!=null) {
                log("action is: "+action);
                if (Constants.ACTION_CONFIRM.equals(action)) {
                    handleConfirmationIntent(intentReceived);
                    return v;
                } else if (action.equals(Constants.ACTION_RESET_PASS)) {
                    String link = intentReceived.getDataString();
                    if (link != null) {
                        log("link to resetPass: " + link);
                        showDialogInsertMKToChangePass(link);
                        return v;
                    }
                } else if (action.equals(Constants.ACTION_PASS_CHANGED)) {
                    int result = intentReceived.getIntExtra("RESULT", -20);
                    if (result == 0) {
                        log("Show success mesage");
                        ((LoginActivityLollipop)context).showSnackbar(getString(R.string.pass_changed_alert));
                        return v;
                    } else if (result == MegaError.API_EARGS) {
                        log("Incorrect arguments!");
                        ((LoginActivityLollipop)context).showSnackbar(getString(R.string.general_text_error));
                        return v;
                    } else if (result == MegaError.API_EKEY) {
                        log("Incorrect MK when changing pass");
//                        ((LoginActivityLollipop)context).showSnackbar(getString(R.string.incorrect_MK));
                        ((LoginActivityLollipop)context).showAlertIncorrectRK();
                        return v;
                    } else {
                        log("Error when changing pass - show error message");
                        ((LoginActivityLollipop)context).showSnackbar(getString(R.string.general_text_error));
                        return v;
                    }
                } else if (action.equals(Constants.ACTION_PARK_ACCOUNT)) {
                    String link = intentReceived.getDataString();
                    if (link != null) {
                        log("link to parkAccount: " + link);
                        showConfirmationParkAccount(link);
                        return v;
                    } else {
                        log("Error when parking account - show error message");
                        Util.showAlert(context, getString(R.string.general_text_error), getString(R.string.general_error_word));
                        return v;
                    }
                }
                else if (action.equals(Constants.ACTION_CANCEL_DOWNLOAD)) {
                    ((LoginActivityLollipop)context).showConfirmationCancelAllTransfers();

                }
            }
            else{
                log("ACTION NULL");
            }
        }
        else{
            log("No INTENT");
        }

        log("et_user.getText(): " + et_user.getText());
        if (credentials != null && !((LoginActivityLollipop) context).isBackFromLoginPage){
            log("Credentials NOT null");
            if ((intentReceived != null) && (action != null)){
                if (action.equals(Constants.ACTION_REFRESH)){
                    parentHandle = intentReceived.getLongExtra("PARENT_HANDLE", -1);
                    startLoginInProcess();
                    return v;
                }
                else if (action.equals(Constants.ACTION_REFRESH_STAGING)){
                    twoFA = true;
                    parentHandle = intentReceived.getLongExtra("PARENT_HANDLE", -1);
                    startFastLogin();
                    return v;
                }
                else if (action.equals(Constants.ACTION_ENABLE_CHAT)){
                    log("with credentials -> intentReceived ACTION_ENABLE_CHAT");
                    enableChat();
                    return v;
                }
                else{

                    if(action.equals(Constants.ACTION_OPEN_MEGA_FOLDER_LINK)){
                        url = intentReceived.getDataString();
                    }
                    else if(action.equals(Constants.ACTION_IMPORT_LINK_FETCH_NODES)){
                        url = intentReceived.getDataString();
                    }
                    else if(action.equals(Constants.ACTION_CHANGE_MAIL)){
                        log("intent received ACTION_CHANGE_MAIL");
                        url = intentReceived.getDataString();
                    }
                    else if(action.equals(Constants.ACTION_CANCEL_ACCOUNT)){
                        log("intent received ACTION_CANCEL_ACCOUNT");
                        url = intentReceived.getDataString();
                    }
                    else if (action.equals(Constants.ACTION_FILE_PROVIDER)){
                        uriData = intentReceived.getData();
                        extras = intentReceived.getExtras();
                        url = null;
                    }
                    else if(action.equals(Constants.ACTION_OPEN_HANDLE_NODE)){
                        url = intentReceived.getDataString();
                    }
                    else if(action.equals(Constants.ACTION_OPEN_FILE_LINK_ROOTNODES_NULL)){
                        uriData = intentReceived.getData();
                    }
                    else if(action.equals(Constants.ACTION_OPEN_FOLDER_LINK_ROOTNODES_NULL)){
                        uriData = intentReceived.getData();
                    }
                    else if(action.equals(Constants.ACTION_OPEN_CHAT_LINK)) {
                        url = intentReceived.getDataString();
                    }
                    else if (action.equals(Constants.ACTION_JOIN_OPEN_CHAT_LINK)) {
                        url = intentReceived.getDataString();
                        idChatToJoin = intentReceived.getLongExtra("idChatToJoin", -1);
                    }

                    MegaNode rootNode = megaApi.getRootNode();
                    if (rootNode != null){
                        Intent intent = new Intent(context, ManagerActivityLollipop.class);
                        if (action != null){
//							if (action.equals(ManagerActivityLollipop.ACTION_FILE_EXPLORER_UPLOAD)){
//								intent = new Intent(this, FileExplorerActivityLollipop.class);
//								if(extras != null)
//								{
//									intent.putExtras(extras);
//								}
//								intent.setData(uriData);
//							}
                            if (action.equals(Constants.ACTION_FILE_PROVIDER)){
                                intent = new Intent(context, FileProviderActivity.class);
                                if(extras != null)
                                {
                                    intent.putExtras(extras);
                                }
                                intent.setData(uriData);
                            }
                            else if (action.equals(Constants.ACTION_OPEN_FILE_LINK_ROOTNODES_NULL)){
                                intent = new Intent(context, FileLinkActivityLollipop.class);
                                intent.setFlags(Intent.FLAG_ACTIVITY_CLEAR_TOP);
                                action = Constants.ACTION_OPEN_MEGA_LINK;
                                intent.setData(uriData);
                            }
                            else if (action.equals(Constants.ACTION_OPEN_FOLDER_LINK_ROOTNODES_NULL)){
                                intent = new Intent(context, FolderLinkActivityLollipop.class);
                                intent.setFlags(Intent.FLAG_ACTIVITY_CLEAR_TOP);
                                action = Constants.ACTION_OPEN_MEGA_FOLDER_LINK;
                                intent.setData(uriData);
                            }
                            else  if (action.equals(Constants.ACTION_OPEN_CONTACTS_SECTION)){
                                intent.setFlags(Intent.FLAG_ACTIVITY_CLEAR_TOP);
                                action = Constants.ACTION_OPEN_CONTACTS_SECTION;
                                if(intentReceived.getLongExtra(Constants.CONTACT_HANDLE, -1) != -1){
                                    intent.putExtra(Constants.CONTACT_HANDLE, intentReceived.getLongExtra(Constants.CONTACT_HANDLE, -1));
                                }
                            }

                            intent.setAction(action);
                            if (url != null){
                                intent.setData(Uri.parse(url));
                            }
                        }
                        if (Build.VERSION.SDK_INT >= Build.VERSION_CODES.HONEYCOMB){
                            intent.addFlags(Intent.FLAG_ACTIVITY_CLEAR_TASK);
                        }

                        if (Build.VERSION.SDK_INT < Build.VERSION_CODES.O) {
                            ((LoginActivityLollipop) context).startCameraSyncService(false, 5 * 60 * 1000);
                        }

                        log("Empty completed transfers data");
                        dbH.emptyCompletedTransfers();

                        this.startActivity(intent);
                        ((LoginActivityLollipop) context).finish();
                    }
                    else{
                        startFastLogin();
                        return v;
                    }
                }
            }
            else{
                MegaNode rootNode = megaApi.getRootNode();
                if (rootNode != null && !((LoginActivityLollipop)context).isFetchingNodes){

                    log("rootNode != null");
                    Intent intent = new Intent(context, ManagerActivityLollipop.class);
                    if (action != null){

                        if (action.equals(Constants.ACTION_FILE_PROVIDER)){
                            intent = new Intent(context, FileProviderActivity.class);
                            if(extras != null)
                            {
                                intent.putExtras(extras);
                            }
                            intent.setData(uriData);
                        }
                        else if (action.equals(Constants.ACTION_OPEN_FILE_LINK_ROOTNODES_NULL)){
                            intent = new Intent(context, FileLinkActivityLollipop.class);
                            intent.setFlags(Intent.FLAG_ACTIVITY_CLEAR_TOP);
                            action = Constants.ACTION_OPEN_MEGA_LINK;
                            intent.setData(uriData);
                        }
                        else if (action.equals(Constants.ACTION_OPEN_FOLDER_LINK_ROOTNODES_NULL)){
                            intent = new Intent(context, FolderLinkActivityLollipop.class);
                            intent.setFlags(Intent.FLAG_ACTIVITY_CLEAR_TOP);
                            action = Constants.ACTION_OPEN_MEGA_FOLDER_LINK;
                            intent.setData(uriData);
                        }
                        else if (action.equals(Constants.ACTION_OPEN_CONTACTS_SECTION)){
                            intent.setFlags(Intent.FLAG_ACTIVITY_CLEAR_TOP);
                            if(intentReceived.getLongExtra(Constants.CONTACT_HANDLE, -1) != -1){
                                intent.putExtra(Constants.CONTACT_HANDLE, intentReceived.getLongExtra(Constants.CONTACT_HANDLE, -1));
                            }
                        }
                        intent.setAction(action);
                        if (url != null){
                            intent.setData(Uri.parse(url));
                        }
                    }
                    if (Build.VERSION.SDK_INT >= Build.VERSION_CODES.HONEYCOMB){
                        intent.addFlags(Intent.FLAG_ACTIVITY_CLEAR_TASK);
                    }

                    MegaPreferences prefs = dbH.getPreferences();
                    if(prefs!=null)
                    {
                        if (prefs.getCamSyncEnabled() != null){
                            if (Boolean.parseBoolean(prefs.getCamSyncEnabled())){
                                if (Build.VERSION.SDK_INT < Build.VERSION_CODES.O) {
                                    ((LoginActivityLollipop) context).startCameraSyncService(false, 30 * 1000);
                                }
                            }
                        }
                    }

                    log("Empty completed transfers data");
                    dbH.emptyCompletedTransfers();
                    this.startActivity(intent);
                    ((LoginActivityLollipop) context).finish();
                }
                else{
                    log("rootNode == null");
                    startFastLogin();
                    return v;
                }
            }
        }
        else {
            log("Credentials IS NULL");
            if ((intentReceived != null)) {
                log("INTENT NOT NULL");
                if (action != null) {
                    log("ACTION NOT NULL");
                    Intent intent;
                    if (action.equals(Constants.ACTION_FILE_PROVIDER)) {
                        intent = new Intent(context, FileProviderActivity.class);
                        if (extras != null) {
                            intent.putExtras(extras);
                        }
                        intent.setData(uriData);
                        intent.setAction(action);
                    }
                    else if (action.equals(Constants.ACTION_FILE_EXPLORER_UPLOAD)) {
                        ((LoginActivityLollipop)context).showSnackbar(getString(R.string.login_before_share));
                    }
                    else if (action.equals(Constants.ACTION_JOIN_OPEN_CHAT_LINK)) {
                        url = intentReceived.getDataString();
                        idChatToJoin = intentReceived.getLongExtra("idChatToJoin", -1);
                    }
                }
            }
        }

        if ((passwdTemp != null) && (emailTemp != null)){
            submitForm(true);
        }

        log("END onCreateView");
        return v;
    }

    void returnToLogin() {
        ((LoginActivityLollipop) context).hideAB();

        loginVerificationLayout.setVisibility(View.GONE);

        loginLoggingIn.setVisibility(View.GONE);
        loginLogin.setVisibility(View.VISIBLE);
        closeCancelDialog();
        scrollView.setBackgroundColor(getResources().getColor(R.color.background_create_account));
        loginCreateAccount.setVisibility(View.VISIBLE);
        queryingSignupLinkText.setVisibility(View.GONE);
        confirmingAccountText.setVisibility(View.GONE);
        generatingKeysText.setVisibility(View.GONE);
        loggingInText.setVisibility(View.GONE);
        fetchingNodesText.setVisibility(View.GONE);
        prepareNodesText.setVisibility(View.GONE);
        serversBusyText.setVisibility(View.GONE);
    }

    @Override
    public void onFocusChange(View v, boolean hasFocus) {
        switch (v.getId()) {
            case R.id.pin_first_login:{
                if (hasFocus) {
                    firstPin.setText("");
                }
                break;
            }
            case R.id.pin_second_login:{
                if (hasFocus) {
                    secondPin.setText("");
                }
                break;
            }
            case R.id.pin_third_login:{
                if (hasFocus) {
                    thirdPin.setText("");
                }
                break;
            }
            case R.id.pin_fouth_login:{
                if (hasFocus) {
                    fourthPin.setText("");
                }
                break;
            }
            case R.id.pin_fifth_login:{
                if (hasFocus) {
                    fifthPin.setText("");
                }
                break;
            }
            case R.id.pin_sixth_login:{
                if (hasFocus) {
                    sixthPin.setText("");
                }
                break;
            }
        }
    }

    void verifyQuitError(){
        isErrorShown = false;
        pinError.setVisibility(View.GONE);
        firstPin.setTextColor(ContextCompat.getColor(context, R.color.name_my_account));
        secondPin.setTextColor(ContextCompat.getColor(context, R.color.name_my_account));
        thirdPin.setTextColor(ContextCompat.getColor(context, R.color.name_my_account));
        fourthPin.setTextColor(ContextCompat.getColor(context, R.color.name_my_account));
        fifthPin.setTextColor(ContextCompat.getColor(context, R.color.name_my_account));
        sixthPin.setTextColor(ContextCompat.getColor(context, R.color.name_my_account));
    }

    void verifyShowError(){
        isFirstTime = false;
        isErrorShown = true;
        pinError.setVisibility(View.VISIBLE);
        closeCancelDialog();
        firstPin.setTextColor(ContextCompat.getColor(context, R.color.login_warning));
        secondPin.setTextColor(ContextCompat.getColor(context, R.color.login_warning));
        thirdPin.setTextColor(ContextCompat.getColor(context, R.color.login_warning));
        fourthPin.setTextColor(ContextCompat.getColor(context, R.color.login_warning));
        fifthPin.setTextColor(ContextCompat.getColor(context, R.color.login_warning));
        sixthPin.setTextColor(ContextCompat.getColor(context, R.color.login_warning));
    }

    void permitVerify(){
        log("permitVerify");
        if (firstPin.length() == 1 && secondPin.length() == 1 && thirdPin.length() == 1 && fourthPin.length() == 1 && fifthPin.length() == 1 && sixthPin.length() == 1){
            Util.hideKeyboard((LoginActivityLollipop)context, 0);
            if (sb.length()>0) {
                sb.delete(0, sb.length());
            }
            sb.append(firstPin.getText());
            sb.append(secondPin.getText());
            sb.append(thirdPin.getText());
            sb.append(fourthPin.getText());
            sb.append(fifthPin.getText());
            sb.append(sixthPin.getText());
            pin = sb.toString();
            log("PIN: "+pin);
            if (!isErrorShown && pin != null){
                log("login with factor login");
                verify2faProgressBar.setVisibility(View.VISIBLE);
                MegaApplication.setLoggingIn(true);
                megaApi.multiFactorAuthLogin(lastEmail, lastPassword, pin, this);
            }
        }
    }

    public void showHidePassword () {
        if(!passwdVisibility){
            et_password.setInputType(InputType.TYPE_CLASS_TEXT | InputType.TYPE_TEXT_VARIATION_PASSWORD);
            et_password.setTypeface(Typeface.SANS_SERIF,Typeface.NORMAL);
            et_password.setSelection(et_password.getText().length());
        }else{
            et_password.setInputType(InputType.TYPE_TEXT_VARIATION_VISIBLE_PASSWORD);
            et_password.setSelection(et_password.getText().length());
        }
    }

    public void startLoginInProcess(){
        log("startLoginInProcess");

        UserCredentials credentials = dbH.getCredentials();
        lastEmail = credentials.getEmail();
		gSession = credentials.getSession();

        loginLogin.setVisibility(View.GONE);
        loginCreateAccount.setVisibility(View.GONE);
        queryingSignupLinkText.setVisibility(View.GONE);
        confirmingAccountText.setVisibility(View.GONE);
        loginLoggingIn.setVisibility(View.VISIBLE);
        scrollView.setBackgroundColor(ContextCompat.getColor(context, R.color.white));
//					generatingKeysText.setVisibility(View.VISIBLE);
//					megaApi.fastLogin(gSession, this);

        loginProgressBar.setVisibility(View.VISIBLE);
        loginFetchNodesProgressBar.setVisibility(View.GONE);
        loggingInText.setVisibility(View.VISIBLE);
        fetchingNodesText.setVisibility(View.VISIBLE);
        prepareNodesText.setVisibility(View.GONE);
        serversBusyText.setVisibility(View.GONE);
        megaApi.fetchNodes(this);
    }

    public void enableChat(){
        log("enableChat");

        UserCredentials credentials = dbH.getCredentials();
        lastEmail = credentials.getEmail();
        gSession = credentials.getSession();

        if (!MegaApplication.isLoggingIn()) {
            log("enableChat:isLogginIn false");
            MegaApplication.setLoggingIn(true);

            loginLogin.setVisibility(View.GONE);
            loginCreateAccount.setVisibility(View.GONE);
            queryingSignupLinkText.setVisibility(View.GONE);
            confirmingAccountText.setVisibility(View.GONE);
            loginLoggingIn.setVisibility(View.VISIBLE);
            scrollView.setBackgroundColor(ContextCompat.getColor(context, R.color.white));
//					generatingKeysText.setVisibility(View.VISIBLE);
//					megaApi.fastLogin(gSession, this);

            loginProgressBar.setVisibility(View.VISIBLE);
            loginFetchNodesProgressBar.setVisibility(View.GONE);
            loggingInText.setVisibility(View.VISIBLE);
            fetchingNodesText.setVisibility(View.GONE);
            prepareNodesText.setVisibility(View.GONE);
            serversBusyText.setVisibility(View.GONE);

            if(Util.isChatEnabled()){
                log("enableChat: Chat is ENABLED");
                if (megaChatApi == null){
                    megaChatApi = ((MegaApplication) ((Activity)context).getApplication()).getMegaChatApi();
                }
                log("INIT STATE: "+megaChatApi.getInitState());
                log("addChatListener");
                megaChatApi.addChatListener(this);

                int ret = megaChatApi.getInitState();

                if(ret==MegaChatApi.INIT_NOT_DONE||ret==MegaChatApi.INIT_ERROR){
                    ret = megaChatApi.init(gSession);
                    log("enableChat: result of init ---> "+ret);
                    chatSettings = dbH.getChatSettings();
                    if (ret == MegaChatApi.INIT_NO_CACHE)
                    {
                        log("enableChat: condition ret == MegaChatApi.INIT_NO_CACHE");
                    }
                    else if (ret == MegaChatApi.INIT_ERROR)
                    {
                        log("enableChat: condition ret == MegaChatApi.INIT_ERROR");
                        // chat cannot initialize, disable chat completely
                        if(chatSettings==null) {
                            log("1 - enableChat: ERROR----> Switch OFF chat");
                            chatSettings = new ChatSettings();
                            chatSettings.setEnabled(false+"");
                            dbH.setChatSettings(chatSettings);
                        }
                        else{
                            log("2 - enableChat: ERROR----> Switch OFF chat");
                            dbH.setEnabledChat(false + "");
                        }
                        megaChatApi.logout(this);
                    }
                    else{
                        log("enableChat: condition ret == OK -- chat correctly initialized");
                    }
                }
                else{
                    log("2 - Do not init, chat already initialized");

                }
            }
            else{
                log("enableChat: Chat is NOT ENABLED");
            }
            fetchingNodesText.setVisibility(View.VISIBLE);
            log("enableChat: Call to fechtNodes");
            megaApi.fetchNodes(this);
        }
        else{
            log("Another login is processing");
        }
    }

    public void startFastLogin(){
        log("startFastLogin");
        UserCredentials credentials = dbH.getCredentials();
        lastEmail = credentials.getEmail();
        gSession = credentials.getSession();

        loginLogin.setVisibility(View.GONE);
        scrollView.setBackgroundColor(ContextCompat.getColor(context, R.color.white));
        loginCreateAccount.setVisibility(View.GONE);
        queryingSignupLinkText.setVisibility(View.GONE);
        confirmingAccountText.setVisibility(View.GONE);
        loginLoggingIn.setVisibility(View.VISIBLE);
//						generatingKeysText.setVisibility(View.VISIBLE);
        loginProgressBar.setVisibility(View.VISIBLE);
        loginFetchNodesProgressBar.setVisibility(View.GONE);
        loggingInText.setVisibility(View.VISIBLE);
        fetchingNodesText.setVisibility(View.GONE);
        prepareNodesText.setVisibility(View.GONE);
        serversBusyText.setVisibility(View.GONE);
        resumeSesion = true;

        if (!MegaApplication.isLoggingIn()){

            MegaApplication.setLoggingIn(true);

            if(Util.isChatEnabled()){
                log("startFastLogin: Chat is ENABLED");
                if (megaChatApi == null){
                    megaChatApi = ((MegaApplication) ((Activity)context).getApplication()).getMegaChatApi();
                }

                int ret = megaChatApi.getInitState();
                if(ret==MegaChatApi.INIT_NOT_DONE||ret==MegaChatApi.INIT_ERROR){
                    log("initial: INIT STATE: "+ret);

                    ret = megaChatApi.init(gSession);

                    log("startFastLogin: result of init ---> "+ret);
                    chatSettings = dbH.getChatSettings();
                    if (ret == MegaChatApi.INIT_NO_CACHE)
                    {
                        log("startFastLogin: condition ret == MegaChatApi.INIT_NO_CACHE");
                    }
                    else if (ret == MegaChatApi.INIT_ERROR)
                    {
                        // chat cannot initialize, disable chat completely
                        log("startFastLogin: condition ret == MegaChatApi.INIT_ERROR");
                        if(chatSettings==null) {
                            log("1 - startFastLogin: ERROR----> Switch OFF chat");
                            chatSettings = new ChatSettings();
                            chatSettings.setEnabled(false+"");
                            dbH.setChatSettings(chatSettings);
                        }
                        else{
                            log("2 - startFastLogin: ERROR----> Switch OFF chat");
                            dbH.setEnabledChat(false + "");
                        }
                        megaChatApi.logout(this);
                    }
                    else{
                        log("startFastLogin: condition ret == OK -- chat correctly initialized");
                    }
                    log("After init: "+ret);
                }
                else{
                    log("Do not init, chat already initialized: "+ret);
                }
            }
            else{
                log("startFastLogin: Chat is NOT ENABLED");
            }
            disableLoginButton();
            megaApi.fastLogin(gSession, this);
            if (intentReceived != null && intentReceived.getAction() != null && intentReceived.getAction().equals(Constants.ACTION_REFRESH_STAGING))  {
                log("megaChatApi.refreshUrl()");
                megaChatApi.refreshUrl();
            }
        }
        else{
            log("Another login is proccessing");
        }
    }

    private void submitForm(boolean fromConfirmAccount) {
        log("submitForm - " + fromConfirmAccount + " email: " + this.emailTemp + "__" + this.passwdTemp);

        lastEmail = this.emailTemp;
        lastPassword = this.passwdTemp;

//        this.emailTemp = null;
//        this.passwdTemp = null;

        imm.hideSoftInputFromWindow(et_user.getWindowToken(), 0);

        if(!Util.isOnline(context))
        {
            loginLoggingIn.setVisibility(View.GONE);
            loginLogin.setVisibility(View.VISIBLE);
            closeCancelDialog();
            scrollView.setBackgroundColor(ContextCompat.getColor(context, R.color.background_create_account));
            loginCreateAccount.setVisibility(View.VISIBLE);
            queryingSignupLinkText.setVisibility(View.GONE);
            confirmingAccountText.setVisibility(View.GONE);
            generatingKeysText.setVisibility(View.GONE);
            loggingInText.setVisibility(View.GONE);
            fetchingNodesText.setVisibility(View.GONE);
            prepareNodesText.setVisibility(View.GONE);
            serversBusyText.setVisibility(View.GONE);

            ((LoginActivityLollipop)context).showSnackbar(getString(R.string.error_server_connection_problem));
            return;
        }

        loginLogin.setVisibility(View.GONE);
        scrollView.setBackgroundColor(ContextCompat.getColor(context, R.color.white));
        loginCreateAccount.setVisibility(View.GONE);
        loginLoggingIn.setVisibility(View.VISIBLE);
        scrollView.setBackgroundColor(ContextCompat.getColor(context, R.color.white));
        generatingKeysText.setVisibility(View.VISIBLE);
        loginProgressBar.setVisibility(View.VISIBLE);
        loginFetchNodesProgressBar.setVisibility(View.GONE);
        queryingSignupLinkText.setVisibility(View.GONE);
        confirmingAccountText.setVisibility(View.GONE);

        log("generating keys");

        onKeysGenerated(lastEmail, lastPassword);
    }

    private void submitForm() {

        InputMethodManager imm = (InputMethodManager) context.getSystemService(Context.INPUT_METHOD_SERVICE);
        imm.hideSoftInputFromWindow(et_user.getWindowToken(), 0);

        if(!Util.isOnline(context))
        {
            loginLoggingIn.setVisibility(View.GONE);
            loginLogin.setVisibility(View.VISIBLE);
            closeCancelDialog();
            scrollView.setBackgroundColor(ContextCompat.getColor(context, R.color.background_create_account));
            loginCreateAccount.setVisibility(View.VISIBLE);
            queryingSignupLinkText.setVisibility(View.GONE);
            confirmingAccountText.setVisibility(View.GONE);
            generatingKeysText.setVisibility(View.GONE);
            loggingInText.setVisibility(View.GONE);
            fetchingNodesText.setVisibility(View.GONE);
            prepareNodesText.setVisibility(View.GONE);
            serversBusyText.setVisibility(View.GONE);

            ((LoginActivityLollipop)context).showSnackbar(getString(R.string.error_server_connection_problem));
            return;
        }


        loginLogin.setVisibility(View.GONE);
        scrollView.setBackgroundColor(getResources().getColor(R.color.white));
        loginCreateAccount.setVisibility(View.GONE);
        loginLoggingIn.setVisibility(View.VISIBLE);
        generatingKeysText.setVisibility(View.VISIBLE);
        loginProgressBar.setVisibility(View.VISIBLE);
        loginFetchNodesProgressBar.setVisibility(View.GONE);
        queryingSignupLinkText.setVisibility(View.GONE);
        confirmingAccountText.setVisibility(View.GONE);

        lastEmail = et_user.getText().toString().toLowerCase(Locale.ENGLISH).trim();
        lastPassword = et_password.getText().toString();

        log("generating keys");

        onKeysGenerated(lastEmail, lastPassword);
    }

    private void onKeysGenerated(String email, String password) {
        log("onKeysGenerated");

        this.lastEmail = email;
        this.lastPassword = password;

        if (confirmLink == null) {
            onKeysGeneratedLogin(email, password);
        }
        else{
            if(!Util.isOnline(context)){
                ((LoginActivityLollipop)context).showSnackbar(getString(R.string.error_server_connection_problem));
                return;
            }

            loginLogin.setVisibility(View.GONE);
            scrollView.setBackgroundColor(ContextCompat.getColor(context, R.color.white));
            loginCreateAccount.setVisibility(View.GONE);
            loginLoggingIn.setVisibility(View.VISIBLE);
            scrollView.setBackgroundColor(ContextCompat.getColor(context, R.color.white));
            generatingKeysText.setVisibility(View.VISIBLE);
            loginProgressBar.setVisibility(View.VISIBLE);
            loginFetchNodesProgressBar.setVisibility(View.GONE);
            queryingSignupLinkText.setVisibility(View.GONE);
            confirmingAccountText.setVisibility(View.VISIBLE);
            fetchingNodesText.setVisibility(View.GONE);
            prepareNodesText.setVisibility(View.GONE);
            serversBusyText.setVisibility(View.GONE);

            log("fastConfirm");
            megaApi.confirmAccount(confirmLink, lastPassword, this);
        }
    }

    public void backToLoginForm() {
        //return to login form page
        loginLogin.setVisibility(View.VISIBLE);
        closeCancelDialog();
        loginCreateAccount.setVisibility(View.VISIBLE);
        loginLoggingIn.setVisibility(View.GONE);
        generatingKeysText.setVisibility(View.GONE);
        loginProgressBar.setVisibility(View.GONE);
        loginFetchNodesProgressBar.setVisibility(View.GONE);

        queryingSignupLinkText.setVisibility(View.VISIBLE);
        confirmingAccountText.setVisibility(View.GONE);
        loggingInText.setVisibility(View.VISIBLE);
        fetchingNodesText.setVisibility(View.GONE);
        prepareNodesText.setVisibility(View.GONE);
        serversBusyText.setVisibility(View.GONE);
        resumeSesion = false;

        //reset 2fa page
        loginVerificationLayout.setVisibility(View.GONE);
        verify2faProgressBar.setVisibility(View.GONE);
        firstPin.setText("");
        secondPin.setText("");
        thirdPin.setText("");
        fourthPin.setText("");
        fifthPin.setText("");
        sixthPin.setText("");

        et_user.requestFocus();
    }

    private void onKeysGeneratedLogin(final String email, final String password) {
        log("onKeysGeneratedLogin");

        if(!Util.isOnline(context)){
            loginLoggingIn.setVisibility(View.GONE);
            loginLogin.setVisibility(View.VISIBLE);
            closeCancelDialog();
            scrollView.setBackgroundColor(ContextCompat.getColor(context, R.color.background_create_account));
            loginCreateAccount.setVisibility(View.VISIBLE);
            queryingSignupLinkText.setVisibility(View.GONE);
            confirmingAccountText.setVisibility(View.GONE);
            generatingKeysText.setVisibility(View.GONE);
            loggingInText.setVisibility(View.GONE);
            fetchingNodesText.setVisibility(View.GONE);
            prepareNodesText.setVisibility(View.GONE);
            serversBusyText.setVisibility(View.GONE);

            ((LoginActivityLollipop)context).showSnackbar(getString(R.string.error_server_connection_problem));
            return;
        }

        if (!MegaApplication.isLoggingIn()) {
            MegaApplication.setLoggingIn(true);

            loggingInText.setVisibility(View.VISIBLE);
            fetchingNodesText.setVisibility(View.GONE);
            prepareNodesText.setVisibility(View.GONE);
            serversBusyText.setVisibility(View.GONE);

            log("fastLogin con publicKey y privateKey");
            resumeSesion = false;

            if(Util.isChatEnabled()){
                log("onKeysGeneratedLogin: Chat is ENABLED");
                if (megaChatApi == null){
                    megaChatApi = ((MegaApplication) ((Activity)context).getApplication()).getMegaChatApi();
                }
                int ret = megaChatApi.init(null);
                log("onKeysGeneratedLogin: result of init ---> "+ret);
                if (ret ==MegaChatApi.INIT_WAITING_NEW_SESSION){
                    log("startFastLogin: condition ret == MegaChatApi.INIT_WAITING_NEW_SESSION");
                    disableLoginButton();
                    megaApi.login(lastEmail, lastPassword, this);
                }
                else{
                    log("ERROR INIT CHAT: " + ret);
                    megaChatApi.logout(this);

                    if(chatSettings==null) {
                        log("1 - ERROR----> Switch OFF chat");
                        chatSettings = new ChatSettings();
                        chatSettings.setEnabled(false+"");
                        dbH.setChatSettings(chatSettings);
                    }
                    else{
                        log("2 - ERROR----> Switch OFF chat");
                        dbH.setEnabledChat(false + "");
                    }
                    disableLoginButton();
                    megaApi.login(lastEmail, lastPassword, this);
                }
            }
            else{
                log("onKeysGeneratedLogin: Chat is NOT ENABLED");
                disableLoginButton();
                megaApi.login(lastEmail, lastPassword, this);
            }
        }
    }

    /*
     * Validate email and password
     */
    private boolean validateForm() {
        String emailError = getEmailError();
        String passwordError = getPasswordError();

        setError(et_user, emailError);
        setError(et_password, passwordError);

        if (emailError != null) {
            et_user.requestFocus();
            return false;
        } else if (passwordError != null) {
            et_password.requestFocus();
            return false;
        }
        return true;
    }

    private void disableLoginButton() {
        log("disable login button");
        //disbale login button
        bLogin.setBackground(context.getDrawable(R.drawable.background_button_disable));
        bLogin.setEnabled(false);
        //display login info
        loginInProgressPb.setVisibility(View.VISIBLE);
        loginInProgressInfo.setVisibility(View.VISIBLE);
        loginInProgressInfo.setText(R.string.login_in_progress);
    }

    private void enableLoginButton() {
        log("enable login button");
        bLogin.setEnabled(true);
        bLogin.setBackground(context.getDrawable(R.drawable.background_accent_button));
        loginInProgressPb.setVisibility(View.GONE);
        loginInProgressInfo.setVisibility(View.GONE);
    }

    public void onLoginClick(View v){
        performLogin();
    }

    public void onRegisterClick(View v){
        //Change fragmentVisible in the activity
        ((LoginActivityLollipop)context).showFragment(Constants.CREATE_ACCOUNT_FRAGMENT);
    }

    /*
     * Validate email
     */
    private String getEmailError() {
        String value = et_user.getText().toString();
        if (value.length() == 0) {
            return getString(R.string.error_enter_email);
        }
        if (!Constants.EMAIL_ADDRESS.matcher(value).matches()) {
            return getString(R.string.error_invalid_email);
        }
        return null;
    }

    /*
     * Validate password
     */
    private String getPasswordError() {
        String value = et_password.getText().toString();
        if (value.length() == 0) {
            return getString(R.string.error_enter_password);
        }
        return null;
    }

    void hidePasswordIfVisible () {
        if (passwdVisibility) {
            toggleButton.setImageDrawable(ContextCompat.getDrawable(context, R.drawable.ic_b_shared_read));
            passwdVisibility = false;
            showHidePassword();
        }
    }


    @Override
    public void onClick(View v) {

        switch(v.getId()) {
            case R.id.button_login_login: {
                log("click on button_login_login");
                hidePasswordIfVisible();
                loginClicked = true;
                backWhileLogin = false;
                onLoginClick(v);
                break;
            }
            case R.id.button_create_account_login:{
                log("click on button_create_account_login");
                hidePasswordIfVisible();
                onRegisterClick(v);
                break;
            }
            case R.id.park_account_button:{
                log("click to park account");
                showDialogInsertMail(false);
                break;
            }
            case R.id.button_forgot_pass:{
                log("click on button_forgot_pass");
                hidePasswordIfVisible();
                try {
                    String url = "https://mega.nz/recovery";
                    Intent openTermsIntent = new Intent(context, WebViewActivityLollipop.class);
                    openTermsIntent.setFlags(Intent.FLAG_ACTIVITY_CLEAR_TOP);
                    openTermsIntent.setData(Uri.parse(url));
                    startActivity(openTermsIntent);
                }
                catch (Exception e){
                    Intent viewIntent = new Intent(Intent.ACTION_VIEW);
                    viewIntent.setData(Uri.parse("https://mega.nz/recovery"));
                    startActivity(viewIntent);
                }
//                showForgotPassLayout();
                break;
            }
            case R.id.yes_MK_button:{
                log("click on yes_MK_button");
                showDialogInsertMail(true);
                break;
            }
            case R.id.no_MK_button:{
                log("click on no_MK_button");
                showParkAccountLayout();
                break;
            }
            case R.id.login_text_view:{
                hidePasswordIfVisible();
                numberOfClicksKarere++;
                if (numberOfClicksKarere == 5){
                    MegaAttributes attrs = dbH.getAttributes();
                    if(attrs!=null){
                        if (attrs.getFileLoggerKarere() != null){
                            try {
                                if (Boolean.parseBoolean(attrs.getFileLoggerKarere()) == false) {
                                    ((LoginActivityLollipop)context).showConfirmationEnableLogsKarere();
                                }
                                else{
                                    dbH.setFileLoggerKarere(false);
                                    Util.setFileLoggerKarere(false);
                                    numberOfClicksKarere = 0;
                                    MegaChatApiAndroid.setLogLevel(MegaChatApiAndroid.LOG_LEVEL_ERROR);
                                    ((LoginActivityLollipop)context).showSnackbar(getString(R.string.settings_disable_logs));
                                }
                            }
                            catch(Exception e){
                                ((LoginActivityLollipop)context).showConfirmationEnableLogsKarere();
                            }
                        }
                        else{
                            ((LoginActivityLollipop)context).showConfirmationEnableLogsKarere();
                        }
                    }
                    else{
                        log("attrs is NULL");
                        ((LoginActivityLollipop)context).showConfirmationEnableLogsKarere();
                    }
                }
                break;
            }
            case R.id.text_newToMega:{
                hidePasswordIfVisible();
                numberOfClicksSDK++;
                if (numberOfClicksSDK == 5){
                    MegaAttributes attrs = dbH.getAttributes();
                    if(attrs!=null){
                        if (attrs.getFileLoggerSDK() != null){
                            try {
                                if (Boolean.parseBoolean(attrs.getFileLoggerSDK()) == false) {
                                    ((LoginActivityLollipop)context).showConfirmationEnableLogsSDK();
                                }
                                else{
                                    dbH.setFileLoggerSDK(false);
                                    Util.setFileLoggerSDK(false);
                                    numberOfClicksSDK = 0;
                                    MegaApiAndroid.setLogLevel(MegaApiAndroid.LOG_LEVEL_FATAL);
                                    ((LoginActivityLollipop)context).showSnackbar(getString(R.string.settings_disable_logs));
                                }
                            }
                            catch(Exception e){
                                ((LoginActivityLollipop)context).showConfirmationEnableLogsSDK();
                            }
                        }
                        else{
                            ((LoginActivityLollipop)context).showConfirmationEnableLogsSDK();
                        }
                    }
                    else{
                        log("attrs is NULL");
                        ((LoginActivityLollipop)context).showConfirmationEnableLogsSDK();
                    }
                }
                break;
            }
            case R.id.toggle_button: {
                if (passwdVisibility) {
                    toggleButton.setImageDrawable(ContextCompat.getDrawable(context, R.drawable.ic_b_shared_read));
                    passwdVisibility = false;
                    showHidePassword();
                }
                else {
                    toggleButton.setImageDrawable(ContextCompat.getDrawable(context, R.drawable.ic_b_see));
                    passwdVisibility = true;
                    showHidePassword();
                }
                break;
            }
            case R.id.lost_authentication_device: {
                try {
                    String url = "https://mega.nz/recovery";
                    Intent openTermsIntent = new Intent(context, WebViewActivityLollipop.class);
                    openTermsIntent.setFlags(Intent.FLAG_ACTIVITY_CLEAR_TOP);
                    openTermsIntent.setData(Uri.parse(url));
                    startActivity(openTermsIntent);
                }
                catch (Exception e){
                    Intent viewIntent = new Intent(Intent.ACTION_VIEW);
                    viewIntent.setData(Uri.parse("https://mega.nz/recovery"));
                    startActivity(viewIntent);
                }
                break;
            }
        }
    }


    public void showForgotPassLayout(){
        log("showForgotPassLayout");
        loginLoggingIn.setVisibility(View.GONE);
        loginLogin.setVisibility(View.GONE);
        parkAccountLayout.setVisibility(View.GONE);
        forgotPassLayout.setVisibility(View.VISIBLE);
        scrollView.setBackgroundColor(ContextCompat.getColor(context, R.color.white));
    }

    public void hideForgotPassLayout(){
        log("hideForgotPassLayout");
        loginLoggingIn.setVisibility(View.GONE);
        forgotPassLayout.setVisibility(View.GONE);
        parkAccountLayout.setVisibility(View.GONE);
        loginLogin.setVisibility(View.VISIBLE);
        closeCancelDialog();
        scrollView.setBackgroundColor(ContextCompat.getColor(context, R.color.background_create_account));
    }

    public void showParkAccountLayout(){
        log("showParkAccountLayout");
        loginLoggingIn.setVisibility(View.GONE);
        loginLogin.setVisibility(View.GONE);
        forgotPassLayout.setVisibility(View.GONE);
        parkAccountLayout.setVisibility(View.VISIBLE);
        scrollView.setBackgroundColor(ContextCompat.getColor(context, R.color.white));
    }

    public void hideParkAccountLayout(){
        log("hideParkAccountLayout");
        loginLoggingIn.setVisibility(View.GONE);
        forgotPassLayout.setVisibility(View.GONE);
        parkAccountLayout.setVisibility(View.GONE);
        loginLogin.setVisibility(View.VISIBLE);
        closeCancelDialog();
        scrollView.setBackgroundColor(ContextCompat.getColor(context, R.color.background_create_account));
    }

    /*
     * Get email address from confirmation code and set to emailView
     */
    private void updateConfirmEmail(String link) {
        if(!Util.isOnline(context)){
            ((LoginActivityLollipop)context).showSnackbar(getString(R.string.error_server_connection_problem));
            return;
        }

        loginLogin.setVisibility(View.GONE);
        scrollView.setBackgroundColor(ContextCompat.getColor(context, R.color.white));
        loginCreateAccount.setVisibility(View.GONE);
        loginLoggingIn.setVisibility(View.VISIBLE);
        scrollView.setBackgroundColor(ContextCompat.getColor(context, R.color.white));
        generatingKeysText.setVisibility(View.GONE);
        queryingSignupLinkText.setVisibility(View.VISIBLE);
        confirmingAccountText.setVisibility(View.GONE);
        fetchingNodesText.setVisibility(View.GONE);
        prepareNodesText.setVisibility(View.GONE);
        serversBusyText.setVisibility(View.GONE);
        loginProgressBar.setVisibility(View.VISIBLE);
        log("querySignupLink");
        megaApi.querySignupLink(link, this);
    }

    /*
 * Handle intent from confirmation email
 */
    public void handleConfirmationIntent(Intent intent) {
        confirmLink = intent.getStringExtra(Constants.EXTRA_CONFIRMATION);
        loginTitle.setText(R.string.login_confirm_account);
        bLogin.setText(getString(R.string.login_confirm_account).toUpperCase(Locale.getDefault()));
        updateConfirmEmail(confirmLink);
    }

    @Override
    public void onAttach(Context context) {
        log("onAttach");
        super.onAttach(context);
        this.context = context;

        dbH = DatabaseHandler.getDbHandler(context);

        if (megaApi == null){
            megaApi = ((MegaApplication) ((Activity)context).getApplication()).getMegaApi();
        }

        if (Util.isChatEnabled()) {
            if (megaChatApi == null) {
                megaChatApi = ((MegaApplication) ((Activity) context).getApplication()).getMegaChatApi();
            }
        }
    }

    @Override
    public void onAttach(Activity context) {
        log("onAttach Activity");
        super.onAttach(context);
        this.context = context;

        dbH = DatabaseHandler.getDbHandler(context);

        if (megaApi == null) {
            megaApi = ((MegaApplication) ((Activity) context).getApplication()).getMegaApi();
        }

        if (Util.isChatEnabled()){
            if (megaChatApi == null) {
                megaChatApi = ((MegaApplication) ((Activity) context).getApplication()).getMegaChatApi();
            }
        }
    }

    @Override
    public void onRequestUpdate(MegaApiJava api, MegaRequest request) {

        try{
            if(timer!=null){
                timer.cancel();
                serversBusyText.setVisibility(View.GONE);
            }
        }
        catch(Exception e){
            log("TIMER EXCEPTION");
            log(e.getMessage());
        }
//		log("onRequestUpdate: " + request.getRequestString());
        if (request.getType() == MegaRequest.TYPE_FETCH_NODES){
            if (firstRequestUpdate){
                loginProgressBar.setVisibility(View.GONE);
                firstRequestUpdate = false;
            }
            loginFetchNodesProgressBar.setVisibility(View.VISIBLE);
            loginFetchNodesProgressBar.getLayoutParams().width = Util.px2dp((250*scaleW), outMetrics);
            if (request.getTotalBytes() > 0){
                double progressValue = 100.0 * request.getTransferredBytes() / request.getTotalBytes();
                if ((progressValue > 99) || (progressValue < 0)){
                    progressValue = 100;
                    prepareNodesText.setVisibility(View.VISIBLE);
                    loginProgressBar.setVisibility(View.VISIBLE);
                }
//				log("progressValue = " + (int)progressValue);
                loginFetchNodesProgressBar.setProgress((int)progressValue);
            }
        }
    }

    public void readyToManager(){
        closeCancelDialog();
        if(confirmLink==null && !accountConfirmed){
            log("confirmLink==null");

            log("OK fetch nodes");
            log("value of resumeSession: "+resumeSesion);

            if((action!=null)&&(url!=null)) {
                log("(1) Empty completed transfers data");
                dbH.emptyCompletedTransfers();

                if (action.equals(Constants.ACTION_CHANGE_MAIL)) {
                    log("Action change mail after fetch nodes");
                    Intent changeMailIntent = new Intent(context, ManagerActivityLollipop.class);
                    changeMailIntent.setAction(Constants.ACTION_CHANGE_MAIL);
                    changeMailIntent.setData(Uri.parse(url));
                    startActivity(changeMailIntent);
                    ((LoginActivityLollipop) context).finish();
                }
                else if(action.equals(Constants.ACTION_RESET_PASS)) {
                    log("Action reset pass after fetch nodes");
                    Intent resetPassIntent = new Intent(context, ManagerActivityLollipop.class);
                    resetPassIntent.setAction(Constants.ACTION_RESET_PASS);
                    resetPassIntent.setData(Uri.parse(url));
                    startActivity(resetPassIntent);
                    ((LoginActivityLollipop) context).finish();
                }
                else if(action.equals(Constants.ACTION_CANCEL_ACCOUNT)) {
                    log("Action cancel Account after fetch nodes");
                    Intent cancelAccountIntent = new Intent(context, ManagerActivityLollipop.class);
                    cancelAccountIntent.setAction(Constants.ACTION_CANCEL_ACCOUNT);
                    cancelAccountIntent.setData(Uri.parse(url));
                    startActivity(cancelAccountIntent);
                    ((LoginActivityLollipop) context).finish();
                }
            }

            if (!backWhileLogin){
                log("NOT backWhileLogin");
                if (parentHandle != -1){
                    Intent intent = new Intent();
                    intent.putExtra("PARENT_HANDLE", parentHandle);
                    ((LoginActivityLollipop) context).setResult(RESULT_OK, intent);
                    ((LoginActivityLollipop) context).finish();
                }
                else{
                    Intent intent = null;
                    if (firstTime){
                        log("First time");
                        intent = new Intent(context,ManagerActivityLollipop.class);
                        intent.putExtra("firstLogin", true);
                        intent.putExtra("shouldShowSMSDialog", true);
                        if (action != null){
                            log("Action not NULL");
                            if (action.equals(Constants.ACTION_EXPORT_MASTER_KEY)){
                                log("ACTION_EXPORT_MK");
                                intent.setAction(action);
                            }
                            else if (action.equals(Constants.ACTION_JOIN_OPEN_CHAT_LINK) && url != null) {
                                intent.setAction(action);
                                intent.setData(Uri.parse(url));
                                if (idChatToJoin != -1) {
                                    intent.putExtra("idChatToJoin", idChatToJoin);
                                }
                            }
                        }
                    }
                    else{
                        boolean initialCam = false;
//								DatabaseHandler dbH = new DatabaseHandler(getApplicationContext());
                        DatabaseHandler dbH = DatabaseHandler.getDbHandler(context.getApplicationContext());
                        MegaPreferences prefs = dbH.getPreferences();
                        prefs = dbH.getPreferences();
                        if (prefs != null){
                            if (prefs.getCamSyncEnabled() != null){
                                if (Boolean.parseBoolean(prefs.getCamSyncEnabled())){
                                    if (Build.VERSION.SDK_INT < Build.VERSION_CODES.O) {
                                        ((LoginActivityLollipop) context).startCameraSyncService(false, 30 * 1000);
                                    }
                                }
                            }
                            else{
                                if (Build.VERSION.SDK_INT < Build.VERSION_CODES.O) {
                                    ((LoginActivityLollipop) context).startCameraSyncService(true, 30 * 1000);
                                }
                                initialCam = true;
                            }
                        }
                        else{
                            intent = new Intent(context,ManagerActivityLollipop.class);
                            intent.putExtra("firstLogin", true);
                            intent.putExtra("shouldShowSMSDialog", true);
                            initialCam = true;
                        }

                        if (!initialCam){
                            log("NOT initialCam");
                            intent = new Intent(context,ManagerActivityLollipop.class);
                            if (action != null){
                                log("The action is: "+action);
//										if (action.equals(ManagerActivityLollipop.ACTION_FILE_EXPLORER_UPLOAD)){
//											intent = new Intent(this, FileExplorerActivityLollipop.class);
//											if(extras != null)
//											{
//												intent.putExtras(extras);
//											}
//											intent.setData(uriData);
//										}
                                if (action.equals(Constants.ACTION_FILE_PROVIDER)){
                                    intent = new Intent(context, FileProviderActivity.class);
                                    if(extras != null){
                                        intent.putExtras(extras);
                                    }
                                    if(uriData != null){
                                        intent.setData(uriData);
                                    }
                                }
                                else if (action.equals(Constants.ACTION_OPEN_FILE_LINK_ROOTNODES_NULL)){
                                    intent = new Intent(context, FileLinkActivityLollipop.class);
                                    intent.setFlags(Intent.FLAG_ACTIVITY_CLEAR_TOP);
                                    intent.setData(uriData);
                                }
                                else if (action.equals(Constants.ACTION_OPEN_FOLDER_LINK_ROOTNODES_NULL)){
                                    intent = new Intent(context, FolderLinkActivityLollipop.class);
                                    intent.setFlags(Intent.FLAG_ACTIVITY_CLEAR_TOP);
                                    intent.setData(uriData);
                                }
                                else if (action.equals(Constants.ACTION_OPEN_CONTACTS_SECTION)){
                                    intent.putExtra(Constants.CONTACT_HANDLE, intentReceived.getLongExtra(Constants.CONTACT_HANDLE, -1));
                                }
                                else if (action.equals(Constants.ACTION_JOIN_OPEN_CHAT_LINK)) {
                                    if (idChatToJoin != -1) {
                                        intent.putExtra("idChatToJoin", idChatToJoin);
                                    }
                                }
                                intent.setAction(action);
                                if (url != null){
                                    intent.setData(Uri.parse(url));
                                }
                            }
                            else{
                                log("The intent action is NULL");
                            }
                        }
                        else{
                            log("initialCam YESSSS");
                            intent = new Intent(context,ManagerActivityLollipop.class);
                            if (action != null){
                                log("The action is: "+action);
                                intent.setAction(action);
                            }
                            if (url != null){
                                intent.setData(Uri.parse(url));
                            }
                        }
                        intent.setFlags(Intent.FLAG_ACTIVITY_CLEAR_TOP);
                    }

                    log("(2) Empty completed transfers data");
                    dbH.emptyCompletedTransfers();

                    if (twoFA){
                        intent.setAction(Constants.ACTION_REFRESH_STAGING);
                        twoFA = false;
                    }

                    startActivity(intent);
                    ((LoginActivityLollipop)context).finish();
                }
            }
        }
        else{
            log("Go to ChooseAccountFragment");
            accountConfirmed = false;
            ((LoginActivityLollipop)context).showFragment(Constants.CHOOSE_ACCOUNT_FRAGMENT);
        }
    }

    @Override
    public void onRequestStart(MegaApiJava api, MegaRequest request)
    {
        log("onRequestStart: " + request.getRequestString());
        if(request.getType() == MegaRequest.TYPE_LOGIN) {
            disableLoginButton();
        }
        if (request.getType() == MegaRequest.TYPE_FETCH_NODES){
//			loginProgressBar.setVisibility(View.GONE);
            loginFetchNodesProgressBar.setVisibility(View.VISIBLE);
            loginFetchNodesProgressBar.getLayoutParams().width = Util.px2dp((250*scaleW), outMetrics);
            loginFetchNodesProgressBar.setProgress(0);
            LoginActivityLollipop.isFetchingNodes = true;
            disableLoginButton();
        }
    }
    
    @Override
    public void onRequestFinish(MegaApiJava api, MegaRequest request, MegaError error) {
        enableLoginButton();
        try{
            if(timer!=null){
                timer.cancel();
                serversBusyText.setVisibility(View.GONE);
            }
        }
        catch(Exception e){
            log("TIMER EXCEPTION");
            log(e.getMessage());
        }

        log("onRequestFinish: " + request.getRequestString() + ",error code: " + error.getErrorCode());
        if (request.getType() == MegaRequest.TYPE_LOGIN){
            //cancel login process by press back.
            if(!MegaApplication.isLoggingIn()) {
                log("terminate login process when login");
                return;
            }
            if (error.getErrorCode() != MegaError.API_OK) {
                MegaApplication.setLoggingIn(false);
<<<<<<< HEAD
=======
                if(confirmLogoutDialog != null) {
                    confirmLogoutDialog.dismiss();
                }
                enableLoginButton();
>>>>>>> b10b46b5
                String errorMessage = "";

                if (error.getErrorCode() == MegaError.API_ESID){
                    log("MegaError.API_ESID "+getString(R.string.error_server_expired_session));
                    ((LoginActivityLollipop)context).showAlertLoggedOut();
                }
                else if (error.getErrorCode() == MegaError.API_EMFAREQUIRED){
                    log("require 2fa");
                    is2FAEnabled = true;
                    ((LoginActivityLollipop) context).showAB(tB);
                    loginLogin.setVisibility(View.GONE);
                    scrollView.setBackgroundColor(ContextCompat.getColor(context, R.color.white));
                    loginCreateAccount.setVisibility(View.GONE);
                    loginLoggingIn.setVisibility(View.GONE);
                    generatingKeysText.setVisibility(View.GONE);
                    loginProgressBar.setVisibility(View.GONE);
                    loginFetchNodesProgressBar.setVisibility(View.GONE);
                    queryingSignupLinkText.setVisibility(View.GONE);
                    confirmingAccountText.setVisibility(View.GONE);
                    fetchingNodesText.setVisibility(View.GONE);
                    prepareNodesText.setVisibility(View.GONE);
                    serversBusyText.setVisibility(View.GONE);
                    loginVerificationLayout.setVisibility(View.VISIBLE);
                    closeCancelDialog();
                    firstPin.requestFocus();
                    firstPin.setCursorVisible(true);
                }
                else if (error.getErrorCode() == MegaError.API_EFAILED || error.getErrorCode() == MegaError.API_EEXPIRED) {
                    if (verify2faProgressBar != null) {
                        verify2faProgressBar.setVisibility(View.GONE);
                    }
                    verifyShowError();
                }
                else{
                    if (error.getErrorCode() == MegaError.API_ENOENT) {
                        if (is2FAEnabled) {
                            returnToLogin();
                        }
                        errorMessage = getString(R.string.error_incorrect_email_or_password);
                    }
                    else if (error.getErrorCode() == MegaError.API_ETOOMANY){
                        errorMessage = getString(R.string.too_many_attempts_login);
                    }
                    else if (error.getErrorCode() == MegaError.API_EINCOMPLETE){
                        errorMessage = getString(R.string.account_not_validated_login);
                    }
<<<<<<< HEAD
=======
                    else if (error.getErrorCode() == MegaError.API_EBLOCKED){
                        errorMessage = getString(R.string.error_account_suspended);
                    } else if(error.getErrorCode() == MegaError.API_EACCESS) {
                        errorMessage = error.getErrorString();
                    }
>>>>>>> b10b46b5
                    else{
                        errorMessage = error.getErrorString();
                    }
                    log("LOGIN_ERROR: "+error.getErrorCode()+ " "+error.getErrorString());

                    if (Util.isChatEnabled()) {
                        if (megaChatApi != null) {
                            megaChatApi.logout(this);
                        }
                    }

<<<<<<< HEAD
                    if(!errorMessage.isEmpty() && error.getErrorCode() != MegaError.API_EBLOCKED){
                        ((LoginActivityLollipop)context).showSnackbar(errorMessage);
=======
                    if(!errorMessage.isEmpty()){
                        if(!backWhileLogin) {
                            ((LoginActivityLollipop)context).showSnackbar(errorMessage);
                        }
>>>>>>> b10b46b5
                    }

                    if(chatSettings==null) {
                        log("1 - Reset chat setting enable");
                        chatSettings = new ChatSettings();
                        dbH.setChatSettings(chatSettings);
                    }
                    else{
                        log("2 - Reset chat setting enable");
                        dbH.setEnabledChat(true + "");
                    }
                }

                if (!is2FAEnabled) {
                    loginLoggingIn.setVisibility(View.GONE);
                    loginLogin.setVisibility(View.VISIBLE);
                    closeCancelDialog();
                    scrollView.setBackgroundColor(ContextCompat.getColor(context, R.color.background_create_account));
                    loginCreateAccount.setVisibility(View.VISIBLE);
                    queryingSignupLinkText.setVisibility(View.GONE);
                    confirmingAccountText.setVisibility(View.GONE);
                    generatingKeysText.setVisibility(View.GONE);
                    loggingInText.setVisibility(View.GONE);
                    fetchingNodesText.setVisibility(View.GONE);
                    prepareNodesText.setVisibility(View.GONE);
                    serversBusyText.setVisibility(View.GONE);
                }
            }
            else{
                if (is2FAEnabled){
                    loginVerificationLayout.setVisibility(View.GONE);
                    ((LoginActivityLollipop) context).hideAB();
                }

                scrollView.setBackgroundColor(getResources().getColor(R.color.white));
                loginLogin.setVisibility(View.GONE);
                loginLoggingIn.setVisibility(View.VISIBLE);
                loginProgressBar.setVisibility(View.VISIBLE);
                loginFetchNodesProgressBar.setVisibility(View.GONE);
                loggingInText.setVisibility(View.VISIBLE);
                fetchingNodesText.setVisibility(View.VISIBLE);
                prepareNodesText.setVisibility(View.GONE);
                serversBusyText.setVisibility(View.GONE);

                gSession = megaApi.dumpSession();

                log("Logged in with session");

//				String session = megaApi.dumpSession();
//				Toast.makeText(this, "Session = " + session, Toast.LENGTH_LONG).show();

                //TODO
                //addAccount (email, session)
//				String accountType = getIntent().getStringExtra(ARG_ACCOUNT_TYPE);
//				if (accountType != null){
//					authTokenType = getIntent().getStringExtra(ARG_AUTH_TYPE);
//					if (authTokenType == null){
//						authTokenType = .AUTH_TOKEN_TYPE_INSTANTIATE;
//					}
//					Account account = new Account(lastEmail, accountscroll_view_loginType);
//					accountManager.addAccountExplicitly(account, gSession, null);
//					log("AUTTHO: _" + authTokenType + "_");
//					accountManager.setAuthToken(account, authTokenType, gSession);
//				}

                DatabaseHandler dbH = DatabaseHandler.getDbHandler(context.getApplicationContext());
                dbH.clearEphemeral();

                megaApi.fetchNodes(this);
            }
        } else if(request.getType() == MegaRequest.TYPE_LOGOUT) {
            log("TYPE_LOGOUT");
            if (error.getErrorCode() == MegaError.API_OK){
                AccountController.localLogoutApp(context.getApplicationContext());
            }
        }
        else if(request.getType() == MegaRequest.TYPE_GET_RECOVERY_LINK){
            log("TYPE_GET_RECOVERY_LINK");
            if (error.getErrorCode() == MegaError.API_OK){
                log("The recovery link has been sent");
                Util.showAlert(context, getString(R.string.email_verification_text), getString(R.string.email_verification_title));
            }
            else if (error.getErrorCode() == MegaError.API_ENOENT){
                log("No account with this mail: "+error.getErrorString()+" "+error.getErrorCode());
                Util.showAlert(context, getString(R.string.invalid_email_text), getString(R.string.invalid_email_title));
            }
            else{
                log("Error when asking for recovery pass link");
                log(error.getErrorString() + "___" + error.getErrorCode());
                Util.showAlert(context,getString(R.string.general_text_error), getString(R.string.general_error_word));
            }
        }
        else if (request.getType() == MegaRequest.TYPE_FETCH_NODES){
            //cancel login process by press back.
            if(!MegaApplication.isLoggingIn()) {
                log("terminate login process when fetch nodes");
                return;
            }
            LoginActivityLollipop.isFetchingNodes = false;
            MegaApplication.setLoggingIn(false);

            if (error.getErrorCode() == MegaError.API_OK){
                log("ok fetch nodes");
                DatabaseHandler dbH = DatabaseHandler.getDbHandler(context.getApplicationContext());

                gSession = megaApi.dumpSession();
                MegaUser myUser = megaApi.getMyUser();
                String myUserHandle = "";
                if(myUser!=null){
                    lastEmail = megaApi.getMyUser().getEmail();
                    myUserHandle = megaApi.getMyUser().getHandle()+"";
                }

                UserCredentials credentials = new UserCredentials(lastEmail, gSession, "", "", myUserHandle);

                dbH.saveCredentials(credentials);

                log("readyToManager");
                readyToManager();

            }else{
                if(confirmLogoutDialog != null) {
                    confirmLogoutDialog.dismiss();
                }
                enableLoginButton();
                log("Error fetch nodes: "+error.getErrorCode());
                String errorMessage;
                if (error.getErrorCode() == MegaError.API_ESID){
                    errorMessage = getString(R.string.error_server_expired_session);
                }
                else if (error.getErrorCode() == MegaError.API_ETOOMANY){
                    errorMessage = getString(R.string.too_many_attempts_login);
                }
                else if (error.getErrorCode() == MegaError.API_EINCOMPLETE){
                    errorMessage = getString(R.string.account_not_validated_login);
                }
                else{
                    errorMessage = error.getErrorString();
                }
                loginLoggingIn.setVisibility(View.GONE);
                loginLogin.setVisibility(View.VISIBLE);
                closeCancelDialog();
                scrollView.setBackgroundColor(ContextCompat.getColor(context, R.color.background_create_account));
                loginCreateAccount.setVisibility(View.VISIBLE);
                generatingKeysText.setVisibility(View.GONE);
                loggingInText.setVisibility(View.GONE);
                fetchingNodesText.setVisibility(View.GONE);
                prepareNodesText.setVisibility(View.GONE);
                serversBusyText.setVisibility(View.GONE);
                queryingSignupLinkText.setVisibility(View.GONE);
                confirmingAccountText.setVisibility(View.GONE);

                if (error.getErrorCode() == MegaError.API_EACCESS){
                    log("Error API_EACCESS");
                    if(((LoginActivityLollipop)context).accountBlocked!=null){
                        log("Account blocked");
                    }
                    else{
                        errorMessage = error.getErrorString();
                        if(!backWhileLogin) {
                            ((LoginActivityLollipop)context).showSnackbar(errorMessage);
                        }
                    }
                }
                else{
                    if(error.getErrorCode() != MegaError.API_EBLOCKED) {
                        ((LoginActivityLollipop)context).showSnackbar(errorMessage);
                    }
                }

                if(chatSettings==null) {
                    log("1 - Reset chat setting enable");
                    chatSettings = new ChatSettings();
                    dbH.setChatSettings(chatSettings);
                }
                else{
                    log("2 - Reset chat setting enable");
                    dbH.setEnabledChat(true + "");
                }
            }
        }
        else if (request.getType() == MegaRequest.TYPE_QUERY_SIGNUP_LINK){
            log("MegaRequest.TYPE_QUERY_SIGNUP_LINK");
            String s = "";
            loginLogin.setVisibility(View.VISIBLE);
            closeCancelDialog();
            scrollView.setBackgroundColor(ContextCompat.getColor(context, R.color.background_create_account));
            bForgotPass.setVisibility(View.INVISIBLE);
            loginCreateAccount.setVisibility(View.VISIBLE);
            loginLoggingIn.setVisibility(View.GONE);
            generatingKeysText.setVisibility(View.GONE);
            queryingSignupLinkText.setVisibility(View.GONE);
            confirmingAccountText.setVisibility(View.GONE);
            fetchingNodesText.setVisibility(View.GONE);
            prepareNodesText.setVisibility(View.GONE);
            serversBusyText.setVisibility(View.GONE);

            if(error.getErrorCode() == MegaError.API_OK){
                log("MegaRequest.TYPE_QUERY_SIGNUP_LINK MegaError API_OK");
                if (request.getFlag()) {
                    bForgotPass.setVisibility(View.VISIBLE);
                    loginProgressBar.setVisibility(View.GONE);

                    loginTitle.setText(R.string.login_text);
                    bLogin.setText(getString(R.string.login_text).toUpperCase(Locale.getDefault()));
                    confirmLink = null;
                    ((LoginActivityLollipop)context).showSnackbar(getString(R.string.account_confirmed));
                    accountConfirmed = true;
                }
                else {
                    accountConfirmed = false;
                    ((LoginActivityLollipop)context).showSnackbar(getString(R.string.confirm_account));
                }
                s = request.getEmail();
                et_user.setText(s);
                et_password.requestFocus();
            }
            else{
                log("MegaRequest.TYPE_QUERY_SIGNUP_LINK MegaError not API_OK "+error.getErrorCode());
                ((LoginActivityLollipop)context).showSnackbar(error.getErrorString());
                confirmLink = null;
            }
        }
        else if (request.getType() == MegaRequest.TYPE_CONFIRM_ACCOUNT){
            if (error.getErrorCode() == MegaError.API_OK){
                log("fastConfirm finished - OK");
                onKeysGeneratedLogin(lastEmail, lastPassword);
            }
            else{
                loginLogin.setVisibility(View.VISIBLE);
                closeCancelDialog();
                scrollView.setBackgroundColor(ContextCompat.getColor(context, R.color.background_create_account));
                loginCreateAccount.setVisibility(View.VISIBLE);
                loginLoggingIn.setVisibility(View.GONE);
                generatingKeysText.setVisibility(View.GONE);
                queryingSignupLinkText.setVisibility(View.GONE);
                confirmingAccountText.setVisibility(View.GONE);
                fetchingNodesText.setVisibility(View.GONE);
                prepareNodesText.setVisibility(View.GONE);
                serversBusyText.setVisibility(View.GONE);

                if (error.getErrorCode() == MegaError.API_ENOENT || error.getErrorCode() == MegaError.API_EKEY){
                    ((LoginActivityLollipop)context).showSnackbar(getString(R.string.error_incorrect_email_or_password));
                }
                else{
                    ((LoginActivityLollipop)context).showSnackbar(error.getErrorString());
                }
            }
        }
    }

    private void closeCancelDialog() {
        if (confirmLogoutDialog != null) {
            confirmLogoutDialog.dismiss();
        }
    }

    @Override
    public void onRequestTemporaryError(MegaApiJava api, MegaRequest request, MegaError e)
    {
        log("onRequestTemporaryError: " + request.getRequestString() + e.getErrorCode());

//		if (request.getType() == MegaRequest.TYPE_LOGIN){
//
//		}
//		else if (request.getType() == MegaRequest.TYPE_FETCH_NODES){
//
//		}
        final MegaError error = e;
        try{
            timer = new CountDownTimer(10000, 2000) {

                public void onTick(long millisUntilFinished) {
                    log("TemporaryError one more");
                }

                public void onFinish() {
                    log("the timer finished, message shown");
                    try {
                        serversBusyText.setVisibility(View.VISIBLE);
                        if(error.getErrorCode()==MegaError.API_EAGAIN){
                            log("onRequestTemporaryError:onFinish:API_EAGAIN: :value: "+error.getValue());
                            if(error.getValue() == MegaApiJava.RETRY_CONNECTIVITY){
                                serversBusyText.setText(getString(R.string.login_connectivity_issues));
                                loginInProgressInfo.setText(getString(R.string.login_connectivity_issues));
                            }
                            else if(error.getValue() == MegaApiJava.RETRY_SERVERS_BUSY){
                                serversBusyText.setText(getString(R.string.login_servers_busy));
                                loginInProgressInfo.setText(getString(R.string.login_servers_busy));
                            }
                            else if(error.getValue() == MegaApiJava.RETRY_API_LOCK){
                                serversBusyText.setText(getString(R.string.login_API_lock));
                                loginInProgressInfo.setText(getString(R.string.login_API_lock));
                            }
                            else if(error.getValue() == MegaApiJava.RETRY_RATE_LIMIT){
                                serversBusyText.setText(getString(R.string.login_API_rate));
                                loginInProgressInfo.setText(getString(R.string.login_API_rate));
                            }
                            else{
                                serversBusyText.setText(getString(R.string.servers_busy));
                                loginInProgressInfo.setText(getString(R.string.servers_busy));
                            }
                        }
                        else{
                            serversBusyText.setText(getString(R.string.servers_busy));
                            loginInProgressInfo.setText(getString(R.string.servers_busy));
                        }
                    }
                    catch (Exception e){}

                }
            }.start();
        }catch (Exception exception){
            log(exception.getMessage());
            log("EXCEPTION when starting count");
        }
    }

    @Override
    public void onRequestStart(MegaChatApiJava api, MegaChatRequest request) {
        log("onRequestStart(CHAT) type:" +request.getType());
    }

    @Override
    public void onRequestUpdate(MegaChatApiJava api, MegaChatRequest request) {
        log("onRequestUpdate(CHAT) type: " +request.getType());
    }

    @Override
    public void onRequestFinish(MegaChatApiJava api, MegaChatRequest request, MegaChatError e) {
        log("onRequestFinish(CHAT)");

        if (request.getType() == MegaChatRequest.TYPE_LOGOUT){

            ((MegaApplication) ((Activity)context).getApplication()).disableMegaChatApi();
            Util.resetAndroidLogger();
        }
    }

    @Override
    public void onRequestTemporaryError(MegaChatApiJava api, MegaChatRequest request, MegaChatError e) {
        log("onRequestTemporaryError(CHAT) type: " +request.getRequestString() + "error: " + e.getErrorCode());
    }


    public void showDialogInsertMail(final boolean reset){
        log("showDialogInsertMail");

        LinearLayout layout = new LinearLayout(context);
        layout.setOrientation(LinearLayout.VERTICAL);
        LinearLayout.LayoutParams params = new LinearLayout.LayoutParams(LinearLayout.LayoutParams.MATCH_PARENT, LinearLayout.LayoutParams.WRAP_CONTENT);
        params.setMargins(Util.scaleWidthPx(20, outMetrics), Util.scaleHeightPx(20, outMetrics), Util.scaleWidthPx(17, outMetrics), 0);

        LinearLayout.LayoutParams params1 = new LinearLayout.LayoutParams(LinearLayout.LayoutParams.MATCH_PARENT, LinearLayout.LayoutParams.WRAP_CONTENT);
        params1.setMargins(Util.scaleWidthPx(20, outMetrics), 0, Util.scaleWidthPx(17, outMetrics), 0);

        final EditText input = new EditText(context);
        layout.addView(input, params);

        final RelativeLayout error_layout = new RelativeLayout(context);
        layout.addView(error_layout, params1);

        final ImageView error_icon = new ImageView(context);
        error_icon.setImageDrawable(ContextCompat.getDrawable(context, R.drawable.ic_input_warning));
        error_layout.addView(error_icon);
        RelativeLayout.LayoutParams params_icon = (RelativeLayout.LayoutParams) error_icon.getLayoutParams();


        params_icon.addRule(RelativeLayout.ALIGN_PARENT_RIGHT);
        error_icon.setLayoutParams(params_icon);

        error_icon.setColorFilter(ContextCompat.getColor(context, R.color.login_warning));

        final TextView textError = new TextView(context);
        error_layout.addView(textError);
        RelativeLayout.LayoutParams params_text_error = (RelativeLayout.LayoutParams) textError.getLayoutParams();
        params_text_error.height = ViewGroup.LayoutParams.WRAP_CONTENT;
        params_text_error.width = ViewGroup.LayoutParams.WRAP_CONTENT;
        params_text_error.addRule(RelativeLayout.CENTER_VERTICAL);
        params_text_error.addRule(RelativeLayout.ALIGN_PARENT_LEFT);
        params_text_error.setMargins(Util.scaleWidthPx(3, outMetrics), 0,0,0);
        textError.setLayoutParams(params_text_error);

        textError.setTextColor(ContextCompat.getColor(context, R.color.login_warning));

        error_layout.setVisibility(View.GONE);

//		input.setId(EDIT_TEXT_ID);
        input.getBackground().mutate().clearColorFilter();
        input.getBackground().mutate().setColorFilter(ContextCompat.getColor(context, R.color.accentColor), PorterDuff.Mode.SRC_ATOP);
        input.addTextChangedListener(new TextWatcher() {
            @Override
            public void beforeTextChanged(CharSequence charSequence, int i, int i1, int i2) {

            }

            @Override
            public void onTextChanged(CharSequence charSequence, int i, int i1, int i2) {

            }

            @Override
            public void afterTextChanged(Editable editable) {
                if(error_layout.getVisibility() == View.VISIBLE){
                    error_layout.setVisibility(View.GONE);
                    input.getBackground().mutate().clearColorFilter();
                    input.getBackground().mutate().setColorFilter(ContextCompat.getColor(context, R.color.accentColor), PorterDuff.Mode.SRC_ATOP);
                }
            }
        });
        input.setSingleLine();
        input.setHint(getString(R.string.edit_text_insert_mail));
        input.setTextColor(ContextCompat.getColor(context, R.color.text_secondary));
        input.setTextSize(TypedValue.COMPLEX_UNIT_SP, 14);
//		input.setSelectAllOnFocus(true);
        input.setImeOptions(EditorInfo.IME_ACTION_DONE);
        input.setInputType(InputType.TYPE_TEXT_VARIATION_EMAIL_ADDRESS);
        input.setOnEditorActionListener(new TextView.OnEditorActionListener() {
            @Override
            public boolean onEditorAction(TextView v, int actionId,	KeyEvent event) {
                log("OK RESET PASSWORD");
                if (actionId == EditorInfo.IME_ACTION_DONE) {
                    String value = input.getText().toString().trim();
                    String emailError = Util.getEmailError(value, context);
                    if (emailError != null) {
                        log("mail incorrect");
//                        input.setError(emailError);
                        input.getBackground().mutate().setColorFilter(ContextCompat.getColor(context, R.color.login_warning), PorterDuff.Mode.SRC_ATOP);
                        textError.setText(emailError);
                        error_layout.setVisibility(View.VISIBLE);
                        input.requestFocus();
                    } else {
                        if(reset){
                            log("ask for link to reset pass");
                            megaApi.resetPassword(value, true, loginFragment);
                        }
                        else{
                            log("ask for link to park account");
                            megaApi.resetPassword(value, false, loginFragment);
                        }
                        insertMailDialog.dismiss();
                    }
                }
                else{
                    log("other IME" + actionId);
                }
                return false;
            }
        });
        input.setImeActionLabel(getString(R.string.general_add),EditorInfo.IME_ACTION_DONE);
        input.setOnFocusChangeListener(new View.OnFocusChangeListener() {
            @Override
            public void onFocusChange(View v, boolean hasFocus) {
                if (hasFocus) {
                    showKeyboardDelayed(v);
                }
                else{
                    hideKeyboardDelayed(v);
                }
            }
        });
        String title;
        String text;
        String buttonText;
        AlertDialog.Builder builder = new AlertDialog.Builder(context, R.style.AppCompatAlertDialogStyle);
        if(reset){
            title= getString(R.string.title_alert_reset_with_MK);
            text = getString(R.string.text_alert_reset_with_MK);
            buttonText=getString(R.string.context_send);
        }
        else{
            title= getString(R.string.park_account_dialog_title);
            text = getString(R.string.dialog_park_account);
            buttonText=getString(R.string.park_account_button);
        }
        builder.setTitle(title);
        builder.setMessage(text);
        builder.setPositiveButton(buttonText,
                new DialogInterface.OnClickListener() {
                    public void onClick(DialogInterface dialog, int whichButton) {

                    }
                });
        builder.setOnDismissListener(new DialogInterface.OnDismissListener() {
            @Override
            public void onDismiss(DialogInterface dialog) {
                Util.hideKeyboard((LoginActivityLollipop)context, InputMethodManager.HIDE_NOT_ALWAYS);
            }
        });
        builder.setNegativeButton(getString(android.R.string.cancel), new DialogInterface.OnClickListener() {
            @Override
            public void onClick(DialogInterface dialogInterface, int i) {
                input.getBackground().mutate().clearColorFilter();
            }
        });
        builder.setView(layout);
        insertMailDialog = builder.create();
        insertMailDialog.show();
        insertMailDialog.getButton(AlertDialog.BUTTON_POSITIVE).setOnClickListener(new View.OnClickListener() {
            @Override
            public void onClick(View v) {
                log("OK BTTN PASSWORD");
                String value = input.getText().toString().trim();
                String emailError = Util.getEmailError(value, context);
                if (emailError != null) {
                    log("mail incorrect");
//                    input.setError(emailError);
                    input.getBackground().mutate().setColorFilter(ContextCompat.getColor(context, R.color.login_warning), PorterDuff.Mode.SRC_ATOP);
                    textError.setText(emailError);
                    error_layout.setVisibility(View.VISIBLE);
                    input.requestFocus();
                } else {
                    if(reset){
                        log("ask for link to reset pass");
                        megaApi.resetPassword(value, true, loginFragment);
                    }
                    else{
                        log("ask for link to park account");
                        megaApi.resetPassword(value, false, loginFragment);
                    }

                    insertMailDialog.dismiss();
                }
            }
        });
    }

    /*
     * Display keyboard
     */
    private void showKeyboardDelayed(final View view) {
        log("showKeyboardDelayed");
        handler.postDelayed(new Runnable() {
            @Override
            public void run() {
                imm.showSoftInput(view, InputMethodManager.SHOW_IMPLICIT);
            }
        }, 50);
    }

    private void hideKeyboardDelayed(final View view) {
        log("showKeyboardDelayed");
        handler.postDelayed(new Runnable() {
            @Override
            public void run() {
                if (imm.isActive()) {
                    imm.toggleSoftInput(0, InputMethodManager.HIDE_NOT_ALWAYS);
                }
            }
        }, 50);
    }

    public void showConfirmationParkAccount(String link){
        log("showConfirmationParkAccount");

        final String linkUrl = link;

        DialogInterface.OnClickListener dialogClickListener = new DialogInterface.OnClickListener() {
            @Override
            public void onClick(DialogInterface dialog, int which) {
                switch (which){
                    case DialogInterface.BUTTON_POSITIVE:
                        log("Call to Change Password Activity: "+linkUrl);
                        Intent intent = new Intent(context, ChangePasswordActivityLollipop.class);
                        intent.setAction(Constants.ACTION_RESET_PASS_FROM_PARK_ACCOUNT);
                        intent.setData(Uri.parse(linkUrl));
                        startActivity(intent);
                        break;

                    case DialogInterface.BUTTON_NEGATIVE:
                        //No button clicked
                        break;
                }
            }
        };

        AlertDialog.Builder builder = new AlertDialog.Builder(context, R.style.AppCompatAlertDialogStyle);
        builder.setTitle(getResources().getString(R.string.park_account_dialog_title));
        String message= getResources().getString(R.string.park_account_text_last_step);
        builder.setMessage(message).setPositiveButton(R.string.park_account_button, dialogClickListener)
                .setNegativeButton(R.string.general_cancel, dialogClickListener).show();
    }

    public void showDialogInsertMKToChangePass(String link){
        log("showDialogInsertMKToChangePass");

        final String linkUrl = link;

        LinearLayout layout = new LinearLayout(context);
        layout.setOrientation(LinearLayout.VERTICAL);
        LinearLayout.LayoutParams params = new LinearLayout.LayoutParams(LinearLayout.LayoutParams.MATCH_PARENT, LinearLayout.LayoutParams.WRAP_CONTENT);
        params.setMargins(Util.scaleWidthPx(20, outMetrics), Util.scaleHeightPx(20, outMetrics), Util.scaleWidthPx(17, outMetrics), 0);

        final EditText input = new EditText(context);
        layout.addView(input, params);

//		input.setId(EDIT_TEXT_ID);
        input.setSingleLine();
        input.setHint(getString(R.string.edit_text_insert_mk));
        input.setTextColor(ContextCompat.getColor(context, R.color.text_secondary));
        input.setTextSize(TypedValue.COMPLEX_UNIT_SP, 14);
//		input.setSelectAllOnFocus(true);
        input.setImeOptions(EditorInfo.IME_ACTION_DONE);
        input.setInputType(InputType.TYPE_TEXT_VARIATION_EMAIL_ADDRESS);
        input.setOnEditorActionListener(new TextView.OnEditorActionListener() {
            @Override
            public boolean onEditorAction(TextView v, int actionId,	KeyEvent event) {
                if (actionId == EditorInfo.IME_ACTION_DONE) {
                    log("IME OK BTTN PASSWORD");
                    String value = input.getText().toString().trim();
                    if(value.equals("")||value.isEmpty()){
                        log("input is empty");
                        input.setError(getString(R.string.invalid_string));
                        input.requestFocus();
                    }
                    else {

                        log("positive button pressed - reset pass");
                        Intent intent = new Intent(context, ChangePasswordActivityLollipop.class);
                        intent.setAction(Constants.ACTION_RESET_PASS_FROM_LINK);
                        intent.setData(Uri.parse(linkUrl));
                        intent.putExtra("MK", value);
                        startActivity(intent);
                        insertMKDialog.dismiss();
                    }
                }
                else{
                    log("other IME" + actionId);
                }
                return false;
            }
        });
        input.setImeActionLabel(getString(R.string.general_add),EditorInfo.IME_ACTION_DONE);

        AlertDialog.Builder builder = new AlertDialog.Builder(context, R.style.AppCompatAlertDialogStyle);
        builder.setTitle(getString(R.string.title_dialog_insert_MK));
        builder.setMessage(getString(R.string.text_dialog_insert_MK));
        builder.setPositiveButton(getString(R.string.cam_sync_ok),
                new DialogInterface.OnClickListener() {
                    public void onClick(DialogInterface dialog, int whichButton) {

                    }
                });
        builder.setOnDismissListener(new DialogInterface.OnDismissListener() {
            @Override
            public void onDismiss(DialogInterface dialog) {
                Util.hideKeyboard((LoginActivityLollipop)context, InputMethodManager.HIDE_NOT_ALWAYS);
            }
        });
        builder.setNegativeButton(getString(android.R.string.cancel), null);
        builder.setView(layout);
        insertMKDialog = builder.create();
        insertMKDialog.show();
        insertMKDialog.getButton(AlertDialog.BUTTON_POSITIVE).setOnClickListener(new View.OnClickListener() {
            @Override
            public void onClick(View v) {

                log("OK BTTN PASSWORD");
                String value = input.getText().toString().trim();
                if(value.equals("")||value.isEmpty()){
                    log("input is empty");
                    input.setError(getString(R.string.invalid_string));
                    input.requestFocus();
                }
                else {
                    log("positive button pressed - reset pass");
                    Intent intent = new Intent(context, ChangePasswordActivityLollipop.class);
                    intent.setAction(Constants.ACTION_RESET_PASS_FROM_LINK);
                    intent.setData(Uri.parse(linkUrl));
                    intent.putExtra("MK", value);
                    startActivity(intent);
                    insertMKDialog.dismiss();
                }
            }
        });
    }

    @Override
    public void onDestroy(){
        if(megaApi != null)
        {
            megaApi.removeRequestListener(this);
        }
        if(Util.isChatEnabled()){
            if(megaChatApi!=null){
                megaChatApi.removeChatListener(this);
            }
        }
        closeCancelDialog();
        super.onDestroy();
    }

    private AlertDialog confirmLogoutDialog;
    private void showConfirmLogoutDialog() {
        AlertDialog.Builder builder = new AlertDialog.Builder(context, R.style.AppCompatAlertDialogStyle);
        DialogInterface.OnClickListener dialogClickListener = new DialogInterface.OnClickListener() {

            @Override
            public void onClick(DialogInterface dialog,int which) {
                switch (which) {
                    case DialogInterface.BUTTON_POSITIVE:
                        backToLoginForm();
                        backWhileLogin = true;
                        MegaApplication.setLoggingIn(false);
                        LoginActivityLollipop.isFetchingNodes = false;
                        loginClicked = false;
                        firstTime = true;
                        if (megaChatApi == null){
                            megaChatApi = ((MegaApplication) ((Activity)context).getApplication()).getMegaChatApi();
                        }
                        megaChatApi.logout(LoginFragmentLollipop.this);
                        megaApi.localLogout(LoginFragmentLollipop.this);
                        break;
                    case DialogInterface.BUTTON_NEGATIVE:
                        dialog.dismiss();
                        break;
                }
            }
        };
        String message= getString(R.string.confirm_cancel_login);
        confirmLogoutDialog =  builder.setCancelable(true)
                .setMessage(message)
                .setPositiveButton(getString(R.string.general_positive_button), dialogClickListener)
                .setNegativeButton(getString(R.string.general_negative_button), dialogClickListener)
                .show();
    }

    public int onBackPressed() {
        log("onBackPressed");
        //login is in process
        boolean onLoginPage = loginLogin.getVisibility() == View.VISIBLE;
        boolean on2faPage = loginVerificationLayout.getVisibility() == View.VISIBLE;
        if ((MegaApplication.isLoggingIn() || LoginActivityLollipop.isFetchingNodes) && !onLoginPage && !on2faPage) {
            showConfirmLogoutDialog();
            return 2;
        }
        else{

            if(forgotPassLayout.getVisibility()==View.VISIBLE){
                log("Forgot Pass layout is VISIBLE");
                hideForgotPassLayout();
                return 1;
            }
            if(on2faPage) {
                log("back from 2fa page");
                showConfirmLogoutDialog();
                return 2;
            }

            if(parkAccountLayout.getVisibility()==View.VISIBLE){
                log("Park account layout is VISIBLE");
                hideParkAccountLayout();
                return 1;
            }

            ((LoginActivityLollipop) context).isBackFromLoginPage = true;
            ((LoginActivityLollipop) context).showFragment(Constants.TOUR_FRAGMENT);
            return 1;
        }
    }

    public void setPasswdTemp(String passwdTemp){
        this.passwdTemp = passwdTemp;
    }

    public String getPasswdTemp(){
        return this.passwdTemp;
    }

    public void setEmailTemp(String emailTemp){
        this.emailTemp = emailTemp;
    }

    public String getEmailTemp(){
        return this.emailTemp;
    }

    @Override
    public void onChatListItemUpdate(MegaChatApiJava api, MegaChatListItem item) {

    }

    @Override
    public void onChatInitStateUpdate(MegaChatApiJava api, int newState) {
        log("onChatInitStateUpdate: "+newState);

        if(isAdded()){
            if (newState == MegaChatApi.INIT_ERROR) {
                // chat cannot initialize, disable chat completely
                log("newState == MegaChatApi.INIT_ERROR");
                if (chatSettings == null) {
                    log("1 - onChatInitStateUpdate: ERROR----> Switch OFF chat");
                    chatSettings = new ChatSettings();
                    chatSettings.setEnabled(false+"");
                    dbH.setChatSettings(chatSettings);
                } else {
                    log("2 - onChatInitStateUpdate: ERROR----> Switch OFF chat");
                    dbH.setEnabledChat(false + "");
                }
                if(megaChatApi!=null){
                    megaChatApi.logout(null);
                }
            }
        }
    }

    @Override
    public void onChatOnlineStatusUpdate(MegaChatApiJava api, long userhandle, int status, boolean inProgress) {

    }

    @Override
    public void onChatPresenceConfigUpdate(MegaChatApiJava api, MegaChatPresenceConfig config) {

    }

    @Override
    public void onChatConnectionStateUpdate(MegaChatApiJava api, long chatid, int newState) {

    }

    @Override
    public void onChatPresenceLastGreen(MegaChatApiJava api, long userhandle, int lastGreen) {

    }

    private void setError(final EditText editText, String error){
        if(error == null || error.equals("")){
            return;
        }
        switch (editText.getId()){
            case R.id.login_email_text:{
                loginEmailErrorLayout.setVisibility(View.VISIBLE);
                loginEmailErrorText.setText(error);
                PorterDuffColorFilter porterDuffColorFilter = new PorterDuffColorFilter(ContextCompat.getColor(context, R.color.login_warning), PorterDuff.Mode.SRC_ATOP);
//                et_user.getBackground().mutate().setColorFilter(porterDuffColorFilter);
                Drawable background = login_background.mutate().getConstantState().newDrawable();
                background.setColorFilter(porterDuffColorFilter);
                if(android.os.Build.VERSION.SDK_INT < android.os.Build.VERSION_CODES.JELLY_BEAN) {
                    et_user.setBackgroundDrawable(background);
                } else{
                    et_user.setBackground(background);
                }
                break;
            }
            case R.id.login_password_text:{
                loginPasswordErrorLayout.setVisibility(View.VISIBLE);
                loginPasswordErrorText.setText(error);
                PorterDuffColorFilter porterDuffColorFilter = new PorterDuffColorFilter(ContextCompat.getColor(context, R.color.login_warning), PorterDuff.Mode.SRC_ATOP);
//                et_password.getBackground().setColorFilter(ContextCompat.getColor(context, R.color.login_warning), PorterDuff.Mode.SRC_ATOP);
                Drawable background = password_background.mutate().getConstantState().newDrawable();
                background.setColorFilter(porterDuffColorFilter);
                if(android.os.Build.VERSION.SDK_INT < android.os.Build.VERSION_CODES.JELLY_BEAN) {
                    et_password.setBackgroundDrawable(background);
                } else{
                    et_password.setBackground(background);
                }
                break;
            }
        }
    }

    private void quitError(EditText editText){
        switch (editText.getId()){
            case R.id.login_email_text:{
                if(loginEmailErrorLayout.getVisibility() != View.GONE){
                    loginEmailErrorLayout.setVisibility(View.GONE);
                    if(android.os.Build.VERSION.SDK_INT < android.os.Build.VERSION_CODES.JELLY_BEAN) {
                        et_user.setBackgroundDrawable(login_background);
                    } else{
                        et_user.setBackground(login_background);
                    }
                }
                break;
            }
            case R.id.login_password_text:{
                if(loginPasswordErrorLayout.getVisibility() != View.GONE){
                    loginPasswordErrorLayout.setVisibility(View.GONE);
                    if(android.os.Build.VERSION.SDK_INT < android.os.Build.VERSION_CODES.JELLY_BEAN) {
                        et_password.setBackgroundDrawable(password_background);
                    } else{
                        et_password.setBackground(password_background);
                    }
                }
                break;
            }
        }
    }

    void pasteClipboard() {
        log("pasteClipboard");
        pinLongClick = false;
        ClipboardManager clipboard = (ClipboardManager) context.getSystemService(CLIPBOARD_SERVICE);
        ClipData clipData = clipboard.getPrimaryClip();
        if (clipData != null) {
            String code = clipData.getItemAt(0).getText().toString();
            log("code: "+code);
            if (code != null && code.length() == 6) {
                boolean areDigits = true;
                for (int i=0; i<6; i++) {
                    if (!Character.isDigit(code.charAt(i))) {
                        areDigits = false;
                        break;
                    }
                }
                if (areDigits) {
                    firstPin.setText(""+code.charAt(0));
                    secondPin.setText(""+code.charAt(1));
                    thirdPin.setText(""+code.charAt(2));
                    fourthPin.setText(""+code.charAt(3));
                    fifthPin.setText(""+code.charAt(4));
                    sixthPin.setText(""+code.charAt(5));
                }
                else {
                    firstPin.setText("");
                    secondPin.setText("");
                    thirdPin.setText("");
                    fourthPin.setText("");
                    fifthPin.setText("");
                    sixthPin.setText("");
                }
            }
        }
    }

    @Override
    public boolean onLongClick(View v) {
        switch (v.getId()){
            case R.id.pin_first_login:
            case R.id.pin_second_login:
            case R.id.pin_third_login:
            case R.id.pin_fouth_login:
            case R.id.pin_fifth_login:
            case R.id.pin_sixth_login: {
                pinLongClick = true;
                v.requestFocus();
            }
        }
        return false;
    }

    public void performLogin(){
        if (validateForm()) {
            Util.checkPendingTransfer(megaApi, getContext(), this);
        }
    }

    private static void log(String log) {
        Util.log("LoginFragmentLollipop", log);
    }
    
    @Override
    public void onActivityResult(int requestCode,int resultCode,Intent data) {
        super.onActivityResult(requestCode,resultCode,data);
        if (requestCode == Constants.REQUEST_CODE_SMS_VERIFICATION && resultCode == RESULT_OK) {
            UserCredentials credentials = dbH.getCredentials();
            if(credentials != null) {
                log("unblock, and fast login");
                startFastLogin();
            } else {
                log("unblock");
                et_user.setText(lastEmail);
                et_password.setText("");
            }
        }
    }
}<|MERGE_RESOLUTION|>--- conflicted
+++ resolved
@@ -2207,7 +2207,7 @@
             disableLoginButton();
         }
     }
-    
+
     @Override
     public void onRequestFinish(MegaApiJava api, MegaRequest request, MegaError error) {
         enableLoginButton();
@@ -2231,13 +2231,10 @@
             }
             if (error.getErrorCode() != MegaError.API_OK) {
                 MegaApplication.setLoggingIn(false);
-<<<<<<< HEAD
-=======
                 if(confirmLogoutDialog != null) {
                     confirmLogoutDialog.dismiss();
                 }
                 enableLoginButton();
->>>>>>> b10b46b5
                 String errorMessage = "";
 
                 if (error.getErrorCode() == MegaError.API_ESID){
@@ -2284,14 +2281,9 @@
                     else if (error.getErrorCode() == MegaError.API_EINCOMPLETE){
                         errorMessage = getString(R.string.account_not_validated_login);
                     }
-<<<<<<< HEAD
-=======
-                    else if (error.getErrorCode() == MegaError.API_EBLOCKED){
-                        errorMessage = getString(R.string.error_account_suspended);
-                    } else if(error.getErrorCode() == MegaError.API_EACCESS) {
+                    else if(error.getErrorCode() == MegaError.API_EACCESS) {
                         errorMessage = error.getErrorString();
                     }
->>>>>>> b10b46b5
                     else{
                         errorMessage = error.getErrorString();
                     }
@@ -2303,15 +2295,10 @@
                         }
                     }
 
-<<<<<<< HEAD
                     if(!errorMessage.isEmpty() && error.getErrorCode() != MegaError.API_EBLOCKED){
-                        ((LoginActivityLollipop)context).showSnackbar(errorMessage);
-=======
-                    if(!errorMessage.isEmpty()){
                         if(!backWhileLogin) {
                             ((LoginActivityLollipop)context).showSnackbar(errorMessage);
                         }
->>>>>>> b10b46b5
                     }
 
                     if(chatSettings==null) {
@@ -3253,7 +3240,7 @@
         return false;
     }
 
-    public void performLogin(){
+    private void performLogin(){
         if (validateForm()) {
             Util.checkPendingTransfer(megaApi, getContext(), this);
         }
@@ -3262,7 +3249,7 @@
     private static void log(String log) {
         Util.log("LoginFragmentLollipop", log);
     }
-    
+
     @Override
     public void onActivityResult(int requestCode,int resultCode,Intent data) {
         super.onActivityResult(requestCode,resultCode,data);
