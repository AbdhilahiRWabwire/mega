--- conflicted
+++ resolved
@@ -181,21 +181,20 @@
             }
         }
 
-<<<<<<< HEAD
-        if (shouldSetStatusBarTextColor()) {
-            ColorUtils.setStatusBarTextColor(this);
-        }
-    }
-
-    protected boolean shouldSetStatusBarTextColor() {
-        return true;
-=======
         PsaManager.INSTANCE.getPsa().observe(this, psa -> {
             if (getLifecycle().getCurrentState() == Lifecycle.State.RESUMED
                     && psa != null && !TextUtils.isEmpty(psa.getUrl())) {
                 launchPsaWebBrowser(psa);
             }
         });
+
+        if (shouldSetStatusBarTextColor()) {
+            ColorUtils.setStatusBarTextColor(this);
+        }
+    }
+
+    protected boolean shouldSetStatusBarTextColor() {
+        return true;
     }
 
     /**
@@ -266,7 +265,6 @@
         }
 
         return false;
->>>>>>> 5bb29267
     }
 
     @Override
