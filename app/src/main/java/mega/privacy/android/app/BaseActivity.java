--- conflicted
+++ resolved
@@ -150,13 +150,8 @@
         @Override
         public void onReceive(Context context, Intent intent) {
             if (intent != null) {
-<<<<<<< HEAD
                 log("****BROADCAST TO SEND SIGNAL PRESENCE");
                 if(delaySignalPresence && megaChatApi != null && megaChatApi.getPresenceConfig() != null && megaChatApi.getPresenceConfig().isPending()==false){
-=======
-                log("BROADCAST TO SEND SIGNAL PRESENCE");
-                if(delaySignalPresence && megaChatApi.getPresenceConfig().isPending()==false){
->>>>>>> 2e4d311a
                     delaySignalPresence = false;
                     retryConnectionsAndSignalPresence();
                 }
