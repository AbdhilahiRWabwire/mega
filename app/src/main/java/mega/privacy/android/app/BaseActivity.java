--- conflicted
+++ resolved
@@ -39,11 +39,7 @@
 import nz.mega.sdk.MegaUser;
 
 import static mega.privacy.android.app.lollipop.LoginFragmentLollipop.NAME_USER_LOCKED;
-<<<<<<< HEAD
-import static mega.privacy.android.app.utils.BroadcastConstants.*;
-=======
 import static mega.privacy.android.app.constants.BroadcastConstants.*;
->>>>>>> c55097b0
 import static mega.privacy.android.app.utils.LogUtil.*;
 import static mega.privacy.android.app.utils.Util.*;
 import static mega.privacy.android.app.utils.DBUtil.*;
@@ -77,8 +73,6 @@
             megaChatApi = app.getMegaChatApi();
             dbH = app.getDbH();
         }
-
-        dbH = app.getDbH();
     }
 
     private AlertDialog expiredBusinessAlert;
@@ -110,8 +104,6 @@
         IntentFilter filter =  new IntentFilter(BROADCAST_ACTION_INTENT_EVENT_ACCOUNT_BLOCKED);
         filter.addAction(ACTION_EVENT_ACCOUNT_BLOCKED);
         LocalBroadcastManager.getInstance(this).registerReceiver(accountBlockedReceiver, filter);
-<<<<<<< HEAD
-=======
 
         LocalBroadcastManager.getInstance(this).registerReceiver(businessExpiredReceiver,
                 new IntentFilter(BROADCAST_ACTION_INTENT_BUSINESS_EXPIRED));
@@ -135,39 +127,26 @@
         outState.putBoolean(EXPIRED_BUSINESS_ALERT_SHOWN, isExpiredBusinessAlertShown);
 
         super.onSaveInstanceState(outState);
->>>>>>> c55097b0
     }
 
     @Override
     protected void onPause() {
         logDebug("onPause");
-<<<<<<< HEAD
         checkMegaObjects();
-        app.activityPaused();
-=======
-        app.activityPaused();
-        checkMegaObjects();
+        MegaApplication.activityPaused();
         isPaused = true;
->>>>>>> c55097b0
         super.onPause();
     }
 
     @Override
     protected void onResume() {
         logDebug("onResume");
-<<<<<<< HEAD
-=======
-        app.activityResumed();
->>>>>>> c55097b0
         super.onResume();
         setAppFontSize(this);
 
         checkMegaObjects();
-<<<<<<< HEAD
-        app.activityResumed();
-=======
+        MegaApplication.activityResumed();
         isPaused = false;
->>>>>>> c55097b0
 
         retryConnectionsAndSignalPresence();
     }
@@ -179,12 +158,9 @@
         LocalBroadcastManager.getInstance(this).unregisterReceiver(sslErrorReceiver);
         LocalBroadcastManager.getInstance(this).unregisterReceiver(signalPresenceReceiver);
         LocalBroadcastManager.getInstance(this).unregisterReceiver(accountBlockedReceiver);
-<<<<<<< HEAD
-=======
         LocalBroadcastManager.getInstance(this).unregisterReceiver(businessExpiredReceiver);
         LocalBroadcastManager.getInstance(this).unregisterReceiver(takenDownFilesReceiver);
         LocalBroadcastManager.getInstance(this).unregisterReceiver(transferFinishedReceiver);
->>>>>>> c55097b0
 
         super.onDestroy();
     }
@@ -575,25 +551,6 @@
         expiredBusinessAlert = builder.create();
         expiredBusinessAlert.show();
         isExpiredBusinessAlertShown = true;
-    }
-
-    /**
-     * Method to show an alert or error when the account has been suspended
-     * for any reason
-     *
-     * @param eventNumber long that determines the event for which the account has been suspended
-     * @param stringError string shown as an alert in case there is not any specific action for the event
-     */
-    public void checkWhyAmIBlocked(long eventNumber, String stringError) {
-        Intent intent;
-
-<<<<<<< HEAD
-        //Check if the call is recently
-        logDebug("Check the last call to getAccountDetails");
-        if(callToAccountDetails()){
-            logDebug("megaApi.getAccountDetails SEND");
-            app.askForAccountDetails();
-        }
     }
 
     /**
@@ -654,59 +611,9 @@
             default:
                 showErrorAlertDialog(stringError, false, this);
         }
-=======
-        switch (Long.toString(eventNumber)) {
-            case ACCOUNT_NOT_BLOCKED:
-//                I am not blocked
-                break;
-            case COPYRIGHT_ACCOUNT_BLOCK:
-                showErrorAlertDialog(getString(R.string.account_suspended_breache_ToS), false, this);
-                megaChatApi.logout(new ChatLogoutListener(getApplicationContext()));
-                break;
-            case MULTIPLE_COPYRIGHT_ACCOUNT_BLOCK:
-                showErrorAlertDialog(getString(R.string.account_suspended_multiple_breaches_ToS), false, this);
-                megaChatApi.logout(new ChatLogoutListener(getApplicationContext()));
-                break;
-            case SMS_VERIFICATION_ACCOUNT_BLOCK:
-                if (megaApi.smsAllowedState() == 0 || MegaApplication.isVerifySMSShowed()) return;
-
-                MegaApplication.smsVerifyShowed(true);
-                String gSession = megaApi.dumpSession();
-                //For first login, keep the valid session,
-                //after added phone number, the account can use this session to fastLogin
-                if (gSession != null) {
-                    MegaUser myUser = megaApi.getMyUser();
-                    String myUserHandle = null;
-                    String lastEmail = null;
-                    if (myUser != null) {
-                        lastEmail = myUser.getEmail();
-                        myUserHandle = myUser.getHandle() + "";
-                    }
-                    UserCredentials credentials = new UserCredentials(lastEmail, gSession, "", "", myUserHandle);
-                    dbH.saveCredentials(credentials);
-                }
-
-                logDebug("Show SMS verification activity.");
-                intent = new Intent(getApplicationContext(), SMSVerificationActivity.class);
-                intent.setFlags(Intent.FLAG_ACTIVITY_NEW_TASK);
-                intent.putExtra(NAME_USER_LOCKED, true);
-                startActivity(intent);
-
-                break;
-            case WEAK_PROTECTION_ACCOUNT_BLOCK:
-                if (app.isBlockedDueToWeakAccount() || app.isWebOpenDueToEmailVerification()) {
-                    break;
-                }
-                intent = new Intent(this, WeakAccountProtectionAlertActivity.class);
-                startActivity(intent);
-                break;
-            default:
-                showErrorAlertDialog(stringError, false, this);
-        }
     }
 
     public DisplayMetrics getOutMetrics() {
         return outMetrics;
->>>>>>> c55097b0
     }
 }