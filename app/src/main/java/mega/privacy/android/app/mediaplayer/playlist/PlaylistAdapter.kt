--- conflicted
+++ resolved
@@ -12,12 +12,7 @@
 import androidx.core.view.isVisible
 import androidx.recyclerview.widget.ListAdapter
 import mega.privacy.android.app.R
-<<<<<<< HEAD
-import mega.privacy.android.app.databinding.ItemAudioPlaylistBinding
-import mega.privacy.android.app.databinding.ItemVideoPlaylistBinding
-=======
 import mega.privacy.android.app.databinding.ItemPlaylistBinding
->>>>>>> 26b6e5a4
 
 /**
  * RecyclerView adapter for playlist screen.
@@ -42,31 +37,14 @@
         return getItem(position).type
     }
 
-    override fun onCreateViewHolder(parent: ViewGroup, viewType: Int): PlaylistViewHolder {
-<<<<<<< HEAD
-        return if (isAudioPlayer) {
-            AudioPlaylistItemHolder(
-                ItemAudioPlaylistBinding.inflate(
-                    LayoutInflater.from(parent.context), parent, false
-                )
-            )
-        } else {
-            VideoPlaylistItemHolder(
-                ItemVideoPlaylistBinding.inflate(
-                    LayoutInflater.from(parent.context), parent, false
-                )
-            )
-        }
-=======
-        return PlaylistViewHolder(
+    override fun onCreateViewHolder(parent: ViewGroup, viewType: Int): PlaylistViewHolder =
+        PlaylistViewHolder(
             ItemPlaylistBinding.inflate(
                 LayoutInflater.from(parent.context),
                 parent,
                 false
             )
         )
->>>>>>> 26b6e5a4
-    }
 
     @SuppressLint("ClickableViewAccessibility")
     override fun onBindViewHolder(holder: PlaylistViewHolder, position: Int) {
