--- conflicted
+++ resolved
@@ -239,7 +239,7 @@
             addAvatarParticipantPanel(participantHandle, megaChatApi.getMyEmail(), myFullName);
         }
         else{
-<<<<<<< HEAD
+
             String fullName = selectedChat.getPeerFullnameByHandle(participantHandle);
             if (fullName == null || fullName.isEmpty() || fullName.equals("")) {
                 fullName = selectedChat.getPeerEmailByHandle(participantHandle);
@@ -247,21 +247,6 @@
 
             titleNameContactChatPanel.setText(fullName);
             titleMailContactChatPanel.setText(selectedChat.getPeerEmailByHandle(participantHandle));
-=======
-
-            String fullName = selectedChat.getPeerFullnameByHandle(participantHandle);
-            String email = selectedChat.getPeerEmailByHandle(participantHandle);
-            if(fullName==null||fullName.isEmpty()){
-                String[] splitEmail = email.split("[@._]");
-                titleNameContactChatPanel.setText(splitEmail[0]);
-                fullName = splitEmail[0];
-            }
-            else{
-                titleNameContactChatPanel.setText(fullName);
-            }
-
-            titleMailContactChatPanel.setText(email);
->>>>>>> e9c7773f
 
             int permission = selectedChat.getPeerPrivilegeByHandle(participantHandle);
 
