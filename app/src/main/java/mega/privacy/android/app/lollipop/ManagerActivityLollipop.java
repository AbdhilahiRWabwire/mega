--- conflicted
+++ resolved
@@ -3508,16 +3508,8 @@
         	newTextFileDialog.dismiss();
 		}
 
-<<<<<<< HEAD
-=======
-        if (miniAudioPlayerController != null) {
-			miniAudioPlayerController.onDestroy();
-			miniAudioPlayerController = null;
-		}
-
 		dismissAlertDialogIfExists(processFileDialog);
 
->>>>>>> 3e387bb9
 		nodeSaver.destroy();
 
     	super.onDestroy();
