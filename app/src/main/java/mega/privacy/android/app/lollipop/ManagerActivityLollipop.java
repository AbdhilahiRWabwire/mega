--- conflicted
+++ resolved
@@ -13,6 +13,7 @@
 import android.content.IntentFilter;
 import android.content.pm.ActivityInfo;
 import android.content.pm.PackageManager;
+import android.content.res.Configuration;
 import android.database.Cursor;
 import android.graphics.Bitmap;
 import android.graphics.Color;
@@ -121,11 +122,8 @@
 import mega.privacy.android.app.OpenPasswordLinkActivity;
 import mega.privacy.android.app.Product;
 import mega.privacy.android.app.R;
-<<<<<<< HEAD
+import mega.privacy.android.app.generalusecase.FilePrepareUseCase;
 import mega.privacy.android.app.components.MegaProgressDialog;
-=======
-import mega.privacy.android.app.generalusecase.FilePrepareUseCase;
->>>>>>> 7ca0bc99
 import mega.privacy.android.app.smsVerification.SMSVerificationActivity;
 import mega.privacy.android.app.ShareInfo;
 import mega.privacy.android.app.TransfersManagementActivity;
@@ -249,19 +247,11 @@
 import nz.mega.sdk.MegaUser;
 import nz.mega.sdk.MegaUserAlert;
 
-<<<<<<< HEAD
 import static mega.privacy.android.app.components.MegaProgressDialog.dismissMegaProgressDialogIfExists;
 import static mega.privacy.android.app.components.MegaProgressDialog.getMegaProgressDialog;
 import static mega.privacy.android.app.components.MegaProgressDialog.isMegaProgressDialogShown;
 import static mega.privacy.android.app.components.MegaProgressDialog.showProcessFileDialog;
-import static mega.privacy.android.app.constants.EventConstants.EVENT_REFRESH;
-import static mega.privacy.android.app.constants.EventConstants.EVENT_FINISH_ACTIVITY;
-import static mega.privacy.android.app.constants.EventConstants.EVENT_REFRESH_PHONE_NUMBER;
-import static mega.privacy.android.app.constants.EventConstants.EVENT_USER_EMAIL_UPDATED;
-import static mega.privacy.android.app.constants.EventConstants.EVENT_USER_NAME_UPDATED;
-=======
 import static mega.privacy.android.app.constants.EventConstants.*;
->>>>>>> 7ca0bc99
 import static mega.privacy.android.app.lollipop.PermissionsFragment.PERMISSIONS_FRAGMENT;
 import static mega.privacy.android.app.modalbottomsheet.UploadBottomSheetDialogFragment.GENERAL_UPLOAD;
 import static mega.privacy.android.app.modalbottomsheet.UploadBottomSheetDialogFragment.HOMEPAGE_UPLOAD;
@@ -5664,6 +5654,7 @@
 		    			}
 		    		}
 		    		else if (drawerItem == DrawerItem.TRANSFERS){
+
 						drawerItem = DrawerItem.CLOUD_DRIVE;
 						setBottomNavigationMenuItemChecked(CLOUD_DRIVE_BNV);
 						selectDrawerItemLollipop(drawerItem);
@@ -8052,38 +8043,7 @@
 			logDebug("Intent type: " + intent.getType());
 
 			intent.setAction(Intent.ACTION_GET_CONTENT);
-<<<<<<< HEAD
-			FilePrepareTask filePrepareTask = new FilePrepareTask(this);
-			filePrepareTask.execute(intent);
 			processFileDialog = showProcessFileDialog(this,intent);
-		}
-		else if (requestCode == CHOOSE_PICTURE_PROFILE_CODE && resultCode == RESULT_OK) {
-
-			if (resultCode == RESULT_OK) {
-				if (intent == null) {
-					logWarning("Intent NULL");
-					return;
-				}
-
-				boolean isImageAvailable = checkProfileImageExistence(intent.getData());
-				if(!isImageAvailable){
-					logError("Error when changing avatar: image not exist");
-					showSnackbar(SNACKBAR_TYPE, getString(R.string.error_changing_user_avatar_image_not_available), -1);
-					return;
-				}
-
-				intent.setAction(Intent.ACTION_GET_CONTENT);
-				FilePrepareTask filePrepareTask = new FilePrepareTask(this);
-				filePrepareTask.execute(intent);
-				statusDialog = getMegaProgressDialog(this, getQuantityString(R.plurals.upload_prepare, 1));
-			}
-			else {
-				logWarning("resultCode for CHOOSE_PICTURE_PROFILE_CODE: " + resultCode);
-			}
-		}
-		else if (requestCode == WRITE_SD_CARD_REQUEST_CODE && resultCode == RESULT_OK) {
-=======
-			showProcessFileDialog(this,intent);
 
 			filePrepareUseCase.prepareFiles(intent)
 					.subscribeOn(Schedulers.io())
@@ -8094,7 +8054,6 @@
 						}
 					});
 		} else if (requestCode == WRITE_SD_CARD_REQUEST_CODE && resultCode == RESULT_OK) {
->>>>>>> 7ca0bc99
 
 			if (!hasPermissions(this, Manifest.permission.WRITE_EXTERNAL_STORAGE)) {
 				requestPermission(this,
