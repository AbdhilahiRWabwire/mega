package mega.privacy.android.app.lollipop;

import java.io.BufferedWriter;
import java.io.File;
import java.io.FileNotFoundException;
import java.io.FileWriter;
import java.io.IOException;
import java.io.UnsupportedEncodingException;
import java.lang.reflect.Field;
import java.net.URLDecoder;
import java.util.ArrayList;
import java.util.BitSet;
import java.util.HashMap;
import java.util.List;
import java.util.Locale;
import java.util.Map;

import mega.privacy.android.app.CameraSyncService;
import mega.privacy.android.app.ContactsExplorerActivity;
import mega.privacy.android.app.DatabaseHandler;
import mega.privacy.android.app.DownloadService;
import mega.privacy.android.app.MegaApplication;
import mega.privacy.android.app.MegaAttributes;
import mega.privacy.android.app.MegaContact;
import mega.privacy.android.app.MegaOffline;
import mega.privacy.android.app.MegaPreferences;
import mega.privacy.android.app.MimeTypeList;
import mega.privacy.android.app.OldPreferences;
import mega.privacy.android.app.Product;
import mega.privacy.android.app.R;
import mega.privacy.android.app.SettingsActivity;
import mega.privacy.android.app.ShareInfo;
import mega.privacy.android.app.SortByDialogActivity;
import mega.privacy.android.app.TabsAdapter;
import mega.privacy.android.app.UploadService;
import mega.privacy.android.app.components.EditTextCursorWatcher;
import mega.privacy.android.app.components.RoundedImageView;
import mega.privacy.android.app.lollipop.FileStorageActivityLollipop.Mode;
import mega.privacy.android.app.utils.Constants;
import mega.privacy.android.app.utils.PreviewUtils;
import mega.privacy.android.app.utils.ThumbnailUtils;
import mega.privacy.android.app.utils.ThumbnailUtilsLollipop;
import mega.privacy.android.app.utils.Util;
import mega.privacy.android.app.utils.billing.IabHelper;
import mega.privacy.android.app.utils.billing.IabResult;
import mega.privacy.android.app.utils.billing.Inventory;
import mega.privacy.android.app.utils.billing.Purchase;
import nz.mega.sdk.MegaAccountDetails;
import nz.mega.sdk.MegaApiAndroid;
import nz.mega.sdk.MegaApiJava;
import nz.mega.sdk.MegaContactRequest;
import nz.mega.sdk.MegaError;
import nz.mega.sdk.MegaGlobalListenerInterface;
import nz.mega.sdk.MegaNode;
import nz.mega.sdk.MegaRequest;
import nz.mega.sdk.MegaRequestListenerInterface;
import nz.mega.sdk.MegaShare;
import nz.mega.sdk.MegaTransfer;
import nz.mega.sdk.MegaTransferListenerInterface;
import nz.mega.sdk.MegaUser;
import android.Manifest;
import android.annotation.SuppressLint;
import android.annotation.TargetApi;
import android.app.Activity;
import android.app.Dialog;
import android.app.ProgressDialog;
import android.app.SearchManager;
import android.content.Context;
import android.content.DialogInterface;
import android.content.Intent;
import android.content.pm.PackageInfo;
import android.content.pm.PackageManager;
import android.content.pm.PackageManager.NameNotFoundException;
import android.content.pm.ResolveInfo;
import android.graphics.Bitmap;
import android.graphics.BitmapFactory;
import android.graphics.BitmapShader;
import android.graphics.Canvas;
import android.graphics.Color;
import android.graphics.Paint;
import android.graphics.Shader.TileMode;
import android.graphics.Typeface;
import android.net.Uri;
import android.os.AsyncTask;
import android.os.Build;
import android.os.Bundle;
import android.os.Environment;
import android.os.Handler;
import android.os.StatFs;
import android.provider.MediaStore;
import android.support.design.widget.NavigationView;
import android.support.design.widget.NavigationView.OnNavigationItemSelectedListener;
import android.support.design.widget.Snackbar;
import android.support.v4.app.ActivityCompat;
import android.support.v4.app.Fragment;
import android.support.v4.app.FragmentTransaction;
import android.support.v4.content.ContextCompat;
import android.support.v4.provider.DocumentFile;
import android.support.v4.view.MenuItemCompat;
import android.support.v4.view.ViewPager;
import android.support.v4.widget.DrawerLayout;
import android.support.v7.app.ActionBar;
import android.support.v7.app.AlertDialog;
import android.support.v7.widget.SearchView;
import android.support.v7.widget.Toolbar;
import android.text.InputType;
import android.text.format.Time;
import android.util.AndroidRuntimeException;
import android.util.DisplayMetrics;
import android.util.SparseArray;
import android.util.TypedValue;
import android.view.Display;
import android.view.Gravity;
import android.view.KeyEvent;
import android.view.LayoutInflater;
import android.view.Menu;
import android.view.MenuInflater;
import android.view.MenuItem;
import android.view.View;
import android.view.View.OnClickListener;
import android.view.ViewConfiguration;
import android.view.ViewGroup;
import android.view.animation.TranslateAnimation;
import android.view.inputmethod.EditorInfo;
import android.view.inputmethod.InputMethodManager;
import android.widget.CheckBox;
import android.widget.CheckedTextView;
import android.widget.EditText;
import android.widget.FrameLayout;
import android.widget.LinearLayout;
import android.widget.ProgressBar;
import android.widget.TabHost;
import android.widget.TabHost.OnTabChangeListener;
import android.widget.TextView;
import android.widget.TextView.OnEditorActionListener;
import android.widget.Toast;

public class ManagerActivityLollipop extends PinActivityLollipop implements MegaRequestListenerInterface, OnNavigationItemSelectedListener, MegaGlobalListenerInterface, MegaTransferListenerInterface, OnClickListener{

	public static int DEFAULT_AVATAR_WIDTH_HEIGHT = 250; //in pixels

	private static int EDIT_TEXT_ID = 1;

	public static String ACTION_OPEN_MEGA_LINK = "OPEN_MEGA_LINK";
	public static String ACTION_OPEN_MEGA_FOLDER_LINK = "OPEN_MEGA_FOLDER_LINK";
	public static String ACTION_CANCEL_DOWNLOAD = "CANCEL_DOWNLOAD";
	public static String ACTION_CANCEL_UPLOAD = "CANCEL_UPLOAD";
	public static String ACTION_CANCEL_CAM_SYNC = "CANCEL_CAM_SYNC";
	public static String ACTION_IMPORT_LINK_FETCH_NODES = "IMPORT_LINK_FETCH_NODES";
	public static String ACTION_FILE_EXPLORER_UPLOAD = "FILE_EXPLORER_UPLOAD";
	public static String ACTION_FILE_PROVIDER = "ACTION_FILE_PROVIDER";
	public static String ACTION_EXPLORE_ZIP = "EXPLORE_ZIP";
	public static String EXTRA_PATH_ZIP = "PATH_ZIP";
	public static String EXTRA_OPEN_FOLDER = "EXTRA_OPEN_FOLER";
	public static String ACTION_REFRESH_PARENTHANDLE_BROWSER = "REFRESH_PARENTHANDLE_BROWSER";
	public static String ACTION_OVERQUOTA_ALERT = "OVERQUOTA_ALERT";
	public static String ACTION_TAKE_SELFIE = "TAKE_SELFIE";
	public static String ACTION_SHOW_TRANSFERS = "SHOW_TRANSFERS";
	public static String ACTION_EXPORT_MASTER_KEY = "EXPORT_MASTER_KEY";

	final public static int FILE_BROWSER_ADAPTER = 2000;
	final public static int CONTACT_FILE_ADAPTER = 2001;
	final public static int RUBBISH_BIN_ADAPTER = 2002;
	final public static int SHARED_WITH_ME_ADAPTER = 2003;
	final public static int OFFLINE_ADAPTER = 2004;
	final public static int FOLDER_LINK_ADAPTER = 2005;
	final public static int SEARCH_ADAPTER = 2006;
	final public static int PHOTO_SYNC_ADAPTER = 2007;
	final public static int ZIP_ADAPTER = 2008;
	final public static int OUTGOING_SHARES_ADAPTER = 2009;
	final public static int INCOMING_SHARES_ADAPTER = 2010;
	final public static int INBOX_ADAPTER = 2011;
	final public static int INCOMING_REQUEST_ADAPTER = 2012;
	final public static int OUTGOING_REQUEST_ADAPTER = 2013;
	final public static int CAMERA_UPLOAD_ADAPTER = 2014;

	public static int REQUEST_CODE_GET = 1000;
	public static int REQUEST_CODE_SELECT_MOVE_FOLDER = 1001;
	public static int REQUEST_CODE_SELECT_COPY_FOLDER = 1002;
	public static int REQUEST_CODE_GET_LOCAL = 1003;
	public static int REQUEST_CODE_SELECT_LOCAL_FOLDER = 1004;
	public static int REQUEST_CODE_REFRESH = 1005;
	public static int REQUEST_CODE_SORT_BY = 1006;
	public static int REQUEST_CODE_SELECT_IMPORT_FOLDER = 1007;
	public static int REQUEST_CODE_SELECT_FOLDER = 1008;
	public static int REQUEST_CODE_SELECT_CONTACT = 1009;
	public static int TAKE_PHOTO_CODE = 1010;
	public static int REQUEST_CODE_TREE = 1014;

	private static int WRITE_SD_CARD_REQUEST_CODE = 1011;
	private static int REQUEST_CODE_SELECT_FILE = 1012;
	private static int SET_PIN = 1013;

	public int accountFragment;
	final public static int MY_ACCOUNT_FRAGMENT = 5000;
	final public static int UPGRADE_ACCOUNT_FRAGMENT = 5001;
	final public static int PAYMENT_FRAGMENT = 5002;
	final public static int OVERQUOTA_ALERT = 5003;
	final public static int CC_FRAGMENT = 5004;
	final public static int FORTUMO_FRAGMENT = 5005;
	final public static int MONTHLY_YEARLY_FRAGMENT = 5006;
	final public static int CENTILI_FRAGMENT = 5007;

	public static final int REQUEST_WRITE_STORAGE = 1;
	public static final int REQUEST_CAMERA = 2;
	public static final int REQUEST_READ_CONTACTS = 3;

	//MultipleRequestListener options
	final public static int MULTIPLE_MOVE = 0;
	final public static int MULTIPLE_SEND_RUBBISH = MULTIPLE_MOVE+1;
	//one file to many contacts
	final public static int MULTIPLE_CONTACTS_SEND_INBOX = MULTIPLE_SEND_RUBBISH+1;
	//many files to one contacts
	final public static int MULTIPLE_FILES_SEND_INBOX = MULTIPLE_CONTACTS_SEND_INBOX+1;
	final public static int MULTIPLE_COPY = MULTIPLE_FILES_SEND_INBOX+1;
	final public static int MULTIPLE_REMOVE_SHARING_CONTACTS = MULTIPLE_COPY+1;
	//one folder to many contacts
	final public static int MULTIPLE_CONTACTS_SHARE = MULTIPLE_REMOVE_SHARING_CONTACTS+1;
	//one contact, many files
	final public static int MULTIPLE_FILE_SHARE = MULTIPLE_CONTACTS_SHARE+1;
	final public static int MULTIPLE_LEAVE_SHARE = MULTIPLE_FILE_SHARE+1;

	long totalSizeToDownload=0;
	long totalSizeDownloaded=0;
	private SparseArray<Long> transfersDownloadedSize;
	int progressPercent = 0;

	//OVERQUOTA WARNING
	LinearLayout outSpaceLayout=null;
	TextView outSpaceText;
	TextView outSpaceButton;

	//GET PRO ACCOUNT PANEL
	LinearLayout getProLayout=null;
	TextView getProText;
	TextView leftCancelButton;
	TextView rightUpgradeButton;

	public CheckBox dontShowAgain;

	DatabaseHandler dbH = null;
	MegaPreferences prefs = null;
	MegaAttributes attr = null;
	static ManagerActivityLollipop managerActivity = null;
	MegaApplication app = null;
	MegaApiAndroid megaApi;
	Handler handler;
    ArrayList<MegaTransfer> tL;
	DisplayMetrics outMetrics;
    float scaleText;
    FrameLayout fragmentContainer;
//	boolean tranfersPaused = false;
    Toolbar tB;
    ActionBar aB;
    boolean firstNavigationLevel = true;
    DrawerLayout drawerLayout;
    public enum DrawerItem {
		CLOUD_DRIVE, SAVED_FOR_OFFLINE, CAMERA_UPLOADS, INBOX, SHARED_ITEMS, CONTACTS, SETTINGS, ACCOUNT, SEARCH, TRANSFERS, MEDIA_UPLOADS;

		public String getTitle(Context context) {
			switch(this)
			{
				case CLOUD_DRIVE: return context.getString(R.string.section_cloud_drive);
				case SAVED_FOR_OFFLINE: return context.getString(R.string.section_saved_for_offline);
				case CAMERA_UPLOADS: return context.getString(R.string.section_photo_sync);
				case INBOX: return context.getString(R.string.section_inbox);
				case SHARED_ITEMS: return context.getString(R.string.section_shared_items);
				case CONTACTS: return context.getString(R.string.section_contacts);
				case SETTINGS: return context.getString(R.string.action_settings);
				case ACCOUNT: return context.getString(R.string.section_account);
				case SEARCH: return context.getString(R.string.action_search);
				case TRANSFERS: return context.getString(R.string.section_transfers);
				case MEDIA_UPLOADS: return context.getString(R.string.section_secondary_media_uploads);
			}
			return null;
		}
	}
	static DrawerItem drawerItem = null;
	static DrawerItem lastDrawerItem = null;
	static MenuItem drawerMenuItem = null;
	NavigationView nV;
	FrameLayout accountInfoFrame;
	TextView nVDisplayName;
	TextView nVEmail;
	RoundedImageView nVPictureProfile;
	TextView nVPictureProfileTextView;
	TextView usedSpaceTV;
	TextView totalSpaceTV;
	ProgressBar usedSpacePB;

	TextView textViewBrowser;
	TextView textViewRubbish;
    TextView textViewIncoming;
	TextView textViewOutgoing;
	TextView textViewContacts;
	TextView textViewSent;
	TextView textViewReceived;

	//Tabs in Contacts
    private TabHost mTabHostContacts;
    //private Fragment contactTabFragment;
	TabsAdapter mTabsAdapterContacts;
    ViewPager viewPagerContacts;
    //Tabs in Shares
    private TabHost mTabHostShares;
	TabsAdapter mTabsAdapterShares;
    ViewPager viewPagerShares;
    //Tabs in Cloud
    private TabHost mTabHostCDrive;
	TabsAdapter mTabsAdapterCDrive;
    ViewPager viewPagerCDrive;

	boolean firstTime = true;
	String pathNavigation = "/";
	MegaUser contact = null;
	String searchQuery = null;
	boolean isSearching = false;
	ArrayList<MegaNode> searchNodes;
	int levelsSearch = -1;
	boolean openLink = false;
	boolean sendToInbox = false;
	long handleToDownload=0;
	long lastTimeOnTransferUpdate = -1;

	String nameText = "";
	String firstNameText = "";
	boolean name = false;
	boolean firstName = false;

	private int orderCloud = MegaApiJava.ORDER_DEFAULT_ASC;
	private int orderContacts = MegaApiJava.ORDER_DEFAULT_ASC;
	private int orderOthers = MegaApiJava.ORDER_DEFAULT_ASC;
//	private int orderOffline = MegaApiJava.ORDER_DEFAULT_ASC;
//	private int orderOutgoing = MegaApiJava.ORDER_DEFAULT_ASC;
//	private int orderIncoming = MegaApiJava.ORDER_DEFAULT_ASC;

	boolean firstTimeCam = false;
	private boolean isGetLink = false;
	private boolean isClearRubbishBin = false;
	private boolean moveToRubbish = false;
	private int usedPerc = 0;
	int accountType = -1;
	MegaAccountDetails accountInfo = null;
	BitSet paymentBitSet = null;
	long numberOfSubscriptions = -1;
	long usedGbStorage = -1;
	private List<ShareInfo> filePreparedInfos;
	ArrayList<String> contactsData;
	boolean megaContacts = true;
	String feedback;

//	private boolean isListCloudDrive = true;
//	private boolean isListOffline = true;
//	private boolean isListRubbishBin = true;
	private boolean isListCameraUploads = false;
	private boolean isLargeGridCameraUploads = true;
//	private boolean isListInbox = true;
//	private boolean isListContacts = true;
//	private boolean isListIncoming = true;
//	private boolean isListOutgoing = true;

	private boolean isList = true;

	long parentHandleBrowser;
	long parentHandleRubbish;
	long parentHandleIncoming;
	long parentHandleOutgoing;
	long parentHandleSearch;
	long parentHandleInbox;

	//LOLLIPOP FRAGMENTS
    private FileBrowserFragmentLollipop fbFLol;
    private RubbishBinFragmentLollipop rbFLol;
    private OfflineFragmentLollipop oFLol;
    private InboxFragmentLollipop iFLol;
    private IncomingSharesFragmentLollipop inSFLol;
	private OutgoingSharesFragmentLollipop outSFLol;
	private ContactsFragmentLollipop cFLol;
	private ReceivedRequestsFragmentLollipop rRFLol;
	private SentRequestsFragmentLollipop sRFLol;
	private MyAccountFragmentLollipop maFLol;
	private TransfersFragmentLollipop tFLol;
	private SearchFragmentLollipop sFLol;
	private SettingsFragmentLollipop sttFLol;
	private CameraUploadFragmentLollipop muFLol;
	private UpgradeAccountFragmentLollipop upAFL;
	private PaymentFragmentLollipop pFL;
	private MonthlyAnnualyFragmentLollipop myFL;
	private FortumoFragmentLollipop fFL;
	private CentiliFragmentLollipop ctFL;
	private CreditCardFragmentLollipop ccFL;
	private CameraUploadFragmentLollipop cuFL;

	ProgressDialog statusDialog;

	private AlertDialog renameDialog;
	private AlertDialog newFolderDialog;
	private AlertDialog addContactDialog;
	private AlertDialog overquotaDialog;
	private AlertDialog permissionsDialog;
	private AlertDialog openLinkDialog;
	private AlertDialog alertNotPermissionsUpload;
	private AlertDialog clearRubbishBinDialog;
	private AlertDialog downloadConfirmationDialog;

	private MenuItem searchMenuItem;
	private MenuItem gridSmallLargeMenuItem;
	private MenuItem addContactMenuItem;
	private MenuItem addMenuItem;
//	private MenuItem pauseRestartTransfersItem;
	private MenuItem createFolderMenuItem;
	private MenuItem importLinkMenuItem;
	private MenuItem selectMenuItem;
	private MenuItem unSelectMenuItem;
	private MenuItem thumbViewMenuItem;
	private MenuItem refreshMenuItem;
	private MenuItem sortByMenuItem;
	private MenuItem helpMenuItem;
	private MenuItem upgradeAccountMenuItem;
	private MenuItem settingsMenuItem;
	private MenuItem rubbishBinMenuItem;
	private MenuItem clearRubbishBinMenuitem;
	private MenuItem changePass;
//	private MenuItem exportMK;
//	private MenuItem removeMK;
	private MenuItem takePicture;
	private MenuItem cancelSubscription;
	private MenuItem killAllSessions;
	private MenuItem cancelAllTransfersMenuItem;
	private MenuItem playTransfersMenuIcon;
	private MenuItem pauseTransfersMenuIcon;

	boolean fromTakePicture = false;

	//Billing

	// (arbitrary) request code for the purchase flow
    public static final int RC_REQUEST = 10001;
    String orderId = "";

	IabHelper mHelper;
	// SKU for our subscription PRO_I monthly
    static final String SKU_PRO_I_MONTH = "mega.android.pro1.onemonth";
    // SKU for our subscription PRO_I yearly
    static final String SKU_PRO_I_YEAR = "mega.android.pro1.oneyear";
    // SKU for our subscription PRO_II monthly
    static final String SKU_PRO_II_MONTH = "mega.android.pro2.onemonth";
    // SKU for our subscription PRO_II yearly
    static final String SKU_PRO_II_YEAR = "mega.android.pro2.oneyear";
    // SKU for our subscription PRO_III monthly
    static final String SKU_PRO_III_MONTH = "mega.android.pro3.onemonth";
    // SKU for our subscription PRO_III yearly
    static final String SKU_PRO_III_YEAR = "mega.android.pro3.oneyear";
    // SKU for our subscription PRO_LITE monthly
    static final String SKU_PRO_LITE_MONTH = "mega.android.prolite.onemonth";
    // SKU for our subscription PRO_LITE yearly
    static final String SKU_PRO_LITE_YEAR = "mega.android.prolite.oneyear";

    Purchase proLiteMonthly;
    Purchase proLiteYearly;
    Purchase proIMonthly;
    Purchase proIYearly;
    Purchase proIIMonthly;
    Purchase proIIYearly;
    Purchase proIIIMonthly;
    Purchase proIIIYearly;
    Purchase maxP;

    int levelInventory = -1;
    int levelAccountDetails = -1;

    boolean inventoryFinished = false;
    boolean accountDetailsFinished = false;
	boolean confirmationToDownload=false;
	String nodeToDownload;

    //Listener for  multiselect
    private class MultipleRequestListener implements MegaRequestListenerInterface{

		public MultipleRequestListener(int action) {
			super();
			this.actionListener = action;
		}

		int counter = 0;
		int error = 0;
		int max_items = 0;
		int actionListener = -1;
		String message;

		@Override
		public void onRequestUpdate(MegaApiJava api, MegaRequest request) {
			// TODO Auto-generated method stub

		}

		@Override
		public void onRequestTemporaryError(MegaApiJava api, MegaRequest request, MegaError e) {
			// TODO Auto-generated method stub
			counter--;
			error++;
			log("Counter on onRequestTemporaryError: "+counter);
//			MegaNode node = megaApi.getNodeByHandle(request.getNodeHandle());
//			if(node!=null){
//				log("onRequestTemporaryError: "+node.getName());
//			}
		}

		@Override
		public void onRequestStart(MegaApiJava api, MegaRequest request) {
			// TODO Auto-generated method stub
			counter++;
			if(counter>max_items){
				max_items=counter;
			}
			log("Counter on RequestStart: "+counter);
		}

		@Override
		public void onRequestFinish(MegaApiJava api, MegaRequest request, MegaError e) {
			// TODO Auto-generated method stub
			counter--;
			if (e.getErrorCode() != MegaError.API_OK){
				error++;
			}
			int requestType = request.getType();
			log("Counter on RequestFinish: "+counter);
			log("Error on RequestFinish: "+error);
//			MegaNode node = megaApi.getNodeByHandle(request.getNodeHandle());
//			if(node!=null){
//				log("onRequestTemporaryError: "+node.getName());
//			}
			if(counter==0){
				switch (requestType) {
					case  MegaRequest.TYPE_MOVE:{
						if (actionListener==ManagerActivityLollipop.MULTIPLE_SEND_RUBBISH){
							log("move to rubbish request finished");
							if(error>0){
								message = getString(R.string.number_correctly_moved_to_rubbish, max_items-error) + getString(R.string.number_incorrectly_moved_to_rubbish, error);
							}
							else{
								message = getString(R.string.number_correctly_moved_to_rubbish, max_items);
							}
						}
						else{
							log("move nodes request finished");
							if(error>0){
								message = getString(R.string.number_correctly_moved, max_items-error) + getString(R.string.number_incorrectly_moved, error);
							}
							else{
								message = getString(R.string.number_correctly_moved, max_items);
							}
						}
						break;
					}
					case MegaRequest.TYPE_REMOVE:{
						log("remove multi request finish");
						if (actionListener==ManagerActivityLollipop.MULTIPLE_LEAVE_SHARE){
							log("leave multi share");
							if(error>0){
								message = getString(R.string.number_correctly_leaved, max_items-error) + getString(R.string.number_no_leaved, error);
							}
							else{
								message = getString(R.string.number_correctly_leaved, max_items);
							}
						}
						else{
							log("multi remove");
							if(error>0){
								message = getString(R.string.number_correctly_removed, max_items-error) + getString(R.string.number_no_removed, error);
							}
							else{
								message = getString(R.string.number_correctly_removed, max_items);
							}
						}

						break;
					}
					case MegaRequest.TYPE_REMOVE_CONTACT:{
						log("multi contact remove request finish");
						if(error>0){
							message = getString(R.string.number_contact_removed, max_items-error) + getString(R.string.number_contact_not_removed, error);
						}
						else{
							message = getString(R.string.number_contact_removed, max_items);
						}
						break;
					}
					case MegaRequest.TYPE_COPY:{
						if (actionListener==ManagerActivityLollipop.MULTIPLE_CONTACTS_SEND_INBOX){
							log("send to inbox multiple contacts request finished");
							if(error>0){
								message = getString(R.string.number_correctly_sent, max_items-error) + getString(R.string.number_no_sent, error);
							}
							else{
								message = getString(R.string.number_correctly_sent, max_items);
							}
						}
						else if (actionListener==ManagerActivityLollipop.MULTIPLE_FILES_SEND_INBOX){
							log("send to inbox multiple files request finished");
							if(error>0){
								message = getString(R.string.number_correctly_sent_multifile, max_items-error) + getString(R.string.number_no_sent_multifile, error);
							}
							else{
								message = getString(R.string.number_correctly_sent_multifile, max_items);
							}
						}
						else{
							log("copy request finished");
							if(error>0){
								message = getString(R.string.number_correctly_copied, max_items-error) + getString(R.string.number_no_copied, error);
							}
							else{
								message = getString(R.string.number_correctly_copied, max_items);
							}
						}
						break;
					}
					case MegaRequest.TYPE_SHARE:{
						log("multiple share request finished");
						if(actionListener==MULTIPLE_REMOVE_SHARING_CONTACTS){
							if(error>0){
								message = getString(R.string.context_no_removed_sharing_contacts);
							}
							else{
								message = getString(R.string.context_correctly_removed_sharing_contacts);
							}
						}
						else if(actionListener==MULTIPLE_CONTACTS_SHARE){
							//TODO change UI
							//One file shared with many contacts
							if(error>0){
								message = getString(R.string.number_contact_file_shared_correctly, max_items-error) + getString(R.string.number_contact_file_not_shared_, error);
							}
							else{
								message = getString(R.string.number_contact_file_shared_correctly, max_items);
							}
						}
						else if(actionListener==MULTIPLE_FILE_SHARE){
							//Many files shared with one contacts
							if(error>0){
								message = getString(R.string.number_correctly_shared, max_items-error) + getString(R.string.number_no_shared, error);
							}
							else{
								message = getString(R.string.number_correctly_shared, max_items);
							}
						}
						else{
							if(error>0){
								if(request.getAccess()==MegaShare.ACCESS_UNKNOWN){
									message = getString(R.string.context_no_shared_number_removed, error);
								}
								else{
									message = getString(R.string.context_no_shared_number, error);
								}
							}
							else{
								if(request.getAccess()==MegaShare.ACCESS_UNKNOWN){
									message = getString(R.string.context_correctly_shared_removed);
								}
								else{
									message = getString(R.string.context_correctly_shared);
								}
							}
						}
					}
					default:
						break;
				}
				Snackbar.make(fragmentContainer, message, Snackbar.LENGTH_LONG).show();
			}
		}
	};

 // Callback for when a purchase is finished
    IabHelper.OnIabPurchaseFinishedListener mPurchaseFinishedListener = new IabHelper.OnIabPurchaseFinishedListener() {
        public void onIabPurchaseFinished(IabResult result, Purchase purchase) {
            log("Purchase finished: " + result + ", purchase: " + purchase);

            // if we were disposed of in the meantime, quit.
            if (mHelper == null) return;

            if (result.isFailure()) {
                log("Error purchasing: " + result);
                return;
            }
            if (!verifyDeveloperPayload(purchase)) {
                log("Error purchasing. Authenticity verification failed.");
                return;
            }

            log("Purchase successful.");
            log("ORIGINAL JSON: ****_____" + purchase.getOriginalJson() + "____****");

            orderId = purchase.getOrderId();
//            Toast.makeText(getApplicationContext(), "ORDERID WHEN FINISHED: ****_____" + purchase.getOrderId() + "____*****", Toast.LENGTH_LONG).show();
            log("ORDERID WHEN FINISHED: ***____" + purchase.getOrderId() + "___***");
            if (purchase.getSku().equals(SKU_PRO_I_MONTH)) {
                log("PRO I Monthly subscription purchased.");
                showAlert("Thank you for subscribing to PRO I Monthly!");
            }
            else if (purchase.getSku().equals(SKU_PRO_I_YEAR)) {
                log("PRO I Yearly subscription purchased.");
                showAlert("Thank you for subscribing to PRO I Yearly!");
            }
            else if (purchase.getSku().equals(SKU_PRO_II_MONTH)) {
                log("PRO II Monthly subscription purchased.");
                showAlert("Thank you for subscribing to PRO II Monthly!");
            }
            else if (purchase.getSku().equals(SKU_PRO_II_YEAR)) {
                log("PRO II Yearly subscription purchased.");
                showAlert("Thank you for subscribing to PRO II Yearly!");
            }
            else if (purchase.getSku().equals(SKU_PRO_III_MONTH)) {
                log("PRO III Monthly subscription purchased.");
                showAlert("Thank you for subscribing to PRO III Monthly!");
            }
            else if (purchase.getSku().equals(SKU_PRO_III_YEAR)) {
                log("PRO III Yearly subscription purchased.");
                showAlert("Thank you for subscribing to PRO III Yearly!");
            }
            else if (purchase.getSku().equals(SKU_PRO_LITE_MONTH)) {
                log("PRO LITE Monthly subscription purchased.");
                showAlert("Thank you for subscribing to PRO LITE Monthly!");
            }
            else if (purchase.getSku().equals(SKU_PRO_LITE_YEAR)) {
                log("PRO LITE Yearly subscription purchased.");
                showAlert("Thank you for subscribing to PRO LITE Yearly!");
            }

            if (managerActivity != null){
            	log("ORIGINAL JSON3:" + purchase.getOriginalJson() + ":::");
            	megaApi.submitPurchaseReceipt(purchase.getOriginalJson(), managerActivity);
            }
            else{
            	log("ORIGINAL JSON4:" + purchase.getOriginalJson() + ":::");
            	megaApi.submitPurchaseReceipt(purchase.getOriginalJson());
            }
        }
    };

    /** Verifies the developer payload of a purchase. */
    boolean verifyDeveloperPayload(Purchase p) {
        String payload = p.getDeveloperPayload();

        /*
         * TODO: verify that the developer payload of the purchase is correct. It will be
         * the same one that you sent when initiating the purchase.
         *
         * WARNING: Locally generating a random string when starting a purchase and
         * verifying it here might seem like a good approach, but this will fail in the
         * case where the user purchases an item on one device and then uses your app on
         * a different device, because on the other device you will not have access to the
         * random string you originally generated.
         *
         * So a good developer payload has these characteristics:
         *
         * 1. If two different users purchase an item, the payload is different between them,
         *    so that one user's purchase can't be replayed to another user.
         *
         * 2. The payload must be such that you can verify it even when the app wasn't the
         *    one who initiated the purchase flow (so that items purchased by the user on
         *    one device work on other devices owned by the user).
         *
         * Using your own server to store and verify developer payloads across app
         * installations is recommended.
         */

        return true;
    }
    // Listener that's called when we finish querying the items and subscriptions we own
    IabHelper.QueryInventoryFinishedListener mGotInventoryListener = new IabHelper.QueryInventoryFinishedListener() {
        public void onQueryInventoryFinished(IabResult result, Inventory inventory) {
            log("Query inventory finished.");

            // Have we been disposed of in the meantime? If so, quit.
            if (mHelper == null) return;

            // Is it a failure?
            if (result.isFailure()) {
                log("Failed to query inventory: " + result);
                return;
            }

            log("Query inventory was successful.");

            proLiteMonthly = inventory.getPurchase(SKU_PRO_LITE_MONTH);
            proLiteYearly = inventory.getPurchase(SKU_PRO_LITE_YEAR);
            proIMonthly = inventory.getPurchase(SKU_PRO_I_MONTH);
            proIYearly = inventory.getPurchase(SKU_PRO_I_YEAR);
            proIIMonthly = inventory.getPurchase(SKU_PRO_II_MONTH);
            proIIYearly = inventory.getPurchase(SKU_PRO_II_YEAR);
            proIIIMonthly = inventory.getPurchase(SKU_PRO_III_MONTH);
            proIIIYearly = inventory.getPurchase(SKU_PRO_III_YEAR);

            if (proLiteMonthly != null){
            	if (megaApi.getMyUser().getEmail() != null){
	        		if (proLiteMonthly.getDeveloperPayload().compareTo(megaApi.getMyUser().getEmail()) == 0){
	        			levelInventory = 0;
	        			maxP = proLiteMonthly;
	        		}
            	}
        	}

            if (proLiteYearly != null){
            	if (megaApi.getMyUser().getEmail() != null){
	            	if (proLiteYearly.getDeveloperPayload().compareTo(megaApi.getMyUser().getEmail()) == 0){
	        			levelInventory = 0;
	        			maxP = proLiteYearly;
	        		}
            	}
        	}

            if (proIMonthly != null){
            	if (megaApi.getMyUser().getEmail() != null){
	            	if (proIMonthly.getDeveloperPayload().compareTo(megaApi.getMyUser().getEmail()) == 0){
	        			levelInventory = 1;
	        			maxP = proIMonthly;
	        		}
            	}
        	}

            if (proIYearly != null){
            	if (megaApi.getMyUser().getEmail() != null){
	            	if (proIYearly.getDeveloperPayload().compareTo(megaApi.getMyUser().getEmail()) == 0){
	        			levelInventory = 1;
	        			maxP = proIYearly;
	        		}
            	}
        	}

            if (proIIMonthly != null){
            	if (megaApi.getMyUser().getEmail() != null){
	            	if (proIIMonthly.getDeveloperPayload().compareTo(megaApi.getMyUser().getEmail()) == 0){
	        			levelInventory = 2;
	        			maxP = proIIMonthly;
	        		}
            	}
            }

            if (proIIYearly != null){
            	if (megaApi.getMyUser().getEmail() != null){
	            	if (proIIYearly.getDeveloperPayload().compareTo(megaApi.getMyUser().getEmail()) == 0){
	        			levelInventory = 2;
	        			maxP = proIIYearly;
	        		}
            	}
        	}

            if (proIIIMonthly != null){
            	if (megaApi.getMyUser().getEmail() != null){
	            	if (proIIIMonthly.getDeveloperPayload().compareTo(megaApi.getMyUser().getEmail()) == 0){
	        			levelInventory = 3;
	        			maxP = proIIIMonthly;
	        		}
            	}
            }

            if (proIIIYearly != null){
            	if (megaApi.getMyUser().getEmail() != null){
	            	if (proIIIYearly.getDeveloperPayload().compareTo(megaApi.getMyUser().getEmail()) == 0){
	        			levelInventory = 3;
	        			maxP = proIIIYearly;
	        		}
            	}
        	}

            inventoryFinished = true;

            if (accountDetailsFinished){
            	if (levelInventory > levelAccountDetails){
            		if (maxP != null){
            			log("ORIGINAL JSON1:" + maxP.getOriginalJson() + ":::");
            			megaApi.submitPurchaseReceipt(maxP.getOriginalJson(), managerActivity);
            		}
            	}
            }


            boolean isProLiteMonthly = false;
            if (proLiteMonthly != null){
            	isProLiteMonthly = true;
            }
            if (isProLiteMonthly){
            	log("PRO LITE IS SUBSCRIPTED: ORDERID: ***____" + proLiteMonthly.getOrderId() + "____*****");
            }
            else{
            	log("PRO LITE IS NOT SUBSCRIPTED");
            }

            if (!mHelper.subscriptionsSupported()) {
            	log("SUBSCRIPTIONS NOT SUPPORTED");
            }
            else{
            	log("SUBSCRIPTIONS SUPPORTED");
            }

            log("Initial inventory query finished.");
        }
    };

    void launchPayment(String productId){
    	/* TODO: for security, generate your payload here for verification. See the comments on
         *        verifyDeveloperPayload() for more info. Since this is a SAMPLE, we just use
         *        an empty string, but on a production app you should carefully generate this. */
    	String payload = megaApi.getMyUser().getEmail();

    	if (mHelper == null){
    		initGooglePlayPayments();
    	}

    	if (productId.compareTo(SKU_PRO_I_MONTH) == 0){
    		mHelper.launchPurchaseFlow(this,
        			SKU_PRO_I_MONTH, IabHelper.ITEM_TYPE_SUBS,
                    RC_REQUEST, mPurchaseFinishedListener, payload);
    	}
    	else if (productId.compareTo(SKU_PRO_I_YEAR) == 0){
    		mHelper.launchPurchaseFlow(this,
    				SKU_PRO_I_YEAR, IabHelper.ITEM_TYPE_SUBS,
                    RC_REQUEST, mPurchaseFinishedListener, payload);
    	}
    	else if (productId.compareTo(SKU_PRO_II_MONTH) == 0){
    		mHelper.launchPurchaseFlow(this,
    				SKU_PRO_II_MONTH, IabHelper.ITEM_TYPE_SUBS,
                    RC_REQUEST, mPurchaseFinishedListener, payload);
    	}
    	else if (productId.compareTo(SKU_PRO_II_YEAR) == 0){
    		mHelper.launchPurchaseFlow(this,
    				SKU_PRO_II_YEAR, IabHelper.ITEM_TYPE_SUBS,
                    RC_REQUEST, mPurchaseFinishedListener, payload);
    	}
    	else if (productId.compareTo(SKU_PRO_III_MONTH) == 0){
    		mHelper.launchPurchaseFlow(this,
    				SKU_PRO_III_MONTH, IabHelper.ITEM_TYPE_SUBS,
                    RC_REQUEST, mPurchaseFinishedListener, payload);
    	}
    	else if (productId.compareTo(SKU_PRO_III_YEAR) == 0){
    		mHelper.launchPurchaseFlow(this,
    				SKU_PRO_III_YEAR, IabHelper.ITEM_TYPE_SUBS,
                    RC_REQUEST, mPurchaseFinishedListener, payload);
    	}
    	else if (productId.compareTo(SKU_PRO_LITE_MONTH) == 0){
    		log("LAUNCH PURCHASE FLOW!");
    		mHelper.launchPurchaseFlow(this,
    				SKU_PRO_LITE_MONTH, IabHelper.ITEM_TYPE_SUBS,
                    RC_REQUEST, mPurchaseFinishedListener, payload);
    	}
    	else if (productId.compareTo(SKU_PRO_LITE_YEAR) == 0){
    		mHelper.launchPurchaseFlow(this,
    				SKU_PRO_LITE_YEAR, IabHelper.ITEM_TYPE_SUBS,
                    RC_REQUEST, mPurchaseFinishedListener, payload);
    	}

    }

    public void initGooglePlayPayments(){
		String base64EncodedPublicKey = Util.base64EncodedPublicKey_1 + Util.base64EncodedPublicKey_2 + Util.base64EncodedPublicKey_3 + Util.base64EncodedPublicKey_4 + Util.base64EncodedPublicKey_5;

		log ("Creating IAB helper.");
		mHelper = new IabHelper(this, base64EncodedPublicKey);
		mHelper.enableDebugLogging(true);

		mHelper.startSetup(new IabHelper.OnIabSetupFinishedListener() {
            public void onIabSetupFinished(IabResult result) {
                log("Setup finished.");

                if (!result.isSuccess()) {
                    // Oh noes, there was a problem.
                    log("Problem setting up in-app billing: " + result);
                    return;
                }

                // Have we been disposed of in the meantime? If so, quit.
                if (mHelper == null) return;

                // IAB is fully set up. Now, let's get an inventory of stuff we own.
                log("Setup successful. Querying inventory.");
                mHelper.queryInventoryAsync(mGotInventoryListener);
            }
        });
	}

    @Override
    public void onRequestPermissionsResult(int requestCode, String[] permissions, int[] grantResults) {
		log("onRequestPermissionsResult");
        super.onRequestPermissionsResult(requestCode, permissions, grantResults);
        switch(requestCode){
			case REQUEST_READ_CONTACTS:{
				log("REQUEST_READ_CONTACTS");
				if (grantResults.length > 0 && grantResults[0] == PackageManager.PERMISSION_GRANTED){
					boolean hasReadContactsPermissions = (ContextCompat.checkSelfPermission(this, Manifest.permission.READ_CONTACTS) == PackageManager.PERMISSION_GRANTED);
					if (hasReadContactsPermissions){
						Intent phoneContactIntent = new Intent(this, PhoneContactsActivityLollipop.class);
						this.startActivity(phoneContactIntent);
					}
				}
				break;
			}
	        case REQUEST_CAMERA:{
//	        	if (firstTimeCam){
//	        		if (grantResults.length > 0 && grantResults[0] == PackageManager.PERMISSION_GRANTED){
//		        		boolean hasStoragePermission = (ContextCompat.checkSelfPermission(this, Manifest.permission.WRITE_EXTERNAL_STORAGE) == PackageManager.PERMISSION_GRANTED);
//		        		if (hasStoragePermission){
//		        			if (firstTimeCam){
//		        				firstTimeCam = false;
//		        			}
//		        		}
//		        		else{
//		        			ActivityCompat.requestPermissions(this,
//					                new String[]{Manifest.permission.WRITE_EXTERNAL_STORAGE},
//					                ManagerActivityLollipop.REQUEST_WRITE_STORAGE);
//		        		}
//		        	}
//	        	}


	        	if (fromTakePicture){
		        	if (grantResults.length > 0 && grantResults[0] == PackageManager.PERMISSION_GRANTED){
		        		boolean hasStoragePermission = (ContextCompat.checkSelfPermission(this, Manifest.permission.WRITE_EXTERNAL_STORAGE) == PackageManager.PERMISSION_GRANTED);
		        		if (!hasStoragePermission){
		        			ActivityCompat.requestPermissions(this,
					                new String[]{Manifest.permission.WRITE_EXTERNAL_STORAGE},
					                ManagerActivityLollipop.REQUEST_WRITE_STORAGE);
		        		}
		        		else{
		        			this.takePicture();
		        			fromTakePicture = false;
		        		}
		        	}
	        	}
	        	break;
	        }
	        case REQUEST_WRITE_STORAGE:{
	        	if (firstTimeCam){
	        		if (grantResults.length > 0 && grantResults[0] == PackageManager.PERMISSION_GRANTED){
//		        		boolean hasCameraPermission = (ContextCompat.checkSelfPermission(this, Manifest.permission.CAMERA) == PackageManager.PERMISSION_GRANTED);
//		        		if (hasCameraPermission){
		        			if (firstTimeCam){
		        				firstTimeCam = false;
		        			}

		        			if (fromTakePicture){
		        				boolean hasCameraPermission = (ContextCompat.checkSelfPermission(this, Manifest.permission.CAMERA) == PackageManager.PERMISSION_GRANTED);
				        		if (!hasCameraPermission){
				        			ActivityCompat.requestPermissions(this,
							                new String[]{Manifest.permission.CAMERA},
							                ManagerActivityLollipop.REQUEST_CAMERA);
				        		}
				        		else{
				        			this.takePicture();
				        			fromTakePicture = false;
				        		}
		        			}
//		        		}
//		        		else{
//		        			ActivityCompat.requestPermissions(this,
//					                new String[]{Manifest.permission.CAMERA},
//					                ManagerActivityLollipop.REQUEST_CAMERA);
//		        		}
		        	}
	        	}
	        	break;
	        }
        }
//        switch (requestCode)
//        {
//            case REQUEST_WRITE_STORAGE: {
//                if (grantResults.length > 0 && grantResults[0] == PackageManager.PERMISSION_GRANTED)
//                {
//                    //reload my activity with permission granted or use the features what required the permission
//                } else
//                {
//                    Toast.makeText(this, "The app was not allowed to write to your storage. Hence, it cannot function properly. Please consider granting it this permission", Toast.LENGTH_LONG).show();
//                }
//            }
//        }

    }

	@SuppressLint("NewApi") @Override
    protected void onCreate(Bundle savedInstanceState) {
		super.onCreate(savedInstanceState);

		log("onCreate");

		File thumbDir;
		if (getExternalCacheDir() != null){
			thumbDir = new File (getExternalCacheDir(), "thumbnailsMEGA");
			thumbDir.mkdirs();
		}
		else{
			thumbDir = getDir("thumbnailsMEGA", 0);
		}
		File previewDir;
		if (getExternalCacheDir() != null){
			previewDir = new File (getExternalCacheDir(), "previewsMEGA");
			previewDir.mkdirs();
		}
		else{
			previewDir = getDir("previewsMEGA", 0);
		}

		dbH = DatabaseHandler.getDbHandler(getApplicationContext());
		if (Util.isOnline(this)){
			dbH.setAttrOnline(true);
		}
		else{
			dbH.setAttrOnline(false);
		}
		managerActivity = this;
		app = (MegaApplication)getApplication();
		megaApi = app.getMegaApi();

		log("retryPendingConnections()");
		if (megaApi != null){
			log("---------retryPendingConnections");
			megaApi.retryPendingConnections();
		}

		transfersDownloadedSize = new SparseArray<Long>();

		Display display = getWindowManager().getDefaultDisplay();
		outMetrics = new DisplayMetrics ();
	    display.getMetrics(outMetrics);
	    float density  = getResources().getDisplayMetrics().density;

	    float scaleW = Util.getScaleW(outMetrics, density);
	    float scaleH = Util.getScaleH(outMetrics, density);
	    if (scaleH < scaleW){
	    	scaleText = scaleH;
	    }
	    else{
	    	scaleText = scaleW;
	    }

	    if (dbH.getCredentials() == null){
	    	if (OldPreferences.getOldCredentials(this) != null){
	    		Intent loginWithOldCredentials = new Intent(this, LoginActivityLollipop.class);
	    		startActivity(loginWithOldCredentials);
	    		finish();
	    		return;
		    }

	    	Intent newIntent = getIntent();

	    	if (newIntent != null){
		    	if (newIntent.getAction() != null){
		    		if (newIntent.getAction().equals(ManagerActivityLollipop.ACTION_EXPORT_MASTER_KEY) || newIntent.getAction().equals(ManagerActivityLollipop.ACTION_OPEN_MEGA_LINK) || newIntent.getAction().equals(ManagerActivityLollipop.ACTION_OPEN_MEGA_FOLDER_LINK)){
		    			openLink = true;
		    		}
		    		else if (newIntent.getAction().equals(ACTION_CANCEL_UPLOAD) || newIntent.getAction().equals(ACTION_CANCEL_DOWNLOAD) || newIntent.getAction().equals(ACTION_CANCEL_CAM_SYNC)){
		    			Intent cancelTourIntent = new Intent(this, TourActivityLollipop.class);
		    			cancelTourIntent.setAction(newIntent.getAction());
		    			startActivity(cancelTourIntent);
		    			finish();
		    			return;
		    		}
		    	}
		    }

	    	if (!openLink){
		    	logout(this, megaApi, false);
		    }

	    	return;
	    }

	    prefs = dbH.getPreferences();
		if (prefs == null){
			firstTime = true;
			isList=true;
			isListCameraUploads=false;
		}
		else{
			if (prefs.getFirstTime() == null){
				firstTime = true;
				isListCameraUploads=false;
			}
			else{
				firstTime = Boolean.parseBoolean(prefs.getFirstTime());
			}
			if (prefs.getPreferredViewList() == null){
				isList = true;
			}
			else{
				isList = Boolean.parseBoolean(prefs.getPreferredViewList());
			}
			if (prefs.getPreferredViewListCameraUploads() == null){
				isListCameraUploads = false;
			}
			else{
				isListCameraUploads = Boolean.parseBoolean(prefs.getPreferredViewListCameraUploads());
			}
		}
		log("Preferred View List: "+isList);

		if(prefs!=null){
			if(prefs.getPreferredSortCloud()!=null){
				orderCloud = Integer.parseInt(prefs.getPreferredSortCloud());
				log("The orderCloud preference is: "+orderCloud);
			}
			else{
				orderCloud = megaApi.ORDER_DEFAULT_ASC;
				log("Preference orderCloud is NULL -> ORDER_DEFAULT_ASC");
			}
			if(prefs.getPreferredSortContacts()!=null){
				orderContacts = Integer.parseInt(prefs.getPreferredSortContacts());
				log("The orderContacts preference is: "+orderContacts);
			}
			else{
				orderContacts = megaApi.ORDER_DEFAULT_ASC;
				log("Preference orderContacts is NULL -> ORDER_DEFAULT_ASC");
			}
			if(prefs.getPreferredSortOthers()!=null){
				orderOthers = Integer.parseInt(prefs.getPreferredSortOthers());
				log("The orderOthers preference is: "+orderOthers);
			}
			else{
				orderOthers = megaApi.ORDER_DEFAULT_ASC;
				log("Preference orderOthers is NULL -> ORDER_DEFAULT_ASC");
			}
		}
		else {
			log("Prefs is NULL -> ORDER_DEFAULT_ASC");
			orderCloud = megaApi.ORDER_DEFAULT_ASC;
			orderContacts = megaApi.ORDER_DEFAULT_ASC;
			orderOthers = megaApi.ORDER_DEFAULT_ASC;
		}

		getOverflowMenu();

		handler = new Handler();

		setContentView(R.layout.activity_manager);
//		long num = 11179220468180L;
//		dbH.setSecondaryFolderHandle(num);
		//Set toolbar
		tB = (Toolbar) findViewById(R.id.toolbar);
		tB.setVisibility(View.VISIBLE);
		setSupportActionBar(tB);
		aB = getSupportActionBar();
		log("aB.setHomeAsUpIndicator_1");
        aB.setHomeAsUpIndicator(R.drawable.ic_menu_white);
        aB.setHomeButtonEnabled(true);
        aB.setDisplayHomeAsUpEnabled(true);
//        aB.setDisplayShowHomeEnabled(true);
//        getSupportActionBar().setCustomView(R.layout.custom_action_bar_top);

        //Set navigation view
        drawerLayout = (DrawerLayout) findViewById(R.id.drawer_layout);
        nV = (NavigationView) findViewById(R.id.navigation_view);
        nV.setNavigationItemSelectedListener(this);

		View nVHeader = LayoutInflater.from(this).inflate(R.layout.nav_header, null);
		nV.addHeaderView(nVHeader);

		//OVERQUOTA WARNING PANEL
		outSpaceLayout = (LinearLayout) findViewById(R.id.overquota_alert);
		outSpaceText =  (TextView) findViewById(R.id.overquota_alert_text);
		outSpaceButton = (TextView) findViewById(R.id.overquota_alert_btnRight_upgrade);

		//PRO PANEL
		getProLayout=(LinearLayout) findViewById(R.id.get_pro_account);
		getProText= (TextView) findViewById(R.id.get_pro_account_text);
		rightUpgradeButton = (TextView) findViewById(R.id.btnRight_upgrade);
		leftCancelButton = (TextView) findViewById(R.id.btnLeft_cancel);

		accountInfoFrame = (FrameLayout) nVHeader.findViewById(R.id.navigation_drawer_account_view);
        accountInfoFrame.setOnClickListener(this);

        nVDisplayName = (TextView) nVHeader.findViewById(R.id.navigation_drawer_account_information_display_name);
		nVEmail = (TextView) nVHeader.findViewById(R.id.navigation_drawer_account_information_email);
        nVPictureProfile = (RoundedImageView) nVHeader.findViewById(R.id.navigation_drawer_user_account_picture_profile);
        nVPictureProfileTextView = (TextView) nVHeader.findViewById(R.id.navigation_drawer_user_account_picture_profile_textview);

        fragmentContainer = (FrameLayout) findViewById(R.id.fragment_container);
        usedSpaceTV = (TextView) findViewById(R.id.navigation_drawer_used_space);
        totalSpaceTV = (TextView) findViewById(R.id.navigation_drawer_total_space);
        usedSpacePB = (ProgressBar) findViewById(R.id.manager_used_space_bar);

        mTabHostCDrive = (TabHost)findViewById(R.id.tabhost_cloud_drive);
        mTabHostCDrive.setup();
        mTabHostCDrive.getTabWidget().setDividerDrawable(null);

//        BackgroundColor(getResources().getColor(R.color.tab_text_color));

        mTabHostContacts = (TabHost)findViewById(R.id.tabhost_contacts);
        mTabHostContacts.setup();
        mTabHostContacts.getTabWidget().setDividerDrawable(null);

        mTabHostShares = (TabHost)findViewById(R.id.tabhost_shares);
        mTabHostShares.setup();
        mTabHostShares.getTabWidget().setDividerDrawable(null);

        viewPagerContacts = (ViewPager) findViewById(R.id.contact_tabs_pager);
        viewPagerShares = (ViewPager) findViewById(R.id.shares_tabs_pager);
        viewPagerCDrive = (ViewPager) findViewById(R.id.cloud_drive_tabs_pager);

        if (!Util.isOnline(this)){
        	log("No network: intent to OfflineActivityLollipop");
        	Intent offlineIntent = new Intent(this, OfflineActivityLollipop.class);
			startActivity(offlineIntent);
			finish();
        	return;
        }

        dbH.setAttrOnline(true);
        this.setPathNavigationOffline(pathNavigation);

        MegaNode rootNode = megaApi.getRootNode();
		if (rootNode == null){
			 if (getIntent() != null){
				if (getIntent().getAction() != null){
					if (getIntent().getAction().equals(ManagerActivityLollipop.ACTION_IMPORT_LINK_FETCH_NODES)){
						Intent intent = new Intent(managerActivity, LoginActivityLollipop.class);
						intent.setFlags(Intent.FLAG_ACTIVITY_CLEAR_TOP);
						intent.setAction(ManagerActivityLollipop.ACTION_IMPORT_LINK_FETCH_NODES);
						intent.setData(Uri.parse(getIntent().getDataString()));
						startActivity(intent);
						finish();
						return;
					}
					else if (getIntent().getAction().equals(ManagerActivityLollipop.ACTION_OPEN_MEGA_LINK)){
						Intent intent = new Intent(managerActivity, FileLinkActivityLollipop.class);
						intent.setFlags(Intent.FLAG_ACTIVITY_CLEAR_TOP);
						intent.setAction(ManagerActivityLollipop.ACTION_IMPORT_LINK_FETCH_NODES);
						intent.setData(Uri.parse(getIntent().getDataString()));
						startActivity(intent);
						finish();
						return;
					}
					else if (getIntent().getAction().equals(ManagerActivityLollipop.ACTION_OPEN_MEGA_FOLDER_LINK)){
						Intent intent = new Intent(managerActivity, LoginActivityLollipop.class);
						intent.setFlags(Intent.FLAG_ACTIVITY_CLEAR_TOP);
						intent.setAction(ManagerActivityLollipop.ACTION_OPEN_MEGA_FOLDER_LINK);
						intent.setData(Uri.parse(getIntent().getDataString()));
						startActivity(intent);
						finish();
						return;
					}
					else if (getIntent().getAction().equals(ACTION_CANCEL_UPLOAD) || getIntent().getAction().equals(ACTION_CANCEL_DOWNLOAD) || getIntent().getAction().equals(ACTION_CANCEL_CAM_SYNC)){
						Intent intent = new Intent(managerActivity, LoginActivityLollipop.class);
						intent.setFlags(Intent.FLAG_ACTIVITY_CLEAR_TOP);
						intent.setAction(getIntent().getAction());
						startActivity(intent);
						finish();
						return;
					}
					else if (getIntent().getAction().equals(ACTION_EXPORT_MASTER_KEY)){
						Intent intent = new Intent(managerActivity, LoginActivityLollipop.class);
						intent.setFlags(Intent.FLAG_ACTIVITY_CLEAR_TOP);
						intent.setAction(getIntent().getAction());
						startActivity(intent);
						finish();
						return;
					}
				}
			}
			Intent intent = new Intent(managerActivity, LoginActivityLollipop.class);
			intent.setFlags(Intent.FLAG_ACTIVITY_CLEAR_TOP);
			startActivity(intent);
			finish();
			return;
		}
		else{
			log("rootNode != null");

			//Check if export master key action
	        if (getIntent() != null){
				if (getIntent().getAction() != null){
			        if (getIntent().getAction().equals(ACTION_EXPORT_MASTER_KEY)){
			        	log("Intent to export Master Key - im logged in!");
			        	exportMK();
					}
				}
	        }

			initGooglePlayPayments();

			megaApi.addGlobalListener(this);
			megaApi.addTransferListener(this);

			contact = megaApi.getMyUser();
			if (contact != null){
				nVEmail.setVisibility(View.VISIBLE);
				nVEmail.setText(contact.getEmail());
//				megaApi.getUserData(this);
				megaApi.getUserAttribute(1, this);
				megaApi.getUserAttribute(2, this);

				Bitmap defaultAvatar = Bitmap.createBitmap(DEFAULT_AVATAR_WIDTH_HEIGHT,DEFAULT_AVATAR_WIDTH_HEIGHT, Bitmap.Config.ARGB_8888);
				Canvas c = new Canvas(defaultAvatar);
				Paint p = new Paint();
				p.setAntiAlias(true);
				p.setColor(getResources().getColor(R.color.color_default_avatar_mega));

				int radius;
		        if (defaultAvatar.getWidth() < defaultAvatar.getHeight())
		        	radius = defaultAvatar.getWidth()/2;
		        else
		        	radius = defaultAvatar.getHeight()/2;

				c.drawCircle(defaultAvatar.getWidth()/2, defaultAvatar.getHeight()/2, radius, p);
				nVPictureProfile.setImageBitmap(defaultAvatar);

			    int avatarTextSize = getAvatarTextSize(density);
			    log("DENSITY: " + density + ":::: " + avatarTextSize);
			    if (contact.getEmail() != null){
				    if (contact.getEmail().length() > 0){
				    	log("TEXT: " + contact.getEmail());
				    	log("TEXT AT 0: " + contact.getEmail().charAt(0));
				    	String firstLetter = contact.getEmail().charAt(0) + "";
				    	firstLetter = firstLetter.toUpperCase(Locale.getDefault());
				    	nVPictureProfileTextView.setText(firstLetter);
				    	nVPictureProfileTextView.setTextSize(32);
				    	nVPictureProfileTextView.setTextColor(Color.WHITE);
				    	nVPictureProfileTextView.setVisibility(View.VISIBLE);
				    }
			    }

				File avatar = null;
				if (getExternalCacheDir() != null){
					avatar = new File(getExternalCacheDir().getAbsolutePath(), contact.getEmail() + ".jpg");
				}
				else{
					avatar = new File(getCacheDir().getAbsolutePath(), contact.getEmail() + ".jpg");
				}
				Bitmap imBitmap = null;
				if (avatar.exists()){
					if (avatar.length() > 0){
						BitmapFactory.Options options = new BitmapFactory.Options();
						options.inJustDecodeBounds = true;
						BitmapFactory.decodeFile(avatar.getAbsolutePath(), options);
						int imageHeight = options.outHeight;
						int imageWidth = options.outWidth;
						String imageType = options.outMimeType;

						// Calculate inSampleSize
					    options.inSampleSize = calculateInSampleSize(options, 250, 250);

					    // Decode bitmap with inSampleSize set
					    options.inJustDecodeBounds = false;

						imBitmap = BitmapFactory.decodeFile(avatar.getAbsolutePath(), options);
						if (imBitmap == null) {
							avatar.delete();
							if (getExternalCacheDir() != null){
								megaApi.getUserAvatar(contact, getExternalCacheDir().getAbsolutePath() + "/" + contact.getEmail() + ".jpg", this);
							}
							else{
								megaApi.getUserAvatar(contact, getCacheDir().getAbsolutePath() + "/" + contact.getEmail() + ".jpg", this);
							}
						}
						else{
							Bitmap circleBitmap = Bitmap.createBitmap(imBitmap.getWidth(), imBitmap.getHeight(), Bitmap.Config.ARGB_8888);

							BitmapShader shader = new BitmapShader (imBitmap,  TileMode.CLAMP, TileMode.CLAMP);
					        Paint paint = new Paint();
					        paint.setShader(shader);

					        c = new Canvas(circleBitmap);
					        if (imBitmap.getWidth() < imBitmap.getHeight())
					        	radius = imBitmap.getWidth()/2;
					        else
					        	radius = imBitmap.getHeight()/2;

						    c.drawCircle(imBitmap.getWidth()/2, imBitmap.getHeight()/2, radius, paint);
					        nVPictureProfile.setImageBitmap(circleBitmap);
					        nVPictureProfileTextView.setVisibility(View.GONE);
						}
					}
					else{
						if (getExternalCacheDir() != null){
							megaApi.getUserAvatar(contact, getExternalCacheDir().getAbsolutePath() + "/" + contact.getEmail() + ".jpg", this);
						}
						else{
							megaApi.getUserAvatar(contact, getCacheDir().getAbsolutePath() + "/" + contact.getEmail() + ".jpg", this);
						}
					}
				}
				else{
					if (getExternalCacheDir() != null){
						megaApi.getUserAvatar(contact, getExternalCacheDir().getAbsolutePath() + "/" + contact.getEmail() + ".jpg", this);
					}
					else{
						megaApi.getUserAvatar(contact, getCacheDir().getAbsolutePath() + "/" + contact.getEmail() + ".jpg", this);
					}
				}
			}

			megaApi.getPaymentMethods(this);
	        megaApi.getAccountDetails(this);
	        megaApi.creditCardQuerySubscriptions(this);

	        //Check the consistency of the offline nodes in the DB
	        CheckOfflineNodesTask checkOfflineNodesTask = new CheckOfflineNodesTask(this);
	        checkOfflineNodesTask.execute();

	        if (drawerItem == null) {
	        	log("DRAWERITEM NULL");
	        	drawerItem = DrawerItem.CLOUD_DRIVE;
	        	Intent intent = getIntent();
	        	if (intent != null){
	        		boolean upgradeAccount = getIntent().getBooleanExtra("upgradeAccount", false);
	        		if(upgradeAccount){
	        			log("upgradeAccount true");
	        			drawerLayout.closeDrawer(Gravity.LEFT);
						int accountType = getIntent().getIntExtra("accountType", 0);
						log("accountType: "+accountType);
						long paymentBitSetLong = getIntent().getLongExtra("paymentBitSetLong", 0);
						BitSet paymentBitSet = Util.convertToBitSet(paymentBitSetLong);;
						switch (accountType){
							case 0:{
								log("intent firstTime==true");
								firstTimeCam = true;
								drawerItem = DrawerItem.CAMERA_UPLOADS;
								setIntent(null);
								return;
							}
							case 1:{
								drawerItem = DrawerItem.ACCOUNT;
								selectDrawerItemLollipop(drawerItem);
								showpF(1, null, paymentBitSet);
								return;
							}
							case 2:{
								drawerItem = DrawerItem.ACCOUNT;
								selectDrawerItemLollipop(drawerItem);
								showpF(2, null, paymentBitSet);
								return;
							}
							case 3:{
								drawerItem = DrawerItem.ACCOUNT;
								selectDrawerItemLollipop(drawerItem);
								showpF(3, null, paymentBitSet);
								return;
							}
							case 4:{
								drawerItem = DrawerItem.ACCOUNT;
								selectDrawerItemLollipop(drawerItem);
								showpF(4, null, paymentBitSet);
								return;
							}
						}
	        		}
	        		else{
						log("upgradeAccount false");
						firstTimeCam = getIntent().getBooleanExtra("firstTimeCam", false);
						if (firstTimeCam){
							log("intent firstTimeCam==true");
							firstTimeCam = true;
							drawerItem = DrawerItem.CAMERA_UPLOADS;
							setIntent(null);
						}
					}
	        	}
	        }
	        else{
	        	log("DRAWERITEM NOT NULL1: " + drawerItem);
	        	if (getIntent() != null){
	        		if (getIntent().getAction() != null){
	        			if (getIntent().getAction().equals(ACTION_SHOW_TRANSFERS)){
	        				drawerItem = DrawerItem.TRANSFERS;
	        				setIntent(null);
	        			}
	        		}
	        	}
	        	log("DRAWERITEM NOT NULL2: " + drawerItem);
				drawerLayout.closeDrawer(Gravity.LEFT);
			}

	        parentHandleBrowser = -1;
	        parentHandleRubbish = -1;
	    	parentHandleIncoming = -1;
	    	parentHandleOutgoing = -1;
	    	parentHandleSearch = -1;
	    	parentHandleInbox = -1;

	        //INITIAL FRAGMENT
	        selectDrawerItemLollipop(drawerItem);
		}
	}

	@Override
	public void onPostCreate(Bundle savedInstanceState){
		log("onPostCreate");
		super.onPostCreate(savedInstanceState);
	}

	@Override
	protected void onResume() {
		log("onResume ");
    	super.onResume();
    	managerActivity = this;

    	Intent intent = getIntent();

//    	dbH = new DatabaseHandler(getApplicationContext());
    	dbH = DatabaseHandler.getDbHandler(getApplicationContext());
    	if(dbH.getCredentials() == null){
    		if (!openLink){
    			logout(this, megaApi, false);
    			return;
    		}
    		else{
    			log("not credentials");
    			if (intent != null) {
    				log("not credentials -> INTENT");
    				if (intent.getAction() != null){
    					log("intent with ACTION: "+intent.getAction());
    					if (getIntent().getAction().equals(ManagerActivityLollipop.ACTION_EXPORT_MASTER_KEY)){
    						Intent exportIntent = new Intent(managerActivity, LoginActivityLollipop.class);
    						exportIntent.setFlags(Intent.FLAG_ACTIVITY_CLEAR_TOP);
    						exportIntent.setAction(getIntent().getAction());
    						startActivity(exportIntent);
    						finish();
    						return;
    					}
    				}
    			}
    		}
		}

    	if (intent != null) {
    		log("intent not null! "+intent.getAction());
    		// Open folder from the intent
			if (intent.hasExtra(EXTRA_OPEN_FOLDER)) {
				log("INTENT: EXTRA_OPEN_FOLDER");
				parentHandleBrowser = intent.getLongExtra(EXTRA_OPEN_FOLDER, -1);
				intent.removeExtra(EXTRA_OPEN_FOLDER);
				setIntent(null);
			}

    		if (intent.getAction() != null){
    			log("intent action");

//    			if(getIntent().getAction().equals(ManagerActivityLollipop.ACTION_EXPLORE_ZIP)){
//
//    				String pathZip=intent.getExtras().getString(EXTRA_PATH_ZIP);
//
//    				Intent intentZip = new Intent(managerActivity, ZipBrowserActivityLollipop.class);
//    				intentZip.putExtra(ZipBrowserActivityLollipop.EXTRA_PATH_ZIP, pathZip);
//    			    startActivity(intentZip);
//
//    			}
//    			else if(getIntent().getAction().equals(ManagerActivityLollipop.ACTION_OPEN_PDF)){
//
//    				String pathPdf=intent.getExtras().getString(EXTRA_PATH_PDF);
//
//    			    File pdfFile = new File(pathPdf);
//
//    			    Intent intentPdf = new Intent();
//    			    intentPdf.setDataAndType(Uri.fromFile(pdfFile), "application/pdf");
//    			    intentPdf.setClass(this, OpenPDFActivity.class);
//    			    intentPdf.setAction("android.intent.action.VIEW");
//    				this.startActivity(intentPdf);
//
//    			}
    			if (getIntent().getAction().equals(ManagerActivityLollipop.ACTION_IMPORT_LINK_FETCH_NODES)){
					Intent loginIntent = new Intent(managerActivity, LoginActivityLollipop.class);
					loginIntent.setFlags(Intent.FLAG_ACTIVITY_CLEAR_TOP);
					loginIntent.setAction(ManagerActivityLollipop.ACTION_IMPORT_LINK_FETCH_NODES);
					loginIntent.setData(Uri.parse(getIntent().getDataString()));
					startActivity(loginIntent);
					finish();
					return;
				}
				else if (getIntent().getAction().equals(ManagerActivityLollipop.ACTION_OPEN_MEGA_LINK)){
					Intent fileLinkIntent = new Intent(managerActivity, FileLinkActivityLollipop.class);
					fileLinkIntent.setFlags(Intent.FLAG_ACTIVITY_CLEAR_TOP);
					fileLinkIntent.setAction(ManagerActivityLollipop.ACTION_IMPORT_LINK_FETCH_NODES);
					fileLinkIntent.setData(Uri.parse(getIntent().getDataString()));
					startActivity(fileLinkIntent);
					finish();
					return;
				}
    			else if (intent.getAction().equals(ACTION_OPEN_MEGA_FOLDER_LINK)){
    				Intent intentFolderLink = new Intent(managerActivity, FolderLinkActivityLollipop.class);
    				intentFolderLink.setFlags(Intent.FLAG_ACTIVITY_CLEAR_TOP);
    				intentFolderLink.setAction(ManagerActivityLollipop.ACTION_OPEN_MEGA_FOLDER_LINK);
    				intentFolderLink.setData(Uri.parse(getIntent().getDataString()));
					startActivity(intentFolderLink);
					finish();
    			}
    			else if (intent.getAction().equals(ACTION_REFRESH_PARENTHANDLE_BROWSER)){

    				parentHandleBrowser = intent.getLongExtra("parentHandle", -1);
    				intent.removeExtra("parentHandle");
    				setParentHandleBrowser(parentHandleBrowser);

    				if (fbFLol != null){
						fbFLol.setParentHandle(parentHandleBrowser);
    					fbFLol.setIsList(isList);
    					fbFLol.setOrder(orderCloud);
    					ArrayList<MegaNode> nodes = megaApi.getChildren(megaApi.getNodeByHandle(parentHandleBrowser), orderCloud);
    					fbFLol.setNodes(nodes);
    					if (!fbFLol.isVisible()){
    						getSupportFragmentManager().beginTransaction().replace(R.id.fragment_container, fbFLol, "fbFLol").commit();
    					}
    				}
    				else{
    					fbFLol = new FileBrowserFragmentLollipop();
    					fbFLol.setParentHandle(parentHandleBrowser);
    					fbFLol.setIsList(isList);
    					fbFLol.setOrder(orderCloud);
    					ArrayList<MegaNode> nodes = megaApi.getChildren(megaApi.getNodeByHandle(parentHandleBrowser), orderCloud);
    					fbFLol.setNodes(nodes);
    					if (!fbFLol.isVisible()){
    						getSupportFragmentManager().beginTransaction().replace(R.id.fragment_container, fbFLol, "fbFLol").commit();
    					}
    				}
    			}
    			else if(intent.getAction().equals(ACTION_OVERQUOTA_ALERT)){
	    			showOverquotaAlert();
	    		}
    			else if (intent.getAction().equals(ACTION_CANCEL_UPLOAD) || intent.getAction().equals(ACTION_CANCEL_DOWNLOAD) || intent.getAction().equals(ACTION_CANCEL_CAM_SYNC)){
    				log("ACTION_CANCEL_UPLOAD or ACTION_CANCEL_DOWNLOAD or ACTION_CANCEL_CAM_SYNC");
					Intent tempIntent = null;
					String title = null;
					String text = null;
					if(intent.getAction().equals(ACTION_CANCEL_UPLOAD)){
						tempIntent = new Intent(this, UploadService.class);
						tempIntent.setAction(UploadService.ACTION_CANCEL);
						title = getString(R.string.upload_uploading);
						text = getString(R.string.upload_cancel_uploading);
					}
					else if (intent.getAction().equals(ACTION_CANCEL_DOWNLOAD)){
						tempIntent = new Intent(this, DownloadService.class);
						tempIntent.setAction(DownloadService.ACTION_CANCEL);
						title = getString(R.string.download_downloading);
						text = getString(R.string.download_cancel_downloading);
					}
					else if (intent.getAction().equals(ACTION_CANCEL_CAM_SYNC)){
						tempIntent = new Intent(this, CameraSyncService.class);
						tempIntent.setAction(CameraSyncService.ACTION_CANCEL);
						title = getString(R.string.cam_sync_syncing);
						text = getString(R.string.cam_sync_cancel_sync);
					}

					final Intent cancelIntent = tempIntent;
					AlertDialog.Builder builder = new AlertDialog.Builder(this, R.style.AppCompatAlertDialogStyle);
//					builder.setTitle(title);
		            builder.setMessage(text);

					builder.setPositiveButton(getString(R.string.general_yes),
							new DialogInterface.OnClickListener() {
								public void onClick(DialogInterface dialog, int whichButton) {
									if (tFLol != null){
										if (tFLol.isVisible()){
											tFLol.setNoActiveTransfers();
											supportInvalidateOptionsMenu();
										}
									}
									startService(cancelIntent);
								}
							});
					builder.setNegativeButton(getString(R.string.general_no), null);
					final AlertDialog dialog = builder.create();
					try {
						dialog.show();
					}
					catch(Exception ex)	{
						startService(cancelIntent);
					}
				}
    			else if (intent.getAction().equals(ACTION_SHOW_TRANSFERS)){
    				log("intent show transfers");
    				drawerItem = DrawerItem.TRANSFERS;
    				selectDrawerItemLollipop(drawerItem);
    			}
    			else if (intent.getAction().equals(ACTION_TAKE_SELFIE)){
    				log("Intent take selfie");
    				takePicture();
    			}
    			intent.setAction(null);
				setIntent(null);
    		}
    	}

    	if (nV != null){
    		switch(drawerItem){
	    		case CLOUD_DRIVE:{
	    			log("onResume - case CLOUD DRIVE");
	    			if(fbFLol!=null){
	    				fbFLol.notifyDataSetChanged();
	    			}
	    			break;
	    		}
	    		case SHARED_ITEMS:{
	    			log("onResume - case SHARED ITEMS");
	    			if (viewPagerShares != null){
	    				int index = viewPagerShares.getCurrentItem();
	        			if(index==0){
	        				String sharesTag = getFragmentTag(R.id.shares_tabs_pager, 0);
	        				inSFLol = (IncomingSharesFragmentLollipop) getSupportFragmentManager().findFragmentByTag(sharesTag);
	        				if (inSFLol != null){
		   						inSFLol.refresh(parentHandleIncoming);
	        				}
	        			}
	        			else{
	        				String sharesTag = getFragmentTag(R.id.shares_tabs_pager, 1);
	        				outSFLol = (OutgoingSharesFragmentLollipop) getSupportFragmentManager().findFragmentByTag(sharesTag);
	        				if (outSFLol != null){
	        					outSFLol.refresh(parentHandleOutgoing);
	        				}
	        			}
		    		}
		    		break;
	    		}
    		}
    	}
	}

	@Override
	protected void onPostResume() {
		log("onPostResume");
	    super.onPostResume();
	    if (isSearching){
			selectDrawerItemLollipop(DrawerItem.SEARCH);
    		isSearching = false;
	    }
	}

	@Override
	protected void onPause() {
    	log("onPause");
    	managerActivity = null;
    	super.onPause();
    }

	@Override
    protected void onDestroy(){
		log("onDestroy()");

    	if (megaApi.getRootNode() != null){
    		megaApi.removeGlobalListener(this);
    		megaApi.removeTransferListener(this);
    		megaApi.removeRequestListener(this);
    	}

    	super.onDestroy();
	}

	@SuppressLint("NewApi")
	public void selectDrawerItemLollipop(DrawerItem item){
    	log("selectDrawerItemLollipop");

    	switch (item){
    		case CLOUD_DRIVE:{
    			tB.setVisibility(View.VISIBLE);
    			mTabHostContacts.setVisibility(View.GONE);
    			viewPagerContacts.setVisibility(View.GONE);
    			mTabHostShares.setVisibility(View.GONE);
    			viewPagerShares.setVisibility(View.GONE);

    			Fragment currentFragment = getSupportFragmentManager().findFragmentById(R.id.fragment_container);
    			if (currentFragment != null){
    				getSupportFragmentManager().beginTransaction().remove(currentFragment).commit();
    			}

    			if (mTabsAdapterCDrive == null){
    				log("mTabsAdapterCloudDrive == null");
    				mTabHostCDrive.setVisibility(View.VISIBLE);
        			viewPagerCDrive.setVisibility(View.VISIBLE);
        	        mTabHostCDrive.getTabWidget().setDividerDrawable(null);

    				mTabsAdapterCDrive= new TabsAdapter(this, mTabHostCDrive, viewPagerCDrive);

        			TabHost.TabSpec tabSpec5 = mTabHostCDrive.newTabSpec("fbFLol");
        			String titleTab5 = getString(R.string.section_cloud_drive);
        			tabSpec5.setIndicator(getTabIndicator(mTabHostCDrive.getContext(), titleTab5.toUpperCase(Locale.getDefault()))); // new function to inject our own tab layout
        	        TabHost.TabSpec tabSpec6 = mTabHostCDrive.newTabSpec("rBFLol");
        	        String titleTab6 = getString(R.string.section_rubbish_bin);
        	        tabSpec6.setIndicator(getTabIndicator(mTabHostCDrive.getContext(), titleTab6.toUpperCase(Locale.getDefault()))); // new function to inject our own tab layout

        	        mTabsAdapterCDrive.addTab(tabSpec5, FileBrowserFragmentLollipop.class, null);
        	        mTabsAdapterCDrive.addTab(tabSpec6, RubbishBinFragmentLollipop.class, null);

        	        viewPagerCDrive.setCurrentItem(0);
        	        log("aB.setTitle1");
        	        aB.setTitle(getResources().getString(R.string.section_cloud_drive));
        	        firstNavigationLevel = true;

        			textViewBrowser = (TextView) mTabHostCDrive.getTabWidget().getChildAt(0).findViewById(R.id.textView);
        			textViewRubbish = (TextView) mTabHostCDrive.getTabWidget().getChildAt(1).findViewById(R.id.textView);
        			textViewBrowser.setTypeface(null, Typeface.BOLD);
    				textViewRubbish.setTypeface(null, Typeface.NORMAL);
    				textViewBrowser.setTextColor(getResources().getColor(R.color.white));
    				textViewRubbish.setTextColor(getResources().getColor(R.color.text_tab_alpha));

    			}
    			else{
    				log("mTabsAdapterCloudDrive NOT null");
        			mTabHostCDrive.setVisibility(View.VISIBLE);
        			viewPagerCDrive.setVisibility(View.VISIBLE);

        			String sharesTag = getFragmentTag(R.id.cloud_drive_tabs_pager, 0);
    				fbFLol = (FileBrowserFragmentLollipop) getSupportFragmentManager().findFragmentByTag(sharesTag);
    				sharesTag = getFragmentTag(R.id.cloud_drive_tabs_pager, 1);
    				rbFLol = (RubbishBinFragmentLollipop) getSupportFragmentManager().findFragmentByTag(sharesTag);

    				if (fbFLol != null){
    					fbFLol.setIsList(isList);
        				fbFLol.setParentHandle(parentHandleBrowser);

            			FragmentTransaction fragTransaction = getSupportFragmentManager().beginTransaction();
            			fragTransaction.detach(fbFLol);
            			fragTransaction.commit();

            			fragTransaction = getSupportFragmentManager().beginTransaction();
            			fragTransaction.attach(fbFLol);
            			fragTransaction.commit();
    				}

    				if (rbFLol != null){
    					rbFLol.setIsList(isList);
    					rbFLol.setParentHandle(parentHandleRubbish);

    					FragmentTransaction fragTransaction = getSupportFragmentManager().beginTransaction();
            			fragTransaction.detach(rbFLol);
            			fragTransaction.commit();

            			fragTransaction = getSupportFragmentManager().beginTransaction();
            			fragTransaction.attach(rbFLol);
            			fragTransaction.commit();
    				}
    				//Check viewPager to determine the tab shown

    				if(viewPagerCDrive!=null){
    					int index = viewPagerCDrive.getCurrentItem();
            			log("Fragment Index: " + index);
            			if(index == 1){
            				//Rubbish Bin TAB
            				MegaNode parentNode = megaApi.getNodeByHandle(parentHandleRubbish);
        					if (parentNode != null){
        						if (parentNode.getHandle() == megaApi.getRubbishNode().getHandle()){
        							aB.setTitle(getString(R.string.section_rubbish_bin));
        							aB.setHomeAsUpIndicator(R.drawable.ic_menu_white);
        							firstNavigationLevel = true;
        						}
        						else{
        							aB.setTitle(parentNode.getName());
        							aB.setHomeAsUpIndicator(R.drawable.ic_arrow_back_white);
        							firstNavigationLevel = false;
        						}
        					}
        					else{
        						parentHandleRubbish = megaApi.getRubbishNode().getHandle();
        						parentNode = megaApi.getRootNode();
        						aB.setTitle(getString(R.string.section_rubbish_bin));
        						aB.setHomeAsUpIndicator(R.drawable.ic_menu_white);
        						firstNavigationLevel = true;
        					}
        					ArrayList<MegaNode> nodes = megaApi.getChildren(parentNode, orderCloud);
        					rbFLol.setNodes(nodes);
            			}
            			else{
            				//Cloud Drive TAB
            				MegaNode parentNode = megaApi.getNodeByHandle(parentHandleBrowser);
        					if (parentNode != null){
        						if (parentNode.getHandle() == megaApi.getRootNode().getHandle()){
        							aB.setTitle(getString(R.string.section_cloud_drive));
        							aB.setHomeAsUpIndicator(R.drawable.ic_menu_white);
        							firstNavigationLevel = true;
        						}
        						else{
        							aB.setTitle(parentNode.getName());
        							aB.setHomeAsUpIndicator(R.drawable.ic_arrow_back_white);
        							firstNavigationLevel = false;
        						}
        					}
        					else{
        						parentHandleBrowser = megaApi.getRootNode().getHandle();
        						parentNode = megaApi.getRootNode();
        						aB.setTitle(getString(R.string.section_cloud_drive));
        						aB.setHomeAsUpIndicator(R.drawable.ic_menu_white);
        						firstNavigationLevel = true;
        					}
        					ArrayList<MegaNode> nodes = new ArrayList<MegaNode>();
        					if(parentNode==null){
        						nodes =	megaApi.getChildren(megaApi.getRootNode(), orderCloud);
        					}
        					else{
        						nodes =	megaApi.getChildren(parentNode, orderCloud);
        					}
        					fbFLol.setNodes(nodes);
            			}
    				}
    				else{
    					MegaNode parentNode = megaApi.getNodeByHandle(parentHandleBrowser);
    					if (parentNode != null){
    						if (parentNode.getHandle() == megaApi.getRootNode().getHandle()){
    							aB.setTitle(getString(R.string.section_cloud_drive));
    							aB.setHomeAsUpIndicator(R.drawable.ic_menu_white);
    							firstNavigationLevel = true;
    						}
    						else{
    							aB.setTitle(parentNode.getName());
    							aB.setHomeAsUpIndicator(R.drawable.ic_arrow_back_white);
    							firstNavigationLevel = false;
    						}
    					}
    					else{
    						parentHandleBrowser = megaApi.getRootNode().getHandle();
    						parentNode = megaApi.getRootNode();
    						aB.setTitle(getString(R.string.section_cloud_drive));
    						aB.setHomeAsUpIndicator(R.drawable.ic_menu_white);
    						firstNavigationLevel = true;
    					}
    					ArrayList<MegaNode> nodes = megaApi.getChildren(parentNode, orderCloud);
    					fbFLol.setNodes(nodes);
    				}
    			}

    			mTabHostCDrive.setOnTabChangedListener(new OnTabChangeListener(){
                    @Override
                    public void onTabChanged(String tabId) {
                    	log("TabId :"+ tabId);
                    	supportInvalidateOptionsMenu();
                        if(tabId.compareTo("fbFLol") == 0){
                        	String cFTag = getFragmentTag(R.id.cloud_drive_tabs_pager, 0);
            				fbFLol = (FileBrowserFragmentLollipop) getSupportFragmentManager().findFragmentByTag(cFTag);
                			if (fbFLol != null){
                				textViewBrowser.setTypeface(null, Typeface.BOLD);
                				textViewRubbish.setTypeface(null, Typeface.NORMAL);
                				textViewBrowser.setTextColor(getResources().getColor(R.color.white));
                				textViewRubbish.setTextColor(getResources().getColor(R.color.text_tab_alpha));
                				log("parentHandleCloud: "+ parentHandleBrowser);
                				if(parentHandleBrowser==megaApi.getRootNode().getHandle()||parentHandleBrowser==-1){
                					log("aB.setTitle2");
                					aB.setTitle(getResources().getString(R.string.section_cloud_drive));
                					log("aB.setHomeAsUpIndicator_11");
                					aB.setHomeAsUpIndicator(R.drawable.ic_menu_white);
                					fbFLol.setNodes(megaApi.getChildren(megaApi.getRootNode(), orderCloud));
                					firstNavigationLevel = true;
                				}
                				else {
	                				MegaNode node = megaApi.getNodeByHandle(parentHandleBrowser);
	            					aB.setTitle(node.getName());
	            					log("aB.setHomeAsUpIndicator_12");
	            					aB.setHomeAsUpIndicator(R.drawable.ic_arrow_back_white);
	            					fbFLol.setNodes(megaApi.getChildren(node, orderCloud));
	            					firstNavigationLevel = false;
            					}
                			}
                        }
                        else if(tabId.compareTo("rBFLol") == 0){
                        	String cFTag = getFragmentTag(R.id.cloud_drive_tabs_pager, 1);
                        	rbFLol = (RubbishBinFragmentLollipop) getSupportFragmentManager().findFragmentByTag(cFTag);
                        	if (rbFLol != null){
                        		textViewBrowser.setTypeface(null, Typeface.NORMAL);
                				textViewRubbish.setTypeface(null, Typeface.BOLD);
                				textViewBrowser.setTextColor(getResources().getColor(R.color.text_tab_alpha));
                				textViewRubbish.setTextColor(getResources().getColor(R.color.white));
                        		log("parentHandleRubbish: "+ parentHandleRubbish);
                        		if(parentHandleRubbish == megaApi.getRubbishNode().getHandle() || parentHandleRubbish == -1){
                        			aB.setTitle(getResources().getString(R.string.section_rubbish_bin));
                        			log("aB.setHomeAsUpIndicator_13");
                        			aB.setHomeAsUpIndicator(R.drawable.ic_menu_white);
                        			rbFLol.setNodes(megaApi.getChildren(megaApi.getRubbishNode(), orderCloud));
                    				firstNavigationLevel = true;
                        		}
                        		else{
                        			MegaNode node = megaApi.getNodeByHandle(parentHandleRubbish);
                					aB.setTitle(node.getName());
                					log("aB.setHomeAsUpIndicator_14");
                					aB.setHomeAsUpIndicator(R.drawable.ic_arrow_back_white);
                					rbFLol.setNodes(megaApi.getChildren(node, orderCloud));
                					firstNavigationLevel = false;
            					}
                			}

                        }
                     }
    			});

    			for (int i=0;i<mTabsAdapterCDrive.getCount();i++){
					final int index = i;
					mTabHostCDrive.getTabWidget().getChildAt(i).setOnClickListener(new OnClickListener() {

						@Override
						public void onClick(View v) {
							viewPagerCDrive.setCurrentItem(index);
						}
					});
				}

    			if (!firstTime){
    				log("Its NOT first time");
    				drawerLayout.closeDrawer(Gravity.LEFT);

    				if (dbH.getContactsSize() != megaApi.getContacts().size()){
    					dbH.clearContacts();
    					FillDBContactsTask fillDBContactsTask = new FillDBContactsTask(this);
        				fillDBContactsTask.execute();
    				}
    			}
    			else{
    				log("Its first time");

    				drawerLayout.openDrawer(Gravity.LEFT);
    				//Fill the contacts DB
    				FillDBContactsTask fillDBContactsTask = new FillDBContactsTask(this);
    				fillDBContactsTask.execute();
    				firstTime = false;
    			}

    			viewPagerContacts.setVisibility(View.GONE);

    			int index = viewPagerCDrive.getCurrentItem();
    			log("----------------------------------------INDEX: "+index);
    			if(index==1){
    				String cFTag = getFragmentTag(R.id.cloud_drive_tabs_pager, 1);
    				rbFLol = (RubbishBinFragmentLollipop) getSupportFragmentManager().findFragmentByTag(cFTag);
    				if (rbFLol != null){
    					//Show
    	    			sortByMenuItem.setVisible(true);
    	    			selectMenuItem.setVisible(true);
    	    			thumbViewMenuItem.setVisible(true);
    	    			clearRubbishBinMenuitem.setVisible(true);
    	    			searchMenuItem.setVisible(true);

    					//Hide
    	    			refreshMenuItem.setVisible(false);
    					pauseTransfersMenuIcon.setVisible(false);
    					playTransfersMenuIcon.setVisible(false);
    					log("createFolderMenuItem.setVisible_1");
    					createFolderMenuItem.setVisible(false);
    	    			addMenuItem.setVisible(false);
    	    			addContactMenuItem.setVisible(false);
    	    			upgradeAccountMenuItem.setVisible(true);
    	    			unSelectMenuItem.setVisible(false);
    	    			addMenuItem.setEnabled(false);
    	    			changePass.setVisible(false);
    	    			importLinkMenuItem.setVisible(false);
    	    			takePicture.setVisible(false);
    	    			refreshMenuItem.setVisible(false);
    					helpMenuItem.setVisible(false);
    					settingsMenuItem.setVisible(false);

    	    			if (isList){
    	    				thumbViewMenuItem.setTitle(getString(R.string.action_grid));
    					}
    					else{
    						thumbViewMenuItem.setTitle(getString(R.string.action_list));
    	    			}

    					rbFLol.setIsList(isList);
    					rbFLol.setParentHandle(parentHandleRubbish);

    					if(rbFLol.getItemCount()>0){
    						selectMenuItem.setVisible(true);
    						clearRubbishBinMenuitem.setVisible(true);
    					}
    					else{
    						selectMenuItem.setVisible(false);
    						clearRubbishBinMenuitem.setVisible(false);
    					}

    	    			rubbishBinMenuItem.setVisible(false);
    	    			rubbishBinMenuItem.setTitle(getString(R.string.section_cloud_drive));
    	    			gridSmallLargeMenuItem.setVisible(false);
    				}
    			}
    			else{
    				String cFTag = getFragmentTag(R.id.cloud_drive_tabs_pager, 0);
    				fbFLol = (FileBrowserFragmentLollipop) getSupportFragmentManager().findFragmentByTag(cFTag);
    				if (fbFLol!=null){
    					//Cloud Drive
    					//Show
    					if (addMenuItem != null){
    						addMenuItem.setEnabled(true);
        					addMenuItem.setVisible(true);
        					log("createFolderMenuItem.setVisible_2");
        					createFolderMenuItem.setVisible(true);
        					sortByMenuItem.setVisible(true);
        					thumbViewMenuItem.setVisible(true);
        					rubbishBinMenuItem.setVisible(false);
        	    			upgradeAccountMenuItem.setVisible(true);
        	    			importLinkMenuItem.setVisible(true);
        	    			takePicture.setVisible(true);
        	    			selectMenuItem.setVisible(true);
        	    			searchMenuItem.setVisible(true);

        					//Hide
        					pauseTransfersMenuIcon.setVisible(false);
        					playTransfersMenuIcon.setVisible(false);
        	    			addContactMenuItem.setVisible(false);
        	    			unSelectMenuItem.setVisible(false);
        	    			clearRubbishBinMenuitem.setVisible(false);
        	    			changePass.setVisible(false);
        	    			refreshMenuItem.setVisible(false);
        					helpMenuItem.setVisible(false);
        					settingsMenuItem.setVisible(false);
        					killAllSessions.setVisible(false);

        					if(fbFLol.getItemCount()>0){
        						selectMenuItem.setVisible(true);
        					}
        					else{
        						selectMenuItem.setVisible(false);
        					}

        	    			if (isList){
        	    				thumbViewMenuItem.setTitle(getString(R.string.action_grid));
        					}
        					else{
        						thumbViewMenuItem.setTitle(getString(R.string.action_list));
        	    			}
        	    			gridSmallLargeMenuItem.setVisible(false);
    					}
    				}
    			}



//    			//OncreateOptionsMenu
//    			int index = viewPagerCDrive.getCurrentItem();
//    			log("Fragment Index: " + index);
//    			if(index == 1){
//    				if (rbFLol != null){
//    					if (createFolderMenuItem != null){
//	    					//Show
//	    	    			sortByMenuItem.setVisible(true);
//	    	    			selectMenuItem.setVisible(true);
//	    	    			thumbViewMenuItem.setVisible(true);
//	    	    			clearRubbishBinMenuitem.setVisible(true);
//	    	    			searchMenuItem.setVisible(true);
//
//	    					//Hide
//	    	    			refreshMenuItem.setVisible(false);
//	    					pauseTransfersMenuIcon.setVisible(false);
//	    					playTransfersMenuIcon.setVisible(false);
//	    					createFolderMenuItem.setVisible(false);
//	    	    			addMenuItem.setVisible(false);
//	    	    			addContactMenuItem.setVisible(false);
//	    	    			upgradeAccountMenuItem.setVisible(true);
//	    	    			unSelectMenuItem.setVisible(false);
//	    	    			addMenuItem.setEnabled(false);
//	    	    			changePass.setVisible(false);
//	    	    			importLinkMenuItem.setVisible(false);
//	    	    			takePicture.setVisible(false);
//	    	    			refreshMenuItem.setVisible(false);
//	    					helpMenuItem.setVisible(false);
//	    					settingsMenuItem.setVisible(false);
//	    					gridSmallLargeMenuItem.setVisible(false);
//	    					cancelAllTransfersMenuItem.setVisible(false);
//
//	    	    			if (isList){
//	    	    				thumbViewMenuItem.setTitle(getString(R.string.action_grid));
//	    					}
//	    					else{
//	    						thumbViewMenuItem.setTitle(getString(R.string.action_list));
//	    	    			}
//
//	    					rbFLol.setIsList(isList);
//	    					rbFLol.setParentHandle(parentHandleRubbish);
//
//	    					if(rbFLol.getItemCount()>0){
//	    						selectMenuItem.setVisible(true);
//	    						clearRubbishBinMenuitem.setVisible(true);
//	    					}
//	    					else{
//	    						selectMenuItem.setVisible(false);
//	    						clearRubbishBinMenuitem.setVisible(false);
//	    					}
//
//	    	    			rubbishBinMenuItem.setVisible(false);
//	    	    			rubbishBinMenuItem.setTitle(getString(R.string.section_cloud_drive));
//	    				}
//    				}
//    			}
//    			else{
//    				if (fbFLol!=null){
//    					if (createFolderMenuItem != null){
//    					//Cloud Drive
//    					//Show
//	    					addMenuItem.setEnabled(true);
//	    					addMenuItem.setVisible(true);
//	    					createFolderMenuItem.setVisible(true);
//	    					sortByMenuItem.setVisible(true);
//	    					thumbViewMenuItem.setVisible(true);
//	    					rubbishBinMenuItem.setVisible(false);
//	    	    			upgradeAccountMenuItem.setVisible(true);
//	    	    			importLinkMenuItem.setVisible(true);
//	    	    			takePicture.setVisible(true);
//	    	    			selectMenuItem.setVisible(true);
//	    	    			searchMenuItem.setVisible(true);
//
//	    					//Hide
//	    					pauseTransfersMenuIcon.setVisible(false);
//	    					playTransfersMenuIcon.setVisible(false);
//	    	    			addContactMenuItem.setVisible(false);
//	    	    			unSelectMenuItem.setVisible(false);
//	    	    			clearRubbishBinMenuitem.setVisible(false);
//	    	    			changePass.setVisible(false);
//	    	    			refreshMenuItem.setVisible(false);
//	    					helpMenuItem.setVisible(false);
//	    					settingsMenuItem.setVisible(false);
//	    					killAllSessions.setVisible(false);
//	    					gridSmallLargeMenuItem.setVisible(false);
//	    					cancelAllTransfersMenuItem.setVisible(false);
//
//	    					if(fbFLol.getItemCount()>0){
//	    						selectMenuItem.setVisible(true);
//	    					}
//	    					else{
//	    						selectMenuItem.setVisible(true);
//	    					}
//
//	    	    			if (isList){
//	    	    				thumbViewMenuItem.setTitle(getString(R.string.action_grid));
//	    					}
//	    					else{
//	    						thumbViewMenuItem.setTitle(getString(R.string.action_list));
//	    	    			}
//
//	    				}
//    				}
//    			}
    			break;
    		}
    		case SAVED_FOR_OFFLINE:{

    			tB.setVisibility(View.VISIBLE);

    			if (oFLol == null){
    				oFLol = new OfflineFragmentLollipop();
    				oFLol.setIsList(isList);
    				oFLol.setPathNavigation("/");
    			}
    			else{
    				oFLol.setPathNavigation("/");
    				oFLol.setIsList(isList);
    			}

    			mTabHostCDrive.setVisibility(View.GONE);
    			viewPagerCDrive.setVisibility(View.GONE);
    			mTabHostContacts.setVisibility(View.GONE);
    			viewPagerContacts.setVisibility(View.GONE);
    			mTabHostShares.setVisibility(View.GONE);
    			mTabHostShares.setVisibility(View.GONE);
				FragmentTransaction ft = getSupportFragmentManager().beginTransaction();
				ft.replace(R.id.fragment_container, oFLol, "oFLol");
    			ft.commit();

    			drawerLayout.closeDrawer(Gravity.LEFT);

    			if (createFolderMenuItem != null){
    				log("createFolderMenuItem.setVisible_3");
	    			createFolderMenuItem.setVisible(false);
	    			addMenuItem.setVisible(false);
	    			sortByMenuItem.setVisible(false);
	    			upgradeAccountMenuItem.setVisible(true);
	    			selectMenuItem.setVisible(true);
	    			unSelectMenuItem.setVisible(false);
	    			addMenuItem.setEnabled(false);
	    			createFolderMenuItem.setEnabled(false);
	    			changePass.setVisible(false);

	    			if (isList){
	    				thumbViewMenuItem.setTitle(getString(R.string.action_grid));
					}
					else{
						thumbViewMenuItem.setTitle(getString(R.string.action_list));
	    			}
	    			rubbishBinMenuItem.setVisible(false);
	    			clearRubbishBinMenuitem.setVisible(false);
        			settingsMenuItem.setVisible(false);
    				refreshMenuItem.setVisible(false);
    				cancelAllTransfersMenuItem.setVisible(false);
    				helpMenuItem.setVisible(false);
    				gridSmallLargeMenuItem.setVisible(false);
    				searchMenuItem.setVisible(true);
    				thumbViewMenuItem.setVisible(true);
    			}

    			break;
    		}
    		case CAMERA_UPLOADS:{

    			tB.setVisibility(View.VISIBLE);

    			if (cuFL == null){
    				cuFL = new CameraUploadFragmentLollipop();
    				cuFL.setIsList(isListCameraUploads);
    				cuFL.setIsLargeGrid(isLargeGridCameraUploads);
    				cuFL.setFirstTimeCam(firstTimeCam);
				}
				else{
					cuFL.setIsList(isListCameraUploads);
					cuFL.setIsLargeGrid(isLargeGridCameraUploads);
					cuFL.setFirstTimeCam(firstTimeCam);
				}

    			mTabHostCDrive.setVisibility(View.GONE);
    			viewPagerCDrive.setVisibility(View.GONE);
    			mTabHostContacts.setVisibility(View.GONE);
    			viewPagerContacts.setVisibility(View.GONE);
    			mTabHostShares.setVisibility(View.GONE);
    			mTabHostShares.setVisibility(View.GONE);
				FragmentTransaction ft = getSupportFragmentManager().beginTransaction();
				ft.replace(R.id.fragment_container, cuFL, "cuFLol");
    			ft.commit();

    			if (Build.VERSION.SDK_INT >= Build.VERSION_CODES.M) {
					boolean hasStoragePermission = (ContextCompat.checkSelfPermission(this, Manifest.permission.WRITE_EXTERNAL_STORAGE) == PackageManager.PERMISSION_GRANTED);
					if (!hasStoragePermission) {
						ActivityCompat.requestPermissions(this,
				                new String[]{Manifest.permission.WRITE_EXTERNAL_STORAGE},
				                ManagerActivityLollipop.REQUEST_WRITE_STORAGE);
					}

//					boolean hasCameraPermission = (ContextCompat.checkSelfPermission(this, Manifest.permission.CAMERA) == PackageManager.PERMISSION_GRANTED);
//					if (!hasCameraPermission) {
//						ActivityCompat.requestPermissions(this,
//				                new String[]{Manifest.permission.CAMERA},
//				                ManagerActivityLollipop.REQUEST_CAMERA);
//					}

//					if (hasStoragePermission && hasCameraPermission){
					if (hasStoragePermission){
						firstTimeCam = false;
					}
				}
				else{
					firstTimeCam = false;
				}

				drawerLayout.closeDrawer(Gravity.LEFT);

    			if (createFolderMenuItem != null){
    				log("createFolderMenuItem.setVisible_4");
	    			createFolderMenuItem.setVisible(false);
	    			addMenuItem.setVisible(false);
	    			sortByMenuItem.setVisible(false);
	    			upgradeAccountMenuItem.setVisible(true);
	    			selectMenuItem.setVisible(false);
	    			unSelectMenuItem.setVisible(false);
	    			thumbViewMenuItem.setVisible(true);
	    			addMenuItem.setEnabled(false);
	    			createFolderMenuItem.setEnabled(false);
	    			changePass.setVisible(false);
        			settingsMenuItem.setVisible(false);
    				refreshMenuItem.setVisible(false);
    				cancelAllTransfersMenuItem.setVisible(false);
    				helpMenuItem.setVisible(false);
	    			if (isListCameraUploads){
	    				thumbViewMenuItem.setTitle(getString(R.string.action_grid));
	    				gridSmallLargeMenuItem.setVisible(false);
	    				searchMenuItem.setVisible(true);
					}
					else{
						thumbViewMenuItem.setTitle(getString(R.string.action_list));
						if (isLargeGridCameraUploads){
	        				gridSmallLargeMenuItem.setIcon(getResources().getDrawable(R.drawable.ic_menu_gridview_small));
	        			}
	        			else{
	        				gridSmallLargeMenuItem.setIcon(getResources().getDrawable(R.drawable.ic_menu_gridview));
	        			}
						gridSmallLargeMenuItem.setVisible(true);
						searchMenuItem.setVisible(false);
	    			}
	    			rubbishBinMenuItem.setVisible(false);
	    			clearRubbishBinMenuitem.setVisible(false);
    			}
      			break;
    		}
    		case MEDIA_UPLOADS:{

    			tB.setVisibility(View.VISIBLE);

    			if (muFLol == null){
//    				cuF = new CameraUploadFragmentLollipop(CameraUploadFragmentLollipop.TYPE_MEDIA);
    				muFLol = CameraUploadFragmentLollipop.newInstance(CameraUploadFragmentLollipop.TYPE_MEDIA);
    				muFLol.setIsList(isListCameraUploads);
    				muFLol.setIsLargeGrid(isLargeGridCameraUploads);
				}
				else{
					muFLol.setIsList(isListCameraUploads);
					muFLol.setIsLargeGrid(isLargeGridCameraUploads);
				}

    			mTabHostCDrive.setVisibility(View.GONE);
    			viewPagerCDrive.setVisibility(View.GONE);
    			mTabHostContacts.setVisibility(View.GONE);
    			viewPagerContacts.setVisibility(View.GONE);
    			mTabHostShares.setVisibility(View.GONE);
    			mTabHostShares.setVisibility(View.GONE);
				FragmentTransaction ft = getSupportFragmentManager().beginTransaction();
				ft.replace(R.id.fragment_container, muFLol, "muFLol");
    			ft.commit();

				drawerLayout.closeDrawer(Gravity.LEFT);

    			if (createFolderMenuItem != null){
    				log("createFolderMenuItem.setVisible_5");
	    			createFolderMenuItem.setVisible(false);
	    			addMenuItem.setVisible(false);
	    			sortByMenuItem.setVisible(false);
	    			upgradeAccountMenuItem.setVisible(true);
	    			selectMenuItem.setVisible(false);
	    			unSelectMenuItem.setVisible(false);
	    			thumbViewMenuItem.setVisible(true);
	    			addMenuItem.setEnabled(false);
	    			createFolderMenuItem.setEnabled(false);
	    			changePass.setVisible(false);

        			settingsMenuItem.setVisible(false);
    				refreshMenuItem.setVisible(false);
    				cancelAllTransfersMenuItem.setVisible(false);
    				helpMenuItem.setVisible(false);
	    			if (isListCameraUploads){
	    				thumbViewMenuItem.setTitle(getString(R.string.action_grid));
	    				gridSmallLargeMenuItem.setVisible(false);
	    				searchMenuItem.setVisible(true);
					}
					else{
						thumbViewMenuItem.setTitle(getString(R.string.action_list));
						if (isLargeGridCameraUploads){
	        				gridSmallLargeMenuItem.setIcon(getResources().getDrawable(R.drawable.ic_menu_gridview_small));
	        			}
	        			else{
	        				gridSmallLargeMenuItem.setIcon(getResources().getDrawable(R.drawable.ic_menu_gridview));
	        			}
						gridSmallLargeMenuItem.setVisible(true);
						searchMenuItem.setVisible(false);
	    			}
	    			rubbishBinMenuItem.setVisible(false);
	    			clearRubbishBinMenuitem.setVisible(false);
    			}
      			break;
    		}
    		case INBOX:{

    			tB.setVisibility(View.VISIBLE);

    			if (iFLol == null){
    				iFLol = new InboxFragmentLollipop();
    				iFLol.setIsList(isList);
    			}
    			else{
					log("Inbox Fragment is not NULL");
    				iFLol.setIsList(isList);
    				iFLol.setParentHandle(parentHandleInbox);
    				ArrayList<MegaNode> nodes = megaApi.getChildren(megaApi.getNodeByHandle(parentHandleInbox), orderCloud);
    				iFLol.setNodes(nodes);
    			}

    			mTabHostCDrive.setVisibility(View.GONE);
    			viewPagerCDrive.setVisibility(View.GONE);
    			mTabHostContacts.setVisibility(View.GONE);
    			viewPagerContacts.setVisibility(View.GONE);
    			mTabHostShares.setVisibility(View.GONE);
    			viewPagerShares.setVisibility(View.GONE);

				FragmentTransaction ft = getSupportFragmentManager().beginTransaction();
				ft.replace(R.id.fragment_container, iFLol, "iFLol");
    			ft.commit();

    			viewPagerContacts.setVisibility(View.GONE);
    			drawerLayout.closeDrawer(Gravity.LEFT);

    			if (createFolderMenuItem != null){
    				//Show
        			sortByMenuItem.setVisible(true);
        			if(iFLol.getItemCount()>0){
						selectMenuItem.setVisible(true);
					}
					else{
						selectMenuItem.setVisible(true);
					}
        			searchMenuItem.setVisible(true);
        			thumbViewMenuItem.setVisible(true);

    				//Hide
        			refreshMenuItem.setVisible(false);
        			pauseTransfersMenuIcon.setVisible(false);
					playTransfersMenuIcon.setVisible(false);
					log("createFolderMenuItem.setVisible_6");
    				createFolderMenuItem.setVisible(false);
        			addMenuItem.setVisible(false);
        			addContactMenuItem.setVisible(false);
        			unSelectMenuItem.setVisible(false);
        			addMenuItem.setEnabled(false);
        			changePass.setVisible(false);
        			importLinkMenuItem.setVisible(false);
        			takePicture.setVisible(false);
        			refreshMenuItem.setVisible(false);
    				helpMenuItem.setVisible(false);
    				settingsMenuItem.setVisible(false);
        			clearRubbishBinMenuitem.setVisible(false);
        			rubbishBinMenuItem.setVisible(false);
        			upgradeAccountMenuItem.setVisible(true);
        			gridSmallLargeMenuItem.setVisible(false);
        			cancelAllTransfersMenuItem.setVisible(false);

        			if (isList){
	    				thumbViewMenuItem.setTitle(getString(R.string.action_grid));
					}
					else{
						thumbViewMenuItem.setTitle(getString(R.string.action_list));
	    			}
	    		}

    			break;
    		}
    		case SHARED_ITEMS:{

    			tB.setVisibility(View.VISIBLE);

    			if (aB == null){
    				aB = getSupportActionBar();
    			}
    			log("aB.setTitle SHARED_ITEMS");
    			aB.setTitle(getString(R.string.section_shared_items));
    			log("aB.setHomeAsUpIndicator_75");
    			aB.setHomeAsUpIndicator(R.drawable.ic_menu_white);

    			mTabHostContacts.setVisibility(View.GONE);
    			viewPagerContacts.setVisibility(View.GONE);
    			mTabHostCDrive.setVisibility(View.GONE);
    			viewPagerCDrive.setVisibility(View.GONE);

    			Fragment currentFragment = getSupportFragmentManager().findFragmentById(R.id.fragment_container);
    			if (currentFragment != null){
    				getSupportFragmentManager().beginTransaction().remove(currentFragment).commit();
    			}

    			if (mTabsAdapterShares == null){
    				mTabHostShares.setVisibility(View.VISIBLE);
        			viewPagerShares.setVisibility(View.VISIBLE);
    				mTabsAdapterShares= new TabsAdapter(this, mTabHostShares, viewPagerShares);
    				mTabHostShares.getTabWidget().setDividerDrawable(null);

        			TabHost.TabSpec tabSpec3 = mTabHostShares.newTabSpec("incomingSharesFragment");
        			String titleTab3 = getString(R.string.tab_incoming_shares).toUpperCase(Locale.getDefault());
        			tabSpec3.setIndicator(getTabIndicator(mTabHostShares.getContext(), titleTab3.toUpperCase(Locale.getDefault()))); // new function to inject our own tab layout

        	        TabHost.TabSpec tabSpec4 = mTabHostShares.newTabSpec("outgoingSharesFragment");
        	        String titleTab4 = getString(R.string.tab_outgoing_shares);
        	        tabSpec4.setIndicator(getTabIndicator(mTabHostShares.getContext(), titleTab4.toUpperCase(Locale.getDefault()))); // new function to inject our own tab layout

    				mTabsAdapterShares.addTab(tabSpec3, IncomingSharesFragmentLollipop.class, null);
    				mTabsAdapterShares.addTab(tabSpec4, OutgoingSharesFragmentLollipop.class, null);

    				viewPagerShares.setCurrentItem(0);
        			textViewIncoming = (TextView) mTabHostShares.getTabWidget().getChildAt(0).findViewById(R.id.textView);
        			textViewOutgoing = (TextView) mTabHostShares.getTabWidget().getChildAt(1).findViewById(R.id.textView);
        			textViewIncoming.setTypeface(null, Typeface.BOLD);
        			textViewOutgoing.setTypeface(null, Typeface.NORMAL);
        			textViewIncoming.setTextColor(getResources().getColor(R.color.white));
        			textViewOutgoing.setTextColor(getResources().getColor(R.color.text_tab_alpha));
    			}
    			else{
    				log("mTabsAdapterShares NOT null");
    				mTabHostShares.setVisibility(View.VISIBLE);
        			viewPagerShares.setVisibility(View.VISIBLE);

        			String sharesTag = getFragmentTag(R.id.shares_tabs_pager, 0);
    				inSFLol = (IncomingSharesFragmentLollipop) getSupportFragmentManager().findFragmentByTag(sharesTag);
    				sharesTag = getFragmentTag(R.id.shares_tabs_pager, 1);
    				outSFLol = (OutgoingSharesFragmentLollipop) getSupportFragmentManager().findFragmentByTag(sharesTag);

    				if (inSFLol != null){
	    				inSFLol.setParentHandle(parentHandleIncoming);
	        			inSFLol.setOrder(orderOthers);
	        			inSFLol.setIsList(isList);

	        			FragmentTransaction fragTransaction = getSupportFragmentManager().beginTransaction();
	        			fragTransaction.detach(inSFLol);
	        			fragTransaction.commit();

	        			fragTransaction = getSupportFragmentManager().beginTransaction();
	        			fragTransaction.attach(inSFLol);
	        			fragTransaction.commit();
    				}

    				if (outSFLol != null){
    					outSFLol.setParentHandle(parentHandleOutgoing);
    					outSFLol.setOrder(orderOthers);
    					outSFLol.setIsList(isList);

    					FragmentTransaction fragTransaction = getSupportFragmentManager().beginTransaction();
	        			fragTransaction.detach(outSFLol);
	        			fragTransaction.commit();

	        			fragTransaction = getSupportFragmentManager().beginTransaction();
	        			fragTransaction.attach(outSFLol);
	        			fragTransaction.commit();
    				}

        			int index = viewPagerShares.getCurrentItem();
        			if(index==0){
//        				String sharesTag = getFragmentTag(R.id.shares_tabs_pager, 0);
//        				inSFLol = (IncomingSharesFragmentLollipop) getSupportFragmentManager().findFragmentByTag(sharesTag);
        				if (inSFLol != null){
        					MegaNode node = megaApi.getNodeByHandle(parentHandleIncoming);
        					if (node != null){
        						inSFLol.setNodes(megaApi.getChildren(node, orderOthers));
        						aB.setTitle(node.getName());
        						log("aB.setHomeAsUpIndicator_15");
            					aB.setHomeAsUpIndicator(R.drawable.ic_arrow_back_white);
            					firstNavigationLevel = false;
        					}
        					else{
        						inSFLol.findNodes();
        						aB.setTitle(getResources().getString(R.string.section_shared_items));
        						log("aB.setHomeAsUpIndicator_16");
            					aB.setHomeAsUpIndicator(R.drawable.ic_menu_white);
            					firstNavigationLevel = true;
        					}
        				}
        			}
        			else{
//        				String sharesTag = getFragmentTag(R.id.shares_tabs_pager, 1);
//        				outSFLol = (OutgoingSharesFragmentLollipop) getSupportFragmentManager().findFragmentByTag(sharesTag);
        				if (outSFLol != null){
//        					outSFLol.refresh(parentHandleIncoming);
        					MegaNode node = megaApi.getNodeByHandle(parentHandleOutgoing);
        					if (node != null){
        						outSFLol.setNodes(megaApi.getChildren(node, orderOthers));
        						aB.setTitle(node.getName());
        						log("aB.setHomeAsUpIndicator_17");
            					aB.setHomeAsUpIndicator(R.drawable.ic_arrow_back_white);
            					firstNavigationLevel = false;
        					}
        					else{
        						outSFLol.refresh();
        						aB.setTitle(getResources().getString(R.string.section_shared_items));
        						log("aB.setHomeAsUpIndicator_18");
            					aB.setHomeAsUpIndicator(R.drawable.ic_menu_white);
            					firstNavigationLevel = true;
        					}
        				}
        			}
    			}

    			mTabHostShares.setVisibility(View.VISIBLE);

    			mTabHostShares.setOnTabChangedListener(new OnTabChangeListener(){
    				@Override
                    public void onTabChanged(String tabId) {
                    	log("TabId :"+ tabId);
                    	supportInvalidateOptionsMenu();
                        if(tabId.compareTo("outgoingSharesFragment") == 0){
                        	String sharesTag = getFragmentTag(R.id.shares_tabs_pager, 1);
            				outSFLol = (OutgoingSharesFragmentLollipop) getSupportFragmentManager().findFragmentByTag(sharesTag);
                			if (outSFLol != null){
                				textViewOutgoing.setTypeface(null, Typeface.BOLD);
                				textViewIncoming.setTypeface(null, Typeface.NORMAL);
                				textViewOutgoing.setTextColor(getResources().getColor(R.color.white));
                				textViewIncoming.setTextColor(getResources().getColor(R.color.text_tab_alpha));

            					if(parentHandleOutgoing!=-1){
	                				MegaNode node = megaApi.getNodeByHandle(parentHandleOutgoing);
	            					aB.setTitle(node.getName());
	            					log("aB.setHomeAsUpIndicator_19");
	            					aB.setHomeAsUpIndicator(R.drawable.ic_arrow_back_white);
	            					firstNavigationLevel = false;
	            					outSFLol.setNodes(megaApi.getChildren(node, orderOthers));
            					}
                				else{
                					aB.setTitle(getResources().getString(R.string.section_shared_items));
                					log("aB.setHomeAsUpIndicator_20");
                					aB.setHomeAsUpIndicator(R.drawable.ic_menu_white);
                					firstNavigationLevel = true;
                				}
                			}
                			else{
                				log("outSFLol == null");
                			}
                        }
                        else if(tabId.compareTo("incomingSharesFragment") == 0){
                        	String sharesTag = getFragmentTag(R.id.shares_tabs_pager, 0);
            				inSFLol = (IncomingSharesFragmentLollipop) getSupportFragmentManager().findFragmentByTag(sharesTag);
                        	if (inSFLol != null){
                        		textViewOutgoing.setTypeface(null, Typeface.NORMAL);
                				textViewIncoming.setTypeface(null, Typeface.BOLD);
                				textViewOutgoing.setTextColor(getResources().getColor(R.color.text_tab_alpha));
                				textViewIncoming.setTextColor(getResources().getColor(R.color.white));

            					if(parentHandleIncoming!=-1){
                        			MegaNode node = megaApi.getNodeByHandle(parentHandleIncoming);
                					aB.setTitle(node.getName());
                					log("aB.setHomeAsUpIndicator_21");
                					aB.setHomeAsUpIndicator(R.drawable.ic_arrow_back_white);
	            					firstNavigationLevel = false;
	            					inSFLol.setNodes(megaApi.getChildren(node, orderOthers));
            					}
                				else{
                					aB.setTitle(getResources().getString(R.string.section_shared_items));
                					log("aB.setHomeAsUpIndicator_22");
                					aB.setHomeAsUpIndicator(R.drawable.ic_menu_white);
                					firstNavigationLevel = true;
                				}
                			}
                        	else{
                        		log("inSFLol == null");
                        	}
                        }
                     }
    			});

				for (int i=0;i<mTabsAdapterShares.getCount();i++){
					final int index = i;
					mTabHostShares.getTabWidget().getChildAt(i).setOnClickListener(new OnClickListener() {

						@Override
						public void onClick(View v) {
							viewPagerShares.setCurrentItem(index);
						}
					});
				}

    			drawerLayout.closeDrawer(Gravity.LEFT);

    			supportInvalidateOptionsMenu();
    			break;
    		}
    		case CONTACTS:{

    			tB.setVisibility(View.VISIBLE);

    			if (aB == null){
    				aB = getSupportActionBar();
    			}
    			aB.setTitle(getString(R.string.section_contacts));
    			aB.setHomeAsUpIndicator(R.drawable.ic_menu_white);
    			firstNavigationLevel = true;

    			mTabHostShares.setVisibility(View.GONE);
    			mTabHostShares.setVisibility(View.GONE);
    			mTabHostCDrive.setVisibility(View.GONE);
    			viewPagerCDrive.setVisibility(View.GONE);

    			Fragment currentFragment = getSupportFragmentManager().findFragmentById(R.id.fragment_container);
    			if (currentFragment != null){
    				getSupportFragmentManager().beginTransaction().remove(currentFragment).commit();
    			}
    			mTabHostContacts.setVisibility(View.VISIBLE);
    			viewPagerContacts.setVisibility(View.VISIBLE);

    			if (mTabsAdapterContacts == null){
    				mTabsAdapterContacts = new TabsAdapter(this, mTabHostContacts, viewPagerContacts);

        			TabHost.TabSpec tabSpec1 = mTabHostContacts.newTabSpec("contactsFragment");
        	        tabSpec1.setIndicator(getTabIndicator(mTabHostContacts.getContext(), getString(R.string.section_contacts).toUpperCase(Locale.getDefault()))); // new function to inject our own tab layout
        	        //tabSpec.setContent(contentID);
        	        //mTabHostContacts.addTab(tabSpec);
        	        TabHost.TabSpec tabSpec2 = mTabHostContacts.newTabSpec("sentRequests");
        	        tabSpec2.setIndicator(getTabIndicator(mTabHostContacts.getContext(), getString(R.string.tab_sent_requests).toUpperCase(Locale.getDefault()))); // new function to inject our own tab layout

        	        TabHost.TabSpec tabSpec3 = mTabHostContacts.newTabSpec("receivedRequests");
        	        tabSpec3.setIndicator(getTabIndicator(mTabHostContacts.getContext(), getString(R.string.tab_received_requests).toUpperCase(Locale.getDefault()))); // new function to inject our own tab layout

    				mTabsAdapterContacts.addTab(tabSpec1, ContactsFragmentLollipop.class, null);
    				mTabsAdapterContacts.addTab(tabSpec2, SentRequestsFragmentLollipop.class, null);
    				mTabsAdapterContacts.addTab(tabSpec3, ReceivedRequestsFragmentLollipop.class, null);

        			textViewContacts = (TextView) mTabHostContacts.getTabWidget().getChildAt(0).findViewById(R.id.textView);
        			textViewSent = (TextView) mTabHostContacts.getTabWidget().getChildAt(1).findViewById(R.id.textView);
        			textViewReceived = (TextView) mTabHostContacts.getTabWidget().getChildAt(2).findViewById(R.id.textView);
        			textViewContacts.setTypeface(null, Typeface.BOLD);
        			textViewSent.setTypeface(null, Typeface.NORMAL);
        			textViewReceived.setTypeface(null, Typeface.NORMAL);
        			textViewContacts.setGravity(Gravity.CENTER);
        			textViewSent.setGravity(Gravity.CENTER);
        			textViewReceived.setGravity(Gravity.CENTER);
        			textViewSent.setTextColor(getResources().getColor(R.color.text_tab_alpha));
        			textViewReceived.setTextColor(getResources().getColor(R.color.text_tab_alpha));

    			}
    			else{
    				String sharesTag = getFragmentTag(R.id.contact_tabs_pager, 0);
    				cFLol = (ContactsFragmentLollipop) getSupportFragmentManager().findFragmentByTag(sharesTag);
    				sharesTag = getFragmentTag(R.id.contact_tabs_pager, 1);
    				sRFLol = (SentRequestsFragmentLollipop) getSupportFragmentManager().findFragmentByTag(sharesTag);
    				sharesTag = getFragmentTag(R.id.contact_tabs_pager, 2);
    				rRFLol = (ReceivedRequestsFragmentLollipop) getSupportFragmentManager().findFragmentByTag(sharesTag);

    				if (cFLol != null){
    					cFLol.setIsList(isList);

            			FragmentTransaction fragTransaction = getSupportFragmentManager().beginTransaction();
            			fragTransaction.detach(cFLol);
            			fragTransaction.commit();

            			fragTransaction = getSupportFragmentManager().beginTransaction();
            			fragTransaction.attach(cFLol);
            			fragTransaction.commit();
    				}

    				if (sRFLol != null){
    					//TODO
//    					sRFLol.setIsList(isList);

    					FragmentTransaction fragTransaction = getSupportFragmentManager().beginTransaction();
            			fragTransaction.detach(sRFLol);
            			fragTransaction.commit();

            			fragTransaction = getSupportFragmentManager().beginTransaction();
            			fragTransaction.attach(sRFLol);
            			fragTransaction.commit();
    				}

    				if (rRFLol != null){
    					//TODO
//    					rRFLol.setIsList(isList);

    					FragmentTransaction fragTransaction = getSupportFragmentManager().beginTransaction();
            			fragTransaction.detach(rRFLol);
            			fragTransaction.commit();

            			fragTransaction = getSupportFragmentManager().beginTransaction();
            			fragTransaction.attach(rRFLol);
            			fragTransaction.commit();
    				}
    			}

    			mTabHostContacts.setOnTabChangedListener(new OnTabChangeListener(){
                    @Override
                    public void onTabChanged(String tabId) {
                    	managerActivity.supportInvalidateOptionsMenu();
                    	if(tabId.compareTo("contactsFragment") == 0){
                    		textViewContacts.setTypeface(null, Typeface.BOLD);
                			textViewSent.setTypeface(null, Typeface.NORMAL);
                			textViewReceived.setTypeface(null, Typeface.NORMAL);
                			textViewContacts.setTextColor(getResources().getColor(R.color.white));
                			textViewSent.setTextColor(getResources().getColor(R.color.text_tab_alpha));
                			textViewReceived.setTextColor(getResources().getColor(R.color.text_tab_alpha));
                    	}
                    	else if(tabId.compareTo("sentRequests") == 0){
                    		textViewContacts.setTypeface(null, Typeface.NORMAL);
                			textViewSent.setTypeface(null, Typeface.BOLD);
                			textViewReceived.setTypeface(null, Typeface.NORMAL);
                			textViewContacts.setTextColor(getResources().getColor(R.color.text_tab_alpha));
                			textViewSent.setTextColor(getResources().getColor(R.color.white));
                			textViewReceived.setTextColor(getResources().getColor(R.color.text_tab_alpha));
                    	}
                    	else if(tabId.compareTo("receivedRequests") == 0){
                    		textViewContacts.setTypeface(null, Typeface.NORMAL);
                			textViewSent.setTypeface(null, Typeface.NORMAL);
                			textViewReceived.setTypeface(null, Typeface.BOLD);
                			textViewContacts.setTextColor(getResources().getColor(R.color.text_tab_alpha));
                			textViewSent.setTextColor(getResources().getColor(R.color.text_tab_alpha));
                			textViewReceived.setTextColor(getResources().getColor(R.color.white));
                    	}
                    }
    			});

    			for (int i=0;i<mTabsAdapterContacts.getCount();i++){
    				final int index = i;
    				mTabHostContacts.getTabWidget().getChildAt(i).setOnClickListener(new OnClickListener() {

						@Override
						public void onClick(View v) {
							viewPagerContacts.setCurrentItem(index);
						}
					});
    			}

    			drawerLayout.closeDrawer(Gravity.LEFT);

    			if (createFolderMenuItem != null){
    				changePass.setVisible(false);
    				log("createFolderMenuItem.setVisible_9");
    				createFolderMenuItem.setVisible(false);
    				addContactMenuItem.setVisible(true);
	    			addMenuItem.setVisible(false);
	    			refreshMenuItem.setVisible(false);
	    			sortByMenuItem.setVisible(true);
	    			helpMenuItem.setVisible(false);
	    			upgradeAccountMenuItem.setVisible(true);
	    			settingsMenuItem.setVisible(false);
	    			selectMenuItem.setVisible(true);
	    			unSelectMenuItem.setVisible(false);
	    			thumbViewMenuItem.setVisible(true);
	    			addMenuItem.setEnabled(false);
	    			rubbishBinMenuItem.setVisible(false);
	    			clearRubbishBinMenuitem.setVisible(false);
	    			cancelAllTransfersMenuItem.setVisible(false);

	    			if (isList){
	    				thumbViewMenuItem.setTitle(getString(R.string.action_grid));
					}
					else{
						thumbViewMenuItem.setTitle(getString(R.string.action_list));
	    			}
	    			searchMenuItem.setVisible(true);
	    			gridSmallLargeMenuItem.setVisible(false);
    			}
    			break;
    		}
    		case SETTINGS:{

    			tB.setVisibility(View.VISIBLE);

    			drawerLayout.closeDrawer(Gravity.LEFT);
    			aB.setTitle(getString(R.string.action_settings));
    			aB.setHomeAsUpIndicator(R.drawable.ic_menu_white);
    			setFirstNavigationLevel(true);
    			supportInvalidateOptionsMenu();

    			mTabHostContacts.setVisibility(View.GONE);
    			viewPagerContacts.setVisibility(View.GONE);
    			mTabHostShares.setVisibility(View.GONE);
    			mTabHostShares.setVisibility(View.GONE);
    			mTabHostCDrive.setVisibility(View.GONE);
    			viewPagerCDrive.setVisibility(View.GONE);

    			Fragment currentFragment = getSupportFragmentManager().findFragmentById(R.id.fragment_container);
    			if (currentFragment != null){
    				getSupportFragmentManager().beginTransaction().remove(currentFragment).commit();
    			}

    			if(sttFLol==null){
    				sttFLol = new SettingsFragmentLollipop();
    			}

    			android.app.FragmentTransaction ft = getFragmentManager().beginTransaction();
    			ft.replace(R.id.fragment_container, sttFLol, "sttF");
    			ft.commit();

				if (sttFLol != null){
					if (createFolderMenuItem != null){
						searchMenuItem.setVisible(false);
						//Hide
						log("createFolderMenuItem.setVisible_settings");
						createFolderMenuItem.setVisible(false);
						addContactMenuItem.setVisible(false);
		    			addMenuItem.setVisible(false);
		    			sortByMenuItem.setVisible(false);
		    			selectMenuItem.setVisible(false);
		    			unSelectMenuItem.setVisible(false);
		    			thumbViewMenuItem.setVisible(false);
		    			addMenuItem.setEnabled(false);
		    			createFolderMenuItem.setEnabled(false);
		    			rubbishBinMenuItem.setVisible(false);
		    			clearRubbishBinMenuitem.setVisible(false);
		    			importLinkMenuItem.setVisible(false);
		    			takePicture.setVisible(false);
						settingsMenuItem.setVisible(false);
						refreshMenuItem.setVisible(false);
						helpMenuItem.setVisible(false);
						upgradeAccountMenuItem.setVisible(true);
						changePass.setVisible(false);
						cancelSubscription.setVisible(false);
						killAllSessions.setVisible(false);

						cancelAllTransfersMenuItem.setVisible(false);

						playTransfersMenuIcon.setVisible(false);
						pauseTransfersMenuIcon.setVisible(false);
					}
				}
				break;
    		}
    		case SEARCH:{

    			tB.setVisibility(View.VISIBLE);

    			if (sFLol == null){
    				sFLol = new SearchFragmentLollipop();
        		}

				if (nV != null){
					Menu nVMenu = nV.getMenu();
					MenuItem hidden = nVMenu.findItem(R.id.navigation_item_hidden);
					resetNavigationViewMenu(nVMenu);
					hidden.setChecked(true);
				}

    			searchNodes = megaApi.search(megaApi.getRootNode(), searchQuery, true);

    			drawerItem = DrawerItem.SEARCH;

    			sFLol.setSearchNodes(searchNodes);
    			sFLol.setNodes(searchNodes);
    			sFLol.setSearchQuery(searchQuery);
    			sFLol.setParentHandle(parentHandleSearch);
    			sFLol.setLevels(levelsSearch);

    			mTabHostCDrive.setVisibility(View.GONE);
    			viewPagerCDrive.setVisibility(View.GONE);
    			mTabHostContacts.setVisibility(View.GONE);
    			viewPagerContacts.setVisibility(View.GONE);
    			mTabHostShares.setVisibility(View.GONE);
    			mTabHostShares.setVisibility(View.GONE);
				FragmentTransaction ft = getSupportFragmentManager().beginTransaction();
				ft.replace(R.id.fragment_container, sFLol, "sFLol");
    			ft.commit();

    			if (createFolderMenuItem != null){
    				searchMenuItem.setVisible(true);
    				log("createFolderMenuItem.setVisible_10");
        			createFolderMenuItem.setVisible(false);
        			addMenuItem.setVisible(false);
        			sortByMenuItem.setVisible(false);
        			upgradeAccountMenuItem.setVisible(true);
	    			selectMenuItem.setVisible(true);
	    			unSelectMenuItem.setVisible(false);
        			addMenuItem.setEnabled(false);
        			rubbishBinMenuItem.setVisible(false);
        			clearRubbishBinMenuitem.setVisible(false);
        			changePass.setVisible(false);
        			settingsMenuItem.setVisible(false);
    				refreshMenuItem.setVisible(false);
    				helpMenuItem.setVisible(false);
    				gridSmallLargeMenuItem.setVisible(false);
    				cancelAllTransfersMenuItem.setVisible(false);
    				thumbViewMenuItem.setVisible(true);
	    			if (isList){
	    				thumbViewMenuItem.setTitle(getString(R.string.action_grid));
					}
					else{
						thumbViewMenuItem.setTitle(getString(R.string.action_list));
	    			}

    			}
    			break;
    		}
    		case ACCOUNT:{

    			tB.setVisibility(View.GONE);

    			accountFragment=MY_ACCOUNT_FRAGMENT;

    			if (maFLol == null){
    				maFLol = new MyAccountFragmentLollipop();
    				maFLol.setMyEmail(megaApi.getMyUser().getEmail());
    			}

    			mTabHostContacts.setVisibility(View.GONE);
    			viewPagerContacts.setVisibility(View.GONE);
    			mTabHostShares.setVisibility(View.GONE);
    			mTabHostShares.setVisibility(View.GONE);
    			mTabHostCDrive.setVisibility(View.GONE);
    			viewPagerCDrive.setVisibility(View.GONE);

				FragmentTransaction ft = getSupportFragmentManager().beginTransaction();
				ft.replace(R.id.fragment_container, maFLol, "maF");
    			ft.commit();

    			drawerLayout.closeDrawer(Gravity.LEFT);

    			if (createFolderMenuItem != null){
    				log("createFolderMenuItem.setVisible_11");
    				createFolderMenuItem.setVisible(false);
	    			addMenuItem.setVisible(false);
	    			refreshMenuItem.setVisible(true);
	    			sortByMenuItem.setVisible(false);
	    			helpMenuItem.setVisible(true);
	    			upgradeAccountMenuItem.setVisible(true);
	    			selectMenuItem.setVisible(false);
	    			unSelectMenuItem.setVisible(false);
	    			thumbViewMenuItem.setVisible(false);
	    			changePass.setVisible(true);
	    			if (numberOfSubscriptions > 0){
	    				cancelSubscription.setVisible(true);
	    			}
	    			killAllSessions.setVisible(true);

	    			addMenuItem.setEnabled(false);
	    			createFolderMenuItem.setEnabled(false);
	    			rubbishBinMenuItem.setVisible(false);
	    			clearRubbishBinMenuitem.setVisible(false);
        			settingsMenuItem.setVisible(false);
        			gridSmallLargeMenuItem.setVisible(false);
        			searchMenuItem.setVisible(false);
        			cancelAllTransfersMenuItem.setVisible(false);
	    		}
    			break;
    		}
    		case TRANSFERS:{

    			tB.setVisibility(View.VISIBLE);

				log("select TRANSFERS");

				drawerItem = DrawerItem.TRANSFERS;

				if (nV != null){
					Menu nVMenu = nV.getMenu();
					MenuItem hidden = nVMenu.findItem(R.id.navigation_item_hidden);
					resetNavigationViewMenu(nVMenu);
					hidden.setChecked(true);
				}

    			mTabHostContacts.setVisibility(View.GONE);
    			viewPagerContacts.setVisibility(View.GONE);
    			mTabHostShares.setVisibility(View.GONE);
    			mTabHostShares.setVisibility(View.GONE);
    			mTabHostCDrive.setVisibility(View.GONE);
    			viewPagerCDrive.setVisibility(View.GONE);

    			if (tFLol == null){
    				tFLol = new TransfersFragmentLollipop();
    			}

    			tFLol.setTransfers(megaApi.getTransfers());

    			if(megaApi.areTransfersPaused(MegaTransfer.TYPE_DOWNLOAD)||megaApi.areTransfersPaused(MegaTransfer.TYPE_UPLOAD)){
    				tFLol.setPause(true);
    			}
    			else{
    				tFLol.setPause(false);
    			}

				FragmentTransaction ft = getSupportFragmentManager().beginTransaction();
				ft.replace(R.id.fragment_container, tFLol, "tFLol");
    			ft.commit();

    			drawerLayout.closeDrawer(Gravity.LEFT);

    			supportInvalidateOptionsMenu();

    			break;
    		}
    	}
	}

	private String getFragmentTag(int viewPagerId, int fragmentPosition){
	     return "android:switcher:" + viewPagerId + ":" + fragmentPosition;
	}

	private View getTabIndicator(Context context, String title) {
        View view = LayoutInflater.from(context).inflate(R.layout.tab_layout, null);

        TextView tv = (TextView) view.findViewById(R.id.textView);
        tv.setText(title);
        return view;
    }

	private void getOverflowMenu() {
		log("getOverflowMenu");
	     try {
	        ViewConfiguration config = ViewConfiguration.get(this);
	        Field menuKeyField = ViewConfiguration.class.getDeclaredField("sHasPermanentMenuKey");
	        if(menuKeyField != null) {
	            menuKeyField.setAccessible(true);
	            menuKeyField.setBoolean(config, false);
	        }
	    } catch (Exception e) {
	        e.printStackTrace();
	    }
	}

	static public void logout(Context context, MegaApiAndroid megaApi, boolean confirmAccount) {
		logout(context, megaApi, confirmAccount, false);
	}

	static public void logout(Context context, MegaApiAndroid megaApi, boolean confirmAccount, boolean logoutBadSession) {
		log("logout");

		File offlineDirectory = null;
		if (Environment.getExternalStorageDirectory() != null){
			offlineDirectory = new File(Environment.getExternalStorageDirectory().getAbsolutePath() + "/" + Util.offlineDIR);
		}
		else{
			offlineDirectory = context.getFilesDir();
		}

		try {
			Util.deleteFolderAndSubfolders(context, offlineDirectory);
		} catch (IOException e) {}

		File thumbDir = ThumbnailUtils.getThumbFolder(context);
		File previewDir = PreviewUtils.getPreviewFolder(context);

		try {
			Util.deleteFolderAndSubfolders(context, thumbDir);
		} catch (IOException e) {}

		try {
			Util.deleteFolderAndSubfolders(context, previewDir);
		} catch (IOException e) {}

		File externalCacheDir = context.getExternalCacheDir();
		File cacheDir = context.getCacheDir();
		try {
			Util.deleteFolderAndSubfolders(context, externalCacheDir);
		} catch (IOException e) {}

		try {
			Util.deleteFolderAndSubfolders(context, cacheDir);
		} catch (IOException e) {}

		final String pathMK = Environment.getExternalStorageDirectory().getAbsolutePath()+"/MEGA/MEGAMasterKey.txt";
		final File fMK = new File(pathMK);
    	if (fMK.exists()){
    		fMK.delete();
    	}

		PackageManager m = context.getPackageManager();
		String s = context.getPackageName();
		try {
		    PackageInfo p = m.getPackageInfo(s, 0);
		    s = p.applicationInfo.dataDir;
		} catch (NameNotFoundException e) {
		    log("Error Package name not found " + e);
		}

		File appDir = new File(s);

		for (File c : appDir.listFiles()){
			if (c.isFile()){
				c.delete();
			}
		}

		Intent cancelTransfersIntent = new Intent(context, DownloadService.class);
		cancelTransfersIntent.setAction(DownloadService.ACTION_CANCEL);
		context.startService(cancelTransfersIntent);
		cancelTransfersIntent = new Intent(context, UploadService.class);
		cancelTransfersIntent.setAction(UploadService.ACTION_CANCEL);
		context.startService(cancelTransfersIntent);

		DatabaseHandler dbH = DatabaseHandler.getDbHandler(context);
		dbH.clearCredentials();

		if (dbH.getPreferences() != null){
			dbH.clearPreferences();
			dbH.setFirstTime(false);
			Intent stopIntent = null;
			stopIntent = new Intent(context, CameraSyncService.class);
			stopIntent.setAction(CameraSyncService.ACTION_LOGOUT);
			context.startService(stopIntent);
		}
		dbH.clearOffline();

		if (megaApi == null){
			megaApi = ((MegaApplication) ((Activity)context).getApplication()).getMegaApi();
		}

		if (!logoutBadSession){
			megaApi.logout();
		}
		drawerItem = null;

		if (!confirmAccount){
			if(managerActivity != null)	{
				Intent intent = new Intent(managerActivity, TourActivityLollipop.class);
		        if (Build.VERSION.SDK_INT >= Build.VERSION_CODES.HONEYCOMB)
		        	intent.addFlags(Intent.FLAG_ACTIVITY_CLEAR_TASK);
				managerActivity.startActivity(intent);
				managerActivity.finish();
				managerActivity = null;
			}
			else{
				Intent intent = new Intent (context, TourActivityLollipop.class);
				if (Build.VERSION.SDK_INT >= Build.VERSION_CODES.HONEYCOMB){
		        	intent.addFlags(Intent.FLAG_ACTIVITY_CLEAR_TASK);
				}
				try{
					context.startActivity(intent);
				}
				catch (AndroidRuntimeException e){
					intent.addFlags(Intent.FLAG_ACTIVITY_NEW_TASK);
					context.startActivity(intent);
				}
				if (context instanceof Activity){
					((Activity)context).finish();
				}
				context = null;
			}
		}
		else{
			if (managerActivity != null){
				managerActivity.finish();
			}
			else{
				((Activity)context).finish();
			}
		}
	}

	public void showMyAccount(){
		drawerItem = DrawerItem.ACCOUNT;
		selectDrawerItemLollipop(drawerItem);
	}

	public void showCC(int type, ArrayList<Product> accounts, int payMonth, BitSet paymentBitSet){
		showCC(type, accounts, payMonth, false, paymentBitSet);
	}

	public void showCC(int type, ArrayList<Product> accounts, int payMonth, boolean refresh, BitSet paymentBitSet){

		if (paymentBitSet == null){
			if (this.paymentBitSet != null){
				paymentBitSet = this.paymentBitSet;
			}
		}

		accountFragment = CC_FRAGMENT;
		mTabHostContacts.setVisibility(View.GONE);
		viewPagerContacts.setVisibility(View.GONE);
		mTabHostShares.setVisibility(View.GONE);
		mTabHostShares.setVisibility(View.GONE);
		FragmentTransaction ft = getSupportFragmentManager().beginTransaction();
		if (!refresh){
			if (ccFL == null){
				ccFL = new CreditCardFragmentLollipop();
				ccFL.setInfo(type, accounts, payMonth, paymentBitSet);
				ft.replace(R.id.fragment_container, ccFL, "ccF");
				ft.commit();
			}
			else{
				ccFL.setInfo(type, accounts, payMonth, paymentBitSet);
				ft.replace(R.id.fragment_container, ccFL, "ccF");
				ft.commit();
			}
		}
		else{
			Fragment tempF = getSupportFragmentManager().findFragmentByTag("ccF");
			if (tempF != null){
				ft.detach(tempF);
				ft.attach(tempF);
				ft.commit();
			}
			else{
				if (ccFL == null){
					ccFL = new CreditCardFragmentLollipop();
					ccFL.setInfo(type, accounts, payMonth, paymentBitSet);
					ft.replace(R.id.fragment_container, ccFL, "ccF");
					ft.commit();
				}
				else{
					ccFL.setInfo(type, accounts, payMonth, paymentBitSet);
					ft.replace(R.id.fragment_container, ccFL, "ccF");
					ft.commit();
				}
			}
		}
	}

	public void showFortumo(){
		accountFragment = FORTUMO_FRAGMENT;
		mTabHostContacts.setVisibility(View.GONE);
		viewPagerContacts.setVisibility(View.GONE);
		mTabHostShares.setVisibility(View.GONE);
		mTabHostShares.setVisibility(View.GONE);
		FragmentTransaction ft = getSupportFragmentManager().beginTransaction();
		if (fFL == null){
			fFL = new FortumoFragmentLollipop();
			ft.replace(R.id.fragment_container,  fFL, "fF");
			ft.commit();
		}
		else{
			ft.replace(R.id.fragment_container, fFL, "fF");
			ft.commit();
		}
	}

	public void showCentili(){
		accountFragment = CENTILI_FRAGMENT;
		mTabHostContacts.setVisibility(View.GONE);
		viewPagerContacts.setVisibility(View.GONE);
		mTabHostShares.setVisibility(View.GONE);
		mTabHostShares.setVisibility(View.GONE);
		FragmentTransaction ft = getSupportFragmentManager().beginTransaction();
		if (ctFL == null){
			ctFL = new CentiliFragmentLollipop();
			ft.replace(R.id.fragment_container,  ctFL, "ctF");
			ft.commit();
		}
		else{
			ft.replace(R.id.fragment_container, ctFL, "ctF");
			ft.commit();
		}
	}

	public void showmyF(int paymentMethod, int type, ArrayList<Product> accounts, BitSet paymentBitSet){
		log("showmyF");

		if (paymentBitSet == null){
			if (this.paymentBitSet != null){
				paymentBitSet = this.paymentBitSet;
			}
		}

		accountFragment = MONTHLY_YEARLY_FRAGMENT;

		mTabHostCDrive.setVisibility(View.GONE);
		viewPagerCDrive.setVisibility(View.GONE);
		mTabHostContacts.setVisibility(View.GONE);
		viewPagerContacts.setVisibility(View.GONE);
		mTabHostShares.setVisibility(View.GONE);
		viewPagerShares.setVisibility(View.GONE);

		FragmentTransaction ft = getSupportFragmentManager().beginTransaction();
		if (myFL == null){
			myFL = new MonthlyAnnualyFragmentLollipop();
			myFL.setInfo(paymentMethod, type, accounts, paymentBitSet);
			ft.replace(R.id.fragment_container, myFL, "myF");
			ft.commit();
		}
		else{
			myFL.setInfo(paymentMethod, type, accounts, paymentBitSet);
			ft.replace(R.id.fragment_container, myFL, "myF");
			ft.commit();
		}
	}

	public void showpF(int type, ArrayList<Product> accounts, BitSet paymentBitSet){
		showpF(type, accounts, false, paymentBitSet);
	}

	public void showpF(int type, ArrayList<Product> accounts, boolean refresh, BitSet paymentBitSet){
		log("showpF");

		if (paymentBitSet == null){
			if (this.paymentBitSet != null){
				paymentBitSet = this.paymentBitSet;
			}
		}

		accountFragment=PAYMENT_FRAGMENT;

		mTabHostCDrive.setVisibility(View.GONE);
		viewPagerCDrive.setVisibility(View.GONE);
		mTabHostContacts.setVisibility(View.GONE);
		viewPagerContacts.setVisibility(View.GONE);
		mTabHostShares.setVisibility(View.GONE);
		viewPagerShares.setVisibility(View.GONE);
		FragmentTransaction ft = getSupportFragmentManager().beginTransaction();
		if (!refresh){
			if(pFL==null){
				pFL = new PaymentFragmentLollipop();
				pFL.setInfo(type, accounts, paymentBitSet);
				ft.replace(R.id.fragment_container, pFL, "pF");
				ft.commit();
			}
			else{
				pFL.setInfo(type, accounts, paymentBitSet);
				ft.replace(R.id.fragment_container, pFL, "pF");
				ft.commit();
			}
		}
		else{
			Fragment tempF = getSupportFragmentManager().findFragmentByTag("pF");
			if (tempF != null){
				ft.detach(tempF);
				ft.attach(tempF);
				ft.commit();
			}
			else{
				if(pFL==null){
					pFL = new PaymentFragmentLollipop();
					pFL.setInfo(type, accounts, paymentBitSet);
					ft.replace(R.id.fragment_container, pFL, "pF");
					ft.commit();
				}
				else{
					pFL.setInfo(type, accounts, paymentBitSet);
					ft.replace(R.id.fragment_container, pFL, "pF");
					ft.commit();
				}
			}
		}
	}

	public void showUpAF(BitSet paymentBitSet){

//		Fragment currentFragment = getSupportFragmentManager().findFragmentByTag("maF");
//        FragmentTransaction fragTransaction = getSupportFragmentManager().beginTransaction();
//        fragTransaction.detach(currentFragment);
//        fragTransaction.commit();
//
//        fragTransaction = getSupportFragmentManager().beginTransaction();
//        fragTransaction.attach(currentFragment);
//        fragTransaction.commit();

		if (paymentBitSet == null){
			if (this.paymentBitSet != null){
				paymentBitSet = this.paymentBitSet;
			}
		}

		accountFragment=UPGRADE_ACCOUNT_FRAGMENT;

		mTabHostContacts.setVisibility(View.GONE);
		viewPagerContacts.setVisibility(View.GONE);
		mTabHostShares.setVisibility(View.GONE);
		viewPagerShares.setVisibility(View.GONE);
		mTabHostCDrive.setVisibility(View.GONE);
		viewPagerCDrive.setVisibility(View.GONE);

		FragmentTransaction ft = getSupportFragmentManager().beginTransaction();
		if(upAFL==null){
			upAFL = new UpgradeAccountFragmentLollipop();
			upAFL.setInfo(paymentBitSet);
			ft.replace(R.id.fragment_container, upAFL, "upAFL");
			ft.commit();
		}
		else{
			upAFL.setInfo(paymentBitSet);
			ft.replace(R.id.fragment_container, upAFL, "upAFL");
			ft.commit();
		}
	}

	@Override
    public boolean onCreateOptionsMenu(Menu menu) {
		log("onCreateOptionsMenuLollipop");

		// Inflate the menu items for use in the action bar
	    MenuInflater inflater = getMenuInflater();
	    inflater.inflate(R.menu.activity_manager, menu);
//	    getSupportActionBar().setDisplayShowCustomEnabled(true);

	    final SearchManager searchManager = (SearchManager) getSystemService(Context.SEARCH_SERVICE);
		searchMenuItem = menu.findItem(R.id.action_search);
		final SearchView searchView = (SearchView) MenuItemCompat.getActionView(searchMenuItem);

		if (searchView != null){
			searchView.setSearchableInfo(searchManager.getSearchableInfo(getComponentName()));
			searchView.setIconifiedByDefault(true);
		}

		gridSmallLargeMenuItem = menu.findItem(R.id.action_grid_view_large_small);
		addContactMenuItem =menu.findItem(R.id.action_add_contact);
		addMenuItem = menu.findItem(R.id.action_add);
		createFolderMenuItem = menu.findItem(R.id.action_new_folder);
		importLinkMenuItem = menu.findItem(R.id.action_import_link);
		selectMenuItem = menu.findItem(R.id.action_select);
		unSelectMenuItem = menu.findItem(R.id.action_unselect);
		thumbViewMenuItem= menu.findItem(R.id.action_grid);

		refreshMenuItem = menu.findItem(R.id.action_menu_refresh);
		sortByMenuItem = menu.findItem(R.id.action_menu_sort_by);
		helpMenuItem = menu.findItem(R.id.action_menu_help);
		upgradeAccountMenuItem = menu.findItem(R.id.action_menu_upgrade_account);
		settingsMenuItem = menu.findItem(R.id.action_menu_settings);
		rubbishBinMenuItem = menu.findItem(R.id.action_rubbish_bin);
		clearRubbishBinMenuitem = menu.findItem(R.id.action_menu_clear_rubbish_bin);
		cancelAllTransfersMenuItem = menu.findItem(R.id.action_menu_cancel_all_transfers);
		playTransfersMenuIcon = menu.findItem(R.id.action_play);
		pauseTransfersMenuIcon = menu.findItem(R.id.action_pause);
		cancelAllTransfersMenuItem.setVisible(false);

		changePass = menu.findItem(R.id.action_menu_change_pass);

		takePicture = menu.findItem(R.id.action_take_picture);

		cancelSubscription = menu.findItem(R.id.action_menu_cancel_subscriptions);
		cancelSubscription.setVisible(false);

		killAllSessions = menu.findItem(R.id.action_menu_kill_all_sessions);
		killAllSessions.setVisible(false);

	    if (drawerItem == null){
	    	if (nV != null){
	    		Menu nVMenu = nV.getMenu();
	    		if (nVMenu != null){
	    			drawerItem = DrawerItem.CLOUD_DRIVE;
	    			resetNavigationViewMenu(nVMenu);
	    			drawerMenuItem = nVMenu.findItem(R.id.navigation_item_cloud_drive);
	    			if (drawerMenuItem != null){
	    				resetNavigationViewMenu(nVMenu);
	    				drawerMenuItem.setChecked(true);
	    				drawerMenuItem.setIcon(getResources().getDrawable(R.drawable.cloud_drive_red));
	    				if (drawerLayout != null){
	    					drawerLayout.openDrawer(Gravity.LEFT);
	    				}
	    			}
	    		}

	    	}
	    	else{

	    	}
	    }
	    else{
	    	if (nV != null){
	    		Menu nVMenu = nV.getMenu();
	    		switch(drawerItem){
		    		case CLOUD_DRIVE:{
		    			drawerMenuItem = nVMenu.findItem(R.id.navigation_item_cloud_drive);
		    			if (drawerMenuItem != null){
		    				resetNavigationViewMenu(nVMenu);
		    				drawerMenuItem.setChecked(true);
		    				drawerMenuItem.setIcon(getResources().getDrawable(R.drawable.cloud_drive_red));
		    			}
		    			break;
		    		}
	    		}
	    	}
	    }

	    if (drawerItem == DrawerItem.CLOUD_DRIVE){
			int index = viewPagerCDrive.getCurrentItem();
			log("----------------------------------------INDEX: "+index);
			if(index==1){
				String cFTag = getFragmentTag(R.id.cloud_drive_tabs_pager, 1);
				rbFLol = (RubbishBinFragmentLollipop) getSupportFragmentManager().findFragmentByTag(cFTag);
				if (rbFLol != null){
					//Show
	    			sortByMenuItem.setVisible(true);
	    			selectMenuItem.setVisible(true);
	    			thumbViewMenuItem.setVisible(true);
	    			clearRubbishBinMenuitem.setVisible(true);
	    			searchMenuItem.setVisible(true);

					//Hide
	    			refreshMenuItem.setVisible(false);
					pauseTransfersMenuIcon.setVisible(false);
					playTransfersMenuIcon.setVisible(false);
					log("createFolderMenuItem.setVisible_13");
					createFolderMenuItem.setVisible(false);
	    			addMenuItem.setVisible(false);
	    			addContactMenuItem.setVisible(false);
	    			upgradeAccountMenuItem.setVisible(true);
	    			unSelectMenuItem.setVisible(false);
	    			addMenuItem.setEnabled(false);
	    			changePass.setVisible(false);
	    			importLinkMenuItem.setVisible(false);
	    			takePicture.setVisible(false);
	    			refreshMenuItem.setVisible(false);
					helpMenuItem.setVisible(false);
					settingsMenuItem.setVisible(false);

	    			if (isList){
	    				thumbViewMenuItem.setTitle(getString(R.string.action_grid));
					}
					else{
						thumbViewMenuItem.setTitle(getString(R.string.action_list));
	    			}

					rbFLol.setIsList(isList);
					rbFLol.setParentHandle(parentHandleRubbish);

					if(rbFLol.getItemCount()>0){
						selectMenuItem.setVisible(true);
						clearRubbishBinMenuitem.setVisible(true);
					}
					else{
						selectMenuItem.setVisible(false);
						clearRubbishBinMenuitem.setVisible(false);
					}

	    			rubbishBinMenuItem.setVisible(false);
	    			rubbishBinMenuItem.setTitle(getString(R.string.section_cloud_drive));
	    			gridSmallLargeMenuItem.setVisible(false);
				}
			}
			else{
				String cFTag = getFragmentTag(R.id.cloud_drive_tabs_pager, 0);
				fbFLol = (FileBrowserFragmentLollipop) getSupportFragmentManager().findFragmentByTag(cFTag);
				if (fbFLol!=null){
					//Cloud Drive
					//Show
					addMenuItem.setEnabled(true);
					addMenuItem.setVisible(true);
					log("createFolderMenuItem.setVisible_14");
					createFolderMenuItem.setVisible(true);
					sortByMenuItem.setVisible(true);
					thumbViewMenuItem.setVisible(true);
					rubbishBinMenuItem.setVisible(false);
	    			upgradeAccountMenuItem.setVisible(true);
	    			importLinkMenuItem.setVisible(true);
	    			takePicture.setVisible(true);
	    			selectMenuItem.setVisible(true);
	    			searchMenuItem.setVisible(true);

					//Hide
					pauseTransfersMenuIcon.setVisible(false);
					playTransfersMenuIcon.setVisible(false);
	    			addContactMenuItem.setVisible(false);
	    			unSelectMenuItem.setVisible(false);
	    			clearRubbishBinMenuitem.setVisible(false);
	    			changePass.setVisible(false);
	    			refreshMenuItem.setVisible(false);
					helpMenuItem.setVisible(false);
					settingsMenuItem.setVisible(false);
					killAllSessions.setVisible(false);

					if(fbFLol.getItemCount()>0){
						selectMenuItem.setVisible(true);
					}
					else{
						selectMenuItem.setVisible(false);
					}

	    			if (isList){
	    				thumbViewMenuItem.setTitle(getString(R.string.action_grid));
					}
					else{
						thumbViewMenuItem.setTitle(getString(R.string.action_list));
	    			}
	    			gridSmallLargeMenuItem.setVisible(false);
				}
			}
			return super.onCreateOptionsMenu(menu);
		}

	    else if (drawerItem == DrawerItem.SAVED_FOR_OFFLINE){
			if (oFLol != null){
				//Show
    			sortByMenuItem.setVisible(true);
    			thumbViewMenuItem.setVisible(true);

    			if(oFLol.getItemCount()>0){
					selectMenuItem.setVisible(true);
				}
				else{
					selectMenuItem.setVisible(false);
				}
    			searchMenuItem.setVisible(true);

				//Hide
    			upgradeAccountMenuItem.setVisible(true);
				refreshMenuItem.setVisible(false);
				pauseTransfersMenuIcon.setVisible(false);
				playTransfersMenuIcon.setVisible(false);
				log("createFolderMenuItem.setVisible_15");
				createFolderMenuItem.setVisible(false);
				addContactMenuItem.setVisible(false);
    			addMenuItem.setVisible(false);
    			unSelectMenuItem.setVisible(false);
    			addMenuItem.setEnabled(false);
    			createFolderMenuItem.setEnabled(false);
    			changePass.setVisible(false);
    			rubbishBinMenuItem.setVisible(false);
    			clearRubbishBinMenuitem.setVisible(false);
    			importLinkMenuItem.setVisible(false);
    			takePicture.setVisible(false);
    			refreshMenuItem.setVisible(false);
				helpMenuItem.setVisible(false);
				settingsMenuItem.setVisible(false);

    			if (isList){
    				thumbViewMenuItem.setTitle(getString(R.string.action_grid));
				}
				else{
					thumbViewMenuItem.setTitle(getString(R.string.action_list));
    			}
    			gridSmallLargeMenuItem.setVisible(false);
			}
		}

	    else if (drawerItem == DrawerItem.CAMERA_UPLOADS){
	    	if (cuFL != null){

				//Show
    			upgradeAccountMenuItem.setVisible(true);
    			selectMenuItem.setVisible(true);
    			takePicture.setVisible(true);

				//Hide
				pauseTransfersMenuIcon.setVisible(false);
				playTransfersMenuIcon.setVisible(false);
				log("createFolderMenuItem.setVisible_16");
				createFolderMenuItem.setVisible(false);
				addContactMenuItem.setVisible(false);
    			addMenuItem.setVisible(false);
    			refreshMenuItem.setVisible(false);
    			sortByMenuItem.setVisible(false);
    			unSelectMenuItem.setVisible(false);
    			thumbViewMenuItem.setVisible(true);
    			addMenuItem.setEnabled(false);
    			createFolderMenuItem.setEnabled(false);
    			changePass.setVisible(false);
    			rubbishBinMenuItem.setVisible(false);
    			clearRubbishBinMenuitem.setVisible(false);
    			importLinkMenuItem.setVisible(false);
    			refreshMenuItem.setVisible(false);
				helpMenuItem.setVisible(false);
				settingsMenuItem.setVisible(false);

    			if (isListCameraUploads){
    				thumbViewMenuItem.setTitle(getString(R.string.action_grid));
    				gridSmallLargeMenuItem.setVisible(false);
    				searchMenuItem.setVisible(true);
				}
				else{
					thumbViewMenuItem.setTitle(getString(R.string.action_list));
					if (isLargeGridCameraUploads){
        				gridSmallLargeMenuItem.setIcon(getResources().getDrawable(R.drawable.ic_menu_gridview_small));
        			}
        			else{
        				gridSmallLargeMenuItem.setIcon(getResources().getDrawable(R.drawable.ic_menu_gridview));
        			}
					gridSmallLargeMenuItem.setVisible(true);
					searchMenuItem.setVisible(false);
    			}
			}
		}
	    else if (drawerItem == DrawerItem.MEDIA_UPLOADS){
	    	if (muFLol != null){

				//Show
    			upgradeAccountMenuItem.setVisible(true);
    			selectMenuItem.setVisible(true);
    			takePicture.setVisible(true);

				//Hide
				pauseTransfersMenuIcon.setVisible(false);
				playTransfersMenuIcon.setVisible(false);
				log("createFolderMenuItem.setVisible_17");
				createFolderMenuItem.setVisible(false);
				addContactMenuItem.setVisible(false);
    			addMenuItem.setVisible(false);
    			refreshMenuItem.setVisible(false);
    			sortByMenuItem.setVisible(false);
    			unSelectMenuItem.setVisible(false);
    			thumbViewMenuItem.setVisible(true);
    			addMenuItem.setEnabled(false);
    			createFolderMenuItem.setEnabled(false);
    			changePass.setVisible(false);
    			rubbishBinMenuItem.setVisible(false);
    			clearRubbishBinMenuitem.setVisible(false);
    			importLinkMenuItem.setVisible(false);
    			refreshMenuItem.setVisible(false);
				helpMenuItem.setVisible(false);
				settingsMenuItem.setVisible(false);

    			if (isListCameraUploads){
    				thumbViewMenuItem.setTitle(getString(R.string.action_grid));
    				gridSmallLargeMenuItem.setVisible(false);
    				searchMenuItem.setVisible(true);
				}
				else{
					thumbViewMenuItem.setTitle(getString(R.string.action_list));
					if (isLargeGridCameraUploads){
        				gridSmallLargeMenuItem.setIcon(getResources().getDrawable(R.drawable.ic_menu_gridview_small));
        			}
        			else{
        				gridSmallLargeMenuItem.setIcon(getResources().getDrawable(R.drawable.ic_menu_gridview));
        			}
					gridSmallLargeMenuItem.setVisible(true);
					searchMenuItem.setVisible(false);
    			}
			}
		}

	    else if (drawerItem == DrawerItem.INBOX){
			if (iFLol != null){
				//Show
    			sortByMenuItem.setVisible(true);

    			if(iFLol.getItemCount()>0){
					selectMenuItem.setVisible(true);
				}
				else{
					selectMenuItem.setVisible(false);
				}

    			if (isList){
    				thumbViewMenuItem.setTitle(getString(R.string.action_grid));
				}
				else{
					thumbViewMenuItem.setTitle(getString(R.string.action_list));
    			}

    			searchMenuItem.setVisible(true);
    			thumbViewMenuItem.setVisible(true);

				//Hide
    			refreshMenuItem.setVisible(false);
				pauseTransfersMenuIcon.setVisible(false);
				playTransfersMenuIcon.setVisible(false);
				log("createFolderMenuItem.setVisible_18");
				createFolderMenuItem.setVisible(false);
    			addMenuItem.setVisible(false);
    			addContactMenuItem.setVisible(false);
    			upgradeAccountMenuItem.setVisible(true);
    			unSelectMenuItem.setVisible(false);
    			addMenuItem.setEnabled(false);
    			changePass.setVisible(false);
    			importLinkMenuItem.setVisible(false);
    			takePicture.setVisible(false);
    			refreshMenuItem.setVisible(false);
				helpMenuItem.setVisible(false);
				settingsMenuItem.setVisible(false);
    			clearRubbishBinMenuitem.setVisible(false);
    			rubbishBinMenuItem.setVisible(false);
    			gridSmallLargeMenuItem.setVisible(false);
			}
		}

	    else if (drawerItem == DrawerItem.SHARED_ITEMS){
			//Lollipop
			int index = viewPagerShares.getCurrentItem();
			if(index==0){
				String sharesTag = getFragmentTag(R.id.shares_tabs_pager, 0);
				inSFLol = (IncomingSharesFragmentLollipop) getSupportFragmentManager().findFragmentByTag(sharesTag);
				if (inSFLol != null){
					sortByMenuItem.setVisible(true);
					thumbViewMenuItem.setVisible(true);

					addMenuItem.setEnabled(true);

					log("parentHandleIncoming: "+parentHandleIncoming);
					if(parentHandleIncoming==-1){
						addMenuItem.setVisible(false);
						createFolderMenuItem.setVisible(false);
					}
					else{
						MegaNode node = megaApi.getNodeByHandle(parentHandleIncoming);
						if(node!=null){
							//Check the folder's permissions
							int accessLevel= megaApi.getAccess(node);
							log("Node: "+node.getName());

							switch(accessLevel){
								case MegaShare.ACCESS_OWNER:
								case MegaShare.ACCESS_READWRITE:
								case MegaShare.ACCESS_FULL:{
									addMenuItem.setVisible(true);
									createFolderMenuItem.setVisible(true);
									break;
								}
								case MegaShare.ACCESS_READ:{
									addMenuItem.setVisible(false);
									createFolderMenuItem.setVisible(false);
									break;
								}
							}
						}
						else{
							addMenuItem.setVisible(false);
							createFolderMenuItem.setVisible(false);
						}
					}

					if(inSFLol.getItemCount()>0){
						selectMenuItem.setVisible(true);
					}
					else{
						selectMenuItem.setVisible(false);
					}
					searchMenuItem.setVisible(true);

					//Hide
					pauseTransfersMenuIcon.setVisible(false);
					playTransfersMenuIcon.setVisible(false);
					addContactMenuItem.setVisible(false);
					unSelectMenuItem.setVisible(false);
					rubbishBinMenuItem.setVisible(false);
					clearRubbishBinMenuitem.setVisible(false);
					changePass.setVisible(false);
					importLinkMenuItem.setVisible(false);
					takePicture.setVisible(false);
	    			refreshMenuItem.setVisible(false);
					helpMenuItem.setVisible(false);
					settingsMenuItem.setVisible(false);
					upgradeAccountMenuItem.setVisible(true);
					gridSmallLargeMenuItem.setVisible(false);

					if (isList){
	    				thumbViewMenuItem.setTitle(getString(R.string.action_grid));
					}
					else{
						thumbViewMenuItem.setTitle(getString(R.string.action_list));
	    			}
				}
			}
			else if(index==1){
				String sharesTag = getFragmentTag(R.id.shares_tabs_pager, 1);
				outSFLol = (OutgoingSharesFragmentLollipop) getSupportFragmentManager().findFragmentByTag(sharesTag);
				if (outSFLol != null){

					sortByMenuItem.setVisible(true);
					thumbViewMenuItem.setVisible(true);

					log("parentHandleOutgoing: "+parentHandleOutgoing);
					if(parentHandleOutgoing==-1){
						addMenuItem.setVisible(false);
						createFolderMenuItem.setVisible(false);
					}
					else{
						addMenuItem.setVisible(true);
						createFolderMenuItem.setVisible(true);
					}

					if(outSFLol.getItemCount()>0){
						selectMenuItem.setVisible(true);
					}
					else{
						selectMenuItem.setVisible(false);
					}
					searchMenuItem.setVisible(true);

					//Hide
					upgradeAccountMenuItem.setVisible(true);
					pauseTransfersMenuIcon.setVisible(false);
					playTransfersMenuIcon.setVisible(false);
					addContactMenuItem.setVisible(false);
					unSelectMenuItem.setVisible(false);
					rubbishBinMenuItem.setVisible(false);
					clearRubbishBinMenuitem.setVisible(false);
					changePass.setVisible(false);
					importLinkMenuItem.setVisible(false);
					takePicture.setVisible(false);
	    			refreshMenuItem.setVisible(false);
					helpMenuItem.setVisible(false);
					settingsMenuItem.setVisible(false);
					gridSmallLargeMenuItem.setVisible(false);

					if (isList){
	    				thumbViewMenuItem.setTitle(getString(R.string.action_grid));
					}
					else{
						thumbViewMenuItem.setTitle(getString(R.string.action_list));
	    			}
				}
			}
		}

	    else if (drawerItem == DrawerItem.CONTACTS){
			int index = viewPagerContacts.getCurrentItem();
			if (index == 0){
				String cFTag = getFragmentTag(R.id.contact_tabs_pager, 0);
				cFLol = (ContactsFragmentLollipop) getSupportFragmentManager().findFragmentByTag(cFTag);
				if (cFLol != null){
					//Show
					addContactMenuItem.setVisible(true);
					selectMenuItem.setVisible(true);
					sortByMenuItem.setVisible(true);
					thumbViewMenuItem.setVisible(true);
	    			upgradeAccountMenuItem.setVisible(true);
	    			searchMenuItem.setVisible(true);

	    			//Hide
					pauseTransfersMenuIcon.setVisible(false);
					playTransfersMenuIcon.setVisible(false);
					log("createFolderMenuItem.setVisible_21");
					createFolderMenuItem.setVisible(false);
	    			addMenuItem.setVisible(false);
	    			unSelectMenuItem.setVisible(false);
	    			addMenuItem.setEnabled(false);
	    			changePass.setVisible(false);
	    			rubbishBinMenuItem.setVisible(false);
	    			clearRubbishBinMenuitem.setVisible(false);
	    			importLinkMenuItem.setVisible(false);
	    			takePicture.setVisible(false);
	    			refreshMenuItem.setVisible(false);
					helpMenuItem.setVisible(false);
					settingsMenuItem.setVisible(false);

	    			if (isList){
	    				thumbViewMenuItem.setTitle(getString(R.string.action_grid));
					}
					else{
						thumbViewMenuItem.setTitle(getString(R.string.action_list));
	    			}

	    			gridSmallLargeMenuItem.setVisible(false);
				}
			}
			else{
				//Show
    			upgradeAccountMenuItem.setVisible(true);
    			searchMenuItem.setVisible(false);

    			//Hide
    			addContactMenuItem.setVisible(false);
				selectMenuItem.setVisible(false);
				sortByMenuItem.setVisible(false);
				thumbViewMenuItem.setVisible(false);
				pauseTransfersMenuIcon.setVisible(false);
				playTransfersMenuIcon.setVisible(false);
				log("createFolderMenuItem.setVisible_22");
				createFolderMenuItem.setVisible(false);
    			addMenuItem.setVisible(false);
    			unSelectMenuItem.setVisible(false);
    			addMenuItem.setEnabled(false);
    			changePass.setVisible(false);
    			rubbishBinMenuItem.setVisible(false);
    			clearRubbishBinMenuitem.setVisible(false);
    			importLinkMenuItem.setVisible(false);
    			takePicture.setVisible(false);
    			refreshMenuItem.setVisible(false);
				helpMenuItem.setVisible(false);
				settingsMenuItem.setVisible(false);
				gridSmallLargeMenuItem.setVisible(false);
			}
		}

	    else if (drawerItem == DrawerItem.SEARCH){
	    	if (sFLol != null){
				if (createFolderMenuItem != null){

					//Hide
	    			upgradeAccountMenuItem.setVisible(true);
					cancelAllTransfersMenuItem.setVisible(false);
					pauseTransfersMenuIcon.setVisible(false);
					playTransfersMenuIcon.setVisible(false);
					log("createFolderMenuItem.setVisible_23");
	    			createFolderMenuItem.setVisible(false);
	    			addContactMenuItem.setVisible(false);
	    			addMenuItem.setVisible(false);
	    			refreshMenuItem.setVisible(false);
	    			sortByMenuItem.setVisible(false);
	    			unSelectMenuItem.setVisible(false);
	    			changePass.setVisible(false);
	    			addMenuItem.setEnabled(false);
	    			createFolderMenuItem.setEnabled(false);
	    			rubbishBinMenuItem.setVisible(false);
	    			clearRubbishBinMenuitem.setVisible(false);
	    			importLinkMenuItem.setVisible(false);
	    			takePicture.setVisible(false);
	    			refreshMenuItem.setVisible(false);
					helpMenuItem.setVisible(false);
					settingsMenuItem.setVisible(false);
					gridSmallLargeMenuItem.setVisible(false);

					//Show
	    			selectMenuItem.setVisible(true);
	    			thumbViewMenuItem.setVisible(true);
	    			if (isList){
	    				thumbViewMenuItem.setTitle(getString(R.string.action_grid));
					}
					else{
						thumbViewMenuItem.setTitle(getString(R.string.action_list));
	    			}

				}
			}
		}

	    else if (drawerItem == DrawerItem.ACCOUNT){
			if (maFLol != null){

				//Show
				refreshMenuItem.setVisible(true);
				helpMenuItem.setVisible(true);
				upgradeAccountMenuItem.setVisible(true);
				changePass.setVisible(true);

				//Hide
				pauseTransfersMenuIcon.setVisible(false);
				playTransfersMenuIcon.setVisible(false);
				log("createFolderMenuItem.setVisible_24");
				createFolderMenuItem.setVisible(false);
				addContactMenuItem.setVisible(false);
    			addMenuItem.setVisible(false);
    			sortByMenuItem.setVisible(false);
    			selectMenuItem.setVisible(false);
    			unSelectMenuItem.setVisible(false);
    			thumbViewMenuItem.setVisible(false);
    			addMenuItem.setEnabled(false);
    			createFolderMenuItem.setEnabled(false);
    			rubbishBinMenuItem.setVisible(false);
    			clearRubbishBinMenuitem.setVisible(false);
    			importLinkMenuItem.setVisible(false);
    			takePicture.setVisible(false);
				settingsMenuItem.setVisible(false);
				cancelAllTransfersMenuItem.setVisible(false);

				if (numberOfSubscriptions > 0){
					cancelSubscription.setVisible(true);
				}

				killAllSessions.setVisible(true);
    			gridSmallLargeMenuItem.setVisible(false);
			}
		}

	    else if (drawerItem == DrawerItem.TRANSFERS){
	    	log("in Transfers Section");
			if (tFLol != null){
				searchMenuItem.setVisible(false);
				//Hide
				createFolderMenuItem.setVisible(false);
				addContactMenuItem.setVisible(false);
    			addMenuItem.setVisible(false);
    			sortByMenuItem.setVisible(false);
    			selectMenuItem.setVisible(false);
    			unSelectMenuItem.setVisible(false);
    			thumbViewMenuItem.setVisible(false);
    			addMenuItem.setEnabled(false);
    			createFolderMenuItem.setEnabled(false);
    			rubbishBinMenuItem.setVisible(false);
    			clearRubbishBinMenuitem.setVisible(false);
    			importLinkMenuItem.setVisible(false);
    			takePicture.setVisible(false);
				settingsMenuItem.setVisible(false);
				refreshMenuItem.setVisible(false);
				helpMenuItem.setVisible(false);
				upgradeAccountMenuItem.setVisible(true);
				changePass.setVisible(false);
				cancelSubscription.setVisible(false);
				killAllSessions.setVisible(false);

				cancelAllTransfersMenuItem.setVisible(true);

//				if(tranfersPaused){
//					playTransfersMenuIcon.setVisible(true);
//					pauseTransfersMenuIcon.setVisible(false);
//				}
//				else{
//					playTransfersMenuIcon.setVisible(true);
//					pauseTransfersMenuIcon.setVisible(false);
//				}
				ArrayList<MegaTransfer> transfersInProgress = megaApi.getTransfers();
				if(transfersInProgress!=null){
					if(transfersInProgress.size()>0){

		        		if(megaApi.areTransfersPaused(MegaTransfer.TYPE_DOWNLOAD)||megaApi.areTransfersPaused(MegaTransfer.TYPE_UPLOAD)){
		        			log("Any transfer is paused");
		        			playTransfersMenuIcon.setVisible(true);
							pauseTransfersMenuIcon.setVisible(false);
							cancelAllTransfersMenuItem.setVisible(true);
		        		}
		        		else{
		        			log("No transfers paused");
		        			playTransfersMenuIcon.setVisible(false);
							pauseTransfersMenuIcon.setVisible(true);
							cancelAllTransfersMenuItem.setVisible(true);
		        		}
					}
					else{
						playTransfersMenuIcon.setVisible(false);
						pauseTransfersMenuIcon.setVisible(false);
						cancelAllTransfersMenuItem.setVisible(false);
					}
				}
				else{
					playTransfersMenuIcon.setVisible(false);
					pauseTransfersMenuIcon.setVisible(false);
					cancelAllTransfersMenuItem.setVisible(false);
				}
			}
	    }

	    else if (drawerItem == DrawerItem.SETTINGS){
	    	log("in Settings Section");
			if (sttFLol != null){
				searchMenuItem.setVisible(false);
				//Hide
				log("createFolderMenuItem.setVisible_settings");
				createFolderMenuItem.setVisible(false);
				addContactMenuItem.setVisible(false);
    			addMenuItem.setVisible(false);
    			sortByMenuItem.setVisible(false);
    			selectMenuItem.setVisible(false);
    			unSelectMenuItem.setVisible(false);
    			thumbViewMenuItem.setVisible(false);
    			addMenuItem.setEnabled(false);
    			createFolderMenuItem.setEnabled(false);
    			rubbishBinMenuItem.setVisible(false);
    			clearRubbishBinMenuitem.setVisible(false);
    			importLinkMenuItem.setVisible(false);
    			takePicture.setVisible(false);
				settingsMenuItem.setVisible(false);
				refreshMenuItem.setVisible(false);
				helpMenuItem.setVisible(false);
				upgradeAccountMenuItem.setVisible(true);
				changePass.setVisible(false);
				cancelSubscription.setVisible(false);
				killAllSessions.setVisible(false);

				cancelAllTransfersMenuItem.setVisible(false);

				playTransfersMenuIcon.setVisible(false);
				pauseTransfersMenuIcon.setVisible(false);
			}
	    }

	    return super.onCreateOptionsMenu(menu);
	}

	@Override
    public boolean onOptionsItemSelected(MenuItem item) {
		fromTakePicture = false;
		log("onOptionsItemSelectedLollipop");
		if (megaApi == null){
			megaApi = ((MegaApplication)getApplication()).getMegaApi();
		}

		if (megaApi != null){
			log("---------retryPendingConnections");
			megaApi.retryPendingConnections();
		}

		int id = item.getItemId();
		switch(id){
			case android.R.id.home:{
				if (firstNavigationLevel){
					drawerLayout.openDrawer(nV);
				}
				else{
		    		if (drawerItem == DrawerItem.CLOUD_DRIVE){
		    			int index = viewPagerCDrive.getCurrentItem();
		    			if(index==1){
		    				//Rubbish Bin
		    				String cFTag2 = getFragmentTag(R.id.cloud_drive_tabs_pager, 1);
		    				log("Tag: "+ cFTag2);
		    				rbFLol = (RubbishBinFragmentLollipop) getSupportFragmentManager().findFragmentByTag(cFTag2);
		    				if (rbFLol != null){
		    					rbFLol.onBackPressed();
		    					return true;
		    				}
		    			}
		    			else{
		    				//Cloud Drive
		    				String cFTag1 = getFragmentTag(R.id.cloud_drive_tabs_pager, 0);
		    				log("Tag: "+ cFTag1);
		    				fbFLol = (FileBrowserFragmentLollipop) getSupportFragmentManager().findFragmentByTag(cFTag1);
		    				if (fbFLol != null){
		    					fbFLol.onBackPressed();
		    				}
		    			}
		    		}
		    		else if (drawerItem == DrawerItem.SHARED_ITEMS){
		    			int index = viewPagerShares.getCurrentItem();
		    			if(index==1){
		    				//OUTGOING
		    				String cFTag2 = getFragmentTag(R.id.shares_tabs_pager, 1);
		    				log("Tag: "+ cFTag2);
		    				outSFLol = (OutgoingSharesFragmentLollipop) getSupportFragmentManager().findFragmentByTag(cFTag2);
		    				if (outSFLol != null){
		    					outSFLol.onBackPressed();
		    				}
		    			}
		    			else{
		    				//InCOMING
		    				String cFTag1 = getFragmentTag(R.id.shares_tabs_pager, 0);
		    				log("Tag: "+ cFTag1);
		    				inSFLol = (IncomingSharesFragmentLollipop) getSupportFragmentManager().findFragmentByTag(cFTag1);
		    				if (inSFLol != null){
		    					inSFLol.onBackPressed();
		    				}
		    			}
		    		}
		    		else if (drawerItem == DrawerItem.SAVED_FOR_OFFLINE){
		    			if (oFLol != null){
		    				oFLol.onBackPressed();
		    				return true;
		    			}
		    		}
					else if (drawerItem == DrawerItem.INBOX){
						if (iFLol != null){
							iFLol.onBackPressed();
							return true;
						}
					}
		    		else if (drawerItem == DrawerItem.SEARCH){
		    			if (sFLol != null){
		    				sFLol.onBackPressed();
		    				return true;
		    			}
		    		}
		    		else if (drawerItem == DrawerItem.TRANSFERS){
		    			if (tFLol != null){
		        			if (tFLol.onBackPressed() == 0){
		        				drawerItem = DrawerItem.CLOUD_DRIVE;
		    					if (nV != null){
		    						Menu nVMenu = nV.getMenu();
		    						MenuItem cloudDrive = nVMenu.findItem(R.id.navigation_item_cloud_drive);
		    						resetNavigationViewMenu(nVMenu);
		    						cloudDrive.setChecked(true);
		    						cloudDrive.setIcon(getResources().getDrawable(R.drawable.cloud_drive_red));
		    					}
		        				selectDrawerItemLollipop(drawerItem);
		        				return true;
		        			}
		        		}
		    		}

				}
		    	return true;
		    }
		    case R.id.action_import_link:{
		    	showImportLinkDialog();
		    	return true;
		    }
		    case R.id.action_take_picture:{
		    	fromTakePicture = true;
		    	if (Build.VERSION.SDK_INT >= Build.VERSION_CODES.M) {
					boolean hasStoragePermission = (ContextCompat.checkSelfPermission(this, Manifest.permission.WRITE_EXTERNAL_STORAGE) == PackageManager.PERMISSION_GRANTED);
					if (!hasStoragePermission) {
						ActivityCompat.requestPermissions(this,
				                new String[]{Manifest.permission.WRITE_EXTERNAL_STORAGE},
				                ManagerActivityLollipop.REQUEST_WRITE_STORAGE);
					}

					boolean hasCameraPermission = (ContextCompat.checkSelfPermission(this, Manifest.permission.CAMERA) == PackageManager.PERMISSION_GRANTED);
					if (!hasCameraPermission) {
						ActivityCompat.requestPermissions(this,
				                new String[]{Manifest.permission.CAMERA},
				                ManagerActivityLollipop.REQUEST_CAMERA);
					}

					if (hasStoragePermission && hasCameraPermission){
						this.takePicture();
					}
				}
		    	else{
		    		this.takePicture();
		    	}

		    	return true;
		    }
		    case R.id.action_menu_cancel_all_transfers:{

		    	Intent tempIntentDownload = null;
		    	Intent tempIntentUpload = null;
				String title = null;
				String text = null;

				tempIntentUpload = new Intent(this, UploadService.class);
				tempIntentUpload.setAction(UploadService.ACTION_CANCEL);
				tempIntentDownload = new Intent(this, DownloadService.class);
				tempIntentDownload.setAction(DownloadService.ACTION_CANCEL);
				title = getString(R.string.menu_cancel_all_transfers);
				text = getString(R.string.cancel_all_transfer_confirmation);

				final Intent cancelIntentDownload = tempIntentDownload;
				final Intent cancelIntentUpload = tempIntentUpload;
				AlertDialog.Builder builder = new AlertDialog.Builder(this, R.style.AppCompatAlertDialogStyle);
//				builder.setTitle(title);
	            builder.setMessage(text);
				builder.setPositiveButton(getString(R.string.general_yes),
						new DialogInterface.OnClickListener() {
							public void onClick(DialogInterface dialog, int whichButton) {
								if (tFLol != null){
									if (tFLol.isVisible()){
										tFLol.setNoActiveTransfers();
									}
								}
								startService(cancelIntentDownload);
								startService(cancelIntentUpload);
							}
						});
				builder.setNegativeButton(getString(R.string.general_no), null);
				final AlertDialog dialog = builder.create();
				try {
					dialog.show();
				}
				catch(Exception ex)	{
					startService(cancelIntentDownload);
					startService(cancelIntentUpload);
				}

		    	return true;
		    }
	        case R.id.action_pause:{
	        	if (drawerItem == DrawerItem.TRANSFERS){
	        		log("Click on action_pause - play visible");
	        		megaApi.pauseTransfers(true, this);
	        		pauseTransfersMenuIcon.setVisible(false);
	        		playTransfersMenuIcon.setVisible(true);
//    				if(!tranfersPaused)
//    				{
//    					tranfersPaused = true;
//    					pauseTransfersMenuIcon.setVisible(false);
//    					playTransfersMenuIcon.setVisible(true);
//
//    					//Update the progress in fragments
//    					if (fbFLol != null){
//    						fbFLol.updateProgressBar(progressPercent);
//    					}
//    					if (rbFLol != null){
//    						rbFLol.updateProgressBar(progressPercent);
//    					}
//    					if (iFLol != null){
//    						iFLol.updateProgressBar(progressPercent);
//    					}
//    					if (outSFLol != null){
//    						outSFLol.updateProgressBar(progressPercent);
//    					}
//    					if (inSFLol != null){
//    						inSFLol.updateProgressBar(progressPercent);
//    					}
//    					if (tFLol != null){
//    						tFLol.updateProgressBar(progressPercent);
//    					}
//
//    	    			megaApi.pauseTransfers(true, this);
//    				}
	        	}

	        	return true;
	        }
	        case R.id.action_play:{
	        	log("Click on action_play - pause visible");
				pauseTransfersMenuIcon.setVisible(true);
				playTransfersMenuIcon.setVisible(false);
    			megaApi.pauseTransfers(false, this);

	        	return true;
	        }
	        case R.id.action_add_contact:{
	        	if (drawerItem == DrawerItem.CONTACTS){
					chooseAddContactDialog();
	        	}

	        	return true;
	        }
	        case R.id.action_menu_kill_all_sessions:{
	        	megaApi.killSession(-1, this);
	        	return true;
	        }
	        case R.id.action_new_folder:{
	        	if (drawerItem == DrawerItem.CLOUD_DRIVE){
	        		showNewFolderDialog();
	        	}
	        	else if(drawerItem == DrawerItem.SHARED_ITEMS){
	        		showNewFolderDialog();
	        	}
	        	else if (drawerItem == DrawerItem.CONTACTS){
					chooseAddContactDialog();
	        	}
	        	return true;
	        }
	        case R.id.action_add:{
	        	if (Build.VERSION.SDK_INT >= Build.VERSION_CODES.M) {
	    			boolean hasStoragePermission = (ContextCompat.checkSelfPermission(this, Manifest.permission.WRITE_EXTERNAL_STORAGE) == PackageManager.PERMISSION_GRANTED);
	    			if (!hasStoragePermission) {
	    				ActivityCompat.requestPermissions(this,
	    		                new String[]{Manifest.permission.WRITE_EXTERNAL_STORAGE},
	    		                ManagerActivityLollipop.REQUEST_WRITE_STORAGE);
	    			}
	    		}

	        	if (drawerItem == DrawerItem.SHARED_ITEMS){
	        		String swmTag = getFragmentTag(R.id.shares_tabs_pager, 0);
	        		inSFLol = (IncomingSharesFragmentLollipop) getSupportFragmentManager().findFragmentByTag(swmTag);
	        		if (viewPagerShares.getCurrentItem()==0){
		        		if (inSFLol != null){
		        			Long checkHandle = inSFLol.getParentHandle();
		        			MegaNode checkNode = megaApi.getNodeByHandle(checkHandle);

		        			if((megaApi.checkAccess(checkNode, MegaShare.ACCESS_FULL).getErrorCode() == MegaError.API_OK)){
		        				this.uploadFile();
							}
							else if(megaApi.checkAccess(checkNode, MegaShare.ACCESS_READWRITE).getErrorCode() == MegaError.API_OK){
								this.uploadFile();
							}
							else if(megaApi.checkAccess(checkNode, MegaShare.ACCESS_READ).getErrorCode() == MegaError.API_OK){
								log("Not permissions to upload");
								AlertDialog.Builder builder = new AlertDialog.Builder(this, R.style.AppCompatAlertDialogStyle);
					            builder.setMessage(getString(R.string.no_permissions_upload));
//								builder.setTitle(R.string.op_not_allowed);
								builder.setCancelable(false).setPositiveButton(R.string.cam_sync_ok, new DialogInterface.OnClickListener() {
							           public void onClick(DialogInterface dialog, int id) {
							                //do things
							        	   alertNotPermissionsUpload.dismiss();
							           }
							       });

								alertNotPermissionsUpload = builder.create();
								alertNotPermissionsUpload.show();
//								Util.brandAlertDialog(alertNotPermissionsUpload);
							}
		        		}
	        		}
	        		swmTag = getFragmentTag(R.id.shares_tabs_pager, 1);
	        		outSFLol = (OutgoingSharesFragmentLollipop) getSupportFragmentManager().findFragmentByTag(swmTag);
	        		if (viewPagerShares.getCurrentItem()==1){
		        		if (outSFLol != null){
//		        			this.uploadFile();
		        			outSFLol.showUploadPanel();
		        		}
	        		}
	        	}
	        	else {
	        		fbFLol.showUploadPanel();
	        	}

	        	return true;
	        }
	        case R.id.action_select:{
	        	//TODO: multiselect

        		if (drawerItem == DrawerItem.CLOUD_DRIVE){
        			int index = viewPagerCDrive.getCurrentItem();
        			log("----------------------------------------INDEX: "+index);
        			if(index==1){
        				//Rubbish bin
        				String cFTag = getFragmentTag(R.id.cloud_drive_tabs_pager, 1);
        				rbFLol = (RubbishBinFragmentLollipop) getSupportFragmentManager().findFragmentByTag(cFTag);
        				if (rbFLol != null){
            				rbFLol.selectAll();
            				if (rbFLol.showSelectMenuItem()){
            					selectMenuItem.setVisible(true);
            					unSelectMenuItem.setVisible(false);
            				}
            				else{
            					selectMenuItem.setVisible(false);
            					unSelectMenuItem.setVisible(true);
            				}
            			}
        			}
        			else{
        				//Cloud Drive
        				String cFTag = getFragmentTag(R.id.cloud_drive_tabs_pager, 0);
        				fbFLol = (FileBrowserFragmentLollipop) getSupportFragmentManager().findFragmentByTag(cFTag);
        				if (fbFLol != null){
        					fbFLol.selectAll();
                			if (fbFLol.showSelectMenuItem()){
                				selectMenuItem.setVisible(true);
                				unSelectMenuItem.setVisible(false);
                			}
                			else{
                				selectMenuItem.setVisible(false);
                				unSelectMenuItem.setVisible(true);
                			}
        				}
        			}

        			return true;
	        	}
	        	if (drawerItem == DrawerItem.CONTACTS){
		        	String cFTag = getFragmentTag(R.id.contact_tabs_pager, 0);
		        	cFLol = (ContactsFragmentLollipop) getSupportFragmentManager().findFragmentByTag(cFTag);
		        	if (cFLol != null){
	        			cFLol.selectAll();
	        			if (cFLol.showSelectMenuItem()){
	        				selectMenuItem.setVisible(true);
	        				unSelectMenuItem.setVisible(false);
	        			}
	        			else{
	        				selectMenuItem.setVisible(false);
	        				unSelectMenuItem.setVisible(true);
	        			}
	        		}
	        	}
	        	if (drawerItem == DrawerItem.SHARED_ITEMS){
	        		String swmTag = getFragmentTag(R.id.shares_tabs_pager, 0);
	        		inSFLol = (IncomingSharesFragmentLollipop) getSupportFragmentManager().findFragmentByTag(swmTag);
	        		if (viewPagerShares.getCurrentItem()==0){
		        		if (inSFLol != null){
		        			inSFLol.selectAll();
		        			if (inSFLol.showSelectMenuItem()){
		        				selectMenuItem.setVisible(true);
		        				unSelectMenuItem.setVisible(false);
		        			}
		        			else{
		        				selectMenuItem.setVisible(false);
		        				unSelectMenuItem.setVisible(true);
		        			}
		        		}
	        		}
	        		swmTag = getFragmentTag(R.id.shares_tabs_pager, 1);
	        		outSFLol = (OutgoingSharesFragmentLollipop) getSupportFragmentManager().findFragmentByTag(swmTag);
	        		if (viewPagerShares.getCurrentItem()==1){
		        		if (outSFLol != null){
		        			outSFLol.selectAll();
		        			if (outSFLol.showSelectMenuItem()){
		        				selectMenuItem.setVisible(true);
		        				unSelectMenuItem.setVisible(false);
		        			}
		        			else{
		        				selectMenuItem.setVisible(false);
		        				unSelectMenuItem.setVisible(true);
		        			}
	        			}
	        		}
        			return true;
	        	}
	        	if (drawerItem == DrawerItem.SAVED_FOR_OFFLINE){
	        		if (oFLol != null){
	    				oFLol.selectAll();
	    				if (oFLol.showSelectMenuItem()){
	        				selectMenuItem.setVisible(true);
	        				unSelectMenuItem.setVisible(false);
	        			}
	        			else{
	        				selectMenuItem.setVisible(false);
	        				unSelectMenuItem.setVisible(true);
	        			}
	        		}
    			}
	        	if (drawerItem == DrawerItem.INBOX){
	        		if (iFLol != null){
	        			iFLol.selectAll();
	    				if (iFLol.showSelectMenuItem()){
	        				selectMenuItem.setVisible(true);
	        				unSelectMenuItem.setVisible(false);
	        			}
	        			else{
	        				selectMenuItem.setVisible(false);
	        				unSelectMenuItem.setVisible(true);
	        			}
	        		}
    			}
	        	if (drawerItem == DrawerItem.SEARCH){
	        		if (sFLol != null){
	        			sFLol.selectAll();
	    				if (sFLol.showSelectMenuItem()){
	        				selectMenuItem.setVisible(true);
	        				unSelectMenuItem.setVisible(false);
	        			}
	        			else{
	        				selectMenuItem.setVisible(false);
	        				unSelectMenuItem.setVisible(true);
	        			}
	        		}
    			}
	        	if (drawerItem == DrawerItem.MEDIA_UPLOADS){
	        		if (muFLol != null){
	        			muFLol.selectAll();
	        			if (muFLol.showSelectMenuItem()){
	        				selectMenuItem.setVisible(true);
	        				unSelectMenuItem.setVisible(false);
	        			}
	        			else{
	        				selectMenuItem.setVisible(false);
	        				unSelectMenuItem.setVisible(true);
	        			}
	        		}
	        	}
	        	if (drawerItem == DrawerItem.CAMERA_UPLOADS){
	        		if (cuFL != null){
	        			cuFL.selectAll();
	        			if (cuFL.showSelectMenuItem()){
	        				selectMenuItem.setVisible(true);
	        				unSelectMenuItem.setVisible(false);
	        			}
	        			else{
	        				selectMenuItem.setVisible(false);
	        				unSelectMenuItem.setVisible(true);
	        			}
	        		}
	        	}
	        	return true;
	        }
	        case R.id.action_grid_view_large_small:{
	        	if (drawerItem == DrawerItem.CAMERA_UPLOADS){
	        		if (cuFL != null){
	        			Fragment currentFragment = getSupportFragmentManager().findFragmentByTag("cuFLol");
	        			FragmentTransaction fragTransaction = getSupportFragmentManager().beginTransaction();
	        			fragTransaction.detach(currentFragment);
	        			fragTransaction.commit();

	        			isLargeGridCameraUploads = !isLargeGridCameraUploads;
	        			if (isLargeGridCameraUploads){
	        				gridSmallLargeMenuItem.setIcon(getResources().getDrawable(R.drawable.ic_menu_gridview_small));
	        			}
	        			else{
	        				gridSmallLargeMenuItem.setIcon(getResources().getDrawable(R.drawable.ic_menu_gridview));
	        			}
	        			cuFL.setIsLargeGrid(isLargeGridCameraUploads);

	        			fragTransaction = getSupportFragmentManager().beginTransaction();
	        			fragTransaction.attach(currentFragment);
	        			fragTransaction.commit();
	        		}
	        	}
	        	if (drawerItem == DrawerItem.MEDIA_UPLOADS){
	        		if (muFLol != null){
	        			Fragment currentFragment = getSupportFragmentManager().findFragmentByTag("muFLol");
	        			FragmentTransaction fragTransaction = getSupportFragmentManager().beginTransaction();
	        			fragTransaction.detach(currentFragment);
	        			fragTransaction.commit();

	        			isLargeGridCameraUploads = !isLargeGridCameraUploads;
	        			if (isLargeGridCameraUploads){
	        				gridSmallLargeMenuItem.setIcon(getResources().getDrawable(R.drawable.ic_menu_gridview_small));
	        			}
	        			else{
	        				gridSmallLargeMenuItem.setIcon(getResources().getDrawable(R.drawable.ic_menu_gridview));
	        			}
	        			muFLol.setIsLargeGrid(isLargeGridCameraUploads);

	        			fragTransaction = getSupportFragmentManager().beginTransaction();
	        			fragTransaction.attach(currentFragment);
	        			fragTransaction.commit();
	        		}
	        	}
	        	return true;
	        }
	        case R.id.action_grid:{
	        	log("action_grid selected");

	        	if (drawerItem == DrawerItem.CAMERA_UPLOADS){
	        		log("action_grid_list in CameraUploads");
	        		isListCameraUploads = !isListCameraUploads;
	    			dbH.setPreferredViewListCamera(isListCameraUploads);
	    			log("dbH.setPreferredViewListCamera: "+isListCameraUploads);
	    			if (isListCameraUploads){
	    				thumbViewMenuItem.setTitle(getString(R.string.action_grid));
					}
					else{
						thumbViewMenuItem.setTitle(getString(R.string.action_list));
	    			}
	        		if (cuFL != null){
        				Fragment currentFragment = getSupportFragmentManager().findFragmentByTag("cuFLol");
        				FragmentTransaction fragTransaction = getSupportFragmentManager().beginTransaction();
        				fragTransaction.detach(currentFragment);
        				fragTransaction.commit();

        				if (isListCameraUploads){
    	    				thumbViewMenuItem.setTitle(getString(R.string.action_grid));
    	    				gridSmallLargeMenuItem.setVisible(false);
    	    				searchMenuItem.setVisible(true);
    					}
    					else{
    						thumbViewMenuItem.setTitle(getString(R.string.action_list));
    						gridSmallLargeMenuItem.setVisible(true);
    						searchMenuItem.setVisible(false);

    	    			}
        				cuFL.setIsList(isListCameraUploads);

        				fragTransaction = getSupportFragmentManager().beginTransaction();
        				fragTransaction.attach(currentFragment);
        				fragTransaction.commit();

        			}
	        	}
	        	else if (drawerItem == DrawerItem.MEDIA_UPLOADS){
	        		log("action_grid_list in MediaUploads");
	        		isListCameraUploads = !isListCameraUploads;
	    			dbH.setPreferredViewListCamera(isListCameraUploads);
	    			log("dbH.setPreferredViewListCamera: "+isListCameraUploads);
	    			if (isListCameraUploads){
	    				thumbViewMenuItem.setTitle(getString(R.string.action_grid));
					}
					else{
						thumbViewMenuItem.setTitle(getString(R.string.action_list));
	    			}
	        		if (muFLol != null){
        				Fragment currentFragment = getSupportFragmentManager().findFragmentByTag("muFLol");
        				FragmentTransaction fragTransaction = getSupportFragmentManager().beginTransaction();
        				fragTransaction.detach(currentFragment);
        				fragTransaction.commit();

        				if (isListCameraUploads){
    	    				thumbViewMenuItem.setTitle(getString(R.string.action_grid));
    	    				gridSmallLargeMenuItem.setVisible(false);
    	    				searchMenuItem.setVisible(true);
    					}
    					else{
    						thumbViewMenuItem.setTitle(getString(R.string.action_list));
    						gridSmallLargeMenuItem.setVisible(true);
    						searchMenuItem.setVisible(false);

    	    			}
        				muFLol.setIsList(isListCameraUploads);

        				fragTransaction = getSupportFragmentManager().beginTransaction();
        				fragTransaction.attach(currentFragment);
        				fragTransaction.commit();
        			}
        		}
	        	else{
		        	isList = !isList;
	    			dbH.setPreferredViewList(isList);
	    			if (isList){
	    				thumbViewMenuItem.setTitle(getString(R.string.action_grid));
					}
					else{
						thumbViewMenuItem.setTitle(getString(R.string.action_list));
	    			}
	    			//Rubbish Bin
	    			if (drawerItem == DrawerItem.CLOUD_DRIVE){
	    				String cFTagRB = getFragmentTag(R.id.cloud_drive_tabs_pager, 1);
	    				rbFLol = (RubbishBinFragmentLollipop) getSupportFragmentManager().findFragmentByTag(cFTagRB);
	    				if (rbFLol != null){
		        			FragmentTransaction fragTransaction = getSupportFragmentManager().beginTransaction();
		        			fragTransaction.detach(rbFLol);
		        			fragTransaction.commit();

		        			rbFLol.setIsList(isList);
		        			rbFLol.setParentHandle(parentHandleRubbish);

		        			fragTransaction = getSupportFragmentManager().beginTransaction();
		        			fragTransaction.attach(rbFLol);
		        			fragTransaction.commit();
	    				}
	    				//Cloud Drive
	    				String cFTagCD = getFragmentTag(R.id.cloud_drive_tabs_pager, 0);
	    				fbFLol = (FileBrowserFragmentLollipop) getSupportFragmentManager().findFragmentByTag(cFTagCD);
	    				if (fbFLol != null){
		        			FragmentTransaction fragTransaction = getSupportFragmentManager().beginTransaction();
		        			fragTransaction.detach(fbFLol);
		        			fragTransaction.commit();

		        			fbFLol.setIsList(isList);
		        			fbFLol.setParentHandle(parentHandleBrowser);

		        			fragTransaction = getSupportFragmentManager().beginTransaction();
		        			fragTransaction.attach(fbFLol);
		        			fragTransaction.commit();
	    				}
	    			}
	    			else if(drawerItem == DrawerItem.INBOX){
	    				if (iFLol != null){
	        				Fragment currentFragment = getSupportFragmentManager().findFragmentByTag("iFLol");
	        				FragmentTransaction fragTransaction = getSupportFragmentManager().beginTransaction();
	        				fragTransaction.detach(currentFragment);
	        				fragTransaction.commit();

	        				iFLol.setIsList(isList);

	        				fragTransaction = getSupportFragmentManager().beginTransaction();
	        				fragTransaction.attach(currentFragment);
	        				fragTransaction.commit();

		        		}
	    			}
	    			else if (drawerItem == DrawerItem.CONTACTS){
	    				String cFTagC = getFragmentTag(R.id.contact_tabs_pager, 0);
			    		cFLol = (ContactsFragmentLollipop) getSupportFragmentManager().findFragmentByTag(cFTagC);
			        	if (cFLol != null){

		        			FragmentTransaction fragTransaction = getSupportFragmentManager().beginTransaction();
		        			fragTransaction.detach(cFLol);
		        			fragTransaction.commit();

		        			cFLol.setIsList(isList);

		        			fragTransaction = getSupportFragmentManager().beginTransaction();
		        			fragTransaction.attach(cFLol);
		        			fragTransaction.commit();

		        		}
	    			}
	    			else if (drawerItem == DrawerItem.SHARED_ITEMS){
			        	//Incoming
	    				String cFTagIN = getFragmentTag(R.id.shares_tabs_pager, 0);
	    				inSFLol = (IncomingSharesFragmentLollipop) getSupportFragmentManager().findFragmentByTag(cFTagIN);
	    				if (inSFLol != null){
		        			FragmentTransaction fragTransaction = getSupportFragmentManager().beginTransaction();
		        			fragTransaction.detach(inSFLol);
		        			fragTransaction.commit();

		        			inSFLol.setIsList(isList);
		        			inSFLol.setParentHandle(parentHandleIncoming);

		        			fragTransaction = getSupportFragmentManager().beginTransaction();
		        			fragTransaction.attach(inSFLol);
		        			fragTransaction.commit();
	    				}

	    				//Outgoing
	    				String cFTagOUT = getFragmentTag(R.id.shares_tabs_pager, 1);
	    				outSFLol = (OutgoingSharesFragmentLollipop) getSupportFragmentManager().findFragmentByTag(cFTagOUT);
	    				if (outSFLol != null){
		        			FragmentTransaction fragTransaction = getSupportFragmentManager().beginTransaction();
		        			fragTransaction.detach(outSFLol);
		        			fragTransaction.commit();

		        			outSFLol.setIsList(isList);
		        			outSFLol.setParentHandle(parentHandleOutgoing);

		        			fragTransaction = getSupportFragmentManager().beginTransaction();
		        			fragTransaction.attach(outSFLol);
		        			fragTransaction.commit();
	    				}
	    			}
	    			else if (drawerItem == DrawerItem.SAVED_FOR_OFFLINE){
	    				if (oFLol != null){
	        				Fragment currentFragment = getSupportFragmentManager().findFragmentByTag("oFLol");
	        				FragmentTransaction fragTransaction = getSupportFragmentManager().beginTransaction();
	        				fragTransaction.detach(currentFragment);
	        				fragTransaction.commit();

	        				oFLol.setIsList(isList);
	        				oFLol.setPathNavigation(pathNavigation);
	        				//oFLol.setGridNavigation(false);
	        				//oFLol.setParentHandle(parentHandleSharedWithMe);

	        				fragTransaction = getSupportFragmentManager().beginTransaction();
	        				fragTransaction.attach(currentFragment);
	        				fragTransaction.commit();

		        		}
	    			}
	    			else if (drawerItem == DrawerItem.SEARCH){
	    				if (sFLol != null){
	    					Fragment currentFragment = getSupportFragmentManager().findFragmentByTag("sFLol");
	    					FragmentTransaction fragTransaction = getSupportFragmentManager().beginTransaction();
	        				fragTransaction.detach(currentFragment);
	        				fragTransaction.commit();

	        				sFLol.setIsList(isList);
	        				sFLol.setParentHandle(parentHandleSearch);

	        				fragTransaction = getSupportFragmentManager().beginTransaction();
	        				fragTransaction.attach(currentFragment);
	        				fragTransaction.commit();
	    				}
	    			}

//		        	if (drawerItem == DrawerItem.CLOUD_DRIVE){
//
//		        	}
//		        	if (drawerItem == DrawerItem.INBOX){
//
//		        	}
//		        	if (drawerItem == DrawerItem.CONTACTS){
//
//		        	}
//		        	if (drawerItem == DrawerItem.SHARED_ITEMS){
//
//
//
//		        	}
//		        	if (drawerItem == DrawerItem.SAVED_FOR_OFFLINE){
//
//	        		}
	        	}

	        	return true;
	        }
//	        case R.id.action_rubbish_bin:{
//	        	if (drawerItem == DrawerItem.RUBBISH_BIN){
//	        		drawerItem = DrawerItem.CLOUD_DRIVE;
//	        		selectDrawerItem(drawerItem);
//	        	}
//	        	else if (drawerItem == DrawerItem.CLOUD_DRIVE){
//	        		drawerItem = DrawerItem.RUBBISH_BIN;
//	        		selectDrawerItem(drawerItem);
//	        	}
//	        	return true;
//	        }
	        case R.id.action_menu_clear_rubbish_bin:{
	        	if (drawerItem == DrawerItem.CLOUD_DRIVE){
	        		showClearRubbishBinDialog(null);
	        	}
	        	return true;
	        }
	        case R.id.action_menu_refresh:{
	        	switch(drawerItem){
		        	case CLOUD_DRIVE:{
		        		Intent intent = new Intent(managerActivity, LoginActivityLollipop.class);
			    		intent.setAction(LoginActivityLollipop.ACTION_REFRESH);
			    		intent.putExtra("PARENT_HANDLE", parentHandleBrowser);
			    		startActivityForResult(intent, REQUEST_CODE_REFRESH);
		        		break;
		        	}
		        	case CONTACTS:{
		        		Intent intent = new Intent(managerActivity, LoginActivityLollipop.class);
			    		intent.setAction(LoginActivityLollipop.ACTION_REFRESH);
			    		intent.putExtra("PARENT_HANDLE", parentHandleBrowser);
			    		startActivityForResult(intent, REQUEST_CODE_REFRESH);
			    		break;
		        	}
		        	case SHARED_ITEMS:{

		        		int index = viewPagerShares.getCurrentItem();
		    			if(index==1){
		    				//OUTGOING
		    				String cFTag2 = getFragmentTag(R.id.shares_tabs_pager, 1);
		    				log("Tag: "+ cFTag2);
		    				outSFLol = (OutgoingSharesFragmentLollipop) getSupportFragmentManager().findFragmentByTag(cFTag2);
		    				if (outSFLol != null){
		    					Intent intent = new Intent(managerActivity, LoginActivityLollipop.class);
					    		intent.setAction(LoginActivityLollipop.ACTION_REFRESH);
					    		intent.putExtra("PARENT_HANDLE", parentHandleOutgoing);
					    		startActivityForResult(intent, REQUEST_CODE_REFRESH);
					    		break;
		    				}
		    			}
		    			else{
		    				//InCOMING
		    				String cFTag1 = getFragmentTag(R.id.shares_tabs_pager, 0);
		    				log("Tag: "+ cFTag1);
		    				inSFLol = (IncomingSharesFragmentLollipop) getSupportFragmentManager().findFragmentByTag(cFTag1);
		    				if (inSFLol != null){
		    					Intent intent = new Intent(managerActivity, LoginActivityLollipop.class);
					    		intent.setAction(LoginActivityLollipop.ACTION_REFRESH);
					    		intent.putExtra("PARENT_HANDLE", parentHandleIncoming);
					    		startActivityForResult(intent, REQUEST_CODE_REFRESH);
					    		break;
		    				}
		    			}
		        	}
		        	case ACCOUNT:{
		        		Intent intent = new Intent(managerActivity, LoginActivityLollipop.class);
			    		intent.setAction(LoginActivityLollipop.ACTION_REFRESH);
			    		intent.putExtra("PARENT_HANDLE", parentHandleBrowser);
			    		startActivityForResult(intent, REQUEST_CODE_REFRESH);
			    		break;
		        	}
	        	}
	        	return true;
	        }
	        case R.id.action_menu_sort_by:{

        		AlertDialog sortByDialog;
        		LayoutInflater inflater = getLayoutInflater();
        		View dialoglayout = inflater.inflate(R.layout.sortby_dialog, null);

        		TextView sortByNameTV = (TextView) dialoglayout.findViewById(R.id.sortby_dialog_name_text);
        		sortByNameTV.setText(getString(R.string.sortby_name));
        		ViewGroup.MarginLayoutParams nameMLP = (ViewGroup.MarginLayoutParams) sortByNameTV.getLayoutParams();
        		sortByNameTV.setTextSize(TypedValue.COMPLEX_UNIT_SP, (16*scaleText));
        		nameMLP.setMargins(Util.scaleWidthPx(25, outMetrics), Util.scaleHeightPx(15, outMetrics), 0, Util.scaleHeightPx(10, outMetrics));

        		TextView sortByDateTV = (TextView) dialoglayout.findViewById(R.id.sortby_dialog_date_text);
        		sortByDateTV.setText(getString(R.string.sortby_creation_date));
        		ViewGroup.MarginLayoutParams dateMLP = (ViewGroup.MarginLayoutParams) sortByDateTV.getLayoutParams();
        		sortByDateTV.setTextSize(TypedValue.COMPLEX_UNIT_SP, (16*scaleText));
        		dateMLP.setMargins(Util.scaleWidthPx(25, outMetrics), Util.scaleHeightPx(15, outMetrics), 0, Util.scaleHeightPx(10, outMetrics));

				TextView sortByModificationDateTV = (TextView) dialoglayout.findViewById(R.id.sortby_dialog_date_modification_text);
				sortByModificationDateTV.setText(getString(R.string.sortby_modification_date));
				ViewGroup.MarginLayoutParams dateModMLP = (ViewGroup.MarginLayoutParams) sortByModificationDateTV.getLayoutParams();
				sortByModificationDateTV.setTextSize(TypedValue.COMPLEX_UNIT_SP, (16*scaleText));
				dateModMLP.setMargins(Util.scaleWidthPx(25, outMetrics), Util.scaleHeightPx(15, outMetrics), 0, Util.scaleHeightPx(10, outMetrics));

        		TextView sortBySizeTV = (TextView) dialoglayout.findViewById(R.id.sortby_dialog_size_text);
        		sortBySizeTV.setText(getString(R.string.sortby_size));
        		ViewGroup.MarginLayoutParams sizeMLP = (ViewGroup.MarginLayoutParams) sortBySizeTV.getLayoutParams();
        		sortBySizeTV.setTextSize(TypedValue.COMPLEX_UNIT_SP, (16*scaleText));
        		sizeMLP.setMargins(Util.scaleWidthPx(25, outMetrics), Util.scaleHeightPx(15, outMetrics), 0, Util.scaleHeightPx(10, outMetrics));

        		final CheckedTextView ascendingCheck = (CheckedTextView) dialoglayout.findViewById(R.id.sortby_dialog_ascending_check);
        		ascendingCheck.setText(getString(R.string.sortby_name_ascending));
        		ascendingCheck.setTextSize(TypedValue.COMPLEX_UNIT_SP, (16*scaleText));
        		ascendingCheck.setCompoundDrawablePadding(Util.scaleWidthPx(10, outMetrics));
        		ViewGroup.MarginLayoutParams ascendingMLP = (ViewGroup.MarginLayoutParams) ascendingCheck.getLayoutParams();
        		ascendingMLP.setMargins(Util.scaleWidthPx(15, outMetrics), Util.scaleHeightPx(10, outMetrics), 0, Util.scaleHeightPx(10, outMetrics));

        		final CheckedTextView descendingCheck = (CheckedTextView) dialoglayout.findViewById(R.id.sortby_dialog_descending_check);
        		descendingCheck.setText(getString(R.string.sortby_name_descending));
        		descendingCheck.setTextSize(TypedValue.COMPLEX_UNIT_SP, (16*scaleText));
        		descendingCheck.setCompoundDrawablePadding(Util.scaleWidthPx(10, outMetrics));
        		ViewGroup.MarginLayoutParams descendingMLP = (ViewGroup.MarginLayoutParams) descendingCheck.getLayoutParams();
        		descendingMLP.setMargins(Util.scaleWidthPx(15, outMetrics), Util.scaleHeightPx(10, outMetrics), 0, Util.scaleHeightPx(10, outMetrics));

        		final CheckedTextView newestCheck = (CheckedTextView) dialoglayout.findViewById(R.id.sortby_dialog_newest_check);
        		newestCheck.setText(getString(R.string.sortby_date_newest));
        		newestCheck.setTextSize(TypedValue.COMPLEX_UNIT_SP, (16*scaleText));
        		newestCheck.setCompoundDrawablePadding(Util.scaleWidthPx(10, outMetrics));
        		ViewGroup.MarginLayoutParams newestMLP = (ViewGroup.MarginLayoutParams) newestCheck.getLayoutParams();
        		newestMLP.setMargins(Util.scaleWidthPx(15, outMetrics), Util.scaleHeightPx(10, outMetrics), 0, Util.scaleHeightPx(10, outMetrics));

        		final CheckedTextView oldestCheck = (CheckedTextView) dialoglayout.findViewById(R.id.sortby_dialog_oldest_check);
        		oldestCheck.setText(getString(R.string.sortby_date_oldest));
        		oldestCheck.setTextSize(TypedValue.COMPLEX_UNIT_SP, (16*scaleText));
        		oldestCheck.setCompoundDrawablePadding(Util.scaleWidthPx(10, outMetrics));
        		ViewGroup.MarginLayoutParams oldestMLP = (ViewGroup.MarginLayoutParams) oldestCheck.getLayoutParams();
        		oldestMLP.setMargins(Util.scaleWidthPx(15, outMetrics), Util.scaleHeightPx(10, outMetrics), 0, Util.scaleHeightPx(10, outMetrics));

				final CheckedTextView newestModificationCheck = (CheckedTextView) dialoglayout.findViewById(R.id.sortby_dialog_newest_modification_check);
				newestModificationCheck.setText(getString(R.string.sortby_date_newest));
				newestModificationCheck.setTextSize(TypedValue.COMPLEX_UNIT_SP, (16*scaleText));
				newestModificationCheck.setCompoundDrawablePadding(Util.scaleWidthPx(10, outMetrics));
				ViewGroup.MarginLayoutParams newestModMLP = (ViewGroup.MarginLayoutParams) newestModificationCheck.getLayoutParams();
				newestModMLP.setMargins(Util.scaleWidthPx(15, outMetrics), Util.scaleHeightPx(10, outMetrics), 0, Util.scaleHeightPx(10, outMetrics));

				final CheckedTextView oldestModificationCheck = (CheckedTextView) dialoglayout.findViewById(R.id.sortby_dialog_oldest_modification_check);
				oldestModificationCheck.setText(getString(R.string.sortby_date_oldest));
				oldestModificationCheck.setTextSize(TypedValue.COMPLEX_UNIT_SP, (16*scaleText));
				oldestModificationCheck.setCompoundDrawablePadding(Util.scaleWidthPx(10, outMetrics));
				ViewGroup.MarginLayoutParams oldestModMLP = (ViewGroup.MarginLayoutParams) oldestModificationCheck.getLayoutParams();
				oldestModMLP.setMargins(Util.scaleWidthPx(15, outMetrics), Util.scaleHeightPx(10, outMetrics), 0, Util.scaleHeightPx(10, outMetrics));

        		final CheckedTextView largestCheck = (CheckedTextView) dialoglayout.findViewById(R.id.sortby_dialog_largest_first_check);
        		largestCheck.setText(getString(R.string.sortby_size_largest_first));
        		largestCheck.setTextSize(TypedValue.COMPLEX_UNIT_SP, (16*scaleText));
        		largestCheck.setCompoundDrawablePadding(Util.scaleWidthPx(10, outMetrics));
        		ViewGroup.MarginLayoutParams largestMLP = (ViewGroup.MarginLayoutParams) largestCheck.getLayoutParams();
        		largestMLP.setMargins(Util.scaleWidthPx(15, outMetrics), Util.scaleHeightPx(10, outMetrics), 0, Util.scaleHeightPx(10, outMetrics));

        		final CheckedTextView smallestCheck = (CheckedTextView) dialoglayout.findViewById(R.id.sortby_dialog_smallest_first_check);
        		smallestCheck.setText(getString(R.string.sortby_size_smallest_first));
        		smallestCheck.setTextSize(TypedValue.COMPLEX_UNIT_SP, (16*scaleText));
        		smallestCheck.setCompoundDrawablePadding(Util.scaleWidthPx(10, outMetrics));
        		ViewGroup.MarginLayoutParams smallestMLP = (ViewGroup.MarginLayoutParams) smallestCheck.getLayoutParams();
        		smallestMLP.setMargins(Util.scaleWidthPx(15, outMetrics), Util.scaleHeightPx(10, outMetrics), 0, Util.scaleHeightPx(10, outMetrics));

        		AlertDialog.Builder builder = new AlertDialog.Builder(this, R.style.AppCompatAlertDialogStyle);
        		builder.setView(dialoglayout);
        		builder.setTitle(getString(R.string.action_sort_by));

        		sortByDialog = builder.create();
        		sortByDialog.show();
        		if(drawerItem==DrawerItem.CONTACTS){
        			switch(orderContacts){
		        		case MegaApiJava.ORDER_DEFAULT_ASC:{
		        			ascendingCheck.setChecked(true);
		        			descendingCheck.setChecked(false);
		        			break;
		        		}
		        		case MegaApiJava.ORDER_DEFAULT_DESC:{
		        			ascendingCheck.setChecked(false);
		        			descendingCheck.setChecked(true);
		        			break;
		        		}
	        		}
        		}
        		else if(drawerItem==DrawerItem.SAVED_FOR_OFFLINE||drawerItem==DrawerItem.SHARED_ITEMS){
        			log("orderOthers: "+orderOthers);
        			switch(orderOthers){
		        		case MegaApiJava.ORDER_DEFAULT_ASC:{
		        			log("ASCE");
		        			ascendingCheck.setChecked(true);
		        			descendingCheck.setChecked(false);
		        			break;
		        		}
		        		case MegaApiJava.ORDER_DEFAULT_DESC:{
		        			log("DESC");
		        			ascendingCheck.setChecked(false);
		        			descendingCheck.setChecked(true);
		        			break;
		        		}
        			}
        		}
        		else{
					log("orderCloud: "+orderCloud);
	        		switch(orderCloud){
		        		case MegaApiJava.ORDER_DEFAULT_ASC:{
		        			ascendingCheck.setChecked(true);
		        			descendingCheck.setChecked(false);
		        			newestCheck.setChecked(false);
		        			oldestCheck.setChecked(false);
							newestModificationCheck.setChecked(false);
							oldestModificationCheck.setChecked(false);
		        			largestCheck.setChecked(false);
		        			smallestCheck.setChecked(false);
		        			break;
		        		}
		        		case MegaApiJava.ORDER_DEFAULT_DESC:{
		        			ascendingCheck.setChecked(false);
		        			descendingCheck.setChecked(true);
		        			newestCheck.setChecked(false);
		        			oldestCheck.setChecked(false);
							newestModificationCheck.setChecked(false);
							oldestModificationCheck.setChecked(false);
		        			largestCheck.setChecked(false);
		        			smallestCheck.setChecked(false);
		        			break;
		        		}
		        		case MegaApiJava.ORDER_CREATION_DESC:{
		        			ascendingCheck.setChecked(false);
		        			descendingCheck.setChecked(false);
		        			newestCheck.setChecked(true);
		        			oldestCheck.setChecked(false);
							newestModificationCheck.setChecked(false);
							oldestModificationCheck.setChecked(false);
		        			largestCheck.setChecked(false);
		        			smallestCheck.setChecked(false);
		        			break;
		        		}
		        		case MegaApiJava.ORDER_CREATION_ASC:{
		        			ascendingCheck.setChecked(false);
		        			descendingCheck.setChecked(false);
		        			newestCheck.setChecked(false);
		        			oldestCheck.setChecked(true);
							newestModificationCheck.setChecked(false);
							oldestModificationCheck.setChecked(false);
		        			largestCheck.setChecked(false);
		        			smallestCheck.setChecked(false);
		        			break;
		        		}
						case MegaApiJava.ORDER_MODIFICATION_ASC:{
							ascendingCheck.setChecked(false);
							descendingCheck.setChecked(false);
							newestCheck.setChecked(false);
							oldestCheck.setChecked(false);
							newestModificationCheck.setChecked(false);
							oldestModificationCheck.setChecked(true);
							largestCheck.setChecked(false);
							smallestCheck.setChecked(false);
							break;
						}
						case MegaApiJava.ORDER_MODIFICATION_DESC:{
							ascendingCheck.setChecked(false);
							descendingCheck.setChecked(false);
							newestCheck.setChecked(false);
							oldestCheck.setChecked(false);
							newestModificationCheck.setChecked(true);
							oldestModificationCheck.setChecked(false);
							largestCheck.setChecked(false);
							smallestCheck.setChecked(false);
							break;
						}
		        		case MegaApiJava.ORDER_SIZE_ASC:{
		        			ascendingCheck.setChecked(false);
		        			descendingCheck.setChecked(false);
		        			newestCheck.setChecked(false);
		        			oldestCheck.setChecked(false);
							newestModificationCheck.setChecked(false);
							oldestModificationCheck.setChecked(false);
		        			largestCheck.setChecked(false);
		        			smallestCheck.setChecked(true);
		        			break;
		        		}
		        		case MegaApiJava.ORDER_SIZE_DESC:{
		        			ascendingCheck.setChecked(false);
		        			descendingCheck.setChecked(false);
		        			newestCheck.setChecked(false);
		        			oldestCheck.setChecked(false);
							newestModificationCheck.setChecked(false);
							oldestModificationCheck.setChecked(false);
		        			largestCheck.setChecked(true);
		        			smallestCheck.setChecked(false);
		        			break;
		        		}
	        		}
	        	}

        		final AlertDialog dialog = sortByDialog;
	        	switch(drawerItem){
		        	case CONTACTS:{
						sortByNameTV.setText(getString(R.string.email_text));
		        		sortByDateTV.setVisibility(View.GONE);
		        		newestCheck.setVisibility(View.GONE);
		        		oldestCheck.setVisibility(View.GONE);
						sortByModificationDateTV.setVisibility(View.GONE);
						newestModificationCheck.setVisibility(View.GONE);
						oldestModificationCheck.setVisibility(View.GONE);
		        		sortBySizeTV.setVisibility(View.GONE);
		        		largestCheck.setVisibility(View.GONE);
		        		smallestCheck.setVisibility(View.GONE);

		        		ascendingCheck.setOnClickListener(new OnClickListener() {

							@Override
							public void onClick(View v) {
								ascendingCheck.setChecked(true);
			        			descendingCheck.setChecked(false);
								log("order contacts value _ "+orderContacts);
								if(orderContacts!=MegaApiJava.ORDER_DEFAULT_ASC){
									log("call to selectSortByContacts ASC _ "+orderContacts);
									selectSortByContacts(MegaApiJava.ORDER_DEFAULT_ASC);
								}
			        			if (dialog != null){
			        				dialog.dismiss();
			        			}
							}
						});

		        		descendingCheck.setOnClickListener(new OnClickListener() {

							@Override
							public void onClick(View v) {
								ascendingCheck.setChecked(false);
			        			descendingCheck.setChecked(true);
								log("order contacts value _ "+orderContacts);
								if(orderContacts!=MegaApiJava.ORDER_DEFAULT_DESC) {
									log("call to selectSortByContacts DESC _ "+orderContacts);
									selectSortByContacts(MegaApiJava.ORDER_DEFAULT_DESC);
								}
			        			if (dialog != null){
			        				dialog.dismiss();
			        			}
							}
						});

		        		break;
		        	}
		        	case SAVED_FOR_OFFLINE: {

		        		sortByDateTV.setVisibility(View.GONE);
		        		newestCheck.setVisibility(View.GONE);
		        		oldestCheck.setVisibility(View.GONE);
						sortByModificationDateTV.setVisibility(View.GONE);
						newestModificationCheck.setVisibility(View.GONE);
						oldestModificationCheck.setVisibility(View.GONE);
		        		sortBySizeTV.setVisibility(View.GONE);
		        		largestCheck.setVisibility(View.GONE);
		        		smallestCheck.setVisibility(View.GONE);

		        		ascendingCheck.setOnClickListener(new OnClickListener() {

							@Override
							public void onClick(View v) {
								ascendingCheck.setChecked(true);
			        			descendingCheck.setChecked(false);
								if(orderOthers!=MegaApiJava.ORDER_DEFAULT_ASC) {
									selectSortByOffline(MegaApiJava.ORDER_DEFAULT_ASC);
								}
			        			if (dialog != null){
			        				dialog.dismiss();
			        			}
							}
						});

		        		descendingCheck.setOnClickListener(new OnClickListener() {

							@Override
							public void onClick(View v) {
								ascendingCheck.setChecked(false);
			        			descendingCheck.setChecked(true);
								if(orderOthers!=MegaApiJava.ORDER_DEFAULT_DESC) {
									selectSortByOffline(MegaApiJava.ORDER_DEFAULT_DESC);
								}
			        			if (dialog != null){
			        				dialog.dismiss();
			        			}
							}
						});

		        		break;

		        	}
		        	case SHARED_ITEMS: {

		        		sortByDateTV.setVisibility(View.GONE);
		        		newestCheck.setVisibility(View.GONE);
		        		oldestCheck.setVisibility(View.GONE);
						sortByModificationDateTV.setVisibility(View.GONE);
						newestModificationCheck.setVisibility(View.GONE);
						oldestModificationCheck.setVisibility(View.GONE);
		        		sortBySizeTV.setVisibility(View.GONE);
		        		largestCheck.setVisibility(View.GONE);
		        		smallestCheck.setVisibility(View.GONE);


		        		if (viewPagerShares.getCurrentItem()==0){

							sortByNameTV.setText(getString(R.string.sortby_owner_mail));
		        		}
		        		else{

		        		}

		        		ascendingCheck.setOnClickListener(new OnClickListener() {

							@Override
							public void onClick(View v) {
								ascendingCheck.setChecked(true);
			        			descendingCheck.setChecked(false);
								if(orderOthers!=MegaApiJava.ORDER_DEFAULT_ASC){
									selectSortByIncoming(MegaApiJava.ORDER_DEFAULT_ASC);
									selectSortByOutgoing(MegaApiJava.ORDER_DEFAULT_ASC);

								}

			        			if (dialog != null){
			        				dialog.dismiss();
			        			}
							}
						});

		        		descendingCheck.setOnClickListener(new OnClickListener() {

							@Override
							public void onClick(View v) {
								ascendingCheck.setChecked(false);
			        			descendingCheck.setChecked(true);
								if(orderOthers!=MegaApiJava.ORDER_DEFAULT_DESC){
										selectSortByIncoming(MegaApiJava.ORDER_DEFAULT_DESC);
										selectSortByOutgoing(MegaApiJava.ORDER_DEFAULT_DESC);
								}

			        			if (dialog != null){
			        				dialog.dismiss();
			        			}
							}
						});

		        		break;

		        	}
		        	case CLOUD_DRIVE:
		        	case INBOX:{

		        		ascendingCheck.setOnClickListener(new OnClickListener() {

							@Override
							public void onClick(View v) {
								ascendingCheck.setChecked(true);
			        			descendingCheck.setChecked(false);
			        			newestCheck.setChecked(false);
			        			oldestCheck.setChecked(false);
			        			largestCheck.setChecked(false);
			        			smallestCheck.setChecked(false);
			        			if(drawerItem==DrawerItem.CLOUD_DRIVE){
			        				selectSortByCloudDrive(MegaApiJava.ORDER_DEFAULT_ASC);
			        			}
			        			else{
			        				selectSortByInbox(MegaApiJava.ORDER_DEFAULT_ASC);
			        			}

			        			if (dialog != null){
			        				dialog.dismiss();
			        			}
							}
						});

		        		descendingCheck.setOnClickListener(new OnClickListener() {

							@Override
							public void onClick(View v) {
								ascendingCheck.setChecked(false);
			        			descendingCheck.setChecked(true);
			        			newestCheck.setChecked(false);
			        			oldestCheck.setChecked(false);
			        			largestCheck.setChecked(false);
			        			smallestCheck.setChecked(false);
			        			if(drawerItem==DrawerItem.CLOUD_DRIVE){
			        				selectSortByCloudDrive(MegaApiJava.ORDER_DEFAULT_DESC);
			        			}
			        			else{
			        				selectSortByInbox(MegaApiJava.ORDER_DEFAULT_DESC);
			        			}

			        			if (dialog != null){
			        				dialog.dismiss();
			        			}
							}
						});

		        		newestCheck.setOnClickListener(new OnClickListener() {

							@Override
							public void onClick(View v) {
								ascendingCheck.setChecked(false);
			        			descendingCheck.setChecked(false);
			        			newestCheck.setChecked(true);
			        			oldestCheck.setChecked(false);
			        			largestCheck.setChecked(false);
			        			smallestCheck.setChecked(false);
			        			if(drawerItem==DrawerItem.CLOUD_DRIVE){
			        				selectSortByCloudDrive(MegaApiJava.ORDER_CREATION_DESC);
			        			}
			        			else{
			        				selectSortByInbox(MegaApiJava.ORDER_CREATION_DESC);
			        			}

			        			if (dialog != null){
			        				dialog.dismiss();
			        			}
							}
						});

		        		oldestCheck.setOnClickListener(new OnClickListener() {

							@Override
							public void onClick(View v) {
								ascendingCheck.setChecked(false);
			        			descendingCheck.setChecked(false);
			        			newestCheck.setChecked(false);
			        			oldestCheck.setChecked(true);
			        			largestCheck.setChecked(false);
			        			smallestCheck.setChecked(false);
			        			if(drawerItem==DrawerItem.CLOUD_DRIVE){
			        				selectSortByCloudDrive(MegaApiJava.ORDER_CREATION_ASC);
			        			}
			        			else{
			        				selectSortByInbox(MegaApiJava.ORDER_CREATION_ASC);
			        			}

			        			if (dialog != null){
			        				dialog.dismiss();
			        			}
							}
						});

						newestModificationCheck.setOnClickListener(new OnClickListener() {

							@Override
							public void onClick(View v) {
								ascendingCheck.setChecked(false);
								descendingCheck.setChecked(false);
								newestCheck.setChecked(false);
								oldestCheck.setChecked(false);
								newestModificationCheck.setChecked(true);
								oldestModificationCheck.setChecked(false);
								largestCheck.setChecked(false);
								smallestCheck.setChecked(false);
								if(drawerItem==DrawerItem.CLOUD_DRIVE){
									selectSortByCloudDrive(MegaApiJava.ORDER_MODIFICATION_DESC);
								}
								else{
									selectSortByInbox(MegaApiJava.ORDER_MODIFICATION_DESC);
								}

								if (dialog != null){
									dialog.dismiss();
								}
							}
						});

						oldestModificationCheck.setOnClickListener(new OnClickListener() {

							@Override
							public void onClick(View v) {
								ascendingCheck.setChecked(false);
								descendingCheck.setChecked(false);
								newestCheck.setChecked(false);
								oldestCheck.setChecked(false);
								newestModificationCheck.setChecked(false);
								oldestModificationCheck.setChecked(true);
								largestCheck.setChecked(false);
								smallestCheck.setChecked(false);
								if(drawerItem==DrawerItem.CLOUD_DRIVE){
									selectSortByCloudDrive(MegaApiJava.ORDER_MODIFICATION_ASC);
								}
								else{
									selectSortByInbox(MegaApiJava.ORDER_MODIFICATION_ASC);
								}

								if (dialog != null){
									dialog.dismiss();
								}
							}
						});

		        		largestCheck.setOnClickListener(new OnClickListener() {

							@Override
							public void onClick(View v) {
								ascendingCheck.setChecked(false);
			        			descendingCheck.setChecked(false);
			        			newestCheck.setChecked(false);
			        			oldestCheck.setChecked(false);
			        			largestCheck.setChecked(true);
			        			smallestCheck.setChecked(false);
			        			if(drawerItem==DrawerItem.CLOUD_DRIVE){
			        				selectSortByCloudDrive(MegaApiJava.ORDER_SIZE_DESC);
			        			}
			        			else{
			        				selectSortByInbox(MegaApiJava.ORDER_SIZE_DESC);
			        			}

			        			if (dialog != null){
			        				dialog.dismiss();
			        			}
							}
						});

		        		smallestCheck.setOnClickListener(new OnClickListener() {

							@Override
							public void onClick(View v) {
								ascendingCheck.setChecked(false);
			        			descendingCheck.setChecked(false);
			        			newestCheck.setChecked(false);
			        			oldestCheck.setChecked(false);
			        			largestCheck.setChecked(false);
			        			smallestCheck.setChecked(true);
			        			if(drawerItem==DrawerItem.CLOUD_DRIVE){
			        				selectSortByCloudDrive(MegaApiJava.ORDER_SIZE_ASC);
			        			}
			        			else{
			        				selectSortByInbox(MegaApiJava.ORDER_SIZE_ASC);
			        			}

			        			if (dialog != null){
			        				dialog.dismiss();
			        			}
							}
						});

		        		break;
	        		}
//		        	default:{
//		        		Intent intent = new Intent(managerActivity, SortByDialogActivity.class);
//			    		intent.setAction(SortByDialogActivity.ACTION_SORT_BY);
//			    		startActivityForResult(intent, REQUEST_CODE_SORT_BY);
//			    		break;
//		        	}
	        	}
	        	return true;
	        }
	        case R.id.action_menu_help:{
	        	Intent intent = new Intent();
	            intent.setAction(Intent.ACTION_VIEW);
	            intent.addCategory(Intent.CATEGORY_BROWSABLE);
	            intent.setData(Uri.parse("https://mega.co.nz/#help/android"));
	            startActivity(intent);

	    		return true;
	    	}
	        case R.id.action_menu_upgrade_account:{
	        	drawerItem = DrawerItem.ACCOUNT;
	        	if (nV != null){
					Menu nVMenu = nV.getMenu();
					MenuItem hidden = nVMenu.findItem(R.id.navigation_item_hidden);
					resetNavigationViewMenu(nVMenu);
					hidden.setChecked(true);
				}
	        	showUpAF(null);
				return true;
	        }
	        case R.id.action_menu_settings:{
//				if (Build.VERSION.SDK_INT<Build.VERSION_CODES.HONEYCOMB) {
				    startActivity(new Intent(this, SettingsActivity.class));
//				}
//				else {
//					startActivity(new Intent(this, SettingsActivityHC.class));
//				}
	        	return true;
	        }

	        case R.id.action_menu_change_pass:{
	        	Intent intent = new Intent(this, ChangePasswordActivityLollipop.class);
				startActivity(intent);
				return true;
	        }
//	        case R.id.action_menu_remove_MK:{
//	        	DialogInterface.OnClickListener dialogClickListener = new DialogInterface.OnClickListener() {
//				    @Override
//				    public void onClick(DialogInterface dialog, int which) {
//				        switch (which){
//				        case DialogInterface.BUTTON_POSITIVE:
//
//							final String path = Environment.getExternalStorageDirectory().getAbsolutePath()+"/MEGA/MEGAMasterKey.txt";
//							final File f = new File(path);
//				        	f.delete();
//				        	removeMK.setVisible(false);
//				        	exportMK.setVisible(true);
//				            break;
//
//				        case DialogInterface.BUTTON_NEGATIVE:
//				            //No button clicked
//				            break;
//				        }
//				    }
//				};
//
//				AlertDialog.Builder builder = new AlertDialog.Builder(this, R.style.AppCompatAlertDialogStyle);
//				builder.setTitle(getString(R.string.confirmation_alert));
//				builder.setMessage(R.string.remove_key_confirmation).setPositiveButton(R.string.general_yes, dialogClickListener)
//				    .setNegativeButton(R.string.general_no, dialogClickListener).show();
//				return true;
//	        }
//	        case R.id.action_menu_export_MK:{
//	        	log("export MK option selected");
//	        	DialogInterface.OnClickListener dialogClickListener = new DialogInterface.OnClickListener() {
//				    @Override
//				    public void onClick(DialogInterface dialog, int which) {
//				        switch (which){
//				        case DialogInterface.BUTTON_POSITIVE:
//				        	String key = megaApi.exportMasterKey();
//
//							BufferedWriter out;
//							try {
//
//								final String path = Environment.getExternalStorageDirectory().getAbsolutePath()+"/MEGA/MEGAMasterKey.txt";
//								final File f = new File(path);
//								log("Export in: "+path);
//								FileWriter fileWriter= new FileWriter(path);
//								out = new BufferedWriter(fileWriter);
//								out.write(key);
//								out.close();
//								String message = getString(R.string.toast_master_key) + " " + path;
////				    			Snackbar.make(fragmentContainer, toastMessage, Snackbar.LENGTH_LONG).show();
//
//				    			showAlert(message, "MasterKey exported!");
//								removeMK.setVisible(true);
//					        	exportMK.setVisible(false);
//
//							}catch (FileNotFoundException e) {
//							 e.printStackTrace();
//							}catch (IOException e) {
//							 e.printStackTrace();
//							}
//
//				            break;
//
//				        case DialogInterface.BUTTON_NEGATIVE:
//				            //No button clicked
//				            break;
//				        }
//				    }
//				};
//
//				AlertDialog.Builder builder = new AlertDialog.Builder(this, R.style.AppCompatAlertDialogStyle);
//				builder.setTitle(getString(R.string.confirmation_alert));
//				builder.setMessage(R.string.export_key_confirmation);
//				builder.setPositiveButton(R.string.general_yes, dialogClickListener);
//				builder.setNegativeButton(R.string.general_no, dialogClickListener);
//				AlertDialog dialog = builder.create();
//				dialog.show();
//	        	return true;
//	        }
//	        case R.id.action_menu_logout:{
//	        	logout(managerActivity, (MegaApplication)getApplication(), megaApi, false);
//	        	return true;
//	        }
	        case R.id.action_menu_cancel_subscriptions:{
	        	if (megaApi != null){
	        		//Show the message
	        		showCancelMessage();
	        	}
	        	return true;
	        }
            default:{
	            return super.onOptionsItemSelected(item);
            }
		}
	}


    void showAlert(String message) {
        AlertDialog.Builder bld = new AlertDialog.Builder(this, R.style.AppCompatAlertDialogStyle);
        bld.setMessage(message);
        bld.setNeutralButton("OK", null);
        log("Showing alert dialog: " + message);
        bld.create().show();
    }

    void showAlert(String message, String title) {
        AlertDialog.Builder bld = new AlertDialog.Builder(this, R.style.AppCompatAlertDialogStyle);
        bld.setMessage(message);
        bld.setTitle(title);
//        bld.setNeutralButton("OK", null);
        bld.setPositiveButton("OK",null);
        log("Showing alert dialog: " + message);
        bld.create().show();
    }

    public void showCloudDrive(){
    	drawerItem = DrawerItem.CLOUD_DRIVE;
		if (nV != null){
			Menu nVMenu = nV.getMenu();
			MenuItem cloudDrive = nVMenu.findItem(R.id.navigation_item_cloud_drive);
			resetNavigationViewMenu(nVMenu);
			cloudDrive.setChecked(true);
			cloudDrive.setIcon(getResources().getDrawable(R.drawable.cloud_drive_red));
		}
		selectDrawerItemLollipop(drawerItem);
    }

	@Override
	public void onBackPressed() {
		log("onBackPressedLollipop");

		if (drawerLayout.isDrawerOpen(nV)){
    		drawerLayout.closeDrawer(Gravity.LEFT);
    		return;
    	}

		if (megaApi == null){
			megaApi = ((MegaApplication)getApplication()).getMegaApi();
		}

		if (megaApi != null){
			log("---------retryPendingConnections");
			megaApi.retryPendingConnections();
		}
		try {
			statusDialog.dismiss();
		}
		catch (Exception ex) {}

		log("DRAWERITEM: " + drawerItem);

		if (drawerItem == DrawerItem.CLOUD_DRIVE){

			int index = viewPagerCDrive.getCurrentItem();
			if(index==1){
				//Rubbish Bin
				String cFTag = getFragmentTag(R.id.cloud_drive_tabs_pager, 1);
				rbFLol = (RubbishBinFragmentLollipop) getSupportFragmentManager().findFragmentByTag(cFTag);
				if (rbFLol != null){
					if (rbFLol.onBackPressed() == 0){
						viewPagerCDrive.setCurrentItem(0);
					}
					return;
				}
			}
			else if(index==0){
				//Cloud Drive
				String cFTag = getFragmentTag(R.id.cloud_drive_tabs_pager, 0);
				fbFLol = (FileBrowserFragmentLollipop) getSupportFragmentManager().findFragmentByTag(cFTag);
				if (fbFLol != null){
					if (fbFLol.onBackPressed() == 0){
						super.onBackPressed();
					}
					return;
				}
			}

			super.onBackPressed();
		}
		else if (drawerItem == DrawerItem.TRANSFERS){
			if (tFLol != null){
    			if (tFLol.onBackPressed() == 0){
    				drawerItem = DrawerItem.CLOUD_DRIVE;
					if (nV != null){
						Menu nVMenu = nV.getMenu();
						MenuItem cloudDrive = nVMenu.findItem(R.id.navigation_item_cloud_drive);
						resetNavigationViewMenu(nVMenu);
						cloudDrive.setChecked(true);
						cloudDrive.setIcon(getResources().getDrawable(R.drawable.cloud_drive_red));
					}
    				selectDrawerItemLollipop(drawerItem);
    				return;
    			}
    		}
    	}
		else if (drawerItem == DrawerItem.INBOX){
			if (iFLol != null){
				if (iFLol.onBackPressed() == 0){
					drawerItem = DrawerItem.CLOUD_DRIVE;
					if (nV != null){
						Menu nVMenu = nV.getMenu();
						MenuItem cloudDrive = nVMenu.findItem(R.id.navigation_item_cloud_drive);
						resetNavigationViewMenu(nVMenu);
						cloudDrive.setChecked(true);
						cloudDrive.setIcon(getResources().getDrawable(R.drawable.cloud_drive_red));
					}
					selectDrawerItemLollipop(drawerItem);
					return;
				}
			}
		}
		else if (drawerItem == DrawerItem.SETTINGS){
			drawerItem = DrawerItem.CLOUD_DRIVE;
			if (nV != null){
				Menu nVMenu = nV.getMenu();
				MenuItem cloudDrive = nVMenu.findItem(R.id.navigation_item_cloud_drive);
				resetNavigationViewMenu(nVMenu);
				cloudDrive.setChecked(true);
				cloudDrive.setIcon(getResources().getDrawable(R.drawable.cloud_drive_red));
			}
			selectDrawerItemLollipop(drawerItem);
			return;
		}
		else if (drawerItem == DrawerItem.SHARED_ITEMS){
			int index = viewPagerShares.getCurrentItem();
			if(index==1){
				//OUTGOING
				String cFTag2 = getFragmentTag(R.id.shares_tabs_pager, 1);
				log("Tag: "+ cFTag2);
				outSFLol = (OutgoingSharesFragmentLollipop) getSupportFragmentManager().findFragmentByTag(cFTag2);
				if (outSFLol != null){
					if (outSFLol.onBackPressed() == 0){
						drawerItem = DrawerItem.CLOUD_DRIVE;
						if (nV != null){
							Menu nVMenu = nV.getMenu();
							MenuItem cloudDrive = nVMenu.findItem(R.id.navigation_item_cloud_drive);
							resetNavigationViewMenu(nVMenu);
							cloudDrive.setChecked(true);
							cloudDrive.setIcon(getResources().getDrawable(R.drawable.cloud_drive_red));
						}
						selectDrawerItemLollipop(drawerItem);
						return;
					}
				}
			}
			else{
				//InCOMING
				String cFTag1 = getFragmentTag(R.id.shares_tabs_pager, 0);
				log("Tag: "+ cFTag1);
				inSFLol = (IncomingSharesFragmentLollipop) getSupportFragmentManager().findFragmentByTag(cFTag1);
				if (inSFLol != null){
					if (inSFLol.onBackPressed() == 0){
						drawerItem = DrawerItem.CLOUD_DRIVE;
						if (nV != null){
							Menu nVMenu = nV.getMenu();
							MenuItem cloudDrive = nVMenu.findItem(R.id.navigation_item_cloud_drive);
							resetNavigationViewMenu(nVMenu);
							cloudDrive.setChecked(true);
							cloudDrive.setIcon(getResources().getDrawable(R.drawable.cloud_drive_red));
						}
						selectDrawerItemLollipop(drawerItem);
						return;
					}
				}
			}
		}
		else if (drawerItem == DrawerItem.SAVED_FOR_OFFLINE){
			if (oFLol != null){
				if (oFLol.onBackPressed() == 0){
					attr = dbH.getAttributes();
					if (attr != null){
						if (attr.getOnline() != null){
							if (!Boolean.parseBoolean(attr.getOnline())){
								super.onBackPressed();
								return;
							}
						}
					}

					if (fbFLol != null){
						drawerItem = DrawerItem.CLOUD_DRIVE;
						if (nV != null){
							Menu nVMenu = nV.getMenu();
							MenuItem cloudDrive = nVMenu.findItem(R.id.navigation_item_cloud_drive);
							resetNavigationViewMenu(nVMenu);
							cloudDrive.setChecked(true);
							cloudDrive.setIcon(getResources().getDrawable(R.drawable.cloud_drive_red));
						}
						selectDrawerItemLollipop(drawerItem);
					}
					else{
						super.onBackPressed();
					}
					return;
				}
			}
		}
		else if (drawerItem == DrawerItem.CONTACTS){
			int index = viewPagerContacts.getCurrentItem();
			switch (index) {
				case 0:{
					//CONTACTS FRAGMENT
		    		String cFTag = getFragmentTag(R.id.contact_tabs_pager, 0);
		    		cFLol = (ContactsFragmentLollipop) getSupportFragmentManager().findFragmentByTag(cFTag);
		    		if (cFLol != null){
		    			if (cFLol.onBackPressed() == 0){
		    				drawerItem = DrawerItem.CLOUD_DRIVE;
		    				if (nV != null){
								Menu nVMenu = nV.getMenu();
								MenuItem cloudDrive = nVMenu.findItem(R.id.navigation_item_cloud_drive);
								resetNavigationViewMenu(nVMenu);
								cloudDrive.setChecked(true);
								cloudDrive.setIcon(getResources().getDrawable(R.drawable.cloud_drive_red));
							}
							selectDrawerItemLollipop(drawerItem);
		    				return;
		    			}
		    		}
					break;
				}
				case 1:{
					String cFTag = getFragmentTag(R.id.contact_tabs_pager, 1);
					sRFLol = (SentRequestsFragmentLollipop) getSupportFragmentManager().findFragmentByTag(cFTag);
		    		if (sRFLol != null){
		    			if (sRFLol.onBackPressed() == 0){
		    				drawerItem = DrawerItem.CLOUD_DRIVE;
		    				if (nV != null){
								Menu nVMenu = nV.getMenu();
								MenuItem cloudDrive = nVMenu.findItem(R.id.navigation_item_cloud_drive);
								resetNavigationViewMenu(nVMenu);
								cloudDrive.setChecked(true);
								cloudDrive.setIcon(getResources().getDrawable(R.drawable.cloud_drive_red));
							}
							selectDrawerItemLollipop(drawerItem);
		    				return;
		    			}
		    		}
					break;
				}
				case 2:{
					String cFTag = getFragmentTag(R.id.contact_tabs_pager, 2);
					rRFLol = (ReceivedRequestsFragmentLollipop) getSupportFragmentManager().findFragmentByTag(cFTag);
		    		if (rRFLol != null){
		    			if (rRFLol.onBackPressed() == 0){
		    				drawerItem = DrawerItem.CLOUD_DRIVE;
		    				if (nV != null){
								Menu nVMenu = nV.getMenu();
								MenuItem cloudDrive = nVMenu.findItem(R.id.navigation_item_cloud_drive);
								resetNavigationViewMenu(nVMenu);
								cloudDrive.setChecked(true);
								cloudDrive.setIcon(getResources().getDrawable(R.drawable.cloud_drive_red));
							}
							selectDrawerItemLollipop(drawerItem);
		    				return;
		    			}
		    		}
					break;
				}
			}
		}
		else if (drawerItem == DrawerItem.ACCOUNT){

    		switch(accountFragment){

	    		case MY_ACCOUNT_FRAGMENT:{
	    			if (maFLol != null){
	    				if (maFLol.onBackPressed() == 0){
		    				drawerItem = DrawerItem.CLOUD_DRIVE;
		    				if (nV != null){
								Menu nVMenu = nV.getMenu();
								MenuItem cloudDrive = nVMenu.findItem(R.id.navigation_item_cloud_drive);
								resetNavigationViewMenu(nVMenu);
								cloudDrive.setChecked(true);
								cloudDrive.setIcon(getResources().getDrawable(R.drawable.cloud_drive_red));
							}
							selectDrawerItemLollipop(drawerItem);
	    				}
	    			}
	    			return;
	    		}
	    		case UPGRADE_ACCOUNT_FRAGMENT:{
	    			if (upAFL != null){
	    				drawerItem = DrawerItem.ACCOUNT;
	    				selectDrawerItemLollipop(drawerItem);
	    				if (nV != null){
	    					Menu nVMenu = nV.getMenu();
	    					MenuItem hidden = nVMenu.findItem(R.id.navigation_item_hidden);
	    					resetNavigationViewMenu(nVMenu);
	    					hidden.setChecked(true);
	    				}
	    			}
	    			return;
	    		}
	    		case PAYMENT_FRAGMENT:{
	    			if (pFL != null){
	    				if (pFL.onBackPressed() == 0){
	    					drawerItem = DrawerItem.CLOUD_DRIVE;
		    				if (nV != null){
								Menu nVMenu = nV.getMenu();
								MenuItem cloudDrive = nVMenu.findItem(R.id.navigation_item_cloud_drive);
								resetNavigationViewMenu(nVMenu);
								cloudDrive.setChecked(true);
								cloudDrive.setIcon(getResources().getDrawable(R.drawable.cloud_drive_red));
							}
							selectDrawerItemLollipop(drawerItem);
	    				}
	    			}
	    			return;
	    		}
	    		case CC_FRAGMENT:{
	    			if (ccFL != null){
	    				int parameterType = ccFL.getParameterType();
	    				ArrayList<Product> accounts = ccFL.getAccounts();
	    				BitSet paymentBitSet = ccFL.getPaymentBitSet();
	    				showpF(parameterType, accounts, paymentBitSet);
	    			}
	    			else{
	    				showUpAF(null);
	    			}
	    			return;
	    		}
	    		case OVERQUOTA_ALERT:{
	    			if (upAFL != null){
	    				drawerItem = DrawerItem.CLOUD_DRIVE;
	    				if (nV != null){
							Menu nVMenu = nV.getMenu();
							MenuItem cloudDrive = nVMenu.findItem(R.id.navigation_item_cloud_drive);
							resetNavigationViewMenu(nVMenu);
							cloudDrive.setChecked(true);
							cloudDrive.setIcon(getResources().getDrawable(R.drawable.cloud_drive_red));
						}
						selectDrawerItemLollipop(drawerItem);
	    			}
	    			return;
	    		}
	    		case MONTHLY_YEARLY_FRAGMENT:{
	    			if (myFL != null){
	    				myFL.onBackPressed();
	    			}
	    			return;
	    		}
	    		default:{
	    			if (fbFLol != null){
	    				drawerItem = DrawerItem.CLOUD_DRIVE;
	    				if (nV != null){
							Menu nVMenu = nV.getMenu();
							MenuItem cloudDrive = nVMenu.findItem(R.id.navigation_item_cloud_drive);
							resetNavigationViewMenu(nVMenu);
							cloudDrive.setChecked(true);
							cloudDrive.setIcon(getResources().getDrawable(R.drawable.cloud_drive_red));
						}
						selectDrawerItemLollipop(drawerItem);
	    			}
	    		}
    		}
    	}
		else if (drawerItem == DrawerItem.CAMERA_UPLOADS){
			if (cuFL != null){
    			if (cuFL.onBackPressed() == 0){
    				drawerItem = DrawerItem.CLOUD_DRIVE;
    				if (nV != null){
						Menu nVMenu = nV.getMenu();
						MenuItem cloudDrive = nVMenu.findItem(R.id.navigation_item_cloud_drive);
						resetNavigationViewMenu(nVMenu);
						cloudDrive.setChecked(true);
						cloudDrive.setIcon(getResources().getDrawable(R.drawable.cloud_drive_red));
					}
					selectDrawerItemLollipop(drawerItem);
    				return;
    			}
    		}
    	}
		else if (drawerItem == DrawerItem.MEDIA_UPLOADS){
			if (muFLol != null){
    			if (muFLol.onBackPressed() == 0){
    				drawerItem = DrawerItem.CLOUD_DRIVE;
    				if (nV != null){
						Menu nVMenu = nV.getMenu();
						MenuItem cloudDrive = nVMenu.findItem(R.id.navigation_item_cloud_drive);
						resetNavigationViewMenu(nVMenu);
						cloudDrive.setChecked(true);
						cloudDrive.setIcon(getResources().getDrawable(R.drawable.cloud_drive_red));
					}
					selectDrawerItemLollipop(drawerItem);
    				return;
    			}
    		}
    	}
		else if (drawerItem == DrawerItem.SEARCH){
    		if (sFLol != null){
    			if (sFLol.onBackPressed() == 0){
    				drawerItem = DrawerItem.CLOUD_DRIVE;
    				if (nV != null){
						Menu nVMenu = nV.getMenu();
						MenuItem cloudDrive = nVMenu.findItem(R.id.navigation_item_cloud_drive);
						resetNavigationViewMenu(nVMenu);
						cloudDrive.setChecked(true);
						cloudDrive.setIcon(getResources().getDrawable(R.drawable.cloud_drive_red));
					}
    				selectDrawerItemLollipop(drawerItem);
    				return;
    			}
    		}
    	}
		else{
			super.onBackPressed();
			return;
		}
	}

	@Override
	public boolean onNavigationItemSelected(MenuItem menuItem) {

		switch (menuItem.getItemId()){
			case R.id.navigation_item_cloud_drive:{
//				Snackbar.make(fragmentContainer, menuItem.getTitle() + " (" + menuItem.getItemId() + ")", Snackbar.LENGTH_LONG).show();
				drawerMenuItem = menuItem;
				drawerItem = DrawerItem.CLOUD_DRIVE;
				if (nV != null){
					Menu nVMenu = nV.getMenu();
					resetNavigationViewMenu(nVMenu);
				}
				menuItem.setChecked(true);
				menuItem.setIcon(getResources().getDrawable(R.drawable.cloud_drive_red));
				selectDrawerItemLollipop(drawerItem);
				break;
			}
			case R.id.navigation_item_saved_for_offline:{
//				Snackbar.make(fragmentContainer, menuItem.getTitle() + " (" + menuItem.getItemId() + ")", Snackbar.LENGTH_LONG).show();
				drawerMenuItem = menuItem;
				drawerItem = DrawerItem.SAVED_FOR_OFFLINE;
				if (nV != null){
					Menu nVMenu = nV.getMenu();
					resetNavigationViewMenu(nVMenu);
				}
				menuItem.setChecked(true);
				menuItem.setIcon(getResources().getDrawable(R.drawable.saved_for_offline_red));
				selectDrawerItemLollipop(drawerItem);
				break;
			}
			case R.id.navigation_item_camera_uploads:{
//				Snackbar.make(fragmentContainer, menuItem.getTitle() + " (" + menuItem.getItemId() + ")", Snackbar.LENGTH_LONG).show();
				drawerMenuItem = menuItem;
				drawerItem = DrawerItem.CAMERA_UPLOADS;
				if (nV != null){
					Menu nVMenu = nV.getMenu();
					resetNavigationViewMenu(nVMenu);
				}
				menuItem.setChecked(true);
				menuItem.setIcon(getResources().getDrawable(R.drawable.camera_uploads_red));
				selectDrawerItemLollipop(drawerItem);
				break;
			}
			case R.id.navigation_item_inbox:{
//				Snackbar.make(fragmentContainer, menuItem.getTitle() + " (" + menuItem.getItemId() + ")", Snackbar.LENGTH_LONG).show();
				drawerMenuItem = menuItem;
				drawerItem = DrawerItem.INBOX;
				if (nV != null){
					Menu nVMenu = nV.getMenu();
					resetNavigationViewMenu(nVMenu);
				}
				menuItem.setChecked(true);
				menuItem.setIcon(getResources().getDrawable(R.drawable.inbox_red));
				selectDrawerItemLollipop(drawerItem);
				break;
			}
			case R.id.navigation_item_shared_items:{
//				Snackbar.make(fragmentContainer, menuItem.getTitle() + " (" + menuItem.getItemId() + ")", Snackbar.LENGTH_LONG).show();
				drawerMenuItem = menuItem;
				drawerItem = DrawerItem.SHARED_ITEMS;
				if (nV != null){
					Menu nVMenu = nV.getMenu();
					resetNavigationViewMenu(nVMenu);
				}
				menuItem.setChecked(true);
				menuItem.setIcon(getResources().getDrawable(R.drawable.shared_items_red));
				selectDrawerItemLollipop(drawerItem);
				break;
			}
			case R.id.navigation_item_contacts:{
//				Snackbar.make(fragmentContainer, menuItem.getTitle() + " (" + menuItem.getItemId() + ")", Snackbar.LENGTH_LONG).show();
				drawerMenuItem = menuItem;
				drawerItem = DrawerItem.CONTACTS;
				if (nV != null){
					Menu nVMenu = nV.getMenu();
					resetNavigationViewMenu(nVMenu);
				}
				menuItem.setChecked(true);
				menuItem.setIcon(getResources().getDrawable(R.drawable.contacts_red));
				selectDrawerItemLollipop(drawerItem);
				break;
			}
			case R.id.navigation_item_settings:{
//				Snackbar.make(fragmentContainer, menuItem.getTitle() + " (" + menuItem.getItemId() + ")", Snackbar.LENGTH_LONG).show();
				lastDrawerItem = drawerItem;
				drawerItem = DrawerItem.SETTINGS;
				if (nV != null){
					Menu nVMenu = nV.getMenu();
					resetNavigationViewMenu(nVMenu);
				}
				menuItem.setChecked(true);
				menuItem.setIcon(getResources().getDrawable(R.drawable.settings_red));
				selectDrawerItemLollipop(drawerItem);
				break;
			}
		}
		drawerLayout.closeDrawer(Gravity.LEFT);

		return true;
	}

	@SuppressLint("NewApi") public void onFileClick(ArrayList<Long> handleList){
		log("onFileClick: "+handleList.size()+" files to download");
		long size = 0;
		long[] hashes = new long[handleList.size()];
		for (int i=0;i<handleList.size();i++){
			hashes[i] = handleList.get(i);
			MegaNode nodeTemp = megaApi.getNodeByHandle(hashes[i]);
			if (nodeTemp != null){
				size += nodeTemp.getSize();
			}
		}
		log("Number of files: "+hashes.length);

		if (dbH == null){
//			dbH = new DatabaseHandler(getApplicationContext());
			dbH = DatabaseHandler.getDbHandler(getApplicationContext());
		}

		boolean askMe = true;
		boolean advancedDevices=false;
		String downloadLocationDefaultPath = Util.downloadDIR;
		prefs = dbH.getPreferences();
		if (prefs != null){
			log("prefs != null");
			if (prefs.getStorageAskAlways() != null){
				if (!Boolean.parseBoolean(prefs.getStorageAskAlways())){
					log("askMe==false");
					if (prefs.getStorageDownloadLocation() != null){
						if (prefs.getStorageDownloadLocation().compareTo("") != 0){
							askMe = false;
							downloadLocationDefaultPath = prefs.getStorageDownloadLocation();
						}
					}
				}
				else
				{
					log("askMe==true");
					//askMe=true
					if (prefs.getStorageAdvancedDevices() != null){
						advancedDevices = Boolean.parseBoolean(prefs.getStorageAdvancedDevices());
					}

				}
			}
		}

		if (askMe){
			log("askMe");
			if (Build.VERSION.SDK_INT >= Build.VERSION_CODES.LOLLIPOP) {
				File[] fs = getExternalFilesDirs(null);
				if (fs.length > 1){
					if (fs[1] == null){
						Intent intent = new Intent(Mode.PICK_FOLDER.getAction());
						intent.putExtra(FileStorageActivityLollipop.EXTRA_FROM_SETTINGS, false);
						intent.putExtra(FileStorageActivityLollipop.EXTRA_SIZE, size);
						intent.setClass(this, FileStorageActivityLollipop.class);
						intent.putExtra(FileStorageActivityLollipop.EXTRA_DOCUMENT_HASHES, hashes);
						startActivityForResult(intent, REQUEST_CODE_SELECT_LOCAL_FOLDER);
					}
					else{
						Dialog downloadLocationDialog;
						String[] sdCardOptions = getResources().getStringArray(R.array.settings_storage_download_location_array);
				        AlertDialog.Builder b=new AlertDialog.Builder(this);

						b.setTitle(getResources().getString(R.string.settings_storage_download_location));
						final long sizeFinal = size;
						final long[] hashesFinal = new long[hashes.length];
						for (int i=0; i< hashes.length; i++){
							hashesFinal[i] = hashes[i];
						}

						b.setItems(sdCardOptions, new DialogInterface.OnClickListener() {

							@Override
							public void onClick(DialogInterface dialog, int which) {
								switch(which){
									case 0:{
										Intent intent = new Intent(Mode.PICK_FOLDER.getAction());
										intent.putExtra(FileStorageActivityLollipop.EXTRA_FROM_SETTINGS, false);
										intent.putExtra(FileStorageActivityLollipop.EXTRA_SIZE, sizeFinal);
										intent.setClass(managerActivity, FileStorageActivityLollipop.class);
										intent.putExtra(FileStorageActivityLollipop.EXTRA_DOCUMENT_HASHES, hashesFinal);
										startActivityForResult(intent, REQUEST_CODE_SELECT_LOCAL_FOLDER);
										break;
									}
									case 1:{
										File[] fs = getExternalFilesDirs(null);
										if (fs.length > 1){
											String path = fs[1].getAbsolutePath();
											File defaultPathF = new File(path);
											defaultPathF.mkdirs();
											Toast.makeText(getApplicationContext(), getString(R.string.general_download) + ": "  + defaultPathF.getAbsolutePath() , Toast.LENGTH_LONG).show();
											downloadTo(path, null, sizeFinal, hashesFinal);
										}
										break;
									}
								}
							}
						});
						b.setNegativeButton(getResources().getString(R.string.general_cancel), new DialogInterface.OnClickListener() {

							@Override
							public void onClick(DialogInterface dialog, int which) {
								dialog.cancel();
							}
						});
						downloadLocationDialog = b.create();
						downloadLocationDialog.show();
					}
				}
				else{
					Intent intent = new Intent(Mode.PICK_FOLDER.getAction());
					intent.putExtra(FileStorageActivityLollipop.EXTRA_FROM_SETTINGS, false);
					intent.putExtra(FileStorageActivityLollipop.EXTRA_SIZE, size);
					intent.setClass(this, FileStorageActivityLollipop.class);
					intent.putExtra(FileStorageActivityLollipop.EXTRA_DOCUMENT_HASHES, hashes);
					startActivityForResult(intent, REQUEST_CODE_SELECT_LOCAL_FOLDER);
				}
			}
			else{
				if(advancedDevices){
					log("advancedDevices");
					//Launch Intent to SAF
					if(hashes.length==1){
						downloadLocationDefaultPath = prefs.getStorageDownloadLocation();
						this.openAdvancedDevices(hashes[0]);
					}
					else
					{
						//Show error message, just one file
						Snackbar.make(fragmentContainer, getString(R.string.context_select_one_file), Snackbar.LENGTH_LONG).show();
					}
				}
				else{
					log("NOT advancedDevices");
					Intent intent = new Intent(Mode.PICK_FOLDER.getAction());
					intent.putExtra(FileStorageActivityLollipop.EXTRA_FROM_SETTINGS, false);
					intent.putExtra(FileStorageActivityLollipop.EXTRA_SIZE, size);
					intent.setClass(this, FileStorageActivityLollipop.class);
					intent.putExtra(FileStorageActivityLollipop.EXTRA_DOCUMENT_HASHES, hashes);
					startActivityForResult(intent, REQUEST_CODE_SELECT_LOCAL_FOLDER);
				}
			}
		}
		else{
			log("NOT askMe");
			File defaultPathF = new File(downloadLocationDefaultPath);
			defaultPathF.mkdirs();
			downloadTo(downloadLocationDefaultPath, null, size, hashes);
		}
	}

	public void download(String parentPath, String url, long size, long [] hashes){
	log("download-----------");
		log("downloadTo, parentPath: "+parentPath+ "url: "+url+" size: "+size);
		log("files to download: "+hashes.length);
		if (Build.VERSION.SDK_INT >= Build.VERSION_CODES.M) {
			boolean hasStoragePermission = (ContextCompat.checkSelfPermission(this, Manifest.permission.WRITE_EXTERNAL_STORAGE) == PackageManager.PERMISSION_GRANTED);
			if (!hasStoragePermission) {
				ActivityCompat.requestPermissions(this,
		                new String[]{Manifest.permission.WRITE_EXTERNAL_STORAGE},
		                ManagerActivityLollipop.REQUEST_WRITE_STORAGE);
			}
		}

		if (hashes != null){
			for (long hash : hashes) {
				MegaNode node = megaApi.getNodeByHandle(hash);
				log("Node: "+ node.getName());
			}
		}

		if (hashes == null){
			log("hashes is null");
			if(url != null) {
				log("url NOT null");
				Intent service = new Intent(this, DownloadService.class);
				service.putExtra(DownloadService.EXTRA_URL, url);
				service.putExtra(DownloadService.EXTRA_SIZE, size);
				service.putExtra(DownloadService.EXTRA_PATH, parentPath);
				startService(service);
			}
		}
		else{
			log("hashes is NOT null");
			if(hashes.length == 1){
				log("hashes.length == 1");
				MegaNode tempNode = megaApi.getNodeByHandle(hashes[0]);

				if((tempNode != null) && tempNode.getType() == MegaNode.TYPE_FILE){
					log("ISFILE");
					String localPath = Util.getLocalFile(this, tempNode.getName(), tempNode.getSize(), parentPath);

					if(localPath != null){
						log("localPath != null");
						try {
							log("Call to copyFile: localPath: "+localPath+" node name: "+tempNode.getName());
							Util.copyFile(new File(localPath), new File(parentPath, tempNode.getName()));

							if(Util.isVideoFile(parentPath+"/"+tempNode.getName())){
								log("Is video!!!");
//								MegaNode videoNode = megaApi.getNodeByHandle(tempNode.getNodeHandle());
								if (tempNode != null){
									if(!tempNode.hasThumbnail()){
										log("The video has not thumb");
										ThumbnailUtilsLollipop.createThumbnailVideo(this, localPath, megaApi, tempNode.getHandle());
									}
								}
							}
							else{
								log("NOT video!");
							}
						}
						catch(Exception e) {
							log("Exception!!");
						}

						Intent viewIntent = new Intent(Intent.ACTION_VIEW);
						viewIntent.setDataAndType(Uri.fromFile(new File(localPath)), MimeTypeList.typeForName(tempNode.getName()).getType());
						if (isIntentAvailable(this, viewIntent)){
							log("if isIntentAvailable");
							startActivity(viewIntent);
						}
						else{
							log("ELSE isIntentAvailable");
							Intent intentShare = new Intent(Intent.ACTION_SEND);
							intentShare.setDataAndType(Uri.fromFile(new File(localPath)), MimeTypeList.typeForName(tempNode.getName()).getType());
							if (isIntentAvailable(this, intentShare)){
								log("call to startActivity(intentShare)");
								startActivity(intentShare);
							}
							Snackbar.make(fragmentContainer, getString(R.string.general_already_downloaded), Snackbar.LENGTH_LONG).show();
						}
						return;
					}
				}
			}

			for (long hash : hashes) {
				log("hashes.length more than 1");
				MegaNode node = megaApi.getNodeByHandle(hash);
				if(node != null){
					log("node NOT null");
					Map<MegaNode, String> dlFiles = new HashMap<MegaNode, String>();
					if (node.getType() == MegaNode.TYPE_FOLDER) {
						log("MegaNode.TYPE_FOLDER");
						getDlList(dlFiles, node, new File(parentPath, new String(node.getName())));
					} else {
						log("MegaNode.TYPE_FILE");
						dlFiles.put(node, parentPath);
					}

					for (MegaNode document : dlFiles.keySet()) {

						String path = dlFiles.get(document);
						log("path of the file: "+path);
						log("start service");
						Intent service = new Intent(this, DownloadService.class);
						service.putExtra(DownloadService.EXTRA_HASH, document.getHandle());
						service.putExtra(DownloadService.EXTRA_URL, url);
						service.putExtra(DownloadService.EXTRA_SIZE, document.getSize());
						service.putExtra(DownloadService.EXTRA_PATH, path);
						startService(service);
					}
				}
				else if(url != null) {
					log("URL NOT null");
					log("start service");
					Intent service = new Intent(this, DownloadService.class);
					service.putExtra(DownloadService.EXTRA_HASH, hash);
					service.putExtra(DownloadService.EXTRA_URL, url);
					service.putExtra(DownloadService.EXTRA_SIZE, size);
					service.putExtra(DownloadService.EXTRA_PATH, parentPath);
					startService(service);
				}
				else {
					log("node NOT fOUND!!!!!");
				}
			}
		}
	}

	public void proceedToDownload(String parentPath, String url, long size, long [] hashes){
		log("proceedToDownload");
		confirmationToDownload = false;
		final String parentPathC = parentPath;
		final String urlC = url;
		final long sizeC = size;
		final long [] hashesC = hashes;

		String ask=dbH.getAttributes().getAskNoAppDownload();

		if(ask==null){
			log("ask==null");
			ask="true";
		}

		if(ask.equals("false")){
			log("INSTALLED APP: Do not ask before downloading");
			download(parentPathC, urlC, sizeC, hashesC);
		}
		else{
			log("INSTALLED APP: Ask before downloading");
			if (hashes != null){
				for (long hash : hashes) {
					MegaNode node = megaApi.getNodeByHandle(hash);
					log("Node: "+ node.getName());

					if(node.isFile()){
						Intent checkIntent = new Intent(Intent.ACTION_VIEW, null);
						log("MimeTypeList: "+ MimeTypeList.typeForName(node.getName()).getType());

						checkIntent.setType(MimeTypeList.typeForName(node.getName()).getType());

						try{
							if (!isIntentAvailable(this, checkIntent)){
								confirmationToDownload = true;
								nodeToDownload=node.getName();
								break;
							}
						}catch(Exception e){
							log("isIntent EXCEPTION");
							confirmationToDownload = true;
							nodeToDownload=node.getName();
							break;
						}
					}
				}
			}

			//Check if show the alert message
			if(confirmationToDownload){
				//Show message
				AlertDialog.Builder builder = new AlertDialog.Builder(this, R.style.AppCompatAlertDialogStyle);
				LinearLayout confirmationLayout = new LinearLayout(this);
				confirmationLayout.setOrientation(LinearLayout.VERTICAL);
				LinearLayout.LayoutParams params = new LinearLayout.LayoutParams(LinearLayout.LayoutParams.MATCH_PARENT, LinearLayout.LayoutParams.WRAP_CONTENT);
			    params.setMargins(Util.scaleWidthPx(20, outMetrics), Util.scaleHeightPx(10, outMetrics), Util.scaleWidthPx(17, outMetrics), 0);

			    final CheckBox dontShowAgain =new CheckBox(this);
			    dontShowAgain.setText(getString(R.string.checkbox_not_show_again));
			    dontShowAgain.setTextColor(getResources().getColor(R.color.text_secondary));

				confirmationLayout.addView(dontShowAgain, params);

		        builder.setView(confirmationLayout);

//				builder.setTitle(getString(R.string.confirmation_required));
				builder.setMessage(getString(R.string.alert_no_app, nodeToDownload));
				builder.setPositiveButton(getString(R.string.general_download),
						new DialogInterface.OnClickListener() {
							public void onClick(DialogInterface dialog, int whichButton) {
								if(dontShowAgain.isChecked()){
									dbH.setAttrAskNoAppDownload("false");
								}
								download(parentPathC, urlC, sizeC, hashesC);
							}
						});
				builder.setNegativeButton(getString(android.R.string.cancel), new DialogInterface.OnClickListener() {
					public void onClick(DialogInterface dialog, int whichButton) {
						if(dontShowAgain.isChecked()){
							dbH.setAttrAskNoAppDownload("false");
						}
					}
				});
				downloadConfirmationDialog = builder.create();
				downloadConfirmationDialog.show();
			}
			else{
				download(parentPathC, urlC, sizeC, hashesC);
			}
		}
	}

	public void downloadTo(String parentPath, String url, long size, long [] hashes){
		//Variable size is incorrect for folders, it is always -1 -> sizeTemp calculates the correct size
		log("downloadTo, parentPath: "+parentPath+ " url: "+url+" size: "+size);
		log("files to download: "+hashes.length);
		log("SIZE to download after calculating: "+size);

		final String parentPathC = parentPath;
		final String urlC = url;
		final long [] hashesC = hashes;
		long sizeTemp=0;

		for (long hash : hashes) {
			MegaNode node = megaApi.getNodeByHandle(hash);
			if(node!=null){
				if(node.isFolder()){
					sizeTemp=sizeTemp+getFolderSize(node);
				}
				else{
					sizeTemp = sizeTemp+node.getSize();
				}
			}
		}

		final long sizeC = sizeTemp;
		log("the final size is: "+Util.getSizeString(sizeTemp));

		//Check if there is available space
		double availableFreeSpace = Double.MAX_VALUE;
		try{
			StatFs stat = new StatFs(parentPath);
			availableFreeSpace = (double)stat.getAvailableBlocks() * (double)stat.getBlockSize();
		}
		catch(Exception ex){}

		if(availableFreeSpace < size) {
			Snackbar.make(fragmentContainer, getString(R.string.error_not_enough_free_space), Snackbar.LENGTH_LONG).show();
			log("Not enough space");
			return;
		}

		String ask=dbH.getAttributes().getAskSizeDownload();

		if(ask==null){
			ask="true";
		}

		if(ask.equals("false")){
			log("SIZE: Do not ask before downloading");
			proceedToDownload(parentPathC, urlC, sizeC, hashesC);
		}
		else{
			log("SIZE: Ask before downloading");
			//Check size to download
			//100MB=104857600
			//10MB=10485760
			//1MB=1048576
			if(sizeC>104857600){
				log("Show size confirmacion: "+sizeC);
				//Show alert
				AlertDialog.Builder builder = new AlertDialog.Builder(this, R.style.AppCompatAlertDialogStyle);
				LinearLayout confirmationLayout = new LinearLayout(this);
				confirmationLayout.setOrientation(LinearLayout.VERTICAL);
			    LinearLayout.LayoutParams params = new LinearLayout.LayoutParams(LinearLayout.LayoutParams.MATCH_PARENT, LinearLayout.LayoutParams.WRAP_CONTENT);
			    params.setMargins(Util.scaleWidthPx(20, outMetrics), Util.scaleHeightPx(10, outMetrics), Util.scaleWidthPx(17, outMetrics), 0);

			    final CheckBox dontShowAgain =new CheckBox(this);
			    dontShowAgain.setText(getString(R.string.checkbox_not_show_again));
			    dontShowAgain.setTextColor(getResources().getColor(R.color.text_secondary));

				confirmationLayout.addView(dontShowAgain, params);

		        builder.setView(confirmationLayout);

//				builder.setTitle(getString(R.string.confirmation_required));

				builder.setMessage(getString(R.string.alert_larger_file, Util.getSizeString(sizeC)));
				builder.setPositiveButton(getString(R.string.general_download),
						new DialogInterface.OnClickListener() {
							public void onClick(DialogInterface dialog, int whichButton) {
								if(dontShowAgain.isChecked()){
									dbH.setAttrAskSizeDownload("false");
								}
								proceedToDownload(parentPathC, urlC, sizeC, hashesC);
							}
						});
				builder.setNegativeButton(getString(android.R.string.cancel), new DialogInterface.OnClickListener() {
					public void onClick(DialogInterface dialog, int whichButton) {
						if(dontShowAgain.isChecked()){
							dbH.setAttrAskSizeDownload("false");
						}
					}
				});

				downloadConfirmationDialog = builder.create();
				downloadConfirmationDialog.show();
			}
			else{
				proceedToDownload(parentPathC, urlC, sizeC, hashesC);
			}
		}
	}

	/*
	 * If there is an application that can manage the Intent, returns true. Otherwise, false.
	 */
	public static boolean isIntentAvailable(Context ctx, Intent intent) {
		log("isIntentAvailable");
		final PackageManager mgr = ctx.getPackageManager();
		List<ResolveInfo> list = mgr.queryIntentActivities(intent, PackageManager.MATCH_DEFAULT_ONLY);
		return list.size() > 0;
	}

	/*
	 * Get list of all child files
	 */
	private void getDlList(Map<MegaNode, String> dlFiles, MegaNode parent, File folder) {
		log("getDlList");
		if (megaApi.getRootNode() == null)
			return;

		folder.mkdir();
		ArrayList<MegaNode> nodeList = megaApi.getChildren(parent);
		for(int i=0; i<nodeList.size(); i++){
			MegaNode document = nodeList.get(i);
			if (document.getType() == MegaNode.TYPE_FOLDER) {
				File subfolder = new File(folder, new String(document.getName()));
				getDlList(dlFiles, document, subfolder);
			}
			else {
				dlFiles.put(document, folder.getAbsolutePath());
			}
		}
	}

	private long getFolderSize(MegaNode parent) {
		log("getFolderSize");

        long size = 0;
//        File[] files = dir.listFiles();
        ArrayList<MegaNode> nodeList = megaApi.getChildren(parent);
        for (MegaNode node : nodeList) {
            if (node.isFile()) {
                size += node.getSize();
            }
            else{
                size += getFolderSize(node);
            }
        }

        return size;
    }

	@TargetApi(Build.VERSION_CODES.KITKAT)
	public void openAdvancedDevices (long handle){
		log("openAdvancedDevices");
		handleToDownload = handle;
		String externalPath = Util.getExternalCardPath();

		if(externalPath!=null){
			log("ExternalPath for advancedDevices: "+externalPath);
			MegaNode node = megaApi.getNodeByHandle(handle);
			if(node!=null){

//				File newFile =  new File(externalPath+"/"+node.getName());
				File newFile =  new File(node.getName());
				log("File: "+newFile.getPath());
				Intent intent = new Intent(Intent.ACTION_CREATE_DOCUMENT);

			    // Filter to only show results that can be "opened", such as
			    // a file (as opposed to a list of contacts or timezones).
			    intent.addCategory(Intent.CATEGORY_OPENABLE);

			    // Create a file with the requested MIME type.
			    String mimeType = MimeTypeList.getMimeType(newFile);
			    log("Mimetype: "+mimeType);
			    intent.setType(mimeType);
			    intent.putExtra(Intent.EXTRA_TITLE, node.getName());
			    try{
			    	startActivityForResult(intent, WRITE_SD_CARD_REQUEST_CODE);
			    }
			    catch(Exception e){
			    	log("Exception in External SDCARD");
			    	Environment.getExternalStorageDirectory();
			    	Snackbar.make(fragmentContainer, getString(R.string.no_external_SD_card_detected), Snackbar.LENGTH_LONG).show();
			    }
			}
		}
		else{
			log("No external SD card");
			Environment.getExternalStorageDirectory();
			Snackbar.make(fragmentContainer, getString(R.string.no_external_SD_card_detected), Snackbar.LENGTH_LONG).show();
		}
	}

	public void showRenameDialog(final MegaNode document, String text){
		log("showRenameDialog");

		LinearLayout layout = new LinearLayout(this);
	    layout.setOrientation(LinearLayout.VERTICAL);
	    LinearLayout.LayoutParams params = new LinearLayout.LayoutParams(LinearLayout.LayoutParams.MATCH_PARENT, LinearLayout.LayoutParams.WRAP_CONTENT);
	    params.setMargins(Util.scaleWidthPx(20, outMetrics), Util.scaleHeightPx(20, outMetrics), Util.scaleWidthPx(17, outMetrics), 0);
//	    layout.setLayoutParams(params);

		final EditTextCursorWatcher input = new EditTextCursorWatcher(this, document.isFolder());
//		input.setId(EDIT_TEXT_ID);
		input.setSingleLine();
		input.setTextColor(getResources().getColor(R.color.text_secondary));
//		input.setHint(getString(R.string.context_new_folder_name));
		input.setImeOptions(EditorInfo.IME_ACTION_DONE);

		input.setImeActionLabel(getString(R.string.context_rename),EditorInfo.IME_ACTION_DONE);
		input.setText(text);
		input.setOnFocusChangeListener(new View.OnFocusChangeListener() {
			@Override
			public void onFocusChange(final View v, boolean hasFocus) {
				if (hasFocus) {
					if (document.isFolder()){
						input.setSelection(0, input.getText().length());
					}
					else{
						String [] s = document.getName().split("\\.");
						if (s != null){
							int numParts = s.length;
							int lastSelectedPos = 0;
							if (numParts == 1){
								input.setSelection(0, input.getText().length());
							}
							else if (numParts > 1){
								for (int i=0; i<(numParts-1);i++){
									lastSelectedPos += s[i].length();
									lastSelectedPos++;
								}
								lastSelectedPos--; //The last point should not be selected)
								input.setSelection(0, lastSelectedPos);
							}
						}
						showKeyboardDelayed(v);
					}
				}
			}
		});

		input.setOnEditorActionListener(new OnEditorActionListener() {
			@Override
			public boolean onEditorAction(TextView v, int actionId,
					KeyEvent event) {
				if (actionId == EditorInfo.IME_ACTION_DONE) {
					renameDialog.dismiss();
					String value = v.getText().toString().trim();
					if (value.length() == 0) {
						return true;
					}
					rename(document, value);
					return true;
				}
				return false;
			}
		});

	    layout.addView(input, params);

		AlertDialog.Builder builder = new AlertDialog.Builder(this, R.style.AppCompatAlertDialogStyle);
		builder.setTitle(getString(R.string.context_rename) + " "	+ new String(document.getName()));
		builder.setPositiveButton(getString(R.string.context_rename),
				new DialogInterface.OnClickListener() {
					public void onClick(DialogInterface dialog, int whichButton) {
						String value = input.getText().toString().trim();
						if (value.length() == 0) {
							return;
						}
						rename(document, value);
					}
				});
		builder.setNegativeButton(getString(android.R.string.cancel), null);
		builder.setView(layout);
		renameDialog = builder.create();
		renameDialog.show();

	}

	private void rename(MegaNode document, String newName){
		log("rename");
		if (newName.compareTo(document.getName()) == 0) {
			return;
		}

		if(!Util.isOnline(this)){
			Snackbar.make(fragmentContainer, getString(R.string.error_server_connection_problem), Snackbar.LENGTH_LONG).show();
			return;
		}

		if (isFinishing()){
			return;
		}

		ProgressDialog temp = null;
		try{
			temp = new ProgressDialog(this);
			temp.setMessage(getString(R.string.context_renaming));
			temp.show();
		}
		catch(Exception e){
			return;
		}
		statusDialog = temp;

		log("renaming " + document.getName() + " to " + newName);

		megaApi.renameNode(document, newName, this);
	}

	/*
	 * Display keyboard
	 */
	private void showKeyboardDelayed(final View view) {
		log("showKeyboardDelayed");
		handler.postDelayed(new Runnable() {
			@Override
			public void run() {
				if (fbFLol != null){
					if (!(drawerItem == DrawerItem.CLOUD_DRIVE)){
						return;
					}
				}
				String cFTag = getFragmentTag(R.id.contact_tabs_pager, 0);
				cFLol = (ContactsFragmentLollipop) getSupportFragmentManager().findFragmentByTag(cFTag);
				if (cFLol != null){
					if (drawerItem == DrawerItem.CONTACTS){
						return;
					}
				}
				if (inSFLol != null){
					if (drawerItem == DrawerItem.SHARED_ITEMS){
						return;
					}
				}
				InputMethodManager imm = (InputMethodManager) getSystemService(Context.INPUT_METHOD_SERVICE);
				imm.showSoftInput(view, InputMethodManager.SHOW_IMPLICIT);
			}
		}, 50);
	}

	public void showCopyLollipop(ArrayList<Long> handleList){
		log("showCopyLollipop");
		Intent intent = new Intent(this, FileExplorerActivityLollipop.class);
		intent.setAction(FileExplorerActivityLollipop.ACTION_PICK_COPY_FOLDER);
		long[] longArray = new long[handleList.size()];
		for (int i=0; i<handleList.size(); i++){
			longArray[i] = handleList.get(i);
		}
		intent.putExtra("COPY_FROM", longArray);
		startActivityForResult(intent, REQUEST_CODE_SELECT_COPY_FOLDER);
	}

	public void showMoveLollipop(ArrayList<Long> handleList){
		log("showMoveLollipop");
		Intent intent = new Intent(this, FileExplorerActivityLollipop.class);
		intent.setAction(FileExplorerActivityLollipop.ACTION_PICK_MOVE_FOLDER);
		long[] longArray = new long[handleList.size()];
		for (int i=0; i<handleList.size(); i++){
			longArray[i] = handleList.get(i);
		}
		intent.putExtra("MOVE_FROM", longArray);
		startActivityForResult(intent, REQUEST_CODE_SELECT_MOVE_FOLDER);
	}

	public void sendToInboxLollipop(MegaNode node){
		log("sentToInbox MegaNode");

		if((drawerItem == DrawerItem.SHARED_ITEMS) || (drawerItem == DrawerItem.CLOUD_DRIVE) || (drawerItem == DrawerItem.SEARCH) ){
			sendToInbox = true;
			Intent intent = new Intent(ContactsExplorerActivityLollipop.ACTION_PICK_CONTACT_SEND_FILE);
	    	intent.setClass(this, ContactsExplorerActivityLollipop.class);
	    	//Multiselect=0
	    	intent.putExtra("MULTISELECT", 0);
	    	intent.putExtra("SEND_FILE",1);
	    	intent.putExtra(ContactsExplorerActivityLollipop.EXTRA_NODE_HANDLE, node.getHandle());
	    	startActivityForResult(intent, REQUEST_CODE_SELECT_CONTACT);
		}
	}

	public void sendToInboxLollipop(ArrayList<Long> handleList){
		log("sentToInbox handleList");

		if((drawerItem == DrawerItem.SHARED_ITEMS) || (drawerItem == DrawerItem.CLOUD_DRIVE) ){
			sendToInbox = true;
			Intent intent = new Intent(ContactsExplorerActivityLollipop.ACTION_PICK_CONTACT_SEND_FILE);
	    	intent.setClass(this, ContactsExplorerActivityLollipop.class);
	    	long[] handles=new long[handleList.size()];
	    	int j=0;
	    	for(int i=0; i<handleList.size();i++){
	    		handles[j]=handleList.get(i);
	    		j++;
	    	}
	    	intent.putExtra("MULTISELECT", 1);
	    	intent.putExtra("SEND_FILE",1);
	    	log("handles length: "+handles.length);
	    	intent.putExtra(ContactsExplorerActivityLollipop.EXTRA_NODE_HANDLE, handles);
	    	startActivityForResult(intent, REQUEST_CODE_SELECT_CONTACT);
		}
	}

	public void shareFolderLollipop(ArrayList<Long> handleList){
		log("shareFolder ArrayListLong");
		//TODO shareMultipleFolders

		Intent intent = new Intent(ContactsExplorerActivityLollipop.ACTION_PICK_CONTACT_SHARE_FOLDER);
    	intent.setClass(this, ContactsExplorerActivityLollipop.class);

    	long[] handles=new long[handleList.size()];
    	int j=0;
    	for(int i=0; i<handleList.size();i++){
    		handles[j]=handleList.get(i);
    		j++;
    	}
    	intent.putExtra(ContactsExplorerActivityLollipop.EXTRA_NODE_HANDLE, handles);
    	//Multiselect=1 (multiple folders)
    	intent.putExtra("MULTISELECT", 1);
    	intent.putExtra("SEND_FILE",0);
    	startActivityForResult(intent, REQUEST_CODE_SELECT_CONTACT);
	}

	public void shareFolderLollipop(MegaNode node){
		log("shareFolderLollipop");
		log("Sale el AlertDialog");

		Intent intent = new Intent(ContactsExplorerActivityLollipop.ACTION_PICK_CONTACT_SHARE_FOLDER);
    	intent.setClass(this, ContactsExplorerActivityLollipop.class);
    	//Multiselect=0
    	intent.putExtra("MULTISELECT", 0);
    	intent.putExtra("SEND_FILE",0);
    	intent.putExtra(ContactsExplorerActivityLollipop.EXTRA_NODE_HANDLE, node.getHandle());
    	startActivityForResult(intent, REQUEST_CODE_SELECT_CONTACT);

	}

	public void getPublicLinkAndShareIt(MegaNode document){
		log("getPublicLinkAndShareIt");
		if (!Util.isOnline(this)){
			Snackbar.make(fragmentContainer, getString(R.string.error_server_connection_problem), Snackbar.LENGTH_LONG).show();
			return;
		}

		if(isFinishing()){
			return;
		}

		ProgressDialog temp = null;
		try{
			temp = new ProgressDialog(this);
			temp.setMessage(getString(R.string.context_creating_link));
			temp.show();
		}
		catch(Exception e){
			return;
		}
		statusDialog = temp;

		isGetLink = true;
		megaApi.exportNode(document, this);
	}

	public void cancelTransfer (MegaTransfer t){
		log("cancelTransfer");
		final MegaTransfer mT = t;

		//Show confirmation message
		DialogInterface.OnClickListener dialogClickListener = new DialogInterface.OnClickListener() {
		    @Override
		    public void onClick(DialogInterface dialog, int which) {
		        switch (which){
		        case DialogInterface.BUTTON_POSITIVE:
		        	log("Pressed button positive to cancel transfer");
		    		megaApi.cancelTransfer(mT, managerActivity);
		            break;

		        case DialogInterface.BUTTON_NEGATIVE:
		            break;
		        }
		    }
		};

		AlertDialog.Builder builder = new AlertDialog.Builder(this, R.style.AppCompatAlertDialogStyle);
//		builder.setTitle(getResources().getString(R.string.cancel_transfer_title));
        builder.setMessage(getResources().getString(R.string.cancel_transfer_confirmation));
        builder.setPositiveButton(R.string.general_yes, dialogClickListener);
        builder.setNegativeButton(R.string.general_no, dialogClickListener);
        builder.show();

	}

	public void moveToTrash(final ArrayList<Long> handleList){
		log("moveToTrash");
		isClearRubbishBin = false;

		if (!Util.isOnline(this)){
			Snackbar.make(fragmentContainer, getString(R.string.error_server_connection_problem), Snackbar.LENGTH_LONG).show();
			return;
		}

		if(isFinishing()){
			return;
		}

		final MegaNode rubbishNode = megaApi.getRubbishNode();

		DialogInterface.OnClickListener dialogClickListener = new DialogInterface.OnClickListener() {
		    @Override
		    public void onClick(DialogInterface dialog, int which) {
		        switch (which){
		        case DialogInterface.BUTTON_POSITIVE:
		        	//TODO remove the outgoing shares

		        	MultipleRequestListener moveMultipleListener = null;
		        	MegaNode parent;
	    			//Check if the node is not yet in the rubbish bin (if so, remove it)
		        	if(handleList!=null){
		        		parent = megaApi.getNodeByHandle(handleList.get(0));
		        		while (megaApi.getParentNode(parent) != null){
		    				parent = megaApi.getParentNode(parent);
		    			}
		        		if (parent.getHandle() != megaApi.getRubbishNode().getHandle()){
		    				moveToRubbish = true;
		    				moveMultipleListener = new MultipleRequestListener(ManagerActivityLollipop.MULTIPLE_SEND_RUBBISH);
		        		}
	    				else{
	    					moveToRubbish = false;
	    					moveMultipleListener = new MultipleRequestListener(ManagerActivityLollipop.MULTIPLE_MOVE);
	    				}
		        	}

					if(handleList.size()>1){
						log("MOVE multiple: "+handleList.size());
						for (int i=0;i<handleList.size();i++){
			    			if (moveToRubbish){
		    					megaApi.moveNode(megaApi.getNodeByHandle(handleList.get(i)), rubbishNode, moveMultipleListener);

			    			}
			    			else{
			    				megaApi.remove(megaApi.getNodeByHandle(handleList.get(i)), moveMultipleListener);
			    			}
			    		}
					}
					else{
						log("MOVE single");
		    			if (moveToRubbish){
		    				moveMultipleListener = new MultipleRequestListener(ManagerActivityLollipop.MULTIPLE_SEND_RUBBISH);
		    				megaApi.moveNode(megaApi.getNodeByHandle(handleList.get(0)), rubbishNode, managerActivity);
		    			}
		    			else{
		    				moveMultipleListener = new MultipleRequestListener(-1);
		    				megaApi.remove(megaApi.getNodeByHandle(handleList.get(0)), managerActivity);
		    			}
					}

		            break;

		        case DialogInterface.BUTTON_NEGATIVE:
		            //No button clicked
		            break;
		        }
		    }
		};

		if (handleList.size() > 0){
			MegaNode p = megaApi.getNodeByHandle(handleList.get(0));
			while (megaApi.getParentNode(p) != null){
				p = megaApi.getParentNode(p);
			}
			if (p.getHandle() != megaApi.getRubbishNode().getHandle()){

				AlertDialog.Builder builder = new AlertDialog.Builder(this, R.style.AppCompatAlertDialogStyle);
//				builder.setTitle(getResources().getString(R.string.section_rubbish_bin));
				if (handleList.size() > 1){
					builder.setMessage(getResources().getString(R.string.confirmation_move_to_rubbish_plural));
				}
				else{
					builder.setMessage(getResources().getString(R.string.confirmation_move_to_rubbish));
				}
	            builder.setPositiveButton(R.string.general_move, dialogClickListener);
	            builder.setNegativeButton(R.string.general_cancel, dialogClickListener);
	            builder.show();
			}
			else{

				AlertDialog.Builder builder = new AlertDialog.Builder(this, R.style.AppCompatAlertDialogStyle);
//				builder.setTitle(getResources().getString(R.string.title_delete_from_mega));
				if (handleList.size() > 1){
					builder.setMessage(getResources().getString(R.string.confirmation_delete_from_mega_plural));
				}
				else{
					builder.setMessage(getResources().getString(R.string.confirmation_delete_from_mega));
				}
				builder.setPositiveButton(R.string.general_remove, dialogClickListener);
				builder.setNegativeButton(R.string.general_cancel, dialogClickListener);
				builder.show();
			}
		}
	}

	public void showImportLinkDialog(){
		log("showImportLinkDialog");
		LinearLayout layout = new LinearLayout(this);
	    layout.setOrientation(LinearLayout.VERTICAL);
	    LinearLayout.LayoutParams params = new LinearLayout.LayoutParams(LinearLayout.LayoutParams.MATCH_PARENT, LinearLayout.LayoutParams.WRAP_CONTENT);
	    params.setMargins(Util.scaleWidthPx(20, outMetrics), Util.scaleWidthPx(20, outMetrics), Util.scaleWidthPx(17, outMetrics), 0);

	    final EditText input = new EditText(this);
//		input.setId(EDIT_TEXT_ID);
		input.setSingleLine(false);

		input.setTextColor(getResources().getColor(R.color.text_secondary));
		input.setImeOptions(EditorInfo.IME_ACTION_DONE);
	    layout.addView(input, params);
		input.setImeActionLabel(getString(R.string.context_open_link_title),EditorInfo.IME_ACTION_DONE);

		AlertDialog.Builder builder = new AlertDialog.Builder(this, R.style.AppCompatAlertDialogStyle);
		builder.setTitle(getString(R.string.context_open_link_title));
		builder.setPositiveButton(getString(R.string.context_open_link),
				new DialogInterface.OnClickListener() {
					public void onClick(DialogInterface dialog, int whichButton) {
						String value = input.getText().toString().trim();
						if (value.length() == 0) {
							return;
						}

						try{
							openLinkDialog.dismiss();
						}
						catch(Exception e){}
						importLink(value);
					}
				});
		builder.setNegativeButton(getString(android.R.string.cancel), null);
		builder.setView(layout);
		openLinkDialog = builder.create();
		openLinkDialog.show();

		input.setOnEditorActionListener(new OnEditorActionListener() {
			@Override
			public boolean onEditorAction(TextView v, int actionId,
					KeyEvent event) {
				if (actionId == EditorInfo.IME_ACTION_DONE) {
					try{
						openLinkDialog.dismiss();
					}
					catch(Exception e){}

					String value = v.getText().toString().trim();
					if (value.length() == 0) {
						return true;
					}
					importLink(value);
					return true;
				}
				return false;
			}
		});
	}

	private void importLink(String url) {

		try {
			url = URLDecoder.decode(url, "UTF-8");
		}
		catch (UnsupportedEncodingException e) {}
		url.replace(' ', '+');
		if(url.startsWith("mega://")){
			url = url.replace("mega://", "https://mega.co.nz/");
		}

		log("url " + url);

		// Download link
		if (url != null && (url.matches("^https://mega.co.nz/#!.*!.*$") || url.matches("^https://mega.nz/#!.*!.*$"))) {
			log("open link url");

//			Intent openIntent = new Intent(this, ManagerActivityLollipop.class);
			Intent openFileIntent = new Intent(this, FileLinkActivityLollipop.class);
			openFileIntent.setFlags(Intent.FLAG_ACTIVITY_CLEAR_TOP);
			openFileIntent.setAction(ManagerActivityLollipop.ACTION_OPEN_MEGA_LINK);
			openFileIntent.setData(Uri.parse(url));
			startActivity(openFileIntent);
//			finish();
			return;
		}

		// Folder Download link
		else if (url != null && (url.matches("^https://mega.co.nz/#F!.+$") || url.matches("^https://mega.nz/#F!.+$"))) {
			log("folder link url");
			Intent openFolderIntent = new Intent(this, FolderLinkActivityLollipop.class);
			openFolderIntent.setFlags(Intent.FLAG_ACTIVITY_CLEAR_TOP);
			openFolderIntent.setAction(ManagerActivityLollipop.ACTION_OPEN_MEGA_FOLDER_LINK);
			openFolderIntent.setData(Uri.parse(url));
			startActivity(openFolderIntent);
//			finish();
			return;
		}
		else{
			log("wrong url");
			Intent errorIntent = new Intent(this, ManagerActivityLollipop.class);
			errorIntent.setFlags(Intent.FLAG_ACTIVITY_CLEAR_TOP);
			startActivity(errorIntent);
		}
	}

	public void takePicture(){
		String path = Environment.getExternalStorageDirectory().getAbsolutePath() +"/"+ Util.temporalPicDIR;
        File newFolder = new File(path);
        newFolder.mkdirs();

        String file = path + "/picture.jpg";
        File newFile = new File(file);
        try {
        	newFile.createNewFile();
        } catch (IOException e) {}

        Uri outputFileUri = Uri.fromFile(newFile);

        Intent cameraIntent = new Intent(MediaStore.ACTION_IMAGE_CAPTURE);
        cameraIntent.putExtra(MediaStore.EXTRA_OUTPUT, outputFileUri);

        startActivityForResult(cameraIntent, TAKE_PHOTO_CODE);
	}

	public void showCancelMessage(){
		AlertDialog cancelDialog;
		AlertDialog.Builder builder = new AlertDialog.Builder(this, R.style.AppCompatAlertDialogStyle);
//		builder.setTitle(getString(R.string.title_cancel_subscriptions));

		LayoutInflater inflater = getLayoutInflater();
		View dialogLayout = inflater.inflate(R.layout.dialog_cancel_subscriptions, null);
		TextView message = (TextView) dialogLayout.findViewById(R.id.dialog_cancel_text);
		final EditText text = (EditText) dialogLayout.findViewById(R.id.dialog_cancel_feedback);

		Display display = getWindowManager().getDefaultDisplay();
		DisplayMetrics outMetrics = new DisplayMetrics();
		display.getMetrics(outMetrics);
		float density = getResources().getDisplayMetrics().density;

		float scaleW = Util.getScaleW(outMetrics, density);
		float scaleH = Util.getScaleH(outMetrics, density);

		message.setTextSize(TypedValue.COMPLEX_UNIT_SP, (14*scaleW));
		text.setTextSize(TypedValue.COMPLEX_UNIT_SP, (14*scaleW));

		builder.setView(dialogLayout);

		builder.setPositiveButton(getString(R.string.send_cancel_subscriptions), new android.content.DialogInterface.OnClickListener() {

			@Override
			public void onClick(DialogInterface dialog, int which) {
				feedback = text.getText().toString();
				if(feedback.matches("")||feedback.isEmpty()){
					Snackbar.make(fragmentContainer, getString(R.string.reason_cancel_subscriptions), Snackbar.LENGTH_LONG).show();
				}
				else{
					showCancelConfirmation(feedback);
				}
			}
		});

		builder.setNegativeButton(getString(R.string.dismiss_cancel_subscriptions), new android.content.DialogInterface.OnClickListener() {

			@Override
			public void onClick(DialogInterface dialog, int which) {

			}
		});

		cancelDialog = builder.create();
		cancelDialog.show();
//		Util.brandAlertDialog(cancelDialog);
	}

	public void showCancelConfirmation(final String feedback){
		DialogInterface.OnClickListener dialogClickListener = new DialogInterface.OnClickListener() {
		    @Override
		    public void onClick(DialogInterface dialog, int which) {
		        switch (which){
			        case DialogInterface.BUTTON_POSITIVE:
			        {
			        	log("Feedback: "+feedback);
			        	megaApi.creditCardCancelSubscriptions(feedback, managerActivity);
			        	break;
			        }
			        case DialogInterface.BUTTON_NEGATIVE:
			        {
			            //No button clicked
			        	log("Feedback: "+feedback);
			            break;
			        }
		        }
		    }
		};

		AlertDialog.Builder builder = new AlertDialog.Builder(this, R.style.AppCompatAlertDialogStyle);
		builder.setMessage(R.string.confirmation_cancel_subscriptions).setPositiveButton(R.string.general_yes, dialogClickListener)
		    .setNegativeButton(R.string.general_no, dialogClickListener).show();

	}

	public void showNewFolderDialog(){
		log("showNewFolderDialogKitLollipop");
		if (drawerItem == DrawerItem.CLOUD_DRIVE){
			fbFLol.setPositionClicked(-1);
			fbFLol.notifyDataSetChanged();
		}

		LinearLayout layout = new LinearLayout(this);
	    layout.setOrientation(LinearLayout.VERTICAL);
	    LinearLayout.LayoutParams params = new LinearLayout.LayoutParams(LinearLayout.LayoutParams.MATCH_PARENT, LinearLayout.LayoutParams.WRAP_CONTENT);
	    params.setMargins(Util.scaleWidthPx(20, outMetrics), Util.scaleWidthPx(20, outMetrics), Util.scaleWidthPx(17, outMetrics), 0);

	    final EditText input = new EditText(this);
	    layout.addView(input, params);

//		input.setId(EDIT_TEXT_ID);
		input.setSingleLine();
		input.setTextColor(getResources().getColor(R.color.text_secondary));
		input.setHint(getString(R.string.context_new_folder_name));
//		input.setSelectAllOnFocus(true);
		input.setImeOptions(EditorInfo.IME_ACTION_DONE);
		input.setOnEditorActionListener(new OnEditorActionListener() {
			@Override
			public boolean onEditorAction(TextView v, int actionId,KeyEvent event) {
				if (actionId == EditorInfo.IME_ACTION_DONE) {
					String value = v.getText().toString().trim();
					if (value.length() == 0) {
						return true;
					}
					createFolder(value);
					newFolderDialog.dismiss();
					return true;
				}
				return false;
			}
		});
		input.setImeActionLabel(getString(R.string.general_create),EditorInfo.IME_ACTION_DONE);
		input.setOnFocusChangeListener(new View.OnFocusChangeListener() {
			@Override
			public void onFocusChange(View v, boolean hasFocus) {
				if (hasFocus) {
					showKeyboardDelayed(v);
				}
			}
		});

		AlertDialog.Builder builder = new AlertDialog.Builder(this, R.style.AppCompatAlertDialogStyle);
		builder.setTitle(getString(R.string.menu_new_folder));
		builder.setPositiveButton(getString(R.string.general_create),
				new DialogInterface.OnClickListener() {
					public void onClick(DialogInterface dialog, int whichButton) {
						String value = input.getText().toString().trim();
						if (value.length() == 0) {
							return;
						}
						createFolder(value);
					}
				});
		builder.setNegativeButton(getString(android.R.string.cancel), null);
		builder.setView(layout);
		newFolderDialog = builder.create();
		newFolderDialog.show();
	}

	private void createFolder(String title) {
		log("createFolder");
		if (!Util.isOnline(this)){
			Snackbar.make(fragmentContainer, getString(R.string.error_server_connection_problem), Snackbar.LENGTH_LONG).show();
			return;
		}

		if(isFinishing()){
			return;
		}

		long parentHandle=-1;
		if (drawerItem == DrawerItem.CLOUD_DRIVE){
			parentHandle = fbFLol.getParentHandle();
		}
		else if(drawerItem == DrawerItem.SHARED_ITEMS){
			int index = viewPagerShares.getCurrentItem();
			if (index == 0){
				String cFTag = getFragmentTag(R.id.shares_tabs_pager, 0);
				inSFLol = (IncomingSharesFragmentLollipop) getSupportFragmentManager().findFragmentByTag(cFTag);
				if (inSFLol != null){
					parentHandle = inSFLol.getParentHandle();
				}
			}
			else{
				String cFTag = getFragmentTag(R.id.shares_tabs_pager, 1);
				outSFLol = (OutgoingSharesFragmentLollipop) getSupportFragmentManager().findFragmentByTag(cFTag);
				if (outSFLol != null){
					parentHandle = outSFLol.getParentHandle();
				}
			}
		}
		else{
			return;
		}

		if(parentHandle!=-1){
			MegaNode parentNode = megaApi.getNodeByHandle(parentHandle);

			if (parentNode == null){
				parentNode = megaApi.getRootNode();
			}

			boolean exists = false;
			ArrayList<MegaNode> nL = megaApi.getChildren(parentNode);
			for (int i=0;i<nL.size();i++){
				if (title.compareTo(nL.get(i).getName()) == 0){
					exists = true;
				}
			}

			if (!exists){
				statusDialog = null;
				try {
					statusDialog = new ProgressDialog(this);
					statusDialog.setMessage(getString(R.string.context_creating_folder));
					statusDialog.show();
				}
				catch(Exception e){
					return;
				}

				megaApi.createFolder(title, parentNode, this);
			}
			else{
				Snackbar.make(fragmentContainer, getString(R.string.context_folder_already_exists), Snackbar.LENGTH_LONG).show();
			}
		}
		else{
			log("Incorrect parentHandle");
		}
	}

	public void showClearRubbishBinDialog(String editText){
		log("showClearRubbishBinDialog");

		if (rbFLol.isVisible()){
			rbFLol.setPositionClicked(-1);
			rbFLol.notifyDataSetChanged();
		}

		String text;
		if ((editText == null) || (editText.compareTo("") == 0)){
			text = getString(R.string.context_clear_rubbish);
		}
		else{
			text = editText;
		}

		AlertDialog.Builder builder = new AlertDialog.Builder(this, R.style.AppCompatAlertDialogStyle);
//		builder.setTitle(getString(R.string.context_clear_rubbish));
		builder.setMessage(getString(R.string.clear_rubbish_confirmation));
		builder.setPositiveButton(getString(R.string.general_empty),
				new DialogInterface.OnClickListener() {
					public void onClick(DialogInterface dialog, int whichButton) {
						cleanRubbishBin();
					}
				});
		builder.setNegativeButton(getString(android.R.string.cancel), null);
		clearRubbishBinDialog = builder.create();
		clearRubbishBinDialog.show();
//		Util.brandAlertDialog(clearRubbishBinDialog);
	}

	private void cleanRubbishBin(){
		log("cleanRubbishBin");
		megaApi.cleanRubbishBin(managerActivity);
	}

	private class ContactNameListener implements MegaRequestListenerInterface{

		Context context;

		public ContactNameListener(Context context) {
			this.context = context;
		}

		@Override
		public void onRequestStart(MegaApiJava api, MegaRequest request) {
		}

		@Override
		public void onRequestFinish(MegaApiJava api, MegaRequest request, MegaError e) {
			log("ContactNameListener:onRequestFinish()");
			if (e.getErrorCode() == MegaError.API_OK){

				if(request.getParamType()==1){
					log("(ManagerActivityLollipop(1)request.getText(): "+request.getText()+" -- "+request.getEmail());
					int rows = dbH.setContactName(request.getText(), request.getEmail());
					log("Rows affected: "+rows);

					String cFTag = getFragmentTag(R.id.contact_tabs_pager, 0);
					cFLol = (ContactsFragmentLollipop) getSupportFragmentManager().findFragmentByTag(cFTag);
					if (cFLol != null){
						if (drawerItem == DrawerItem.CONTACTS){
							cFLol.updateView();
						}
					}
				}
				else if(request.getParamType()==2){
					log("ManagerActivityLollipop(2)request.getText(): "+request.getText()+" -- "+request.getEmail());
					int rows = dbH.setContactLastName(request.getText(), request.getEmail());
					log("Rows affected: "+rows);

					String cFTag = getFragmentTag(R.id.contact_tabs_pager, 0);
					cFLol = (ContactsFragmentLollipop) getSupportFragmentManager().findFragmentByTag(cFTag);
					if (cFLol != null){
						if (drawerItem == DrawerItem.CONTACTS){
							cFLol.updateView();
						}
					}
				}
			}
		}

		@Override
		public void onRequestUpdate(MegaApiJava api, MegaRequest request) {
		}

		@Override
		public void onRequestTemporaryError(MegaApiJava api, MegaRequest request, MegaError e) {
		}
	}

	/*
	 * Background task to emptying the Rubbish Bin
	 */
//	private class ClearRubbisBinTask extends AsyncTask<String, Void, String> {
//		Context context;
//		MultipleRequestListener moveMultipleListener = null;
//
//		ClearRubbisBinTask(Context context){
//			this.context = context;
//		}
//
//		@Override
//		protected String doInBackground(String... params) {
//			log("doInBackground-Async Task ClearRubbisBinTask");
//
//			if (rbFLol != null){
//				ArrayList<MegaNode> rubbishNodes = megaApi.getChildren(megaApi.getRubbishNode(), orderGetChildren);
//
//				isClearRubbishBin = true;
//				if(rubbishNodes.size()>1){
//					moveMultipleListener = new MultipleRequestListener(-1);
//					for (int i=0; i<rubbishNodes.size(); i++){
//						megaApi.remove(rubbishNodes.get(i), moveMultipleListener);
//					}
//				}
//				else{
//					for (int i=0; i<rubbishNodes.size(); i++){
//						megaApi.remove(rubbishNodes.get(i), managerActivity);
//					}
//				}
//			}
//			return null;
//		}
//
//		@Override
//        protected void onPostExecute(String result) {
//			log("onPostExecute -Async Task ClearRubbisBinTask");
//			//update the content label of the Rubbish Bin Fragment
//			if(rbFLol!=null){
//					rbFLol.setContentText();
//			}
//        }
//	}

	/*
	 * Background task to verify the offline nodes
	 */
	private class CheckOfflineNodesTask extends AsyncTask<String, Void, String> {
		Context context;

		CheckOfflineNodesTask(Context context){
			this.context = context;
		}

		@Override
		protected String doInBackground(String... params) {
			log("doInBackground-Async Task CheckOfflineNodesTask");

			ArrayList<MegaOffline> offlineNodes = dbH.getOfflineFiles();

			File file=new File(Environment.getExternalStorageDirectory().getAbsolutePath() + "/" + Util.offlineDIR);

			if(file.exists()){

				for(int i=0; i<offlineNodes.size();i++){
					MegaOffline mOff = offlineNodes.get(i);
					if(mOff.isIncoming()){
						File fileToCheck=new File(Environment.getExternalStorageDirectory().getAbsolutePath() + "/" + Util.offlineDIR+ "/" + mOff.getHandleIncoming() + mOff.getPath()+ mOff.getName());
						log("Check the INCOMING file: "+fileToCheck.getAbsolutePath());
						if(!fileToCheck.exists()){
							log("The INCOMING file NOT exists!");
							//Remove from the DB
							int removed = dbH.deleteOfflineFile(mOff);
							log("INCOMING File removed: "+removed);
						}
						else{
							log("The INCOMING file exists!");
						}
					}
					else{
						File fileToCheck=new File(Environment.getExternalStorageDirectory().getAbsolutePath() + "/" + Util.offlineDIR+ mOff.getPath()+ mOff.getName());
						log("Check the file: "+fileToCheck.getAbsolutePath());
						if(!fileToCheck.exists()){
							log("The file NOT exists!");
							//Remove from the DB
							int removed = dbH.deleteOfflineFile(mOff);
							log("File removed: "+removed);
						}
						else{
							log("The file exists!");
						}
					}
				}

				//Check no empty folders
				offlineNodes = dbH.getOfflineFiles();
				for(int i=0; i<offlineNodes.size();i++){
					MegaOffline mOff = offlineNodes.get(i);
					//Get if its folder
					if(mOff.isFolder()){
						ArrayList<MegaOffline> children = dbH.findByParentId(mOff.getId());
						if(children.size()<1){
							log("Delete the empty folder: "+mOff.getName());
							dbH.deleteOfflineFile(mOff);
							if(mOff.isIncoming()){
								File folderToDelete = new File(Environment.getExternalStorageDirectory().getAbsolutePath() + "/" + Util.offlineDIR+ "/" + mOff.getHandleIncoming() + mOff.getPath()+ mOff.getName());
								try {
									Util.deleteFolderAndSubfolders(context, folderToDelete);
								} catch (IOException e) {
									// TODO Auto-generated catch block
									e.printStackTrace();
								}
							}
							else{
								File folderToDelete = new File(Environment.getExternalStorageDirectory().getAbsolutePath() + "/" + Util.offlineDIR+ mOff.getPath()+ mOff.getName());
								try {
									Util.deleteFolderAndSubfolders(context, folderToDelete);
								} catch (IOException e) {
									// TODO Auto-generated catch block
									e.printStackTrace();
								}
							}
						}
					}
				}

			}
			else{
				//Delete the DB if NOT empty
				if(offlineNodes.size()>0){
					//Delete the content
					log("Clear Offline TABLE");
					dbH.clearOffline();
				}
			}

			return null;
		}

//		@Override
//        protected void onPostExecute(String result) {
//			log("onPostExecute -Async Task CheckOfflineNodesTask");
//			//update the content label of the Rubbish Bin Fragment
//			if(rbFLol!=null){
//					rbFLol.setContentText();
//			}
//        }
	}
<<<<<<< HEAD
	
=======



>>>>>>> f571b91d
	/*
	 * Background task to fill the DB with the contact info the first time
	 */
	private class FillDBContactsTask extends AsyncTask<String, Void, String> {
		Context context;

		FillDBContactsTask(Context context){
			this.context = context;
		}

		@Override
		protected String doInBackground(String... params) {
			log("doInBackground-Async Task FillDBContactsTask");

			ArrayList<MegaUser> contacts = megaApi.getContacts();

			ContactNameListener listener = new ContactNameListener(context);

			for(int i=0; i<contacts.size(); i++){
				MegaContact megaContact = new MegaContact(String.valueOf(contacts.get(i).getHandle()), contacts.get(i).getEmail(), "", "");
				dbH.setContact(megaContact);
				megaApi.getUserAttribute(contacts.get(i), 1, listener);
				megaApi.getUserAttribute(contacts.get(i), 2, listener);
			}
			return null;
		}
	}


	public void uploadFile(){
		log("uploadFile");

		if(drawerItem == DrawerItem.CLOUD_DRIVE){
			fbFLol.showUploadPanel();
		}
		else if (drawerItem == DrawerItem.SHARED_ITEMS){
			int index = viewPagerShares.getCurrentItem();
			if (index == 0){
				String cFTag = getFragmentTag(R.id.shares_tabs_pager, 0);
				inSFLol = (IncomingSharesFragmentLollipop) getSupportFragmentManager().findFragmentByTag(cFTag);
				if (inSFLol != null){
					inSFLol.showUploadPanel();
				}
			}
			else{
				String cFTag = getFragmentTag(R.id.shares_tabs_pager, 1);
				outSFLol = (OutgoingSharesFragmentLollipop) getSupportFragmentManager().findFragmentByTag(cFTag);
				if (outSFLol != null){
					outSFLol.showUploadPanel();
				}
			}
		}
	}

//	public void upgradeAccountButton(){
//		log("upgradeAccountButton");
//		drawerItem = DrawerItem.ACCOUNT;
//		if (accountInfo != null){
//			if ((accountInfo.getSubscriptionStatus() == MegaAccountDetails.SUBSCRIPTION_STATUS_NONE) || (accountInfo.getSubscriptionStatus() == MegaAccountDetails.SUBSCRIPTION_STATUS_INVALID)){
//				Time now = new Time();
//				now.setToNow();
//				if (accountType != 0){
//					log("accountType != 0");
//					if (now.toMillis(false) >= (accountInfo.getProExpiration()*1000)){
//						if (Util.checkBitSet(paymentBitSet, MegaApiAndroid.PAYMENT_METHOD_CREDIT_CARD) || Util.checkBitSet(paymentBitSet, MegaApiAndroid.PAYMENT_METHOD_FORTUMO) || Util.checkBitSet(paymentBitSet, MegaApiAndroid.PAYMENT_METHOD_CENTILI)){
//							log("SUBSCRIPTION INACTIVE: CHECKBITSET --> CC || FORT || INFO");
//							showUpAF(null);
//						}
//						else{
//							Snackbar.make(fragmentContainer, getString(R.string.not_upgrade_is_possible), Snackbar.LENGTH_LONG).show();
//
//						}
//					}
//					else{
//						log("CURRENTLY ACTIVE SUBSCRIPTION");
//						Snackbar.make(fragmentContainer, getString(R.string.not_upgrade_is_possible), Snackbar.LENGTH_LONG).show();
//					}
//				}
//				else{
//					log("accountType == 0");
//					if (Util.checkBitSet(paymentBitSet, MegaApiAndroid.PAYMENT_METHOD_CREDIT_CARD) || Util.checkBitSet(paymentBitSet, MegaApiAndroid.PAYMENT_METHOD_FORTUMO) || Util.checkBitSet(paymentBitSet, MegaApiAndroid.PAYMENT_METHOD_CENTILI)){
//						log("CHECKBITSET --> CC || FORT || INFO");
//						showUpAF(null);
//					}
//					else{
//						Snackbar.make(fragmentContainer, getString(R.string.not_upgrade_is_possible), Snackbar.LENGTH_LONG).show();
//					}
//				}
//			}
//			else{
//				Snackbar.make(fragmentContainer, getString(R.string.not_upgrade_is_possible), Snackbar.LENGTH_LONG).show();
//			}
//		}
//		else{
//			Snackbar.make(fragmentContainer, getString(R.string.not_upgrade_is_possible), Snackbar.LENGTH_LONG).show();
//		}
//	}

	public void pickFolderToShare(List<MegaUser> users){

		Intent intent = new Intent(this, FileExplorerActivityLollipop.class);
		intent.setAction(FileExplorerActivityLollipop.ACTION_SELECT_FOLDER);
		String[] longArray = new String[users.size()];
		for (int i=0; i<users.size(); i++){
			longArray[i] = users.get(i).getEmail();
		}
		intent.putExtra("SELECTED_CONTACTS", longArray);
		startActivityForResult(intent, REQUEST_CODE_SELECT_FOLDER);
	}

	public void pickFileToSend(List<MegaUser> users){

		Intent intent = new Intent(this, FileExplorerActivityLollipop.class);
		intent.setAction(FileExplorerActivityLollipop.ACTION_SELECT_FILE);
		String[] longArray = new String[users.size()];
		for (int i=0; i<users.size(); i++){
			longArray[i] = users.get(i).getEmail();
		}
		intent.putExtra("SELECTED_CONTACTS", longArray);
		startActivityForResult(intent, REQUEST_CODE_SELECT_FILE);
	}

	public void removeMultipleContacts(final List<MegaUser> contacts){
		log("removeMultipleContacts");
		//TODO (megaApi.getInShares(c).size() != 0) --> Si el contacto que voy a borrar tiene carpetas compartidas, avisar de eso y eliminar las shares (IN and ¿OUT?)
		MultipleRequestListener removeMultipleListener = null;
		if(contacts.size()>1){
			log("remove multiple contacts");
			removeMultipleListener = new MultipleRequestListener(-1);
			for(int j=0; j<contacts.size();j++){

				final MegaUser c= contacts.get(j);

				final ArrayList<MegaNode> inShares = megaApi.getInShares(c);

				if(inShares.size() != 0)
				{

		        	for(int i=0; i<inShares.size();i++){
		        		MegaNode removeNode = inShares.get(i);
		        		megaApi.remove(removeNode);
		        	}
		        	megaApi.removeContact(c, removeMultipleListener);

				}
				else{
					//NO incoming shares

		        	megaApi.removeContact(c, removeMultipleListener);
				}
			}
		}
		else{
			log("remove one contact");

			final MegaUser c= contacts.get(0);

			final ArrayList<MegaNode> inShares = megaApi.getInShares(c);

			if(inShares.size() != 0)
			{

	        	for(int i=0; i<inShares.size();i++){
	        		MegaNode removeNode = inShares.get(i);
	        		megaApi.remove(removeNode);
	        	}
	        	megaApi.removeContact(c, managerActivity);

			}
			else{
				//NO incoming shares

	        	megaApi.removeContact(c, managerActivity);
			}
		}
	}

	public void setPinLock(){
		log("setPinLock");

		AlertDialog setPinDialog;
		LayoutInflater inflater = getLayoutInflater();
		View dialoglayout = inflater.inflate(R.layout.choose_pin_type_dialog, null);

		final CheckedTextView pin4Check = (CheckedTextView) dialoglayout.findViewById(R.id.choose_pin_4_check);
		pin4Check.setText(getString(R.string.four_pin_lock));
		pin4Check.setTextSize(TypedValue.COMPLEX_UNIT_SP, (16*scaleText));
		pin4Check.setCompoundDrawablePadding(Util.scaleWidthPx(10, outMetrics));
		ViewGroup.MarginLayoutParams pin4MLP = (ViewGroup.MarginLayoutParams) pin4Check.getLayoutParams();
		pin4MLP.setMargins(Util.scaleWidthPx(15, outMetrics), Util.scaleHeightPx(10, outMetrics), 0, Util.scaleHeightPx(10, outMetrics));
		pin4Check.setChecked(true);


		final CheckedTextView pin6Check = (CheckedTextView) dialoglayout.findViewById(R.id.choose_pin_6_check);
		pin6Check.setText(getString(R.string.six_pin_lock));
		pin6Check.setTextSize(TypedValue.COMPLEX_UNIT_SP, (16*scaleText));
		pin6Check.setCompoundDrawablePadding(Util.scaleWidthPx(10, outMetrics));
		ViewGroup.MarginLayoutParams pin6MLP = (ViewGroup.MarginLayoutParams) pin6Check.getLayoutParams();
		pin6MLP.setMargins(Util.scaleWidthPx(15, outMetrics), Util.scaleHeightPx(10, outMetrics), 0, Util.scaleHeightPx(10, outMetrics));

		final CheckedTextView pinANCheck = (CheckedTextView) dialoglayout.findViewById(R.id.choose_pin_alphaN_check);
		pinANCheck.setText(getString(R.string.AN_pin_lock));
		pinANCheck.setTextSize(TypedValue.COMPLEX_UNIT_SP, (16*scaleText));
		pinANCheck.setCompoundDrawablePadding(Util.scaleWidthPx(10, outMetrics));
		ViewGroup.MarginLayoutParams pinANMLP = (ViewGroup.MarginLayoutParams) pinANCheck.getLayoutParams();
		pinANMLP.setMargins(Util.scaleWidthPx(15, outMetrics), Util.scaleHeightPx(10, outMetrics), 0, Util.scaleHeightPx(10, outMetrics));

		AlertDialog.Builder builder = new AlertDialog.Builder(this, R.style.AppCompatAlertDialogStyle);
		builder.setView(dialoglayout);
		builder.setTitle(getString(R.string.pin_lock_type));

		setPinDialog = builder.create();
		setPinDialog.show();

		final AlertDialog dialog = setPinDialog;

		pin4Check.setOnClickListener(new OnClickListener() {

			@Override
			public void onClick(View v) {
				dbH.setPinLockType(Constants.PIN_4);
    			if (dialog != null){
    				dialog.dismiss();
    			}
    			intentToPinLock();
			}
		});

		pin6Check.setOnClickListener(new OnClickListener() {

			@Override
			public void onClick(View v) {
				pin6Check.setChecked(true);
				pin4Check.setChecked(false);
				dbH.setPinLockType(Constants.PIN_6);
    			if (dialog != null){
    				dialog.dismiss();
    			}
    			intentToPinLock();
			}
		});

		pinANCheck.setOnClickListener(new OnClickListener() {

			@Override
			public void onClick(View v) {
				pinANCheck.setChecked(true);
				pin4Check.setChecked(false);
				dbH.setPinLockType(Constants.PIN_ALPHANUMERIC);
    			if (dialog != null){
    				dialog.dismiss();
    			}
    			intentToPinLock();
			}
		});

	}

	public void intentToPinLock(){
		Intent intent = new Intent(this, PinLockActivityLollipop.class);
		intent.setAction(PinLockActivityLollipop.ACTION_SET_PIN_LOCK);
		this.startActivityForResult(intent, SET_PIN);
	}

	public void resetPinLock(){
		log("resetPinLock");
		Intent intent = new Intent(this, PinLockActivityLollipop.class);
		intent.setAction(PinLockActivityLollipop.ACTION_RESET_PIN_LOCK);
		this.startActivity(intent);
	}


	public void chooseAddContactDialog(){
		log("chooseAddContactDialog");

		Dialog addContactDialog;
		String[] addContactOptions = getResources().getStringArray(R.array.add_contact_array);
		AlertDialog.Builder b=new AlertDialog.Builder(this);

		b.setTitle(getResources().getString(R.string.menu_add_contact));
		b.setItems(addContactOptions, new DialogInterface.OnClickListener() {

			@Override
			public void onClick(DialogInterface dialog, int which) {
				switch(which){
					case 0:{
						showNewContactDialog();
						break;
					}
					case 1:{
						addContactFromPhone();
						break;
					}
				}
			}
		});
		b.setNegativeButton(getResources().getString(R.string.general_cancel), new DialogInterface.OnClickListener() {

			@Override
			public void onClick(DialogInterface dialog, int which) {
				dialog.cancel();
			}
		});
		addContactDialog = b.create();
		addContactDialog.show();
	}


	public void addContactFromPhone(){
		if (Build.VERSION.SDK_INT >= Build.VERSION_CODES.M) {
			boolean hasReadContactsPermission = (ContextCompat.checkSelfPermission(this, Manifest.permission.READ_CONTACTS) == PackageManager.PERMISSION_GRANTED);
			if (!hasReadContactsPermission) {
				log("No read contacts permission");
				ActivityCompat.requestPermissions((ManagerActivityLollipop)this,
						new String[]{Manifest.permission.READ_CONTACTS},
						ManagerActivityLollipop.REQUEST_READ_CONTACTS);
				return;
			}
		}

		Intent phoneContactIntent = new Intent(this, PhoneContactsActivityLollipop.class);
		this.startActivity(phoneContactIntent);
	}

	public void showNewContactDialog(){
		log("showNewContactDialog");

		String cFTag = getFragmentTag(R.id.contact_tabs_pager, 0);
		cFLol = (ContactsFragmentLollipop) getSupportFragmentManager().findFragmentByTag(cFTag);
		if (cFLol != null){
			if (drawerItem == DrawerItem.CONTACTS){
				cFLol.setPositionClicked(-1);
				cFLol.notifyDataSetChanged();
			}
		}

//		String text;
//		if ((editText == null) || (editText.compareTo("") == 0)){
//			text = ;
//		}
//		else{
//			text = editText;
//		}

		LinearLayout layout = new LinearLayout(this);
	    layout.setOrientation(LinearLayout.VERTICAL);
	    LinearLayout.LayoutParams params = new LinearLayout.LayoutParams(LinearLayout.LayoutParams.MATCH_PARENT, LinearLayout.LayoutParams.WRAP_CONTENT);
	    params.setMargins(Util.scaleWidthPx(20, outMetrics), Util.scaleHeightPx(20, outMetrics), Util.scaleWidthPx(17, outMetrics), 0);

		final EditText input = new EditText(this);
	    layout.addView(input, params);

//		input.setId(EDIT_TEXT_ID);
		input.setSingleLine();
		input.setHint(getString(R.string.context_new_contact_name));
		input.setTextColor(getResources().getColor(R.color.text_secondary));
//		input.setSelectAllOnFocus(true);
		input.setImeOptions(EditorInfo.IME_ACTION_DONE);
		input.setInputType(InputType.TYPE_TEXT_VARIATION_EMAIL_ADDRESS);
		input.setOnEditorActionListener(new OnEditorActionListener() {
			@Override
			public boolean onEditorAction(TextView v, int actionId,	KeyEvent event) {
				if (actionId == EditorInfo.IME_ACTION_DONE) {
					String value = input.getText().toString().trim();
					String emailError = getEmailError(value);
					if (emailError != null) {
						input.setError(emailError);
						input.requestFocus();
					} else {
						inviteContact(value);
						addContactDialog.dismiss();
					}
				}
				else{
					log("other IME" + actionId);
				}
				return false;
			}
		});
		input.setImeActionLabel(getString(R.string.general_add),EditorInfo.IME_ACTION_DONE);
		input.setOnFocusChangeListener(new View.OnFocusChangeListener() {
			@Override
			public void onFocusChange(View v, boolean hasFocus) {
				if (hasFocus) {
					showKeyboardDelayed(v);
				}
			}
		});

		AlertDialog.Builder builder = new AlertDialog.Builder(this, R.style.AppCompatAlertDialogStyle);
		builder.setTitle(getString(R.string.menu_add_contact));
		builder.setPositiveButton(getString(R.string.general_add),
				new DialogInterface.OnClickListener() {
					public void onClick(DialogInterface dialog, int whichButton) {

					}
				});
		builder.setNegativeButton(getString(android.R.string.cancel), null);
		builder.setView(layout);
		addContactDialog = builder.create();
		addContactDialog.show();
		addContactDialog.getButton(AlertDialog.BUTTON_POSITIVE).setOnClickListener(new View.OnClickListener() {
			@Override
			public void onClick(View v) {
				String value = input.getText().toString().trim();
				String emailError = getEmailError(value);
				if (emailError != null) {
					input.setError(emailError);
				} else {
					inviteContact(value);
					addContactDialog.dismiss();
				}
			}
		});
	}

	/*
	 * Validate email
	 */
	private String getEmailError(String value) {
		log("getEmailError");
		if (value.length() == 0) {
			return getString(R.string.error_enter_email);
		}
		if (!android.util.Patterns.EMAIL_ADDRESS.matcher(value).matches()) {
			return getString(R.string.error_invalid_email);
		}
		return null;
	}

	public void inviteContact(String contactEmail){
		log("inviteContact");

		if (!Util.isOnline(this)){
			Snackbar.make(fragmentContainer, getString(R.string.error_server_connection_problem), Snackbar.LENGTH_LONG).show();
			return;
		}

		if(isFinishing()){
			return;
		}

		statusDialog = null;
		try {
			statusDialog = new ProgressDialog(this);
			statusDialog.setMessage(getString(R.string.context_adding_contact));
			statusDialog.show();
		}
		catch(Exception e){
			return;
		}

		megaApi.inviteContact(contactEmail, null, MegaContactRequest.INVITE_ACTION_ADD, this);
	}

	public void addContactDB(String email){
		log("addContactDB");

		MegaUser user = megaApi.getContact(email);
		if(user!=null){
			log("User to add: "+user.getEmail());
			//Check the user is not previously in the DB
			if(dbH.findContactByHandle(String.valueOf(user.getHandle()))==null){
				log("The contact NOT exists -> add to DB");
				MegaContact megaContact = new MegaContact(String.valueOf(user.getHandle()), user.getEmail(), "", "");
				dbH.setContact(megaContact);
				megaApi.getUserAttribute(user, 1, new ContactNameListener(this));
				megaApi.getUserAttribute(user, 2, new ContactNameListener(this));
			}
			else{
				log("The contact already exists -> update");
				megaApi.getUserAttribute(user, 1, new ContactNameListener(this));
				megaApi.getUserAttribute(user, 2, new ContactNameListener(this));
			}
		}
	}

	public void removeContact(final MegaUser c){

		//TODO (megaApi.getInShares(c).size() != 0) --> Si el contacto que voy a borrar tiene carpetas compartidas, avisar de eso y eliminar las shares (IN and ¿OUT?)

		final ArrayList<MegaNode> inShares = megaApi.getInShares(c);

		if(inShares.size() != 0)
		{
			DialogInterface.OnClickListener dialogClickListener = new DialogInterface.OnClickListener() {
			    @Override
			    public void onClick(DialogInterface dialog, int which) {
			        switch (which){
			        case DialogInterface.BUTTON_POSITIVE:

			        	for(int i=0; i<inShares.size();i++){
			        		MegaNode removeNode = inShares.get(i);
			        		megaApi.remove(removeNode);
			        	}
			        	megaApi.removeContact(c, managerActivity);
			            break;

			        case DialogInterface.BUTTON_NEGATIVE:
			            //No button clicked
			            break;
			        }
			    }
			};

			AlertDialog.Builder builder = new AlertDialog.Builder(managerActivity, R.style.AppCompatAlertDialogStyle);

//			builder.setMessage(String.format(getResources().getString(R.string.confirmation_remove_contact), c.getEmail())).setPositiveButton(R.string.general_remove, dialogClickListener)
//					.setNegativeButton(R.string.general_cancel, dialogClickListener).show();

		}
		else{
			//NO incoming shares
			DialogInterface.OnClickListener dialogClickListener = new DialogInterface.OnClickListener() {
			    @Override
			    public void onClick(DialogInterface dialog, int which) {
			        switch (which){
			        case DialogInterface.BUTTON_POSITIVE:
			        	//TODO remove the outgoing shares

			        	megaApi.removeContact(c, managerActivity);

			            break;

			        case DialogInterface.BUTTON_NEGATIVE:
			            //No button clicked
			            break;
			        }
			    }
			};

			AlertDialog.Builder builder = new AlertDialog.Builder(managerActivity, R.style.AppCompatAlertDialogStyle);
			String message= getResources().getString(R.string.confirmation_remove_contact,c.getEmail());
			builder.setMessage(message).setPositiveButton(R.string.general_remove, dialogClickListener)
			    .setNegativeButton(R.string.general_cancel, dialogClickListener).show();
		}
	}

	public void leaveMultipleShares (final ArrayList<Long> handleList){
		log("leaveMultipleShares");

		DialogInterface.OnClickListener dialogClickListener = new DialogInterface.OnClickListener() {
		    @Override
		    public void onClick(DialogInterface dialog, int which) {
		        switch (which){
		        case DialogInterface.BUTTON_POSITIVE:
		        	//TODO remove the incoming shares
		        	MultipleRequestListener moveMultipleListener = new MultipleRequestListener(ManagerActivityLollipop.MULTIPLE_LEAVE_SHARE);
		    		if(handleList.size()>1){
		    			log("handleList.size()>1");
		    			for (int i=0; i<handleList.size(); i++){
		    				MegaNode node = megaApi.getNodeByHandle(handleList.get(i));
		    				megaApi.remove(node, moveMultipleListener);
		    			}
		    		}
		    		else{
		    			log("handleList.size()<=1");
		    			MegaNode node = megaApi.getNodeByHandle(handleList.get(0));
		    			megaApi.remove(node, managerActivity);
		    		}
		            break;

		        case DialogInterface.BUTTON_NEGATIVE:
		            //No button clicked
		            break;
		        }
		    }
		};

		AlertDialog.Builder builder = new AlertDialog.Builder(this);
//		builder.setTitle(getResources().getString(R.string.alert_leave_share));
		String message= getResources().getString(R.string.confirmation_leave_share_folder);
		builder.setMessage(message).setPositiveButton(R.string.general_leave, dialogClickListener)
	    	.setNegativeButton(R.string.general_cancel, dialogClickListener).show();
	}

	public void leaveIncomingShare (final MegaNode n){
		log("leaveIncomingShare");

		DialogInterface.OnClickListener dialogClickListener = new DialogInterface.OnClickListener() {
		    @Override
		    public void onClick(DialogInterface dialog, int which) {
		        switch (which){
		        case DialogInterface.BUTTON_POSITIVE:
		        	//TODO remove the incoming shares
		        	megaApi.remove(n);
		            break;

		        case DialogInterface.BUTTON_NEGATIVE:
		            //No button clicked
		            break;
		        }
		    }
		};

		AlertDialog.Builder builder = new AlertDialog.Builder(this);
//		builder.setTitle(getResources().getString(R.string.alert_leave_share));
		String message= getResources().getString(R.string.confirmation_leave_share_folder);
		builder.setMessage(message).setPositiveButton(R.string.general_leave, dialogClickListener)
	    	.setNegativeButton(R.string.general_cancel, dialogClickListener).show();
	}

	public void removeAllSharingContacts (ArrayList<MegaShare> listContacts, MegaNode node){
		log("removeAllSharingContacts");

		MultipleRequestListener shareMultipleListener = new MultipleRequestListener(ManagerActivityLollipop.MULTIPLE_REMOVE_SHARING_CONTACTS);
		if(listContacts.size()>1){
			log("listContacts.size()>1");
			for(int j=0; j<listContacts.size();j++){
				String cMail = listContacts.get(j).getUser();
				if(cMail!=null){
					MegaUser c = megaApi.getContact(cMail);
					if (c != null){
						megaApi.share(node, c, MegaShare.ACCESS_UNKNOWN, shareMultipleListener);
					}
					else{
						isGetLink = false;
						megaApi.disableExport(node);
					}
				}
				else{
					isGetLink = false;
					megaApi.disableExport(node);
				}
			}
		}
		else{
			log("listContacts.size()<=1");
			for(int j=0; j<listContacts.size();j++){
				String cMail = listContacts.get(j).getUser();
				if(cMail!=null){
					MegaUser c = megaApi.getContact(cMail);
					if (c != null){
						megaApi.share(node, c, MegaShare.ACCESS_UNKNOWN, this);
					}
					else{
						isGetLink = false;
						megaApi.disableExport(node);
					}
				}
				else{
					isGetLink = false;
					megaApi.disableExport(node);
				}
			}
		}
	}

	public void cameraUploadsClicked(){
		log("cameraUplaodsClicked");
		drawerItem = DrawerItem.CAMERA_UPLOADS;
		if (nV != null){
			Menu nVMenu = nV.getMenu();
			MenuItem cameraUploadsItem = nVMenu.findItem(R.id.navigation_item_camera_uploads);
			drawerMenuItem = cameraUploadsItem;
			resetNavigationViewMenu(nVMenu);
			cameraUploadsItem.setChecked(true);
			cameraUploadsItem.setIcon(getResources().getDrawable(R.drawable.camera_uploads_red));
		}
		selectDrawerItemLollipop(drawerItem);
	}

	public void secondaryMediaUploadsClicked(){
		log("secondaryMediaUploadsClicked");
		drawerItem = DrawerItem.MEDIA_UPLOADS;
//		if (nV != null){
//			Menu nVMenu = nV.getMenu();
//			MenuItem cameraUploadsItem = nVMenu.findItem(R.id.navigation_item_cloud_drive);
//			drawerMenuItem = cameraUploadsItem;
//			resetNavigationViewMenu(nVMenu);
//			cameraUploadsItem.setChecked(true);
//			cameraUploadsItem.setIcon(getResources().getDrawable(R.drawable.camera_uploads_red));
//		}
		selectDrawerItemLollipop(drawerItem);
	}

	public void acceptInvitationContact(MegaContactRequest c){
		log("acceptInvitationContact");
		megaApi.replyContactRequest(c, MegaContactRequest.REPLY_ACTION_ACCEPT, this);
	}

	public void declineInvitationContact(MegaContactRequest c){
		log("declineInvitationContact");
		megaApi.replyContactRequest(c, MegaContactRequest.REPLY_ACTION_DENY, this);
	}

	public void ignoreInvitationContact(MegaContactRequest c){
		log("ignoreInvitationContact");
		megaApi.replyContactRequest(c, MegaContactRequest.REPLY_ACTION_IGNORE, this);
	}

	public void reinviteContact(MegaContactRequest c){
		log("inviteContact");
		megaApi.inviteContact(c.getTargetEmail(), null, MegaContactRequest.INVITE_ACTION_REMIND, this);
	}

	public void removeInvitationContact(MegaContactRequest c){
		log("removeInvitationContact");
		megaApi.inviteContact(c.getTargetEmail(), null, MegaContactRequest.INVITE_ACTION_DELETE, this);
	}

	public void setInitialCloudDrive (){
		drawerItem = DrawerItem.CLOUD_DRIVE;
		if (nV != null){
			Menu nVMenu = nV.getMenu();
			MenuItem cloudDrive = nVMenu.findItem(R.id.navigation_item_cloud_drive);
			resetNavigationViewMenu(nVMenu);
			cloudDrive.setChecked(true);
			cloudDrive.setIcon(getResources().getDrawable(R.drawable.cloud_drive_red));
		}
		firstTime = true;
		selectDrawerItemLollipop(drawerItem);
		drawerLayout.openDrawer(Gravity.LEFT);
	}

	public void refreshCameraUpload(){
		drawerItem = DrawerItem.CAMERA_UPLOADS;
		if (nV != null){
			Menu nVMenu = nV.getMenu();
			MenuItem cameraUploads = nVMenu.findItem(R.id.navigation_item_camera_uploads);
			resetNavigationViewMenu(nVMenu);
			cameraUploads.setChecked(true);
			cameraUploads.setIcon(getResources().getDrawable(R.drawable.camera_uploads_red));
		}

		Fragment currentFragment = getSupportFragmentManager().findFragmentByTag("cuFLol");
		FragmentTransaction fragTransaction = getSupportFragmentManager().beginTransaction();
		fragTransaction.detach(currentFragment);
		fragTransaction.commit();

		fragTransaction = getSupportFragmentManager().beginTransaction();
		fragTransaction.attach(currentFragment);
		fragTransaction.commit();
	}

	public void showOptionsPanel(MegaNode node){
		log("showOptionsPanel");
		if (drawerItem == DrawerItem.CLOUD_DRIVE){
			int index = viewPagerCDrive.getCurrentItem();
			if (index == 0){
				String cFTag = getFragmentTag(R.id.cloud_drive_tabs_pager, 0);
				fbFLol = (FileBrowserFragmentLollipop) getSupportFragmentManager().findFragmentByTag(cFTag);
				if (fbFLol != null){
					fbFLol.showOptionsPanel(node);
				}
			}
			else{
				String cFTag = getFragmentTag(R.id.cloud_drive_tabs_pager, 1);
				rbFLol = (RubbishBinFragmentLollipop) getSupportFragmentManager().findFragmentByTag(cFTag);
				if (rbFLol != null){
					rbFLol.showOptionsPanel(node);
				}
			}
		}
		else if(drawerItem == DrawerItem.SEARCH){
			if (sFLol != null){
				sFLol.showOptionsPanel(node);
			}
		}
		else if (drawerItem == DrawerItem.INBOX){
			if (iFLol != null){
				iFLol.showOptionsPanel(node);
			}
		}
		else if (drawerItem == DrawerItem.SHARED_ITEMS){
			int index = viewPagerShares.getCurrentItem();
			if (index == 0){
				String cFTag = getFragmentTag(R.id.shares_tabs_pager, 0);
				inSFLol = (IncomingSharesFragmentLollipop) getSupportFragmentManager().findFragmentByTag(cFTag);
				if (inSFLol != null){
					inSFLol.showOptionsPanel(node);
				}
			}
			else{
				String cFTag = getFragmentTag(R.id.shares_tabs_pager, 1);
				outSFLol = (OutgoingSharesFragmentLollipop) getSupportFragmentManager().findFragmentByTag(cFTag);
				if (outSFLol != null){
					outSFLol.showOptionsPanel(node);
				}
			}
		}
	}

	public void showOptionsPanel(MegaOffline node){
		log("showOptionsPanel-Offline");

		if (oFLol != null){
			oFLol.showOptionsPanel(node);
		}
	}

	public void showOptionsPanel(MegaUser user){
		log("showOptionsPanel-Offline");

		String cFTag1 = getFragmentTag(R.id.contact_tabs_pager, 0);
		log("Tag: "+ cFTag1);
		cFLol = (ContactsFragmentLollipop) getSupportFragmentManager().findFragmentByTag(cFTag1);
		if (cFLol != null){
			cFLol.showOptionsPanel(user);
		}
	}

	public void showOptionsPanel(MegaContactRequest request){
		log("showOptionsPanel-MegaContactRequest");

		int index = viewPagerContacts.getCurrentItem();
		if (index == 2){
			String sRFTag1 = getFragmentTag(R.id.contact_tabs_pager, 2);
			log("Tag: "+ sRFTag1);
			rRFLol = (ReceivedRequestsFragmentLollipop) getSupportFragmentManager().findFragmentByTag(sRFTag1);
			if (rRFLol != null){
				rRFLol.showOptionsPanel(request);
			}
		}
		else if (index == 1){
			String sRFTag1 = getFragmentTag(R.id.contact_tabs_pager, 1);
			log("Tag: "+ sRFTag1);
			sRFLol = (SentRequestsFragmentLollipop) getSupportFragmentManager().findFragmentByTag(sRFTag1);
			if (sRFLol != null){
				sRFLol.showOptionsPanel(request);
			}
		}
	}

	private int getAvatarTextSize (float density){
		float textSize = 0.0f;

		if (density > 3.0){
			textSize = density * (DisplayMetrics.DENSITY_XXXHIGH / 72.0f);
		}
		else if (density > 2.0){
			textSize = density * (DisplayMetrics.DENSITY_XXHIGH / 72.0f);
		}
		else if (density > 1.5){
			textSize = density * (DisplayMetrics.DENSITY_XHIGH / 72.0f);
		}
		else if (density > 1.0){
			textSize = density * (72.0f / DisplayMetrics.DENSITY_HIGH / 72.0f);
		}
		else if (density > 0.75){
			textSize = density * (72.0f / DisplayMetrics.DENSITY_MEDIUM / 72.0f);
		}
		else{
			textSize = density * (72.0f / DisplayMetrics.DENSITY_LOW / 72.0f);
		}

		return (int)textSize;
	}

	public static int calculateInSampleSize(BitmapFactory.Options options, int reqWidth, int reqHeight) {
	    // Raw height and width of image
	    final int height = options.outHeight;
	    final int width = options.outWidth;
	    int inSampleSize = 1;

	    if (height > reqHeight || width > reqWidth) {

	        final int halfHeight = height / 2;
	        final int halfWidth = width / 2;

	        // Calculate the largest inSampleSize value that is a power of 2 and keeps both
	        // height and width larger than the requested height and width.
	        while ((halfHeight / inSampleSize) > reqHeight
	                && (halfWidth / inSampleSize) > reqWidth) {
	            inSampleSize *= 2;
	        }
	    }

	    return inSampleSize;
	}

	private void showOverquotaAlert(){

		dbH.setCamSyncEnabled(false);

		if(overquotaDialog==null){
			AlertDialog.Builder builder = new AlertDialog.Builder(this, R.style.AppCompatAlertDialogStyle);
			builder.setTitle(getString(R.string.overquota_alert_title));
			LayoutInflater inflater = getLayoutInflater();
			View dialoglayout = inflater.inflate(R.layout.dialog_overquota_error, null);
			TextView textOverquota = (TextView) dialoglayout.findViewById(R.id.dialog_overquota);
			builder.setView(dialoglayout);

			builder.setPositiveButton(getString(R.string.my_account_upgrade_pro), new android.content.DialogInterface.OnClickListener() {

				@Override
				public void onClick(DialogInterface dialog, int which) {
					//Show UpgradeAccountActivity
					FragmentTransaction ft = getSupportFragmentManager().beginTransaction();
					if(upAFL==null){
						upAFL = new UpgradeAccountFragmentLollipop();
						ft.replace(R.id.fragment_container, upAFL, "upAFL");
						drawerItem = DrawerItem.ACCOUNT;
						accountFragment=OVERQUOTA_ALERT;
						ft.commit();
					}
					else{
						ft.replace(R.id.fragment_container, upAFL, "upAFL");
						drawerItem = DrawerItem.ACCOUNT;
						accountFragment=OVERQUOTA_ALERT;
						ft.commit();
					}
				}
			});
			builder.setNegativeButton(getString(R.string.general_cancel), new android.content.DialogInterface.OnClickListener() {

				@Override
				public void onClick(DialogInterface dialog, int which) {
					dialog.dismiss();
					overquotaDialog=null;
				}
			});

			overquotaDialog = builder.create();
			overquotaDialog.show();
//			Util.brandAlertDialog(overquotaDialog);
		}
	}

	public void selectSortByContacts(int _orderContacts){
		log("selectSortByContacts");

		this.orderContacts = _orderContacts;
		this.setOrderContacts(orderContacts);
		String cFTag = getFragmentTag(R.id.contact_tabs_pager, 0);
		cFLol = (ContactsFragmentLollipop) getSupportFragmentManager().findFragmentByTag(cFTag);
		if (cFLol != null){
			cFLol.setOrder(orderContacts);
			if (orderContacts == MegaApiJava.ORDER_DEFAULT_ASC){
				cFLol.sortByNameAscending();
			}
			else{
				cFLol.sortByNameDescending();
			}
		}
	}

	public void selectSortByOffline(int _orderOthers){
		log("selectSortByOffline");

		this.orderOthers = _orderOthers;
		this.setOrderOthers(orderOthers);
		if (oFLol != null){
			oFLol.setOrder(orderOthers);
			if (orderOthers == MegaApiJava.ORDER_DEFAULT_ASC){
				oFLol.sortByNameAscending();
			}
			else{
				oFLol.sortByNameDescending();
			}
		}
	}

	public void selectSortByIncoming(int _orderOthers){
		log("selectSortByIncoming");

		this.orderOthers = _orderOthers;
		this.setOrderOthers(orderOthers);
		if (inSFLol != null){
			inSFLol.setOrder(orderOthers);
			inSFLol.findNodes();
		}
	}

	public void selectSortByOutgoing(int _orderOthers){
		log("selectSortByOutgoing");

		this.orderOthers = _orderOthers;
		this.setOrderOthers(orderOthers);
		if (outSFLol != null){
			outSFLol.setOrder(orderOthers);
			if (orderOthers == MegaApiJava.ORDER_DEFAULT_ASC){
				outSFLol.sortByNameAscending();
			}
			else{
				outSFLol.sortByNameDescending();
			}
		}
	}

	public void selectSortByCloudDrive(int _orderCloud){
		log("selectSortByCloudDrive");

		this.orderCloud = _orderCloud;
		this.setOrderCloud(orderCloud);
		MegaNode parentNode = megaApi.getNodeByHandle(parentHandleBrowser);
		if (parentNode != null){
			if (fbFLol != null){
				ArrayList<MegaNode> nodes = megaApi.getChildren(parentNode, orderCloud);
				fbFLol.setOrder(orderCloud);
				fbFLol.setNodes(nodes);
				fbFLol.getRecyclerView().invalidate();
			}
		}
		else{
			if (fbFLol != null){
				ArrayList<MegaNode> nodes = megaApi.getChildren(megaApi.getRootNode(), orderCloud);
				fbFLol.setOrder(orderCloud);
				fbFLol.setNodes(nodes);
				fbFLol.getRecyclerView().invalidate();
			}
		}
	}

	public void selectSortByInbox(int _orderCloud){
		log("selectSortByInbox");

		this.orderCloud = _orderCloud;
		this.setOrderCloud(orderCloud);
		MegaNode inboxNode = megaApi.getInboxNode();
		if(inboxNode!=null){
			ArrayList<MegaNode> nodes = megaApi.getChildren(inboxNode, orderCloud);
			if (iFLol != null){
				iFLol.setOrder(orderCloud);
				iFLol.setNodes(nodes);
				iFLol.getRecyclerView().invalidate();
			}
		}
	}

	public long getNumberOfSubscriptions(){
		if (cancelSubscription != null){
			cancelSubscription.setVisible(false);
		}
		if (numberOfSubscriptions > 0){
			if (cancelSubscription != null){
				if (drawerItem == DrawerItem.ACCOUNT){
					if (maFLol != null){
						cancelSubscription.setVisible(true);
					}
				}
			}
		}
		return numberOfSubscriptions;
	}

	public void showStatusDialog(String text){
		ProgressDialog temp = null;
		try{
			temp = new ProgressDialog(managerActivity);
			temp.setMessage(text);
			temp.show();
		}
		catch(Exception e){
			return;
		}
		statusDialog = temp;
	}

	public void dismissStatusDialog(){
		if (statusDialog != null){
			try{
				statusDialog.dismiss();
			}
			catch(Exception ex){}
		}
	}

	public boolean IsFirstNavigationLevel(){
		return firstNavigationLevel;
	}

	public void setFirstNavigationLevel(boolean firstNavigationLevel){
		this.firstNavigationLevel = firstNavigationLevel;
	}

	public int getUsedPerc(){
		return usedPerc;
	}

	public void setPathNavigationOffline(String pathNavigation){
		this.pathNavigation = pathNavigation;
	}

	public void setParentHandleBrowser(long parentHandleBrowser){
		log("setParentHandleBrowser");

		this.parentHandleBrowser = parentHandleBrowser;

		HashMap<Long, MegaTransfer> mTHash = new HashMap<Long, MegaTransfer>();

		//Update transfer list
		tL = megaApi.getTransfers();

		//Update File Browser Fragment
		if (fbFLol != null){
			for(int i=0; i<tL.size(); i++){

				MegaTransfer tempT = tL.get(i);
				if (tempT.getType() == MegaTransfer.TYPE_DOWNLOAD){
					long handleT = tempT.getNodeHandle();
					MegaNode nodeT = megaApi.getNodeByHandle(handleT);
					MegaNode parentT = megaApi.getParentNode(nodeT);

					if (parentT != null){
						if(parentT.getHandle() == this.parentHandleBrowser){
							mTHash.put(handleT,tempT);
						}
					}
				}
			}

			fbFLol.setTransfers(mTHash);
		}
	}

	public void setParentHandleRubbish(long parentHandleRubbish){
		log("setParentHandleRubbish");
		this.parentHandleRubbish = parentHandleRubbish;
	}

	public void setParentHandleSearch(long parentHandleSearch){
		log("setParentHandleSearch");
		this.parentHandleSearch = parentHandleSearch;
	}

	public void setParentHandleIncoming(long parentHandleIncoming){
		log("setParentHandleIncoming: " + parentHandleIncoming);
		this.parentHandleIncoming = parentHandleIncoming;
	}

	public void setParentHandleInbox(long parentHandleInbox){
		log("setParentHandleInbox: " + parentHandleInbox);
		this.parentHandleInbox = parentHandleInbox;
	}

	public void setParentHandleOutgoing(long parentHandleOutgoing){
		log("setParentHandleOutgoing: " + parentHandleOutgoing);
		this.parentHandleOutgoing = parentHandleOutgoing;
	}

	@Override
	protected void onNewIntent(Intent intent){
    	log("onNewIntent");

    	if ((intent != null) && Intent.ACTION_SEARCH.equals(intent.getAction())){
    		searchQuery = intent.getStringExtra(SearchManager.QUERY);
    		parentHandleSearch = -1;
    		aB.setTitle(getString(R.string.action_search)+": "+searchQuery);

    		isSearching = true;

    		if (searchMenuItem != null) {
    			MenuItemCompat.collapseActionView(searchMenuItem);
			}
    		return;
    	}
     	super.onNewIntent(intent);
    	setIntent(intent);
    	return;
	}

	@Override
	public void onClick(View v) {
		log("onClick");
		switch(v.getId()){
			case R.id.custom_search:{
				if (searchMenuItem != null) {
					MenuItemCompat.expandActionView(searchMenuItem);
				}
				else{
					log("searchMenuItem == null");
				}
				break;
			}
			case R.id.btnLeft_cancel:{
				getProLayout.setVisibility(View.GONE);
				break;
			}

			case R.id.btnRight_upgrade:
			case R.id.overquota_alert_btnRight_upgrade:{
				//Add navigation to Upgrade Account
				getProLayout.setVisibility(View.GONE);
				showUpAF(null);
				break;
			}

			case R.id.navigation_drawer_account_view:{
//				Snackbar.make(fragmentContainer, "MyAccount", Snackbar.LENGTH_LONG).show();
				drawerItem = DrawerItem.ACCOUNT;
				if (nV != null){
					Menu nVMenu = nV.getMenu();
					MenuItem hidden = nVMenu.findItem(R.id.navigation_item_hidden);
					resetNavigationViewMenu(nVMenu);
					hidden.setChecked(true);
				}
				selectDrawerItemLollipop(drawerItem);
//				Intent myAccountIntent = new Intent(this, MyAccountMainActivityLollipop.class);
//    			startActivity(myAccountIntent);
//    			drawerLayout.closeDrawer(Gravity.LEFT);
				break;
			}
//			case R.id.top_control_bar:{
//				if (nDALol != null){
//					nDALol.setPositionClicked(-1);
//				}
//				drawerItem = DrawerItem.ACCOUNT;
//				titleAB = drawerItem.getTitle(this);
//
//				selectDrawerItemLollipop(drawerItem);
//
//				break;
//			}
//			case R.id.bottom_control_bar:{
//				if (nDALol != null){
//					nDALol.setPositionClicked(-1);
//				}
//				drawerItem = DrawerItem.ACCOUNT;
//				titleAB = drawerItem.getTitle(this);
//
//				selectDrawerItemLollipop(drawerItem);
//
//				break;
//			}
		}
	}

	public void exportMK(){
		if (Build.VERSION.SDK_INT >= Build.VERSION_CODES.M) {
			boolean hasStoragePermission = (ContextCompat.checkSelfPermission(this, Manifest.permission.WRITE_EXTERNAL_STORAGE) == PackageManager.PERMISSION_GRANTED);
			if (!hasStoragePermission) {
				ActivityCompat.requestPermissions((ManagerActivityLollipop)this,
		                new String[]{Manifest.permission.WRITE_EXTERNAL_STORAGE},
		                ManagerActivityLollipop.REQUEST_WRITE_STORAGE);
			}
		}

		DialogInterface.OnClickListener dialogClickListener = new DialogInterface.OnClickListener() {
		    @Override
		    public void onClick(DialogInterface dialog, int which) {
		        switch (which){
		        case DialogInterface.BUTTON_POSITIVE:
		        	String key = megaApi.exportMasterKey();

					BufferedWriter out;
					try {

						final String path = Environment.getExternalStorageDirectory().getAbsolutePath()+"/MEGA/MEGAMasterKey.txt";
						final File f = new File(path);
						log("Export in: "+path);
						FileWriter fileWriter= new FileWriter(path);
						out = new BufferedWriter(fileWriter);
						out.write(key);
						out.close();
						String message = getString(R.string.toast_master_key) + " " + path;
//		    			Snackbar.make(fragmentContainer, toastMessage, Snackbar.LENGTH_LONG).show();

		    			showAlert(message, "MasterKey exported!");
						/*removeMasterKeyMenuItem.setVisible(true);
			        	exportMasterKeyMenuItem.setVisible(false);*/

					}catch (FileNotFoundException e) {
					 e.printStackTrace();
					}catch (IOException e) {
					 e.printStackTrace();
					}

		            break;

		        case DialogInterface.BUTTON_NEGATIVE:
		            //No button clicked
		            break;
		        }
		    }
		};

		AlertDialog.Builder builder;
		if (Build.VERSION.SDK_INT >= Build.VERSION_CODES.HONEYCOMB) {
			builder = new AlertDialog.Builder(this, R.style.AppCompatAlertDialogStyle);
		}
		else{
			builder = new AlertDialog.Builder(this);
		}
		builder.setTitle(getString(R.string.action_export_master_key));
		builder.setMessage(R.string.export_key_confirmation).setPositiveButton(R.string.general_export, dialogClickListener)
		    .setNegativeButton(R.string.general_cancel, dialogClickListener).show();
	}

	@Override
	protected void onActivityResult(int requestCode, int resultCode, Intent intent) {
		log("-------------------onActivityResult "+requestCode + "____" + resultCode);

		if (resultCode == RESULT_FIRST_USER){
			Snackbar.make(fragmentContainer, getString(R.string.context_no_destination_folder), Snackbar.LENGTH_LONG).show();
			return;
		}

		if (requestCode == REQUEST_CODE_TREE && resultCode == RESULT_OK){
			if (intent == null){
				log("intent NULL");
				return;
			}

			Uri treeUri = intent.getData();
	        DocumentFile pickedDir = DocumentFile.fromTreeUri(this, treeUri);
		}
		else if (requestCode == REQUEST_CODE_GET && resultCode == RESULT_OK) {
			if (intent == null) {
				log("Return.....");
				return;
			}

			intent.setAction(Intent.ACTION_GET_CONTENT);
			FilePrepareTask filePrepareTask = new FilePrepareTask(this);
			filePrepareTask.execute(intent);
			ProgressDialog temp = null;
			try{
				temp = new ProgressDialog(this);
				temp.setMessage(getString(R.string.upload_prepare));
				temp.show();
			}
			catch(Exception e){
				return;
			}
			statusDialog = temp;
		}
		else if(requestCode == SET_PIN && resultCode == RESULT_OK){
			log("Set PIN Ok");
			if(sttFLol!=null){
				sttFLol.afterSetPinLock();
			}
		}
		else if (requestCode == WRITE_SD_CARD_REQUEST_CODE && resultCode == RESULT_OK) {

			if (Build.VERSION.SDK_INT >= Build.VERSION_CODES.M) {
				boolean hasStoragePermission = (ContextCompat.checkSelfPermission(this, Manifest.permission.WRITE_EXTERNAL_STORAGE) == PackageManager.PERMISSION_GRANTED);
				if (!hasStoragePermission) {
					ActivityCompat.requestPermissions(this,
			                new String[]{Manifest.permission.WRITE_EXTERNAL_STORAGE},
			                ManagerActivityLollipop.REQUEST_WRITE_STORAGE);
				}
			}

			Uri treeUri = intent.getData();
			log("--------------Create the document : "+treeUri);

			//Now, call to the DownloadService

			if(handleToDownload!=0 && handleToDownload!=-1){
				Intent service = new Intent(this, DownloadService.class);
				service.putExtra(DownloadService.EXTRA_HASH, handleToDownload);
				service.putExtra(DownloadService.EXTRA_CONTENT_URI, treeUri.toString());
				String path = Environment.getExternalStorageDirectory().getAbsolutePath() + "/" + Util.advancesDevicesDIR + "/";
				File tempDownDirectory = new File(path);
				if(!tempDownDirectory.exists()){
					tempDownDirectory.mkdirs();
				}
				service.putExtra(DownloadService.EXTRA_PATH, path);
				startService(service);
			}
		}
		else if (requestCode == REQUEST_CODE_SELECT_FILE && resultCode == RESULT_OK) {
			log("requestCode == REQUEST_CODE_SELECT_FILE");
			if (intent == null) {
				log("Return.....");
				return;
			}

			if(!Util.isOnline(this)){
				Snackbar.make(fragmentContainer, getString(R.string.error_server_connection_problem), Snackbar.LENGTH_LONG).show();
				return;
			}

			final String[] selectedContacts = intent.getStringArrayExtra("SELECTED_CONTACTS");
			final long fileHandle = intent.getLongExtra("SELECT", 0);

			MultipleRequestListener sendMultipleListener = null;
			MegaNode node = megaApi.getNodeByHandle(fileHandle);
			if(node!=null)
			{
				sendToInbox=true;
				log("File to send: "+node.getName());
				if(selectedContacts.length>1){
					log("File to multiple contacts");
					sendMultipleListener = new MultipleRequestListener(ManagerActivityLollipop.MULTIPLE_CONTACTS_SEND_INBOX);
					for (int i=0;i<selectedContacts.length;i++){
	            		MegaUser user= megaApi.getContact(selectedContacts[i]);

	            		if(user!=null){
							log("Send File to contact: "+user.getEmail());
							megaApi.sendFileToUser(node, user, sendMultipleListener);
                		}
                		else{
                			log("Send File to a NON contact! ");
                			megaApi.sendFileToUser(node, selectedContacts[i], sendMultipleListener);
                		}
	            	}
				}
				else{
					log("File to a single contact");
					MegaUser user= megaApi.getContact(selectedContacts[0]);
					if(user!=null){
						log("Send File to contact: "+user.getEmail());
						megaApi.sendFileToUser(node, user, this);
            		}
            		else{
            			log("Send File to a NON contact! ");
            			megaApi.sendFileToUser(node, selectedContacts[0], this);
            		}
				}
			}
		}
		else if (requestCode == REQUEST_CODE_SELECT_FOLDER && resultCode == RESULT_OK) {

			if (intent == null) {
				log("Return.....");
				return;
			}

			if(!Util.isOnline(this)){
				Snackbar.make(fragmentContainer, getString(R.string.error_server_connection_problem), Snackbar.LENGTH_LONG).show();
				return;
			}

			final String[] selectedContacts = intent.getStringArrayExtra("SELECTED_CONTACTS");
			final long folderHandle = intent.getLongExtra("SELECT", 0);

			final MegaNode parent = megaApi.getNodeByHandle(folderHandle);

			if (parent.isFolder()){
				AlertDialog.Builder dialogBuilder = new AlertDialog.Builder(this, R.style.AppCompatAlertDialogStyle);
				dialogBuilder.setTitle(getString(R.string.file_properties_shared_folder_permissions));
				final CharSequence[] items = {getString(R.string.file_properties_shared_folder_read_only), getString(R.string.file_properties_shared_folder_read_write), getString(R.string.file_properties_shared_folder_full_access)};
				dialogBuilder.setSingleChoiceItems(items, -1, new DialogInterface.OnClickListener() {
					public void onClick(DialogInterface dialog, int item) {
						MultipleRequestListener shareMultipleListener = new MultipleRequestListener(MULTIPLE_CONTACTS_SHARE);
						permissionsDialog.dismiss();
						switch(item) {
						    case 0:{
						    	if(selectedContacts.length>1){
						    		log("Share READ one file multiple contacts");
						    		for (int i=0;i<selectedContacts.length;i++){
			                    		MegaUser user= megaApi.getContact(selectedContacts[i]);
			                    		megaApi.share(parent, user, MegaShare.ACCESS_READ,shareMultipleListener);
			                    	}
						    	}
						    	else{
						    		log("Share READ one file one contact");
						    		MegaUser user= megaApi.getContact(selectedContacts[0]);
		                    		megaApi.share(parent, user, MegaShare.ACCESS_READ,managerActivity);
						    	}

		                    	break;
		                    }
		                    case 1:{
		                    	if(selectedContacts.length>1){
						    		log("Share READWRITE one file multiple contacts");
						    		for (int i=0;i<selectedContacts.length;i++){
			                    		MegaUser user= megaApi.getContact(selectedContacts[i]);
			                    		megaApi.share(parent, user, MegaShare.ACCESS_READWRITE,shareMultipleListener);
			                    	}
		                    	}
		                    	else{
		                    		log("Share READWRITE one file one contact");
		                    		MegaUser user= megaApi.getContact(selectedContacts[0]);
		                    		megaApi.share(parent, user, MegaShare.ACCESS_READWRITE,managerActivity);
		                    	}
		                        break;
		                    }
		                    case 2:{
		                    	if(selectedContacts.length>1){
						    		log("Share ACCESS_FULL one file multiple contacts");
						    		for (int i=0;i<selectedContacts.length;i++){
			                    		MegaUser user= megaApi.getContact(selectedContacts[i]);
			                    		megaApi.share(parent, user, MegaShare.ACCESS_FULL,shareMultipleListener);
			                    	}
		                    	}
		                    	else{
		                    		log("Share ACCESS_FULL one file one contact");
		                    		MegaUser user= megaApi.getContact(selectedContacts[0]);
		                    		megaApi.share(parent, user, MegaShare.ACCESS_FULL,managerActivity);
		                    	}
		                        break;
		                    }
		                }
					}
				});
				dialogBuilder.setTitle(getString(R.string.dialog_select_permissions));
				permissionsDialog = dialogBuilder.create();
				permissionsDialog.show();
//				Resources resources = permissionsDialog.getContext().getResources();
//				int alertTitleId = resources.getIdentifier("alertTitle", "id", "android");
//				TextView alertTitle = (TextView) permissionsDialog.getWindow().getDecorView().findViewById(alertTitleId);
//		        alertTitle.setTextColor(resources.getColor(R.color.mega));
//				int titleDividerId = resources.getIdentifier("titleDivider", "id", "android");
//				View titleDivider = permissionsDialog.getWindow().getDecorView().findViewById(titleDividerId);
//				if(titleDivider!=null){
//					titleDivider.setBackgroundColor(resources.getColor(R.color.mega));
//				}
			}
		}
		else if (requestCode == REQUEST_CODE_SELECT_CONTACT && resultCode == RESULT_OK){
			log("onActivityResult REQUEST_CODE_SELECT_CONTACT OK");

			if (intent == null) {
				log("Return.....");
				return;
			}

			if(!Util.isOnline(this)){
				Snackbar.make(fragmentContainer, getString(R.string.error_server_connection_problem), Snackbar.LENGTH_LONG).show();
				return;
			}

			contactsData = intent.getStringArrayListExtra(ContactsExplorerActivityLollipop.EXTRA_CONTACTS);
			if(contactsData!=null){
				for(int i=0; i<contactsData.size();i++){
					log("setResultContacts: "+contactsData.get(i));
				}
			}
			else{
				log("contactsData is NULL");
			}

			megaContacts = intent.getBooleanExtra(ContactsExplorerActivityLollipop.EXTRA_MEGA_CONTACTS, true);

			final int multiselectIntent = intent.getIntExtra("MULTISELECT", -1);
			final int sentToInbox = intent.getIntExtra("SEND_FILE", -1);

			if (megaContacts){

				if(sentToInbox==0){

					if(multiselectIntent==0){
						//One file to share
						final long nodeHandle = intent.getLongExtra(ContactsExplorerActivity.EXTRA_NODE_HANDLE, -1);
						final MegaNode node = megaApi.getNodeByHandle(nodeHandle);

						AlertDialog.Builder dialogBuilder = new AlertDialog.Builder(this, R.style.AppCompatAlertDialogStyle);
						dialogBuilder.setTitle(getString(R.string.file_properties_shared_folder_permissions));
						final CharSequence[] items = {getString(R.string.file_properties_shared_folder_read_only), getString(R.string.file_properties_shared_folder_read_write), getString(R.string.file_properties_shared_folder_full_access)};
						dialogBuilder.setSingleChoiceItems(items, -1, new DialogInterface.OnClickListener() {
							public void onClick(DialogInterface dialog, int item) {

								permissionsDialog.dismiss();

								switch(item) {
				                    case 0:{
				                    	for (int i=0;i<contactsData.size();i++){
				                    		MegaUser u = megaApi.getContact(contactsData.get(i));
				                    		if(u!=null){
				                    			log("Node: "+node.getName());
					                    		log("User: "+u.getEmail());
					                    		megaApi.share(node, u, MegaShare.ACCESS_READ, managerActivity);
				                    		}
				                    		else{
				                    			log("USER is NULL when sharing!->SHARE WITH NON CONTACT");
				                    			megaApi.share(node, contactsData.get(i), MegaShare.ACCESS_READ, managerActivity);
				                    		}

				                    	}
				                    	break;
				                    }
				                    case 1:{
				                    	for (int i=0;i<contactsData.size();i++){
				                    		MegaUser u = megaApi.getContact(contactsData.get(i));
					                    	if(u!=null){
					                    		log("User: "+u.getEmail());
					                    		megaApi.share(node, u, MegaShare.ACCESS_READWRITE, managerActivity);
				                    		}
				                    		else{
				                    			log("USER is NULL when sharing!->SHARE WITH NON CONTACT");
				                    			megaApi.share(node, contactsData.get(i), MegaShare.ACCESS_READWRITE, managerActivity);
				                    		}
				                    	}
				                        break;
				                    }
				                    case 2:{
				                    	for (int i=0;i<contactsData.size();i++){
				                    		MegaUser u = megaApi.getContact(contactsData.get(i));
				                    		if(u!=null){
					                    		log("User: "+u.getEmail());
					                    		megaApi.share(node, u, MegaShare.ACCESS_FULL, managerActivity);
				                    		}
				                    		else{
				                    			log("USER is NULL when sharing!->SHARE WITH NON CONTACT");
				                    			megaApi.share(node, contactsData.get(i), MegaShare.ACCESS_FULL, managerActivity);
				                    		}
				                    	}
				                        break;
				                    }
				                }
							}
						});
						dialogBuilder.setTitle(getString(R.string.dialog_select_permissions));
						permissionsDialog = dialogBuilder.create();
						permissionsDialog.show();
//						Resources resources = permissionsDialog.getContext().getResources();
//						int alertTitleId = resources.getIdentifier("alertTitle", "id", "android");
//						TextView alertTitle = (TextView) permissionsDialog.getWindow().getDecorView().findViewById(alertTitleId);
//				        alertTitle.setTextColor(resources.getColor(R.color.mega));
//						int titleDividerId = resources.getIdentifier("titleDivider", "id", "android");
//						View titleDivider = permissionsDialog.getWindow().getDecorView().findViewById(titleDividerId);
//						if(titleDivider!=null){
//							titleDivider.setBackgroundColor(resources.getColor(R.color.mega));
//						}
					}
					else if(multiselectIntent==1){
						//Several folders to share
						final long[] nodeHandles = intent.getLongArrayExtra(ContactsExplorerActivity.EXTRA_NODE_HANDLE);

						AlertDialog.Builder dialogBuilder = new AlertDialog.Builder(this);
						dialogBuilder.setTitle(getString(R.string.file_properties_shared_folder_permissions));
						final CharSequence[] items = {getString(R.string.file_properties_shared_folder_read_only), getString(R.string.file_properties_shared_folder_read_write), getString(R.string.file_properties_shared_folder_full_access)};
						dialogBuilder.setSingleChoiceItems(items, -1, new DialogInterface.OnClickListener() {
							public void onClick(DialogInterface dialog, int item) {

								permissionsDialog.dismiss();
								MultipleRequestListener shareMultipleListener = new MultipleRequestListener(MULTIPLE_FILE_SHARE);
								switch(item) {
				                    case 0:{
				                    	log("ACCESS_READ");
				                    	for (int i=0;i<contactsData.size();i++){
				                    		MegaUser u = megaApi.getContact(contactsData.get(i));
					                    	if(nodeHandles.length>1){
					                    		log("one folder to many contacts");
					                    		for(int j=0; j<nodeHandles.length;j++){

					        						final MegaNode node = megaApi.getNodeByHandle(nodeHandles[j]);
					        						if(u!=null){
							                    		log("Share: "+ node.getName() + " to "+ u.getEmail());
							                    		megaApi.share(node, u, MegaShare.ACCESS_READ, shareMultipleListener);
						                    		}
						                    		else{
						                    			log("USER is NULL when sharing!->SHARE WITH NON CONTACT");
						                    			megaApi.share(node, contactsData.get(i), MegaShare.ACCESS_READ, shareMultipleListener);
						                    		}
					                    		}
					                    	}
					                    	else{
					                    		log("many folders to many contacts");
					                    		for(int j=0; j<nodeHandles.length;j++){

					        						final MegaNode node = megaApi.getNodeByHandle(nodeHandles[j]);
					        						if(u!=null){
							                    		log("Share: "+ node.getName() + " to "+ u.getEmail());
							                    		megaApi.share(node, u, MegaShare.ACCESS_READ, shareMultipleListener);
						                    		}
						                    		else{
						                    			log("USER is NULL when sharing!->SHARE WITH NON CONTACT");
						                    			megaApi.share(node, contactsData.get(i), MegaShare.ACCESS_READ, shareMultipleListener);
						                    		}
					                    		}
					                    	}
				                    	}
				                    	break;
				                    }
				                    case 1:{
				                    	log("ACCESS_READWRITE");
				                    	for (int i=0;i<contactsData.size();i++){
				                    		MegaUser u = megaApi.getContact(contactsData.get(i));

				                    		if(nodeHandles.length>1){
					                    		log("one folder to many contacts");
					                    		for(int j=0; j<nodeHandles.length;j++){

					        						final MegaNode node = megaApi.getNodeByHandle(nodeHandles[j]);
					        						if(u!=null){
							                    		log("Share: "+ node.getName() + " to "+ u.getEmail());
							                    		megaApi.share(node, u, MegaShare.ACCESS_READWRITE, shareMultipleListener);
						                    		}
						                    		else{
						                    			log("USER is NULL when sharing!->SHARE WITH NON CONTACT");
						                    			megaApi.share(node, contactsData.get(i), MegaShare.ACCESS_READWRITE, shareMultipleListener);
						                    		}
					                    		}
					                    	}
					                    	else{
					                    		log("many folders to many contacts");
					                    		for(int j=0; j<nodeHandles.length;j++){
					                    			final MegaNode node = megaApi.getNodeByHandle(nodeHandles[j]);
							                    	if(u!=null){
							                    		log("Share: "+ node.getName() + " to "+ u.getEmail());
							                    		megaApi.share(node, u, MegaShare.ACCESS_READWRITE, shareMultipleListener);
						                    		}
						                    		else{
						                    			log("USER is NULL when sharing!->SHARE WITH NON CONTACT");
						                    			megaApi.share(node, contactsData.get(i), MegaShare.ACCESS_READWRITE, shareMultipleListener);
						                    		}
					                    		}
					                    	}
				                    	}
				                        break;
				                    }
				                    case 2:{
				                    	log("ACCESS_FULL");
				                    	for (int i=0;i<contactsData.size();i++){
				                    		MegaUser u = megaApi.getContact(contactsData.get(i));
				                    		if(nodeHandles.length>1){
					                    		log("one folder to many contacts");
					                    		for(int j=0; j<nodeHandles.length;j++){

					        						final MegaNode node = megaApi.getNodeByHandle(nodeHandles[j]);
					        						if(u!=null){
							                    		log("Share: "+ node.getName() + " to "+ u.getEmail());
							                    		megaApi.share(node, u, MegaShare.ACCESS_FULL, shareMultipleListener);
						                    		}
						                    		else{
						                    			log("USER is NULL when sharing!->SHARE WITH NON CONTACT");
						                    			megaApi.share(node, contactsData.get(i), MegaShare.ACCESS_FULL, shareMultipleListener);
						                    		}
					                    		}
					                    	}
					                    	else{
					                    		log("many folders to many contacts");
					                    		for(int j=0; j<nodeHandles.length;j++){

					                    			final MegaNode node = megaApi.getNodeByHandle(nodeHandles[j]);
					        						if(u!=null){
							                    		log("Share: "+ node.getName() + " to "+ u.getEmail());
							                    		megaApi.share(node, u, MegaShare.ACCESS_FULL, shareMultipleListener);
						                    		}
						                    		else{
						                    			log("USER is NULL when sharing!->SHARE WITH NON CONTACT");
						                    			megaApi.share(node, contactsData.get(i), MegaShare.ACCESS_FULL, shareMultipleListener);
						                    		}
					                    		}
					                    	}
	//			                    		megaApi.share(node, u, MegaShare.ACCESS_FULL, managerActivity);
				                    	}
				                        break;
				                    }
				                }
							}
						});
						dialogBuilder.setTitle(getString(R.string.dialog_select_permissions));
						permissionsDialog = dialogBuilder.create();
						permissionsDialog.show();
//						Resources resources = permissionsDialog.getContext().getResources();
//						int alertTitleId = resources.getIdentifier("alertTitle", "id", "android");
//						TextView alertTitle = (TextView) permissionsDialog.getWindow().getDecorView().findViewById(alertTitleId);
//				        alertTitle.setTextColor(resources.getColor(R.color.mega));
//						int titleDividerId = resources.getIdentifier("titleDivider", "id", "android");
//						View titleDivider = permissionsDialog.getWindow().getDecorView().findViewById(titleDividerId);
//						if(titleDivider!=null){
//							titleDivider.setBackgroundColor(resources.getColor(R.color.mega));
//						}
					}
				}
				else if (sentToInbox==1){
					if(multiselectIntent==0){
						//Send one file to one contact
						final long nodeHandle = intent.getLongExtra(ContactsExplorerActivity.EXTRA_NODE_HANDLE, -1);
						final MegaNode node = megaApi.getNodeByHandle(nodeHandle);
						MegaUser u = megaApi.getContact(contactsData.get(0));
						if(u!=null){
							log("Send File to contact: "+u.getEmail());
							megaApi.sendFileToUser(node, u, this);
                		}
                		else{
                			log("Send File to a NON contact! ");
                			megaApi.sendFileToUser(node, contactsData.get(0), this);
                		}
					}
					else{
						//Send multiple files to one contact
						final long[] nodeHandles = intent.getLongArrayExtra(ContactsExplorerActivity.EXTRA_NODE_HANDLE);
						MegaUser u = megaApi.getContact(contactsData.get(0));
						if(nodeHandles!=null){
							MultipleRequestListener sendMultipleListener = new MultipleRequestListener(MULTIPLE_FILES_SEND_INBOX);
							if(nodeHandles.length>1){
								log("many files to one contact");
	                    		for(int j=0; j<nodeHandles.length;j++){

	        						final MegaNode node = megaApi.getNodeByHandle(nodeHandles[j]);

	        						if(u!=null){
	        							log("Send: "+ node.getName() + " to "+ u.getEmail());
	        							megaApi.sendFileToUser(node, u, sendMultipleListener);
	                        		}
	                        		else{
	                        			log("Send File to a NON contact! ");
	                        			megaApi.sendFileToUser(node, contactsData.get(0), sendMultipleListener);
	                        		}
	                    		}
	                    	}
							else{
								log("one file to many contacts");

        						final MegaNode node = megaApi.getNodeByHandle(nodeHandles[0]);
        						if(u!=null){
        							log("Send: "+ node.getName() + " to "+ u.getEmail());
        							megaApi.sendFileToUser(node, u, this);
                        		}
                        		else{
                        			log("Send File to a NON contact! ");
                        			megaApi.sendFileToUser(node, contactsData.get(0), this);
                        		}
							}
						}
					}
				}
			}
			else{

				for (int i=0; i < contactsData.size();i++){
					String type = contactsData.get(i);
					if (type.compareTo(ContactsExplorerActivity.EXTRA_EMAIL) == 0){
						i++;
						Snackbar.make(fragmentContainer, getString(R.string.general_not_yet_implemented), Snackbar.LENGTH_LONG).show();
//						Toast.makeText(this, "Sharing a folder: An email will be sent to the email address: " + contactsData.get(i) + ".\n", Toast.LENGTH_LONG).show();
					}
					else if (type.compareTo(ContactsExplorerActivity.EXTRA_PHONE) == 0){
						i++;
						Snackbar.make(fragmentContainer, getString(R.string.general_not_yet_implemented), Snackbar.LENGTH_LONG).show();
//						Toast.makeText(this, "Sharing a folder: A Text Message will be sent to the phone number: " + contactsData.get(i) , Toast.LENGTH_LONG).show();
					}
				}

			}
		}
		else if (requestCode == REQUEST_CODE_GET_LOCAL && resultCode == RESULT_OK) {

			if (intent == null) {
				log("Return.....");
				return;
			}

			String folderPath = intent.getStringExtra(FileStorageActivityLollipop.EXTRA_PATH);
			ArrayList<String> paths = intent.getStringArrayListExtra(FileStorageActivityLollipop.EXTRA_FILES);

			int i = 0;
			long parentHandleUpload=-1;
			if (drawerItem == DrawerItem.CLOUD_DRIVE){
				if(fbFLol!=null)
				{
					parentHandleUpload = fbFLol.getParentHandle();
				}
			}
			else if(drawerItem == DrawerItem.SHARED_ITEMS){
				int index = viewPagerShares.getCurrentItem();
				if(index==0){
					//INCOMING
					String cFTag1 = getFragmentTag(R.id.shares_tabs_pager, 0);
//					log("Tag: "+ cFTag1);
					inSFLol = (IncomingSharesFragmentLollipop) getSupportFragmentManager().findFragmentByTag(cFTag1);
					if (inSFLol != null){
						parentHandleUpload=inSFLol.getParentHandle();
					}
				}
				else if(index==1){
					//OUTGOING
					String cFTag1 = getFragmentTag(R.id.shares_tabs_pager, 1);
//					log("Tag: "+ cFTag1);
					outSFLol = (OutgoingSharesFragmentLollipop) getSupportFragmentManager().findFragmentByTag(cFTag1);
					if (outSFLol != null){
						parentHandleUpload=outSFLol.getParentHandle();
					}
				}
			}
			else{
				return;
			}

			UploadServiceTask uploadServiceTask = new UploadServiceTask(folderPath, paths, parentHandleUpload);
			uploadServiceTask.start();
		}
		else if (requestCode == REQUEST_CODE_SELECT_MOVE_FOLDER && resultCode == RESULT_OK) {

			if (intent == null) {
				log("Return.....");
				return;
			}

			if(!Util.isOnline(this)){
				Snackbar.make(fragmentContainer, getString(R.string.error_server_connection_problem), Snackbar.LENGTH_LONG).show();
				return;
			}

			final long[] moveHandles = intent.getLongArrayExtra("MOVE_HANDLES");
			final long toHandle = intent.getLongExtra("MOVE_TO", 0);
//			final int totalMoves = moveHandles.length;

			MegaNode parent = megaApi.getNodeByHandle(toHandle);
			moveToRubbish = false;

			MultipleRequestListener moveMultipleListener = new MultipleRequestListener(ManagerActivityLollipop.MULTIPLE_MOVE);

			if(moveHandles.length>1){
				log("MOVE multiple: "+moveHandles.length);
				moveToRubbish = false;
				for(int i=0; i<moveHandles.length;i++){
					megaApi.moveNode(megaApi.getNodeByHandle(moveHandles[i]), parent, moveMultipleListener);
				}
			}
			else{
				log("MOVE single");
				moveToRubbish = false;
				megaApi.moveNode(megaApi.getNodeByHandle(moveHandles[0]), parent, this);
			}
		}
		else if (requestCode == REQUEST_CODE_SELECT_COPY_FOLDER && resultCode == RESULT_OK){

			if (intent == null) {
				log("Return.....");
				return;
			}

			if(!Util.isOnline(this)){
				Snackbar.make(fragmentContainer, getString(R.string.error_server_connection_problem), Snackbar.LENGTH_LONG).show();
				return;
			}

			final long[] copyHandles = intent.getLongArrayExtra("COPY_HANDLES");
			final long toHandle = intent.getLongExtra("COPY_TO", 0);

			MegaNode parent = megaApi.getNodeByHandle(toHandle);
			MultipleRequestListener copyMultipleListener = null;
			if(copyHandles.length>1){
				log("Copy multiple files");
				copyMultipleListener = new MultipleRequestListener(ManagerActivityLollipop.MULTIPLE_COPY);
				for(int i=0; i<copyHandles.length;i++){
					megaApi.copyNode(megaApi.getNodeByHandle(copyHandles[i]), parent, copyMultipleListener);
				}
			}
			else{
				log("Copy one file");
				megaApi.copyNode(megaApi.getNodeByHandle(copyHandles[0]), parent, this);
			}
		}
		else if (requestCode == REQUEST_CODE_SELECT_LOCAL_FOLDER && resultCode == RESULT_OK) {
			log("onActivityResult: REQUEST_CODE_SELECT_LOCAL_FOLDER");
			if (intent == null) {
				log("Return.....");
				return;
			}

			String parentPath = intent.getStringExtra(FileStorageActivityLollipop.EXTRA_PATH);
			log("parentPath: "+parentPath);
			String url = intent.getStringExtra(FileStorageActivityLollipop.EXTRA_URL);
			log("url: "+url);
			long size = intent.getLongExtra(FileStorageActivityLollipop.EXTRA_SIZE, 0);
			log("size: "+size);
			long[] hashes = intent.getLongArrayExtra(FileStorageActivityLollipop.EXTRA_DOCUMENT_HASHES);
			log("hashes size: "+hashes.length);

			downloadTo (parentPath, url, size, hashes);
			Util.showToast(this, R.string.download_began);
		}
		else if (requestCode == REQUEST_CODE_REFRESH && resultCode == RESULT_OK) {

			if (intent == null) {
				log("Return.....");
				return;
			}

			if (drawerItem == DrawerItem.CLOUD_DRIVE){
				parentHandleBrowser = intent.getLongExtra("PARENT_HANDLE", -1);
				MegaNode parentNode = megaApi.getNodeByHandle(parentHandleBrowser);
				if (parentNode != null){
					if (fbFLol != null){
						ArrayList<MegaNode> nodes = megaApi.getChildren(parentNode, orderCloud);
						fbFLol.setNodes(nodes);
						fbFLol.getRecyclerView().invalidate();
					}
				}
				else{
					if (fbFLol != null){
						ArrayList<MegaNode> nodes = megaApi.getChildren(megaApi.getRootNode(), orderCloud);
						fbFLol.setNodes(nodes);
						fbFLol.getRecyclerView().invalidate();
					}
				}
			}
//			else if (drawerItem == DrawerItem.RUBBISH_BIN){
//				parentHandleRubbish = intent.getLongExtra("PARENT_HANDLE", -1);
//				MegaNode parentNode = megaApi.getNodeByHandle(parentHandleRubbish);
//				if (parentNode != null){
//					if (rbFLol != null){
//						ArrayList<MegaNode> nodes = megaApi.getChildren(parentNode, orderGetChildren);
//						rbFLol.setNodes(nodes);
//						rbFLol.getListView().invalidateViews();
//					}
//				}
//				else{
//					if (rbFLol != null){
//						ArrayList<MegaNode> nodes = megaApi.getChildren(megaApi.getRubbishNode(), orderGetChildren);
//						rbFLol.setNodes(nodes);
//						rbFLol.getListView().invalidateViews();
//					}
//				}
//			}
			else if (drawerItem == DrawerItem.SHARED_ITEMS){
				parentHandleIncoming = intent.getLongExtra("PARENT_HANDLE", -1);
				MegaNode parentNode = megaApi.getNodeByHandle(parentHandleIncoming);
				if (parentNode != null){
					if (inSFLol != null){
//						ArrayList<MegaNode> nodes = megaApi.getChildren(parentNode, orderGetChildren);
						//TODO: ojo con los hijos
//							inSFLol.setNodes(nodes);
						inSFLol.getRecyclerView().invalidate();
					}
				}
				else{
					if (inSFLol != null){
//						ArrayList<MegaNode> nodes = megaApi.getChildren(megaApi.getInboxNode(), orderGetChildren);
						//TODO: ojo con los hijos
//							inSFLol.setNodes(nodes);
						inSFLol.getRecyclerView().invalidate();
					}
				}
			}
		}
		else if (requestCode == TAKE_PHOTO_CODE){
			log("Entrooo en requestCode");
			if(resultCode == Activity.RESULT_OK){

				log("REcibo el intent OOOOKK");
				Intent intentPicture = new Intent(this, SecureSelfiePreviewActivityLollipop.class);
				startActivity(intentPicture);
			}
			else{
				log("REcibo el intent con error");
			}

	    }
		else if (requestCode == REQUEST_CODE_SORT_BY && resultCode == RESULT_OK){

			if (intent == null) {
				log("Return.....");
				return;
			}

			int orderGetChildren = intent.getIntExtra("ORDER_GET_CHILDREN", 1);
			if (drawerItem == DrawerItem.CLOUD_DRIVE){
				MegaNode parentNode = megaApi.getNodeByHandle(parentHandleBrowser);
				if (parentNode != null){
					if (fbFLol != null){
						ArrayList<MegaNode> nodes = megaApi.getChildren(parentNode, orderGetChildren);
						fbFLol.setOrder(orderGetChildren);
						fbFLol.setNodes(nodes);
						fbFLol.getRecyclerView().invalidate();
					}
				}
				else{
					if (fbFLol != null){
						ArrayList<MegaNode> nodes = megaApi.getChildren(megaApi.getRootNode(), orderGetChildren);
						fbFLol.setOrder(orderGetChildren);
						fbFLol.setNodes(nodes);
						fbFLol.getRecyclerView().invalidate();
					}
				}
			}
//			else if (drawerItem == DrawerItem.RUBBISH_BIN){
//				MegaNode parentNode = megaApi.getNodeByHandle(parentHandleRubbish);
//				if (parentNode != null){
//					if (rbFLol != null){
//						ArrayList<MegaNode> nodes = megaApi.getChildren(parentNode, orderGetChildren);
//						rbFLol.setOrder(orderGetChildren);
//						rbFLol.setNodes(nodes);
//						rbFLol.getListView().invalidateViews();
//					}
//				}
//				else{
//					if (rbFLol != null){
//						ArrayList<MegaNode> nodes = megaApi.getChildren(megaApi.getRubbishNode(), orderGetChildren);
//						rbFLol.setOrder(orderGetChildren);
//						rbFLol.setNodes(nodes);
//						rbFLol.getListView().invalidateViews();
//					}
//				}
//			}
			else if (drawerItem == DrawerItem.SHARED_ITEMS){
				MegaNode parentNode = megaApi.getNodeByHandle(parentHandleIncoming);
				if (parentNode != null){
					if (inSFLol != null){
						ArrayList<MegaNode> nodes = megaApi.getChildren(parentNode, orderGetChildren);
						inSFLol.setOrder(orderGetChildren);
						//TODO: ojo con los hijos
//							inSFLol.setNodes(nodes);
						inSFLol.getRecyclerView().invalidate();
					}
				}
				else{
					if (inSFLol != null){
//						ArrayList<MegaNode> nodes = megaApi.getChildren(megaApi.getInboxNode(), orderGetChildren);
						inSFLol.setOrder(orderGetChildren);
						//TODO: ojo con los hijos
//							inSFLol.setNodes(nodes);
						inSFLol.getRecyclerView().invalidate();
					}
				}
			}
		}
		else if (requestCode == RC_REQUEST){
			// Pass on the activity result to the helper for handling
	        if (!mHelper.handleActivityResult(requestCode, resultCode, intent)) {
	            // not handled, so handle it ourselves (here's where you'd
	            // perform any handling of activity results not related to in-app
	            // billing...

	        	super.onActivityResult(requestCode, resultCode, intent);
	        }
	        else {
	            log("onActivityResult handled by IABUtil.");
	            drawerItem = DrawerItem.CLOUD_DRIVE;
//	            Toast.makeText(this, "HURRAY!: ORDERID: **__" + orderId + "__**", Toast.LENGTH_LONG).show();
	            log("HURRAY!: ORDERID: **__" + orderId + "__**");
	        }
		}
		else{
			log("No requestcode");
			super.onActivityResult(requestCode, resultCode, intent);
		}
	}

	/*
	 * Background task to get files on a folder for uploading
	 */
	private class UploadServiceTask extends Thread {

		String folderPath;
		ArrayList<String> paths;
		long parentHandle;

		UploadServiceTask(String folderPath, ArrayList<String> paths, long parentHandle){
			this.folderPath = folderPath;
			this.paths = paths;
			this.parentHandle = parentHandle;
		}

		@Override
		public void run(){

			MegaNode parentNode = megaApi.getNodeByHandle(parentHandle);
			if (parentNode == null){
				parentNode = megaApi.getRootNode();
			}

			for (String path : paths) {
				try {
					Thread.sleep(300);
				} catch (InterruptedException e) {
					e.printStackTrace();
				}

				Intent uploadServiceIntent;
				if(managerActivity != null)
				{
					uploadServiceIntent = new Intent (managerActivity, UploadService.class);
				}
				else
				{
					uploadServiceIntent = new Intent (ManagerActivityLollipop.this, UploadService.class);
				}

				File file = new File (path);
				if (file.isDirectory()){
					uploadServiceIntent.putExtra(UploadService.EXTRA_FILEPATH, file.getAbsolutePath());
					uploadServiceIntent.putExtra(UploadService.EXTRA_NAME, file.getName());
					log("EXTRA_FILE_PATH_dir:" + file.getAbsolutePath());
				}
				else{
					ShareInfo info = ShareInfo.infoFromFile(file);
					if (info == null){
						continue;
					}
					uploadServiceIntent.putExtra(UploadService.EXTRA_FILEPATH, info.getFileAbsolutePath());
					uploadServiceIntent.putExtra(UploadService.EXTRA_NAME, info.getTitle());
					uploadServiceIntent.putExtra(UploadService.EXTRA_SIZE, info.getSize());
					log("EXTRA_FILE_PATH_file:" + info.getFileAbsolutePath());
				}

				log("EXTRA_FOLDER_PATH:" + folderPath);
				uploadServiceIntent.putExtra(UploadService.EXTRA_FOLDERPATH, folderPath);
				uploadServiceIntent.putExtra(UploadService.EXTRA_PARENT_HASH, parentNode.getHandle());
				startService(uploadServiceIntent);
			}
		}

	}

	/*
	 * Background task to process files for uploading
	 */
	private class FilePrepareTask extends AsyncTask<Intent, Void, List<ShareInfo>> {
		Context context;

		FilePrepareTask(Context context){
			log("FilePrepareTask::FilePrepareTask");
			this.context = context;
		}

		@Override
		protected List<ShareInfo> doInBackground(Intent... params) {
			log("FilePrepareTask::doInBackGround");
			return ShareInfo.processIntent(params[0], context);
		}

		@Override
		protected void onPostExecute(List<ShareInfo> info) {
			log("FilePrepareTask::onPostExecute");
			filePreparedInfos = info;
			onIntentProcessed();
		}
	}

	/*
	 * Background task to clear cache
	 */
	private class ClearCacheTask extends AsyncTask<String, Void, String> {
		Context context;

		ClearCacheTask(Context context){
			this.context = context;
		}

		@Override
		protected String doInBackground(String... params) {
			log("doInBackground-Async Task ClearCacheTask");

			Util.clearCache(context);
			String size = Util.getCacheSize(context);
			return size;
		}

		@Override
		protected void onPostExecute(String size) {
			log("ClearCacheTask::onPostExecute");
			if(sttFLol!=null){
					sttFLol.setCacheSize(size);
			}
		}
	}

	/*
	 * Background task to clear offline files
	 */
	private class ClearOfflineTask extends AsyncTask<String, Void, String> {
		Context context;

		ClearOfflineTask(Context context){
			this.context = context;
		}

		@Override
		protected String doInBackground(String... params) {
			log("doInBackground-Async Task ClearOfflineTask");

			Util.clearOffline(context);
			dbH.clearOffline();
			String size = Util.getOfflineSize(context);
			return size;
		}

		@Override
		protected void onPostExecute(String size) {
			log("ClearOfflineTask::onPostExecute");
			if(sttFLol!=null){
					sttFLol.setOfflineSize(size);
			}
		}
	}

	/*
	 * Background task to calculate the size of offline folder
	 */
	private class GetOfflineSizeTask extends AsyncTask<String, Void, String> {
		Context context;

		GetOfflineSizeTask(Context context){
			this.context = context;
		}

		@Override
		protected String doInBackground(String... params) {
			log("doInBackground-Async Task GetOfflineSizeTask");

			String size = Util.getOfflineSize(context);
			return size;
		}

		@Override
		protected void onPostExecute(String size) {
			log("GetOfflineSizeTask::onPostExecute");
			if(sttFLol!=null){
					sttFLol.setOfflineSize(size);
			}
		}
	}

	/*
	 * Background task to calculate the size of cache folder
	 */
	private class GetCacheSizeTask extends AsyncTask<String, Void, String> {
		Context context;

		GetCacheSizeTask(Context context){
			this.context = context;
		}

		@Override
		protected String doInBackground(String... params) {
			log("doInBackground-Async Task GetCacheSizeTask");

			String size = Util.getCacheSize(context);
			return size;
		}

		@Override
		protected void onPostExecute(String size) {
			log("GetCacheSizeTask::onPostExecute");
			if(sttFLol!=null){
					sttFLol.setCacheSize(size);
			}
		}
	}

	public void taskGetSizeCache (){
		log("taskGetSizeCache");
		GetCacheSizeTask getCacheSizeTask = new GetCacheSizeTask(this);
		getCacheSizeTask.execute();
	}

	public void taskGetSizeOffline (){
		log("taskGetSizeOffline");
		GetOfflineSizeTask getOfflineSizeTask = new GetOfflineSizeTask(this);
		getOfflineSizeTask.execute();
	}

	public void taskClearCache (){
		ClearCacheTask clearCacheTask = new ClearCacheTask(this);
		clearCacheTask.execute();
	}

	public void taskClearOffline (){
		ClearOfflineTask clearOfflineTask = new ClearOfflineTask(this);
		clearOfflineTask.execute();
//		dbH.clearOffline();
	}

	void resetNavigationViewMenu(Menu menu){
		MenuItem mi = menu.findItem(R.id.navigation_item_cloud_drive);
		if (mi != null){
			mi.setIcon(getResources().getDrawable(R.drawable.cloud_drive_grey));
			mi.setChecked(false);
		}
		mi = menu.findItem(R.id.navigation_item_saved_for_offline);
		if (mi != null){
			mi.setIcon(getResources().getDrawable(R.drawable.saved_for_offline_grey));
			mi.setChecked(false);
		}
		mi = menu.findItem(R.id.navigation_item_camera_uploads);
		if (mi != null){
			mi.setIcon(getResources().getDrawable(R.drawable.camera_uploads_grey));
			mi.setChecked(false);
		}
		mi = menu.findItem(R.id.navigation_item_inbox);
		if (mi != null){
			mi.setIcon(getResources().getDrawable(R.drawable.inbox_grey));
			mi.setChecked(false);
		}
		mi = menu.findItem(R.id.navigation_item_shared_items);
		if (mi != null){
			mi.setIcon(getResources().getDrawable(R.drawable.shared_items_grey));
			mi.setChecked(false);
		}
		mi = menu.findItem(R.id.navigation_item_contacts);
		if (mi != null){
			mi.setIcon(getResources().getDrawable(R.drawable.contacts_grey));
			mi.setChecked(false);
		}
		mi = menu.findItem(R.id.navigation_item_settings);
		if (mi != null){
			mi.setIcon(getResources().getDrawable(R.drawable.settings_grey));
			mi.setChecked(false);
		}
	}

	public void showProPanel(){
		log("showProPanel");
		//Left and Right margin
		LinearLayout.LayoutParams proTextParams = (LinearLayout.LayoutParams)getProText.getLayoutParams();
		proTextParams.setMargins(0, Util.scaleHeightPx(15, outMetrics), 0, 0);
		getProText.setLayoutParams(proTextParams);

		rightUpgradeButton.setOnClickListener(this);
		android.view.ViewGroup.LayoutParams paramsb2 = rightUpgradeButton.getLayoutParams();
		paramsb2.height = Util.scaleHeightPx(48, outMetrics);
		rightUpgradeButton.setText(getString(R.string.my_account_upgrade_pro).toUpperCase(Locale.getDefault()));
//		paramsb2.width = Util.scaleWidthPx(73, outMetrics);
		//Left and Right margin
		LinearLayout.LayoutParams optionTextParams = (LinearLayout.LayoutParams)rightUpgradeButton.getLayoutParams();
		optionTextParams.setMargins(Util.scaleWidthPx(6, outMetrics), 0, Util.scaleWidthPx(8, outMetrics), 0);
		rightUpgradeButton.setLayoutParams(optionTextParams);

		leftCancelButton.setOnClickListener(this);
		leftCancelButton.setText(getString(R.string.general_cancel).toUpperCase(Locale.getDefault()));
		android.view.ViewGroup.LayoutParams paramsb1 = leftCancelButton.getLayoutParams();
		paramsb1.height = Util.scaleHeightPx(48, outMetrics);
//		paramsb1.width = Util.scaleWidthPx(145, metrics);
		leftCancelButton.setLayoutParams(paramsb1);
		//Left and Right margin
		LinearLayout.LayoutParams cancelTextParams = (LinearLayout.LayoutParams)leftCancelButton.getLayoutParams();
		cancelTextParams.setMargins(Util.scaleWidthPx(6, outMetrics), 0, Util.scaleWidthPx(8, outMetrics), 0);
		leftCancelButton.setLayoutParams(cancelTextParams);

		getProLayout.setVisibility(View.VISIBLE);
		getProLayout.bringToFront();
	}

	public void showOverquotaPanel(){
		log("showOverquotaAlert");

		//Left and Right margin
		LinearLayout.LayoutParams proTextParams = (LinearLayout.LayoutParams)outSpaceText.getLayoutParams();
		proTextParams.setMargins(0, Util.scaleHeightPx(15, outMetrics), 0, 0);
		outSpaceText.setLayoutParams(proTextParams);

		outSpaceButton.setOnClickListener(this);
		android.view.ViewGroup.LayoutParams paramsb2 = outSpaceButton.getLayoutParams();
		paramsb2.height = Util.scaleHeightPx(48, outMetrics);
		outSpaceButton.setText(getString(R.string.my_account_upgrade_pro).toUpperCase(Locale.getDefault()));
//		paramsb2.width = Util.scaleWidthPx(73, outMetrics);
		//Left and Right margin
		LinearLayout.LayoutParams optionTextParams = (LinearLayout.LayoutParams)outSpaceButton.getLayoutParams();
		optionTextParams.setMargins(Util.scaleWidthPx(6, outMetrics), 0, Util.scaleWidthPx(20, outMetrics), 0);
		outSpaceButton.setLayoutParams(optionTextParams);

		outSpaceLayout.setVisibility(View.VISIBLE);
		outSpaceLayout.bringToFront();

		Runnable r = new Runnable() {

			@Override
			public void run() {
				log("BUTTON DISAPPEAR");
				log("altura: "+outSpaceLayout.getHeight());

				TranslateAnimation animTop = new TranslateAnimation(0, 0, 0, outSpaceLayout.getHeight());
				animTop.setDuration(4000);
				animTop.setFillAfter(true);
				outSpaceLayout.setAnimation(animTop);

				outSpaceLayout.setVisibility(View.GONE);
				outSpaceLayout.invalidate();
//				RelativeLayout.LayoutParams p = new RelativeLayout.LayoutParams(ViewGroup.LayoutParams.WRAP_CONTENT,ViewGroup.LayoutParams.WRAP_CONTENT);
//				p.addRule(RelativeLayout.ABOVE, R.id.buttons_layout);
//				listView.setLayoutParams(p);
			}
		};

		Handler handler = new Handler();
		handler.postDelayed(r,10000);
	}

	/*
	 * Handle processed upload intent
	 */
	public void onIntentProcessed() {
		log("onIntentProcessedLollipop");
		List<ShareInfo> infos = filePreparedInfos;
		if (statusDialog != null) {
			try {
				statusDialog.dismiss();
			}
			catch(Exception ex){}
		}

		long parentHandle = -1;
		MegaNode parentNode = null;
		if (drawerItem == DrawerItem.CLOUD_DRIVE){
			parentHandle = fbFLol.getParentHandle();
			parentNode = megaApi.getNodeByHandle(parentHandle);
		}
		else if (drawerItem == DrawerItem.SHARED_ITEMS){
			int index = viewPagerShares.getCurrentItem();
			if(index==1){
				//OUTGOING
				String cFTag2 = getFragmentTag(R.id.shares_tabs_pager, 1);
				log("Tag: "+ cFTag2);
				outSFLol = (OutgoingSharesFragmentLollipop) getSupportFragmentManager().findFragmentByTag(cFTag2);
				if (outSFLol != null){
					parentHandleOutgoing = outSFLol.getParentHandle();
					parentNode = megaApi.getNodeByHandle(parentHandleOutgoing);
				}
			}
			else{
				//InCOMING
				String cFTag1 = getFragmentTag(R.id.shares_tabs_pager, 0);
				log("Tag: "+ cFTag1);
				inSFLol = (IncomingSharesFragmentLollipop) getSupportFragmentManager().findFragmentByTag(cFTag1);
				if (inSFLol != null){
					parentHandleIncoming = inSFLol.getParentHandle();
					parentNode = megaApi.getNodeByHandle(parentHandleIncoming);
				}
			}
		}

		if(parentNode == null){
			Snackbar.make(fragmentContainer, getString(R.string.error_temporary_unavaible), Snackbar.LENGTH_LONG).show();
			return;
		}

		if (infos == null) {
			Snackbar.make(fragmentContainer, getString(R.string.upload_can_not_open), Snackbar.LENGTH_LONG).show();
		}
		else {
			Snackbar.make(fragmentContainer, getString(R.string.upload_began), Snackbar.LENGTH_LONG).show();
			for (ShareInfo info : infos) {
				Intent intent = new Intent(this, UploadService.class);
				intent.putExtra(UploadService.EXTRA_FILEPATH, info.getFileAbsolutePath());
				intent.putExtra(UploadService.EXTRA_NAME, info.getTitle());
				intent.putExtra(UploadService.EXTRA_PARENT_HASH, parentNode.getHandle());
				intent.putExtra(UploadService.EXTRA_SIZE, info.getSize());
				startService(intent);
			}
		}
	}

	@Override
	public void onRequestStart(MegaApiJava api, MegaRequest request) {
		log("onRequestStart: " + request.getRequestString());
	}

	@Override
	public void onRequestUpdate(MegaApiJava api, MegaRequest request) {
		log("onRequestUpdate: " + request.getRequestString());
	}

	@SuppressLint("NewApi") @Override
	public void onRequestFinish(MegaApiJava api, MegaRequest request, MegaError e) {
		log("onRequestFinish: " + request.getRequestString());

		if (request.getType() == MegaRequest.TYPE_FETCH_NODES){
			log("fecthnodes request finished");
		}
		else if (request.getType() == MegaRequest.TYPE_GET_USER_DATA){
			if (e.getErrorCode() == MegaError.API_OK){
				nVDisplayName.setText(request.getName());
			}
		}
		else if (request.getType() == MegaRequest.TYPE_GET_ATTR_USER){
			log("paramType: "+request.getParamType());
			boolean avatarExists = false;
			if (e.getErrorCode() == MegaError.API_OK){
				if(request.getParamType()==0){
					File avatar = null;
					if (getExternalCacheDir() != null){
						avatar = new File(getExternalCacheDir().getAbsolutePath(), request.getEmail() + ".jpg");
					}
					else{
						avatar = new File(getCacheDir().getAbsolutePath(), request.getEmail() + ".jpg");
					}
					Bitmap imBitmap = null;
					if (avatar.exists()){
						if (avatar.length() > 0){
							BitmapFactory.Options options = new BitmapFactory.Options();
							options.inJustDecodeBounds = true;
							BitmapFactory.decodeFile(avatar.getAbsolutePath(), options);
							int imageHeight = options.outHeight;
							int imageWidth = options.outWidth;
							String imageType = options.outMimeType;

							// Calculate inSampleSize
						    options.inSampleSize = calculateInSampleSize(options, 250, 250);

						    // Decode bitmap with inSampleSize set
						    options.inJustDecodeBounds = false;

							imBitmap = BitmapFactory.decodeFile(avatar.getAbsolutePath(), options);
							if (imBitmap == null) {
								avatar.delete();
							}
							else{
								avatarExists = true;
								Bitmap circleBitmap = Bitmap.createBitmap(imBitmap.getWidth(), imBitmap.getHeight(), Bitmap.Config.ARGB_8888);

								BitmapShader shader = new BitmapShader (imBitmap,  TileMode.CLAMP, TileMode.CLAMP);
						        Paint paint = new Paint();
						        paint.setShader(shader);

						        Canvas c = new Canvas(circleBitmap);
						        int radius;
						        if (imBitmap.getWidth() < imBitmap.getHeight())
						        	radius = imBitmap.getWidth()/2;
						        else
						        	radius = imBitmap.getHeight()/2;

							    c.drawCircle(imBitmap.getWidth()/2, imBitmap.getHeight()/2, radius, paint);
						        nVPictureProfile.setImageBitmap(circleBitmap);
						        nVPictureProfileTextView.setVisibility(View.GONE);
							}
						}
					}

					if(drawerItem==DrawerItem.ACCOUNT){
						log("Update the account fragment");
						if(maFLol!=null){
							maFLol.updateAvatar(avatar);
						}
					}
				}
				else if(request.getParamType()==1){
					log("(1)request.getText(): "+request.getText());
					nameText=request.getText();
					name=true;
				}
				else if(request.getParamType()==2){
					log("(2)request.getText(): "+request.getText());
					firstNameText = request.getText();
					firstName = true;
				}
				if(name && firstName){
					log("Name and First Name received!");
					String fullName = nameText + " " + firstNameText;
					if (fullName.trim().length() > 0){
						nVDisplayName.setText(nameText+" "+firstNameText);
						name= false;
						firstName = false;

						String firstLetter = fullName.charAt(0) + "";
				    	firstLetter = firstLetter.toUpperCase(Locale.getDefault());
				    	nVPictureProfileTextView.setText(firstLetter);
				    	nVPictureProfileTextView.setTextSize(32);
				    	nVPictureProfileTextView.setTextColor(Color.WHITE);
					}
					name= false;
					firstName = false;

					//refresh MyAccountFragment if visible
					if(drawerItem==DrawerItem.ACCOUNT){
						log("Update the account fragment");
						if(maFLol!=null){
							maFLol.updateUserName(nameText+" "+firstNameText);
						}
					}
				}
			}
			else{
				log("ERRR:R " + e.getErrorString() + "_" + e.getErrorCode());
			}

			log("avatar user downloaded");
		}
		else if (request.getType() == MegaRequest.TYPE_ACCOUNT_DETAILS){
			log ("account_details request");
			if (e.getErrorCode() == MegaError.API_OK){

				accountInfo = request.getMegaAccountDetails();

				accountDetailsFinished = true;

				long totalStorage = accountInfo.getStorageMax();
				long usedStorage = accountInfo.getStorageUsed();;
				boolean totalGb = false;

		        usedPerc = 0;
		        if (totalStorage != 0){
		        	usedPerc = (int)((100 * usedStorage) / totalStorage);
		        }
		        usedSpacePB.setProgress(usedPerc);

				totalStorage = ((totalStorage / 1024) / 1024) / 1024;
				String total = "";
				if (totalStorage >= 1024){
					totalStorage = totalStorage / 1024;
					total = total + totalStorage + " TB";
				}
				else{
					 total = total + totalStorage + " GB";
					 totalGb = true;
				}

				usedStorage = ((usedStorage / 1024) / 1024) / 1024;
				String used = "";
				if(totalGb){
					usedGbStorage = usedStorage;
					used = used + usedStorage + " GB";
				}
				else{
					if (usedStorage >= 1024){
						usedGbStorage = usedStorage;
						usedStorage = usedStorage / 1024;

						used = used + usedStorage + " TB";
					}
					else{
						usedGbStorage = usedStorage;
						used = used + usedStorage + " GB";
					}
				}

//				String usedSpaceString = getString(R.string.used_space, used, total);
				usedSpaceTV.setText(used);
				totalSpaceTV.setText(total);

				accountType = accountInfo.getProLevel();

				switch (accountType){
					case 0:{
						levelAccountDetails = -1;
						break;
					}
					case 1:{
						levelAccountDetails = 1;
						break;
					}
					case 2:{
						levelAccountDetails = 2;
						break;
					}
					case 3:{
						levelAccountDetails = 3;
						break;
					}
					case 4:{
						levelAccountDetails = 0;
						break;
					}
				}

				if (inventoryFinished){
					if (levelAccountDetails < levelInventory){
						if (maxP != null){
							log("ORIGINAL JSON2:" + maxP.getOriginalJson() + ":::");
							megaApi.submitPurchaseReceipt(maxP.getOriginalJson(), this);
						}
					}
				}

//				usedPerc=96;
				if(usedPerc>=95){
					showOverquotaPanel();
				}
				else{
					outSpaceLayout.setVisibility(View.GONE);
					if(accountType==0){
						log("usedSpacePerc<95");
						if(Util.showMessageRandom()){
				    		log("Random: TRUE");
				    		showProPanel();
						}
					}
				}

		        if (usedPerc < 90){
		        	usedSpacePB.setProgressDrawable(getResources().getDrawable(R.drawable.custom_progress_bar_horizontal_ok));
//		        	wordtoSpan.setSpan(new ForegroundColorSpan(getResources().getColor(R.color.used_space_ok)), 0, used.length(), Spannable.SPAN_EXCLUSIVE_EXCLUSIVE);
//		        	usedSpaceWarning.setVisibility(View.INVISIBLE);
		        }
		        else if ((usedPerc >= 90) && (usedPerc <= 95)){
		        	usedSpacePB.setProgressDrawable(getResources().getDrawable(R.drawable.custom_progress_bar_horizontal_warning));
//		        	wordtoSpan.setSpan(new ForegroundColorSpan(getResources().getColor(R.color.used_space_warning)), 0, used.length(), Spannable.SPAN_EXCLUSIVE_EXCLUSIVE);
//		        	usedSpaceWarning.setVisibility(View.VISIBLE);
		        }
		        else{
		        	if (usedPerc > 100){
			        	usedPerc = 100;
			        }
		        	usedSpacePB.setProgressDrawable(getResources().getDrawable(R.drawable.custom_progress_bar_horizontal_exceed));
//		        	wordtoSpan.setSpan(new ForegroundColorSpan(getResources().getColor(R.color.used_space_exceed)), 0, used.length(), Spannable.SPAN_EXCLUSIVE_EXCLUSIVE);
//		        	usedSpaceWarning.setVisibility(View.VISIBLE);
		        }

//		        wordtoSpan.setSpan(new RelativeSizeSpan(1.5f), 0, used.length() - 3, Spannable.SPAN_EXCLUSIVE_EXCLUSIVE);
//		        wordtoSpan.setSpan(new ForegroundColorSpan(getResources().getColor(R.color.navigation_drawer_mail)), used.length() + 1, used.length() + 2, Spannable.SPAN_EXCLUSIVE_EXCLUSIVE);
//		        wordtoSpan.setSpan(new RelativeSizeSpan(1.5f), used.length() + 3, used.length() + 3 + total.length() - 3, Spannable.SPAN_EXCLUSIVE_EXCLUSIVE);
//		        usedSpaceTV.setText(wordtoSpan);

		        log("onRequest TYPE_ACCOUNT_DETAILS: "+usedPerc);

		        if(drawerItem==DrawerItem.CLOUD_DRIVE){
		        	if (usedPerc > 95){
		        		FragmentTransaction ft = getSupportFragmentManager().beginTransaction();
						ft.detach(fbFLol);
						ft.attach(fbFLol);
						ft.commitAllowingStateLoss();
		        	}
		        }
			}
		}
		else if (request.getType() == MegaRequest.TYPE_GET_PAYMENT_METHODS){
			if (e.getErrorCode() == MegaError.API_OK){
				paymentBitSet = Util.convertToBitSet(request.getNumber());
			}
		}
		else if(request.getType() == MegaRequest.TYPE_CREDIT_CARD_QUERY_SUBSCRIPTIONS){
			if (e.getErrorCode() == MegaError.API_OK){
				numberOfSubscriptions = request.getNumber();
				log("NUMBER OF SUBS: " + numberOfSubscriptions);
				if (cancelSubscription != null){
					cancelSubscription.setVisible(false);
				}
				if (numberOfSubscriptions > 0){
					if (cancelSubscription != null){
						if (drawerItem == DrawerItem.ACCOUNT){
							if (maFLol != null){
								cancelSubscription.setVisible(true);
							}
						}
					}
				}
			}
		}
		else if (request.getType() == MegaRequest.TYPE_CREDIT_CARD_CANCEL_SUBSCRIPTIONS){
			if (e.getErrorCode() == MegaError.API_OK){
				Snackbar.make(fragmentContainer, getString(R.string.cancel_subscription_ok), Snackbar.LENGTH_LONG).show();
			}
			else{
				Snackbar.make(fragmentContainer, getString(R.string.cancel_subscription_error), Snackbar.LENGTH_LONG).show();
			}
			megaApi.creditCardQuerySubscriptions(this);
		}
		else if (request.getType() == MegaRequest.TYPE_LOGOUT){
			log("logout finished");
//			if (request.getType() == MegaRequest.TYPE_LOGOUT){
//				log("type_logout");
//				if (e.getErrorCode() == MegaError.API_ESID){
//					log("calling ManagerActivityLollipop.logout");
//					MegaApiAndroid megaApi = app.getMegaApi();
//					ManagerActivityLollipop.logout(managerActivity, app, megaApi, false);
//				}
//			}
		}
		else if (request.getType() == MegaRequest.TYPE_REMOVE_CONTACT){

			if (e.getErrorCode() == MegaError.API_OK){

				if(drawerItem==DrawerItem.CONTACTS){
					if (cFLol != null){
						cFLol.notifyDataSetChanged();
					}
				}
				Snackbar.make(fragmentContainer, getString(R.string.context_contact_removed), Snackbar.LENGTH_LONG).show();
			}
			else{
				log("Error deleting contact");
				Snackbar.make(fragmentContainer, getString(R.string.context_contact_not_removed), Snackbar.LENGTH_LONG).show();
			}
		}
		else if (request.getType() == MegaRequest.TYPE_INVITE_CONTACT){
			log("MegaRequest.TYPE_INVITE_CONTACT finished: "+request.getNumber());

			try {
				statusDialog.dismiss();
			}
			catch (Exception ex) {}

			//Update the fragments
			String sRFTag1 = getFragmentTag(R.id.contact_tabs_pager, 1);
			log("Tag: "+ sRFTag1);
			sRFLol = (SentRequestsFragmentLollipop) getSupportFragmentManager().findFragmentByTag(sRFTag1);
			if (sRFLol != null){
				log("sRFLol != null");
				sRFLol.setContactRequests();
			}

			if(request.getNumber()==MegaContactRequest.INVITE_ACTION_REMIND){
				Snackbar.make(fragmentContainer, getString(R.string.context_contact_invitation_resent), Snackbar.LENGTH_LONG).show();
			}
			else{
				if (e.getErrorCode() == MegaError.API_OK){

					if(request.getNumber()==MegaContactRequest.INVITE_ACTION_ADD)
					{
						Snackbar.make(fragmentContainer, getString(R.string.context_contact_invitation_sent), Snackbar.LENGTH_LONG).show();
					}
					else if(request.getNumber()==MegaContactRequest.INVITE_ACTION_DELETE)
					{
						Snackbar.make(fragmentContainer, getString(R.string.context_contact_invitation_deleted), Snackbar.LENGTH_LONG).show();
					}
//					else
//					{
//						Toast.makeText(this, getString(R.string.context_contact_invitation_resent), Toast.LENGTH_LONG).show();
//					}
				}
				else{
					if(e.getErrorCode()==MegaError.API_EEXIST)
					{
						Snackbar.make(fragmentContainer, getString(R.string.context_contact_already_exists, request.getEmail()), Snackbar.LENGTH_LONG).show();
					}
					else{
						Snackbar.make(fragmentContainer, getString(R.string.general_error), Snackbar.LENGTH_LONG).show();
					}
					log("ERROR: " + e.getErrorCode() + "___" + e.getErrorString());
				}
			}
		}
		else if (request.getType() == MegaRequest.TYPE_REPLY_CONTACT_REQUEST){
			log("MegaRequest.TYPE_REPLY_CONTACT_REQUEST finished: "+request.getType());

			if (e.getErrorCode() == MegaError.API_OK){
				Snackbar.make(fragmentContainer, getString(R.string.context_invitacion_reply), Snackbar.LENGTH_LONG).show();
			}
			else{
				Snackbar.make(fragmentContainer, getString(R.string.general_error), Snackbar.LENGTH_LONG).show();
			}
		}
		else if (request.getType() == MegaRequest.TYPE_MOVE){
			try {
				statusDialog.dismiss();
			}
			catch (Exception ex) {}


			if (e.getErrorCode() == MegaError.API_OK){
//				Toast.makeText(this, getString(R.string.context_correctly_moved), Toast.LENGTH_LONG).show();
				if (drawerItem == DrawerItem.CLOUD_DRIVE){
					if (moveToRubbish){
						//Update both tabs
        				//Rubbish bin
        				if (rbFLol != null){
        					ArrayList<MegaNode> nodes = megaApi.getChildren(megaApi.getNodeByHandle(rbFLol.getParentHandle()), orderCloud);
    						rbFLol.setNodes(nodes);
    						rbFLol.getRecyclerView().invalidate();
            			}

        				//Cloud Drive
        				if (fbFLol != null){
        					ArrayList<MegaNode> nodes = megaApi.getChildren(megaApi.getNodeByHandle(fbFLol.getParentHandle()), orderCloud);
    						fbFLol.setNodes(nodes);
    						fbFLol.getRecyclerView().invalidate();
        				}
					}
					else{
						int index = viewPagerCDrive.getCurrentItem();
	        			log("----------------------------------------INDEX: "+index);
	        			if(index==1){
	        				//Rubbish bin
	        				String cFTag = getFragmentTag(R.id.cloud_drive_tabs_pager, 1);
	        				rbFLol = (RubbishBinFragmentLollipop) getSupportFragmentManager().findFragmentByTag(cFTag);
	        				if (rbFLol != null){
	        					ArrayList<MegaNode> nodes = megaApi.getChildren(megaApi.getNodeByHandle(rbFLol.getParentHandle()), orderCloud);
	    						rbFLol.setNodes(nodes);
	    						rbFLol.getRecyclerView().invalidate();
	            			}
	        			}
	        			else{
	        				//Cloud Drive
	        				String cFTag = getFragmentTag(R.id.cloud_drive_tabs_pager, 0);
	        				fbFLol = (FileBrowserFragmentLollipop) getSupportFragmentManager().findFragmentByTag(cFTag);
	        				if (fbFLol != null){
	        					ArrayList<MegaNode> nodes = megaApi.getChildren(megaApi.getNodeByHandle(fbFLol.getParentHandle()), orderCloud);
	    						fbFLol.setNodes(nodes);
	    						fbFLol.getRecyclerView().invalidate();
	        				}
	        			}
					}
				}
				else if (drawerItem == DrawerItem.INBOX){
					if (iFLol != null){
//							ArrayList<MegaNode> nodes = megaApi.getChildren(megaApi.getNodeByHandle(iFLol.getParentHandle()), orderGetChildren);
//							rbFLol.setNodes(nodes);
						iFLol.refresh();
						if (moveToRubbish){
							//Refresh Rubbish Fragment
							String cFTagRb = getFragmentTag(R.id.cloud_drive_tabs_pager, 1);
	        				rbFLol = (RubbishBinFragmentLollipop) getSupportFragmentManager().findFragmentByTag(cFTagRb);
	        				if (rbFLol != null){
	        					ArrayList<MegaNode> nodes = megaApi.getChildren(megaApi.getNodeByHandle(rbFLol.getParentHandle()), orderCloud);
	    						rbFLol.setNodes(nodes);
	    						rbFLol.getRecyclerView().invalidate();
	            			}
						}
						else{
							//Refresh Cloud Drive
							String cFTag = getFragmentTag(R.id.cloud_drive_tabs_pager, 0);
	        				fbFLol = (FileBrowserFragmentLollipop) getSupportFragmentManager().findFragmentByTag(cFTag);
	        				if (fbFLol != null){
	        					ArrayList<MegaNode> nodes = megaApi.getChildren(megaApi.getNodeByHandle(fbFLol.getParentHandle()), orderCloud);
	    						fbFLol.setNodes(nodes);
	    						fbFLol.getRecyclerView().invalidate();
	        				}
						}
					}
				}
				else if (drawerItem == DrawerItem.SHARED_ITEMS){
					String sharesTag = getFragmentTag(R.id.shares_tabs_pager, 0);
    				inSFLol = (IncomingSharesFragmentLollipop) getSupportFragmentManager().findFragmentByTag(sharesTag);
					if (inSFLol != null){
						//TODO: ojo con los hijos
//							ArrayList<MegaNode> nodes = megaApi.getChildren(megaApi.getNodeByHandle(inSFLol.getParentHandle()), orderGetChildren);
//							inSFLol.setNodes(nodes);
						inSFLol.getRecyclerView().invalidate();
					}
	    			sharesTag = getFragmentTag(R.id.shares_tabs_pager, 1);
	        		outSFLol = (OutgoingSharesFragmentLollipop) getSupportFragmentManager().findFragmentByTag(sharesTag);
					if (outSFLol != null){
						//TODO: ojo con los hijos
//							ArrayList<MegaNode> nodes = megaApi.getChildren(megaApi.getNodeByHandle(outSFLol.getParentHandle()), orderGetChildren);
//							inSFLol.setNodes(nodes);
						outSFLol.getRecyclerView().invalidate();
					}

					if (moveToRubbish){
						//Refresh Rubbish Fragment
						String cFTagRb = getFragmentTag(R.id.cloud_drive_tabs_pager, 1);
        				rbFLol = (RubbishBinFragmentLollipop) getSupportFragmentManager().findFragmentByTag(cFTagRb);
        				if (rbFLol != null){
        					ArrayList<MegaNode> nodes = megaApi.getChildren(megaApi.getNodeByHandle(rbFLol.getParentHandle()), orderCloud);
    						rbFLol.setNodes(nodes);
    						rbFLol.getRecyclerView().invalidate();
            			}
					}
					else{
						//Refresh Cloud Drive
						String cFTag = getFragmentTag(R.id.cloud_drive_tabs_pager, 0);
        				fbFLol = (FileBrowserFragmentLollipop) getSupportFragmentManager().findFragmentByTag(cFTag);
        				if (fbFLol != null){
        					ArrayList<MegaNode> nodes = megaApi.getChildren(megaApi.getNodeByHandle(fbFLol.getParentHandle()), orderCloud);
    						fbFLol.setNodes(nodes);
    						fbFLol.getRecyclerView().invalidate();
        				}
					}
				}
				else if (drawerItem == DrawerItem.SAVED_FOR_OFFLINE){
					if (oFLol != null){
//							ArrayList<MegaNode> nodes = megaApi.getChildren(megaApi.getNodeByHandle(iFLol.getParentHandle()), orderGetChildren);
//							rbFLol.setNodes(nodes);
						oFLol.refreshPaths();
						//Refresh Cloud Drive
						String cFTag = getFragmentTag(R.id.cloud_drive_tabs_pager, 0);
        				fbFLol = (FileBrowserFragmentLollipop) getSupportFragmentManager().findFragmentByTag(cFTag);
        				if (fbFLol != null){
        					ArrayList<MegaNode> nodes = megaApi.getChildren(megaApi.getNodeByHandle(fbFLol.getParentHandle()), orderOthers);
    						fbFLol.setNodes(nodes);
    						fbFLol.getRecyclerView().invalidate();
        				}
					}
				}
			}
			else{
				log("MOVE ERROR "+e.getErrorString());
			}
			if (moveToRubbish){
				if (e.getErrorCode() == MegaError.API_OK){
					Snackbar.make(fragmentContainer, getString(R.string.context_correctly_moved_to_rubbish), Snackbar.LENGTH_LONG).show();
				}
				else{
					Snackbar.make(fragmentContainer, getString(R.string.context_no_moved), Snackbar.LENGTH_LONG).show();
				}
				log("SINGLE move to rubbish request finished");
			}
			else{
				if (e.getErrorCode() == MegaError.API_OK){
					Snackbar.make(fragmentContainer, getString(R.string.context_correctly_moved), Snackbar.LENGTH_LONG).show();
				}
				else{
					Snackbar.make(fragmentContainer, getString(R.string.context_no_moved), Snackbar.LENGTH_LONG).show();
				}

				log("SINGLE move nodes request finished");
			}
		}
		else if (request.getType() == MegaRequest.TYPE_PAUSE_TRANSFERS){
			log("MegaRequest.TYPE_PAUSE_TRANSFERS");
			if (e.getErrorCode() == MegaError.API_OK) {

				if(megaApi.areTransfersPaused(MegaTransfer.TYPE_DOWNLOAD)||megaApi.areTransfersPaused(MegaTransfer.TYPE_UPLOAD)){
					log("show PLAY button");
					pauseTransfersMenuIcon.setVisible(false);
					playTransfersMenuIcon.setVisible(true);
					if (tFLol != null){
						tFLol.setPause(true);
					}
    			}
    			else{
    				log("show PAUSE button");
					pauseTransfersMenuIcon.setVisible(true);
					playTransfersMenuIcon.setVisible(false);
					if (tFLol != null){
						tFLol.setPause(false);
					}
    			}
			}
		}
		else if(request.getType() == MegaRequest.TYPE_CANCEL_TRANSFERS){
			log("MegaRequest.TYPE_CANCEL_TRANSFERS");
			//After cancelling all the transfers
			totalSizeToDownload = 0;
			//Hide Transfer ProgressBar
			if (fbFLol != null){
				fbFLol.hideProgressBar();
			}
			if (rbFLol != null){
				rbFLol.hideProgressBar();
			}
			if (iFLol != null){
				iFLol.hideProgressBar();
			}
			if (outSFLol != null){
				outSFLol.hideProgressBar();
			}
			if (inSFLol != null){
				inSFLol.hideProgressBar();
			}

			pauseTransfersMenuIcon.setVisible(false);
			playTransfersMenuIcon.setVisible(false);
		}
		else if (request.getType() == MegaRequest.TYPE_CANCEL_TRANSFER){
			log("one MegaRequest.TYPE_CANCEL_TRANSFER");
			//After cancelling ONE transfer
			if (e.getErrorCode() == MegaError.API_OK){
				tL = megaApi.getTransfers();
				if (tFLol != null){
					if (drawerItem == DrawerItem.TRANSFERS){
						tFLol.setTransfers(tL);
					}
				}
				//Update File Browser Fragment
				if (fbFLol != null){

					HashMap<Long, MegaTransfer> mTHash = new HashMap<Long, MegaTransfer>();
					for(int i=0; i<tL.size(); i++){

						MegaTransfer tempT = tL.get(i);
						if (tempT.getType() == MegaTransfer.TYPE_DOWNLOAD){
							long handleT = tempT.getNodeHandle();
							MegaNode nodeT = megaApi.getNodeByHandle(handleT);
							MegaNode parentT = megaApi.getParentNode(nodeT);

							if (parentT != null){
								if(parentT.getHandle() == this.parentHandleBrowser){
									mTHash.put(handleT,tempT);
								}
							}
						}
					}

					fbFLol.setTransfers(mTHash);
				}
			}
			supportInvalidateOptionsMenu();
		}
		else if (request.getType() == MegaRequest.TYPE_KILL_SESSION){
			if (e.getErrorCode() == MegaError.API_OK){
				Snackbar.make(fragmentContainer, getString(R.string.success_kill_all_sessions), Snackbar.LENGTH_LONG).show();
			}
			else
			{
				log("error when killing sessions: "+e.getErrorString());
				Snackbar.make(fragmentContainer, getString(R.string.error_kill_all_sessions), Snackbar.LENGTH_LONG).show();
			}
		}
		else if (request.getType() == MegaRequest.TYPE_REMOVE){

			log("requestFinish "+MegaRequest.TYPE_REMOVE);
			if (e.getErrorCode() == MegaError.API_OK){
				if (statusDialog != null){
					if (statusDialog.isShowing()){
						try {
							statusDialog.dismiss();
						}
						catch (Exception ex) {}
					}
				}
				Snackbar.make(fragmentContainer, getString(R.string.context_correctly_removed), Snackbar.LENGTH_LONG).show();
				if (drawerItem == DrawerItem.CLOUD_DRIVE){

					int index = viewPagerCDrive.getCurrentItem();
        			log("----------------------------------------INDEX: "+index);
        			if(index==1){
        				//Rubbish bin
        				String cFTag = getFragmentTag(R.id.cloud_drive_tabs_pager, 1);
        				rbFLol = (RubbishBinFragmentLollipop) getSupportFragmentManager().findFragmentByTag(cFTag);
        				if (rbFLol != null){
        					if (isClearRubbishBin){
    							isClearRubbishBin = false;
    							parentHandleRubbish = megaApi.getRubbishNode().getHandle();
    							rbFLol.setParentHandle(megaApi.getRubbishNode().getHandle());
    							ArrayList<MegaNode> nodes = megaApi.getChildren(megaApi.getRubbishNode(), orderCloud);
    							rbFLol.setNodes(nodes);
    							rbFLol.getRecyclerView().invalidate();
    							aB.setTitle(getString(R.string.section_rubbish_bin));
    							log("aB.setHomeAsUpIndicator_23");
    							aB.setHomeAsUpIndicator(R.drawable.ic_menu_white);
    							this.firstNavigationLevel = true;
    						}
    						else{
    							ArrayList<MegaNode> nodes = megaApi.getChildren(megaApi.getNodeByHandle(rbFLol.getParentHandle()), orderCloud);
    							rbFLol.setNodes(nodes);
    							rbFLol.getRecyclerView().invalidate();
    						}
            			}
        			}
        			else{
        				//Cloud Drive
        				String cFTag = getFragmentTag(R.id.cloud_drive_tabs_pager, 0);
        				fbFLol = (FileBrowserFragmentLollipop) getSupportFragmentManager().findFragmentByTag(cFTag);
        				if (fbFLol != null){
        					ArrayList<MegaNode> nodes = megaApi.getChildren(megaApi.getNodeByHandle(fbFLol.getParentHandle()), orderCloud);
    						fbFLol.setNodes(nodes);
    						fbFLol.getRecyclerView().invalidate();
        				}
        			}
				}
			}
			else{
				Snackbar.make(fragmentContainer, getString(R.string.context_no_removed), Snackbar.LENGTH_LONG).show();
			}
			log("remove request finished");
		}
		else if (request.getType() == MegaRequest.TYPE_EXPORT){
			MegaNode node = megaApi.getNodeByHandle(request.getNodeHandle());
			try {
				statusDialog.dismiss();
			}
			catch (Exception ex) {}

			if (e.getErrorCode() == MegaError.API_OK){

				if (isGetLink){
					final String link = request.getLink();

					AlertDialog getLinkDialog;
					AlertDialog.Builder builder = new AlertDialog.Builder(this, R.style.AppCompatAlertDialogStyle);
//		            builder.setMessage(link);
					builder.setTitle(getString(R.string.context_get_link_menu));

					// Create TextView
					final TextView input = new TextView (this);
					input.setGravity(Gravity.CENTER);

					final CharSequence[] items = {getString(R.string.option_full_link), getString(R.string.option_link_without_key), getString(R.string.option_decryption_key)};

					android.content.DialogInterface.OnClickListener dialogListener = new DialogInterface.OnClickListener() {
						public void onClick(DialogInterface dialog, int item) {

							switch(item) {
			                    case 0:{
			                    	input.setText(link);
			                    	break;
			                    }
			                    case 1:{
			                    	String urlString="";
			    					String [] s = link.split("!");
			    					if (s.length == 3){
			    						urlString = s[0] + "!" + s[1];
			    					}
			                    	input.setText(urlString);
			                        break;
			                    }
			                    case 2:{
			                    	String keyString="";
			    					String [] s = link.split("!");
			    					if (s.length == 3){
			    						keyString = s[2];
			    					}
			                    	input.setText(keyString);
			                        break;
			                    }
			                }
						}
					};

					builder.setSingleChoiceItems(items, 0, dialogListener);
//
					builder.setPositiveButton(getString(R.string.context_send), new android.content.DialogInterface.OnClickListener() {

						@Override
						public void onClick(DialogInterface dialog, int which) {
							Intent intent = new Intent(Intent.ACTION_SEND);
							intent.setType("text/plain");
							intent.putExtra(Intent.EXTRA_TEXT, input.getText());
							startActivity(Intent.createChooser(intent, getString(R.string.context_get_link)));
						}
					});

					builder.setNegativeButton(getString(R.string.context_copy), new android.content.DialogInterface.OnClickListener() {

						@SuppressLint("NewApi")
						@Override
						public void onClick(DialogInterface dialog, int which) {
							if(android.os.Build.VERSION.SDK_INT < android.os.Build.VERSION_CODES.HONEYCOMB) {
							    android.text.ClipboardManager clipboard = (android.text.ClipboardManager) getSystemService(Context.CLIPBOARD_SERVICE);
							    clipboard.setText(link);
							} else {
							    android.content.ClipboardManager clipboard = (android.content.ClipboardManager) getSystemService(Context.CLIPBOARD_SERVICE);
							    android.content.ClipData clip = android.content.ClipData.newPlainText("Copied Text", input.getText());
					            clipboard.setPrimaryClip(clip);
							}
							Snackbar.make(fragmentContainer, getString(R.string.file_properties_get_link), Snackbar.LENGTH_LONG).show();
						}
					});

					input.setText(link);
					builder.setView(input);

					getLinkDialog = builder.create();
					getLinkDialog.create();
					FrameLayout.LayoutParams lpPL = new FrameLayout.LayoutParams(input.getLayoutParams());
					lpPL.setMargins(Util.scaleWidthPx(15, outMetrics), 0, Util.scaleWidthPx(15, outMetrics), 0);
					input.setLayoutParams(lpPL);
					getLinkDialog.show();
				}
			}
			else{
				Snackbar.make(fragmentContainer, getString(R.string.context_no_link), Snackbar.LENGTH_LONG).show();
			}
			log("export request finished");
		}
		else if (request.getType() == MegaRequest.TYPE_RENAME){

			try {
				statusDialog.dismiss();
			}
			catch (Exception ex) {}

			if (e.getErrorCode() == MegaError.API_OK){
				Snackbar.make(fragmentContainer, getString(R.string.context_correctly_renamed), Snackbar.LENGTH_LONG).show();
				if (drawerItem == DrawerItem.CLOUD_DRIVE){

					int index = viewPagerCDrive.getCurrentItem();
        			log("----------------------------------------INDEX: "+index);
        			if(index==0){
        		        //Cloud Drive
        				String cFTag = getFragmentTag(R.id.cloud_drive_tabs_pager, 0);
        				fbFLol = (FileBrowserFragmentLollipop) getSupportFragmentManager().findFragmentByTag(cFTag);
        				if (fbFLol != null){
    						ArrayList<MegaNode> nodes = megaApi.getChildren(megaApi.getNodeByHandle(fbFLol.getParentHandle()), orderCloud);
    						fbFLol.setNodes(nodes);
    						fbFLol.getRecyclerView().invalidate();
    					}
        			}
				}
				else if (drawerItem == DrawerItem.INBOX){

					if (iFLol != null){
//						ArrayList<MegaNode> nodes = megaApi.getChildren(megaApi.getNodeByHandle(inSFLol.getParentHandle()), orderGetChildren);
						//TODO: ojo con los hijos
//						inSFLol.setNodes(nodes);
						iFLol.getRecyclerView().invalidate();
					}
				}
				else if (drawerItem == DrawerItem.SAVED_FOR_OFFLINE){

					if (oFLol != null){
//						ArrayList<MegaNode> nodes = megaApi.getChildren(megaApi.getNodeByHandle(inSFLol.getParentHandle()), orderGetChildren);
						//TODO: ojo con los hijos
//						inSFLol.setNodes(nodes);
						oFLol.getRecyclerView().invalidate();
					}
				}
				else if (drawerItem == DrawerItem.SHARED_ITEMS){
					String sharesTag = getFragmentTag(R.id.shares_tabs_pager, 0);
    				inSFLol = (IncomingSharesFragmentLollipop) getSupportFragmentManager().findFragmentByTag(sharesTag);
					if (inSFLol != null){
//						ArrayList<MegaNode> nodes = megaApi.getChildren(megaApi.getNodeByHandle(inSFLol.getParentHandle()), orderGetChildren);
						//TODO: ojo con los hijos
//						inSFLol.setNodes(nodes);
						inSFLol.getRecyclerView().invalidate();
					}
	    			sharesTag = getFragmentTag(R.id.shares_tabs_pager, 1);
	        		outSFLol = (OutgoingSharesFragmentLollipop) getSupportFragmentManager().findFragmentByTag(sharesTag);
					if (outSFLol != null){
//						ArrayList<MegaNode> nodes = megaApi.getChildren(megaApi.getNodeByHandle(inSFLol.getParentHandle()), orderGetChildren);
						//TODO: ojo con los hijos
//						inSFLol.setNodes(nodes);
						outSFLol.getRecyclerView().invalidate();
					}
				}
			}
			else{
				Snackbar.make(fragmentContainer, getString(R.string.context_no_renamed), Snackbar.LENGTH_LONG).show();
			}
		}
		else if (request.getType() == MegaRequest.TYPE_COPY){
			log("TYPE_COPY");
			if(sendToInbox){
				log("sendToInbox: "+e.getErrorCode()+" "+e.getErrorString());
				sendToInbox=false;
				if (e.getErrorCode() == MegaError.API_OK){
					log("Fin 1");
					Snackbar.make(fragmentContainer, getString(R.string.context_correctly_sent_node), Snackbar.LENGTH_LONG).show();
				}
				else if(e.getErrorCode()==MegaError.API_EOVERQUOTA){
					log("OVERQUOTA ERROR: "+e.getErrorCode());
					showOverquotaAlert();
				}
				else
				{
					log("Fin 2");
					Snackbar.make(fragmentContainer, getString(R.string.context_no_sent_node), Snackbar.LENGTH_LONG).show();
				}
			}
			else{
				try {
					statusDialog.dismiss();
				}
				catch (Exception ex) {}

				if (e.getErrorCode() == MegaError.API_OK){
					Snackbar.make(fragmentContainer, getString(R.string.context_correctly_copied), Snackbar.LENGTH_LONG).show();
					if (drawerItem == DrawerItem.CLOUD_DRIVE){

						int index = viewPagerCDrive.getCurrentItem();
	        			log("----------------------------------------INDEX: "+index);
	        			if(index==1){
	        				//Rubbish bin
	        				String cFTag = getFragmentTag(R.id.cloud_drive_tabs_pager, 1);
	        				rbFLol = (RubbishBinFragmentLollipop) getSupportFragmentManager().findFragmentByTag(cFTag);
	        				if (rbFLol != null){
								ArrayList<MegaNode> nodes = megaApi.getChildren(megaApi.getNodeByHandle(rbFLol.getParentHandle()), orderCloud);
								rbFLol.setNodes(nodes);
								rbFLol.getRecyclerView().invalidate();
							}
	        			}
	        			else{
	        				//Cloud Drive
	        				String cFTag = getFragmentTag(R.id.cloud_drive_tabs_pager, 0);
	        				fbFLol = (FileBrowserFragmentLollipop) getSupportFragmentManager().findFragmentByTag(cFTag);
	        				if (fbFLol != null){
								ArrayList<MegaNode> nodes = megaApi.getChildren(megaApi.getNodeByHandle(fbFLol.getParentHandle()), orderCloud);
								fbFLol.setNodes(nodes);
								fbFLol.getRecyclerView().invalidate();
							}
	        			}
					}
					else if (drawerItem == DrawerItem.INBOX){
						if (iFLol != null){
							iFLol.getRecyclerView().invalidate();
						}
					}
				}
				else{
					if(e.getErrorCode()==MegaError.API_EOVERQUOTA){
						log("OVERQUOTA ERROR: "+e.getErrorCode());
						showOverquotaAlert();
					}
					else
					{
						Snackbar.make(fragmentContainer, getString(R.string.context_no_copied), Snackbar.LENGTH_LONG).show();
					}
				}
			}
		}
		else if (request.getType() == MegaRequest.TYPE_CREATE_FOLDER){
			try {
				statusDialog.dismiss();
			}
			catch (Exception ex) {}

			if (e.getErrorCode() == MegaError.API_OK){
				Snackbar.make(fragmentContainer, getString(R.string.context_folder_created), Snackbar.LENGTH_LONG).show();
				if (fbFLol != null){
					if (drawerItem == DrawerItem.CLOUD_DRIVE){
						ArrayList<MegaNode> nodes = megaApi.getChildren(megaApi.getNodeByHandle(fbFLol.getParentHandle()), orderCloud);
						fbFLol.setNodes(nodes);
						fbFLol.getRecyclerView().invalidate();
					}
				}
			}
			else{
				log("TYPE_CREATE_FOLDER ERROR: "+e.getErrorCode()+" "+e.getErrorString());
				Snackbar.make(fragmentContainer, getString(R.string.context_folder_no_created), Snackbar.LENGTH_LONG).show();
			}
		}
		else if (request.getType() == MegaRequest.TYPE_SHARE){
			try {
				statusDialog.dismiss();
				log("Dismiss");
			}
			catch (Exception ex) {log("Exception");}
			if (e.getErrorCode() == MegaError.API_OK){
				log("OK MegaRequest.TYPE_SHARE");
				if(request.getAccess()==MegaShare.ACCESS_UNKNOWN){
					Snackbar.make(fragmentContainer, getString(R.string.context_remove_sharing), Snackbar.LENGTH_LONG).show();
				}
				else{
					Snackbar.make(fragmentContainer, getString(R.string.context_correctly_shared), Snackbar.LENGTH_LONG).show();
				}
			}
			else{
//				log("ERROR MegaRequest.TYPE_SHARE: "+request.getEmail()+" : "+request.getName());
				if(request.getAccess()==MegaShare.ACCESS_UNKNOWN){
					Snackbar.make(fragmentContainer, getString(R.string.context_no_removed_shared), Snackbar.LENGTH_LONG).show();
				}
				else{
					Snackbar.make(fragmentContainer, getString(R.string.context_no_shared), Snackbar.LENGTH_LONG).show();
				}
			}
		}
		else if (request.getType() == MegaRequest.TYPE_SUBMIT_PURCHASE_RECEIPT){
			if (e.getErrorCode() == MegaError.API_OK){
				log("PURCHASE CORRECT!");
				drawerItem = DrawerItem.CLOUD_DRIVE;
				selectDrawerItemLollipop(drawerItem);
			}
			else{
				Snackbar.make(fragmentContainer, "PURCHASE WRONG: " + e.getErrorString() + " (" + e.getErrorCode() + ")", Snackbar.LENGTH_LONG).show();
			}
		}
		else if (request.getType() == MegaRequest.TYPE_CLEAN_RUBBISH_BIN){
			if (e.getErrorCode() == MegaError.API_OK){
				log("OK MegaRequest.TYPE_CLEAN_RUBBISH_BIN");
				Snackbar.make(fragmentContainer, getString(R.string.rubbish_bin_emptied), Snackbar.LENGTH_LONG).show();
			}
			else{
				Snackbar.make(fragmentContainer, getString(R.string.rubbish_bin_no_emptied), Snackbar.LENGTH_LONG).show();
			}
		}
	}

	@Override
	public void onRequestTemporaryError(MegaApiJava api, MegaRequest request,
			MegaError e) {
		log("onRequestTemporaryError: " + request.getRequestString());
	}

	@Override
	public void onUsersUpdate(MegaApiJava api, ArrayList<MegaUser> users) {
		log("onUsersUpdateLollipop");

		if (users != null){
			log("users.size(): "+users.size());
			for(int i=0; i<users.size();i++){
				MegaUser user=users.get(i);

				if (user.hasChanged(MegaUser.CHANGE_TYPE_FIRSTNAME)){
					log("The user: "+user.getEmail()+"changed his first name");
					if(user.getEmail().equals(megaApi.getMyUser().getEmail())){
						log("I change my first name");
						megaApi.getUserAttribute(user, 1, this);
					}
					else{
						megaApi.getUserAttribute(user, 1, new ContactNameListener(this));
					}
				}
				if (user.hasChanged(MegaUser.CHANGE_TYPE_LASTNAME)){
					log("The user: "+user.getEmail()+"changed his last name");
					if(user.getEmail().equals(megaApi.getMyUser().getEmail())){
						log("I change my last name");
						megaApi.getUserAttribute(user, 2, this);
					}
					else{
						megaApi.getUserAttribute(user, 2, new ContactNameListener(this));
					}
				}
				if (user.hasChanged(MegaUser.CHANGE_TYPE_AVATAR)){
					log("The user: "+user.getEmail()+"changed his AVATAR");

					File avatar = null;
					if (this.getExternalCacheDir() != null){
						avatar = new File(this.getExternalCacheDir().getAbsolutePath(), user.getEmail() + ".jpg");
					}
					else{
						avatar = new File(this.getCacheDir().getAbsolutePath(), user.getEmail() + ".jpg");
					}
					Bitmap bitmap = null;
					if (avatar.exists()){
						avatar.delete();
					}

					if(user.getEmail().equals(megaApi.getMyUser().getEmail())){
						log("I change my avatar");
						if (getExternalCacheDir() != null){
							megaApi.getUserAvatar(contact, getExternalCacheDir().getAbsolutePath() + "/" + contact.getEmail() + ".jpg", this);
						}
						else{
							megaApi.getUserAvatar(contact, getCacheDir().getAbsolutePath() + "/" + contact.getEmail() + ".jpg", this);
						}
					}
				}
				if (user.hasChanged(MegaUser.CHANGE_TYPE_EMAIL)){
					log("CHANGE_TYPE_EMAIL");
					if(user.getEmail().equals(megaApi.getMyUser().getEmail())){
						log("I change my mail");
						nVEmail.setText(user.getEmail());
					}
					else{
						log("The contact: "+user.getHandle()+" changes the mail: "+user.getEmail());
						if(dbH.findContactByHandle(String.valueOf(user.getHandle()))==null){
							log("The contact NOT exists -> DB inconsistency! -> Clear!");
							if (dbH.getContactsSize() != megaApi.getContacts().size()){
								dbH.clearContacts();
								FillDBContactsTask fillDBContactsTask = new FillDBContactsTask(this);
								fillDBContactsTask.execute();
							}
						}
						else{
							log("The contact already exists -> update");
							dbH.setContactMail(user.getHandle(),user.getEmail());
						}
					}
				}
			}
		}

		String cFTag = getFragmentTag(R.id.contact_tabs_pager, 0);
		cFLol = (ContactsFragmentLollipop) getSupportFragmentManager().findFragmentByTag(cFTag);
		if (cFLol != null){
			if (drawerItem == DrawerItem.CONTACTS){
				cFLol.updateView();
			}
			String cFTagSR = getFragmentTag(R.id.contact_tabs_pager, 1);
			sRFLol = (SentRequestsFragmentLollipop) getSupportFragmentManager().findFragmentByTag(cFTagSR);
			if (sRFLol != null){
				if (drawerItem == DrawerItem.CONTACTS){
					sRFLol.updateView();
				}
			}
			String cFTagRR = getFragmentTag(R.id.contact_tabs_pager, 2);
			rRFLol = (ReceivedRequestsFragmentLollipop) getSupportFragmentManager().findFragmentByTag(cFTagRR);
			if (rRFLol != null){
				if (drawerItem == DrawerItem.CONTACTS){
					rRFLol.updateView();
				}
			}
		}
	}

	@Override
	public void onNodesUpdate(MegaApiJava api, ArrayList<MegaNode> updatedNodes) {
		log("onNodesUpdateLollipop");
		try {
			statusDialog.dismiss();
		}
		catch (Exception ex) {}

		if (drawerItem == DrawerItem.CLOUD_DRIVE){
			if (fbFLol != null){

				if (fbFLol.isVisible()){
					ArrayList<MegaNode> nodes = megaApi.getChildren(megaApi.getNodeByHandle(fbFLol.getParentHandle()), orderCloud);
					fbFLol.setNodes(nodes);
					fbFLol.setContentText();
					fbFLol.getRecyclerView().invalidate();
				}
			}
			if (rbFLol != null){

				if (isClearRubbishBin){
					isClearRubbishBin = false;
					parentHandleRubbish = megaApi.getRubbishNode().getHandle();
					aB.setTitle(getString(R.string.section_rubbish_bin));
					log("aB.setHomeAsUpIndicator_24");
					aB.setHomeAsUpIndicator(R.drawable.ic_menu_white);
					this.firstNavigationLevel = true;

					if(rbFLol.isVisible())
					{
						ArrayList<MegaNode> nodes = megaApi.getChildren(megaApi.getRubbishNode(), orderCloud);
						rbFLol.setParentHandle(megaApi.getRubbishNode().getHandle());
						rbFLol.setNodes(nodes);
						rbFLol.getRecyclerView().invalidate();
					}
				}
				else{
					if(rbFLol.isVisible())
					{
						ArrayList<MegaNode> nodes = megaApi.getChildren(megaApi.getNodeByHandle(rbFLol.getParentHandle()), orderCloud);
						rbFLol.setNodes(nodes);
						rbFLol.setContentText();
						rbFLol.getRecyclerView().invalidate();
					}
				}
			}
		}
		else if (drawerItem == DrawerItem.INBOX){
			log("INBOX shown");
			if (iFLol != null){
				iFLol.refresh();
//				iFLol.getListView().invalidateViews();
			}
		}

		else if (drawerItem == DrawerItem.SHARED_ITEMS){
			int index = viewPagerShares.getCurrentItem();
			if(index==1){
				//OUTGOING
				String cFTag2 = getFragmentTag(R.id.shares_tabs_pager, 1);
				log("DrawerItem.SHARED_ITEMS Tag: "+ cFTag2);
				outSFLol = (OutgoingSharesFragmentLollipop) getSupportFragmentManager().findFragmentByTag(cFTag2);
				if (outSFLol != null){
					MegaNode node = megaApi.getNodeByHandle(parentHandleOutgoing);
					if (node != null){
						outSFLol.setNodes(megaApi.getChildren(node, orderOthers));
						aB.setTitle(node.getName());
						log("aB.setHomeAsUpIndicator_25");
    					aB.setHomeAsUpIndicator(R.drawable.ic_arrow_back_white);
    					firstNavigationLevel = false;
					}
					else{
						outSFLol.refresh();
						aB.setTitle(getResources().getString(R.string.section_shared_items));
						log("aB.setHomeAsUpIndicator_26");
    					aB.setHomeAsUpIndicator(R.drawable.ic_menu_white);
    					firstNavigationLevel = true;
					}
				}
			}
			else{
				//InCOMING
				String cFTag1 = getFragmentTag(R.id.shares_tabs_pager, 0);
				log("DrawerItem.SHARED_ITEMS Tag: "+ cFTag1);
				inSFLol = (IncomingSharesFragmentLollipop) getSupportFragmentManager().findFragmentByTag(cFTag1);
				if (inSFLol != null){
					MegaNode node = megaApi.getNodeByHandle(parentHandleIncoming);
					if (node != null){
						inSFLol.setNodes(megaApi.getChildren(node, orderOthers));
						aB.setTitle(node.getName());
						log("aB.setHomeAsUpIndicator_27");
    					aB.setHomeAsUpIndicator(R.drawable.ic_arrow_back_white);
    					firstNavigationLevel = false;
					}
					else{
						inSFLol.findNodes();
						aB.setTitle(getResources().getString(R.string.section_shared_items));
						log("aB.setHomeAsUpIndicator_28");
    					aB.setHomeAsUpIndicator(R.drawable.ic_menu_white);
    					firstNavigationLevel = true;
					}
				}
			}
		}
		else if (drawerItem == DrawerItem.CAMERA_UPLOADS){
			if (cuFL != null){
				if(cuFL.isAdded()){
					long cameraUploadHandle = cuFL.getPhotoSyncHandle();
					MegaNode nps = megaApi.getNodeByHandle(cameraUploadHandle);
					log("cameraUploadHandle: " + cameraUploadHandle);
					if (nps != null){
						log("nps != null");
						ArrayList<MegaNode> nodes = megaApi.getChildren(nps, MegaApiJava.ORDER_MODIFICATION_DESC);
						cuFL.setNodes(nodes);
					}
				}
			}
		}
		else if (drawerItem == DrawerItem.MEDIA_UPLOADS){
			if (muFLol != null){
				if(muFLol.isAdded()){
					long cameraUploadHandle = muFLol.getPhotoSyncHandle();
					MegaNode nps = megaApi.getNodeByHandle(cameraUploadHandle);
					log("mediaUploadsHandle: " + cameraUploadHandle);
					if (nps != null){
						log("nps != null");
						ArrayList<MegaNode> nodes = megaApi.getChildren(nps, MegaApiJava.ORDER_MODIFICATION_DESC);
						muFLol.setNodes(nodes);
					}
				}
			}
		}
		else if (drawerItem == DrawerItem.CONTACTS){
			int index = viewPagerContacts.getCurrentItem();
			if (index == 0){
				String cFTag = getFragmentTag(R.id.contact_tabs_pager, 0);
				cFLol = (ContactsFragmentLollipop) getSupportFragmentManager().findFragmentByTag(cFTag);
				if (cFLol != null){
					log("Share finish");
					cFLol.updateShares();
				}
			}
		}
	}

	@Override
	public void onReloadNeeded(MegaApiJava api) {
		log("onReloadNeeded");
	}

	@Override
	public void onAccountUpdate(MegaApiJava api) {
		log("onAccountUpdate");
	}

	@Override
	public void onContactRequestsUpdate(MegaApiJava api,ArrayList<MegaContactRequest> requests) {
		log("---------------------onContactRequestsUpdate");

		if(requests!=null){
			for(int i=0; i<requests.size();i++){
				MegaContactRequest req = requests.get(i);
				log("STATUS: "+req.getStatus()+" targetEmail: "+req.getTargetEmail()+" contactHandle: "+req.getHandle());
				if(req.getStatus()==MegaContactRequest.STATUS_ACCEPTED){
					addContactDB(req.getTargetEmail());
				}
			}
		}

		if (drawerItem == DrawerItem.CONTACTS){
			String sRFTag1 = getFragmentTag(R.id.contact_tabs_pager, 1);
			log("Tag: "+ sRFTag1);
			sRFLol = (SentRequestsFragmentLollipop) getSupportFragmentManager().findFragmentByTag(sRFTag1);
			if (sRFLol != null){
				log("sRFLol != null");
				sRFLol.setContactRequests();
			}
			String rRFTag2 = getFragmentTag(R.id.contact_tabs_pager, 2);
			log("Tag: "+ rRFTag2);
			rRFLol = (ReceivedRequestsFragmentLollipop) getSupportFragmentManager().findFragmentByTag(rRFTag2);
			if (rRFLol != null){
				rRFLol.setContactRequests();
			}
		}
	}

	public void setTransfers(ArrayList<MegaTransfer> transfersList){
		log("setTransfers");
		if (tFLol != null){
			tFLol.setTransfers(transfersList);
		}
	}

	@Override
	public void onTransferStart(MegaApiJava api, MegaTransfer transfer) {
		log("onTransferStart");

		HashMap<Long, MegaTransfer> mTHash = new HashMap<Long, MegaTransfer>();

		totalSizeToDownload += transfer.getTotalBytes();
		progressPercent = (int) Math.round((double) totalSizeDownloaded / totalSizeToDownload * 100);
		log(progressPercent + " " + totalSizeDownloaded + " " + totalSizeToDownload);

		//Update transfer list
		tL = megaApi.getTransfers();
		if (tL != null){
			if(tL.size()>0){
				//Show Transfer ProgressBar
				if (fbFLol != null){
					fbFLol.showProgressBar();
					fbFLol.updateProgressBar(progressPercent);
				}
				if (rbFLol != null){
					rbFLol.showProgressBar();
					rbFLol.updateProgressBar(progressPercent);
				}
				if (iFLol != null){
					iFLol.showProgressBar();
					iFLol.updateProgressBar(progressPercent);
				}
				if (outSFLol != null){
					outSFLol.showProgressBar();
					outSFLol.updateProgressBar(progressPercent);
				}
				if (inSFLol != null){
					inSFLol.showProgressBar();
					inSFLol.updateProgressBar(progressPercent);
				}
				if (tFLol != null){
					tFLol.updateProgressBar(progressPercent);
				}
			}
		}

		//Update File Browser Fragment
		if (fbFLol != null){
			for(int i=0; i<tL.size(); i++){

				MegaTransfer tempT = tL.get(i);
				if (tempT.getType() == MegaTransfer.TYPE_DOWNLOAD){
					long handleT = tempT.getNodeHandle();
					MegaNode nodeT = megaApi.getNodeByHandle(handleT);
					MegaNode parentT = megaApi.getParentNode(nodeT);

					if (parentT != null){
						if(parentT.getHandle() == this.parentHandleBrowser){
							mTHash.put(handleT,tempT);
						}
					}
				}
			}

			fbFLol.setTransfers(mTHash);
		}

		if (inSFLol != null){
			for(int i=0; i<tL.size(); i++){

				MegaTransfer tempT = tL.get(i);
				if (tempT.getType() == MegaTransfer.TYPE_DOWNLOAD){
					long handleT = tempT.getNodeHandle();

					mTHash.put(handleT,tempT);
				}
			}

			inSFLol.setTransfers(mTHash);
		}

		if (tFLol != null){
			tFLol.setTransfers(tL);
		}

		log("onTransferStart: " + transfer.getFileName() + " - " + transfer.getTag());
	}

	@Override
	public void onTransferFinish(MegaApiJava api, MegaTransfer transfer, MegaError e) {
		log("onTransferFinish: "+transfer.getPath());

		HashMap<Long, MegaTransfer> mTHash = new HashMap<Long, MegaTransfer>();

		if (e.getErrorCode() == MegaError.API_OK) {

//			if(Util.isVideoFile(transfer.getPath())){
//				log("Is video!!!");
//				ThumbnailUtilsLollipop.createThumbnailVideo(this, transfer.getPath(), megaApi, transfer.getNodeHandle());
//			}
//			else{
//				log("NOT video!");
//			}

			long currentSizeDownloaded = 0;
			if (transfersDownloadedSize.get(transfer.getTag()) != null){
				currentSizeDownloaded = transfersDownloadedSize.get(transfer.getTag());
			}

			totalSizeDownloaded += (transfer.getTotalBytes()-currentSizeDownloaded);
			transfersDownloadedSize.put(transfer.getTag(), transfer.getTotalBytes());

			progressPercent = (int) Math.round((double) totalSizeDownloaded / totalSizeToDownload * 100);
			log(progressPercent + " " + totalSizeDownloaded + " " + totalSizeToDownload);
			if (fbFLol != null){
				fbFLol.updateProgressBar(progressPercent);
			}
			if (rbFLol != null){
				rbFLol.updateProgressBar(progressPercent);
			}
			if (iFLol != null){
				iFLol.updateProgressBar(progressPercent);
			}
			if (outSFLol != null){
				outSFLol.updateProgressBar(progressPercent);
			}
			if (inSFLol != null){
				inSFLol.updateProgressBar(progressPercent);
			}
			if (tFLol != null){
				tFLol.updateProgressBar(progressPercent);
			}
		}
		else if(e.getErrorCode() == MegaError.API_EINCOMPLETE){
			log("API_EINCOMPLETE: " + transfer.getFileName());
			totalSizeToDownload -= transfer.getTotalBytes();
			Long currentSizeDownloaded = transfersDownloadedSize.get(transfer.getTag());
			if (currentSizeDownloaded != null){
				totalSizeDownloaded -= currentSizeDownloaded;
			}

			progressPercent = (int) Math.round((double) totalSizeDownloaded / totalSizeToDownload * 100);
			log(progressPercent + " " + totalSizeDownloaded + " " + totalSizeToDownload);
			if (fbFLol != null){
				fbFLol.updateProgressBar(progressPercent);
			}
			if (rbFLol != null){
				rbFLol.updateProgressBar(progressPercent);
			}
			if (iFLol != null){
				iFLol.updateProgressBar(progressPercent);
			}
			if (outSFLol != null){
				outSFLol.updateProgressBar(progressPercent);
			}
			if (inSFLol != null){
				inSFLol.updateProgressBar(progressPercent);
			}
			if (tFLol != null){
				tFLol.updateProgressBar(progressPercent);
			}
		}

		//Update transfer list
		tL = megaApi.getTransfers();

		if (tL != null){
			if(tL.size()<=0){
				log("Hide Transfer ProgressBar: "+tL.size());
				supportInvalidateOptionsMenu();
				//Hide Transfer ProgressBar
				if (fbFLol != null){
					fbFLol.hideProgressBar();
				}
				if (rbFLol != null){
					rbFLol.hideProgressBar();
				}
				if (iFLol != null){
					iFLol.hideProgressBar();
				}
				if (outSFLol != null){
					outSFLol.hideProgressBar();
				}
				if (inSFLol != null){
					inSFLol.hideProgressBar();
				}
			}
		}
		else{
			log("megaApi Transfers NULL - Hide Transfer ProgressBar: ");
			supportInvalidateOptionsMenu();
			//Hide Transfer ProgressBar
			if (fbFLol != null){
				fbFLol.hideProgressBar();
			}
			if (rbFLol != null){
				rbFLol.hideProgressBar();
			}
			if (iFLol != null){
				iFLol.hideProgressBar();
			}
			if (outSFLol != null){
				outSFLol.hideProgressBar();
			}
			if (inSFLol != null){
				inSFLol.hideProgressBar();
			}
		}

		if (tFLol != null){
			tFLol.setTransfers(tL);
		}

		//Update File Browser Fragment
		if (fbFLol != null){
			for(int i=0; i<tL.size(); i++){

				MegaTransfer tempT = tL.get(i);
				long handleT = tempT.getNodeHandle();
				MegaNode nodeT = megaApi.getNodeByHandle(handleT);
				MegaNode parentT = megaApi.getParentNode(nodeT);

				if (parentT != null){
					if(parentT.getHandle() == this.parentHandleBrowser){
						mTHash.put(handleT,tempT);
					}
				}
			}
			fbFLol.setTransfers(mTHash);
		}

		if (inSFLol != null){
			for(int i=0; i<tL.size(); i++){

				MegaTransfer tempT = tL.get(i);
				if (tempT.getType() == MegaTransfer.TYPE_DOWNLOAD){
					long handleT = tempT.getNodeHandle();

					mTHash.put(handleT,tempT);
				}
			}

			inSFLol.setTransfers(mTHash);
		}

		log("onTransferFinish: " + transfer.getFileName() + " - " + transfer.getTag());
	}

	@Override
	public void onTransferUpdate(MegaApiJava api, MegaTransfer transfer) {
//		log("onTransferUpdate: " + transfer.getFileName() + " - " + transfer.getTag());

		long currentSizeDownloaded = 0;
		if (transfersDownloadedSize.get(transfer.getTag()) != null){
			currentSizeDownloaded = transfersDownloadedSize.get(transfer.getTag());
		}
		totalSizeDownloaded += (transfer.getTransferredBytes()-currentSizeDownloaded);
		transfersDownloadedSize.put(transfer.getTag(), transfer.getTransferredBytes());

		progressPercent = (int) Math.round((double) totalSizeDownloaded / totalSizeToDownload * 100);
//		log(progressPercent + " " + totalSizeDownloaded + " " + totalSizeToDownload);
		if (fbFLol != null){
			fbFLol.updateProgressBar(progressPercent);
		}
		if (rbFLol != null){
			rbFLol.updateProgressBar(progressPercent);
		}
		if (iFLol != null){
			iFLol.updateProgressBar(progressPercent);
		}
		if (outSFLol != null){
			outSFLol.updateProgressBar(progressPercent);
		}
		if (inSFLol != null){
			inSFLol.updateProgressBar(progressPercent);
		}
		if (tFLol != null){
			tFLol.updateProgressBar(progressPercent);
		}

		if (drawerItem == DrawerItem.CLOUD_DRIVE){
			if (fbFLol != null){
				if (transfer.getType() == MegaTransfer.TYPE_DOWNLOAD){
					Time now = new Time();
					now.setToNow();
					long nowMillis = now.toMillis(false);
					if (lastTimeOnTransferUpdate < 0){
						lastTimeOnTransferUpdate = now.toMillis(false);
						fbFLol.setCurrentTransfer(transfer);
					}
					else if ((nowMillis - lastTimeOnTransferUpdate) > Util.ONTRANSFERUPDATE_REFRESH_MILLIS){
						lastTimeOnTransferUpdate = nowMillis;
						fbFLol.setCurrentTransfer(transfer);
					}
				}
			}
		}
		else if (drawerItem == DrawerItem.SHARED_ITEMS){
			if (inSFLol != null){
				if (transfer.getType() == MegaTransfer.TYPE_DOWNLOAD){
					Time now = new Time();
					now.setToNow();
					long nowMillis = now.toMillis(false);
					if (lastTimeOnTransferUpdate < 0){
						lastTimeOnTransferUpdate = now.toMillis(false);
						inSFLol.setCurrentTransfer(transfer);
					}
					else if ((nowMillis - lastTimeOnTransferUpdate) > Util.ONTRANSFERUPDATE_REFRESH_MILLIS){
						lastTimeOnTransferUpdate = nowMillis;
						inSFLol.setCurrentTransfer(transfer);
					}
				}
			}
		}
		else if (drawerItem == DrawerItem.TRANSFERS){
			if (tFLol != null){
				Time now = new Time();
				now.setToNow();
				long nowMillis = now.toMillis(false);
				log("on transfers update... "+transfer.getTransferredBytes());
				if (lastTimeOnTransferUpdate < 0){
					lastTimeOnTransferUpdate = now.toMillis(false);
					tFLol.setCurrentTransfer(transfer);
				}
				else if ((nowMillis - lastTimeOnTransferUpdate) > Util.ONTRANSFERUPDATE_REFRESH_MILLIS){
					lastTimeOnTransferUpdate = nowMillis;
					tFLol.setCurrentTransfer(transfer);
				}

			}
		}
	}

	@Override
	public void onTransferTemporaryError(MegaApiJava api,
			MegaTransfer transfer, MegaError e) {
		log("onTransferTemporaryError: " + transfer.getFileName() + " - " + transfer.getTag());
	}

	@Override
	public boolean onTransferData(MegaApiJava api, MegaTransfer transfer, byte[] buffer) {
		log("onTransferData");

//		if(Util.isVideoFile(transfer.getPath())){
//		log("Is video!!!");
//		ThumbnailUtilsLollipop.createThumbnailVideo(this, transfer.getPath(), megaApi, transfer.getNodeHandle());
//	}
//	else{
//		log("NOT video!");
//	}

		return true;
	}

	public boolean isTransferInProgress(){
		//Update transfer list
		tL = megaApi.getTransfers();
		if (tL != null){
			if(tL.size()<=0){
				return false;
			}
		}
		else{
			return false;
		}
		return true;
	}

	public static void log(String message) {
		Util.log("ManagerActivityLollipop", message);
	}

	public int getProgressPercent() {
		return progressPercent;
	}

	public void setProgressPercent(int progressPercent) {
		this.progressPercent = progressPercent;
	}

	public MegaAccountDetails getAccountInfo() {
		return accountInfo;
	}

	public void setAccountInfo(MegaAccountDetails accountInfo) {
		this.accountInfo = accountInfo;
	}

	public boolean isList() {
		return isList;
	}

	public void setList(boolean isList) {
		this.isList = isList;
	}

	public boolean isListCameraUploads() {
		return isListCameraUploads;
	}

	public void setListCameraUploads(boolean isListCameraUploads) {
		this.isListCameraUploads = isListCameraUploads;
	}

	public int getOrderCloud() {
		return orderCloud;
	}

	public void setOrderCloud(int orderCloud) {
		log("setOrderCloud");
		this.orderCloud = orderCloud;
		if(prefs!=null){
			prefs.setPreferredSortCloud(String.valueOf(orderCloud));
		}
		dbH.setPreferredSortCloud(String.valueOf(orderCloud));
	}

	public int getOrderContacts() {
		return orderContacts;
	}

	public void setOrderContacts(int orderContacts) {
		log("setOrderContacts");
		this.orderContacts = orderContacts;
		if(prefs!=null) {
			prefs.setPreferredSortContacts(String.valueOf(orderContacts));
		}
		dbH.setPreferredSortContacts(String.valueOf(orderContacts));
	}

	public int getOrderOthers() {
		return orderOthers;
	}

	public void setOrderOthers(int orderOthers) {
		log("setOrderOthers");
		this.orderOthers = orderOthers;
		if(prefs!=null) {
			prefs.setPreferredSortOthers(String.valueOf(orderOthers));
		}
		dbH.setPreferredSortOthers(String.valueOf(orderOthers));
	}

}<|MERGE_RESOLUTION|>--- conflicted
+++ resolved
@@ -7941,13 +7941,6 @@
 //			}
 //        }
 	}
-<<<<<<< HEAD
-	
-=======
-
-
-
->>>>>>> f571b91d
 	/*
 	 * Background task to fill the DB with the contact info the first time
 	 */
