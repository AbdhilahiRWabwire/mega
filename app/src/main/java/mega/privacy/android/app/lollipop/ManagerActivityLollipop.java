--- conflicted
+++ resolved
@@ -3576,14 +3576,10 @@
 				showFabButton();
     			break;
     		}
-    		case ACCOUNT:{
+			case ACCOUNT:{
 				log("case ACCOUNT: "+accountFragment);
 //    			tB.setVisibility(View.GONE);
 
-<<<<<<< HEAD
-				selectDrawerItemAccount();
-				supportInvalidateOptionsMenu();
-=======
 				switch(accountFragment){
 					case Constants.UPGRADE_ACCOUNT_FRAGMENT:{
 						log("Show upgrade FRAGMENT");
@@ -3598,7 +3594,6 @@
 					}
 					default:{
 						log("Show myAccount Fragment");
-						accountFragment = Constants.MY_ACCOUNT_FRAGMENT;
 						if (maFLol == null){
 							log("New MyAccountFragment");
 							maFLol = new MyAccountFragmentLollipop();
@@ -3653,10 +3648,14 @@
 //				getSupportFragmentManager().executePendingTransactions();
 
 						drawerLayout.closeDrawer(Gravity.LEFT);
->>>>>>> a99f8945
-
+
+						supportInvalidateOptionsMenu();
+						showFabButton();
+						break;
+					}
+				}
 				break;
-    		}
+			}
     		case TRANSFERS:{
 
     			tB.setVisibility(View.VISIBLE);
