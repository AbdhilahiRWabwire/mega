--- conflicted
+++ resolved
@@ -5498,39 +5498,6 @@
         return null;
     }
 
-<<<<<<< HEAD
-	public void updateCuFragmentOptionsMenu() {
-		if (selectMenuItem == null || sortByMenuItem == null || gridSmallLargeMenuItem == null) {
-			return;
-		}
-
-		if (drawerItem == DrawerItem.CAMERA_UPLOADS
-				&& getCameraUploadFragment() != null
-				&& cuFragment.getItemCount() > 0) {
-			boolean visible = cuFragment.shouldShowFullInfoAndOptions();
-			sortByMenuItem.setVisible(visible);
-			setCuThumbnailTypeIcon();
-			gridSmallLargeMenuItem.setVisible(visible);
-		}
-	}
-
-	private void setCuThumbnailTypeIcon() {
-		if (isSmallGridCameraUploads) {
-			gridSmallLargeMenuItem.setIcon(R.drawable.ic_thumbnail_view);
-		} else {
-			gridSmallLargeMenuItem.setIcon(R.drawable.ic_menu_gridview_small);
-=======
-	private void setGridListIcon() {
-		if (isList){
-			thumbViewMenuItem.setTitle(getString(R.string.action_grid));
-			thumbViewMenuItem.setIcon(R.drawable.ic_thumbnail_view);
-		}
-		else{
-			thumbViewMenuItem.setIcon(R.drawable.ic_list_view);
->>>>>>> 2cca3dc6
-		}
-	}
-
 	@Override
     public boolean onOptionsItemSelected(MenuItem item) {
 		logDebug("onOptionsItemSelected");
@@ -5836,56 +5803,6 @@
 						break;
 				}
 
-	        	return true;
-	        }
-            case R.id.action_grid: {
-                logDebug("action_grid selected");
-
-<<<<<<< HEAD
-					setCuThumbnailTypeIcon();
-
-					refreshFragment(FragmentTag.CAMERA_UPLOADS.getTag());
-	        	}
-	        	return true;
-	        }
-=======
-                updateView(!isList);
-                supportInvalidateOptionsMenu();
-                return true;
-            }
->>>>>>> 2cca3dc6
-	        case R.id.action_menu_clear_rubbish_bin:{
-	        	showClearRubbishBinDialog();
-	        	return true;
-	        }
-	        case R.id.action_menu_sort_by:{
-<<<<<<< HEAD
-				showNewSortByPanel(ORDER_CAMERA);
-=======
-	        	int orderType;
-
-	        	switch (drawerItem) {
-					case PHOTOS:
-						orderType = ORDER_CAMERA;
-						break;
-
-					default:
-						if (drawerItem == DrawerItem.SHARED_ITEMS
-								&& getTabItemShares() == INCOMING_TAB && deepBrowserTreeIncoming == 0) {
-							showNewSortByPanel(ORDER_OTHERS, true);
-							return true;
-						}
-
-						if (drawerItem == DrawerItem.SHARED_ITEMS
-								&& getTabItemShares() == OUTGOING_TAB && deepBrowserTreeOutgoing == 0) {
-							orderType = ORDER_OTHERS;
-						} else {
-							orderType = ORDER_CLOUD;
-						}
-				}
-
-				showNewSortByPanel(orderType);
->>>>>>> 2cca3dc6
 	        	return true;
 	        }
 	        case R.id.action_menu_help:{
