--- conflicted
+++ resolved
@@ -110,10 +110,7 @@
 
 import dagger.hilt.android.AndroidEntryPoint;
 import io.reactivex.rxjava3.android.schedulers.AndroidSchedulers;
-<<<<<<< HEAD
-=======
 import io.reactivex.rxjava3.disposables.CompositeDisposable;
->>>>>>> 40652128
 import io.reactivex.rxjava3.schedulers.Schedulers;
 import kotlin.Unit;
 import mega.privacy.android.app.AndroidCompletedTransfer;
@@ -168,11 +165,7 @@
 import mega.privacy.android.app.listeners.ExportListener;
 import mega.privacy.android.app.listeners.GetAttrUserListener;
 import mega.privacy.android.app.listeners.RemoveFromChatRoomListener;
-<<<<<<< HEAD
 import mega.privacy.android.app.lollipop.adapters.MyAccountPageAdapter;
-=======
-import mega.privacy.android.app.lollipop.adapters.ContactsPageAdapter;
->>>>>>> 40652128
 import mega.privacy.android.app.lollipop.adapters.SharesPageAdapter;
 import mega.privacy.android.app.lollipop.adapters.TransfersPageAdapter;
 import mega.privacy.android.app.lollipop.controllers.AccountController;
@@ -181,11 +174,7 @@
 import mega.privacy.android.app.lollipop.listeners.CreateGroupChatWithPublicLink;
 import mega.privacy.android.app.lollipop.listeners.FabButtonListener;
 import mega.privacy.android.app.lollipop.managerSections.CompletedTransfersFragmentLollipop;
-<<<<<<< HEAD
 import mega.privacy.android.app.lollipop.managerSections.ExportRecoveryKeyFragment;
-=======
-import mega.privacy.android.app.lollipop.managerSections.ContactsFragmentLollipop;
->>>>>>> 40652128
 import mega.privacy.android.app.lollipop.managerSections.FileBrowserFragmentLollipop;
 import mega.privacy.android.app.lollipop.managerSections.InboxFragmentLollipop;
 import mega.privacy.android.app.lollipop.managerSections.IncomingSharesFragmentLollipop;
@@ -205,14 +194,6 @@
 import mega.privacy.android.app.lollipop.tasks.CheckOfflineNodesTask;
 import mega.privacy.android.app.lollipop.tasks.FilePrepareTask;
 import mega.privacy.android.app.lollipop.tasks.FillDBContactsTask;
-<<<<<<< HEAD
-import mega.privacy.android.app.middlelayer.iab.BillingManager;
-import mega.privacy.android.app.middlelayer.iab.BillingUpdatesListener;
-import mega.privacy.android.app.middlelayer.iab.MegaPurchase;
-import mega.privacy.android.app.middlelayer.iab.MegaSku;
-=======
-import mega.privacy.android.app.modalbottomsheet.ContactsBottomSheetDialogFragment;
->>>>>>> 40652128
 import mega.privacy.android.app.modalbottomsheet.ManageTransferBottomSheetDialogFragment;
 import mega.privacy.android.app.modalbottomsheet.NodeOptionsBottomSheetDialogFragment;
 import mega.privacy.android.app.modalbottomsheet.OfflineOptionsBottomSheetDialogFragment;
@@ -349,14 +330,6 @@
 	public static final int INCOMING_TAB = 0;
 	public static final int OUTGOING_TAB = 1;
   	public static final int LINKS_TAB = 2;
-<<<<<<< HEAD
-	public static final int GENERAL_TAB = 0;
-	public static final int STORAGE_TAB = 1;
-=======
-	public static final int CONTACTS_TAB = 0;
-	public static final int SENT_REQUESTS_TAB = 1;
-	public static final int RECEIVED_REQUESTS_TAB = 2;
->>>>>>> 40652128
 	public static final int PENDING_TAB = 0;
 	public static final int COMPLETED_TAB = 1;
 
@@ -386,13 +359,9 @@
 	@Inject
 	SortOrderManagement sortOrderManagement;
 	@Inject
-<<<<<<< HEAD
+	MyAccountInfo myAccountInfo;
+	@Inject
 	InviteContactUseCase inviteContactUseCase;
-
-	public int accountFragment;
-=======
-	MyAccountInfo myAccountInfo;
->>>>>>> 40652128
 
 	public ArrayList<Integer> transfersInProgress;
 	public MegaTransferData transferData;
@@ -491,14 +460,9 @@
 	};
 
 	public enum FragmentTag {
-<<<<<<< HEAD
-		CLOUD_DRIVE, HOMEPAGE, CAMERA_UPLOADS, INBOX, INCOMING_SHARES, OUTGOING_SHARES, SETTINGS, MY_ACCOUNT, MY_STORAGE, SEARCH, TRANSFERS, COMPLETED_TRANSFERS, RECENT_CHAT, RUBBISH_BIN, NOTIFICATIONS, UPGRADE_ACCOUNT, TURN_ON_NOTIFICATIONS, EXPORT_RECOVERY_KEY, PERMISSIONS, SMS_VERIFICATION, LINKS;
-=======
-		CLOUD_DRIVE, HOMEPAGE, CAMERA_UPLOADS, INBOX, INCOMING_SHARES, OUTGOING_SHARES, CONTACTS,
-		RECEIVED_REQUESTS, SENT_REQUESTS, SETTINGS, SEARCH,TRANSFERS, COMPLETED_TRANSFERS,
+		CLOUD_DRIVE, HOMEPAGE, CAMERA_UPLOADS, INBOX, INCOMING_SHARES, OUTGOING_SHARES, SETTINGS, SEARCH,TRANSFERS, COMPLETED_TRANSFERS,
 		RECENT_CHAT, RUBBISH_BIN, NOTIFICATIONS, TURN_ON_NOTIFICATIONS, PERMISSIONS, SMS_VERIFICATION,
 		LINKS;
->>>>>>> 40652128
 
 		public String getTag () {
 			switch (this) {
@@ -582,18 +546,6 @@
 	private SharesPageAdapter sharesPageAdapter;
 	private CustomViewPager viewPagerShares;
 
-<<<<<<< HEAD
-	//Tabs in My Account
-	private TabLayout tabLayoutMyAccount;
-	private MyAccountPageAdapter mTabsAdapterMyAccount;
-	private ViewPager viewPagerMyAccount;
-=======
-	//Tabs in Contacts
-	private TabLayout tabLayoutContacts;
-	private ContactsPageAdapter contactsPageAdapter;
-	private CustomViewPager viewPagerContacts;
->>>>>>> 40652128
-
 	//Tabs in Transfers
 	private TabLayout tabLayoutTransfers;
 	private TransfersPageAdapter mTabsAdapterTransfers;
@@ -649,11 +601,6 @@
 	private int deepBrowserTreeLinks;
 
 	int indexShares = -1;
-<<<<<<< HEAD
-	int indexAccount = -1;
-=======
-	int indexContacts = -1;
->>>>>>> 40652128
 	int indexTransfers = -1;
 
 	//LOLLIPOP FRAGMENTS
@@ -663,14 +610,6 @@
     private IncomingSharesFragmentLollipop inSFLol;
 	private OutgoingSharesFragmentLollipop outSFLol;
 	private LinksFragment lF;
-<<<<<<< HEAD
-	private MyAccountFragmentLollipop maFLol;
-	private MyStorageFragmentLollipop mStorageFLol;
-=======
-	private ContactsFragmentLollipop cFLol;
-	private ReceivedRequestsFragmentLollipop rRFLol;
-	private SentRequestsFragmentLollipop sRFLol;
->>>>>>> 40652128
 	private TransfersFragmentLollipop tFLol;
 	private CompletedTransfersFragmentLollipop completedTFLol;
 	private SearchFragmentLollipop sFLol;
@@ -4335,195 +4274,6 @@
 		}
 	}
 
-<<<<<<< HEAD
-	public void selectDrawerItemAccount(){
-
-		if(((MegaApplication) getApplication()).getMyAccountInfo()!=null && ((MegaApplication) getApplication()).getMyAccountInfo().getNumVersions() == -1){
-			megaApi.getFolderInfo(megaApi.getRootNode(), this);
-		}
-
-		switch(accountFragment){
-			case UPGRADE_ACCOUNT_FRAGMENT:{
-				showUpAF();
-				break;
-			}
-			default:{
-				app.refreshAccountInfo();
-				accountFragment=MY_ACCOUNT_FRAGMENT;
-
-				if (mTabsAdapterMyAccount == null){
-					mTabsAdapterMyAccount = new MyAccountPageAdapter(getSupportFragmentManager(), this);
-					viewPagerMyAccount.setAdapter(mTabsAdapterMyAccount);
-					tabLayoutMyAccount.setupWithViewPager(viewPagerMyAccount);
-				} else{
-					maFLol = (MyAccountFragmentLollipop) getSupportFragmentManager().findFragmentByTag(FragmentTag.MY_ACCOUNT.getTag());
-					mStorageFLol = (MyStorageFragmentLollipop) getSupportFragmentManager().findFragmentByTag(FragmentTag.MY_STORAGE.getTag());
-				}
-
-				if(viewPagerMyAccount != null) {
-					switch (indexAccount){
-						case STORAGE_TAB:{
-							viewPagerMyAccount.setCurrentItem(STORAGE_TAB);
-							break;
-						}
-						default:{
-							indexAccount = GENERAL_TAB;
-							viewPagerMyAccount.setCurrentItem(GENERAL_TAB);
-							updateLogoutWarnings();
-						}
-					}
-				}
-
-				viewPagerMyAccount.addOnPageChangeListener(new ViewPager.OnPageChangeListener() {
-					@Override
-					public void onPageScrolled(int position, float positionOffset, int positionOffsetPixels) {
-					}
-
-					@Override
-					public void onPageSelected(int position) {
-						supportInvalidateOptionsMenu();
-						checkScrollElevation();
-					}
-
-					@Override
-					public void onPageScrollStateChanged(int state) {
-					}
-				});
-				setToolbarTitle();
-				supportInvalidateOptionsMenu();
-				showFabButton();
-				break;
-			}
-		}
-=======
-	public void selectDrawerItemContacts (){
-		logDebug("selectDrawerItemContacts");
-		abL.setVisibility(View.VISIBLE);
-
-		try {
-			ContactsAdvancedNotificationBuilder notificationBuilder;
-			notificationBuilder =  ContactsAdvancedNotificationBuilder.newInstance(this, megaApi);
-
-			notificationBuilder.removeAllIncomingContactNotifications();
-			notificationBuilder.removeAllAcceptanceContactNotifications();
-		}
-		catch (Exception e){
-			logError("Exception NotificationManager - remove all CONTACT notifications", e);
-		}
-
-		if (aB == null){
-			aB = getSupportActionBar();
-		}
-		setToolbarTitle();
-
-		if (contactsPageAdapter == null){
-			logWarning("contactsPageAdapter == null");
-			contactsPageAdapter = new ContactsPageAdapter(getSupportFragmentManager(),this);
-			viewPagerContacts.setAdapter(contactsPageAdapter);
-			tabLayoutContacts.setupWithViewPager(viewPagerContacts);
-
-			logDebug("The index of the TAB CONTACTS is: " + indexContacts);
-			if(indexContacts==-1) {
-				logWarning("The index os contacts is -1");
-				ArrayList<MegaContactRequest> requests = megaApi.getIncomingContactRequests();
-				if(requests!=null) {
-					int pendingRequest = requests.size();
-					if (pendingRequest != 0) {
-						indexContacts = 2;
-					}
-				}
-			}
-
-			if (viewPagerContacts != null) {
-				switch (indexContacts){
-					case SENT_REQUESTS_TAB:{
-						viewPagerContacts.setCurrentItem(SENT_REQUESTS_TAB);
-						logDebug("Select Sent Requests TAB");
-						break;
-					}
-					case RECEIVED_REQUESTS_TAB:{
-						viewPagerContacts.setCurrentItem(RECEIVED_REQUESTS_TAB);
-						logDebug("Select Received Request TAB");
-						break;
-					}
-					default:{
-						viewPagerContacts.setCurrentItem(CONTACTS_TAB);
-						logDebug("Select Contacts TAB");
-						break;
-					}
-				}
-			}
-		}
-		else {
-			logDebug("contactsPageAdapter NOT null");
-			cFLol = (ContactsFragmentLollipop) getSupportFragmentManager().findFragmentByTag(FragmentTag.CONTACTS.getTag());
-			sRFLol = (SentRequestsFragmentLollipop) getSupportFragmentManager().findFragmentByTag(FragmentTag.SENT_REQUESTS.getTag());
-			rRFLol = (ReceivedRequestsFragmentLollipop) getSupportFragmentManager().findFragmentByTag(FragmentTag.RECEIVED_REQUESTS.getTag());
-
-			logDebug("The index of the TAB CONTACTS is: " + indexContacts);
-			if (viewPagerContacts != null) {
-				switch (indexContacts) {
-					case SENT_REQUESTS_TAB: {
-						viewPagerContacts.setCurrentItem(SENT_REQUESTS_TAB);
-						logDebug("Select Sent Requests TAB");
-						break;
-					}
-					case RECEIVED_REQUESTS_TAB: {
-						viewPagerContacts.setCurrentItem(RECEIVED_REQUESTS_TAB);
-						logDebug("Select Received Request TAB");
-						break;
-					}
-					default: {
-						viewPagerContacts.setCurrentItem(CONTACTS_TAB);
-						logDebug("Select Contacts TAB");
-						break;
-					}
-				}
-			}
-		}
-
-		viewPagerContacts.addOnPageChangeListener(new ViewPager.OnPageChangeListener() {
-
-			@Override
-			public void onPageScrolled(int position, float positionOffset, int positionOffsetPixels) {
-				indexContacts = position;
-			}
-
-			@Override
-			public void onPageSelected(int position) {
-				logDebug("onPageSelected");
-				checkScrollElevation();
-				indexContacts = position;
-				cFLol = (ContactsFragmentLollipop) getSupportFragmentManager().findFragmentByTag(FragmentTag.CONTACTS.getTag());
-				if(cFLol!=null){
-					cFLol.hideMultipleSelect();
-					cFLol.clearSelectionsNoAnimations();
-				}
-				sRFLol = (SentRequestsFragmentLollipop) getSupportFragmentManager().findFragmentByTag(FragmentTag.SENT_REQUESTS.getTag());
-				if(sRFLol!=null){
-					sRFLol.clearSelections();
-					sRFLol.hideMultipleSelect();
-				}
-				rRFLol = (ReceivedRequestsFragmentLollipop) getSupportFragmentManager().findFragmentByTag(FragmentTag.RECEIVED_REQUESTS.getTag());
-				if(rRFLol!=null){
-					rRFLol.clearSelections();
-					rRFLol.hideMultipleSelect();
-				}
-				supportInvalidateOptionsMenu();
-				showFabButton();
-			}
-
-			@Override
-			public void onPageScrollStateChanged(int state) {
-
-			}
-		});
-
-		supportInvalidateOptionsMenu();
-		drawerLayout.closeDrawer(Gravity.LEFT);
->>>>>>> 40652128
-	}
-
 	public void selectDrawerItemNotifications(){
 		logDebug("selectDrawerItemNotifications");
 
@@ -4662,29 +4412,6 @@
 
 				viewPagerShares.setVisibility(View.VISIBLE);
 				mShowAnyTabLayout = true;
-				break;
-			}
-<<<<<<< HEAD
-			case ACCOUNT: {
-				switch(accountFragment){
-					case UPGRADE_ACCOUNT_FRAGMENT:
-					case BACKUP_RECOVERY_KEY_FRAGMENT:{
-						fragmentContainer.setVisibility(View.VISIBLE);
-						break;
-					}
-					default:{
-						tabLayoutMyAccount.setVisibility(View.VISIBLE);
-						viewPagerMyAccount.setVisibility(View.VISIBLE);
-						mShowAnyTabLayout = true;
-						break;
-					}
-				}
-=======
-			case CONTACTS: {
-				tabLayoutContacts.setVisibility(View.VISIBLE);
-				viewPagerContacts.setVisibility(View.VISIBLE);
-				mShowAnyTabLayout = true;
->>>>>>> 40652128
 				break;
 			}
 			case TRANSFERS: {
@@ -5710,30 +5437,6 @@
 					}
 					break;
 
-<<<<<<< HEAD
-=======
-				case CONTACTS:
-					if (getTabItemContacts() == CONTACTS_TAB) {
-						scanQRcodeMenuItem.setVisible(true);
-						addContactMenuItem.setVisible(true);
-
-						if (getContactsFragment() != null && cFLol.getItemCount() > 0) {
-							thumbViewMenuItem.setVisible(true);
-							setGridListIcon();
-							sortByMenuItem.setVisible(true);
-
-						}
-
-						if (handleInviteContact != -1 && cFLol != null) {
-							cFLol.invite(handleInviteContact);
-						}
-					} else if (getTabItemContacts() == SENT_REQUESTS_TAB) {
-						addContactMenuItem.setVisible(true);
-						scanQRcodeMenuItem.setVisible(true);
-					}
-					break;
-
->>>>>>> 40652128
 				case SEARCH:
 					if (searchExpand) {
 						openSearchView();
@@ -6645,51 +6348,7 @@
 			}
 		} else if (drawerItem == DrawerItem.CHAT) {
 			backToDrawerItem(-1);
-<<<<<<< HEAD
-		} else if (drawerItem == DrawerItem.ACCOUNT) {
-			logDebug("MyAccountSection");
-			logDebug("The accountFragment is: " + accountFragment);
-    		switch(accountFragment) {
-	    		case MY_ACCOUNT_FRAGMENT:
-					maFLol = (MyAccountFragmentLollipop) getSupportFragmentManager()
-							.findFragmentByTag(FragmentTag.MY_ACCOUNT.getTag());
-	    			if (maFLol == null || maFLol.onBackPressed() == 0){
-						if (comesFromNotifications) {
-							comesFromNotifications = false;
-							selectDrawerItemLollipop(DrawerItem.NOTIFICATIONS);
-						} else {
-							backToDrawerItem(bottomNavigationCurrentItem);
-						}
-	    			}
-	    			break;
-	    		case UPGRADE_ACCOUNT_FRAGMENT:
-					logDebug("Back to MyAccountFragment -> drawerItemPreUpgradeAccount");
-					closeUpgradeAccountFragment();
-	    			break;
-	    		case OVERQUOTA_ALERT:
-				default:
-	    			backToDrawerItem(bottomNavigationCurrentItem);
-	    			break;
-    		}
-    	} else if (drawerItem == DrawerItem.CAMERA_UPLOADS) {
-=======
-		} else if (drawerItem == DrawerItem.CONTACTS) {
-			switch (getTabItemContacts()) {
-				case CONTACTS_TAB:
-		    		cFLol = (ContactsFragmentLollipop) getSupportFragmentManager()
-							.findFragmentByTag(FragmentTag.CONTACTS.getTag());
-		    		if (cFLol == null || cFLol.onBackPressed() == 0) {
-						backToDrawerItem(bottomNavigationCurrentItem);
-		    		}
-					break;
-				case SENT_REQUESTS_TAB:
-				case RECEIVED_REQUESTS_TAB:
-				default:
-					backToDrawerItem(bottomNavigationCurrentItem);
-					break;
-			}
 		} else if (drawerItem == DrawerItem.CAMERA_UPLOADS) {
->>>>>>> 40652128
 			if (getCameraUploadFragment() == null || cuFragment.onBackPressed() == 0){
 				backToDrawerItem(-1);
 			}
@@ -7889,49 +7548,6 @@
 		startActivity(intent);
 	}
 
-<<<<<<< HEAD
-	public void showMyAccountOptionsPanel() {
-		logDebug("showMyAccountOptionsPanel");
-
-		if (isBottomSheetDialogShown(bottomSheetDialogFragment)) return;
-
-		bottomSheetDialogFragment = new MyAccountBottomSheetDialogFragment();
-=======
-	public void showContactOptionsPanel(MegaContactAdapter user){
-		logDebug("showContactOptionsPanel");
-
-		if(!isOnline(this)){
-			showSnackbar(SNACKBAR_TYPE, getString(R.string.error_server_connection_problem), -1);
-			return;
-		}
-
-		if (user == null || isBottomSheetDialogShown(bottomSheetDialogFragment)) return;
-
-		selectedUser = user;
-		bottomSheetDialogFragment = new ContactsBottomSheetDialogFragment();
-		bottomSheetDialogFragment.show(getSupportFragmentManager(), bottomSheetDialogFragment.getTag());
-	}
-
-	public void showSentRequestOptionsPanel(MegaContactRequest request){
-		logDebug("showSentRequestOptionsPanel");
-		if (request == null || isBottomSheetDialogShown(bottomSheetDialogFragment)) return;
-
-		selectedRequest = request;
-		bottomSheetDialogFragment = new SentRequestBottomSheetDialogFragment();
-		bottomSheetDialogFragment.show(getSupportFragmentManager(), bottomSheetDialogFragment.getTag());
-	}
-
-	public void showReceivedRequestOptionsPanel(MegaContactRequest request){
-		logDebug("showReceivedRequestOptionsPanel");
-
-		if (request == null || isBottomSheetDialogShown(bottomSheetDialogFragment)) return;
-
-		selectedRequest = request;
-		bottomSheetDialogFragment = new ReceivedRequestBottomSheetDialogFragment();
->>>>>>> 40652128
-		bottomSheetDialogFragment.show(getSupportFragmentManager(), bottomSheetDialogFragment.getTag());
-	}
-
 	/**
 	 * Shows the GENERAL_UPLOAD upload bottom sheet fragment.
 	 */
@@ -9513,42 +9129,7 @@
 		}
 	}
 
-<<<<<<< HEAD
-	/*
-=======
-	public void updateContactsView(boolean contacts, boolean sentRequests, boolean receivedRequests){
-		logDebug("updateContactsView");
-
-		if(contacts){
-			logDebug("Update Contacts Fragment");
-			cFLol = (ContactsFragmentLollipop) getSupportFragmentManager().findFragmentByTag(FragmentTag.CONTACTS.getTag());
-			if (cFLol != null){
-				cFLol.hideMultipleSelect();
-				cFLol.updateView();
-			}
-		}
-
-		if(sentRequests){
-			logDebug("Update SentRequests Fragment");
-			sRFLol = (SentRequestsFragmentLollipop) getSupportFragmentManager().findFragmentByTag(FragmentTag.SENT_REQUESTS.getTag());
-			if (sRFLol != null){
-				sRFLol.hideMultipleSelect();
-				sRFLol.updateView();
-			}
-		}
-
-		if(receivedRequests){
-			logDebug("Update ReceivedRequest Fragment");
-			rRFLol = (ReceivedRequestsFragmentLollipop) getSupportFragmentManager().findFragmentByTag(FragmentTag.RECEIVED_REQUESTS.getTag());
-			if (rRFLol != null){
-				rRFLol.hideMultipleSelect();
-				rRFLol.updateView();
-			}
-		}
-	}
-
 	/**
->>>>>>> 40652128
 	 * Handle processed upload intent
 	 */
 	@Override
@@ -10456,20 +10037,6 @@
 								}
 							}
 						}
-
-<<<<<<< HEAD
-						//When last contact changes avatar, update view.
-						maFLol = (MyAccountFragmentLollipop) getSupportFragmentManager().findFragmentByTag(FragmentTag.MY_ACCOUNT.getTag());
-						if(maFLol != null) {
-							maFLol.updateContactsCount();
-							maFLol.updateView();
-                        }
-=======
-						cFLol = (ContactsFragmentLollipop) getSupportFragmentManager().findFragmentByTag(FragmentTag.CONTACTS.getTag());
-						if(cFLol!=null){
-							updateContactsView(true, false, false);
-						}
->>>>>>> 40652128
 					}
 				}
 				else{
@@ -11065,19 +10632,6 @@
 		return viewPagerShares.getCurrentItem();
 	}
 
-<<<<<<< HEAD
-	private int getTabItemMyAccount () {
-		if (viewPagerMyAccount == null) return ERROR_TAB;
-
-		return viewPagerMyAccount.getCurrentItem();
-=======
-	public int getTabItemContacts(){
-		if (viewPagerContacts == null) return ERROR_TAB;
-
-		return viewPagerContacts.getCurrentItem();
->>>>>>> 40652128
-	}
-
 	private int getTabItemTransfers() {
 		return viewPagerTransfers == null ? ERROR_TAB : viewPagerTransfers.getCurrentItem();
 	}
@@ -11218,28 +10772,6 @@
 
 	public void setSelectedNode(MegaNode selectedNode) {
 		this.selectedNode = selectedNode;
-	}
-
-
-<<<<<<< HEAD
-	public MyAccountFragmentLollipop getMyAccountFragment() {
-		return maFLol = (MyAccountFragmentLollipop) getSupportFragmentManager().findFragmentByTag(FragmentTag.MY_ACCOUNT.getTag());
-	}
-
-	public MyStorageFragmentLollipop getMyStorageFragment() {
-		return mStorageFLol = (MyStorageFragmentLollipop) getSupportFragmentManager().findFragmentByTag(FragmentTag.MY_STORAGE.getTag());
-	}
-
-	public UpgradeAccountFragmentLollipop getUpgradeAccountFragment() {
-		return upAFL;
-=======
-	public ContactsFragmentLollipop getContactsFragment() {
-		return cFLol = (ContactsFragmentLollipop) getSupportFragmentManager().findFragmentByTag(FragmentTag.CONTACTS.getTag());
-	}
-
-	public void setContactsFragment(ContactsFragmentLollipop cFLol) {
-		this.cFLol = cFLol;
->>>>>>> 40652128
 	}
 
 	public SettingsFragmentLollipop getSettingsFragment() {
