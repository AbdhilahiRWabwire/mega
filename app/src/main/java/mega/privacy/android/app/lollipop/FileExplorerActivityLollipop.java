--- conflicted
+++ resolved
@@ -120,11 +120,8 @@
 //	private TextView windowTitle;
 	
 	private MegaApiAndroid megaApi;
-<<<<<<< HEAD
 	private MegaChatApiAndroid megaChatApi;
-=======
-
->>>>>>> 27907c34
+
 	private int mode;
 	boolean selectFile = false;
 	
