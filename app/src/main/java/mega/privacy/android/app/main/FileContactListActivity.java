--- conflicted
+++ resolved
@@ -752,28 +752,11 @@
 			showSnackbar(StringResourcesUtils.getString(R.string.upload_can_not_open));
 			return;
 		}
-<<<<<<< HEAD
 
 		if (app.getStorageState() == STORAGE_STATE_PAYWALL) {
 			AlertDialogUtil.dismissAlertDialogIfExists(statusDialog);
 			showOverDiskQuotaPaywallWarning();
 			return;
-=======
-		else {
-			if (app.getStorageState() == STORAGE_STATE_PAYWALL) {
-				showOverDiskQuotaPaywallWarning();
-				return;
-			}
-			showSnackbar(getQuantityString(R.plurals.upload_began, infos.size(), infos.size()));
-			for (ShareInfo info : infos) {
-				Intent intent = new Intent(this, UploadService.class);
-				intent.putExtra(UploadService.EXTRA_FILEPATH, info.getFileAbsolutePath());
-				intent.putExtra(UploadService.EXTRA_NAME, info.getTitle());
-				intent.putExtra(UploadService.EXTRA_PARENT_HASH, parentNode.getHandle());
-				intent.putExtra(UploadService.EXTRA_SIZE, info.getSize());
-				ContextCompat.startForegroundService(this, intent);
-			}
->>>>>>> 308a3581
 		}
 
 		checkNameCollisionUseCase.checkShareInfoList(infos, parentNode)
