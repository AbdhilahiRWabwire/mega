package mega.privacy.android.app.presentation.manager

import androidx.lifecycle.LiveData
import androidx.lifecycle.SavedStateHandle
import androidx.lifecycle.ViewModel
import androidx.lifecycle.asLiveData
import androidx.lifecycle.viewModelScope
import dagger.hilt.android.lifecycle.HiltViewModel
import kotlinx.coroutines.CoroutineDispatcher
import kotlinx.coroutines.flow.Flow
import kotlinx.coroutines.flow.MutableStateFlow
import kotlinx.coroutines.flow.SharingStarted
import kotlinx.coroutines.flow.StateFlow
import kotlinx.coroutines.flow.filterIsInstance
import kotlinx.coroutines.flow.map
import kotlinx.coroutines.flow.mapNotNull
import kotlinx.coroutines.flow.shareIn
import kotlinx.coroutines.flow.update
import kotlinx.coroutines.launch
import kotlinx.coroutines.runBlocking
import mega.privacy.android.app.domain.usecase.GetInboxNode
import mega.privacy.android.app.domain.usecase.GetPrimarySyncHandle
import mega.privacy.android.app.domain.usecase.GetSecondarySyncHandle
import mega.privacy.android.app.domain.usecase.MonitorGlobalUpdates
import mega.privacy.android.app.domain.usecase.MonitorNodeUpdates
import mega.privacy.android.app.featuretoggle.AppFeatures
import mega.privacy.android.app.fragments.homepage.Event
import mega.privacy.android.app.presentation.extensions.getState
import mega.privacy.android.app.presentation.extensions.getStateFlow
import mega.privacy.android.app.presentation.manager.model.ManagerState
import mega.privacy.android.app.presentation.manager.model.SharesTab
import mega.privacy.android.app.presentation.manager.model.TransfersTab
import mega.privacy.android.app.utils.livedata.SingleLiveEvent
import mega.privacy.android.data.model.GlobalUpdate
import mega.privacy.android.domain.entity.Product
import mega.privacy.android.domain.entity.StorageState
import mega.privacy.android.domain.entity.billing.MegaPurchase
import mega.privacy.android.domain.entity.contacts.ContactRequest
import mega.privacy.android.domain.entity.node.Node
import mega.privacy.android.domain.entity.preference.ViewType
import mega.privacy.android.domain.qualifier.IoDispatcher
import mega.privacy.android.domain.usecase.BroadcastUploadPauseState
import mega.privacy.android.domain.usecase.CheckCameraUpload
import mega.privacy.android.domain.usecase.GetCloudSortOrder
import mega.privacy.android.domain.usecase.GetExtendedAccountDetail
import mega.privacy.android.domain.usecase.GetFeatureFlagValue
import mega.privacy.android.domain.usecase.GetFullAccountInfo
import mega.privacy.android.domain.usecase.GetNumUnreadUserAlerts
import mega.privacy.android.domain.usecase.GetPricing
import mega.privacy.android.domain.usecase.GetUnverifiedIncomingShares
import mega.privacy.android.domain.usecase.GetUnverifiedOutgoingShares
import mega.privacy.android.domain.usecase.HasInboxChildren
import mega.privacy.android.domain.usecase.MonitorConnectivity
import mega.privacy.android.domain.usecase.MonitorContactRequestUpdates
import mega.privacy.android.domain.usecase.MonitorMyAvatarFile
import mega.privacy.android.domain.usecase.MonitorStorageStateEvent
import mega.privacy.android.domain.usecase.SendStatisticsMediaDiscovery
import nz.mega.sdk.MegaEvent
import mega.privacy.android.domain.usecase.billing.GetActiveSubscription
import mega.privacy.android.domain.usecase.viewtype.MonitorViewType
import nz.mega.sdk.MegaNode
import nz.mega.sdk.MegaUser
import nz.mega.sdk.MegaUserAlert
import timber.log.Timber
import java.io.File
import javax.inject.Inject

/**
 * ViewModel associated to ManagerActivity
 *
 * @param monitorNodeUpdates Monitor global node updates
 * @param monitorGlobalUpdates Monitor global updates
 * @param monitorContactRequestUpdates
 * @param getInboxNode
 * @param getNumUnreadUserAlerts
 * @param hasInboxChildren
 * @param sendStatisticsMediaDiscovery
 * @param savedStateHandle
 * @param ioDispatcher
 * @param monitorMyAvatarFile
 * @param monitorStorageStateEvent monitor global storage state changes
 * @param monitorViewType
 * @param getCloudSortOrder
 */
@HiltViewModel
class ManagerViewModel @Inject constructor(
    monitorNodeUpdates: MonitorNodeUpdates,
    private val monitorGlobalUpdates: MonitorGlobalUpdates,
    monitorContactRequestUpdates: MonitorContactRequestUpdates,
    private val getInboxNode: GetInboxNode,
    private val getNumUnreadUserAlerts: GetNumUnreadUserAlerts,
    private val hasInboxChildren: HasInboxChildren,
    private val sendStatisticsMediaDiscovery: SendStatisticsMediaDiscovery,
    private val savedStateHandle: SavedStateHandle,
    @IoDispatcher private val ioDispatcher: CoroutineDispatcher,
    private val monitorMyAvatarFile: MonitorMyAvatarFile,
    private val monitorStorageStateEvent: MonitorStorageStateEvent,
    private val monitorViewType: MonitorViewType,
    private val getPrimarySyncHandle: GetPrimarySyncHandle,
    private val getSecondarySyncHandle: GetSecondarySyncHandle,
    private val checkCameraUpload: CheckCameraUpload,
    private val getCloudSortOrder: GetCloudSortOrder,
    private val monitorConnectivity: MonitorConnectivity,
    private val broadcastUploadPauseState: BroadcastUploadPauseState,
    private val getExtendedAccountDetail: GetExtendedAccountDetail,
    private val getPricing: GetPricing,
    private val getFullAccountInfo: GetFullAccountInfo,
    private val getActiveSubscription: GetActiveSubscription,
<<<<<<< HEAD
    private val getFeatureFlagValue: GetFeatureFlagValue,
    private val getUnverifiedIncomingShares: GetUnverifiedIncomingShares,
    private val getUnverifiedOutgoingShares: GetUnverifiedOutgoingShares,
=======
    getFeatureFlagValue: GetFeatureFlagValue,
>>>>>>> 47b556e6
) : ViewModel() {

    /**
     * private UI state
     */
    private val _state = MutableStateFlow(ManagerState())

    /**
     * public UI State
     */
    val state: StateFlow<ManagerState> = _state

    internal val isFirstLoginKey = "EXTRA_FIRST_LOGIN"

    /**
     * private Inbox Node
     */
    private var inboxNode: MegaNode? = null

    /**
     * Monitor connectivity event
     */
    val monitorConnectivityEvent =
        monitorConnectivity().shareIn(viewModelScope, SharingStarted.Eagerly)

    /**
     * Is network connected
     */
    val isConnected: Boolean
        get() = monitorConnectivity().value

    private val isFirstLogin = savedStateHandle.getStateFlow(
        viewModelScope,
        isFirstLoginKey,
        false
    )

    init {
        viewModelScope.launch {
            monitorNodeUpdates().collect {
                val nodeList = it.changes.keys.toList()
                checkItemForInbox(nodeList)
                onReceiveNodeUpdate(true)
                checkCameraUploadFolder(false, nodeList)
            }
        }
        viewModelScope.launch(ioDispatcher) {
            isFirstLogin.map {
                { state: ManagerState -> state.copy(isFirstLogin = it) }
            }.collect {
                _state.update(it)
            }
        }

        viewModelScope.launch {
<<<<<<< HEAD
            _state.update {
                it.copy(isMandatoryFingerprintVerificationNeeded = getFeatureFlagValue(AppFeatures.MandatoryFingerprintVerification))
            }
        }

        viewModelScope.launch {
            val incomingShares = getUnverifiedIncomingShares(getCloudSortOrder()).size
            _state.update {
                it.copy(pendingActionsCount = _state.value.pendingActionsCount + incomingShares)
            }
        }

        viewModelScope.launch {
            val outgoingShares = getUnverifiedOutgoingShares(getCloudSortOrder()).size
            _state.update {
                it.copy(pendingActionsCount = _state.value.pendingActionsCount + outgoingShares)
            }
        }

        viewModelScope.launch {
            updateGlobalEvents.collect { megaEvent ->
                if (_state.value.isMandatoryFingerprintVerificationNeeded && megaEvent.peekContent().type == MegaEvent.EVENT_UPGRADE_SECURITY) {
                    _state.update {
                        it.copy(shouldAlertUserAboutSecurityUpgrade = true)
                    }
                }
            }
=======
            val showSyncSection = getFeatureFlagValue(AppFeatures.AndroidSync)
            _state.value = _state.value.copy(showSyncSection = showSyncSection)
>>>>>>> 47b556e6
        }
    }

    /**
     * Monitor all global updates
     */
    @Suppress("DEPRECATION")
    private val _updates = monitorGlobalUpdates()
        .shareIn(viewModelScope, SharingStarted.WhileSubscribed())

    /**
     * Monitor contact requests
     */
    private val _updateContactRequests = monitorContactRequestUpdates()
        .shareIn(viewModelScope, SharingStarted.WhileSubscribed())

    /**
     * Monitor user updates and dispatch to observers
     */
    val updateUsers: LiveData<Event<List<MegaUser>>> =
        _updates
            .filterIsInstance<GlobalUpdate.OnUsersUpdate>()
            .also { Timber.d("onUsersUpdate") }
            .mapNotNull { it.users?.toList() }
            .map { Event(it) }
            .asLiveData(timeoutInMs = Long.MAX_VALUE)

    /**
     * Monitor user alerts updates and dispatch to observers
     */
    val updateUserAlerts: LiveData<Event<List<MegaUserAlert>>> =
        _updates
            .filterIsInstance<GlobalUpdate.OnUserAlertsUpdate>()
            .also { Timber.d("onUserAlertsUpdate") }
            .mapNotNull { it.userAlerts?.toList() }
            .map { Event(it) }
            .asLiveData()


    private val updateGlobalEvents: Flow<Event<MegaEvent>> = _updates
        .filterIsInstance<GlobalUpdate.OnEvent>()
        .mapNotNull { (event) ->
            event?.let { Event(it) }
        }

    private fun checkItemForInbox(updatedNodes: List<Node>) {
        //Verify is it is a new item to the inbox
        inboxNode?.let { node ->
            updatedNodes.find { node.handle == it.parentId.longValue }
                ?.run { updateInboxSectionVisibility() }
        }
    }

    /**
     * Monitor contact request updates and dispatch to observers
     */
    val updateContactsRequests: LiveData<Event<List<ContactRequest>>> =
        _updateContactRequests
            .also { Timber.d("onContactRequestsUpdate") }
            .map { Event(it) }
            .asLiveData()

    /**
     * On my avatar file changed
     */
    val onMyAvatarFileChanged: Flow<File?>
        get() = monitorMyAvatarFile()

    /**
     * Flow that monitors the View Type
     */
    val onViewTypeChanged: Flow<ViewType>
        get() = monitorViewType()

    /**
     * Set a flag to know if the current navigation level is the first one
     *
     * @param isFirstNavigationLevel true if the current navigation level corresponds to the first level
     */
    fun setIsFirstNavigationLevel(isFirstNavigationLevel: Boolean) = viewModelScope.launch {
        _state.update { it.copy(isFirstNavigationLevel = isFirstNavigationLevel) }
    }

    /**
     * Set the current shares tab to the UI state
     *
     * @param tab shares tab to set
     */
    fun setSharesTab(tab: SharesTab) = viewModelScope.launch {
        _state.update { it.copy(sharesTab = tab) }
    }

    /**
     * Set the current transfers tab to the UI state
     *
     * @param tab transfer tab to set
     */
    fun setTransfersTab(tab: TransfersTab) = viewModelScope.launch {
        _state.update { it.copy(transfersTab = tab) }
    }

    /**
     * Notify that the node update has been handled by the UI
     */
    fun nodeUpdateHandled() {
        onReceiveNodeUpdate(false)
    }

    /**
     * Set the ui one-off event when a node update is received
     *
     * @param update true if a node update has been received
     */
    private fun onReceiveNodeUpdate(update: Boolean) = viewModelScope.launch {
        _state.update { it.copy(nodeUpdateReceived = update) }
    }

    private val numUnreadUserAlerts = SingleLiveEvent<Pair<UnreadUserAlertsCheckType, Int>>()

    /**
     * Notifies about the number of unread user alerts once.
     *
     * @return [SingleLiveEvent] with the number of unread user alerts.
     */
    fun onGetNumUnreadUserAlerts(): SingleLiveEvent<Pair<UnreadUserAlertsCheckType, Int>> =
        numUnreadUserAlerts

    /**
     * Checks the number of unread user alerts.
     */
    fun checkNumUnreadUserAlerts(type: UnreadUserAlertsCheckType) {
        viewModelScope.launch {
            numUnreadUserAlerts.value = Pair(type, getNumUnreadUserAlerts())
        }
    }

    /**
     * Checks the Inbox section visibility.
     */
    fun updateInboxSectionVisibility() {
        viewModelScope.launch {
            _state.update {
                it.copy(hasInboxChildren = hasInboxChildren())
            }
        }
    }

    /**
     * Fire a Media Discovery stats event
     */
    fun onMediaDiscoveryOpened(mediaHandle: Long) {
        viewModelScope.launch {
            sendStatisticsMediaDiscovery(mediaHandle)
        }
    }

    /**
     * Set first login status
     */
    fun setIsFirstLogin(newIsFirstLogin: Boolean) {
        isFirstLogin.update {
            newIsFirstLogin
        }
    }

    /**
     * Set Inbox Node state in ViewModel initially
     */
    fun setInboxNode() {
        viewModelScope.launch {
            inboxNode = getInboxNode()
        }
    }

    /**
     * Get latest [StorageState]
     */
    fun getStorageState() = monitorStorageStateEvent.getState()

    /**
     * Get Cloud Sort Order
     */
    fun getOrder() = runBlocking { getCloudSortOrder() }


    /**
     * After nodes on Cloud Drive changed or some nodes are moved to rubbish bin,
     * need to check CU and MU folders' status.
     *
     * @param shouldDisable If CU or MU folder is deleted by current client, then CU should be disabled. Otherwise not.
     * @param updatedNodes  Nodes which have changed.
     */
    fun checkCameraUploadFolder(shouldDisable: Boolean, updatedNodes: List<Node>?) {
        viewModelScope.launch {
            val primaryHandle = getPrimarySyncHandle()
            val secondaryHandle = getSecondarySyncHandle()
            updatedNodes?.let {
                val nodeMap = it.associateBy { node -> node.id.longValue }
                // If CU and MU folder don't change then return.
                if (!nodeMap.containsKey(primaryHandle) && !nodeMap.containsKey(secondaryHandle)) {
                    Timber.d("Updated nodes don't include CU/MU, return.")
                    return@launch
                }
            }
            val result = checkCameraUpload(shouldDisable, primaryHandle, secondaryHandle)
            _state.update {
                it.copy(
                    shouldStopCameraUpload = result.shouldStopProcess,
                    shouldSendCameraBroadcastEvent = result.shouldSendEvent,
                )
            }
        }
    }

    /**
     * broadcast upload pause status
     */
    fun broadcastUploadPauseStatus() {
        viewModelScope.launch {
            broadcastUploadPauseState()
        }
    }

    /**
     * Get extended account detail
     */
    fun askForExtendedAccountDetails() {
        Timber.d("askForExtendedAccountDetails")
        viewModelScope.launch {
            getExtendedAccountDetail(
                forceRefresh = true,
                sessions = true,
                purchases = false,
                transactions = false,
            )
        }
    }

    /**
     * Get product accounts
     *
     */
    fun getProductAccounts(): List<Product> = runBlocking { getPricing(false).products }

    /**
     * Ask for full account info
     *
     */
    fun askForFullAccountInfo() {
        Timber.d("askForFullAccountInfo")
        viewModelScope.launch {
            getFullAccountInfo()
        }
    }

    /**
     * Active subscription in local cache
     */
    val activeSubscription: MegaPurchase? get() = getActiveSubscription()
}<|MERGE_RESOLUTION|>--- conflicted
+++ resolved
@@ -81,6 +81,9 @@
  * @param monitorStorageStateEvent monitor global storage state changes
  * @param monitorViewType
  * @param getCloudSortOrder
+ * @param getFeatureFlagValue
+ * @param getUnverifiedIncomingShares
+ * @param getUnverifiedOutgoingShares
  */
 @HiltViewModel
 class ManagerViewModel @Inject constructor(
@@ -106,13 +109,9 @@
     private val getPricing: GetPricing,
     private val getFullAccountInfo: GetFullAccountInfo,
     private val getActiveSubscription: GetActiveSubscription,
-<<<<<<< HEAD
     private val getFeatureFlagValue: GetFeatureFlagValue,
     private val getUnverifiedIncomingShares: GetUnverifiedIncomingShares,
     private val getUnverifiedOutgoingShares: GetUnverifiedOutgoingShares,
-=======
-    getFeatureFlagValue: GetFeatureFlagValue,
->>>>>>> 47b556e6
 ) : ViewModel() {
 
     /**
@@ -168,7 +167,11 @@
         }
 
         viewModelScope.launch {
-<<<<<<< HEAD
+            val showSyncSection = getFeatureFlagValue(AppFeatures.AndroidSync)
+            _state.value = _state.value.copy(showSyncSection = showSyncSection)
+        }
+
+        viewModelScope.launch {
             _state.update {
                 it.copy(isMandatoryFingerprintVerificationNeeded = getFeatureFlagValue(AppFeatures.MandatoryFingerprintVerification))
             }
@@ -196,10 +199,6 @@
                     }
                 }
             }
-=======
-            val showSyncSection = getFeatureFlagValue(AppFeatures.AndroidSync)
-            _state.value = _state.value.copy(showSyncSection = showSyncSection)
->>>>>>> 47b556e6
         }
     }
 
