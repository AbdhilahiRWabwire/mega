--- conflicted
+++ resolved
@@ -138,24 +138,10 @@
 			megaApi = ((MegaApplication) ((Activity)context).getApplication()).getMegaApi();
 		}
 
-<<<<<<< HEAD
 		if(megaChatApi==null){
 			megaChatApi = ((MegaApplication) ((Activity)context).getApplication()).getMegaChatApi();
 		}
 
-		if (aB == null){
-			aB = ((AppCompatActivity)context).getSupportActionBar();
-		}
-
-		if(aB!=null){
-			aB.setTitle(getString(R.string.section_account));
-			log("indicator_menu_white_559");
-			aB.setHomeAsUpIndicator(R.drawable.ic_menu_white);
-			((ManagerActivityLollipop)context).setFirstNavigationLevel(true);
-		}
-
-=======
->>>>>>> 9c3b9aa0
 		Display display = ((Activity) context).getWindowManager().getDefaultDisplay();
 		outMetrics = new DisplayMetrics();
 		display.getMetrics(outMetrics);
