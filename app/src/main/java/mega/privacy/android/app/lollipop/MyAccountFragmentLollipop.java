--- conflicted
+++ resolved
@@ -40,14 +40,10 @@
 import mega.privacy.android.app.utils.Util;
 import nz.mega.sdk.MegaApiAndroid;
 import nz.mega.sdk.MegaApiJava;
-<<<<<<< HEAD
 import nz.mega.sdk.MegaChatApiAndroid;
 import nz.mega.sdk.MegaError;
-=======
->>>>>>> 94cfbc99
 import nz.mega.sdk.MegaNode;
 import nz.mega.sdk.MegaUser;
-
 
 public class MyAccountFragmentLollipop extends Fragment implements OnClickListener{
 	
@@ -723,174 +719,6 @@
 		}
 	}
 
-<<<<<<< HEAD
-	@Override
-	public void onRequestStart(MegaApiJava api, MegaRequest request) {
-		log("onRequestStart: " + request.getRequestString());
-	}
-
-	@Override
-	public void onRequestFinish(MegaApiJava api, MegaRequest request, MegaError e) {
-		log("onRequestFinish");
-
-		if(request.getType() == MegaRequest.TYPE_SET_ATTR_USER) {
-			log("TYPE_SET_ATTR_USER");
-			if(request.getParamType()==MegaApiJava.USER_ATTR_FIRSTNAME){
-				log("(1)request.getText(): "+request.getText());
-                countUserAttributes--;
-				myAccountInfo.setFirstNameText(request.getText());
-				if (e.getErrorCode() == MegaError.API_OK){
-					log("The first name has changed");
-					updateNameView(myAccountInfo.getFullName());
-					((ManagerActivityLollipop) context).updateUserNameNavigationView(myAccountInfo.getFullName(), myAccountInfo.getFirstLetter());
-				}
-				else{
-					log("Error with first name");
-					errorUserAttibutes++;
-				}
-			}
-			else if(request.getParamType()==MegaApiJava.USER_ATTR_LASTNAME){
-				log("(2)request.getText(): "+request.getText());
-                countUserAttributes--;
-				myAccountInfo.setLastNameText(request.getText());
-				if (e.getErrorCode() == MegaError.API_OK){
-					log("The last name has changed");
-					updateNameView(myAccountInfo.getFullName());
-					((ManagerActivityLollipop) context).updateUserNameNavigationView(myAccountInfo.getFullName(), myAccountInfo.getFirstLetter());
-				}
-				else{
-					log("Error with last name");
-					errorUserAttibutes++;
-				}
-			}
-			if (request.getParamType() == MegaApiJava.USER_ATTR_AVATAR) {
-				if(context==null){
-					log("Context is NULL");
-					return;
-				}
-
-				if (e.getErrorCode() == MegaError.API_OK){
-					log("Avatar changed!!");
-					if(request.getFile()!=null){
-						log("old path: "+request.getFile());
-						File oldFile = new File(request.getFile());
-						if(oldFile!=null){
-							if(oldFile.exists()){
-								String newPath = null;
-								if (context.getExternalCacheDir() != null){
-									newPath = context.getExternalCacheDir().getAbsolutePath() + "/" + myAccountInfo.getMyUser().getEmail() + ".jpg";
-								}
-								else{
-									log("getExternalCacheDir() is NULL");
-									newPath = context.getCacheDir().getAbsolutePath() + "/" + myAccountInfo.getMyUser().getEmail() + ".jpg";
-								}
-								File newFile = new File(newPath);
-								oldFile.renameTo(newFile);
-							}
-						}
-					}
-					((ManagerActivityLollipop) context).setProfileAvatar();
-
-					updateAvatar(myUser.getEmail(), false);
-				}
-				else{
-					log("Error when changing avatar: "+e.getErrorString()+" "+e.getErrorCode());
-				}
-			}
-
-			if(countUserAttributes==0){
-				if(errorUserAttibutes==0){
-					log("All user attributes changed!");
-					((ManagerActivityLollipop) context).showSnackbar(getString(R.string.success_changing_user_attributes));
-				}
-				else{
-					log("Some error ocurred when changing an attribute: "+errorUserAttibutes);
-					((ManagerActivityLollipop) context).showSnackbar(getString(R.string.error_changing_user_attributes));
-				}
-				AccountController aC = new AccountController(context);
-				errorUserAttibutes=0;
-				aC.setCount(0);
-			}
-		}
-		else if(request.getType() == MegaRequest.TYPE_GET_CHANGE_EMAIL_LINK) {
-			log("TYPE_GET_CHANGE_EMAIL_LINK: "+request.getEmail());
-			if (e.getErrorCode() == MegaError.API_OK){
-				log("The change link has been sent");
-				Util.showAlert(((ManagerActivityLollipop) context), getString(R.string.email_verification_text_change_mail), getString(R.string.email_verification_title));
-			}
-			else if(e.getErrorCode() == MegaError.API_EEXIST){
-				log("The new mail already exists");
-				Util.showAlert(((ManagerActivityLollipop) context), getString(R.string.mail_already_used), getString(R.string.email_verification_title));
-			}
-			else{
-				log("Error when asking for change mail link");
-				log(e.getErrorString() + "___" + e.getErrorCode());
-				Util.showAlert(((ManagerActivityLollipop) context), getString(R.string.email_verification_text_error), getString(R.string.general_error_word));
-			}
-		}
-		else if(request.getType() == MegaRequest.TYPE_GET_RECOVERY_LINK){
-			log("TYPE_GET_RECOVERY_LINK");
-			if (e.getErrorCode() == MegaError.API_OK){
-				log("The recovery link has been sent");
-				Util.showAlert(((ManagerActivityLollipop) context), getString(R.string.email_verification_text), getString(R.string.email_verification_title));
-			}
-			else if (e.getErrorCode() == MegaError.API_ENOENT){
-				log("No account with this mail");
-				Util.showAlert(((ManagerActivityLollipop) context), getString(R.string.invalid_email_text), getString(R.string.invalid_email_title));
-			}
-			else{
-				log("Error when asking for recovery pass link");
-				log(e.getErrorString() + "___" + e.getErrorCode());
-				Util.showAlert(((ManagerActivityLollipop) context), getString(R.string.email_verification_text_error), getString(R.string.general_error_word));
-			}
-		}
-		else if(request.getType() == MegaRequest.TYPE_GET_CANCEL_LINK){
-			log("TYPE_GET_CANCEL_LINK request");
-			if (e.getErrorCode() == MegaError.API_OK){
-				log("The cancel link has been sent");
-				Util.showAlert(((ManagerActivityLollipop) context), getString(R.string.email_verification_text), getString(R.string.email_verification_title));
-			}
-			else{
-				log("ERROR when asking for link to cancel account");
-				Util.showAlert(((ManagerActivityLollipop) context), getString(R.string.email_verification_text_error), getString(R.string.general_error_word));
-			}
-		}
-		else if(request.getType() == MegaRequest.TYPE_CONFIRM_CANCEL_LINK){
-			log("TYPE_CONFIRM_CANCEL_LINK request");
-			if (e.getErrorCode() == MegaError.API_OK){
-				log("The account has been canceled");
-				AccountController aC = new AccountController(context);
-				aC.logout(context, megaApi, megaChatApi, false);
-			}
-			else{
-				log("ERROR when cancelling account: "+e.getErrorString());
-				Util.showAlert(((ManagerActivityLollipop) context), getString(R.string.email_verification_text_error), getString(R.string.general_error_word));
-			}
-		}
-		else if(request.getType() == MegaRequest.TYPE_CONFIRM_CHANGE_EMAIL_LINK){
-			log("TYPE_CONFIRM_CHANGE_EMAIL_LINK request");
-			if (e.getErrorCode() == MegaError.API_OK){
-				log("The mail has been changed");
-				myAccountInfo.setMyUser(megaApi.getMyUser());
-				updateMailView(request.getEmail());
-				((ManagerActivityLollipop) context).updateMailNavigationView(request.getEmail());
-				Util.showAlert(((ManagerActivityLollipop) context), getString(R.string.success_changing_user_mail), getString(R.string.change_mail_title_last_step));
-			}
-			else{
-				log("ERROR when changing email: "+e.getErrorString()+ " "+e.getErrorCode());
-				Util.showAlert(((ManagerActivityLollipop) context), getString(R.string.email_verification_text_error), getString(R.string.general_error_word));
-			}
-		}
-	}
-
-	@Override
-	public void onRequestTemporaryError(MegaApiJava api, MegaRequest request,
-			MegaError e) {
-		log("onRequestTemporaryError");
-	}
-
-=======
->>>>>>> 94cfbc99
 	public static void log(String log) {
 		Util.log("MyAccountFragmentLollipop", log);
 	}
