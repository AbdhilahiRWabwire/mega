package mega.privacy.android.app.mediaplayer.service

import android.app.ActivityManager
import android.content.Context
import android.content.Intent
import android.net.Uri
import android.os.Build
import androidx.lifecycle.MutableLiveData
import androidx.lifecycle.asFlow
import com.google.android.exoplayer2.C
import com.google.android.exoplayer2.MediaItem
import com.google.android.exoplayer2.source.ShuffleOrder
import dagger.hilt.android.qualifiers.ApplicationContext
import io.reactivex.rxjava3.android.schedulers.AndroidSchedulers
import io.reactivex.rxjava3.core.Completable
import io.reactivex.rxjava3.disposables.CompositeDisposable
import io.reactivex.rxjava3.kotlin.addTo
import io.reactivex.rxjava3.kotlin.subscribeBy
import io.reactivex.rxjava3.schedulers.Schedulers
import kotlinx.coroutines.CoroutineDispatcher
import kotlinx.coroutines.CoroutineScope
import kotlinx.coroutines.flow.MutableSharedFlow
import kotlinx.coroutines.launch
import mega.privacy.android.app.MegaOffline
import mega.privacy.android.app.MimeTypeList
import mega.privacy.android.app.R
import mega.privacy.android.app.constants.SettingsConstants.KEY_AUDIO_BACKGROUND_PLAY_ENABLED
import mega.privacy.android.app.constants.SettingsConstants.KEY_AUDIO_REPEAT_MODE
import mega.privacy.android.app.constants.SettingsConstants.KEY_AUDIO_SHUFFLE_ENABLED
import mega.privacy.android.app.constants.SettingsConstants.KEY_VIDEO_REPEAT_MODE
import mega.privacy.android.app.mediaplayer.gateway.PlayerServiceViewModelGateway
import mega.privacy.android.app.mediaplayer.mapper.PlaylistItemMapper
import mega.privacy.android.app.mediaplayer.model.MediaPlaySources
import mega.privacy.android.app.mediaplayer.model.RepeatToggleMode
import mega.privacy.android.app.mediaplayer.playlist.PlaylistItem
import mega.privacy.android.app.mediaplayer.playlist.finalizeItem
import mega.privacy.android.app.mediaplayer.playlist.updateNodeName
import mega.privacy.android.app.search.callback.SearchCallback
import mega.privacy.android.app.usecase.GetGlobalTransferUseCase
import mega.privacy.android.app.usecase.GetGlobalTransferUseCase.Result
import mega.privacy.android.app.utils.Constants
import mega.privacy.android.app.utils.Constants.AUDIO_BROWSE_ADAPTER
import mega.privacy.android.app.utils.Constants.CONTACT_FILE_ADAPTER
import mega.privacy.android.app.utils.Constants.FILE_BROWSER_ADAPTER
import mega.privacy.android.app.utils.Constants.FILE_LINK_ADAPTER
import mega.privacy.android.app.utils.Constants.FOLDER_LINK_ADAPTER
import mega.privacy.android.app.utils.Constants.FROM_CHAT
import mega.privacy.android.app.utils.Constants.INBOX_ADAPTER
import mega.privacy.android.app.utils.Constants.INCOMING_SHARES_ADAPTER
import mega.privacy.android.app.utils.Constants.INTENT_EXTRA_KEY_ADAPTER_TYPE
import mega.privacy.android.app.utils.Constants.INTENT_EXTRA_KEY_ARRAY_OFFLINE
import mega.privacy.android.app.utils.Constants.INTENT_EXTRA_KEY_CONTACT_EMAIL
import mega.privacy.android.app.utils.Constants.INTENT_EXTRA_KEY_FILE_NAME
import mega.privacy.android.app.utils.Constants.INTENT_EXTRA_KEY_FROM_DOWNLOAD_SERVICE
import mega.privacy.android.app.utils.Constants.INTENT_EXTRA_KEY_HANDLE
import mega.privacy.android.app.utils.Constants.INTENT_EXTRA_KEY_HANDLES_NODES_SEARCH
import mega.privacy.android.app.utils.Constants.INTENT_EXTRA_KEY_IS_PLAYLIST
import mega.privacy.android.app.utils.Constants.INTENT_EXTRA_KEY_NEED_STOP_HTTP_SERVER
import mega.privacy.android.app.utils.Constants.INTENT_EXTRA_KEY_OFFLINE_PATH_DIRECTORY
import mega.privacy.android.app.utils.Constants.INTENT_EXTRA_KEY_ORDER_GET_CHILDREN
import mega.privacy.android.app.utils.Constants.INTENT_EXTRA_KEY_PARENT_NODE_HANDLE
import mega.privacy.android.app.utils.Constants.INTENT_EXTRA_KEY_REBUILD_PLAYLIST
import mega.privacy.android.app.utils.Constants.INVALID_SIZE
import mega.privacy.android.app.utils.Constants.INVALID_VALUE
import mega.privacy.android.app.utils.Constants.LINKS_ADAPTER
import mega.privacy.android.app.utils.Constants.NODE_HANDLES
import mega.privacy.android.app.utils.Constants.OFFLINE_ADAPTER
import mega.privacy.android.app.utils.Constants.OUTGOING_SHARES_ADAPTER
import mega.privacy.android.app.utils.Constants.PHOTO_SYNC_ADAPTER
import mega.privacy.android.app.utils.Constants.RECENTS_ADAPTER
import mega.privacy.android.app.utils.Constants.RECENTS_BUCKET_ADAPTER
import mega.privacy.android.app.utils.Constants.RUBBISH_BIN_ADAPTER
import mega.privacy.android.app.utils.Constants.SEARCH_BY_ADAPTER
import mega.privacy.android.app.utils.Constants.VIDEO_BROWSE_ADAPTER
import mega.privacy.android.app.utils.Constants.ZIP_ADAPTER
import mega.privacy.android.app.utils.FileUtil.JPG_EXTENSION
import mega.privacy.android.app.utils.FileUtil.getDownloadLocation
import mega.privacy.android.app.utils.FileUtil.getUriForFile
import mega.privacy.android.app.utils.FileUtil.isFileAvailable
import mega.privacy.android.app.utils.MegaNodeUtil.isInRootLinksLevel
import mega.privacy.android.app.utils.OfflineUtils.getOfflineFile
import mega.privacy.android.app.utils.OfflineUtils.getOfflineFolderName
import mega.privacy.android.app.utils.StringResourcesUtils.getString
import mega.privacy.android.app.utils.TextUtil
import mega.privacy.android.app.utils.ThumbnailUtils.getThumbFolder
import mega.privacy.android.app.utils.wrapper.GetOfflineThumbnailFileWrapper
import mega.privacy.android.data.mapper.SortOrderIntMapper
import mega.privacy.android.domain.entity.SortOrder
import mega.privacy.android.domain.entity.getDuration
import mega.privacy.android.domain.entity.node.TypedFileNode
import mega.privacy.android.domain.entity.node.TypedNode
import mega.privacy.android.domain.qualifier.ApplicationScope
import mega.privacy.android.domain.qualifier.IoDispatcher
import mega.privacy.android.domain.repository.MediaPlayerRepository
import mega.privacy.android.domain.usecase.MonitorConnectivity
import nz.mega.sdk.MegaApiJava.INVALID_HANDLE
import nz.mega.sdk.MegaCancelToken
import nz.mega.sdk.MegaError
import nz.mega.sdk.MegaTransfer
import org.jetbrains.anko.defaultSharedPreferences
import timber.log.Timber
import java.io.File
import java.util.Collections
import javax.inject.Inject

/**
 * A class containing audio player service logic, because using ViewModel in Service
 * is not the standard scenario, so this class is actually not a subclass of ViewModel.
 */
class MediaPlayerServiceViewModel @Inject constructor(
    @ApplicationContext private val context: Context,
    private val mediaPlayerRepository: MediaPlayerRepository,
    private val offlineThumbnailFileWrapper: GetOfflineThumbnailFileWrapper,
    private val getGlobalTransferUseCase: GetGlobalTransferUseCase,
    @ApplicationScope private val sharingScope: CoroutineScope,
    @IoDispatcher private val ioDispatcher: CoroutineDispatcher,
    private val sortOrderIntMapper: SortOrderIntMapper,
    private val playlistItemMapper: PlaylistItemMapper,
    private val monitorConnectivity: MonitorConnectivity,
) : PlayerServiceViewModelGateway, ExposedShuffleOrder.ShuffleChangeListener, SearchCallback.Data {
    private val compositeDisposable = CompositeDisposable()

    private val preferences = context.defaultSharedPreferences
    private var backgroundPlayEnabled =
        preferences.getBoolean(KEY_AUDIO_BACKGROUND_PLAY_ENABLED, true)
    private var shuffleEnabled = preferences.getBoolean(KEY_AUDIO_SHUFFLE_ENABLED, false)
    private var videoRepeatToggleMode =
        convertToRepeatToggleMode(preferences.getInt(KEY_VIDEO_REPEAT_MODE,
            RepeatToggleMode.REPEAT_NONE.ordinal))
    private var audioRepeatToggleMode =
        convertToRepeatToggleMode(preferences.getInt(KEY_AUDIO_REPEAT_MODE,
            RepeatToggleMode.REPEAT_NONE.ordinal))

    private var currentIntent: Intent? = null

    private val playerSource = MutableLiveData<MediaPlaySources>()

    private val mediaItemToRemove = MutableSharedFlow<Int>()

    private val nodeNameUpdate = MutableLiveData<String>()

    private val playingThumbnail = MutableLiveData<File>()

    private val playlist = MutableLiveData<Pair<List<PlaylistItem>, Int>>()

    private val playlistTitle = MutableLiveData<String>()

    private val retry = MutableLiveData<Boolean>()

    private val error = MutableLiveData<Int>()

    private var actionMode = MutableLiveData<Boolean>()

    private val itemsSelectedCount = MutableLiveData<Int>()

    private var mediaPlayback = MutableLiveData<Boolean>()

    private val playlistItems = mutableListOf<PlaylistItem>()
    private val itemsSelectedMap = mutableMapOf<Long, PlaylistItem>()

    private var playlistSearchQuery: String? = null

    private var shuffleOrder: ShuffleOrder = ExposedShuffleOrder(0, this)

    private var playingHandle = INVALID_HANDLE

    private var paused = false

    private var isAudioPlayer = false

    private var playerRetry = 0

    private var needStopStreamingServer = false

    private var playSourceChanged: MutableList<MediaItem> = mutableListOf()
    private var playingPosition = 0

    private var cancelToken: MegaCancelToken? = null

    init {
        itemsSelectedCount.value = 0
        setupTransferListener()
    }

    override fun setPaused(paused: Boolean, currentPosition: Long?) {
        this.paused = paused
        mediaPlayback.value = paused
    }

    override suspend fun buildPlayerSource(intent: Intent?): Boolean {
        if (intent == null || !intent.getBooleanExtra(INTENT_EXTRA_KEY_REBUILD_PLAYLIST, true)) {
            retry.value = false
            return false
        }

        val type = intent.getIntExtra(INTENT_EXTRA_KEY_ADAPTER_TYPE, INVALID_VALUE)
        val uri = intent.data

        if (type == INVALID_VALUE || uri == null) {
            retry.value = false
            return false
        }

        val samePlaylist = isSamePlaylist(type, intent)
        currentIntent = intent

        val firstPlayHandle = intent.getLongExtra(INTENT_EXTRA_KEY_HANDLE, INVALID_HANDLE)
        if (firstPlayHandle == INVALID_HANDLE) {
            retry.value = false
            return false
        }

        val firstPlayNodeName = intent.getStringExtra(INTENT_EXTRA_KEY_FILE_NAME)
        if (firstPlayNodeName == null) {
            retry.value = false
            return false
        }

        // Because the same instance will be used if user creates another audio playlist,
        // so if we need stop streaming server in previous creation, we still need
        // stop it even if the new creation indicates we don't need to stop it,
        // otherwise the streaming server won't be stopped at the end.
        needStopStreamingServer = needStopStreamingServer || intent.getBooleanExtra(
            INTENT_EXTRA_KEY_NEED_STOP_HTTP_SERVER, false
        )

        playerRetry = 0
        isAudioPlayer = MimeTypeList.typeForName(firstPlayNodeName).isAudio

        var displayNodeNameFirst = type != OFFLINE_ADAPTER || !isAudioPlayer
        if (samePlaylist && firstPlayHandle == playingHandle) {
            // if we are already playing this music, then the metadata is already
            // in LiveData (_metadata of AudioPlayerService), we don't need (and shouldn't)
            // emit node name.
            displayNodeNameFirst = false
        }

        val firstPlayUri = if (type == FOLDER_LINK_ADAPTER) {
            if (isMegaApiFolder(type)) {
                mediaPlayerRepository.getLocalLinkFromMegaApiFolder(firstPlayHandle)
            } else {
                mediaPlayerRepository.getLocalLinkFromMegaApi(firstPlayHandle)
            }?.let { url ->
                Uri.parse(url)
            }
        } else {
            uri
        }

        if (firstPlayUri == null) {
            retry.value = false
            return false
        }

        val mediaItem = MediaItem.Builder()
            .setUri(firstPlayUri)
            .setMediaId(firstPlayHandle.toString())
            .build()
        playerSource.value = MediaPlaySources(
            listOf(mediaItem),
            // we will emit a single item list at first, and the current playing item
            // will always be at index 0 in that single item list.
            if (samePlaylist && firstPlayHandle == playingHandle) 0 else INVALID_VALUE,
            if (displayNodeNameFirst) firstPlayNodeName else null
        )

        if (intent.getBooleanExtra(INTENT_EXTRA_KEY_IS_PLAYLIST, true)) {
            if (type != OFFLINE_ADAPTER && type != ZIP_ADAPTER) {
                needStopStreamingServer =
                    needStopStreamingServer || setupStreamingServer(type)
            }
            sharingScope.launch(ioDispatcher) {
                when (type) {
                    OFFLINE_ADAPTER -> {
                        playlistTitle.postValue(getOfflineFolderName(context, firstPlayHandle))
                        buildPlaylistFromOfflineNodes(intent, firstPlayHandle)
                    }
                    AUDIO_BROWSE_ADAPTER -> {
                        playlistTitle.postValue(getString(R.string.upload_to_audio))
                        buildPlaySourcesByTypedNodes(type = type,
                            typedNodes = mediaPlayerRepository.getAudioNodes(
                                getSortOrderFromIntent(intent)
                            ),
                            firstPlayHandle = firstPlayHandle)
                    }
                    VIDEO_BROWSE_ADAPTER -> {
                        playlistTitle.postValue(getString(R.string.sortby_type_video_first))
                        buildPlaySourcesByTypedNodes(type = type,
                            typedNodes = mediaPlayerRepository.getVideoNodes(
                                getSortOrderFromIntent(intent)
                            ),
                            firstPlayHandle = firstPlayHandle)
                    }
                    FILE_BROWSER_ADAPTER,
                    RUBBISH_BIN_ADAPTER,
                    INBOX_ADAPTER,
                    LINKS_ADAPTER,
                    INCOMING_SHARES_ADAPTER,
                    OUTGOING_SHARES_ADAPTER,
                    CONTACT_FILE_ADAPTER,
                    -> {
                        val parentHandle = intent.getLongExtra(
                            INTENT_EXTRA_KEY_PARENT_NODE_HANDLE,
                            INVALID_HANDLE
                        )
                        val order = getSortOrderFromIntent(intent)

                        if (isInRootLinksLevel(type, parentHandle)) {
                            playlistTitle.postValue(getString(R.string.tab_links_shares))
                            buildPlaySourcesByTypedNodes(type = type,
                                typedNodes = mediaPlayerRepository.getNodesFromPublicLinks(
                                    isAudio = isAudioPlayer,
                                    order = order
                                ),
                                firstPlayHandle = firstPlayHandle)
                            return@launch
                        }

                        if (type == INCOMING_SHARES_ADAPTER && parentHandle == INVALID_HANDLE) {
                            playlistTitle.postValue(getString(R.string.tab_incoming_shares))
                            buildPlaySourcesByTypedNodes(type = type,
                                typedNodes = mediaPlayerRepository.getNodesFromPublicLinks(
                                    isAudio = isAudioPlayer,
                                    order = order
                                ),
                                firstPlayHandle = firstPlayHandle)
                            return@launch
                        }

                        if (type == OUTGOING_SHARES_ADAPTER && parentHandle == INVALID_HANDLE) {
                            playlistTitle.postValue(getString(R.string.tab_outgoing_shares))
                            buildPlaySourcesByTypedNodes(type = type,
                                typedNodes = mediaPlayerRepository.getNodesFromOutShares(
                                    isAudio = isAudioPlayer,
                                    lastHandle = INVALID_HANDLE,
                                    order = order
                                ),
                                firstPlayHandle = firstPlayHandle)
                            return@launch
                        }

                        if (type == CONTACT_FILE_ADAPTER && parentHandle == INVALID_HANDLE) {
                            intent.getStringExtra(INTENT_EXTRA_KEY_CONTACT_EMAIL)
                                ?.let { email ->
                                    mediaPlayerRepository.getNodesByEmail(isAudioPlayer, email)
                                        ?.let { nodes ->
                                            mediaPlayerRepository.getUserNameByEmail(email)?.let {
                                                getString(R.string.title_incoming_shares_with_explorer)
                                                    .let { sharesTitle ->
                                                        playlistTitle.postValue("$sharesTitle $it")
                                                    }
                                            }
                                            buildPlaySourcesByTypedNodes(type = type,
                                                typedNodes = nodes,
                                                firstPlayHandle = firstPlayHandle)
                                        }
                                }
                            return@launch
                        }

                        if (parentHandle == INVALID_HANDLE) {
                            when (type) {
                                RUBBISH_BIN_ADAPTER -> mediaPlayerRepository.getRubbishNode()
                                INBOX_ADAPTER -> mediaPlayerRepository.getInboxNode()
                                else -> mediaPlayerRepository.getRootNode()
                            }
                        } else {
                            mediaPlayerRepository.getParentNodeByHandle(parentHandle)
                        }?.let { parent ->
                            if (parentHandle == INVALID_HANDLE) {
                                getString(
                                    when (type) {
                                        RUBBISH_BIN_ADAPTER -> R.string.section_rubbish_bin
                                        INBOX_ADAPTER -> R.string.home_side_menu_backups_title
                                        else -> R.string.section_cloud_drive
                                    }
                                )
                            } else {
                                parent.name
                            }.let { title ->
                                playlistTitle.postValue(title)
                            }
                            mediaPlayerRepository.getChildrenByParentHandle(
                                isAudio = isAudioPlayer,
                                parentHandle = parent.id.id,
                                order = getSortOrderFromIntent(intent))?.let { children ->
                                buildPlaySourcesByTypedNodes(type, children, firstPlayHandle)
                            }
                        }
                    }
                    RECENTS_ADAPTER, RECENTS_BUCKET_ADAPTER -> {
                        playlistTitle.postValue(getString(R.string.section_recents))
                        intent.getLongArrayExtra(NODE_HANDLES)?.let { handles ->
                            buildPlaylistFromHandles(type = type,
                                handles = handles.toList(),
                                firstPlayHandle = firstPlayHandle)
                        }
                    }
                    FOLDER_LINK_ADAPTER -> {
                        val parentHandle = intent.getLongExtra(
                            INTENT_EXTRA_KEY_PARENT_NODE_HANDLE,
                            INVALID_HANDLE
                        )
                        val order = getSortOrderFromIntent(intent)

                        (if (parentHandle == INVALID_HANDLE) {
                            mediaPlayerRepository.megaApiFolderGetRootNode()
                        } else {
                            mediaPlayerRepository.megaApiFolderGetParentNode(parentHandle)
                        })?.let { parent ->
                            playlistTitle.postValue(parent.name)

                            mediaPlayerRepository.megaApiFolderGetChildrenByParentHandle(
                                isAudioPlayer, parent.id.id, order)?.let { children ->
                                buildPlaySourcesByTypedNodes(type, children, firstPlayHandle)
                            }
                        }
                    }
                    ZIP_ADAPTER -> {
                        intent.getStringExtra(INTENT_EXTRA_KEY_OFFLINE_PATH_DIRECTORY)
                            ?.let { zipPath ->
                                playlistTitle.postValue(File(zipPath).parentFile?.name
                                    ?: "")
                                File(zipPath).parentFile?.listFiles()?.let { files ->
                                    buildPlaySourcesByFiles(files = files.asList(),
                                        firstPlayHandle = firstPlayHandle)
                                }
                            }
                    }
                    SEARCH_BY_ADAPTER -> {
                        intent.getLongArrayExtra(INTENT_EXTRA_KEY_HANDLES_NODES_SEARCH)
                            ?.let { handles ->
                                buildPlaylistFromHandles(type = type,
                                    handles = handles.toList(),
                                    firstPlayHandle = firstPlayHandle)
                            }
                    }
                }
                postPlayingThumbnail()
            }
        } else {
            playlistItems.clear()

            val node: TypedFileNode? =
                mediaPlayerRepository.getTypedNodeByHandle(firstPlayHandle) as? TypedFileNode
            val thumbnail = when {
                type == OFFLINE_ADAPTER -> {
                    offlineThumbnailFileWrapper.getThumbnailFile(context,
                        firstPlayHandle.toString())
                }
                node == null -> {
                    null
                }
                else -> {
                    File(getThumbFolder(context), node.base64Id.plus(JPG_EXTENSION))
                }
            }

<<<<<<< HEAD
            convertToPlaylistItem(nodeHandle = firstPlayHandle,
                nodeName = firstPlayNodeName,
                thumbnailFile = thumbnail,
                index = 0,
                type = TYPE_PLAYING,
                size = node?.size ?: INVALID_SIZE,
                duration = node?.type?.getDuration() ?: 0)
=======
            playlistItemMapper(firstPlayHandle,
                firstPlayNodeName,
                thumbnail,
                0,
                TYPE_PLAYING,
                node?.size ?: INVALID_SIZE,
                node?.duration ?: 0)
                .let { playlistItem ->
                    playlistItems.add(playlistItem)
                }
>>>>>>> 8078726e

            recreateAndUpdatePlaylistItems()

            if (thumbnail != null && !thumbnail.exists() && node != null) {
                mediaPlayerRepository.getThumbnail(isAudioPlayer,
                    node.id.id,
                    thumbnail.absolutePath
                ) { nodeHandle ->
                    if (nodeHandle == playingHandle) {
                        postPlayingThumbnail()
                    }
                }
            } else {
                postPlayingThumbnail()
            }
        }

        return true
    }

    /**
     * Build play sources by node OfflineNodes
     *
     * @param intent Intent
     * @param firstPlayHandle the index of first playing item
     */
    private fun buildPlaylistFromOfflineNodes(
        intent: Intent,
        firstPlayHandle: Long,
    ) {
        with(intent) {
            if (Build.VERSION.SDK_INT >= Build.VERSION_CODES.TIRAMISU) {
                getParcelableArrayListExtra(INTENT_EXTRA_KEY_ARRAY_OFFLINE, MegaOffline::class.java)
            } else {
                @Suppress("DEPRECATION")
                getParcelableArrayListExtra(INTENT_EXTRA_KEY_ARRAY_OFFLINE)
            }
        }?.let { offlineFiles ->
            playlistItems.clear()

            val mediaItems = mutableListOf<MediaItem>()
            var firstPlayIndex = 0

            offlineFiles.filter {
                getOfflineFile(context, it).let { file ->
                    isFileAvailable(file) && file.isFile && filterByNodeName(it.name)
                }
            }.mapIndexed { currentIndex, megaOffline ->
                mediaItems.add(
                    mediaItemFromFile(getOfflineFile(context, megaOffline), megaOffline.handle)
                )
                if (megaOffline.handle.toLong() == firstPlayHandle) {
                    firstPlayIndex = currentIndex
                }

                playlistItemMapper(megaOffline.handle.toLong(),
                    megaOffline.name,
                    offlineThumbnailFileWrapper.getThumbnailFile(context, megaOffline),
                    currentIndex,
                    TYPE_NEXT,
                    megaOffline.getSize(context),
                    0)
                    .let { playlistItem ->
                        playlistItems.add(playlistItem)
                    }
            }

            updatePlaySources(mediaItems, playlistItems, firstPlayIndex)
        }
    }

    /**
     * Build play sources by node TypedNodes
     *
     * @param type adapter type
     * @param typedNodes [TypedNode] list
     * @param firstPlayHandle the index of first playing item
     */
    private suspend fun buildPlaySourcesByTypedNodes(
        type: Int,
        typedNodes: List<TypedNode>,
        firstPlayHandle: Long,
    ) {
        playlistItems.clear()

        val mediaItems = ArrayList<MediaItem>()
        var firstPlayIndex = 0

        val nodesWithoutThumbnail = ArrayList<Pair<Long, File>>()

        typedNodes.mapIndexed { currentIndex, typedNode ->
            if (typedNode is TypedFileNode) {
                mediaPlayerRepository.getLocalFilePath(typedNode).let { localPath ->
                    if (localPath != null && isLocalFile(typedNode, localPath)) {
                        mediaItemFromFile(File(localPath), typedNode.id.id.toString())
                    } else {
                        val url = if (isMegaApiFolder(type)) {
                            mediaPlayerRepository.getLocalLinkFromMegaApiFolder(typedNode.id.id)
                        } else {
                            mediaPlayerRepository.getLocalLinkFromMegaApi(typedNode.id.id)
                        }
                        if (url == null) {
                            null
                        } else {
                            MediaItem.Builder()
                                .setUri(Uri.parse(url))
                                .setMediaId(typedNode.id.id.toString())
                                .build()
                        }
                    }?.let {
                        mediaItems.add(it)
                    }
                }

                if (typedNode.id.id == firstPlayHandle) {
                    firstPlayIndex = currentIndex
                }
                val thumbnail = typedNode.thumbnailPath?.let { path ->
                    File(path)
                }

<<<<<<< HEAD
                convertToPlaylistItem(nodeHandle = typedNode.id.id,
                    nodeName = typedNode.name,
                    thumbnailFile = thumbnail,
                    index = currentIndex,
                    type = TYPE_NEXT,
                    size = typedNode.size,
                    duration = typedNode.type.getDuration())
=======
                playlistItemMapper(typedNode.id.id,
                    typedNode.name,
                    thumbnail,
                    currentIndex,
                    TYPE_NEXT,
                    typedNode.size,
                    typedNode.duration)
                    .let { playlistItem ->
                        playlistItems.add(playlistItem)
                    }
>>>>>>> 8078726e

                if (thumbnail != null && !thumbnail.exists()) {
                    nodesWithoutThumbnail.add(Pair(typedNode.id.id, thumbnail))
                }
            }
        }

        if (nodesWithoutThumbnail.isNotEmpty() && monitorConnectivity().value) {
            sharingScope.launch(ioDispatcher) {
                nodesWithoutThumbnail.map {
                    mediaPlayerRepository.getThumbnail(
                        isMegaApiFolder = isMegaApiFolder(type),
                        it.first,
                        it.second.absolutePath
                    ) { nodeHandle ->
                        if (nodeHandle == playingHandle) {
                            postPlayingThumbnail()
                        }
                    }
                }
            }
        }
        updatePlaySources(mediaItems, playlistItems, firstPlayIndex)
    }

    /**
     * Build play sources by node handles
     *
     * @param type adapter type
     * @param handles node handles
     * @param firstPlayHandle the index of first playing item
     */
    private suspend fun buildPlaylistFromHandles(
        type: Int,
        handles: List<Long>,
        firstPlayHandle: Long,
    ) {
        buildPlaySourcesByTypedNodes(type = type,
            typedNodes = mediaPlayerRepository.getNodesByHandles(isAudioPlayer, handles),
            firstPlayHandle = firstPlayHandle)
    }

    /**
     * Build play sources by files
     *
     * @param files media files
     * @param firstPlayHandle the index of first playing item
     */
    private fun buildPlaySourcesByFiles(
        files: List<File>,
        firstPlayHandle: Long,
    ) {
        playlistItems.clear()

        val mediaItems = ArrayList<MediaItem>()
        var firstPlayIndex = 0

        files.filter {
            it.isFile && filterByNodeName(it.name)
        }.mapIndexed { currentIndex, file ->
            mediaItems.add(mediaItemFromFile(file, file.name.hashCode().toString()))

            if (file.name.hashCode().toLong() == firstPlayHandle) {
                firstPlayIndex = currentIndex
            }

            playlistItemMapper(file.name.hashCode().toLong(),
                file.name,
                null,
                currentIndex,
                TYPE_NEXT,
                file.length(),
                0)
                .let { playlistItem ->
                    playlistItems.add(playlistItem)
                }
        }
        updatePlaySources(mediaItems, playlistItems, firstPlayIndex)
    }

    /**
     * Update play sources for media player and playlist
     *
     * @param mediaItems media items
     * @param items playlist items
     * @param firstPlayIndex the index of first playing item
     */
    private fun updatePlaySources(
        mediaItems: List<MediaItem>,
        items: List<PlaylistItem>,
        firstPlayIndex: Int,
    ) {
        if (mediaItems.isNotEmpty() && items.isNotEmpty()) {
            playerSource.postValue(MediaPlaySources(mediaItems, firstPlayIndex, null))
            recreateAndUpdatePlaylistItems(items = items)
        }
    }

    /**
     * Setup transfer listener
     */
    private fun setupTransferListener() {
        getGlobalTransferUseCase.get()
            .subscribeOn(Schedulers.io())
            .observeOn(AndroidSchedulers.mainThread())
            .filter { it is Result.OnTransferTemporaryError && it.transfer != null }
            .subscribeBy(
                onNext = { event ->
                    val errorEvent = event as Result.OnTransferTemporaryError
                    errorEvent.transfer?.run {
                        onTransferTemporaryError(this, errorEvent.error)
                            .subscribeOn(Schedulers.io())
                            .observeOn(AndroidSchedulers.mainThread())
                            .subscribeBy(onError = { Timber.e(it) })
                            .addTo(compositeDisposable)
                    }
                },
                onError = { Timber.e(it) }
            )
            .addTo(compositeDisposable)
    }

    override fun onPlayerError() {
        playerRetry++
        retry.value = playerRetry <= MAX_RETRY
    }

    /**
     * Check if the new intent would create the same playlist as current one.
     *
     * @param type new adapter type
     * @param intent new intent
     * @return if the new intent would create the same playlist as current one
     */
    private fun isSamePlaylist(type: Int, intent: Intent): Boolean {
        val oldIntent = currentIntent ?: return false
        val oldType = oldIntent.getIntExtra(INTENT_EXTRA_KEY_ADAPTER_TYPE, INVALID_VALUE)

        if (
            intent.getBooleanExtra(INTENT_EXTRA_KEY_FROM_DOWNLOAD_SERVICE, false)
            && oldIntent.getBooleanExtra(INTENT_EXTRA_KEY_FROM_DOWNLOAD_SERVICE, false)
        ) {
            return true
        }

        when (type) {
            OFFLINE_ADAPTER -> {
                val oldDir = oldIntent.getStringExtra(INTENT_EXTRA_KEY_OFFLINE_PATH_DIRECTORY)
                    ?: return false
                val newDir =
                    intent.getStringExtra(INTENT_EXTRA_KEY_OFFLINE_PATH_DIRECTORY) ?: return false
                return oldDir == newDir
            }
            AUDIO_BROWSE_ADAPTER,
            VIDEO_BROWSE_ADAPTER,
            FROM_CHAT,
            FILE_LINK_ADAPTER,
            PHOTO_SYNC_ADAPTER,
            -> {
                return oldType == type
            }
            FILE_BROWSER_ADAPTER,
            RUBBISH_BIN_ADAPTER,
            INBOX_ADAPTER,
            LINKS_ADAPTER,
            INCOMING_SHARES_ADAPTER,
            OUTGOING_SHARES_ADAPTER,
            CONTACT_FILE_ADAPTER,
            FOLDER_LINK_ADAPTER,
            -> {
                val oldParentHandle = oldIntent.getLongExtra(
                    INTENT_EXTRA_KEY_PARENT_NODE_HANDLE,
                    INVALID_HANDLE
                )
                val newParentHandle = intent.getLongExtra(
                    INTENT_EXTRA_KEY_PARENT_NODE_HANDLE,
                    INVALID_HANDLE
                )
                return oldType == type && oldParentHandle == newParentHandle
            }
            RECENTS_ADAPTER, RECENTS_BUCKET_ADAPTER -> {
                val oldHandles = oldIntent.getLongArrayExtra(NODE_HANDLES) ?: return false
                val newHandles = intent.getLongArrayExtra(NODE_HANDLES) ?: return false
                return oldHandles.contentEquals(newHandles)
            }
            ZIP_ADAPTER -> {
                val oldZipPath = oldIntent.getStringExtra(INTENT_EXTRA_KEY_OFFLINE_PATH_DIRECTORY)
                    ?: return false
                val newZipPath =
                    intent.getStringExtra(INTENT_EXTRA_KEY_OFFLINE_PATH_DIRECTORY) ?: return false
                return oldZipPath == newZipPath
            }
            SEARCH_BY_ADAPTER -> {
                val oldHandles = oldIntent.getLongArrayExtra(INTENT_EXTRA_KEY_HANDLES_NODES_SEARCH)
                    ?: return false
                val newHandles =
                    intent.getLongArrayExtra(INTENT_EXTRA_KEY_HANDLES_NODES_SEARCH) ?: return false
                return oldHandles.contentEquals(newHandles)
            }
            else -> {
                return false
            }
        }
    }

    private fun filterByNodeName(name: String): Boolean =
        MimeTypeList.typeForName(name).let { mime ->
            if (isAudioPlayer) {
                mime.isAudio && !mime.isAudioNotSupported
            } else {
                mime.isVideo && mime.isVideoReproducible && !mime.isVideoNotSupported
            }
        }

    private fun getSortOrderFromIntent(intent: Intent): Int {
        val order =
            if (Build.VERSION.SDK_INT >= Build.VERSION_CODES.TIRAMISU) {
                intent.getSerializableExtra(
                    INTENT_EXTRA_KEY_ORDER_GET_CHILDREN,
                    SortOrder::class.java) ?: SortOrder.ORDER_DEFAULT_ASC
            } else {
                @Suppress("DEPRECATION")
                intent.getSerializableExtra(
                    INTENT_EXTRA_KEY_ORDER_GET_CHILDREN) as SortOrder?
                    ?: SortOrder.ORDER_DEFAULT_ASC
            }
        return sortOrderIntMapper(order)
    }

    override fun initNewSearch(): MegaCancelToken {
        cancelSearch()
        return MegaCancelToken.createInstance()
    }

    override fun cancelSearch() {
        cancelToken?.cancel()
    }

    private fun mediaItemFromFile(file: File, handle: String): MediaItem =
        MediaItem.Builder()
            .setUri(getUriForFile(context, file))
            .setMediaId(handle)
            .build()


    private fun postPlayingThumbnail() =
        playlistItems.firstOrNull { (nodeHandle) ->
            nodeHandle == playingHandle
        }?.thumbnail?.let {
            playingThumbnail.postValue(it)
        }

    /**
     * Recreate and update playlist items
     *
     * @param items playlist items
     * @param isScroll true is scroll to target position, otherwise is false.
     * @param isBuildPlaySources true is building play sources, otherwise is false.
     */
    private fun recreateAndUpdatePlaylistItems(
        items: List<PlaylistItem> = playlistItems,
        isScroll: Boolean = true,
        isBuildPlaySources: Boolean = true,
    ) {
        sharingScope.launch(ioDispatcher) {
            Timber.d("recreateAndUpdatePlaylistItems ${items.size} items")
            if (items.isEmpty()) {
                return@launch
            }

            playingPosition = items.indexOfFirst { (nodeHandle) ->
                nodeHandle == playingHandle
            }.takeIf { index ->
                index in items.indices
            } ?: 0

            val recreatedItems = mutableListOf<PlaylistItem>()
            // Adjust whether need to build play sources again to avoid playlist is reordered everytime playlist items updated
            if (isBuildPlaySources && shuffleEnabled && shuffleOrder.length == items.size) {
                recreatedItems.add(items[playingPosition])

                var newPlayingIndex = 0

                var index = shuffleOrder.getPreviousIndex(playingPosition)
                while (index != C.INDEX_UNSET) {
                    recreatedItems.add(0, items[index])
                    index = shuffleOrder.getPreviousIndex(index)
                    newPlayingIndex++
                }

                index = shuffleOrder.getNextIndex(playingPosition)
                while (index != C.INDEX_UNSET) {
                    recreatedItems.add(items[index])
                    index = shuffleOrder.getNextIndex(index)
                }

                playingPosition = newPlayingIndex
            } else {
                recreatedItems.addAll(items)
            }

            val searchQuery = playlistSearchQuery
            if (!TextUtil.isTextEmpty(searchQuery)) {
                filterPlaylistItems(recreatedItems, searchQuery ?: return@launch)
                return@launch
            }
            for ((index, item) in recreatedItems.withIndex()) {
                val type = when {
                    index < playingPosition -> TYPE_PREVIOUS
                    playingPosition == index -> TYPE_PLAYING
                    else -> TYPE_NEXT
                }
                recreatedItems[index] =
                    item.finalizeItem(
                        index = index,
                        type = type,
                        isSelected = item.isSelected,
                        duration = item.duration,
                    )
            }
            val hasPrevious = playingPosition > 0
            var scrollPosition = playingPosition
            if (hasPrevious) {
                recreatedItems[0] = recreatedItems[0].copy(headerIsVisible = true)
            }
            recreatedItems[playingPosition] =
                recreatedItems[playingPosition].copy(headerIsVisible = true)

            Timber.d("recreateAndUpdatePlaylistItems post ${recreatedItems.size} items")
            if (!isScroll) {
                scrollPosition = -1
            }
            playlist.postValue(Pair(recreatedItems, scrollPosition))
        }
    }

    private fun filterPlaylistItems(items: List<PlaylistItem>, filter: String) {
        if (items.isEmpty()) return

        val filteredItems = ArrayList<PlaylistItem>()
        items.forEachIndexed { index, item ->
            if (item.nodeName.contains(filter, true)) {
                // Filter only affects displayed playlist, it doesn't affect what
                // ExoPlayer is playing, so we still need use the index before filter.
                filteredItems.add(item.finalizeItem(index, TYPE_PREVIOUS))
            }
        }

        playlist.postValue(Pair(filteredItems, 0))
    }

    override fun searchQueryUpdate(newText: String?) {
        playlistSearchQuery = newText
        playlist.value?.first?.let {
            recreateAndUpdatePlaylistItems(items = it, isBuildPlaySources = false)
        }
    }

    override fun getCurrentIntent() = currentIntent

    override fun getCurrentPlayingHandle() = playingHandle

    override fun setCurrentPlayingHandle(handle: Long) {
        playingHandle = handle
        playlist.value?.first?.let { items ->
            playingPosition = items.indexOfFirst { (nodeHandle) ->
                nodeHandle == handle
            }.takeIf { index ->
                index in items.indices
            } ?: 0
            recreateAndUpdatePlaylistItems(items = items, isBuildPlaySources = false)
        }
        postPlayingThumbnail()
    }

    override fun getPlaylistItem(handle: String?): PlaylistItem? =
        handle?.let {
            playlistItems.firstOrNull { (nodeHandle) ->
                nodeHandle == handle.toLong()
            }
        }

    override fun getPlayingThumbnail() = playingThumbnail

    override fun playerSourceUpdate() = playerSource.asFlow()

    override fun mediaItemToRemoveUpdate() = mediaItemToRemove

    override fun nodeNameUpdate() = nodeNameUpdate.asFlow()

    override fun retryUpdate() = retry.asFlow()

    override fun playlistUpdate() = playlist.asFlow()

    override fun mediaPlaybackUpdate() = mediaPlayback.asFlow()

    override fun errorUpdate() = error.asFlow()

    override fun playlistTitleUpdate() = playlistTitle.asFlow()

    override fun itemsSelectedCountUpdate() = itemsSelectedCount.asFlow()

    override fun actionModeUpdate() = actionMode.asFlow()

    override fun removeItem(handle: Long) {
        initPlayerSourceChanged()
        val newItems = removeSingleItem(handle)
        newItems?.let {
            resetRetryState()
            recreateAndUpdatePlaylistItems(items = it)
        } ?: let {
            playlist.value = Pair(emptyList(), 0)
            error.postValue(MegaError.API_ENOENT)
        }
    }

    private fun removeSingleItem(handle: Long): List<PlaylistItem>? =
        playlist.value?.first?.let { items ->
            val newItems = items.toMutableList()
            items.indexOfFirst { (nodeHandle) ->
                nodeHandle == handle
            }.takeIf { index ->
                index in playlistItems.indices
            }?.let { index ->
                sharingScope.launch {
                    mediaItemToRemove.emit(index)
                }
                newItems.removeIf { (nodeHandle) ->
                    nodeHandle == handle
                }
                playlistItems.removeIf { (nodeHandle) ->
                    nodeHandle == handle
                }
                playSourceChanged.removeIf { mediaItem ->
                    mediaItem.mediaId.toLong() == handle
                }
            }
            newItems
        }

    override fun removeAllSelectedItems() {
        if (itemsSelectedMap.isNotEmpty()) {
            itemsSelectedMap.forEach {
                removeSingleItem(it.value.nodeHandle)?.let { newItems ->
                    playlist.value = Pair(newItems, playingPosition)
                }
            }
            itemsSelectedMap.clear()
            itemsSelectedCount.value = itemsSelectedMap.size
            actionMode.value = false
        }
    }

    override fun itemSelected(handle: Long) {
        playlistItems.indexOfFirst { (nodeHandle) ->
            nodeHandle == handle
        }.takeIf { index ->
            index in playlistItems.indices
        }?.let { selectedIndex ->
            playlistItems[selectedIndex].let { item ->
                val isSelected = !item.isSelected
                playlistItems[selectedIndex] = item.copy(isSelected = isSelected)
                if (playlistItems[selectedIndex].isSelected) {
                    itemsSelectedMap[handle] = item
                } else {
                    itemsSelectedMap.remove(handle)
                }
                itemsSelectedCount.value = itemsSelectedMap.size
                // Refresh the playlist
                recreateAndUpdatePlaylistItems(isScroll = false)
            }
        }
    }

    override fun clearSelections() {
        mutableListOf<PlaylistItem>().let { items ->
            items.addAll(playlistItems.map { item ->
                item.copy(isSelected = false)
            }).apply {
                playlistItems.clear()
                playlistItems.addAll(items)
            }
        }
        itemsSelectedMap.clear()
        actionMode.value = false
        recreateAndUpdatePlaylistItems()
    }

    override fun setActionMode(isActionMode: Boolean) {
        actionMode.value = isActionMode
        if (isActionMode) {
            recreateAndUpdatePlaylistItems(isScroll = false)
        }
    }

    override fun resetRetryState() {
        playerRetry = 0
        retry.value = true
    }

    override fun updateItemName(handle: Long, newName: String) {
        for ((index, item) in playlistItems.withIndex()) {
            if (item.nodeHandle == handle) {
                val newItem = playlistItems[index].updateNodeName(newName)
                playlistItems[index] = newItem
                recreateAndUpdatePlaylistItems()
                if (handle == playingHandle) {
                    nodeNameUpdate.postValue(newName)
                }
                return
            }
        }
    }

    override fun getPlaylistItems() = playlist.value?.first

    override fun isAudioPlayer() = isAudioPlayer

    override fun setAudioPlayer(isAudioPlayer: Boolean) {
        this.isAudioPlayer = isAudioPlayer
    }

    override fun backgroundPlayEnabled() = backgroundPlayEnabled

    override fun toggleBackgroundPlay(isEnable: Boolean): Boolean {
        backgroundPlayEnabled = isEnable
        preferences.edit()
            .putBoolean(KEY_AUDIO_BACKGROUND_PLAY_ENABLED, backgroundPlayEnabled)
            .apply()

        return backgroundPlayEnabled
    }

    override fun shuffleEnabled(): Boolean = shuffleEnabled

    override fun getShuffleOrder() = shuffleOrder

    override fun setShuffleEnabled(enabled: Boolean) {
        shuffleEnabled = enabled
        preferences.edit()
            .putBoolean(KEY_AUDIO_SHUFFLE_ENABLED, shuffleEnabled)
            .apply()
        if (!enabled) {
            recreateAndUpdatePlaylistItems()
        }
    }

    override fun newShuffleOrder(): ShuffleOrder {
        shuffleOrder = ExposedShuffleOrder(playlistItems.size, this)
        return shuffleOrder
    }

    override fun audioRepeatToggleMode() = audioRepeatToggleMode

    override fun videoRepeatToggleMode() = videoRepeatToggleMode

    override fun setAudioRepeatMode(repeatToggleMode: RepeatToggleMode) {
        audioRepeatToggleMode = repeatToggleMode
        preferences.edit().putInt(KEY_AUDIO_REPEAT_MODE, repeatToggleMode.ordinal).apply()
    }

    override fun setVideoRepeatMode(repeatToggleMode: RepeatToggleMode) {
        videoRepeatToggleMode = repeatToggleMode
        preferences.edit().putInt(KEY_VIDEO_REPEAT_MODE, repeatToggleMode.ordinal).apply()
    }

    private fun convertToRepeatToggleMode(ordinal: Int): RepeatToggleMode =
        when (ordinal) {
            RepeatToggleMode.REPEAT_NONE.ordinal -> RepeatToggleMode.REPEAT_NONE
            RepeatToggleMode.REPEAT_ONE.ordinal -> RepeatToggleMode.REPEAT_ONE
            else -> RepeatToggleMode.REPEAT_ALL
        }

    override fun clear() {
        sharingScope.launch {
            compositeDisposable.dispose()

            if (needStopStreamingServer) {
                mediaPlayerRepository.megaApiHttpServerStop()
                mediaPlayerRepository.megaApiFolderHttpServerStop()
            }
        }
    }

    private suspend fun isMegaApiFolder(type: Int) =
        type == FOLDER_LINK_ADAPTER && mediaPlayerRepository.credentialsIsNull()

    override fun swapItems(current: Int, target: Int) {
        Collections.swap(playlistItems, current, target)
        // Keep the index for swap items to keep the play order is correct
        val index = playlistItems[current].index
        playlistItems[current] = playlistItems[current].copy(index = playlistItems[target].index)
        playlistItems[target] = playlistItems[target].copy(index = index)

        initPlayerSourceChanged()
        // Swap the items of play source
        Collections.swap(playSourceChanged, current, target)
    }

    override fun getIndexFromPlaylistItems(item: PlaylistItem): Int? =
        playlist.value?.first?.let { items ->
            items.indexOfFirst {
                it.nodeName == item.nodeName
            }.takeIf { index ->
                index in items.indices
            }
        }

    override fun updatePlaySource() {
        val newPlayerSource = mutableListOf<MediaItem>()
        newPlayerSource.addAll(playSourceChanged)
        playerSource.value?.run {
            playerSource.value =
                copy(mediaItems = newPlayerSource, newIndexForCurrentItem = playingPosition)
            playSourceChanged.clear()
        }
    }

    override fun isPaused() = paused

    override fun getPlayingPosition(): Int = playingPosition

    override fun scrollToPlayingPosition() {
        playlist.value?.first?.let {
            recreateAndUpdatePlaylistItems(items = it, isBuildPlaySources = false)
        }
    }

    override fun isActionMode() = actionMode.value

    private fun initPlayerSourceChanged() {
        if (playSourceChanged.isEmpty()) {
            // Get the play source
            playerSource.value?.run {
                playSourceChanged.addAll(mediaItems)
            }
        }
    }

    override fun onShuffleChanged(newShuffle: ShuffleOrder) {
        shuffleOrder = newShuffle
        if (shuffleOrder.length != 0 && shuffleOrder.length == playlistItems.size) {
            recreateAndUpdatePlaylistItems()
        }
    }

    private fun onTransferTemporaryError(transfer: MegaTransfer, e: MegaError): Completable =
        Completable.fromAction {
            if (transfer.nodeHandle != playingHandle) {
                return@fromAction
            }

            if ((e.errorCode == MegaError.API_EOVERQUOTA && !transfer.isForeignOverquota && e.value != 0L)
                || e.errorCode == MegaError.API_EBLOCKED
            ) {
                error.value = e.errorCode
            }
        }

    private suspend fun setupStreamingServer(type: Int): Boolean {
        val memoryInfo = ActivityManager.MemoryInfo()
        val activityManager = context.getSystemService(Context.ACTIVITY_SERVICE) as ActivityManager
        activityManager.getMemoryInfo(memoryInfo)

        with(mediaPlayerRepository) {
            if (isMegaApiFolder(type)) {
                if (megaApiFolderHttpServerIsRunning() != 0) {
                    return false
                }
                megaApiFolderHttpServerStart()
                megaApiFolderHttpServerSetMaxBufferSize(
                    bufferSize = if (memoryInfo.totalMem > Constants.BUFFER_COMP)
                        Constants.MAX_BUFFER_32MB
                    else
                        Constants.MAX_BUFFER_16MB
                )
            } else {
                if (megaApiHttpServerIsRunning() != 0) {
                    return false
                }
                megaApiHttpServerStart()
                megaApiHttpServerSetMaxBufferSize(
                    bufferSize = if (memoryInfo.totalMem > Constants.BUFFER_COMP)
                        Constants.MAX_BUFFER_32MB
                    else
                        Constants.MAX_BUFFER_16MB
                )
            }
        }
        return true
    }

    private suspend fun isLocalFile(node: TypedFileNode, localPath: String?): Boolean =
        node.fingerprint.let { fingerprint ->
            localPath != null &&
                    (isOnMegaDownloads(node) || (fingerprint != null
                            && fingerprint == mediaPlayerRepository.getFingerprint(localPath)))
        }

    private fun isOnMegaDownloads(node: TypedFileNode): Boolean =
        File(getDownloadLocation(), node.name).let { file ->
            isFileAvailable(file) && file.length() == node.size
        }

    companion object {
        private const val MAX_RETRY = 6

        /**
         * The previous type of media item
         */
        const val TYPE_PREVIOUS = 1

        /**
         * The playing type playing media item
         */
        const val TYPE_PLAYING = 2

        /**
         * The next type next media item
         */
        const val TYPE_NEXT = 3

        /**
         * Clear saved audio player settings.
         *
         * @param context Android context
         */
        @JvmStatic
        fun clearSettings(context: Context) {
            context.defaultSharedPreferences.edit()
                .remove(KEY_AUDIO_BACKGROUND_PLAY_ENABLED)
                .remove(KEY_AUDIO_SHUFFLE_ENABLED)
                .remove(KEY_AUDIO_REPEAT_MODE)
                .apply()
        }
    }
}<|MERGE_RESOLUTION|>--- conflicted
+++ resolved
@@ -156,6 +156,7 @@
     private var mediaPlayback = MutableLiveData<Boolean>()
 
     private val playlistItems = mutableListOf<PlaylistItem>()
+
     private val itemsSelectedMap = mutableMapOf<Long, PlaylistItem>()
 
     private var playlistSearchQuery: String? = null
@@ -456,26 +457,16 @@
                 }
             }
 
-<<<<<<< HEAD
-            convertToPlaylistItem(nodeHandle = firstPlayHandle,
-                nodeName = firstPlayNodeName,
-                thumbnailFile = thumbnail,
-                index = 0,
-                type = TYPE_PLAYING,
-                size = node?.size ?: INVALID_SIZE,
-                duration = node?.type?.getDuration() ?: 0)
-=======
             playlistItemMapper(firstPlayHandle,
                 firstPlayNodeName,
                 thumbnail,
                 0,
                 TYPE_PLAYING,
                 node?.size ?: INVALID_SIZE,
-                node?.duration ?: 0)
+                node?.type?.getDuration() ?: 0)
                 .let { playlistItem ->
                     playlistItems.add(playlistItem)
                 }
->>>>>>> 8078726e
 
             recreateAndUpdatePlaylistItems()
 
@@ -597,26 +588,16 @@
                     File(path)
                 }
 
-<<<<<<< HEAD
-                convertToPlaylistItem(nodeHandle = typedNode.id.id,
-                    nodeName = typedNode.name,
-                    thumbnailFile = thumbnail,
-                    index = currentIndex,
-                    type = TYPE_NEXT,
-                    size = typedNode.size,
-                    duration = typedNode.type.getDuration())
-=======
                 playlistItemMapper(typedNode.id.id,
                     typedNode.name,
                     thumbnail,
                     currentIndex,
                     TYPE_NEXT,
                     typedNode.size,
-                    typedNode.duration)
+                    typedNode.type.getDuration())
                     .let { playlistItem ->
                         playlistItems.add(playlistItem)
                     }
->>>>>>> 8078726e
 
                 if (thumbnail != null && !thumbnail.exists()) {
                     nodesWithoutThumbnail.add(Pair(typedNode.id.id, thumbnail))
