--- conflicted
+++ resolved
@@ -578,21 +578,7 @@
         containerControls = (RelativeLayout) findViewById(R.id.container_exo_controls);
         controlsButtonsLayout = (RelativeLayout) findViewById(R.id.container_control_buttons);
 
-<<<<<<< HEAD
-        if (getResources().getConfiguration().orientation == Configuration.ORIENTATION_LANDSCAPE) {
-            RelativeLayout.LayoutParams params1 = (RelativeLayout.LayoutParams) exoPlayerName.getLayoutParams();
-            RelativeLayout.LayoutParams params2 = (RelativeLayout.LayoutParams) controlsButtonsLayout.getLayoutParams();
-            RelativeLayout.LayoutParams params3 = (RelativeLayout.LayoutParams) audioContainer.getLayoutParams();
-            params1.setMargins(0, 0, 0, mega.privacy.android.app.utils.Util.dp2px(5, outMetrics));
-            params2.setMargins(0,0,0, mega.privacy.android.app.utils.Util.dp2px(5, outMetrics));
-            params3.addRule(RelativeLayout.ABOVE, containerControls.getId());
-            exoPlayerName.setLayoutParams(params1);
-            controlsButtonsLayout.setLayoutParams(params2);
-            audioContainer.setLayoutParams(params3);
-        }
-=======
         setControllerLayoutParam();
->>>>>>> cb432c28
 
         previousButton = (ImageButton) findViewById(R.id.exo_prev);
         previousButton.setOnTouchListener(this);
