--- conflicted
+++ resolved
@@ -149,23 +149,15 @@
 import nz.mega.sdk.MegaUser;
 import nz.mega.sdk.MegaUserAlert;
 
-<<<<<<< HEAD
-import static android.graphics.Color.*;
-import static mega.privacy.android.app.lollipop.FileInfoActivityLollipop.*;
-import static mega.privacy.android.app.utils.ChatUtil.*;
-=======
-import static android.graphics.Color.BLACK;
-import static android.graphics.Color.TRANSPARENT;
 import static mega.privacy.android.app.lollipop.FileInfoActivityLollipop.TYPE_EXPORT_REMOVE;
 import static mega.privacy.android.app.utils.CacheFolderManager.*;
 import static mega.privacy.android.app.utils.ChatUtil.*;
 import static mega.privacy.android.app.utils.Constants.*;
 import static mega.privacy.android.app.utils.LogUtil.*;
 import static mega.privacy.android.app.utils.Util.*;
->>>>>>> 094d50ad
+import static android.graphics.Color.*;
 import static mega.privacy.android.app.utils.FileUtils.*;
 import static mega.privacy.android.app.utils.OfflineUtils.*;
-import static mega.privacy.android.app.utils.Util.*;
 
 public class AudioVideoPlayerLollipop extends DownloadableActivity implements View.OnClickListener, View.OnTouchListener, MegaGlobalListenerInterface, VideoRendererEventListener, MegaRequestListenerInterface,
         MegaChatRequestListenerInterface, MegaTransferListenerInterface, DraggableView.DraggableListener, MegaChatCallListenerInterface {
@@ -3308,18 +3300,14 @@
                     }
                 }
             }
-        } else if (requestCode == Constants.REQUEST_CODE_TREE) {
+        } else if (requestCode == REQUEST_CODE_TREE) {
             onRequestSDCardWritePermission(intent, resultCode, nC);
         }
         else if (requestCode == REQUEST_CODE_SELECT_LOCAL_FOLDER && resultCode == RESULT_OK) {
             logDebug("Local folder selected");
             String parentPath = intent.getStringExtra(FileStorageActivityLollipop.EXTRA_PATH);
-<<<<<<< HEAD
             dbH.setStorageDownloadLocation(parentPath);
-            if (adapterType == Constants.FILE_LINK_ADAPTER){
-=======
             if (adapterType == FILE_LINK_ADAPTER){
->>>>>>> 094d50ad
                 if (nC == null) {
                     nC = new NodeController(this);
                 }
@@ -3969,13 +3957,8 @@
         }
     }
 
-<<<<<<< HEAD
     public void askSizeConfirmationBeforeDownload(String parentPath, final String uriString, String url, long size, long [] hashes, final boolean highPriority){
-        log("askSizeConfirmationBeforeDownload");
-=======
-    public void askSizeConfirmationBeforeDownload(String parentPath, String url, long size, long [] hashes, final boolean highPriority){
         logDebug("askSizeConfirmationBeforeDownload");
->>>>>>> 094d50ad
 
         final String parentPathC = parentPath;
         final String urlC = url;
@@ -4023,13 +4006,8 @@
         downloadConfirmationDialog.show();
     }
 
-<<<<<<< HEAD
     public void askConfirmationNoAppInstaledBeforeDownload (String parentPath, final String uriString,String url, long size, long [] hashes, String nodeToDownload, final boolean highPriority){
-        log("askConfirmationNoAppInstaledBeforeDownload");
-=======
-    public void askConfirmationNoAppInstaledBeforeDownload (String parentPath, String url, long size, long [] hashes, String nodeToDownload, final boolean highPriority){
         logDebug("askConfirmationNoAppInstaledBeforeDownload");
->>>>>>> 094d50ad
 
         final String parentPathC = parentPath;
         final String urlC = url;
