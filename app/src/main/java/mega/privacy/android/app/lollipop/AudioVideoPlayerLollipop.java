package mega.privacy.android.app.lollipop;

import android.Manifest;
import android.app.ActivityManager;
import android.app.Notification;
import android.app.NotificationManager;
import android.app.ProgressDialog;
import android.content.Context;
import android.content.DialogInterface;
import android.content.Intent;
import android.content.pm.PackageManager;
import android.database.Cursor;
import android.net.Uri;
import android.os.Build;
import android.os.Bundle;
import android.os.Environment;
import android.os.Handler;
<<<<<<< HEAD
import android.os.StatFs;
import android.provider.ContactsContract;
=======
>>>>>>> 8c1937f7
import android.provider.OpenableColumns;
import android.support.design.widget.AppBarLayout;
import android.support.design.widget.Snackbar;
import android.support.v4.app.ActivityCompat;
import android.support.v4.content.ContextCompat;
import android.support.v4.content.FileProvider;
import android.support.v7.app.ActionBar;
import android.support.v7.app.AlertDialog;
import android.support.v7.widget.Toolbar;
import android.util.DisplayMetrics;
import android.view.Display;
import android.view.LayoutInflater;
import android.view.Menu;
import android.view.MenuInflater;
import android.view.MenuItem;
import android.view.MotionEvent;
import android.view.Surface;
import android.view.View;
import android.view.Window;
import android.view.WindowManager;
import android.widget.Button;
import android.widget.CheckBox;
import android.widget.ImageView;
import android.widget.LinearLayout;
import android.widget.RelativeLayout;
import android.widget.TextView;
import android.widget.Toast;

import com.google.android.exoplayer2.DefaultLoadControl;
import com.google.android.exoplayer2.ExoPlaybackException;
import com.google.android.exoplayer2.ExoPlayer;
import com.google.android.exoplayer2.ExoPlayerFactory;
import com.google.android.exoplayer2.Format;
import com.google.android.exoplayer2.LoadControl;
import com.google.android.exoplayer2.PlaybackParameters;
import com.google.android.exoplayer2.SimpleExoPlayer;
import com.google.android.exoplayer2.Timeline;
import com.google.android.exoplayer2.audio.AudioRendererEventListener;
import com.google.android.exoplayer2.decoder.DecoderCounters;
import com.google.android.exoplayer2.extractor.DefaultExtractorsFactory;
import com.google.android.exoplayer2.extractor.ExtractorsFactory;
import com.google.android.exoplayer2.source.ExtractorMediaSource;
import com.google.android.exoplayer2.source.LoopingMediaSource;
import com.google.android.exoplayer2.source.MediaSource;
import com.google.android.exoplayer2.source.TrackGroupArray;
import com.google.android.exoplayer2.trackselection.AdaptiveTrackSelection;
import com.google.android.exoplayer2.trackselection.DefaultTrackSelector;
import com.google.android.exoplayer2.trackselection.TrackSelection;
import com.google.android.exoplayer2.trackselection.TrackSelectionArray;
import com.google.android.exoplayer2.trackselection.TrackSelector;
import com.google.android.exoplayer2.ui.SimpleExoPlayerView;
import com.google.android.exoplayer2.upstream.BandwidthMeter;
import com.google.android.exoplayer2.upstream.DefaultBandwidthMeter;
import com.google.android.exoplayer2.upstream.DefaultDataSourceFactory;
import com.google.android.exoplayer2.util.Util;
import com.google.android.exoplayer2.video.VideoRendererEventListener;

import java.io.File;
import java.util.ArrayList;

import mega.privacy.android.app.DatabaseHandler;
import mega.privacy.android.app.MegaApplication;
import mega.privacy.android.app.MegaPreferences;
import mega.privacy.android.app.MimeTypeList;
import mega.privacy.android.app.MimeTypeMime;
import mega.privacy.android.app.R;
<<<<<<< HEAD
import mega.privacy.android.app.components.dragger.DraggableView;
import mega.privacy.android.app.components.dragger.ExitViewAnimator;
=======
import mega.privacy.android.app.lollipop.controllers.NodeController;
>>>>>>> 8c1937f7
import mega.privacy.android.app.lollipop.megachat.ChatExplorerActivity;
import mega.privacy.android.app.snackbarListeners.SnackbarNavigateOption;
import mega.privacy.android.app.utils.Constants;
import nz.mega.sdk.MegaApiAndroid;
import nz.mega.sdk.MegaApiJava;
import nz.mega.sdk.MegaChatApi;
import nz.mega.sdk.MegaChatApiAndroid;
import nz.mega.sdk.MegaChatApiJava;
import nz.mega.sdk.MegaChatError;
import nz.mega.sdk.MegaChatListItem;
import nz.mega.sdk.MegaChatRequest;
import nz.mega.sdk.MegaChatRequestListenerInterface;
import nz.mega.sdk.MegaError;
import nz.mega.sdk.MegaNode;
import nz.mega.sdk.MegaTransfer;
import nz.mega.sdk.MegaTransferListenerInterface;

import static android.graphics.Color.BLACK;
import static android.graphics.Color.TRANSPARENT;

public class AudioVideoPlayerLollipop extends PinActivityLollipop implements VideoRendererEventListener, MegaChatRequestListenerInterface, MegaTransferListenerInterface, AudioRendererEventListener, DraggableView.DraggableListener{

    public static int REQUEST_CODE_SELECT_CHAT = 1005;
    public static int REQUEST_CODE_SELECT_LOCAL_FOLDER = 1004;
    
    int orderGetChildren = MegaApiJava.ORDER_DEFAULT_ASC;

    private MegaApiAndroid megaApi;
    private MegaChatApiAndroid megaChatApi;
    DatabaseHandler dbH = null;
    MegaPreferences prefs = null;

    private AlertDialog alertDialogTransferOverquota;

    Handler handler;
    boolean isFolderLink = false;
    private SimpleExoPlayerView simpleExoPlayerView;
    private SimpleExoPlayer player;
    private Uri uri;

    private AppBarLayout appBarLayout;
    private Toolbar tB;
    private ActionBar aB;

    private MenuItem shareIcon;
    private MenuItem propertiesIcon;
    private MenuItem chatIcon;
    private MenuItem downloadIcon;

    private RelativeLayout audioVideoPlayerContainer;
    private RelativeLayout playerLayout;
    
    private RelativeLayout audioContainer;
    private long handle = -1;
    int countChat = 0;
    int successSent = 0;
    int errorSent = 0;
    boolean transferOverquota = false;

    private boolean video = false;
    private boolean loading = true;
    private ProgressDialog statusDialog = null;
    private String fileName = null;
    private long currentPosition;

    private RelativeLayout containerAudioVideoPlayer;

    private Notification.Builder mBuilder;
    private NotificationManager mNotificationManager;

    private boolean isUrl;

    ArrayList<Long> handleListM = new ArrayList<Long>();

    private String downloadLocationDefaultPath = "";
    private boolean renamed = false;
    private boolean isOffline;
    private int adapterType;
    private String path;
    private String pathNavigation;

<<<<<<< HEAD
    private DraggableView draggableView;
    private ImageView ivShadow;
=======
    NodeController nC;
    private android.support.v7.app.AlertDialog downloadConfirmationDialog;
    private DisplayMetrics outMetrics;
>>>>>>> 8c1937f7

    @Override
    protected void onCreate(Bundle savedInstanceState) {
        super.onCreate(savedInstanceState);
        log("onCreate");

        setContentView(R.layout.activity_audiovideoplayer);

        draggableView.setViewAnimator(new ExitViewAnimator());

        getWindow().addFlags(WindowManager.LayoutParams.FLAG_KEEP_SCREEN_ON);

        if (savedInstanceState != null) {
            currentPosition = savedInstanceState.getLong("currentPosition");
            fileName = savedInstanceState.getString("fileName");
            handle = savedInstanceState.getLong("handle");
            uri = Uri.parse(savedInstanceState.getString("uri"));
            renamed = savedInstanceState.getBoolean("renamed");
        }
        else {
            currentPosition = 0;
        }

        Intent intent = getIntent();
        if (intent == null){
            log("intent null");
            finish();
            return;
        }
        path = intent.getStringExtra("path");
        adapterType = getIntent().getIntExtra("adapterType", 0);
        if (adapterType == Constants.OFFLINE_ADAPTER){
            isOffline = true;
            pathNavigation = intent.getStringExtra("pathNavigation");
        }
        else {
            isOffline = false;
            pathNavigation = null;
        }

        Bundle bundle = intent.getExtras();
        if (bundle != null) {
            handle = bundle.getLong("HANDLE");
            fileName = bundle.getString("FILENAME");
        }
        isFolderLink = intent.getBooleanExtra("isFolderLink", false);

        if (!renamed){
            uri = intent.getData();
            if (uri == null){
                log("uri null");
                finish();
                return;
            }
        }
        log("uri: "+uri);

        if (uri.toString().contains("http://")){
            isUrl = true;
        }
        else {
            isUrl = false;
        }

        Display display = getWindowManager().getDefaultDisplay();
        outMetrics = new DisplayMetrics();
        display.getMetrics(outMetrics);

        appBarLayout = (AppBarLayout) findViewById(R.id.app_bar);

        if (Build.VERSION.SDK_INT >= Build.VERSION_CODES.LOLLIPOP) {
            Window window = this.getWindow();
            window.addFlags(WindowManager.LayoutParams.FLAG_DRAWS_SYSTEM_BAR_BACKGROUNDS);
            window.clearFlags(WindowManager.LayoutParams.FLAG_TRANSLUCENT_STATUS);
            window.setStatusBarColor(ContextCompat.getColor(this, R.color.black));
        }
        if (Build.VERSION.SDK_INT <= Build.VERSION_CODES.GINGERBREAD){
            requestWindowFeature(Window.FEATURE_NO_TITLE);
            this.getWindow().setFlags(WindowManager.LayoutParams.FLAG_FULLSCREEN, WindowManager.LayoutParams.FLAG_FULLSCREEN);
        }

        tB = (Toolbar) findViewById(R.id.call_toolbar);
        if (tB == null) {
            log("Tb is Null");
            return;
        }

        tB.setVisibility(View.VISIBLE);
        setSupportActionBar(tB);
        aB = getSupportActionBar();
        log("aB.setHomeAsUpIndicator_1");
        aB.setHomeAsUpIndicator(R.drawable.ic_arrow_back_white);
        aB.setHomeButtonEnabled(true);
        aB.setDisplayHomeAsUpEnabled(true);
        if (fileName != null) {
            aB.setTitle(fileName);
        }
        else {
            aB.setTitle(getFileName(uri));
        }

        containerAudioVideoPlayer = (RelativeLayout) findViewById(R.id.audiovideoplayer_container);
        playerLayout = (RelativeLayout) findViewById(R.id.player_layout);

        audioContainer = (RelativeLayout) findViewById(R.id.audio_container);
        audioContainer.setVisibility(View.GONE);
        
        audioVideoPlayerContainer = (RelativeLayout) findViewById(R.id.audiovideoplayer_container); 

        handler = new Handler();

        MegaApplication app = (MegaApplication)getApplication();
        megaApi = app.getMegaApi();
        if(megaApi==null||megaApi.getRootNode()==null){
            log("Refresh session - sdk");
            Intent intentLogin = new Intent(this, LoginActivityLollipop.class);
            intentLogin.putExtra("visibleFragment", Constants. LOGIN_FRAGMENT);
            intentLogin.setFlags(Intent.FLAG_ACTIVITY_CLEAR_TOP);
            startActivity(intentLogin);
            finish();
            return;
        }

        if(mega.privacy.android.app.utils.Util.isChatEnabled()){
            if (megaChatApi == null){
                megaChatApi = ((MegaApplication) getApplication()).getMegaChatApi();
            }

            if(megaChatApi==null||megaChatApi.getInitState()== MegaChatApi.INIT_ERROR){
                log("Refresh session - karere");
                Intent intentLogin = new Intent(this, LoginActivityLollipop.class);
                intentLogin.putExtra("visibleFragment", Constants. LOGIN_FRAGMENT);
                intentLogin.setFlags(Intent.FLAG_ACTIVITY_CLEAR_TOP);
                startActivity(intentLogin);
                finish();
                return;
            }
        }

        log("Overquota delay: "+megaApi.getBandwidthOverquotaDelay());
        if(megaApi.getBandwidthOverquotaDelay()>0){
            if(alertDialogTransferOverquota==null){
                showTransferOverquotaDialog();
            }
            else {
                if (!(alertDialogTransferOverquota.isShowing())) {
                    showTransferOverquotaDialog();
                }
            }
        }

        log("Add transfer listener");
        megaApi.addTransferListener(this);

        //Create a default TrackSelector
        BandwidthMeter bandwidthMeter = new DefaultBandwidthMeter();
        TrackSelection.Factory videoTrackSelectionFactory = new AdaptiveTrackSelection.Factory(bandwidthMeter);
        TrackSelector trackSelector = new DefaultTrackSelector(videoTrackSelectionFactory);

        //Create a default LoadControl
        LoadControl loadControl = new DefaultLoadControl();

        //Create the player
        player = ExoPlayerFactory.newSimpleInstance(this, trackSelector, loadControl);
        simpleExoPlayerView = (SimpleExoPlayerView) findViewById(R.id.player_view);

        //Set media controller
        simpleExoPlayerView.setUseController(true);
        simpleExoPlayerView.requestFocus();

        //Bind the player to the view
        simpleExoPlayerView.setPlayer(player);
        simpleExoPlayerView.setControllerAutoShow(false);
        simpleExoPlayerView.setControllerShowTimeoutMs(999999999);
        simpleExoPlayerView.setOnTouchListener(new View.OnTouchListener() {
            @Override
            public boolean onTouch(View v, MotionEvent event){

                if (event.getAction() == MotionEvent.ACTION_UP) {
                    if (aB.isShowing()) {
                        simpleExoPlayerView.hideController();
                        hideActionStatusBar();
                    }
                    else {
                        showActionStatusBar();
                    }
                }
                return true;
            }
        });
        /*simpleExoPlayerView.setControllerVisibilityListener(new PlaybackControlView.VisibilityListener() {
            @Override
            public void onVisibilityChange(int visibility) {
                if(aB.isShowing()){
                    simpleExoPlayerView.showController();
                }
            }
        });*/
        //Measures bandwidth during playback. Can be null if not required.
        DefaultBandwidthMeter defaultBandwidthMeter = new DefaultBandwidthMeter();
        //Produces DataSource instances through which meida data is loaded
        //DataSource.Factory dataSourceFactory = new DefaultDataSourceFactory(this, Util.getUserAgent(this, "android2"), defaultBandwidthMeter);
        DefaultDataSourceFactory dataSourceFactory = new DefaultDataSourceFactory(this, Util.getUserAgent(this, "android2"), defaultBandwidthMeter);
        //Produces Extractor instances for parsing the media data
        ExtractorsFactory extractorsFactory = new DefaultExtractorsFactory();

        MediaSource mediaSource = new ExtractorMediaSource(uri, dataSourceFactory, extractorsFactory, null, null);
        //MediaSource mediaSource = new HlsMediaSource(uri, dataSourceFactory, handler, null);
        //DashMediaSource mediaSource = new DashMediaSource(uri, dataSourceFactory, new DefaultDashChunkSource.Factory(dataSourceFactory), null, null);


        final LoopingMediaSource loopingMediaSource = new LoopingMediaSource(mediaSource);

        player.prepare(loopingMediaSource);

        statusDialog = new ProgressDialog(AudioVideoPlayerLollipop.this);
        statusDialog.setMessage(getString(R.string.general_loading));
        statusDialog.setOnShowListener(new DialogInterface.OnShowListener() {
            @Override
            public void onShow(DialogInterface dialog) {
                showActionStatusBar();
            }
        });
        statusDialog.setOnDismissListener(new DialogInterface.OnDismissListener() {
            @Override
            public void onDismiss(DialogInterface dialog) {
                if (loading) {
                    finish();
                }
            }
        });

        player.addListener(new ExoPlayer.EventListener() {
            @Override
            public void onTimelineChanged(Timeline timeline, Object manifest) {
                log("onTimelineChanged");
            }

            @Override
            public void onTracksChanged(TrackGroupArray trackGroups, TrackSelectionArray trackSelections) {
                log("onTracksChanged");
            }

            @Override
            public void onLoadingChanged(boolean isLoading) {
                log("onLoadingChanged");
            }

            @Override
            public void onPlayerStateChanged(boolean playWhenReady, int playbackState) {
                log("onPlayerStateChanged");

                if (playbackState == ExoPlayer.STATE_BUFFERING){
                    audioContainer.setVisibility(View.GONE);

                    if (loading && !transferOverquota && !isOffline){
                        try {
                            statusDialog.setCanceledOnTouchOutside(false);
                            statusDialog.show();
                        }
                        catch(Exception e){
                            return;
                        }
                    }
                }
                else {
                    statusDialog.hide();

                    if (!video) {
                        audioContainer.setVisibility(View.VISIBLE);
                    }
                    else {
                        audioContainer.setVisibility(View.GONE);
                    }
                }
                log("loading: "+loading);
            }

            @Override
            public void onRepeatModeChanged(int repeatMode) {
                log("onRepeatModeChanged");
            }

            @Override
            public void onShuffleModeEnabledChanged(boolean shuffleModeEnabled) {
                log("onShuffleModeEnabledChanged");
            }

            @Override
            public void onPlayerError(ExoPlaybackException error) {
                log("onPlayerError");
                player.stop();
                player.prepare(loopingMediaSource);
                player.setPlayWhenReady(true);
            }

            @Override
            public void onPositionDiscontinuity(int reason) {
                log("onPositionDiscontinuity");
            }

            @Override
            public void onPlaybackParametersChanged(PlaybackParameters playbackParameters) {
                log("onPlaybackParametersChanged");
            }

            @Override
            public void onSeekProcessed() {
                log("onSeekProcessed");
            }
        });
        player.setPlayWhenReady(true);
        player.seekTo(currentPosition);
        player.setVideoDebugListener(this);
        player.setAudioDebugListener(this);
        simpleExoPlayerView.showController();
    }

    @Override
    public void onSaveInstanceState(Bundle outState) {
        super.onSaveInstanceState(outState);

        currentPosition = player.getCurrentPosition();
        outState.putLong("currentPosition", currentPosition);
        outState.putLong("handle", handle);
        outState.putString("fileName", fileName);
        outState.putString("uri", uri.toString());
        outState.putBoolean("renamed", renamed);
    }

    public String getFileName(Uri uri) {
        String result = null;
        if (uri.getScheme().equals("content")) {
            Cursor cursor = getContentResolver().query(uri, null, null, null, null);
            try {
                if (cursor != null && cursor.moveToFirst()) {
                    result = cursor.getString(cursor.getColumnIndex(OpenableColumns.DISPLAY_NAME));
                }
            } finally {
                if (cursor != null) {
                    cursor.close();
                }
            }
        }
        if (result == null) {
            result = uri.getLastPathSegment();
        }
        return result;
    }

    protected void hideActionStatusBar(){
        if (aB != null && aB.isShowing()) {
            if(tB != null) {
                tB.animate().translationY(-220).setDuration(400L)
                        .withEndAction(new Runnable() {
                            @Override
                            public void run() {
                                aB.hide();
                            }
                        }).start();
                getWindow().addFlags(WindowManager.LayoutParams.FLAG_FULLSCREEN);
            }
            else {
                aB.hide();
            }
            simpleExoPlayerView.hideController();
        }
    }
    protected void showActionStatusBar(){
        if (aB != null && !aB.isShowing()) {
            aB.show();
            if(tB != null) {
                tB.animate().translationY(0).setDuration(400L).start();
                getWindow().clearFlags(WindowManager.LayoutParams.FLAG_FULLSCREEN);
            }
            simpleExoPlayerView.showController();
        }
    }

    @Override
    public boolean onCreateOptionsMenu(Menu menu) {
        log("onCreateOptionsMenu");

        MenuInflater inflater = getMenuInflater();
        inflater.inflate(R.menu.activity_audiovideoplayer, menu);

        shareIcon = menu.findItem(R.id.full_video_viewer_share);
        downloadIcon = menu.findItem(R.id.full_video_viewer_download);

        if (isUrl) {
            shareIcon.setVisible(false);
            downloadIcon.setVisible(true);
        }
        else {
            shareIcon.setVisible(true);
            downloadIcon.setVisible(false);
        }

        propertiesIcon = menu.findItem(R.id.full_video_viewer_properties);

        chatIcon = menu.findItem(R.id.full_video_viewer_chat);

        return super.onCreateOptionsMenu(menu);
    }

    @Override
    public boolean onPrepareOptionsMenu(Menu menu) {
        log("onPrepareOptionsMenu");
        return super.onPrepareOptionsMenu(menu);
    }

    @Override
    public boolean onOptionsItemSelected(MenuItem item) {
        log("onOptionsItemSelected");
        ((MegaApplication) getApplication()).sendSignalPresenceActivity();

        int id = item.getItemId();
        switch (id) {
            case android.R.id.home: {
                log("onBackPRess");
                if (player != null) {
                    player.release();
                }
                onBackPressed();
                break;
            }
            case R.id.full_video_viewer_chat:{
                log("Chat option");
                long[] longArray = new long[1];

                longArray[0] = handle;

                Intent i = new Intent(this, ChatExplorerActivity.class);
                i.putExtra("NODE_HANDLES", longArray);
                startActivityForResult(i, REQUEST_CODE_SELECT_CHAT);
                break;
            }
            case R.id.full_video_viewer_share: {
                log("Share option");

                intentToSendFile(uri);

                break;
            }
            case R.id.full_video_viewer_properties: {
                log("Info option");

                Intent i = new Intent(this, FileInfoActivityLollipop.class);
                if (isOffline){
                    i.putExtra("name", fileName);
                    i.putExtra("imageId", MimeTypeMime.typeForName(fileName).getIconResourceId());
                    i.putExtra("adapterType", Constants.OFFLINE_ADAPTER);
                    i.putExtra("path", path);
                    if (pathNavigation != null){
                        i.putExtra("pathNavigation", pathNavigation);
                    }
                    if (Build.VERSION.SDK_INT >= Build.VERSION_CODES.N) {
                        i.setDataAndType(uri, MimeTypeList.typeForName(fileName).getType());
                    }
                    else{
                        i.setDataAndType(uri, MimeTypeList.typeForName(fileName).getType());
                    }
                    i.addFlags(Intent.FLAG_GRANT_READ_URI_PERMISSION);
                }
                else {
                    MegaNode node = megaApi.getNodeByHandle(handle);
                    i.putExtra("handle", node.getHandle());
                    i.putExtra("imageId", MimeTypeMime.typeForName(node.getName()).getIconResourceId());
                    i.putExtra("name", node.getName());
                }
                startActivity(i);
                renamed = false;
                break;
            }
            case R.id.full_video_viewer_download: {
                log("Download option");
                downloadFile();
                break;
            }
        }
        return super.onOptionsItemSelected(item);
    }

    public void downloadFile() {

        MegaNode node = megaApi.getNodeByHandle(handle);
        if (Build.VERSION.SDK_INT >= Build.VERSION_CODES.M) {
            boolean hasStoragePermission = (ContextCompat.checkSelfPermission(this, Manifest.permission.WRITE_EXTERNAL_STORAGE) == PackageManager.PERMISSION_GRANTED);
            if (!hasStoragePermission) {
                ActivityCompat.requestPermissions(this,
                        new String[]{Manifest.permission.WRITE_EXTERNAL_STORAGE},
                        Constants.REQUEST_WRITE_STORAGE);

                handleListM.add(node.getHandle());
            }
        }
        ArrayList<Long> handleList = new ArrayList<Long>();
        handleList.add(node.getHandle());

        if(nC==null){
            nC = new NodeController(this);
        }
        nC.prepareForDownload(handleList);
    }


    public void intentToSendFile(Uri uri){
        log("intentToSendFile");

        if(uri!=null){
            if (!isUrl) {
                Intent share = new Intent(android.content.Intent.ACTION_SEND);
                share.setType(MimeTypeList.typeForName(fileName).getType()+"/*");
                if (Build.VERSION.SDK_INT >= Build.VERSION_CODES.N) {
                    log("Use provider to share");
                    share.putExtra(Intent.EXTRA_STREAM, Uri.parse(uri.toString()));
                    share.addFlags(Intent.FLAG_GRANT_READ_URI_PERMISSION);
                } else {
                    share.putExtra(Intent.EXTRA_STREAM, uri);
                }
                startActivity(Intent.createChooser(share, getString(R.string.context_share)));
            }
            else{
                Snackbar.make(this.getCurrentFocus(), getString(R.string.not_download), Snackbar.LENGTH_LONG).show();
            }
        }
    }

    @Override
    protected void onActivityResult(int requestCode, int resultCode, Intent intent) {

        if (intent == null) {
            return;
        }

        if (requestCode == REQUEST_CODE_SELECT_CHAT && resultCode == RESULT_OK){
            long[] chatHandles = intent.getLongArrayExtra("SELECTED_CHATS");
            log("Send to "+chatHandles.length+" chats");

            long[] nodeHandles = intent.getLongArrayExtra("NODE_HANDLES");
            log("Send "+nodeHandles.length+" nodes");

            countChat = chatHandles.length;
            if(countChat==1){
                megaChatApi.attachNode(chatHandles[0], nodeHandles[0], this);
            }
            else if(countChat>1){

                for(int i=0; i<chatHandles.length; i++){
                    megaChatApi.attachNode(chatHandles[i], nodeHandles[0], this);
                }
            }
        }
        else if (requestCode == REQUEST_CODE_SELECT_LOCAL_FOLDER && resultCode == RESULT_OK) {
            log("local folder selected");
            String parentPath = intent.getStringExtra(FileStorageActivityLollipop.EXTRA_PATH);
            String url = intent.getStringExtra(FileStorageActivityLollipop.EXTRA_URL);
            long size = intent.getLongExtra(FileStorageActivityLollipop.EXTRA_SIZE, 0);
            long[] hashes = intent.getLongArrayExtra(FileStorageActivityLollipop.EXTRA_DOCUMENT_HASHES);
            log("URL: " + url + "___SIZE: " + size);

            if(nC==null){
                nC = new NodeController(this);
            }
            nC.checkSizeBeforeDownload(parentPath, url, size, hashes);
        }
    }

    @Override
    public void onVideoEnabled(DecoderCounters counters) {
        log("onVideoEnabled");
        video = true;
        loading = false;
        audioContainer.setVisibility(View.GONE);
    }

    @Override
    public void onVideoDecoderInitialized(String decoderName, long initializedTimestampMs, long initializationDurationMs) {
        log("onVideoDecoderInitialized");
    }

    @Override
    public void onVideoInputFormatChanged(Format format) {
        log("onVideoInputFormatChanged");
    }

    @Override
    public void onDroppedFrames(int count, long elapsedMs) {
        log("onDroppedFrames");
    }

    @Override
    public void onVideoSizeChanged(int width, int height, int unappliedRotationDegrees, float pixelWidthHeightRatio) {
        log("onVideoSizeChanged");
    }

    @Override
    public void onRenderedFirstFrame(Surface surface) {
        log("onRenderedFirstFrame");
    }

    @Override
    public void onVideoDisabled(DecoderCounters counters) {
        log("onVideoDisabled");
    }

    @Override
    protected void onStop() {
        super.onStop();
        log("onStop");
    }

    @Override
    protected void onStart() {
        super.onStart();
        log("onStart");
    }

    @Override
    protected void onResume() {
        super.onResume();
        log("onResume");

        updateFile();
    }

    @Override
    protected void onPause() {
        super.onPause();
        log("onPause");
    }

    @Override
    protected void onDestroy() {
        log("onDestroy()");

        if (megaApi != null) {
            megaApi.removeTransferListener(this);
        }
        if (player != null){
            player.release();
        }

        super.onDestroy();
    }

    public void updateFile (){
        log("updateFile");

        MegaNode file = null;

        if (fileName != null){
            file = megaApi.getNodeByHandle(handle);
            if (file != null){
                if (!fileName.equals(file.getName())) {
                    fileName = file.getName();
                    if (aB != null){
                        tB = (Toolbar) findViewById(R.id.call_toolbar);
                        if(tB==null){
                            log("Tb is Null");
                            return;
                        }
                        tB.setVisibility(View.VISIBLE);
                        setSupportActionBar(tB);
                        aB = getSupportActionBar();
                    }
                    aB.setTitle(fileName);
                    setTitle(fileName);
                    invalidateOptionsMenu();

                    if (megaApi == null){
                        MegaApplication app = (MegaApplication)getApplication();
                        megaApi = app.getMegaApi();
                        megaApi.addTransferListener(this);
                    }
                    if (megaApi.httpServerIsRunning() == 0) {
                        megaApi.httpServerStart();
                    }

                    ActivityManager.MemoryInfo mi = new ActivityManager.MemoryInfo();
                    ActivityManager activityManager = (ActivityManager) getSystemService(Context.ACTIVITY_SERVICE);
                    activityManager.getMemoryInfo(mi);

                    if(mi.totalMem>Constants.BUFFER_COMP){
                        log("Total mem: "+mi.totalMem+" allocate 32 MB");
                        megaApi.httpServerSetMaxBufferSize(Constants.MAX_BUFFER_32MB);
                    }
                    else{
                        log("Total mem: "+mi.totalMem+" allocate 16 MB");
                        megaApi.httpServerSetMaxBufferSize(Constants.MAX_BUFFER_16MB);
                    }

                    String url = megaApi.httpServerGetLocalLink(file);
                    getDownloadLocation();
                    String localPath = mega.privacy.android.app.utils.Util.getLocalFile(this, file.getName(), file.getSize(), downloadLocationDefaultPath);

                    if (localPath != null){
                        File mediaFile = new File(localPath);
                        if (Build.VERSION.SDK_INT >= Build.VERSION_CODES.N && prefs.getStorageDownloadLocation().contains(Environment.getExternalStorageDirectory().getPath())) {
                            uri = FileProvider.getUriForFile(this, "mega.privacy.android.app.providers.fileprovider", mediaFile);
                        }
                        else{
                            uri = Uri.fromFile(mediaFile);
                        }
                    }
                    else {
                        uri = Uri.parse(url);
                    }
                    renamed = true;
                }
            }
        }
    }

    public void getDownloadLocation(){
        if (dbH == null){
            dbH = DatabaseHandler.getDbHandler(getApplicationContext());
        }

        prefs = dbH.getPreferences();
        if (prefs != null){
            if (prefs.getStorageAskAlways() != null){
                if (!Boolean.parseBoolean(prefs.getStorageAskAlways())){
                    if (prefs.getStorageDownloadLocation() != null){
                        if (prefs.getStorageDownloadLocation().compareTo("") != 0){
                            downloadLocationDefaultPath = prefs.getStorageDownloadLocation();
                        }
                    }
                }
            }
        }
    }

    public static void log(String message) {
        mega.privacy.android.app.utils.Util.log("AudioVideoPlayerLollipop", message);
    }

    @Override
    public void onRequestStart(MegaChatApiJava api, MegaChatRequest request) {

    }

    @Override
    public void onRequestUpdate(MegaChatApiJava api, MegaChatRequest request) {

    }

    @Override
    public void onRequestFinish(MegaChatApiJava api, MegaChatRequest request, MegaChatError e) {
        log("onRequestFinish");
        if(request.getType() == MegaChatRequest.TYPE_ATTACH_NODE_MESSAGE){

            if(e.getErrorCode()==MegaChatError.ERROR_OK){
                log("File sent correctly");
                successSent++;

            }
            else{
                log("File NOT sent: "+e.getErrorCode()+"___"+e.getErrorString());
                errorSent++;
            }

            if(countChat==errorSent+successSent){
                if(successSent==countChat){
                    if(countChat==1){
                        long handle = request.getChatHandle();
                        MegaChatListItem chatItem = megaChatApi.getChatListItem(handle);
                        if(chatItem!=null){
                            Intent intent = new Intent(this, ManagerActivityLollipop.class);
                            intent.addFlags(Intent.FLAG_ACTIVITY_CLEAR_TOP);
                            intent.setAction(Constants.ACTION_CHAT_NOTIFICATION_MESSAGE);
                            intent.putExtra("CHAT_ID", handle);
                            startActivity(intent);
                            finish();
                        }
                    }
                    else{
                        showSnackbar(getString(R.string.success_attaching_node_from_cloud_chats, countChat));
                    }
                }
                else if(errorSent==countChat){
                    showSnackbar(getString(R.string.error_attaching_node_from_cloud));
                }
                else{
                    showSnackbar(getString(R.string.error_attaching_node_from_cloud_chats));
                }
            }
        }
    }

    @Override
    public void onRequestTemporaryError(MegaChatApiJava api, MegaChatRequest request, MegaChatError e) {

    }

    public void showSnackbar(String s){
        log("showSnackbar");
        Snackbar snackbar = Snackbar.make(containerAudioVideoPlayer, s, Snackbar.LENGTH_LONG);
        TextView snackbarTextView = (TextView)snackbar.getView().findViewById(android.support.design.R.id.snackbar_text);
        snackbarTextView.setMaxLines(5);
        snackbar.show();
    }

    @Override
    public void onTransferStart(MegaApiJava api, MegaTransfer transfer) {

    }

    @Override
    public void onTransferFinish(MegaApiJava api, MegaTransfer transfer, MegaError e) {

    }

    @Override
    public void onTransferUpdate(MegaApiJava api, MegaTransfer transfer) {

    }

    @Override
    public void onTransferTemporaryError(MegaApiJava api, MegaTransfer transfer, MegaError e) {
        log("onTransferTemporaryError");

        if(e.getErrorCode() == MegaError.API_EOVERQUOTA){
            log("API_EOVERQUOTA error!!");

            if(alertDialogTransferOverquota==null){
                showTransferOverquotaDialog();
            }
            else {
                if (!(alertDialogTransferOverquota.isShowing())) {
                    showTransferOverquotaDialog();
                }
            }
        }
    }

    @Override
    public boolean onTransferData(MegaApiJava api, MegaTransfer transfer, byte[] buffer) {
        return false;
    }


    public void showTransferOverquotaDialog(){
        log("showTransferOverquotaDialog");

        AlertDialog.Builder dialogBuilder = new AlertDialog.Builder(this);

        LayoutInflater inflater = this.getLayoutInflater();
        View dialogView = inflater.inflate(R.layout.transfer_overquota_layout, null);
        dialogBuilder.setView(dialogView);

        TextView title = (TextView) dialogView.findViewById(R.id.transfer_overquota_title);
        title.setText(getString(R.string.title_depleted_transfer_overquota));

        ImageView icon = (ImageView) dialogView.findViewById(R.id.image_transfer_overquota);
        icon.setImageDrawable(ContextCompat.getDrawable(this, R.drawable.transfer_quota_empty));

        TextView text = (TextView) dialogView.findViewById(R.id.text_transfer_overquota);
        text.setText(getString(R.string.text_depleted_transfer_overquota));

        Button continueButton = (Button) dialogView.findViewById(R.id.transfer_overquota_button_dissmiss);

        Button paymentButton = (Button) dialogView.findViewById(R.id.transfer_overquota_button_payment);
        paymentButton.setText(getString(R.string.action_upgrade_account));

        alertDialogTransferOverquota = dialogBuilder.create();

        alertDialogTransferOverquota.setOnShowListener(new DialogInterface.OnShowListener() {
            @Override
            public void onShow(DialogInterface dialog) {
                transferOverquota = true;
                statusDialog.hide();
                showActionStatusBar();
            }
        });

        continueButton.setOnClickListener(new View.OnClickListener(){
            public void onClick(View v) {
                alertDialogTransferOverquota.dismiss();
                transferOverquota = false;
                if (loading) {
                    statusDialog.setCanceledOnTouchOutside(false);
                    statusDialog.show();
                }
            }

        });

        paymentButton.setOnClickListener(new View.OnClickListener(){
            public void onClick(View v) {
                alertDialogTransferOverquota.dismiss();
                transferOverquota = false;
                showUpgradeAccount();
            }
        });

        alertDialogTransferOverquota.setCancelable(false);
        alertDialogTransferOverquota.setCanceledOnTouchOutside(false);
        alertDialogTransferOverquota.show();
    }

    public void showUpgradeAccount(){
        log("showUpgradeAccount");
        Intent upgradeIntent = new Intent(this, ManagerActivityLollipop.class);
        upgradeIntent.setAction(Constants.ACTION_SHOW_UPGRADE_ACCOUNT);
        startActivity(upgradeIntent);
    }

    @Override
    public void onAudioEnabled(DecoderCounters counters) {
        loading = false;
        statusDialog.dismiss();
    }

    @Override
    public void onAudioSessionId(int audioSessionId) {

    }

    @Override
    public void onAudioDecoderInitialized(String decoderName, long initializedTimestampMs, long initializationDurationMs) {

    }

    @Override
    public void onAudioInputFormatChanged(Format format) {

    }

    @Override
    public void onAudioSinkUnderrun(int bufferSize, long bufferSizeMs, long elapsedSinceLastFeedMs) {

    }

    @Override
    public void onAudioDisabled(DecoderCounters counters) {

    }

<<<<<<< HEAD
    @Override
    public void onViewPositionChanged(float fractionScreen) {
        ivShadow.setAlpha(1 - fractionScreen);
    }

    @Override
    public void setContentView(int layoutResID) {
        super.setContentView(getContainer());
        View view = LayoutInflater.from(this).inflate(layoutResID, null);
        draggableView.addView(view);
    }

    private View getContainer() {
        RelativeLayout container = new RelativeLayout(this);
        draggableView = new DraggableView(this);
        if (getIntent() != null) {
            draggableView.setScreenPosition(getIntent().getIntArrayExtra("screenPosition"));
        }
        draggableView.setDraggableListener(this);
        ivShadow = new ImageView(this);
        ivShadow.setBackgroundColor(getResources().getColor(R.color.black_p50));
        LinearLayout.LayoutParams params = new LinearLayout.LayoutParams(LinearLayout.LayoutParams.MATCH_PARENT, LinearLayout.LayoutParams.MATCH_PARENT);
        container.addView(ivShadow, params);
        container.addView(draggableView);
        return container;
    }

    @Override
    public void onDragActivated(boolean activated) {
        if (activated) {
            if (aB != null && aB.isShowing()) {
                if(tB != null) {
                    tB.animate().translationY(-220).setDuration(0)
                            .withEndAction(new Runnable() {
                                @Override
                                public void run() {
                                    aB.hide();
                                }
                            }).start();
                    getWindow().addFlags(WindowManager.LayoutParams.FLAG_FULLSCREEN);
                }
                else {
                    aB.hide();
                }
                simpleExoPlayerView.hideController();
            }
            containerAudioVideoPlayer.setBackgroundColor(TRANSPARENT);
            containerAudioVideoPlayer.setElevation(0);
            playerLayout.setBackgroundColor(TRANSPARENT);
            playerLayout.setElevation(0);
            appBarLayout.setBackgroundColor(TRANSPARENT);
            appBarLayout.setElevation(0);
            draggableView.setCurrentView(simpleExoPlayerView.getVideoSurfaceView());
        }
        else {
            handler.postDelayed(new Runnable() {
                @Override
                public void run() {
                    showActionStatusBar();
                    containerAudioVideoPlayer.setBackgroundColor(BLACK);
                    playerLayout.setBackgroundColor(BLACK);
                    appBarLayout.setBackgroundColor(BLACK);
                }
            }, 300);
        }
    }
=======
    public void openAdvancedDevices (long handleToDownload){
        log("openAdvancedDevices");
//		handleToDownload = handle;
        String externalPath = mega.privacy.android.app.utils.Util.getExternalCardPath();

        if(externalPath!=null){
            log("ExternalPath for advancedDevices: "+externalPath);
            MegaNode node = megaApi.getNodeByHandle(handleToDownload);
            if(node!=null){

//				File newFile =  new File(externalPath+"/"+node.getName());
                File newFile =  new File(node.getName());
                log("File: "+newFile.getPath());
                Intent intent = new Intent(Intent.ACTION_CREATE_DOCUMENT);

                // Filter to only show results that can be "opened", such as
                // a file (as opposed to a list of contacts or timezones).
                intent.addCategory(Intent.CATEGORY_OPENABLE);

                // Create a file with the requested MIME type.
                String mimeType = MimeTypeList.getMimeType(newFile);
                log("Mimetype: "+mimeType);
                intent.setType(mimeType);
                intent.putExtra(Intent.EXTRA_TITLE, node.getName());
                intent.putExtra("handleToDownload", handleToDownload);
                try{
                    startActivityForResult(intent, Constants.WRITE_SD_CARD_REQUEST_CODE);
                }
                catch(Exception e){
                    log("Exception in External SDCARD");
                    Environment.getExternalStorageDirectory();
                    Toast toast = Toast.makeText(this, getString(R.string.no_external_SD_card_detected), Toast.LENGTH_LONG);
                    toast.show();
                }
            }
        }
        else{
            log("No external SD card");
            Environment.getExternalStorageDirectory();
            Toast toast = Toast.makeText(this, getString(R.string.no_external_SD_card_detected), Toast.LENGTH_LONG);
            toast.show();
        }
    }

    public void showSnackbarNotSpace(){
        log("showSnackbarNotSpace");
        Snackbar mySnackbar = Snackbar.make(containerAudioVideoPlayer, R.string.error_not_enough_free_space, Snackbar.LENGTH_LONG);
        mySnackbar.setAction("Settings", new SnackbarNavigateOption(this));
        mySnackbar.show();
    }

    public void askSizeConfirmationBeforeDownload(String parentPath, String url, long size, long [] hashes){
        log("askSizeConfirmationBeforeDownload");

        final String parentPathC = parentPath;
        final String urlC = url;
        final long [] hashesC = hashes;
        final long sizeC=size;

        android.support.v7.app.AlertDialog.Builder builder = new android.support.v7.app.AlertDialog.Builder(this);
        LinearLayout confirmationLayout = new LinearLayout(this);
        confirmationLayout.setOrientation(LinearLayout.VERTICAL);
        LinearLayout.LayoutParams params = new LinearLayout.LayoutParams(LinearLayout.LayoutParams.MATCH_PARENT, LinearLayout.LayoutParams.WRAP_CONTENT);
        params.setMargins(mega.privacy.android.app.utils.Util.scaleWidthPx(20, outMetrics), mega.privacy.android.app.utils.Util.scaleHeightPx(10, outMetrics), mega.privacy.android.app.utils.Util.scaleWidthPx(17, outMetrics), 0);

        final CheckBox dontShowAgain =new CheckBox(this);
        dontShowAgain.setText(getString(R.string.checkbox_not_show_again));
        dontShowAgain.setTextColor(getResources().getColor(R.color.text_secondary));

        confirmationLayout.addView(dontShowAgain, params);

        builder.setView(confirmationLayout);

//				builder.setTitle(getString(R.string.confirmation_required));

        builder.setMessage(getString(R.string.alert_larger_file, mega.privacy.android.app.utils.Util.getSizeString(sizeC)));
        builder.setPositiveButton(getString(R.string.general_download),
                new DialogInterface.OnClickListener() {
                    public void onClick(DialogInterface dialog, int whichButton) {
                        if(dontShowAgain.isChecked()){
                            dbH.setAttrAskSizeDownload("false");
                        }
                        if(nC==null){
                            nC = new NodeController(AudioVideoPlayerLollipop.this);
                        }
                        nC.checkInstalledAppBeforeDownload(parentPathC, urlC, sizeC, hashesC);
                    }
                });
        builder.setNegativeButton(getString(android.R.string.cancel), new DialogInterface.OnClickListener() {
            public void onClick(DialogInterface dialog, int whichButton) {
                if(dontShowAgain.isChecked()){
                    dbH.setAttrAskSizeDownload("false");
                }
            }
        });

        downloadConfirmationDialog = builder.create();
        downloadConfirmationDialog.show();
    }

    public void askConfirmationNoAppInstaledBeforeDownload (String parentPath, String url, long size, long [] hashes, String nodeToDownload){
        log("askConfirmationNoAppInstaledBeforeDownload");

        final String parentPathC = parentPath;
        final String urlC = url;
        final long [] hashesC = hashes;
        final long sizeC=size;

        android.support.v7.app.AlertDialog.Builder builder = new android.support.v7.app.AlertDialog.Builder(this);
        LinearLayout confirmationLayout = new LinearLayout(this);
        confirmationLayout.setOrientation(LinearLayout.VERTICAL);
        LinearLayout.LayoutParams params = new LinearLayout.LayoutParams(LinearLayout.LayoutParams.MATCH_PARENT, LinearLayout.LayoutParams.WRAP_CONTENT);
        params.setMargins(mega.privacy.android.app.utils.Util.scaleWidthPx(20, outMetrics), mega.privacy.android.app.utils.Util.scaleHeightPx(10, outMetrics), mega.privacy.android.app.utils.Util.scaleWidthPx(17, outMetrics), 0);

        final CheckBox dontShowAgain =new CheckBox(this);
        dontShowAgain.setText(getString(R.string.checkbox_not_show_again));
        dontShowAgain.setTextColor(getResources().getColor(R.color.text_secondary));

        confirmationLayout.addView(dontShowAgain, params);

        builder.setView(confirmationLayout);

//				builder.setTitle(getString(R.string.confirmation_required));
        builder.setMessage(getString(R.string.alert_no_app, nodeToDownload));
        builder.setPositiveButton(getString(R.string.general_download),
                new DialogInterface.OnClickListener() {
                    public void onClick(DialogInterface dialog, int whichButton) {
                        if(dontShowAgain.isChecked()){
                            dbH.setAttrAskNoAppDownload("false");
                        }
                        if(nC==null){
                            nC = new NodeController(AudioVideoPlayerLollipop.this);
                        }
                        nC.download(parentPathC, urlC, sizeC, hashesC);
                    }
                });
        builder.setNegativeButton(getString(android.R.string.cancel), new DialogInterface.OnClickListener() {
            public void onClick(DialogInterface dialog, int whichButton) {
                if(dontShowAgain.isChecked()){
                    dbH.setAttrAskNoAppDownload("false");
                }
            }
        });
        downloadConfirmationDialog = builder.create();
        downloadConfirmationDialog.show();
    }
>>>>>>> 8c1937f7
}<|MERGE_RESOLUTION|>--- conflicted
+++ resolved
@@ -15,11 +15,6 @@
 import android.os.Bundle;
 import android.os.Environment;
 import android.os.Handler;
-<<<<<<< HEAD
-import android.os.StatFs;
-import android.provider.ContactsContract;
-=======
->>>>>>> 8c1937f7
 import android.provider.OpenableColumns;
 import android.support.design.widget.AppBarLayout;
 import android.support.design.widget.Snackbar;
@@ -86,12 +81,9 @@
 import mega.privacy.android.app.MimeTypeList;
 import mega.privacy.android.app.MimeTypeMime;
 import mega.privacy.android.app.R;
-<<<<<<< HEAD
 import mega.privacy.android.app.components.dragger.DraggableView;
 import mega.privacy.android.app.components.dragger.ExitViewAnimator;
-=======
 import mega.privacy.android.app.lollipop.controllers.NodeController;
->>>>>>> 8c1937f7
 import mega.privacy.android.app.lollipop.megachat.ChatExplorerActivity;
 import mega.privacy.android.app.snackbarListeners.SnackbarNavigateOption;
 import mega.privacy.android.app.utils.Constants;
@@ -173,14 +165,11 @@
     private String path;
     private String pathNavigation;
 
-<<<<<<< HEAD
     private DraggableView draggableView;
     private ImageView ivShadow;
-=======
     NodeController nC;
     private android.support.v7.app.AlertDialog downloadConfirmationDialog;
     private DisplayMetrics outMetrics;
->>>>>>> 8c1937f7
 
     @Override
     protected void onCreate(Bundle savedInstanceState) {
@@ -1120,7 +1109,6 @@
 
     }
 
-<<<<<<< HEAD
     @Override
     public void onViewPositionChanged(float fractionScreen) {
         ivShadow.setAlpha(1 - fractionScreen);
@@ -1187,7 +1175,7 @@
             }, 300);
         }
     }
-=======
+
     public void openAdvancedDevices (long handleToDownload){
         log("openAdvancedDevices");
 //		handleToDownload = handle;
@@ -1334,5 +1322,4 @@
         downloadConfirmationDialog = builder.create();
         downloadConfirmationDialog.show();
     }
->>>>>>> 8c1937f7
 }