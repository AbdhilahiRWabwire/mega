--- conflicted
+++ resolved
@@ -1410,22 +1410,13 @@
 
     void showErrorDialog() {
         logWarning("Error open video file");
-<<<<<<< HEAD
-        new MaterialAlertDialogBuilder(this, R.style.ThemeOverlay_Mega_MaterialAlertDialog)
-            .setCancelable(false)
-            .setMessage(isOnline(this) ? R.string.unsupported_file_type
-                : R.string.error_fail_to_open_file_no_network)
-            .setPositiveButton(getResources().getString(R.string.general_ok).toUpperCase(),
-                (dialog, which) -> finish())
-            .show();
-=======
 
         // Google Play Console reports crash here, which should be caused by showing a dialog
         // after activity is destroyed, but since we already stop player in onDestroy,
         // so it may be caused by bug in other parts. So we should add protection here.
         if (!isFinishing()) {
             try {
-                new AlertDialog.Builder(this, R.style.AppCompatAlertDialogStyle)
+                new MaterialAlertDialogBuilder(this, R.style.ThemeOverlay_Mega_MaterialAlertDialog)
                         .setCancelable(false)
                         .setMessage(isOnline(this) ? R.string.unsupported_file_type
                                 : R.string.error_fail_to_open_file_no_network)
@@ -1436,7 +1427,6 @@
                 logError("Exception trying to show A/V player error dialog", e);
             }
         }
->>>>>>> 35654151
 
         numErrors = 0;
     }
