--- conflicted
+++ resolved
@@ -627,11 +627,7 @@
                            ArrayList<RemovedMessage> _removedMessages,
                            RecyclerView _listView, InviteContactUseCase inviteContactUseCase,
                            GetAvatarUseCase getAvatarUseCase, GetNodeUseCase getNodeUseCase) {
-<<<<<<< HEAD
-        logDebug("New adapter");
-=======
         Timber.d("New adapter");
->>>>>>> 3f26ba2a
         this.context = _context;
         this.messages = _messages;
         this.positionClicked = INVALID_POSITION;
@@ -7158,11 +7154,7 @@
     }
 
     private void setOwnPreview(MegaChatAdapter.ViewHolderMessageChat holder, Bitmap bitmap, MegaNode node, boolean shouldForwardBeVisible, MegaChatMessage message) {
-<<<<<<< HEAD
-        logDebug("setOwnPreview()");
-=======
         Timber.d("setOwnPreview()");
->>>>>>> 3f26ba2a
 
         if (holder != null) {
             if (bitmap.getWidth() < bitmap.getHeight()) {
@@ -7264,12 +7256,7 @@
                                     holder.forwardOwnLandscape.setVisibility(View.GONE);
                                 }
                             });
-<<<<<<< HEAD
-                }
-                else {
-=======
                 } else {
->>>>>>> 3f26ba2a
                     holder.forwardOwnLandscape.setVisibility(View.GONE);
                 }
 
