package mega.privacy.android.app.lollipop.megachat;

import android.Manifest;
import android.app.Activity;
import android.app.ActivityManager;
import android.app.ProgressDialog;
import android.content.BroadcastReceiver;
import android.content.Context;
import android.content.DialogInterface;
import android.content.Intent;
import android.content.IntentFilter;
import android.content.pm.PackageInfo;
import android.content.pm.PackageManager;
import android.content.res.ColorStateList;
import android.content.res.Configuration;
import android.graphics.Color;
import android.graphics.drawable.Drawable;
import android.media.MediaPlayer;
import android.media.MediaRecorder;
import android.net.Uri;
import android.os.Build;
import android.os.Bundle;
import android.os.Environment;
import android.os.Handler;
import android.provider.MediaStore;
import android.support.design.widget.CoordinatorLayout;
import android.support.design.widget.FloatingActionButton;
import android.support.design.widget.Snackbar;
import android.support.v4.app.ActivityCompat;
import android.support.v4.content.ContextCompat;
import android.support.v4.content.FileProvider;
import android.support.v4.content.LocalBroadcastManager;
import android.support.v4.view.GestureDetectorCompat;
import android.support.v4.view.MotionEventCompat;
import android.support.v7.app.ActionBar;
import android.support.v7.app.AlertDialog;
import android.support.v7.view.ActionMode;
import android.support.v7.widget.RecyclerView;
import android.support.v7.widget.SimpleItemAnimator;
import android.support.v7.widget.Toolbar;
import android.text.Editable;
import android.text.Html;
import android.text.Spanned;
import android.text.TextUtils;
import android.text.TextWatcher;
import android.util.DisplayMetrics;
import android.view.Display;
import android.view.GestureDetector;
import android.view.KeyEvent;
import android.view.Menu;
import android.view.MenuInflater;
import android.view.MenuItem;
import android.view.MotionEvent;
import android.view.View;
import android.view.Window;
import android.view.WindowManager;
import android.view.animation.AlphaAnimation;
import android.view.animation.Animation;
import android.view.animation.AnimationSet;
import android.view.animation.TranslateAnimation;
import android.view.inputmethod.EditorInfo;
import android.widget.CheckBox;
import android.widget.FrameLayout;
import android.widget.ImageButton;
import android.widget.ImageView;
import android.widget.LinearLayout;
import android.widget.RelativeLayout;
import android.widget.TextView;
import android.widget.Toast;

import com.google.firebase.iid.FirebaseInstanceId;

import java.io.File;
import java.io.FileInputStream;
import java.io.FileOutputStream;
import java.io.IOException;
import java.io.InputStream;
import java.io.OutputStream;
import java.text.SimpleDateFormat;
import java.util.ArrayList;
import java.util.Calendar;
import java.util.Collections;
import java.util.Date;
import java.util.List;
import java.util.ListIterator;

import mega.privacy.android.app.DatabaseHandler;
import mega.privacy.android.app.MegaApplication;
import mega.privacy.android.app.MegaPreferences;
import mega.privacy.android.app.MimeTypeList;
import mega.privacy.android.app.R;
import mega.privacy.android.app.ShareInfo;
<<<<<<< HEAD
import mega.privacy.android.app.components.BubbleDrawable;
=======
import mega.privacy.android.app.components.MarqueeTextView;
>>>>>>> a8661311
import mega.privacy.android.app.components.NpaLinearLayoutManager;
import mega.privacy.android.app.components.OnSwipeTouchListener;
import mega.privacy.android.app.components.twemoji.EmojiEditText;
import mega.privacy.android.app.components.twemoji.EmojiKeyboard;
import mega.privacy.android.app.components.voiceClip.OnBasketAnimationEnd;
import mega.privacy.android.app.components.voiceClip.OnRecordClickListener;
import mega.privacy.android.app.components.voiceClip.OnRecordListener;
import mega.privacy.android.app.components.voiceClip.RecordButton;
import mega.privacy.android.app.components.voiceClip.RecordView;
import mega.privacy.android.app.lollipop.AddContactActivityLollipop;
import mega.privacy.android.app.lollipop.AudioVideoPlayerLollipop;
import mega.privacy.android.app.lollipop.ContactInfoActivityLollipop;
import mega.privacy.android.app.lollipop.FileLinkActivityLollipop;
import mega.privacy.android.app.lollipop.FolderLinkActivityLollipop;
import mega.privacy.android.app.lollipop.LoginActivityLollipop;
import mega.privacy.android.app.lollipop.ManagerActivityLollipop;
import mega.privacy.android.app.lollipop.PdfViewerActivityLollipop;
import mega.privacy.android.app.lollipop.PinActivityLollipop;
import mega.privacy.android.app.lollipop.controllers.ChatController;
import mega.privacy.android.app.lollipop.listeners.ChatLinkInfoListener;
import mega.privacy.android.app.lollipop.listeners.MultipleForwardChatProcessor;
import mega.privacy.android.app.lollipop.listeners.MultipleGroupChatRequestListener;
import mega.privacy.android.app.lollipop.listeners.MultipleRequestListener;
import mega.privacy.android.app.lollipop.megachat.calls.ChatCallActivity;
import mega.privacy.android.app.lollipop.megachat.chatAdapters.MegaChatLollipopAdapter;
import mega.privacy.android.app.lollipop.tasks.FilePrepareTask;
import mega.privacy.android.app.modalbottomsheet.chatmodalbottomsheet.AttachmentUploadBottomSheetDialogFragment;
import mega.privacy.android.app.modalbottomsheet.chatmodalbottomsheet.ContactAttachmentBottomSheetDialogFragment;
import mega.privacy.android.app.modalbottomsheet.chatmodalbottomsheet.MessageNotSentBottomSheetDialogFragment;
import mega.privacy.android.app.modalbottomsheet.chatmodalbottomsheet.NodeAttachmentBottomSheetDialogFragment;
import mega.privacy.android.app.modalbottomsheet.chatmodalbottomsheet.PendingMessageBottomSheetDialogFragment;
import mega.privacy.android.app.snackbarListeners.SnackbarNavigateOption;
import mega.privacy.android.app.utils.Constants;
import mega.privacy.android.app.utils.MegaApiUtils;
import mega.privacy.android.app.utils.PreviewUtils;
import mega.privacy.android.app.utils.TimeUtils;
import mega.privacy.android.app.utils.Util;
import nz.mega.sdk.MegaApiAndroid;
import nz.mega.sdk.MegaApiJava;
import nz.mega.sdk.MegaChatApi;
import nz.mega.sdk.MegaChatApiAndroid;
import nz.mega.sdk.MegaChatApiJava;
import nz.mega.sdk.MegaChatCall;
import nz.mega.sdk.MegaChatCallListenerInterface;
import nz.mega.sdk.MegaChatContainsMeta;
import nz.mega.sdk.MegaChatError;
import nz.mega.sdk.MegaChatListItem;
import nz.mega.sdk.MegaChatListenerInterface;
import nz.mega.sdk.MegaChatMessage;
import nz.mega.sdk.MegaChatPeerList;
import nz.mega.sdk.MegaChatPresenceConfig;
import nz.mega.sdk.MegaChatRequest;
import nz.mega.sdk.MegaChatRequestListenerInterface;
import nz.mega.sdk.MegaChatRoom;
import nz.mega.sdk.MegaChatRoomListenerInterface;
import nz.mega.sdk.MegaContactRequest;
import nz.mega.sdk.MegaError;
import nz.mega.sdk.MegaHandleList;
import nz.mega.sdk.MegaNode;
import nz.mega.sdk.MegaNodeList;
import nz.mega.sdk.MegaRequest;
import nz.mega.sdk.MegaRequestListenerInterface;
import nz.mega.sdk.MegaTransfer;
import nz.mega.sdk.MegaUser;

import static mega.privacy.android.app.utils.Util.adjustForLargeFont;
import static mega.privacy.android.app.utils.Util.context;
import static mega.privacy.android.app.utils.Util.toCDATA;

import java.util.concurrent.TimeUnit;


public class ChatActivityLollipop extends PinActivityLollipop implements MegaChatCallListenerInterface, MegaChatRequestListenerInterface, MegaRequestListenerInterface, MegaChatListenerInterface, MegaChatRoomListenerInterface,  View.OnClickListener{

    public MegaChatLollipopAdapter.ViewHolderMessageChat holder_imageDrag;
    public int position_imageDrag = -1;

    public static int NUMBER_MESSAGES_TO_LOAD = 20;
    public static int NUMBER_MESSAGES_BEFORE_LOAD = 8;

    public static int INITIAL_PRESENCE_STATUS = -55;

    String mOutputFilePath;

    boolean newVisibility = false;
    boolean getMoreHistory=false;

    int minutesLastGreen = -1;

    boolean isLoadingHistory = false;

    MenuItem importIcon;

    private AlertDialog errorOpenChatDialog;

    long numberToLoad = -1;

    private android.support.v7.app.AlertDialog downloadConfirmationDialog;
    private AlertDialog overquotaDialog;

    boolean sendOriginalAttachments = false;

    ProgressDialog dialog;
    ProgressDialog statusDialog;

//    public MegaChatMessage lastMessageSeen = null;
    public long lastIdMsgSeen = -1;
    public long generalUnreadCount = -1;
    boolean lastSeenReceived = false;
    int positionToScroll = -1;
    public int positionNewMessagesLayout = -1;

    MegaApiAndroid megaApi;
    MegaChatApiAndroid megaChatApi;

    Handler handlerReceive;
    Handler handlerSend;
    Handler handlerKeyboard;
    Handler handlerEmojiKeyboard;

    TextView emptyTextView;
    ImageView emptyImageView;
    LinearLayout emptyLayout;

    boolean pendingMessagesLoaded = false;

//    boolean isFirstTimeStorage = true;

    boolean startVideo = false;
    public boolean activityVisible = false;
    boolean setAsRead = false;

    int selectedPosition;
    public long selectedMessageId = -1;
    MegaChatRoom chatRoom;

    public long idChat;

    boolean noMoreNoSentMessages = false;

    public int showRichLinkWarning = Constants.RICH_WARNING_TRUE;

    private BadgeDrawerArrowDrawable badgeDrawable;

    ChatController chatC;
    boolean scrollingUp = false;

    long myUserHandle;

    ActionBar aB;
    Toolbar tB;
    LinearLayout toolbarElements;

    TextView titleToolbar;
    MarqueeTextView subtitleToobar;
    ImageView iconStateToolbar;
    float scaleH, scaleW;
    float density;
    int screenDensity;
    DisplayMetrics outMetrics;
    Display display;

    boolean editingMessage = false;
    MegaChatMessage messageToEdit = null;

    GestureDetectorCompat detector;

    CoordinatorLayout fragmentContainer;
    RelativeLayout writingContainerLayout;
    RelativeLayout writingLayout;
    RecordView voiceClipLayout;

    RelativeLayout chatRelativeLayout;
    RelativeLayout userTypingLayout;
    TextView userTypingText;
    boolean sendIsTyping=true;
    long userTypingTimeStamp = -1;
    ImageButton keyboardTwemojiButton;
    ImageButton mediaButton;
    ImageButton sendContactButton ;
    ImageButton pickFileSystemButton;
    ImageButton pickCloudDriveButton;
    ImageButton pickFileStorageButton;

    EmojiKeyboard emojiKeyboard;
    LinearLayout linearLayoutOptions;

    RelativeLayout rLKeyboardTwemojiButton;
    RelativeLayout rLMediaButton;
    RelativeLayout rLSendContactButton ;
    RelativeLayout rLPickFileSystemButton;
    RelativeLayout rLPickCloudDriveButton;
    RelativeLayout rLPickFileStorageButton;

    RelativeLayout callInProgressLayout;
    TextView callInProgressText;

    EmojiEditText textChat;
    ImageButton sendIcon;
    RelativeLayout messagesContainerLayout;

    RecyclerView listView;
    NpaLinearLayoutManager mLayoutManager;

    ChatActivityLollipop chatActivity;

    MenuItem callMenuItem;
    MenuItem videoMenuItem;
    MenuItem inviteMenuItem;
    MenuItem clearHistoryMenuItem;
    MenuItem contactInfoMenuItem;
    MenuItem leaveMenuItem;
    MenuItem archiveMenuItem;

    boolean focusChanged=false;

    String intentAction;
    MegaChatLollipopAdapter adapter;
    int stateHistory;

    DatabaseHandler dbH = null;

    FrameLayout fragmentContainerFileStorage;
    RelativeLayout fileStorageLayout;
    private ChatFileStorageFragment fileStorageF;

    ArrayList<AndroidMegaChatMessage> messages;
    ArrayList<AndroidMegaChatMessage> bufferMessages;
    ArrayList<AndroidMegaChatMessage> bufferManualSending;
    ArrayList<AndroidMegaChatMessage> bufferSending;

    public static int TYPE_MESSAGE_JUMP_TO_LEAST = 0;
    public static int TYPE_MESSAGE_NEW_MESSAGE = 1;
    RelativeLayout messageJumpLayout;
    TextView messageJumpText;
    boolean isHideJump = false;
    int typeMessageJump = 0;
    boolean visibilityMessageJump=false;
    boolean isTurn = false;
    Handler handler;

    //VOICE CLIPS:
    String outputFileVoiceNotes;
    private RecordButton record;
    private MediaRecorder myAudioRecorder;
    boolean isRecording = false;
    LinearLayout bubbleLayout;
    TextView bubbleText;

    View.OnFocusChangeListener focus = new View.OnFocusChangeListener() {
        @Override
        public void onFocusChange(View v, boolean hasFocus) {
            log("onFocusChange");
            if(!focusChanged){
                focusChanged = true;
            }
        }
    };

    private ActionMode actionMode;

    private class UserTyping {
        MegaChatParticipant participantTyping;
        long timeStampTyping;

        public UserTyping(MegaChatParticipant participantTyping) {
            this.participantTyping = participantTyping;
        }

        public MegaChatParticipant getParticipantTyping() {
            return participantTyping;
        }

        public void setParticipantTyping(MegaChatParticipant participantTyping) {
            this.participantTyping = participantTyping;
        }

        public long getTimeStampTyping() {
            return timeStampTyping;
        }

        public void setTimeStampTyping(long timeStampTyping) {
            this.timeStampTyping = timeStampTyping;
        }
    }

    private BroadcastReceiver dialogConnectReceiver = new BroadcastReceiver() {
        @Override
        public void onReceive(Context context, Intent intent) {
            log("Network broadcast received on chatActivity!");

            if (intent != null){
                showConfirmationConnect();
            }
        }
    };

    ArrayList<UserTyping> usersTyping;
    List<UserTyping> usersTypingSync;

    public void openMegaLink(String url, boolean isFile){
        log("openMegaLink");
        if(isFile){
            Intent openFileIntent = new Intent(this, FileLinkActivityLollipop.class);
            openFileIntent.setFlags(Intent.FLAG_ACTIVITY_CLEAR_TOP);
            openFileIntent.setAction(Constants.ACTION_OPEN_MEGA_LINK);
            openFileIntent.setData(Uri.parse(url));
            startActivity(openFileIntent);
        }else{
            Intent openFolderIntent = new Intent(this, FolderLinkActivityLollipop.class);
            openFolderIntent.setFlags(Intent.FLAG_ACTIVITY_CLEAR_TOP);
            openFolderIntent.setAction(Constants.ACTION_OPEN_MEGA_FOLDER_LINK);
            openFolderIntent.setData(Uri.parse(url));
            startActivity(openFolderIntent);
        }
    }

    public void showMessageInfo(int positionInAdapter){
        int position = positionInAdapter-1;

        if(position<messages.size()) {
            AndroidMegaChatMessage androidM = messages.get(position);
            StringBuilder messageToShow = new StringBuilder("");
            String token = FirebaseInstanceId.getInstance().getToken();
            if(token!=null){
                messageToShow.append("FCM TOKEN: " +token);
            }
            messageToShow.append("\nCHAT ID: " + MegaApiJava.userHandleToBase64(idChat));
            messageToShow.append("\nMY USER HANDLE: " +MegaApiJava.userHandleToBase64(megaChatApi.getMyUserHandle()));
            if(androidM!=null){
                MegaChatMessage m = androidM.getMessage();
                if(m!=null){
                    messageToShow.append("\nMESSAGE TYPE: " +m.getType());
                    messageToShow.append("\nMESSAGE TIMESTAMP: " +m.getTimestamp());
                    messageToShow.append("\nMESSAGE USERHANDLE: " +MegaApiJava.userHandleToBase64(m.getUserHandle()));
                    messageToShow.append("\nMESSAGE ID: " +MegaApiJava.userHandleToBase64(m.getMsgId()));
                    messageToShow.append("\nMESSAGE TEMP ID: " +MegaApiJava.userHandleToBase64(m.getTempId()));
                }
            }
            Toast.makeText(this, messageToShow, Toast.LENGTH_SHORT).show();
            log("showMessageInfo: "+messageToShow);
        }
    }

    public void showGroupInfoActivity(){
        log("showGroupInfoActivity");
        if(chatRoom.isGroup()){
            Intent i = new Intent(this, GroupChatInfoActivityLollipop.class);
            i.putExtra("handle", chatRoom.getChatId());
            this.startActivity(i);
        }else{
            Intent i = new Intent(this, ContactInfoActivityLollipop.class);
            i.putExtra("handle", chatRoom.getChatId());
            this.startActivity(i);
        }
    }

    @Override
    protected void onCreate(Bundle savedInstanceState) {
        log("onCreate");
//        stopService(new Intent(this,IncomingCallService.class));
        requestWindowFeature(Window.FEATURE_NO_TITLE);
        super.onCreate(savedInstanceState);

        if (megaApi == null) {
            MegaApplication app = (MegaApplication) getApplication();
            megaApi = app.getMegaApi();
        }

        if (megaChatApi == null) {
            MegaApplication app = (MegaApplication) getApplication();
            megaChatApi = app.getMegaChatApi();
        }

        if(megaChatApi==null||megaChatApi.getInitState()==MegaChatApi.INIT_ERROR||megaChatApi.getInitState()==0){
            log("Refresh session - karere");
            Intent intent = new Intent(this, LoginActivityLollipop.class);
            intent.putExtra("visibleFragment", Constants. LOGIN_FRAGMENT);
            intent.setFlags(Intent.FLAG_ACTIVITY_CLEAR_TOP);
            startActivity(intent);
            finish();
            return;
        }

        log("addChatListener");
        megaChatApi.addChatListener(this);
        megaChatApi.addChatCallListener(this);

        dbH = DatabaseHandler.getDbHandler(this);

        handler = new Handler();

        chatActivity = this;
        chatC = new ChatController(chatActivity);

        LocalBroadcastManager.getInstance(this).registerReceiver(dialogConnectReceiver, new IntentFilter(Constants.BROADCAST_ACTION_INTENT_CONNECTIVITY_CHANGE_DIALOG));

        if (Build.VERSION.SDK_INT >= Build.VERSION_CODES.LOLLIPOP) {
            Window window = this.getWindow();
            window.addFlags(WindowManager.LayoutParams.FLAG_DRAWS_SYSTEM_BAR_BACKGROUNDS);
            window.clearFlags(WindowManager.LayoutParams.FLAG_TRANSLUCENT_STATUS);
            window.setStatusBarColor(ContextCompat.getColor(this, R.color.lollipop_dark_primary_color));
        }

        setContentView(R.layout.activity_chat);
        display = getWindowManager().getDefaultDisplay();
        outMetrics = new DisplayMetrics();
        display.getMetrics(outMetrics);
        density  = getResources().getDisplayMetrics().density;

        //Set toolbar
        tB = (Toolbar) findViewById(R.id.toolbar_chat);
        setSupportActionBar(tB);
        aB = getSupportActionBar();
        aB.setDisplayHomeAsUpEnabled(true);
        aB.setDisplayShowHomeEnabled(true);
        aB.setTitle(null);
        aB.setSubtitle(null);
        tB.setOnClickListener(this);
        toolbarElements = (LinearLayout) tB.findViewById(R.id.toolbar_elements);
        titleToolbar = (TextView) tB.findViewById(R.id.title_toolbar);
        subtitleToobar = (MarqueeTextView) tB.findViewById(R.id.subtitle_toolbar);
        subtitleToobar.setFocusable(true);
        subtitleToobar.setFocusableInTouchMode(true);
        subtitleToobar.setEllipsize(TextUtils.TruncateAt.MARQUEE);
        subtitleToobar.setMarqueeRepeatLimit(-1);
        subtitleToobar.setSingleLine(true);
        subtitleToobar.setHorizontallyScrolling(true);
        iconStateToolbar = (ImageView) tB.findViewById(R.id.state_icon_toolbar);

        titleToolbar.setText(" ");
        subtitleToobar.setText(" ");
        subtitleToobar.setVisibility(View.GONE);
        iconStateToolbar.setVisibility(View.GONE);

        badgeDrawable = new BadgeDrawerArrowDrawable(getSupportActionBar().getThemedContext());

        getWindow().setSoftInputMode(WindowManager.LayoutParams.SOFT_INPUT_STATE_HIDDEN);

        emptyLayout = (LinearLayout) findViewById(R.id.empty_messages_layout);
        emptyTextView = (TextView) findViewById(R.id.empty_text_chat_recent);
        emptyImageView = (ImageView) findViewById(R.id.empty_image_view_chat);

        updateNavigationToolbarIcon();

        fragmentContainer = (CoordinatorLayout) findViewById(R.id.fragment_container_chat);
        writingContainerLayout = (RelativeLayout) findViewById(R.id.writing_container_layout_chat_layout);

        messageJumpLayout = (RelativeLayout) findViewById(R.id.message_jump_layout);
        messageJumpText = (TextView) findViewById(R.id.message_jump_text);
        messageJumpLayout.setVisibility(View.GONE);

        writingLayout = (RelativeLayout) findViewById(R.id.writing_linear_layout_chat);
        voiceClipLayout = (RecordView) findViewById(R.id.rl_voice_clip);
        voiceClipLayout.setVisibility(View.GONE);

        linearLayoutOptions = (LinearLayout)findViewById(R.id.linear_layout_options);
        rLKeyboardTwemojiButton = (RelativeLayout) findViewById(R.id.rl_keyboard_twemoji_chat);
        rLMediaButton = (RelativeLayout) findViewById(R.id.rl_media_icon_chat);
        rLSendContactButton = (RelativeLayout) findViewById(R.id.rl_send_contact_icon_chat);
        rLPickFileSystemButton = (RelativeLayout) findViewById(R.id.rl_pick_file_system_icon_chat);
        rLPickFileStorageButton = (RelativeLayout) findViewById(R.id.rl_pick_file_storage_icon_chat);
        rLPickCloudDriveButton = (RelativeLayout) findViewById(R.id.rl_pick_cloud_drive_icon_chat);

        keyboardTwemojiButton = (ImageButton) findViewById(R.id.keyboard_twemoji_chat);
        mediaButton = (ImageButton) findViewById(R.id.media_icon_chat);
        sendContactButton = (ImageButton) findViewById(R.id.send_contact_icon_chat);
        pickFileSystemButton = (ImageButton) findViewById(R.id.pick_file_system_icon_chat);
        pickFileStorageButton = (ImageButton) findViewById(R.id.pick_file_storage_icon_chat);
        pickCloudDriveButton = (ImageButton) findViewById(R.id.pick_cloud_drive_icon_chat);

        textChat = (EmojiEditText) findViewById(R.id.edit_text_chat);
        textChat.setVisibility(View.VISIBLE);
        if(getResources().getConfiguration().orientation == Configuration.ORIENTATION_LANDSCAPE){
            textChat.setEmojiSize(Util.scaleWidthPx(10, outMetrics));
        }else{
            textChat.setEmojiSize(Util.scaleWidthPx(20, outMetrics));
        }

        emojiKeyboard = (EmojiKeyboard)findViewById(R.id.emojiView);
        emojiKeyboard.init(this, textChat, keyboardTwemojiButton);
        handlerKeyboard = new Handler();
        handlerEmojiKeyboard = new Handler();

        callInProgressLayout = (RelativeLayout) findViewById(R.id.call_in_progress_layout);
        callInProgressLayout.setVisibility(View.GONE);
        callInProgressText = (TextView) findViewById(R.id.call_in_progress_text);

        bubbleLayout = (LinearLayout) findViewById(R.id.bubble_layout);
        BubbleDrawable myBubble = new BubbleDrawable(BubbleDrawable.CENTER, ContextCompat.getColor(this,R.color.grey_achievements_invite_friends));
        myBubble.setCornerRadius(20);
        myBubble.setPointerAlignment(BubbleDrawable.RIGHT);
        myBubble.setPadding(25, 25, 25, 25);
        bubbleLayout.setBackground(myBubble);
        bubbleLayout.setVisibility(View.GONE);

        bubbleText = (TextView) findViewById(R.id.bubble_text);
        if(getResources().getConfiguration().orientation == Configuration.ORIENTATION_LANDSCAPE){
            bubbleText.setMaxWidth(Util.scaleWidthPx(350, outMetrics));
        }
        else{
            bubbleText.setMaxWidth(Util.scaleWidthPx(250, outMetrics));
        }

        rLKeyboardTwemojiButton.setOnClickListener(this);
        rLMediaButton.setOnClickListener(this);
        rLSendContactButton.setOnClickListener(this);
        rLPickFileSystemButton.setOnClickListener(this);
        rLPickFileStorageButton.setOnClickListener(this);
        rLPickCloudDriveButton.setOnClickListener(this);

        keyboardTwemojiButton.setOnClickListener(this);
        mediaButton.setOnClickListener(this);
        sendContactButton.setOnClickListener(this);
        pickFileSystemButton.setOnClickListener(this);
        pickFileStorageButton.setOnClickListener(this);
        pickCloudDriveButton.setOnClickListener(this);

<<<<<<< HEAD
=======
        messageJumpLayout.setOnClickListener(this);

        fragmentContainerFileStorage = (FrameLayout) findViewById(R.id.fragment_container_file_storage);
        fileStorageLayout = (RelativeLayout) findViewById(R.id.relative_layout_file_storage);
        fileStorageLayout.setVisibility(View.GONE);
        pickFileStorageButton.setImageResource(R.drawable.ic_b_select_image);

>>>>>>> a8661311
        textChat.addTextChangedListener(new TextWatcher() {
            public void afterTextChanged(Editable s) { }

            public void beforeTextChanged(CharSequence s, int start, int count, int after) { }

            public void onTextChanged(CharSequence s, int start, int before, int count) {

                if (s != null) {
                    if (s.length() > 0) {
                        String temp = s.toString();
                        if(temp.trim().length()>0){
                            sendIcon.setVisibility(View.VISIBLE);
                            record.setVisibility(View.GONE);
                            textChat.setHint(" ");
                            textChat.setMinLines(1);
                            textChat.setMaxLines(5);
                        }else {
                            sendIcon.setVisibility(View.GONE);
                            record.setVisibility(View.VISIBLE);
                            log("textChat:TextChangedListener:onTextChanged:lengthInvalid1:sendStopTypingNotification");
                            megaChatApi.sendStopTypingNotification(chatRoom.getChatId());

                            if (chatRoom.hasCustomTitle()) {
                                textChat.setHint(getString(R.string.type_message_hint_with_customized_title, chatRoom.getTitle()));
                            } else {
                                textChat.setHint(getString(R.string.type_message_hint_with_default_title, chatRoom.getTitle()));
                            }
                            textChat.setMinLines(1);
                            textChat.setMaxLines(1);
                        }
                    }else {
                        sendIcon.setVisibility(View.GONE);
                        record.setVisibility(View.VISIBLE);
                        log("textChat:TextChangedListener:onTextChanged:lengthInvalid2:sendStopTypingNotification");
                        megaChatApi.sendStopTypingNotification(chatRoom.getChatId());

                        if(chatRoom.hasCustomTitle()){
                            textChat.setHint(getString(R.string.type_message_hint_with_customized_title, chatRoom.getTitle()));
                        }else{
                            textChat.setHint(getString(R.string.type_message_hint_with_default_title, chatRoom.getTitle()));
                        }
                        textChat.setMinLines(1);
                        textChat.setMaxLines(1);
                    }
                }else{
                    sendIcon.setVisibility(View.GONE);
                    record.setVisibility(View.VISIBLE);
                    log("textChat:TextChangedListener:onTextChanged:nullText:sendStopTypingNotification");
                    megaChatApi.sendStopTypingNotification(chatRoom.getChatId());

                    if(chatRoom.hasCustomTitle()){
                        textChat.setHint(getString(R.string.type_message_hint_with_customized_title, chatRoom.getTitle()));
                    }else{
                        textChat.setHint(getString(R.string.type_message_hint_with_default_title, chatRoom.getTitle()));
                    }
                    textChat.setMinLines(1);
                    textChat.setMaxLines(1);
                }

                if(getCurrentFocus() == textChat){
                    // is only executed if the EditText was directly changed by the user
                    if(sendIsTyping){
                        log("textChat:TextChangedListener:onTextChanged:sendIsTyping:sendTypingNotification");
                        sendIsTyping=false;
                        megaChatApi.sendTypingNotification(chatRoom.getChatId());

                        int interval = 4000;
                        Runnable runnable = new Runnable(){
                            public void run() {
                                sendIsTyping=true;
                            }
                        };
                        handlerSend = new Handler();
                        handlerSend.postDelayed(runnable, interval);
                    }

                    if(megaChatApi.isSignalActivityRequired()){
                        megaChatApi.signalPresenceActivity();
                    }
                }
                else{
                    log("textChat:TextChangedListener:onTextChanged:nonFocusTextChat:sendStopTypingNotification");
                    megaChatApi.sendStopTypingNotification(chatRoom.getChatId());
                }
            }
        });


        textChat.setOnTouchListener(new View.OnTouchListener() {
            @Override
            public boolean onTouch(View v, MotionEvent event) {
                //Hide fileStorageLayout
                if(fileStorageLayout.isShown()){
                    hideFileStorageSection();
                }
                if(emojiKeyboard!=null){
                    emojiKeyboard.showLetterKeyboard();
                }
                return false;
            }
        });

        textChat.setOnLongClickListener(new View.OnLongClickListener() {
            @Override
            public boolean onLongClick(View v) {
                //Hide fileStorageLayout
                if(fileStorageLayout.isShown()){
                    hideFileStorageSection();
                }
                if(emojiKeyboard!=null) {
                    emojiKeyboard.showLetterKeyboard();
                }
                return false;
            }
        });

        textChat.setOnEditorActionListener(new TextView.OnEditorActionListener() {
            @Override
            public boolean onEditorAction(TextView v, int actionId, KeyEvent event) {
                if (actionId == EditorInfo.IME_ACTION_DONE) {
                    //Hide fileStorageLayout
                    if(fileStorageLayout.isShown()){
                        if(fileStorageF != null){
                            fileStorageF.clearSelections();
                            fileStorageF.hideMultipleSelect();
                        }
                        fileStorageLayout.setVisibility(View.GONE);
                    }
                    if(emojiKeyboard!=null){
                        emojiKeyboard.showLetterKeyboard();
                    }
                }
                return false;
            }
        });


        chatRelativeLayout  = (RelativeLayout) findViewById(R.id.relative_chat_layout);

        sendIcon = (ImageButton) findViewById(R.id.send_message_icon_chat);
        sendIcon.setOnClickListener(this);
        sendIcon.setEnabled(true);
        sendIcon.setVisibility(View.GONE);

        record = (RecordButton) findViewById(R.id.record_fab);
        record.setBackground(null);
//        record.setElevation(0);
        record.setImageDrawable(ContextCompat.getDrawable(this, R.drawable.ic_b_mic_on));
        record.setVisibility(View.VISIBLE);
        record.setRecordView(voiceClipLayout);
        record.setListenForRecord(true);

        //ListenForRecord must be false ,otherwise onClick will not be called
        record.setOnRecordClickListener(new OnRecordClickListener() {
            @Override
            public void onClick(View v) {
                log("record.setOnRecordClickListener()");
            }
        });

        //Cancel Bounds is when the Slide To Cancel text gets before the timer . default is 8
        voiceClipLayout.setCancelBounds(1);

        //prevent recording under one Second
        voiceClipLayout.setLessThanSecondAllowed(false);
        voiceClipLayout.setCustomSounds(R.raw.record_start, R.raw.record_finished, 0);

        voiceClipLayout.setOnRecordListener(new OnRecordListener() {
            @Override
            public void onStart() {
                log("voiceClipLayout.setOnRecordListener() -> onStart()");
                startRecordVoiceClip();
//                handlerPadLock.postDelayed(runPadLock, 3000); //3 seconds delay to show de padlock
            }
            @Override
            public void onCancel() {
                log("voiceClipLayout.setOnRecordListener() -> onCancel()");
                if(isRecording){
                    if(myAudioRecorder!=null){
                        log("myAudioRecorder -> CANCEL - isRecording = FALSE");
                        myAudioRecorder.reset();
                        myAudioRecorder = null;
                        isRecording = false;
                        voiceClipLayout.showLock(false);

                    }
                }
            }
            @Override
            public void onFinish(long recordTime) {
                String time = getHumanTimeText(recordTime);
                log("voiceClipLayout.setOnRecordListener() -> onFinish() at "+time);
                stopRecord();
            }
            @Override
            public void onLessThanSecond() {
                log(" voiceClipLayout.setOnRecordListener() -> onLessThanSecond()");
                showBubble();
                cancelRecord();
            }
        });
        voiceClipLayout.setOnBasketAnimationEndListener(new OnBasketAnimationEnd() {
            @Override
            public void onAnimationEnd() {
                log("voiceClipLayout.setOnBasketAnimationEndListener()");
                cancelRecord();
            }
        });

        messageJumpLayout.setOnClickListener(this);

        fragmentContainerFileStorage = (FrameLayout) findViewById(R.id.fragment_container_file_storage);
        fileStorageLayout = (RelativeLayout) findViewById(R.id.relative_layout_file_storage);
        fileStorageLayout.setVisibility(View.GONE);
        pickFileStorageButton.setImageResource(R.drawable.ic_b_select_image);


        listView = (RecyclerView) findViewById(R.id.messages_chat_list_view);
        listView.setClipToPadding(false);;
        listView.setNestedScrollingEnabled(false);
        ((SimpleItemAnimator) listView.getItemAnimator()).setSupportsChangeAnimations(false);

        mLayoutManager = new NpaLinearLayoutManager(this);
        mLayoutManager.setStackFromEnd(true);
        listView.setLayoutManager(mLayoutManager);

        listView.addOnScrollListener(new RecyclerView.OnScrollListener() {
            @Override
            public void onScrolled(RecyclerView recyclerView, int dx, int dy) {
                // Get the first visible item
//                            int firstVisibleItem = mLayoutManager.findFirstVisibleItemPosition();

                if((messages!=null)&&(messages.size()>0)){
                    int lastPosition = messages.size()-1;
                    AndroidMegaChatMessage msg = messages.get(lastPosition);

                    while (!msg.isUploading() && msg.getMessage().getStatus() == MegaChatMessage.STATUS_SENDING_MANUAL) {
                        lastPosition--;
                        msg = messages.get(lastPosition);
                    }
                    if(lastPosition == (messages.size()-1)){
                        //Scroll to end
                        if((messages.size()-1) == (mLayoutManager.findLastVisibleItemPosition()-1)){
                            hideMessageJump();
                        }else if((messages.size()-1) > (mLayoutManager.findLastVisibleItemPosition()-1)){
                            if(newVisibility){
                                showJumpMessage();
                            }
                        }
                    }else{
                        lastPosition++;
                        if(lastPosition == (mLayoutManager.findLastVisibleItemPosition()-1)){
                            hideMessageJump();
                        }else if(lastPosition != (mLayoutManager.findLastVisibleItemPosition()-1)){
                            if(newVisibility){
                                showJumpMessage();
                            }
                        }
                    }
                }

                if(stateHistory!=MegaChatApi.SOURCE_NONE){
                    if (dy > 0) {
                        // Scrolling up
                        scrollingUp = true;
                    } else {
                        // Scrolling down
                        scrollingUp = false;
                    }

                    if(!scrollingUp){
                        int pos = mLayoutManager.findFirstVisibleItemPosition();
                        if(pos<=NUMBER_MESSAGES_BEFORE_LOAD&&getMoreHistory){
                            log("DE->loadMessages:scrolling up");
                            isLoadingHistory = true;
                            stateHistory = megaChatApi.loadMessages(idChat, NUMBER_MESSAGES_TO_LOAD);
                            positionToScroll = -1;
                            getMoreHistory = false;
                        }
                    }
                }
            }
        });

        messagesContainerLayout = (RelativeLayout) findViewById(R.id.message_container_chat_layout);

        userTypingLayout = (RelativeLayout) findViewById(R.id.user_typing_layout);
        userTypingLayout.setVisibility(View.GONE);
        userTypingText = (TextView) findViewById(R.id.user_typing_text);

        Intent newIntent = getIntent();

        if (newIntent != null){
            log("Intent is not null");
            intentAction = newIntent.getAction();
            if (intentAction != null){

                idChat = newIntent.getLongExtra("CHAT_ID", -1);

                myUserHandle = megaChatApi.getMyUserHandle();

                if(savedInstanceState!=null) {
                    log("Bundle is NOT NULL");
                    selectedMessageId = savedInstanceState.getLong("selectedMessageId", -1);
                    log("Handle of the message: "+selectedMessageId);
                    selectedPosition = savedInstanceState.getInt("selectedPosition", -1);
                    isHideJump = savedInstanceState.getBoolean("isHideJump",false);
                    typeMessageJump = savedInstanceState.getInt("typeMessageJump",-1);
                    visibilityMessageJump = savedInstanceState.getBoolean("visibilityMessageJump",false);
                    mOutputFilePath = savedInstanceState.getString("mOutputFilePath");
//                    position_imageDrag = savedInstanceState.getInt("position_imageDrag", -1);
//                    holder_imageDrag = (MegaChatLollipopAdapter.ViewHolderMessageChat) savedInstanceState.getSerializable("holder_imageDrag");

                    if(visibilityMessageJump){
                        if(typeMessageJump == TYPE_MESSAGE_NEW_MESSAGE){
                            messageJumpText.setText(getResources().getString(R.string.message_new_messages));
                            messageJumpLayout.setVisibility(View.VISIBLE);
                        }else if(typeMessageJump == TYPE_MESSAGE_JUMP_TO_LEAST){
                            messageJumpText.setText(getResources().getString(R.string.message_jump_latest));
                            messageJumpLayout.setVisibility(View.VISIBLE);

                        }
                    }

                    lastIdMsgSeen = savedInstanceState.getLong("lastMessageSeen",-1);
                    if(lastIdMsgSeen != -1){
                        isTurn = true;
                    }

                    generalUnreadCount = savedInstanceState.getLong("generalUnreadCount",-1);
                }

                if(idChat!=-1) {

//                    if(megaApi.getNumPendingUploads()<=0){
//                        dbH.setFinishedPendingMessages();
//                    }

                    //Recover chat
                    log("Recover chat with id: " + idChat);
                    chatRoom = megaChatApi.getChatRoom(idChat);
                    if(chatRoom==null){
                        log("Chatroom is NULL - finish activity!!");
                        finish();
                    }

                    if(chatRoom.hasCustomTitle()){
                        textChat.setHint(getString(R.string.type_message_hint_with_customized_title, chatRoom.getTitle()));
                    }else{
                        textChat.setHint(getString(R.string.type_message_hint_with_default_title, chatRoom.getTitle()));
                    }

                    textChat.setMinLines(1);
                    textChat.setMaxLines(1);

                    ChatItemPreferences prefs = dbH.findChatPreferencesByHandle(Long.toString(idChat));
                    if(prefs!=null){
                        String written = prefs.getWrittenText();
                        if(written!=null && (!written.isEmpty())){
                            textChat.setText(written);
                        }
                    }
                    else{
                        prefs = new ChatItemPreferences(Long.toString(idChat), Boolean.toString(true), "");
                        dbH.setChatItemPreferences(prefs);
                    }

                    megaChatApi.closeChatRoom(idChat, null);

                    boolean result = megaChatApi.openChatRoom(idChat, this);
                    if(result){
                        MegaApplication.setClosedChat(false);
                    }

                    if(!result){
                        log("----Error on openChatRoom");
                        if(errorOpenChatDialog==null){
                            android.support.v7.app.AlertDialog.Builder builder;
                            if (Build.VERSION.SDK_INT >= Build.VERSION_CODES.HONEYCOMB) {
                                builder = new AlertDialog.Builder(this, R.style.AppCompatAlertDialogStyle);
                            }
                            else{
                                builder = new AlertDialog.Builder(this);
                            }
                            builder.setTitle(getString(R.string.chat_error_open_title));
                            builder.setMessage(getString(R.string.chat_error_open_message));

                            builder.setPositiveButton(getString(R.string.cam_sync_ok),
                                    new DialogInterface.OnClickListener() {
                                        public void onClick(DialogInterface dialog, int whichButton) {
                                            finish();
                                        }
                                    }
                            );
                            errorOpenChatDialog = builder.create();
                            errorOpenChatDialog.show();
                        }
                    }
                    else{
                        int chatConnection = megaChatApi.getChatConnectionState(idChat);
                        log("Chat connection (" + idChat+ ") is: "+chatConnection);

                        messages = new ArrayList<AndroidMegaChatMessage>();
                        bufferMessages = new ArrayList<AndroidMegaChatMessage>();
                        bufferManualSending = new ArrayList<AndroidMegaChatMessage>();
                        bufferSending = new ArrayList<AndroidMegaChatMessage>();

                        if (adapter == null) {
                            adapter = new MegaChatLollipopAdapter(this, chatRoom, messages, listView);
                            adapter.setHasStableIds(true);
                            listView.setAdapter(adapter);

                        }
                        log("Result of open chat: " + result);

                        titleToolbar.setText(chatRoom.getTitle());
                        setChatSubtitle();

                        if (intentAction.equals(Constants.ACTION_NEW_CHAT) && savedInstanceState==null) {
                            log("ACTION_CHAT_NEW: for opening first time");
                            textChat.setOnFocusChangeListener(focus);

                            emptyTextView.setVisibility(View.GONE);
                            emptyLayout.setVisibility(View.GONE);
                            chatRelativeLayout.setVisibility(View.VISIBLE);
                        }
                        else if (intentAction.equals(Constants.ACTION_CHAT_SHOW_MESSAGES) || intentAction.equals(Constants.ACTION_NEW_CHAT)) {
                            log("ACTION_CHAT_SHOW_MESSAGES or rotating a new chat");

                            String text = newIntent.getStringExtra("showSnackbar");
                            if(text!=null){
                                showSnackbar(text);
                            }

                            LinearLayout.LayoutParams emptyTextViewParams1 = (LinearLayout.LayoutParams)emptyImageView.getLayoutParams();

                            if(getResources().getConfiguration().orientation == Configuration.ORIENTATION_LANDSCAPE){
                                emptyImageView.setImageResource(R.drawable.chat_empty_landscape);
                                emptyTextViewParams1.setMargins(0, Util.scaleHeightPx(40, outMetrics), 0, Util.scaleHeightPx(24, outMetrics));
                            }else{
                                emptyImageView.setImageResource(R.drawable.ic_empty_chat_list);
                                emptyTextViewParams1.setMargins(0, Util.scaleHeightPx(100, outMetrics), 0, Util.scaleHeightPx(24, outMetrics));
                            }

                            emptyImageView.setLayoutParams(emptyTextViewParams1);

                            String textToShowB = String.format(getString(R.string.chat_loading_messages));

                            try{
                                textToShowB = textToShowB.replace("[A]", "<font color=\'#7a7a7a\'>");
                                textToShowB = textToShowB.replace("[/A]", "</font>");
                                textToShowB = textToShowB.replace("[B]", "<font color=\'#000000\'>");
                                textToShowB = textToShowB.replace("[/B]", "</font>");
                            }
                            catch (Exception e){}
                            Spanned resultB = null;
                            if (android.os.Build.VERSION.SDK_INT >= android.os.Build.VERSION_CODES.N) {
                                resultB = Html.fromHtml(textToShowB,Html.FROM_HTML_MODE_LEGACY);
                            } else {
                                resultB = Html.fromHtml(textToShowB);
                            }

                            emptyTextView.setText(resultB);
                            emptyTextView.setVisibility(View.VISIBLE);
                            emptyLayout.setVisibility(View.VISIBLE);

                            chatRelativeLayout.setVisibility(View.GONE);

                            loadHistory();
                            log("On create: stateHistory: "+stateHistory);
                        }
                    }
                }
                else{
                    log("Chat ID -1 error");
                }
            }
        }
        else{
            log("INTENT is NULL");
        }
//        if (savedInstanceState != null && adapter != null && mLayoutManager != null) {
//            if (position_imageDrag != -1 && holder_imageDrag != null) {
//                log("update ImageDrag: "+position_imageDrag);
//                mLayoutManager.scrollToPosition(position_imageDrag);
//                adapter.setNodeAttachmentVisibility(false, holder_imageDrag, position_imageDrag);
//            }
//        }
        log("FINISH on Create");
    }

    public void loadHistory(){
        log("loadHistory");

        isLoadingHistory = true;

        long unreadCount = chatRoom.getUnreadCount();
        //                        stateHistory = megaChatApi.loadMessages(idChat, NUMBER_MESSAGES_TO_LOAD);
        if (unreadCount == 0) {
            if(!isTurn) {
                lastIdMsgSeen = -1;
                generalUnreadCount = -1;
                stateHistory = megaChatApi.loadMessages(idChat, NUMBER_MESSAGES_TO_LOAD);
                numberToLoad=NUMBER_MESSAGES_TO_LOAD;
            }else{
                if (generalUnreadCount < 0) {
                    log("loadHistory:A->loadMessages " + chatRoom.getUnreadCount());
                    long unreadAbs = Math.abs(generalUnreadCount);
                    numberToLoad =  (int) unreadAbs+NUMBER_MESSAGES_TO_LOAD;
                    stateHistory = megaChatApi.loadMessages(idChat, (int) numberToLoad);
                }
                else{
                    log("loadHistory:B->loadMessages " + chatRoom.getUnreadCount());
                    numberToLoad =  (int) generalUnreadCount+NUMBER_MESSAGES_TO_LOAD;
                    stateHistory = megaChatApi.loadMessages(idChat, (int) numberToLoad);
                }
            }
            lastSeenReceived = true;
            log("loadHistory:C->loadMessages:unread is 0");
//            stateHistory = megaChatApi.loadMessages(idChat, NUMBER_MESSAGES_TO_LOAD);
//            numberToLoad=NUMBER_MESSAGES_TO_LOAD;
        } else {
            if(!isTurn){
                lastIdMsgSeen = megaChatApi.getLastMessageSeenId(idChat);
                generalUnreadCount = unreadCount;
            }
            else{
                log("Do not change lastSeenId --> rotating screen");
            }

            if (lastIdMsgSeen != -1) {
                log("loadHistory:lastSeenId: " + lastIdMsgSeen);
            } else {
                log("loadHistory:Error:InvalidLastMessage");
            }

            lastSeenReceived = false;
            if (unreadCount < 0) {
                log("loadHistory:A->loadMessages " + chatRoom.getUnreadCount());
                long unreadAbs = Math.abs(unreadCount);
                numberToLoad =  (int) unreadAbs+NUMBER_MESSAGES_TO_LOAD;
                stateHistory = megaChatApi.loadMessages(idChat, (int) numberToLoad);
            }
            else{
                log("loadHistory:B->loadMessages " + chatRoom.getUnreadCount());
                numberToLoad =  (int) unreadCount+NUMBER_MESSAGES_TO_LOAD;
                stateHistory = megaChatApi.loadMessages(idChat, (int) numberToLoad);
            }
        }
        log("loadHistory:END:numberToLoad: "+numberToLoad);
    }

    public void setChatSubtitle(){
        log("setChatSubtitle");
        if(megaChatApi.getConnectionState()!=MegaChatApi.CONNECTED||megaChatApi.getChatConnectionState(idChat)!=MegaChatApi.CHAT_CONNECTION_ONLINE){
            log("Chat not connected");

            subtitleToobar.setText(adjustForLargeFont(getString(R.string.invalid_connection_state)));
            subtitleToobar.setVisibility(View.VISIBLE);
            iconStateToolbar.setVisibility(View.GONE);

            tB.setOnClickListener(null);
        }else{
            log("karere connection state: "+megaChatApi.getConnectionState());
            log("chat connection state: "+megaChatApi.getChatConnectionState(idChat));
            int permission = chatRoom.getOwnPrivilege();

            if (chatRoom.isGroup()) {
                tB.setOnClickListener(this);

                log("Check permissions group chat");

                if(permission==MegaChatRoom.PRIV_RO) {
                    log("Permission RO");
                    writingContainerLayout.setVisibility(View.GONE);

                    mediaButton.setVisibility(View.GONE);
                    sendContactButton.setVisibility(View.GONE);
                    pickFileSystemButton.setVisibility(View.GONE);
                    pickCloudDriveButton.setVisibility(View.GONE);
                    pickFileStorageButton.setVisibility(View.GONE);

                    if(chatRoom.isArchived()){
                        log("Chat is archived");
                        subtitleToobar.setText(adjustForLargeFont(getString(R.string.archived_chat)));
                        subtitleToobar.setVisibility(View.VISIBLE);
                        iconStateToolbar.setVisibility(View.GONE);

                    }else{
                        subtitleToobar.setText(adjustForLargeFont(getString(R.string.observer_permission_label_participants_panel)));
                        subtitleToobar.setVisibility(View.VISIBLE);
                        iconStateToolbar.setVisibility(View.GONE);
                    }
                }
                else if(permission==MegaChatRoom.PRIV_RM) {
                    log("Permission RM");
                    writingContainerLayout.setVisibility(View.GONE);

                    mediaButton.setVisibility(View.GONE);
                    sendContactButton.setVisibility(View.GONE);
                    pickFileSystemButton.setVisibility(View.GONE);
                    pickCloudDriveButton.setVisibility(View.GONE);
                    pickFileStorageButton.setVisibility(View.GONE);

                    if(chatRoom.isArchived()){
                        log("Chat is archived");
                        subtitleToobar.setText(adjustForLargeFont(getString(R.string.archived_chat)));
                        subtitleToobar.setVisibility(View.VISIBLE);
                        iconStateToolbar.setVisibility(View.GONE);
                    }
                    else{
                        if(!chatRoom.isActive()){
                            subtitleToobar.setText(adjustForLargeFont(getString(R.string.inactive_chat)));
                            subtitleToobar.setVisibility(View.VISIBLE);
                            iconStateToolbar.setVisibility(View.GONE);
                        }
                        else{
                            subtitleToobar.setText(null);
                            subtitleToobar.setVisibility(View.GONE);
                            iconStateToolbar.setVisibility(View.GONE);
                        }
                    }
                }
                else{
                    log("permission: "+permission);
                    writingContainerLayout.setVisibility(View.VISIBLE);

                    mediaButton.setVisibility(View.VISIBLE);
                    sendContactButton.setVisibility(View.VISIBLE);
                    pickFileSystemButton.setVisibility(View.VISIBLE);
                    pickCloudDriveButton.setVisibility(View.VISIBLE);
                    pickFileStorageButton.setVisibility(View.VISIBLE);

                    if(chatRoom.isArchived()){
                        log("Chat is archived");
                        subtitleToobar.setText(adjustForLargeFont(getString(R.string.archived_chat)));
                        subtitleToobar.setVisibility(View.VISIBLE);
                        iconStateToolbar.setVisibility(View.GONE);
                    }
                    else{
                        long participantsLabel = chatRoom.getPeerCount()+1; //Add one to include me
                        subtitleToobar.setText(adjustForLargeFont(getResources().getQuantityString(R.plurals.subtitle_of_group_chat, (int) participantsLabel, participantsLabel)));
                        subtitleToobar.setVisibility(View.VISIBLE);
                        iconStateToolbar.setVisibility(View.GONE);
                    }
                }
            }
            else{
                log("Check permissions one to one chat");
                if(permission==MegaChatRoom.PRIV_RO) {
                    log("Permission RO");

                    if(megaApi!=null){
                        if(megaApi.getRootNode()!=null){
                            long chatHandle = chatRoom.getChatId();
                            MegaChatRoom chat = megaChatApi.getChatRoom(chatHandle);
                            long userHandle = chat.getPeerHandle(0);
                            String userHandleEncoded = MegaApiAndroid.userHandleToBase64(userHandle);
                            MegaUser user = megaApi.getContact(userHandleEncoded);

                            if(user!=null){
                                if(user.getVisibility() == MegaUser.VISIBILITY_VISIBLE){
                                    tB.setOnClickListener(this);
                                }else{
                                    tB.setOnClickListener(null);
                                }
                            }
                            else{
                                tB.setOnClickListener(null);
                            }
                        }
                    }else{
                        tB.setOnClickListener(null);
                    }

                    writingContainerLayout.setVisibility(View.GONE);

                    mediaButton.setVisibility(View.GONE);
                    sendContactButton.setVisibility(View.GONE);
                    pickFileSystemButton.setVisibility(View.GONE);
                    pickCloudDriveButton.setVisibility(View.GONE);
                    pickFileStorageButton.setVisibility(View.GONE);

                    if(chatRoom.isArchived()){
                        log("Chat is archived");
                        subtitleToobar.setText(adjustForLargeFont(getString(R.string.archived_chat)));
                        subtitleToobar.setVisibility(View.VISIBLE);
                        iconStateToolbar.setVisibility(View.GONE);
                    }
                    else{
                        subtitleToobar.setText(adjustForLargeFont(getString(R.string.observer_permission_label_participants_panel)));
                        subtitleToobar.setVisibility(View.VISIBLE);
                        iconStateToolbar.setVisibility(View.GONE);
                    }
                }
                else if(permission==MegaChatRoom.PRIV_RM) {
                    tB.setOnClickListener(this);

                    log("Permission RM");
                    writingContainerLayout.setVisibility(View.GONE);

                    mediaButton.setVisibility(View.GONE);
                    sendContactButton.setVisibility(View.GONE);
                    pickFileSystemButton.setVisibility(View.GONE);
                    pickCloudDriveButton.setVisibility(View.GONE);
                    pickFileStorageButton.setVisibility(View.GONE);

                    if(chatRoom.isArchived()){
                        log("Chat is archived");
                        subtitleToobar.setText(adjustForLargeFont(getString(R.string.archived_chat)));
                        subtitleToobar.setVisibility(View.VISIBLE);
                        iconStateToolbar.setVisibility(View.GONE);
                    }
                    else{
                        if(!chatRoom.isActive()){
                            subtitleToobar.setText(adjustForLargeFont(getString(R.string.inactive_chat)));
                            subtitleToobar.setVisibility(View.VISIBLE);
                            iconStateToolbar.setVisibility(View.GONE);
                        }
                        else{
                            subtitleToobar.setText(null);
                            subtitleToobar.setVisibility(View.GONE);
                            iconStateToolbar.setVisibility(View.GONE);
                        }
                    }
                }
                else{
                    tB.setOnClickListener(this);

                    long userHandle = chatRoom.getPeerHandle(0);
                    setStatus(userHandle);
                    writingContainerLayout.setVisibility(View.VISIBLE);

                    mediaButton.setVisibility(View.VISIBLE);
                    sendContactButton.setVisibility(View.VISIBLE);
                    pickFileSystemButton.setVisibility(View.VISIBLE);
                    pickCloudDriveButton.setVisibility(View.VISIBLE);
                    pickFileStorageButton.setVisibility(View.VISIBLE);

                }
            }
        }
    }

    public void setLastGreen(String date){
        subtitleToobar.setText(date);
        subtitleToobar.isMarqueeIsNecessary(this);
        subtitleToobar.setVisibility(View.VISIBLE);
    }

    public void requestLastGreen(int state){
        log("requestLastGreen: "+state);
        if(chatRoom!=null && !chatRoom.isGroup() && !chatRoom.isArchived()){
            if(state == INITIAL_PRESENCE_STATUS){
                state = megaChatApi.getUserOnlineStatus(chatRoom.getPeerHandle(0));
            }

            if(state != MegaChatApi.STATUS_ONLINE && state != MegaChatApi.STATUS_BUSY && state != MegaChatApi.STATUS_INVALID){
                log("Request last green for user");
                megaChatApi.requestLastGreen(chatRoom.getPeerHandle(0), this);
            }
        }
    }

    public void setStatus(long userHandle){
        if(megaChatApi.getConnectionState()!=MegaChatApi.CONNECTED){
            log("Chat not connected");
            subtitleToobar.setText(adjustForLargeFont(getString(R.string.invalid_connection_state)));
            subtitleToobar.setVisibility(View.VISIBLE);
            iconStateToolbar.setVisibility(View.GONE);
        }
        else{

            if(chatRoom.isArchived()){
                log("Chat is archived");
                subtitleToobar.setText(adjustForLargeFont(getString(R.string.archived_chat)));
                subtitleToobar.setVisibility(View.VISIBLE);
                iconStateToolbar.setVisibility(View.GONE);
            }
            else if(!chatRoom.isGroup()){
                int state = megaChatApi.getUserOnlineStatus(userHandle);

                if(state == MegaChatApi.STATUS_ONLINE){
                    log("This user is connected");
                    subtitleToobar.setText(adjustForLargeFont(getString(R.string.online_status)));
                    subtitleToobar.setVisibility(View.VISIBLE);
                    iconStateToolbar.setVisibility(View.VISIBLE);
                    iconStateToolbar.setImageDrawable(ContextCompat.getDrawable(this, R.drawable.ic_online));
                }
                else{

                    if(state == MegaChatApi.STATUS_AWAY){
                        log("This user is away");
                        subtitleToobar.setText(adjustForLargeFont(getString(R.string.away_status)));
                        subtitleToobar.setVisibility(View.VISIBLE);
                        iconStateToolbar.setVisibility(View.VISIBLE);
                        iconStateToolbar.setImageDrawable(ContextCompat.getDrawable(this, R.drawable.ic_away));

                    }
                    else if(state == MegaChatApi.STATUS_BUSY){
                        log("This user is busy");
                        subtitleToobar.setText(adjustForLargeFont(getString(R.string.busy_status)));
                        subtitleToobar.setVisibility(View.VISIBLE);
                        iconStateToolbar.setVisibility(View.VISIBLE);
                        iconStateToolbar.setImageDrawable(ContextCompat.getDrawable(this, R.drawable.ic_busy));

                    }
                    else if(state == MegaChatApi.STATUS_OFFLINE){
                        log("This user is offline");
                        subtitleToobar.setText(adjustForLargeFont(getString(R.string.offline_status)));
                        subtitleToobar.setVisibility(View.VISIBLE);
                        iconStateToolbar.setVisibility(View.VISIBLE);
                        iconStateToolbar.setImageDrawable(ContextCompat.getDrawable(this, R.drawable.ic_offline));

                    }
                    else if(state == MegaChatApi.STATUS_INVALID){
                        log("INVALID status: "+state);
                        subtitleToobar.setText(null);
                        subtitleToobar.setVisibility(View.GONE);
                        iconStateToolbar.setVisibility(View.GONE);
                    }
                    else{
                        log("This user status is: "+state);
                        subtitleToobar.setText(null);
                        subtitleToobar.setVisibility(View.GONE);
                        iconStateToolbar.setVisibility(View.GONE);
                    }
                }

            }
        }
    }

    public int compareTime(AndroidMegaChatMessage message, AndroidMegaChatMessage previous){
        if(previous!=null){

            Calendar cal = Util.calculateDateFromTimestamp(message.getMessage().getTimestamp());
            Calendar previousCal =  Util.calculateDateFromTimestamp(previous.getMessage().getTimestamp());

            TimeUtils tc = new TimeUtils(TimeUtils.TIME);

            int result = tc.compare(cal, previousCal);
            log("RESULTS compareTime: "+result);
            return result;
        }
        else{
            log("return -1");
            return -1;
        }
    }

    public int compareTime(long timeStamp, AndroidMegaChatMessage previous){
        if(previous!=null){

            Calendar cal = Util.calculateDateFromTimestamp(timeStamp);
            Calendar previousCal =  Util.calculateDateFromTimestamp(previous.getMessage().getTimestamp());

            TimeUtils tc = new TimeUtils(TimeUtils.TIME);

            int result = tc.compare(cal, previousCal);
            log("RESULTS compareTime: "+result);
            return result;
        }
        else{
            log("return -1");
            return -1;
        }
    }

    public int compareTime(long timeStamp, long previous){
        if(previous!=-1){

            Calendar cal = Util.calculateDateFromTimestamp(timeStamp);
            Calendar previousCal =  Util.calculateDateFromTimestamp(previous);

            TimeUtils tc = new TimeUtils(TimeUtils.TIME);

            int result = tc.compare(cal, previousCal);
            log("RESULTS compareTime: "+result);
            return result;
        }
        else{
            log("return -1");
            return -1;
        }
    }

    public int compareDate(AndroidMegaChatMessage message, AndroidMegaChatMessage previous){
        if(previous!=null){
            Calendar cal = Util.calculateDateFromTimestamp(message.getMessage().getTimestamp());
            Calendar previousCal =  Util.calculateDateFromTimestamp(previous.getMessage().getTimestamp());

            TimeUtils tc = new TimeUtils(TimeUtils.DATE);

            int result = tc.compare(cal, previousCal);
            log("RESULTS compareDate: "+result);
            return result;
        }
        else{
            log("return -1");
            return -1;
        }
    }

    public int compareDate(long timeStamp, AndroidMegaChatMessage previous){
        log("compareDate");

        if(previous!=null){
            Calendar cal = Util.calculateDateFromTimestamp(timeStamp);
            Calendar previousCal =  Util.calculateDateFromTimestamp(previous.getMessage().getTimestamp());

            TimeUtils tc = new TimeUtils(TimeUtils.DATE);

            int result = tc.compare(cal, previousCal);
            log("RESULTS compareDate: "+result);
            return result;
        }
        else{
            log("return -1");
            return -1;
        }
    }

    public int compareDate(long timeStamp, long previous){
        log("compareDate");

        if(previous!=-1){
            Calendar cal = Util.calculateDateFromTimestamp(timeStamp);
            Calendar previousCal =  Util.calculateDateFromTimestamp(previous);

            TimeUtils tc = new TimeUtils(TimeUtils.DATE);

            int result = tc.compare(cal, previousCal);
            log("RESULTS compareDate: "+result);
            return result;
        }
        else{
            log("return -1");
            return -1;
        }
    }

    @Override
    public boolean onCreateOptionsMenu(Menu menu) {
//        log("onCreateOptionsMenuLollipop");
        // Inflate the menu items for use in the action bar
        MenuInflater inflater = getMenuInflater();
        inflater.inflate(R.menu.chat_action, menu);

        callMenuItem = menu.findItem(R.id.cab_menu_call_chat);
        videoMenuItem = menu.findItem(R.id.cab_menu_video_chat);
        inviteMenuItem = menu.findItem(R.id.cab_menu_invite_chat);
        clearHistoryMenuItem = menu.findItem(R.id.cab_menu_clear_history_chat);
        contactInfoMenuItem = menu.findItem(R.id.cab_menu_contact_info_chat);
        leaveMenuItem = menu.findItem(R.id.cab_menu_leave_chat);
        archiveMenuItem = menu.findItem(R.id.cab_menu_archive_chat);

        return super.onCreateOptionsMenu(menu);
    }

    @Override
    public boolean onPrepareOptionsMenu(Menu menu){
//        log("onPrepareOptionsMenu");

        if(chatRoom!=null){

            if(megaChatApi.getConnectionState()!=MegaChatApi.CONNECTED){
                leaveMenuItem.setVisible(false);
                callMenuItem.setVisible(false);
                videoMenuItem.setVisible(false);
                clearHistoryMenuItem.setVisible(false);
                inviteMenuItem.setVisible(false);
                contactInfoMenuItem.setVisible(false);
                archiveMenuItem.setVisible(false);

            }else {

                if (megaChatApi.getChatConnectionState(idChat) != MegaChatApi.CHAT_CONNECTION_ONLINE) {
                    leaveMenuItem.setVisible(false);
                    callMenuItem.setVisible(false);
                    videoMenuItem.setVisible(false);
                    clearHistoryMenuItem.setVisible(false);
                    inviteMenuItem.setVisible(false);
                    contactInfoMenuItem.setVisible(false);
                    archiveMenuItem.setVisible(false);
                }else {
                    int callsInProgress = megaChatApi.getNumCalls();
                    if(callsInProgress<=0){
                        callMenuItem.setVisible(true);
                        videoMenuItem.setVisible(true);
                    }else{
                        callMenuItem.setVisible(false);
                        videoMenuItem.setVisible(false);
                    }

                    archiveMenuItem.setVisible(true);
                    if(chatRoom.isArchived()){
                        archiveMenuItem.setTitle(getString(R.string.general_unarchive));
                    }
                    else{
                        archiveMenuItem.setTitle(getString(R.string.general_archive));
                    }

                    int permission = chatRoom.getOwnPrivilege();
                    log("Permission in the chat: " + permission);
                    if (chatRoom.isGroup()) {

                        if (permission == MegaChatRoom.PRIV_MODERATOR) {

                            inviteMenuItem.setVisible(true);

                            int lastMessageIndex = messages.size() - 1;
                            if (lastMessageIndex >= 0) {
                                AndroidMegaChatMessage lastMessage = messages.get(lastMessageIndex);
                                if (!lastMessage.isUploading()) {
                                    if (lastMessage.getMessage().getType() == MegaChatMessage.TYPE_TRUNCATE) {
                                        log("Last message is TRUNCATE");
                                        clearHistoryMenuItem.setVisible(false);
                                    } else {
                                        log("Last message is NOT TRUNCATE");
                                        clearHistoryMenuItem.setVisible(true);
                                    }
                                } else {
                                    log("Last message is UPLOADING");
                                    clearHistoryMenuItem.setVisible(true);
                                }
                            } else {
                                clearHistoryMenuItem.setVisible(false);
                            }

                            leaveMenuItem.setVisible(true);
                        } else if (permission == MegaChatRoom.PRIV_RM) {
                            log("Group chat PRIV_RM");
                            leaveMenuItem.setVisible(false);
                            clearHistoryMenuItem.setVisible(false);
                            inviteMenuItem.setVisible(false);
                            callMenuItem.setVisible(false);
                            videoMenuItem.setVisible(false);

                        } else if (permission == MegaChatRoom.PRIV_RO) {
                            log("Group chat PRIV_RO");
                            leaveMenuItem.setVisible(true);
                            clearHistoryMenuItem.setVisible(false);
                            inviteMenuItem.setVisible(false);
                            callMenuItem.setVisible(false);
                            videoMenuItem.setVisible(false);

                        } else if(permission == MegaChatRoom.PRIV_STANDARD){
                            log("Group chat PRIV_STANDARD");
                            leaveMenuItem.setVisible(true);
                            clearHistoryMenuItem.setVisible(false);
                            inviteMenuItem.setVisible(false);

                        }else{
                            log("Permission: " + permission);
                            leaveMenuItem.setVisible(true);
                            clearHistoryMenuItem.setVisible(false);
                            inviteMenuItem.setVisible(false);
                            callMenuItem.setVisible(false);
                            videoMenuItem.setVisible(false);
                        }

                        contactInfoMenuItem.setTitle(getString(R.string.group_chat_info_label));
                        contactInfoMenuItem.setVisible(true);
                    } else {

                        inviteMenuItem.setVisible(false);
                        if (permission == MegaChatRoom.PRIV_RO) {
                            clearHistoryMenuItem.setVisible(false);
                            contactInfoMenuItem.setVisible(false);
                            callMenuItem.setVisible(false);
                            videoMenuItem.setVisible(false);
                        } else {
                            clearHistoryMenuItem.setVisible(true);
                            contactInfoMenuItem.setTitle(getString(R.string.contact_properties_activity));
                            contactInfoMenuItem.setVisible(true);

                        }
                        leaveMenuItem.setVisible(false);
                    }
                }
            }
        }else{
            log("Chatroom NULL on create menu");
            leaveMenuItem.setVisible(false);
            callMenuItem.setVisible(false);
            videoMenuItem.setVisible(false);
            clearHistoryMenuItem.setVisible(false);
            inviteMenuItem.setVisible(false);
            archiveMenuItem.setVisible(false);
        }

        return super.onPrepareOptionsMenu(menu);
    }

    @Override
    public boolean onOptionsItemSelected(MenuItem item) {
        log("onOptionsItemSelected");

        switch (item.getItemId()) {
            // Respond to the action bar's Up/Home button
            case android.R.id.home: {

//                onBackPressed();
                finish();
                break;
            }
            case R.id.cab_menu_call_chat:{
<<<<<<< HEAD
                if (chatRoom.isGroup()) {
                    showSnackbar("Coming soon...!");
                }else{
                    startVideo = false;
                    if(checkPermissionsCall()){
                        startCall();
                    }
=======
                startVideo = false;
                if(checkPermissionsCall()){
                    startCall();

>>>>>>> a8661311
                }

                break;
            }
            case R.id.cab_menu_video_chat:{
<<<<<<< HEAD
                if (chatRoom.isGroup()) {
                    showSnackbar("Coming soon...!");
                }else{
                    startVideo = true;
                    if(checkPermissionsCall()){
                        startCall();
                    }
=======
                startVideo = true;
                if(checkPermissionsCall()){
                    startCall();
>>>>>>> a8661311
                }
                break;
            }
            case R.id.cab_menu_invite_chat:{
                chooseAddParticipantDialog();
                break;
            }
            case R.id.cab_menu_contact_info_chat:{
                if(chatRoom.isGroup()){
                    Intent i = new Intent(this, GroupChatInfoActivityLollipop.class);
                    i.putExtra("handle", chatRoom.getChatId());
                    this.startActivity(i);
                }
                else{
                    Intent i = new Intent(this, ContactInfoActivityLollipop.class);
                    i.putExtra("handle", chatRoom.getChatId());
                    this.startActivity(i);
                }
                break;
            }
            case R.id.cab_menu_clear_history_chat:{
                log("Clear history selected!");
                showConfirmationClearChat(chatRoom);
                break;
            }
            case R.id.cab_menu_leave_chat:{
                log("Leave selected!");
                showConfirmationLeaveChat(chatRoom);
                break;
            }
            case R.id.cab_menu_archive_chat:{
                log("Archive/unarchive selected!");
                ChatController chatC = new ChatController(chatActivity);
                chatC.archiveChat(chatRoom);
                break;
            }
        }
        return super.onOptionsItemSelected(item);
    }

    public void startRecordVoiceClip(){
        log("startRecordVoiceClip() ");
        if(checkPermissionsVoiceClip()){
            log("startRecordVoiceClip() ");

            String path = Environment.getExternalStorageDirectory().getAbsolutePath() +"/"+ Util.voiceNotesDIR;
            File newFolder = new File(path);
            newFolder.mkdirs();
            outputFileVoiceNotes = path + "/note_voice.opus";
            long timeStamp = System.currentTimeMillis()/1000;
            File voiceFile = new File(outputFileVoiceNotes);
            String name = Util.getVoiceClipName(timeStamp, voiceFile.getAbsolutePath());
            outputFileVoiceNotes = path + "/note_voice"+name;
            if(myAudioRecorder!=null){
                myAudioRecorder.setOutputFile(outputFileVoiceNotes);
            }else{
                myAudioRecorder = new MediaRecorder();
                myAudioRecorder.setAudioSource(MediaRecorder.AudioSource.MIC);
                myAudioRecorder.setOutputFormat(MediaRecorder.OutputFormat.THREE_GPP);
                myAudioRecorder.setAudioEncoder(MediaRecorder.OutputFormat.AMR_NB);
                myAudioRecorder.setOutputFile(outputFileVoiceNotes);
            }
            final Handler handlerPadLock = new Handler();
            final Runnable runPadLock = new Runnable(){
                @Override
                public void run() {
                    if(isRecording){
                        log("show lock ");
                        voiceClipLayout.showLock(true);
                    }
                }
            };

            record.setBackgroundDrawable(ContextCompat.getDrawable(this, R.drawable.recv_bg_mic));
            record.setImageDrawable(ContextCompat.getDrawable(this, R.drawable.ic_mic_on));
            record.setVisibility(View.VISIBLE);
            textChat.setVisibility(View.GONE);
            voiceClipLayout.setVisibility(View.VISIBLE);

            try {
                if(!isRecording){
                    if(myAudioRecorder!=null){
                        log("myAudioRecorder -> START - isRecording = TRUE");
                        myAudioRecorder.prepare();
                        myAudioRecorder.start();
                        isRecording = true;
                        handlerPadLock.postDelayed(runPadLock, 3000); //3 seconds delay to show de padlock
                    }
                }
            }catch(IllegalStateException ise){}catch (IOException ioe){}
        }
    }

    public void cancelRecord(){
        log("cancelRecord()");
        record.setBackground(null);
        record.setImageDrawable(ContextCompat.getDrawable(context, R.drawable.ic_b_mic_on));
        record.setVisibility(View.VISIBLE);
        voiceClipLayout.setVisibility(View.GONE);
        textChat.setVisibility(View.VISIBLE);

        if(isRecording){
            if(myAudioRecorder!=null){
                log("myAudioRecorder -> CANCEL - isRecording = FALSE");
                myAudioRecorder.reset();
                myAudioRecorder = null;
                isRecording = false;
                voiceClipLayout.showLock(false);
            }
        }
    }

    public void stopRecord(){
        log("stopRecord()");
        voiceClipLayout.showLock(false);
        record.setBackground(null);
        record.setImageDrawable(ContextCompat.getDrawable(this, R.drawable.ic_b_mic_on));
        record.setVisibility(View.VISIBLE);
        voiceClipLayout.setVisibility(View.GONE);
        textChat.setVisibility(View.VISIBLE);

        if(isRecording){
            if(myAudioRecorder!=null) {
                log("myAudioRecorder -> STOP - isRecording = FALSE");
                myAudioRecorder.stop();
                myAudioRecorder.release();
                myAudioRecorder = null;
                isRecording = false;
                voiceClipLayout.showLock(false);
                uploadVoiceNote(outputFileVoiceNotes);
            }
        }

     }

    public void startCall(){
        if(startVideo){
            log("Start video call");
            megaChatApi.startChatCall(chatRoom.getChatId(), startVideo, this);
        }else{
            log("Start audio call");
            megaChatApi.startChatCall(chatRoom.getChatId(), startVideo, this);
        }
    }

<<<<<<< HEAD
    public boolean checkPermissionsVoiceClip(){
        log("checkPermissionsVoiceClip()");

=======
    public boolean checkPermissionsCall(){
        log("checkPermissionsCall() ");
>>>>>>> a8661311
        if (Build.VERSION.SDK_INT >= Build.VERSION_CODES.M) {
            boolean hasRecordAudioPermission = (ContextCompat.checkSelfPermission(this, Manifest.permission.RECORD_AUDIO) == PackageManager.PERMISSION_GRANTED);
            if (!hasRecordAudioPermission) {
                ActivityCompat.requestPermissions(this, new String[]{Manifest.permission.RECORD_AUDIO}, Constants.RECORD_VOICE_CLIP);
                return false;
            }
            boolean hasStoragePermission = (ContextCompat.checkSelfPermission(this, Manifest.permission.WRITE_EXTERNAL_STORAGE) == PackageManager.PERMISSION_GRANTED);
            if (!hasStoragePermission) {
                ActivityCompat.requestPermissions(this, new String[]{Manifest.permission.WRITE_EXTERNAL_STORAGE, Manifest.permission.READ_EXTERNAL_STORAGE}, Constants.REQUEST_STORAGE_VOICE_CLIP);
                return false;
            }
            return true;
        }
        return true;



    }

    public boolean checkPermissionsCall(){
        if (Build.VERSION.SDK_INT >= Build.VERSION_CODES.M) {
            boolean hasCameraPermission = (ContextCompat.checkSelfPermission(this, Manifest.permission.CAMERA) == PackageManager.PERMISSION_GRANTED);
            if (!hasCameraPermission) {
                ActivityCompat.requestPermissions(this, new String[]{Manifest.permission.CAMERA}, Constants.REQUEST_CAMERA);
                return false;
            }
            boolean hasRecordAudioPermission = (ContextCompat.checkSelfPermission(this, Manifest.permission.RECORD_AUDIO) == PackageManager.PERMISSION_GRANTED);
            if (!hasRecordAudioPermission) {
                ActivityCompat.requestPermissions(this, new String[]{Manifest.permission.RECORD_AUDIO}, Constants.RECORD_AUDIO);
                return false;
            }
            return true;
        }
        return true;
    }

    public boolean checkPermissionsTakePicture(){
        log("checkPermissionsTakePicture");

        if (Build.VERSION.SDK_INT >= Build.VERSION_CODES.M) {
            boolean hasCameraPermission = (ContextCompat.checkSelfPermission(this, Manifest.permission.CAMERA) == PackageManager.PERMISSION_GRANTED);
            if (!hasCameraPermission) {
                ActivityCompat.requestPermissions(this, new String[]{Manifest.permission.CAMERA}, Constants.REQUEST_CAMERA_TAKE_PICTURE);
                return false;
            }
            boolean hasStoragePermission = (ContextCompat.checkSelfPermission(this, Manifest.permission.WRITE_EXTERNAL_STORAGE) == PackageManager.PERMISSION_GRANTED);
            if (!hasStoragePermission) {
                ActivityCompat.requestPermissions(this, new String[]{Manifest.permission.WRITE_EXTERNAL_STORAGE}, Constants.REQUEST_WRITE_STORAGE_TAKE_PICTURE);
                return false;
            }
            return true;
        }
        return true;
    }

    public boolean checkPermissionsReadStorage(){
        log("checkPermissionsReadStorage");
        if (Build.VERSION.SDK_INT >= Build.VERSION_CODES.M) {
            boolean hasReadStoragePermission = (ContextCompat.checkSelfPermission(this, Manifest.permission.READ_EXTERNAL_STORAGE) == PackageManager.PERMISSION_GRANTED);
            if (!hasReadStoragePermission) {
                ActivityCompat.requestPermissions(this, new String[]{Manifest.permission.READ_EXTERNAL_STORAGE}, Constants.REQUEST_READ_STORAGE);
                return false;
            }
            return true;
        }
        return true;
    }

    @Override
    public void onRequestPermissionsResult(int requestCode, String[] permissions, int[] grantResults) {
        log("onRequestPermissionsResult");
        super.onRequestPermissionsResult(requestCode, permissions, grantResults);
        switch (requestCode) {
            case Constants.REQUEST_CAMERA: {
                log("REQUEST_CAMERA");
                if (grantResults.length > 0 && grantResults[0] == PackageManager.PERMISSION_GRANTED) {
                    if(checkPermissionsCall()){
                        startCall();
                    }
                }
                break;
            }
            case Constants.REQUEST_CAMERA_TAKE_PICTURE: {
                log("REQUEST_CAMERA_TAKE_PICTURE");
                if (grantResults.length > 0 && grantResults[0] == PackageManager.PERMISSION_GRANTED) {
                    if(checkPermissionsTakePicture()){
                        takePicture();
                    }
                }
                break;
            }
            case Constants.RECORD_AUDIO: {
                log("RECORD_AUDIO");
                if (grantResults.length > 0 && grantResults[0] == PackageManager.PERMISSION_GRANTED) {
                    if(checkPermissionsCall()){
                        startCall();
                    }
                }
                break;
            }
            case Constants.RECORD_VOICE_CLIP: {
                log("RECORD_VOICE_CLIP");
                if (grantResults.length > 0 && grantResults[0] == PackageManager.PERMISSION_GRANTED) {
                   if(checkPermissionsVoiceClip()){
                        cancelRecord();
                    }
                }
                break;
            }
            case Constants.REQUEST_STORAGE_VOICE_CLIP:{
                log("REQUEST_STORAGE_VOICE_CLIP");
                if (grantResults.length > 0 && grantResults[0] == PackageManager.PERMISSION_GRANTED) {
                    if(checkPermissionsVoiceClip()){
                        cancelRecord();
                    }
                }
                break;
            }
            case Constants.REQUEST_WRITE_STORAGE_TAKE_PICTURE:{
                if (grantResults.length > 0 && grantResults[0] == PackageManager.PERMISSION_GRANTED) {
                    if(checkPermissionsTakePicture()){
                        takePicture();
                    }
                }
                break;
            }
            case Constants.REQUEST_READ_STORAGE:{
                if (grantResults.length > 0 && grantResults[0] == PackageManager.PERMISSION_GRANTED) {
                    if(checkPermissionsReadStorage()){
                        this.attachFromFileStorage();
                    }
                }
                break;
            }
        }
    }

    public void chooseAddParticipantDialog(){
        log("chooseAddContactDialog");

        if(megaApi!=null && megaApi.getRootNode()!=null){
            ArrayList<MegaUser> contacts = megaApi.getContacts();
            if(contacts==null){
                showSnackbar("You have no MEGA contacts. Please, invite friends from the Contacts section");
            }
            else {
                if(contacts.isEmpty()){
                    showSnackbar("You have no MEGA contacts. Please, invite friends from the Contacts section");
                }
                else{
                    Intent in = new Intent(this, AddContactActivityLollipop.class);
                    in.putExtra("contactType", Constants.CONTACT_TYPE_MEGA);
                    in.putExtra("chat", true);
                    in.putExtra("chatId", idChat);
                    in.putExtra("aBtitle", getString(R.string.add_participants_menu_item));
                    startActivityForResult(in, Constants.REQUEST_ADD_PARTICIPANTS);
                }
            }
        }
        else{
            log("Online but not megaApi");
            Util.showErrorAlertDialog(getString(R.string.error_server_connection_problem), false, this);
        }
    }

    public void chooseContactsDialog(){
        log("chooseContactsDialog");

        if(megaApi!=null && megaApi.getRootNode()!=null){
            ArrayList<MegaUser> contacts = megaApi.getContacts();
            if(contacts==null){
                showSnackbar("You have no MEGA contacts. Please, invite friends from the Contacts section");
            }
            else {
                if(contacts.isEmpty()){
                    showSnackbar("You have no MEGA contacts. Please, invite friends from the Contacts section");
                }
                else{
                    Intent in = new Intent(this, AddContactActivityLollipop.class);
                    in.putExtra("contactType", Constants.CONTACT_TYPE_MEGA);
                    in.putExtra("chat", true);
                    in.putExtra("aBtitle", getString(R.string.add_contacts));
                    startActivityForResult(in, Constants.REQUEST_SEND_CONTACTS);
                }
            }
        }
        else{
            log("Online but not megaApi");
            Util.showErrorAlertDialog(getString(R.string.error_server_connection_problem), false, this);
        }
    }

    public void disablePinScreen(){
        log("disablePinScreen");
        MegaApplication.setShowPinScreen(false);
    }

    public void showProgressForwarding(){
        log("showProgressForwarding");

        statusDialog = new ProgressDialog(this);
        statusDialog.setMessage(getString(R.string.general_forwarding));
        statusDialog.show();
    }

    public void forwardMessages(ArrayList<AndroidMegaChatMessage> messagesSelected){
        log("forwardMessages");
        chatC.prepareAndroidMessagesToForward(messagesSelected, idChat);
    }

    @Override
    protected void onActivityResult(int requestCode, int resultCode, Intent intent) {
        log("onActivityResult, resultCode: " + resultCode);
        if (requestCode == Constants.REQUEST_ADD_PARTICIPANTS && resultCode == RESULT_OK) {
            if (intent == null) {
                log("Return.....");
                return;
            }

            final ArrayList<String> contactsData = intent.getStringArrayListExtra(AddContactActivityLollipop.EXTRA_CONTACTS);
            MultipleGroupChatRequestListener multipleListener = null;

            if (contactsData != null) {

                if (contactsData.size() == 1) {
                    MegaUser user = megaApi.getContact(contactsData.get(0));
                    if (user != null) {
                        megaChatApi.inviteToChat(chatRoom.getChatId(), user.getHandle(), MegaChatPeerList.PRIV_STANDARD, this);
                    }
                } else {
                    log("Add multiple participants "+contactsData.size());
                    multipleListener = new MultipleGroupChatRequestListener(this);
                    for (int i = 0; i < contactsData.size(); i++) {
                        MegaUser user = megaApi.getContact(contactsData.get(i));
                        if (user != null) {
                            megaChatApi.inviteToChat(chatRoom.getChatId(), user.getHandle(), MegaChatPeerList.PRIV_STANDARD, multipleListener);
                        }
                    }
                }
            }
        }
        else if (requestCode == Constants.REQUEST_CODE_SELECT_IMPORT_FOLDER && resultCode == RESULT_OK) {
            if(!Util.isOnline(this) || megaApi==null) {
                try{
                    statusDialog.dismiss();
                } catch(Exception ex) {};

                Snackbar.make(fragmentContainer, getString(R.string.error_server_connection_problem), Snackbar.LENGTH_LONG).show();
                return;
            }

            final long toHandle = intent.getLongExtra("IMPORT_TO", 0);

            final long[] importMessagesHandles = intent.getLongArrayExtra("HANDLES_IMPORT_CHAT");

            importNodes(toHandle, importMessagesHandles);
        }
        else if (requestCode == Constants.REQUEST_SEND_CONTACTS && resultCode == RESULT_OK) {
            final ArrayList<String> contactsData = intent.getStringArrayListExtra(AddContactActivityLollipop.EXTRA_CONTACTS);
            if (contactsData != null) {
                MegaHandleList handleList = MegaHandleList.createInstance();
                for(int i=0; i<contactsData.size();i++){
                    MegaUser user = megaApi.getContact(contactsData.get(i));
                    if (user != null) {
                        handleList.addMegaHandle(user.getHandle());

                    }
                }
                MegaChatMessage contactMessage = megaChatApi.attachContacts(idChat, handleList);
                if(contactMessage!=null){
                    AndroidMegaChatMessage androidMsgSent = new AndroidMegaChatMessage(contactMessage);
                    sendMessageToUI(androidMsgSent);
                }
            }
        }
        else if (requestCode == Constants.REQUEST_CODE_SELECT_FILE && resultCode == RESULT_OK) {
            if (intent == null) {
                log("Return.....");
                return;
            }

//            final ArrayList<String> selectedContacts = intent.getStringArrayListExtra("SELECTED_CONTACTS");
//            final long fileHandle = intent.getLongExtra("NODE_HANDLES", 0);
//            MegaNode node = megaApi.getNodeByHandle(fileHandle);
//            if(node!=null){
//                log("Node to send: "+node.getName());
//                MegaNodeList nodeList = MegaNodeList.createInstance();
//                nodeList.addNode(node);
//                megaChatApi.attachNodes(idChat, nodeList, this);
//
//            }

            long handles[] = intent.getLongArrayExtra("NODE_HANDLES");
            log("Number of files to send: "+handles.length);

            for(int i=0; i<handles.length; i++){
                megaChatApi.attachNode(idChat, handles[i], this);
            }
            log("---- no more files to send");
        }
        else if (requestCode == Constants.REQUEST_CODE_GET && resultCode == RESULT_OK) {
            if (intent == null) {
                log("Return.....");
                return;
            }

            intent.setAction(Intent.ACTION_GET_CONTENT);
            FilePrepareTask filePrepareTask = new FilePrepareTask(this);
            filePrepareTask.execute(intent);
            ProgressDialog temp = null;
            try{
                temp = new ProgressDialog(this);
                temp.setMessage(getString(R.string.upload_prepare));
                temp.show();
            }
            catch(Exception e){
                return;
            }
            statusDialog = temp;
        }
<<<<<<< HEAD
        else if (requestCode == REQUEST_CODE_SELECT_CHAT && resultCode == RESULT_OK) {
            log("onActivityResult: ");
=======
        else if (requestCode == Constants.REQUEST_CODE_SELECT_CHAT && resultCode == RESULT_OK) {
>>>>>>> a8661311
            if(!Util.isOnline(this)) {
                try{
                    statusDialog.dismiss();
                } catch(Exception ex) {};

                Snackbar.make(fragmentContainer, getString(R.string.error_server_connection_problem), Snackbar.LENGTH_LONG).show();
                return;
            }

            showProgressForwarding();

            long[] chatHandles = intent.getLongArrayExtra("SELECTED_CHATS");
            log("Send to "+chatHandles.length+" chats");

            long[] idMessages = intent.getLongArrayExtra("ID_MESSAGES");
            log("Send "+idMessages.length+" messages");

            MultipleForwardChatProcessor forwardChatProcessor = new MultipleForwardChatProcessor(this, chatHandles, idMessages, idChat);

            forwardChatProcessor.forward();
        }
        else if (requestCode == Constants.TAKE_PHOTO_CODE && resultCode == RESULT_OK) {
            if (resultCode == Activity.RESULT_OK) {
                log("TAKE_PHOTO_CODE ");
//                String filePath = Environment.getExternalStorageDirectory().getAbsolutePath() + "/" + Util.temporalPicDIR + "/picture.jpg";
//                File imgFile = new File(filePath);
//                String name = Util.getPhotoSyncName(imgFile.lastModified(), imgFile.getAbsolutePath());
//                String newPath = Environment.getExternalStorageDirectory().getAbsolutePath() + "/" + Util.temporalPicDIR + "/" + name;
//                File newFile = new File(newPath);
//                imgFile.renameTo(newFile);
//                uploadPicture(newPath);

                onCaptureImageResult();
//                uploadPicture(finalUri);

            } else {
                log("TAKE_PHOTO_CODE--->ERROR!");
            }

        }else{
            log("Error onActivityResult");
        }

        super.onActivityResult(requestCode, resultCode, intent);
    }

    public void importNodes(final long toHandle, final long[] importMessagesHandles){
        log("importNode: "+toHandle+ " -> "+ importMessagesHandles.length);
        statusDialog = new ProgressDialog(this);
        statusDialog.setMessage(getString(R.string.general_importing));
        statusDialog.show();

        MegaNode target = null;
        target = megaApi.getNodeByHandle(toHandle);
        if(target == null){
            target = megaApi.getRootNode();
        }
        log("TARGET: " + target.getName() + "and handle: " + target.getHandle());

        if(importMessagesHandles.length==1){
            for (int k = 0; k < importMessagesHandles.length; k++){
                MegaChatMessage message = megaChatApi.getMessage(idChat, importMessagesHandles[k]);
                if(message!=null){

                    MegaNodeList nodeList = message.getMegaNodeList();

                    for(int i=0;i<nodeList.size();i++){
                        MegaNode document = nodeList.get(i);
                        if (document != null) {
                            log("DOCUMENT: " + document.getName() + "_" + document.getHandle());
                            if (target != null) {
//                            MegaNode autNode = megaApi.authorizeNode(document);

                                megaApi.copyNode(document, target, this);
                            } else {
                                log("TARGET: null");
                                Snackbar.make(fragmentContainer, getString(R.string.import_success_error), Snackbar.LENGTH_LONG).show();
                            }
                        }
                        else{
                            log("DOCUMENT: null");
                            Snackbar.make(fragmentContainer, getString(R.string.import_success_error), Snackbar.LENGTH_LONG).show();
                        }
                    }

                }
                else{
                    log("MESSAGE is null");
                    Snackbar.make(fragmentContainer, getString(R.string.import_success_error), Snackbar.LENGTH_LONG).show();
                }
            }
        }
        else {
            MultipleRequestListener listener = new MultipleRequestListener(Constants.MULTIPLE_CHAT_IMPORT, this);

            for (int k = 0; k < importMessagesHandles.length; k++){
                MegaChatMessage message = megaChatApi.getMessage(idChat, importMessagesHandles[k]);
                if(message!=null){

                    MegaNodeList nodeList = message.getMegaNodeList();

                    for(int i=0;i<nodeList.size();i++){
                        MegaNode document = nodeList.get(i);
                        if (document != null) {
                            log("DOCUMENT: " + document.getName() + "_" + document.getHandle());
                            if (target != null) {
//                            MegaNode autNode = megaApi.authorizeNode(document);

                                megaApi.copyNode(document, target, listener);
                            } else {
                                log("TARGET: null");
                            }
                        }
                        else{
                            log("DOCUMENT: null");
                        }
                    }
                }
                else{
                    log("MESSAGE is null");
                    Snackbar.make(fragmentContainer, getString(R.string.import_success_error), Snackbar.LENGTH_LONG).show();
                }
            }
        }
    }

    public void retryNodeAttachment(long nodeHandle){
        megaChatApi.attachNode(idChat, nodeHandle, this);
    }

    public void retryContactAttachment(MegaHandleList handleList){
        log("retryContactAttachment");
        MegaChatMessage contactMessage = megaChatApi.attachContacts(idChat, handleList);
        if(contactMessage!=null){
            AndroidMegaChatMessage androidMsgSent = new AndroidMegaChatMessage(contactMessage);
            sendMessageToUI(androidMsgSent);
        }
    }

    public void retryPendingMessage(long idMessage){
        log("retryPendingMessage: "+idMessage);

        PendingMessageSingle pendMsg = dbH.findPendingMessageById(idMessage);

        if(pendMsg!=null){

            if(pendMsg.getNodeHandle()!=-1){
                removePendingMsg(idMessage);
                retryNodeAttachment(pendMsg.getNodeHandle());
            }
            else{
                log("The file was not uploaded yet");

                ////Retry to send

                String filePath = pendMsg.getFilePath();

                File f = new File(filePath);
                if (!f.exists()) {
                    showSnackbar(getResources().getQuantityString(R.plurals.messages_forwarded_error_not_available, 1, 1));
                    return;
                }

                //Remove the old message from the UI and DB
                removePendingMsg(idMessage);

                Intent intent = new Intent(this, ChatUploadService.class);

                PendingMessageSingle pMsgSingle = new PendingMessageSingle();
                pMsgSingle.setChatId(idChat);
                long timestamp = System.currentTimeMillis()/1000;
                pMsgSingle.setUploadTimestamp(timestamp);

                if (MimeTypeList.typeForName(f.getAbsolutePath()).isImage()) {

                    if(sendOriginalAttachments){
                        String fingerprint = megaApi.getFingerprint(f.getAbsolutePath());

                        pMsgSingle.setFilePath(f.getAbsolutePath());
                        pMsgSingle.setName(f.getName());
                        pMsgSingle.setFingerprint(fingerprint);
                    }
                    else{
                        File previewDir = PreviewUtils.getPreviewFolder(this);
                        String nameFilePreview = f.getName();
                        File preview = new File(previewDir, nameFilePreview);

                        boolean isPreview = megaApi.createPreview(f.getAbsolutePath(), preview.getAbsolutePath());

                        if(isPreview){
                            log("Preview: "+preview.getAbsolutePath());
                            String fingerprint = megaApi.getFingerprint(preview.getAbsolutePath());

                            pMsgSingle.setFilePath(preview.getAbsolutePath());
                            pMsgSingle.setName(f.getName());
                            pMsgSingle.setFingerprint(fingerprint);
                        }
                        else{
                            log("No preview");
                            String fingerprint = megaApi.getFingerprint(f.getAbsolutePath());

                            pMsgSingle.setFilePath(f.getAbsolutePath());
                            pMsgSingle.setName(f.getName());
                            pMsgSingle.setFingerprint(fingerprint);
                        }
                    }
                }
                else{
                    String fingerprint = megaApi.getFingerprint(f.getAbsolutePath());

                    pMsgSingle.setFilePath(f.getAbsolutePath());
                    pMsgSingle.setName(f.getName());
                    pMsgSingle.setFingerprint(fingerprint);
                }

                long idMessageDb = dbH.addPendingMessage(pMsgSingle);
                pMsgSingle.setId(idMessageDb);
                if(idMessageDb!=-1){
                    intent.putExtra(ChatUploadService.EXTRA_ID_PEND_MSG, idMessageDb);

                    if(!isLoadingHistory){
                        AndroidMegaChatMessage newNodeAttachmentMsg = new AndroidMegaChatMessage(pMsgSingle, true);
                        sendMessageToUI(newNodeAttachmentMsg);
                    }

//                ArrayList<String> filePaths = newPendingMsg.getFilePaths();
//                filePaths.add("/home/jfjf.jpg");

                    intent.putExtra(ChatUploadService.EXTRA_CHAT_ID, idChat);

                    startService(intent);
                }
                else{
                    log("Error when adding pending msg to the database");
                }
            }
        }
        else{
            log("Pending message does not exist");
            showSnackbar(getResources().getQuantityString(R.plurals.messages_forwarded_error_not_available, 1, 1));
        }
    }

    public void showConfirmationOpenCamera(final MegaChatRoom c){
        log("showConfirmationOpenCamera");

        DialogInterface.OnClickListener dialogClickListener = new DialogInterface.OnClickListener() {
            @Override
            public void onClick(DialogInterface dialog, int which) {
                switch (which){
                    case DialogInterface.BUTTON_POSITIVE:
                        log("Open camera and lost the camera in the call");
                        //Remove the local video from the video call:
                        MegaChatCall callInProgress = megaChatApi.getChatCall(idChat);
                        if(callInProgress != null) {
                            if (callInProgress.getStatus() == MegaChatCall.CALL_STATUS_RING_IN) {
                                megaChatApi.answerChatCall(idChat, true, null);
                            } else {
                                if (callInProgress.hasLocalVideo()) {
                                    megaChatApi.disableVideo(idChat, null);
                                } else {
                                    megaChatApi.enableVideo(idChat, null);
                                }
                            }

                            if ((callInProgress.getStatus() == MegaChatCall.CALL_STATUS_IN_PROGRESS) || (callInProgress.getStatus() == MegaChatCall.CALL_STATUS_REQUEST_SENT)) {
                                ((MegaApplication) getApplication()).sendSignalPresenceActivity();
                            }
                            openCameraApp();
                        }

                        break;

                    case DialogInterface.BUTTON_NEGATIVE:
                        //No button clicked
                        break;
                }
            }
        };

        android.support.v7.app.AlertDialog.Builder builder = new android.support.v7.app.AlertDialog.Builder(this, R.style.AppCompatAlertDialogStyle);
        String message= getResources().getString(R.string.confirmation_open_camera_on_chat);
        builder.setTitle(R.string.title_confirmation_open_camera_on_chat);
        builder.setMessage(message).setPositiveButton(R.string.context_open_link, dialogClickListener).setNegativeButton(R.string.general_cancel, dialogClickListener).show();
    }

    public void showConfirmationClearChat(final MegaChatRoom c){
        log("showConfirmationClearChat");

        DialogInterface.OnClickListener dialogClickListener = new DialogInterface.OnClickListener() {
            @Override
            public void onClick(DialogInterface dialog, int which) {
                switch (which){
                    case DialogInterface.BUTTON_POSITIVE:
                        log("Clear chat!");
//						megaChatApi.truncateChat(chatHandle, MegaChatHandle.MEGACHAT_INVALID_HANDLE);
                        log("Clear history selected!");
                        chatC.clearHistory(c);
                        break;

                    case DialogInterface.BUTTON_NEGATIVE:
                        //No button clicked
                        break;
                }
            }
        };

        android.support.v7.app.AlertDialog.Builder builder;
        if (Build.VERSION.SDK_INT >= Build.VERSION_CODES.HONEYCOMB) {
            builder = new AlertDialog.Builder(this, R.style.AppCompatAlertDialogStyle);
        }
        else{
            builder = new AlertDialog.Builder(this);
        }
        String message= getResources().getString(R.string.confirmation_clear_group_chat);
        builder.setTitle(R.string.title_confirmation_clear_group_chat);
        builder.setMessage(message).setPositiveButton(R.string.general_clear, dialogClickListener)
                .setNegativeButton(R.string.general_cancel, dialogClickListener).show();
    }

    public void showConfirmationLeaveChat (final MegaChatRoom c){
        log("showConfirmationLeaveChat");

        DialogInterface.OnClickListener dialogClickListener = new DialogInterface.OnClickListener() {
            @Override
            public void onClick(DialogInterface dialog, int which) {
                switch (which){
                    case DialogInterface.BUTTON_POSITIVE: {
                        ChatController chatC = new ChatController(chatActivity);
                        chatC.leaveChat(c);
                        break;
                    }
                    case DialogInterface.BUTTON_NEGATIVE:
                        //No button clicked
                        break;
                }
            }
        };

        android.support.v7.app.AlertDialog.Builder builder;
        if (Build.VERSION.SDK_INT >= Build.VERSION_CODES.HONEYCOMB) {
            builder = new AlertDialog.Builder(this, R.style.AppCompatAlertDialogStyle);
        }
        else{
            builder = new AlertDialog.Builder(this);
        }
        builder.setTitle(getResources().getString(R.string.title_confirmation_leave_group_chat));
        String message= getResources().getString(R.string.confirmation_leave_group_chat);
        builder.setMessage(message).setPositiveButton(R.string.general_leave, dialogClickListener)
                .setNegativeButton(R.string.general_cancel, dialogClickListener).show();
    }

    @Override
    public void onBackPressed() {
        log("onBackPressed");

        super.callToSuperBack = false;
        super.onBackPressed();

        if(emojiKeyboard!=null){
            if((emojiKeyboard.getLetterKeyboardShown())||(emojiKeyboard.getEmojiKeyboardShown())){
                emojiKeyboard.hideBothKeyboard(this);
            }else{
                if(fileStorageLayout.isShown()){
                    hideFileStorageSection();

                }else{
                    if (handlerEmojiKeyboard != null){
                        handlerEmojiKeyboard.removeCallbacksAndMessages(null);
                    }
                    if (handlerKeyboard != null){
                        handlerKeyboard.removeCallbacksAndMessages(null);
                    }
                    finish();
                }
            }
        }else{
            if(fileStorageLayout.isShown()){
                hideFileStorageSection();
            }else{
                if (handlerEmojiKeyboard != null){
                    handlerEmojiKeyboard.removeCallbacksAndMessages(null);
                }
                if (handlerKeyboard != null){
                    handlerKeyboard.removeCallbacksAndMessages(null);
                }
                finish();
            }
        }

    }

    public static void log(String message) {
        Util.log("ChatActivityLollipop",message);
    }

    @Override
    public void onClick(View v) {
        log("onClick");

        switch (v.getId()) {
            case R.id.home:{
                onBackPressed();
                break;
            }
            case R.id.call_in_progress_layout:{
                if(checkPermissionsCall()){
                    MegaChatCall callInProgress = megaChatApi.getChatCall(idChat);
                    log("call_in_progress_layout clicked: "+callInProgress.getStatus());

                    if(callInProgress.getStatus()==MegaChatCall.CALL_STATUS_USER_NO_PRESENT){
                        megaChatApi.startChatCall(idChat, false, this);
                    }else if((callInProgress.getStatus()==MegaChatCall.CALL_STATUS_RING_IN)){
                        megaChatApi.answerChatCall(idChat, false, this);
                    }else{
                        Intent intent = new Intent(this, ChatCallActivity.class);
                        intent.addFlags(Intent.FLAG_ACTIVITY_CLEAR_TOP);
//        intent.setAction(Long.toString(System.currentTimeMillis()));
                        intent.putExtra("chatHandle", idChat);
                        startActivity(intent);
                    }
                }
                break;
            }
            case R.id.send_message_icon_chat:{
                log("onClick:send_message_icon_chat");

                writingLayout.setClickable(false);
                String text = textChat.getText().toString();

                if(!text.isEmpty()) {
                    if (editingMessage) {
                        log("onClick:send_message_icon_chat:editingMessage");
                        editMessage(text);
                        clearSelections();
                        hideMultipleSelect();
                        actionMode.invalidate();
                    } else {
                        log("onClick:send_message_icon_chat:sendindMessage");
                        sendMessage(text);
                    }
                    textChat.setText("", TextView.BufferType.EDITABLE);
                }


//                if((fileStorageF != null)&&(fileStorageF.isMultipleselect())){
//                    fileStorageF.sendImages();
//                }else{
//
//                    if(!text.isEmpty()) {
//
//                        if (editingMessage) {
//                            log("onClick:send_message_icon_chat:editingMessage");
//                            editMessage(text);
//                            clearSelections();
//                            hideMultipleSelect();
//                            actionMode.invalidate();
//                        } else {
//                            log("onClick:send_message_icon_chat:sendindMessage");
//                            sendMessage(text);
//                        }
//
////                        textChat.getText().clear();
//                        textChat.setText("", TextView.BufferType.EDITABLE);
//                    }
//                }

                break;
            }
            case R.id.keyboard_twemoji_chat:
            case R.id.rl_keyboard_twemoji_chat:{
                log("onClick:keyboard_icon_chat:  ");
                if(fileStorageLayout.isShown()){
                    hideFileStorageSection();
                }
                if(emojiKeyboard!=null){
                    if(emojiKeyboard.getLetterKeyboardShown()){
                        emojiKeyboard.hideLetterKeyboard();
                        handlerKeyboard.postDelayed(new Runnable() {
                            @Override
                            public void run() {
                                emojiKeyboard.showEmojiKeyboard();
                            }
                        },250);

                    }else if(emojiKeyboard.getEmojiKeyboardShown()){
                        emojiKeyboard.showLetterKeyboard();

                    }else{
                        emojiKeyboard.showEmojiKeyboard();

                    }
                }

                break;
            }

            case R.id.media_icon_chat:
            case R.id.rl_media_icon_chat:{
                log("onClick:media_icon_chat");
                if(fileStorageLayout.isShown()){
                    hideFileStorageSection();
                }
                if(emojiKeyboard!=null){
                    emojiKeyboard.hideBothKeyboard(this);
                }
                boolean inProgressCall = false;

                MegaChatCall callInProgress = megaChatApi.getChatCall(idChat);
                if(callInProgress != null){
                    if((callInProgress.getStatus() >= MegaChatCall.CALL_STATUS_REQUEST_SENT) && (callInProgress.getStatus() <= MegaChatCall.CALL_STATUS_IN_PROGRESS)){
                        inProgressCall = true;
                    }else{
                        inProgressCall = false;
                    }
                }else{
                    inProgressCall = false;
                }

                if(!inProgressCall){
                    openCameraApp();
                }else{
                    showConfirmationOpenCamera(chatRoom);
                }
                break;
            }

            case R.id.send_contact_icon_chat:
            case R.id.rl_send_contact_icon_chat:{
                if(fileStorageLayout.isShown()){
                    hideFileStorageSection();
                }
                if(emojiKeyboard!=null){
                    emojiKeyboard.hideBothKeyboard(this);
                }
                attachContact();
                break;
            }

            case R.id.pick_file_system_icon_chat:
            case R.id.rl_pick_file_system_icon_chat:{
                if(fileStorageLayout.isShown()){
                    hideFileStorageSection();
                }
                if(emojiKeyboard!=null){
                    emojiKeyboard.hideBothKeyboard(this);
                }
                attachPhotoVideo();
                break;
            }

            case R.id.pick_cloud_drive_icon_chat:
            case R.id.rl_pick_cloud_drive_icon_chat:{
                if(fileStorageLayout.isShown()){
                    hideFileStorageSection();
                }
                if(emojiKeyboard!=null){
                    emojiKeyboard.hideBothKeyboard(this);
                }

                attachFromCloud();
                break;
            }

            case R.id.pick_file_storage_icon_chat:
            case R.id.rl_pick_file_storage_icon_chat:{
                log("file storage icon ");
                if(fileStorageLayout.isShown()){
                    hideFileStorageSection();
                }else{

                    if((emojiKeyboard!=null)&&(emojiKeyboard.getLetterKeyboardShown())){
                        emojiKeyboard.hideBothKeyboard(this);
                        handlerEmojiKeyboard.postDelayed(new Runnable() {
                            @Override
                            public void run() {
                                if (Build.VERSION.SDK_INT >= Build.VERSION_CODES.M) {
                                    boolean hasStoragePermission = (ContextCompat.checkSelfPermission(chatActivity, Manifest.permission.READ_EXTERNAL_STORAGE) == PackageManager.PERMISSION_GRANTED);
                                    if (!hasStoragePermission) {
                                        ActivityCompat.requestPermissions(chatActivity,new String[]{Manifest.permission.READ_EXTERNAL_STORAGE},Constants.REQUEST_READ_STORAGE);
                                    }else{
                                        chatActivity.attachFromFileStorage();
                                    }
                                }
                                else{
                                    chatActivity.attachFromFileStorage();
                                }
                            }
                        },250);
                    }else{
                        if(emojiKeyboard!=null){
                            emojiKeyboard.hideBothKeyboard(this);
                        }

                        if (Build.VERSION.SDK_INT >= Build.VERSION_CODES.M) {
                            boolean hasStoragePermission = (ContextCompat.checkSelfPermission(this, Manifest.permission.READ_EXTERNAL_STORAGE) == PackageManager.PERMISSION_GRANTED);
                            if (!hasStoragePermission) {
                                ActivityCompat.requestPermissions(this,new String[]{Manifest.permission.READ_EXTERNAL_STORAGE},Constants.REQUEST_READ_STORAGE);

                            }else{
                                this.attachFromFileStorage();
                            }
                        }
                        else{
                            this.attachFromFileStorage();
                        }
                    }

//                    if (Build.VERSION.SDK_INT >= Build.VERSION_CODES.M) {
//                        boolean hasStoragePermission = (ContextCompat.checkSelfPermission(this, Manifest.permission.READ_EXTERNAL_STORAGE) == PackageManager.PERMISSION_GRANTED);
//                        if (!hasStoragePermission) {
//                            ActivityCompat.requestPermissions(this,new String[]{Manifest.permission.READ_EXTERNAL_STORAGE},Constants.REQUEST_READ_STORAGE);
//
//                        }else{
//                            this.attachFromFileStorage();
//                        }
//                    }
//                    else{
//                        this.attachFromFileStorage();
//                    }
                }
                break;
            }
            case R.id.toolbar_chat:{
                log("onClick:toolbar_chat");
                showGroupInfoActivity();
                break;
            }
            case R.id.message_jump_layout:{
                goToEnd();
                break;
            }
		}
    }

    public void attachFromFileStorage(){
//        if (isFirstTimeStorage) {
            fileStorageF = ChatFileStorageFragment.newInstance();

            getSupportFragmentManager()
                    .beginTransaction()
                    .replace(R.id.fragment_container_file_storage, fileStorageF,"fileStorageF")
                    .commitNowAllowingStateLoss();
//            isFirstTimeStorage = false;
//        }
        fileStorageLayout.setVisibility(View.VISIBLE);
        pickFileStorageButton.setImageResource(R.drawable.ic_g_select_image);

//        fileStorageF = ChatFileStorageFragment.newInstance();
//        FragmentTransaction ft = getSupportFragmentManager().beginTransaction();
//        ft.replace(R.id.fragment_container_file_storage, fileStorageF, "fileStorageF");
//        ft.commitNow();

        //ft.commitAllowingStateLoss();
    }

    public void attachFromCloud(){
        log("attachFromCloud");
        if(megaApi!=null && megaApi.getRootNode()!=null){
            ChatController chatC = new ChatController(this);
            chatC.pickFileToSend();
        }
        else{
            log("Online but not megaApi");
            Util.showErrorAlertDialog(getString(R.string.error_server_connection_problem), false, this);
        }
    }

    public void attachContact(){
        log("attachContact");
        chooseContactsDialog();
    }

    public void attachPhotoVideo(){
        log("attachPhotoVideo");

        disablePinScreen();

        Intent intent = new Intent();
        intent.setAction(Intent.ACTION_OPEN_DOCUMENT);
        intent.setAction(Intent.ACTION_GET_CONTENT);
        intent.putExtra(Intent.EXTRA_ALLOW_MULTIPLE, true);
        intent.setType("*/*");

        startActivityForResult(Intent.createChooser(intent, null), Constants.REQUEST_CODE_GET);
    }

    public void sendMessage(String text){
        log("sendMessage: "+text);

        MegaChatMessage msgSent = megaChatApi.sendMessage(idChat, text);
        AndroidMegaChatMessage androidMsgSent = new AndroidMegaChatMessage(msgSent);
        sendMessageToUI(androidMsgSent);
    }

    public void hideNewMessagesLayout(){
        log("hideNewMessagesLayout");

        int position = positionNewMessagesLayout;

        positionNewMessagesLayout = -1;
        lastIdMsgSeen = -1;
        generalUnreadCount = -1;
        lastSeenReceived = true;
        newVisibility = false;

        if(adapter!=null){
            adapter.notifyItemChanged(position);
        }
    }

    public void openCameraApp(){
        log("openCameraApp()");
        if(checkPermissionsTakePicture()){
            takePicture();
        }
    }

    public void sendMessageToUI(AndroidMegaChatMessage androidMsgSent){
        log("sendMessageToUI");

        if(positionNewMessagesLayout!=-1){
            hideNewMessagesLayout();
        }

        int infoToShow = -1;

        int index = messages.size()-1;
        if(androidMsgSent!=null){
            if(androidMsgSent.isUploading()){
                log("Name of the file uploading: "+androidMsgSent.getPendingMessage().getName());
            }
            else{
                log("Sent message with id temp: "+androidMsgSent.getMessage().getTempId());
                log("State of the message: "+androidMsgSent.getMessage().getStatus());
            }

            if(index==-1){
                //First element
                log("First element!");
                messages.add(androidMsgSent);
                messages.get(0).setInfoToShow(AndroidMegaChatMessage.CHAT_ADAPTER_SHOW_ALL);
            }
            else{
                //Not first element
                //Find where to add in the queue
                log(" NOT First element!");

                AndroidMegaChatMessage msg = messages.get(index);

                if(!androidMsgSent.isUploading()){
                    while(msg.isUploading()){
                        index--;
                        if (index == -1) {
                            break;
                        }
                        msg = messages.get(index);
                    }
                }


                while (!msg.isUploading() && msg.getMessage().getStatus() == MegaChatMessage.STATUS_SENDING_MANUAL) {
                    index--;
                    if (index == -1) {
                        break;
                    }
                    msg = messages.get(index);
                }

                index++;
                log("Add in position: "+index);
                messages.add(index, androidMsgSent);
                infoToShow = adjustInfoToShow(index);
            }

            if (adapter == null){
                log("adapter NULL");
                adapter = new MegaChatLollipopAdapter(this, chatRoom, messages, listView);
                adapter.setHasStableIds(true);
                listView.setLayoutManager(mLayoutManager);
                listView.setAdapter(adapter);
                adapter.setMessages(messages);
            }
            else{
                log("adapter is NOT null");
                adapter.addMessage(messages, index);
                if(infoToShow== AndroidMegaChatMessage.CHAT_ADAPTER_SHOW_ALL){
                    mLayoutManager.scrollToPositionWithOffset(index, Util.scaleHeightPx(50, outMetrics));
                }else{
                    mLayoutManager.scrollToPositionWithOffset(index, Util.scaleHeightPx(20, outMetrics));
                }
            }
        }
        else{
            log("Error sending message!");
        }
    }

    public void editMessage(String text){
        log("editMessage: "+text);
        MegaChatMessage msgEdited = null;

        if(messageToEdit.getMsgId()!=-1){
            msgEdited = megaChatApi.editMessage(idChat, messageToEdit.getMsgId(), text);
        }
        else{
            msgEdited = megaChatApi.editMessage(idChat, messageToEdit.getTempId(), text);
        }

        if(msgEdited!=null){
            log("Edited message: status: "+msgEdited.getStatus());
            AndroidMegaChatMessage androidMsgEdited = new AndroidMegaChatMessage(msgEdited);
            modifyMessageReceived(androidMsgEdited, false);
        }
        else{
            log("Message cannot be edited!");
            showSnackbar(getString(R.string.error_editing_message));
        }
    }

    public void editMessageMS(String text, MegaChatMessage messageToEdit){
        log("editMessageMS: "+text);
        MegaChatMessage msgEdited = null;

        if(messageToEdit.getMsgId()!=-1){
            msgEdited = megaChatApi.editMessage(idChat, messageToEdit.getMsgId(), text);
        }
        else{
            msgEdited = megaChatApi.editMessage(idChat, messageToEdit.getTempId(), text);
        }

        if(msgEdited!=null){
            log("Edited message: status: "+msgEdited.getStatus());
            AndroidMegaChatMessage androidMsgEdited = new AndroidMegaChatMessage(msgEdited);
            modifyMessageReceived(androidMsgEdited, false);
        }
        else{
            log("Message cannot be edited!");
            showSnackbar(getString(R.string.error_editing_message));
        }
    }

    public void showUploadPanel(){
        AttachmentUploadBottomSheetDialogFragment bottomSheetDialogFragment = new AttachmentUploadBottomSheetDialogFragment();
        bottomSheetDialogFragment.show(getSupportFragmentManager(), bottomSheetDialogFragment.getTag());
    }

//    public void hideUploadPanel(){
//        fab.setVisibility(View.VISIBLE);
//        uploadPanel.setVisibility(View.GONE);
//        RelativeLayout.LayoutParams params = (RelativeLayout.LayoutParams) messagesContainerLayout.getLayoutParams();
//        params.addRule(RelativeLayout.ABOVE, R.id.writing_container_layout_chat_layout);
//        messagesContainerLayout.setLayoutParams(params);
//    }

    public void activateActionMode(){
        log("activateActionMode");
        if (!adapter.isMultipleSelect()){
            adapter.setMultipleSelect(true);
            actionMode = startSupportActionMode(new ActionBarCallBack());
        }
    }


    /////Multiselect/////
    private class  ActionBarCallBack implements ActionMode.Callback {

        @Override
        public boolean onActionItemClicked(ActionMode mode, MenuItem item) {
            ArrayList<AndroidMegaChatMessage> messagesSelected = adapter.getSelectedMessages();

            switch(item.getItemId()){
//                case R.id.cab_menu_select_all:{
//                    selectAll();
//                    actionMode.invalidate();
//                    break;
//                }
//                case R.id.cab_menu_unselect_all:{
//                    clearSelections();
//                    hideMultipleSelect();
//                    actionMode.invalidate();
//                    break;
//                }
                case R.id.chat_cab_menu_edit:{
                    log("Edit text");
                    editingMessage = true;
                    messageToEdit = messagesSelected.get(0).getMessage();
                    textChat.setText(messageToEdit.getContent());
                    textChat.setSelection(textChat.getText().length());
                    //Show keyboard

                    break;
                }
                case R.id.chat_cab_menu_forward:{
                    log("Forward message");
                    forwardMessages(messagesSelected);
                    break;
                }
                case R.id.chat_cab_menu_copy:{
                    clearSelections();
                    hideMultipleSelect();

                    String text = "";

                    if(messagesSelected.size()==1){
                        AndroidMegaChatMessage message = messagesSelected.get(0);
                        text = chatC.createSingleManagementString(message, chatRoom);
                    }
                    else{
                        text = copyMessages(messagesSelected);
                    }

                    if(android.os.Build.VERSION.SDK_INT < android.os.Build.VERSION_CODES.HONEYCOMB) {
                        android.text.ClipboardManager clipboard = (android.text.ClipboardManager) getSystemService(Context.CLIPBOARD_SERVICE);
                        clipboard.setText(text);
                    } else {
                        android.content.ClipboardManager clipboard = (android.content.ClipboardManager) getSystemService(Context.CLIPBOARD_SERVICE);
                        android.content.ClipData clip = android.content.ClipData.newPlainText("Copied Text", text);
                        clipboard.setPrimaryClip(clip);
                    }

                    Snackbar.make(fragmentContainer, getString(R.string.messages_copied_clipboard), Snackbar.LENGTH_LONG).show();

                    break;
                }
                case R.id.chat_cab_menu_delete:{
                    clearSelections();
                    hideMultipleSelect();
                    //Delete
                    showConfirmationDeleteMessages(messagesSelected, chatRoom);
                    break;
                }
                case R.id.chat_cab_menu_download:{
                    clearSelections();
                    hideMultipleSelect();

                    ArrayList<MegaNodeList> list = new ArrayList<>();
                    for(int i = 0; i<messagesSelected.size();i++){

                        MegaNodeList megaNodeList = messagesSelected.get(i).getMessage().getMegaNodeList();
                        list.add(megaNodeList);
                    }
                    chatC.prepareForChatDownload(list);
                    break;
                }
                case R.id.chat_cab_menu_import:{
                    clearSelections();
                    hideMultipleSelect();

                    chatC.importNodesFromAndroidMessages(messagesSelected);
                    break;
                }
                case R.id.chat_cab_menu_offline:{
                    clearSelections();
                    hideMultipleSelect();
                    chatC.saveForOfflineWithAndroidMessages(messagesSelected);
                    break;
                }
            }
            return false;
        }

        public String copyMessages(ArrayList<AndroidMegaChatMessage> messagesSelected){
            log("copyMessages");
            ChatController chatC = new ChatController(chatActivity);
            StringBuilder builder = new StringBuilder();

            for(int i=0;i<messagesSelected.size();i++){
                AndroidMegaChatMessage messageSelected = messagesSelected.get(i);
                builder.append("[");
                String timestamp = TimeUtils.formatShortDateTime(messageSelected.getMessage().getTimestamp());
                builder.append(timestamp);
                builder.append("] ");
                String messageString = chatC.createManagementString(messageSelected, chatRoom);
                builder.append(messageString);
                builder.append("\n");
            }
            return builder.toString();
        }

        @Override
        public boolean onCreateActionMode(ActionMode mode, Menu menu) {
            MenuInflater inflater = mode.getMenuInflater();
            inflater.inflate(R.menu.messages_chat_action, menu);

            importIcon = menu.findItem(R.id.chat_cab_menu_import);
            menu.findItem(R.id.chat_cab_menu_offline).setIcon(Util.mutateIconSecondary(chatActivity, R.drawable.ic_b_save_offline, R.color.white));

            Util.changeStatusBarColorActionMode(chatActivity, getWindow(), handler, 1);
            return true;
        }

        @Override
        public void onDestroyActionMode(ActionMode arg0) {
            log("onDestroyActionMode");
            adapter.setMultipleSelect(false);
//            textChat.getText().clear();
            editingMessage = false;
            clearSelections();
            Util.changeStatusBarColorActionMode(chatActivity, getWindow(), handler, 0);
        }

        @Override
        public boolean onPrepareActionMode(ActionMode mode, Menu menu) {
            log("onPrepareActionMode");
            List<AndroidMegaChatMessage> selected = adapter.getSelectedMessages();
            if (selected.size() !=0) {
//                MenuItem unselect = menu.findItem(R.id.cab_menu_unselect_all);

                if(chatRoom.getOwnPrivilege()==MegaChatRoom.PRIV_RM||chatRoom.getOwnPrivilege()==MegaChatRoom.PRIV_RO){

                    boolean showCopy = true;
                    for(int i=0; i<selected.size();i++) {
                        if (showCopy) {
                            if (selected.get(i).getMessage().getType() == MegaChatMessage.TYPE_NODE_ATTACHMENT || selected.get(i).getMessage().getType() == MegaChatMessage.TYPE_CONTACT_ATTACHMENT) {
                                showCopy = false;
                            }
                        }
                    }
                    menu.findItem(R.id.chat_cab_menu_edit).setVisible(false);
                    menu.findItem(R.id.chat_cab_menu_copy).setVisible(showCopy);
                    menu.findItem(R.id.chat_cab_menu_delete).setVisible(false);
                    menu.findItem(R.id.chat_cab_menu_forward).setVisible(false);
                    menu.findItem(R.id.chat_cab_menu_download).setVisible(false);
                    menu.findItem(R.id.chat_cab_menu_offline).setVisible(false);
                    importIcon.setVisible(false);

                }else{

                    log("Chat with permissions");
                    if(Util.isOnline(chatActivity)){
                        menu.findItem(R.id.chat_cab_menu_forward).setVisible(true);
                    }else{
                        menu.findItem(R.id.chat_cab_menu_forward).setVisible(false);
                    }

                    if (selected.size() == 1) {
                        if(selected.get(0).isUploading()){
                            menu.findItem(R.id.chat_cab_menu_copy).setVisible(false);
                            menu.findItem(R.id.chat_cab_menu_delete).setVisible(false);
                            menu.findItem(R.id.chat_cab_menu_edit).setVisible(false);
                            menu.findItem(R.id.chat_cab_menu_forward).setVisible(false);
                            menu.findItem(R.id.chat_cab_menu_download).setVisible(false);
                            menu.findItem(R.id.chat_cab_menu_offline).setVisible(false);
                            importIcon.setVisible(false);
                        }
                        else if(selected.get(0).getMessage().getType()==MegaChatMessage.TYPE_NODE_ATTACHMENT){
                            log("TYPE_NODE_ATTACHMENT selected");
                            menu.findItem(R.id.chat_cab_menu_copy).setVisible(false);
                            menu.findItem(R.id.chat_cab_menu_edit).setVisible(false);

                            if(selected.get(0).getMessage().getUserHandle()==myUserHandle){
                                if(selected.get(0).getMessage().isDeletable()){
                                    log("one message Message DELETABLE");
                                    menu.findItem(R.id.chat_cab_menu_delete).setVisible(true);
                                }
                                else{
                                    log("one message Message NOT DELETABLE");
                                    menu.findItem(R.id.chat_cab_menu_delete).setVisible(false);
                                }
                            }
                            else{
                                menu.findItem(R.id.chat_cab_menu_delete).setVisible(false);
                            }

                            if(Util.isOnline(chatActivity)){
                                menu.findItem(R.id.chat_cab_menu_download).setVisible(true);
                                menu.findItem(R.id.chat_cab_menu_offline).setVisible(true);
                                importIcon.setVisible(true);
                            }
                            else{
                                menu.findItem(R.id.chat_cab_menu_download).setVisible(false);
                                menu.findItem(R.id.chat_cab_menu_offline).setVisible(false);
                                importIcon.setVisible(false);
                            }
                        }
                        else if(selected.get(0).getMessage().getType()==MegaChatMessage.TYPE_CONTACT_ATTACHMENT){
                            log("TYPE_CONTACT_ATTACHMENT selected");

                            menu.findItem(R.id.chat_cab_menu_copy).setVisible(false);
                            menu.findItem(R.id.chat_cab_menu_edit).setVisible(false);

                            if(selected.get(0).getMessage().isDeletable()){
                                log("one message Message DELETABLE");
                                menu.findItem(R.id.chat_cab_menu_delete).setVisible(true);
                            }
                            else{
                                log("one message Message NOT DELETABLE");
                                menu.findItem(R.id.chat_cab_menu_delete).setVisible(false);
                            }

                            if(selected.get(0).getMessage().getUserHandle()!=myUserHandle){
                                menu.findItem(R.id.chat_cab_menu_delete).setVisible(false);
                            }

                            menu.findItem(R.id.chat_cab_menu_download).setVisible(false);
                            menu.findItem(R.id.chat_cab_menu_offline).setVisible(false);
                            importIcon.setVisible(false);
                        }
                        else if(selected.get(0).getMessage().getType()==MegaChatMessage.TYPE_VOICE_CLIP){
                            log("TYPE_VOICE_CLIP selected");
                            menu.findItem(R.id.chat_cab_menu_copy).setVisible(false);
                            menu.findItem(R.id.chat_cab_menu_edit).setVisible(false);

                            if(selected.get(0).getMessage().getUserHandle()==myUserHandle){
                                if(selected.get(0).getMessage().isDeletable()){
                                    log("one message Message DELETABLE");
                                    menu.findItem(R.id.chat_cab_menu_delete).setVisible(true);
                                }
                                else{
                                    log("one message Message NOT DELETABLE");
                                    menu.findItem(R.id.chat_cab_menu_delete).setVisible(false);
                                }
                            }
                            else{
                                menu.findItem(R.id.chat_cab_menu_delete).setVisible(false);
                            }

                            if(Util.isOnline(chatActivity)){
                                menu.findItem(R.id.chat_cab_menu_download).setVisible(false);
                                menu.findItem(R.id.chat_cab_menu_offline).setVisible(false);
                                importIcon.setVisible(false);
                            }
                            else{
                                menu.findItem(R.id.chat_cab_menu_download).setVisible(false);
                                menu.findItem(R.id.chat_cab_menu_offline).setVisible(false);
                                importIcon.setVisible(false);
                            }
                        }
                        else{
                            log("other selected");

                            MegaChatMessage messageSelected= megaChatApi.getMessage(idChat, selected.get(0).getMessage().getMsgId());
                            menu.findItem(R.id.chat_cab_menu_copy).setVisible(true);

                            if(messageSelected.getUserHandle()==myUserHandle){

                                if(messageSelected.isEditable()){
                                    log("Message EDITABLE");
                                    menu.findItem(R.id.chat_cab_menu_edit).setVisible(true);
                                }
                                else{
                                    log("Message NOT EDITABLE");
                                    menu.findItem(R.id.chat_cab_menu_edit).setVisible(false);
                                }
                                if(messageSelected.isDeletable()){
                                    log("Message DELETABLE");
                                    menu.findItem(R.id.chat_cab_menu_delete).setVisible(true);
                                }
                                else{
                                    log("Message NOT DELETABLE");
                                    menu.findItem(R.id.chat_cab_menu_delete).setVisible(false);
                                }

                                int type = selected.get(0).getMessage().getType();
                                if (type == MegaChatMessage.TYPE_TRUNCATE||type == MegaChatMessage.TYPE_ALTER_PARTICIPANTS||type == MegaChatMessage.TYPE_CHAT_TITLE||type == MegaChatMessage.TYPE_PRIV_CHANGE||type == MegaChatMessage.TYPE_CALL_ENDED||type == MegaChatMessage.TYPE_CALL_STARTED) {
                                    menu.findItem(R.id.chat_cab_menu_forward).setVisible(false);
                                } else{
                                    if(Util.isOnline(chatActivity)){
                                        menu.findItem(R.id.chat_cab_menu_forward).setVisible(true);
                                    }else{
                                        menu.findItem(R.id.chat_cab_menu_forward).setVisible(false);
                                    }
                                }
                            }
                            else{
                                menu.findItem(R.id.chat_cab_menu_edit).setVisible(false);
                                menu.findItem(R.id.chat_cab_menu_delete).setVisible(false);
                                importIcon.setVisible(false);

                                int type = selected.get(0).getMessage().getType();
                                if (type == MegaChatMessage.TYPE_TRUNCATE||type == MegaChatMessage.TYPE_ALTER_PARTICIPANTS||type == MegaChatMessage.TYPE_CHAT_TITLE||type == MegaChatMessage.TYPE_PRIV_CHANGE||type == MegaChatMessage.TYPE_CALL_ENDED||type == MegaChatMessage.TYPE_CALL_STARTED) {
                                    menu.findItem(R.id.chat_cab_menu_forward).setVisible(false);
                                } else{
                                    if(Util.isOnline(chatActivity)){
                                        menu.findItem(R.id.chat_cab_menu_forward).setVisible(true);
                                    }else{
                                        menu.findItem(R.id.chat_cab_menu_forward).setVisible(false);
                                    }
                                }
                            }

                            menu.findItem(R.id.chat_cab_menu_download).setVisible(false);
                            menu.findItem(R.id.chat_cab_menu_offline).setVisible(false);
                            importIcon.setVisible(false);
                        }
                    }
                    else{
                        log("Many items selected");
                        boolean showDelete = true;
                        boolean showCopy = true;
                        boolean showForward = true;
                        boolean allNodeAttachments = true;

                        for(int i=0; i<selected.size();i++) {

                            if (showCopy) {
                                if (selected.get(i).getMessage().getType() == MegaChatMessage.TYPE_NODE_ATTACHMENT || selected.get(i).getMessage().getType() == MegaChatMessage.TYPE_CONTACT_ATTACHMENT || selected.get(i).getMessage().getType() == MegaChatMessage.TYPE_VOICE_CLIP) {
                                    showCopy = false;
                                }
                            }

                            if (showDelete) {
                                if (selected.get(i).getMessage().getUserHandle() == myUserHandle) {
                                    if (selected.get(i).getMessage().getType() == MegaChatMessage.TYPE_NORMAL || selected.get(i).getMessage().getType() == MegaChatMessage.TYPE_NODE_ATTACHMENT || selected.get(i).getMessage().getType() == MegaChatMessage.TYPE_CONTACT_ATTACHMENT || selected.get(i).getMessage().getType() == MegaChatMessage.TYPE_CONTAINS_META || selected.get(i).getMessage().getType() == MegaChatMessage.TYPE_VOICE_CLIP) {
                                        if (!(selected.get(i).getMessage().isDeletable())) {
                                            showDelete = false;
                                        }
                                    } else {
                                        showDelete = false;
                                    }
                                } else {
                                    showDelete = false;
                                }
                            }

                            if (showForward) {
                                int type = selected.get(i).getMessage().getType();
                                if (type == MegaChatMessage.TYPE_TRUNCATE||type == MegaChatMessage.TYPE_ALTER_PARTICIPANTS||type == MegaChatMessage.TYPE_CHAT_TITLE||type == MegaChatMessage.TYPE_PRIV_CHANGE||type == MegaChatMessage.TYPE_CALL_ENDED||type == MegaChatMessage.TYPE_CALL_STARTED) {
                                    showForward = false;
                                }
                            }

                            if (allNodeAttachments) {
                                if (selected.get(i).getMessage().getType() != MegaChatMessage.TYPE_NODE_ATTACHMENT) {
                                    allNodeAttachments = false;
                                }
                            }
                        }

                        if(allNodeAttachments){
                            if(Util.isOnline(chatActivity)){
                                menu.findItem(R.id.chat_cab_menu_download).setVisible(true);
                                menu.findItem(R.id.chat_cab_menu_offline).setVisible(true);
                                importIcon.setVisible(true);
                            }
                            else{
                                menu.findItem(R.id.chat_cab_menu_download).setVisible(false);
                                menu.findItem(R.id.chat_cab_menu_offline).setVisible(false);
                                importIcon.setVisible(false);
                            }
                        }
                        else{
                            menu.findItem(R.id.chat_cab_menu_download).setVisible(false);
                            menu.findItem(R.id.chat_cab_menu_offline).setVisible(false);
                            importIcon.setVisible(false);
                        }

                        menu.findItem(R.id.chat_cab_menu_edit).setVisible(false);
                        menu.findItem(R.id.chat_cab_menu_copy).setVisible(showCopy);
                        menu.findItem(R.id.chat_cab_menu_delete).setVisible(showDelete);
                        if(Util.isOnline(chatActivity)){
                            menu.findItem(R.id.chat_cab_menu_forward).setVisible(showForward);
                        }
                        else{
                            menu.findItem(R.id.chat_cab_menu_forward).setVisible(false);
                        }
                    }
                }
            }
            return false;
        }

    }

    public boolean showSelectMenuItem(){
        if (adapter != null){
            return adapter.isMultipleSelect();
        }

        return false;
    }

    public void showConfirmationDeleteMessages(final ArrayList<AndroidMegaChatMessage> messages, final MegaChatRoom chat){
        log("showConfirmationDeleteMessages");

        DialogInterface.OnClickListener dialogClickListener = new DialogInterface.OnClickListener() {
            @Override
            public void onClick(DialogInterface dialog, int which) {
                switch (which){
                    case DialogInterface.BUTTON_POSITIVE:
                        ChatController cC = new ChatController(chatActivity);
                        cC.deleteAndroidMessages(messages, chat);
                        break;

                    case DialogInterface.BUTTON_NEGATIVE:
                        //No button clicked
                        break;
                }
            }
        };

        AlertDialog.Builder builder;
        if (Build.VERSION.SDK_INT >= Build.VERSION_CODES.HONEYCOMB) {
            builder = new AlertDialog.Builder(this, R.style.AppCompatAlertDialogStyle);
        }
        else{
            builder = new AlertDialog.Builder(this);
        }

        if(messages.size()==1){
            builder.setMessage(R.string.confirmation_delete_one_message);
        }
        else{
            builder.setMessage(R.string.confirmation_delete_several_messages);
        }
        builder.setPositiveButton(R.string.context_remove, dialogClickListener)
                .setNegativeButton(R.string.general_cancel, dialogClickListener).show();
    }

    public void showConfirmationDeleteMessage(final long messageId, final long chatId){
        log("showConfirmationDeleteMessage");

        DialogInterface.OnClickListener dialogClickListener = new DialogInterface.OnClickListener() {
            @Override
            public void onClick(DialogInterface dialog, int which) {
                switch (which){
                    case DialogInterface.BUTTON_POSITIVE:
                        ChatController cC = new ChatController(chatActivity);
                        cC.deleteMessageById(messageId, chatId);
                        break;

                    case DialogInterface.BUTTON_NEGATIVE:
                        //No button clicked
                        break;
                }
            }
        };

        AlertDialog.Builder builder;
        if (Build.VERSION.SDK_INT >= Build.VERSION_CODES.HONEYCOMB) {
            builder = new AlertDialog.Builder(this, R.style.AppCompatAlertDialogStyle);
        }
        else{
            builder = new AlertDialog.Builder(this);
        }

        builder.setMessage(R.string.confirmation_delete_one_message);

        builder.setPositiveButton(R.string.context_remove, dialogClickListener)
                .setNegativeButton(R.string.general_cancel, dialogClickListener).show();
    }

    /*
     * Clear all selected items
     */
    private void clearSelections() {
        if(adapter.isMultipleSelect()){
            adapter.clearSelections();
        }
        updateActionModeTitle();
    }

    private void updateActionModeTitle() {
        try {
            actionMode.setTitle(adapter.getSelectedItemCount()+"");
            actionMode.invalidate();
        } catch (Exception e) {
            e.printStackTrace();
            log("oninvalidate error");
        }
    }

    /*
     * Disable selection
     */
    public void hideMultipleSelect() {
        log("hideMultipleSelect");
        adapter.setMultipleSelect(false);
        if (actionMode != null) {
            actionMode.finish();
        }
    }

    public void selectAll() {
        if (adapter != null) {
            if (adapter.isMultipleSelect()) {
                adapter.selectAll();
            } else {
                adapter.setMultipleSelect(true);
                adapter.selectAll();

                actionMode = startSupportActionMode(new ActionBarCallBack());
            }

            updateActionModeTitle();
        }
    }

    public void itemClick(int positionInAdapter, int [] screenPosition) {
        log("itemClick : position: "+positionInAdapter);
        int position = positionInAdapter-1;

        if(position<messages.size()){
            AndroidMegaChatMessage m = messages.get(position);

            if (adapter.isMultipleSelect()) {
                log("itemClick isMultipleSelect");
                if (!m.isUploading()) {
                    log("itemClick isMultipleSelect - iNOTsUploading");
                    if (m.getMessage() != null) {
<<<<<<< HEAD
                        log("Message id: " + m.getMessage().getMsgId());
                        log("Timestamp: " + m.getMessage().getTimestamp());
                    }
                    adapter.toggleSelection(positionInAdapter);
                    List<AndroidMegaChatMessage> messages = adapter.getSelectedMessages();
                    if (messages.size() > 0) {
                        updateActionModeTitle();
//                adapter.notifyDataSetChanged();
=======
                        MegaChatContainsMeta meta = m.getMessage().getContainsMeta();
                        if (meta != null && meta.getType() == MegaChatContainsMeta.CONTAINS_META_INVALID) {
                        }else{
                            log("Message id: " + m.getMessage().getMsgId());
                            log("Timestamp: " + m.getMessage().getTimestamp());

                            adapter.toggleSelection(positionInAdapter);
                            List<AndroidMegaChatMessage> messages = adapter.getSelectedMessages();
                            if (messages.size() > 0) {
                                updateActionModeTitle();
                            }
                        }

>>>>>>> a8661311
                    }

//                    adapter.toggleSelection(positionInAdapter);

//                    List<AndroidMegaChatMessage> messages = adapter.getSelectedMessages();
//                    if (messages.size() > 0) {
//                        updateActionModeTitle();
////                adapter.notifyDataSetChanged();
//                    }
////                    else {
////                        hideMultipleSelect();
////                    }
                }
            }else{
                if(m!=null){
                    if(m.isUploading()){
                        showUploadingAttachmentBottomSheet(m, position);
                    }else{
                        if((m.getMessage().getStatus()==MegaChatMessage.STATUS_SERVER_REJECTED)||(m.getMessage().getStatus()==MegaChatMessage.STATUS_SENDING_MANUAL)){
                            if(m.getMessage().getUserHandle()==megaChatApi.getMyUserHandle()) {
                                if (!(m.getMessage().isManagementMessage())) {
                                    log("selected message handle: " + m.getMessage().getTempId());
                                    log("selected message rowId: " + m.getMessage().getRowId());
                                    if ((m.getMessage().getStatus() == MegaChatMessage.STATUS_SERVER_REJECTED) || (m.getMessage().getStatus() == MegaChatMessage.STATUS_SENDING_MANUAL)) {
                                        log("show not sent message panel");
                                        showMsgNotSentPanel(m, position);
                                    }
                                }
                            }
                        }
                        else{
                            if(m.getMessage().getType()==MegaChatMessage.TYPE_NODE_ATTACHMENT){
                                log("itemCLick: TYPE_NODE_ATTACHMENT");
                                MegaNodeList nodeList = m.getMessage().getMegaNodeList();
                                if(nodeList.size()==1){
                                    MegaNode node = nodeList.get(0);

                                    if (MimeTypeList.typeForName(node.getName()).isImage()){

                                        if(node.hasPreview()){
                                            log("Show full screen viewer");
                                            showFullScreenViewer(m.getMessage().getMsgId(), screenPosition);
                                        }
                                        else{
                                            log("Image without preview - show node attachment panel for one node");
                                            showNodeAttachmentBottomSheet(m, position);
                                        }
                                    }
                                    else if (MimeTypeList.typeForName(node.getName()).isVideoReproducible()||MimeTypeList.typeForName(node.getName()).isAudio()){
                                        log("itemClick:isFile:isVideoReproducibleOrIsAudio");
                                        String mimeType = MimeTypeList.typeForName(node.getName()).getType();
                                        Intent mediaIntent;
                                        boolean internalIntent;
                                        boolean opusFile = false;
                                        if (MimeTypeList.typeForName(node.getName()).isVideoNotSupported() || MimeTypeList.typeForName(node.getName()).isAudioNotSupported()){
                                            mediaIntent = new Intent(Intent.ACTION_VIEW);
                                            internalIntent=false;
                                            String[] s = node.getName().split("\\.");
                                            if (s != null && s.length > 1 && s[s.length-1].equals("opus")) {
                                                opusFile = true;
                                            }
                                        }
                                        else {
                                            log("itemClick:setIntentToAudioVideoPlayer");
                                            mediaIntent = new Intent(this, AudioVideoPlayerLollipop.class);
                                            internalIntent=true;
                                        }
                                        log("itemClick:putExtra: screenPosition("+screenPosition+"), msgId("+m.getMessage().getMsgId()+"), chatId("+idChat+"), filename("+node.getName()+")");

                                        mediaIntent.putExtra("screenPosition", screenPosition);
                                        mediaIntent.putExtra("adapterType", Constants.FROM_CHAT);
                                        mediaIntent.putExtra("isPlayList", false);
                                        mediaIntent.putExtra("msgId", m.getMessage().getMsgId());
                                        mediaIntent.putExtra("chatId", idChat);

                                        String downloadLocationDefaultPath = null;
                                        mediaIntent.putExtra("FILENAME", node.getName());

                                        MegaPreferences prefs = dbH.getPreferences();
                                        if (prefs != null){
                                            log("prefs != null");
                                            if (prefs.getStorageAskAlways() != null){
                                                if (!Boolean.parseBoolean(prefs.getStorageAskAlways())){
                                                    log("askMe==false");
                                                    if (prefs.getStorageDownloadLocation() != null){
                                                        log("StorageDownloadLocation: "+prefs.getStorageDownloadLocation());
                                                        if (prefs.getStorageDownloadLocation().compareTo("") != 0){
                                                            downloadLocationDefaultPath = prefs.getStorageDownloadLocation();
                                                            log("downloadLocationDefaultPath: "+downloadLocationDefaultPath);
                                                        }
                                                    }
                                                }
                                            }
                                        }
                                        String localPath = Util.getLocalFile(this, node.getName(), node.getSize(), downloadLocationDefaultPath);
                                        log("localPath: "+localPath);

                                        File f = new File(downloadLocationDefaultPath, node.getName());
                                        boolean isOnMegaDownloads = false;
                                        if(f.exists() && (f.length() == node.getSize())){
                                            isOnMegaDownloads = true;
                                        }
                                        log("isOnMegaDownloads: "+isOnMegaDownloads);
                                        if (localPath != null && (isOnMegaDownloads || (megaApi.getFingerprint(node) != null && megaApi.getFingerprint(node).equals(megaApi.getFingerprint(localPath))))){
                                            log("localPath != null");

                                            File mediaFile = new File(localPath);
                                            //mediaIntent.setDataAndType(Uri.parse(localPath), mimeType);
                                            if (Build.VERSION.SDK_INT >= Build.VERSION_CODES.N && localPath.contains(Environment.getExternalStorageDirectory().getPath())) {
                                                log("itemClick:FileProviderOption");
                                                Uri mediaFileUri = FileProvider.getUriForFile(this, "mega.privacy.android.app.providers.fileprovider", mediaFile);
                                                if(mediaFileUri==null){
                                                    log("itemClick:ERROR:NULLmediaFileUri");
                                                    showSnackbar(getString(R.string.email_verification_text_error));
                                                }else{
                                                    mediaIntent.setDataAndType(mediaFileUri, MimeTypeList.typeForName(node.getName()).getType());
                                                }
                                            }else{
                                                Uri mediaFileUri = Uri.fromFile(mediaFile);
                                                if(mediaFileUri==null){
                                                    log("itemClick:ERROR:NULLmediaFileUri");
                                                    showSnackbar(getString(R.string.email_verification_text_error));
                                                }else{
                                                    mediaIntent.setDataAndType(mediaFileUri, MimeTypeList.typeForName(node.getName()).getType());
                                                }
                                            }
                                            mediaIntent.addFlags(Intent.FLAG_GRANT_READ_URI_PERMISSION);
                                        }else {
                                            log("itemClick:localPathNULL");
                                            if (Util.isOnline(this)){
                                                if (megaApi.httpServerIsRunning() == 0) {
                                                    log("megaApi.httpServerIsRunning() == 0");
                                                    megaApi.httpServerStart();
                                                }
                                                else{
                                                    log("itemClick:ERROR:httpServerAlreadyRunning");
                                                }

                                                ActivityManager.MemoryInfo mi = new ActivityManager.MemoryInfo();
                                                ActivityManager activityManager = (ActivityManager) this.getSystemService(Context.ACTIVITY_SERVICE);
                                                activityManager.getMemoryInfo(mi);

                                                if(mi.totalMem>Constants.BUFFER_COMP){
                                                    log("itemClick:total mem: "+mi.totalMem+" allocate 32 MB");
                                                    megaApi.httpServerSetMaxBufferSize(Constants.MAX_BUFFER_32MB);
                                                }else{
                                                    log("itemClick:total mem: "+mi.totalMem+" allocate 16 MB");
                                                    megaApi.httpServerSetMaxBufferSize(Constants.MAX_BUFFER_16MB);
                                                }

                                                String url = megaApi.httpServerGetLocalLink(node);
                                                if(url!=null){
                                                    Uri parsedUri = Uri.parse(url);
                                                    if(parsedUri!=null){
                                                        log("itemClick:parsedUri!=null ---> "+parsedUri);
                                                        mediaIntent.setDataAndType(parsedUri, mimeType);
                                                    }else{
                                                        log("itemClick:ERROR:httpServerGetLocalLink");
                                                        showSnackbar(getString(R.string.email_verification_text_error));
                                                    }
                                                }else{
                                                    log("itemClick:ERROR:httpServerGetLocalLink");
                                                    showSnackbar(getString(R.string.email_verification_text_error));
                                                }
                                            }else{
                                                showSnackbar(getString(R.string.error_server_connection_problem)+". "+ getString(R.string.no_network_connection_on_play_file));
                                            }
                                        }
                                        mediaIntent.putExtra("HANDLE", node.getHandle());
                                        if (opusFile){
                                            log("opusFile ");
                                            mediaIntent.setDataAndType(mediaIntent.getData(), "audio/*");
                                        }
                                        if(internalIntent){
                                            startActivity(mediaIntent);
                                        }else{
                                            log("itemClick:externalIntent");
                                            if (MegaApiUtils.isIntentAvailable(this, mediaIntent)){
                                                startActivity(mediaIntent);
                                            }else{
                                                log("itemClick:noAvailableIntent");
                                                showNodeAttachmentBottomSheet(m, position);
                                            }
                                        }
                                        overridePendingTransition(0,0);
                                        if (adapter != null) {
                                            adapter.setNodeAttachmentVisibility(false, holder_imageDrag, position);
                                        }

                                    }else if (MimeTypeList.typeForName(node.getName()).isPdf()){

                                        log("itemClick:isFile:isPdf");
                                        String mimeType = MimeTypeList.typeForName(node.getName()).getType();
                                        log("itemClick:FILENAME: " + node.getName() + " TYPE: "+mimeType);
                                        Intent pdfIntent = new Intent(this, PdfViewerActivityLollipop.class);
                                        pdfIntent.putExtra("inside", true);
                                        pdfIntent.putExtra("adapterType", Constants.FROM_CHAT);
                                        pdfIntent.putExtra("msgId", m.getMessage().getMsgId());
                                        pdfIntent.putExtra("chatId", idChat);

                                        String downloadLocationDefaultPath = null;
                                        pdfIntent.putExtra("FILENAME", node.getName());
                                        MegaPreferences prefs = dbH.getPreferences();
                                        if (prefs != null){
                                            log("prefs != null");
                                            if (prefs.getStorageAskAlways() != null){
                                                if (!Boolean.parseBoolean(prefs.getStorageAskAlways())){
                                                    log("askMe==false");
                                                    if (prefs.getStorageDownloadLocation() != null){
                                                        if (prefs.getStorageDownloadLocation().compareTo("") != 0){
                                                            downloadLocationDefaultPath = prefs.getStorageDownloadLocation();
                                                        }
                                                    }
                                                }
                                            }
                                        }

                                        String localPath = Util.getLocalFile(this, node.getName(), node.getSize(), downloadLocationDefaultPath);
                                        File f = new File(downloadLocationDefaultPath, node.getName());
                                        boolean isOnMegaDownloads = false;
                                        if(f.exists() && (f.length() == node.getSize())){
                                            isOnMegaDownloads = true;
                                        }
                                        log("isOnMegaDownloads: "+isOnMegaDownloads);
                                        if (localPath != null && (isOnMegaDownloads || (megaApi.getFingerprint(node) != null && megaApi.getFingerprint(node).equals(megaApi.getFingerprint(localPath))))){
                                            File mediaFile = new File(localPath);
                                            if (Build.VERSION.SDK_INT >= Build.VERSION_CODES.N && localPath.contains(Environment.getExternalStorageDirectory().getPath())) {
                                                log("itemClick:FileProviderOption");
                                                Uri mediaFileUri = FileProvider.getUriForFile(this, "mega.privacy.android.app.providers.fileprovider", mediaFile);
                                                if(mediaFileUri==null){
                                                    log("itemClick:ERROR:NULLmediaFileUri");
                                                    showSnackbar(getString(R.string.email_verification_text_error));
                                                }
                                                else{
                                                    pdfIntent.setDataAndType(mediaFileUri, MimeTypeList.typeForName(node.getName()).getType());
                                                }
                                            }
                                            else{
                                                Uri mediaFileUri = Uri.fromFile(mediaFile);
                                                if(mediaFileUri==null){
                                                    log("itemClick:ERROR:NULLmediaFileUri");
                                                    showSnackbar(getString(R.string.email_verification_text_error));
                                                }
                                                else{
                                                    pdfIntent.setDataAndType(mediaFileUri, MimeTypeList.typeForName(node.getName()).getType());
                                                }
                                            }
                                            pdfIntent.addFlags(Intent.FLAG_GRANT_READ_URI_PERMISSION);
                                        }
                                        else {
                                            log("itemClick:localPathNULL");
                                            if (Util.isOnline(this)){
                                                if (megaApi.httpServerIsRunning() == 0) {
                                                    megaApi.httpServerStart();
                                                }
                                                else{
                                                    log("itemClick:ERROR:httpServerAlreadyRunning");
                                                }
                                                ActivityManager.MemoryInfo mi = new ActivityManager.MemoryInfo();
                                                ActivityManager activityManager = (ActivityManager) this.getSystemService(Context.ACTIVITY_SERVICE);
                                                activityManager.getMemoryInfo(mi);
                                                if(mi.totalMem>Constants.BUFFER_COMP){
                                                    log("itemClick:total mem: "+mi.totalMem+" allocate 32 MB");
                                                    megaApi.httpServerSetMaxBufferSize(Constants.MAX_BUFFER_32MB);
                                                }
                                                else{
                                                    log("itemClick:total mem: "+mi.totalMem+" allocate 16 MB");
                                                    megaApi.httpServerSetMaxBufferSize(Constants.MAX_BUFFER_16MB);
                                                }
                                                String url = megaApi.httpServerGetLocalLink(node);
                                                if(url!=null){
                                                    Uri parsedUri = Uri.parse(url);
                                                    if(parsedUri!=null){
                                                        pdfIntent.setDataAndType(parsedUri, mimeType);
                                                    }
                                                    else{
                                                        log("itemClick:ERROR:httpServerGetLocalLink");
                                                        showSnackbar(getString(R.string.email_verification_text_error));
                                                    }
                                                }
                                                else{
                                                    log("itemClick:ERROR:httpServerGetLocalLink");
                                                    showSnackbar(getString(R.string.email_verification_text_error));
                                                }
                                            }
                                            else {
                                                showSnackbar(getString(R.string.error_server_connection_problem)+". "+ getString(R.string.no_network_connection_on_play_file));
                                            }
                                        }
                                        pdfIntent.putExtra("HANDLE", node.getHandle());

                                        if (MegaApiUtils.isIntentAvailable(this, pdfIntent)){
                                            startActivity(pdfIntent);
                                        }
                                        else{
                                            log("itemClick:noAvailableIntent");
                                            showNodeAttachmentBottomSheet(m, position);
                                        }
                                        overridePendingTransition(0,0);
                                    }
                                    else{
                                        log("NOT Image, pdf, audio or video - show node attachment panel for one node");
                                        showNodeAttachmentBottomSheet(m, position);
                                    }
                                }
                                else{
                                    log("show node attachment panel");
                                    showNodeAttachmentBottomSheet(m, position);
                                }
                            }
                            else if(m.getMessage().getType()==MegaChatMessage.TYPE_CONTACT_ATTACHMENT){
                                log("TYPE_CONTACT_ATTACHMENT");
                                log("show contact attachment panel");
                                if (Util.isOnline(this)) {
                                    if (m != null) {
                                        if (m.getMessage().getUsersCount() == 1) {
                                            long userHandle = m.getMessage().getUserHandle(0);
                                            if(userHandle != megaChatApi.getMyUserHandle()){
                                                showContactAttachmentBottomSheet(m, position);
                                            }
                                        }
                                        else{
                                            showContactAttachmentBottomSheet(m, position);
                                        }
                                    }
                                }
                                else{
                                    //No shown - is not possible to know is it already contact or not - megaApi not working
                                    showSnackbar(getString(R.string.error_server_connection_problem));
                                }
                            }
                            else if(m.getMessage().getType()==MegaChatMessage.TYPE_CONTAINS_META){
                                log("TYPE_CONTAINS_META");
                                log("open rich link");

//                                if(!adapter.getforwardOwnRichLinksB()){
                                    MegaChatContainsMeta meta = m.getMessage().getContainsMeta();
                                    if((meta != null) && (meta.getType()!= MegaChatContainsMeta.CONTAINS_META_INVALID)){
                                        if(meta.getType()==MegaChatContainsMeta.CONTAINS_META_RICH_PREVIEW){
                                            String url = meta.getRichPreview().getUrl();
                                            Intent browserIntent = new Intent(Intent.ACTION_VIEW, Uri.parse(url));
                                            startActivity(browserIntent);
                                        }
                                    }else{

                                    }


//                                }else{

//                                    ArrayList<AndroidMegaChatMessage> message = new ArrayList<>();
//                                    message.add(m);
//                                    prepareMessagesToForward(message);
//                                }

                            }else if((m.getMessage().getType() == MegaChatMessage.TYPE_NORMAL) && (m.getRichLinkMessage()!=null)){
                                log("TYPE_NORMAL");
                                AndroidMegaRichLinkMessage richLinkMessage = m.getRichLinkMessage();
                                String url = richLinkMessage.getUrl();

                                if(richLinkMessage.getNode()!=null){
                                    if(richLinkMessage.getNode().isFile()){
                                        openMegaLink(url, true);
                                    }
                                    else{
                                        openMegaLink(url, false);
                                    }
                                }
                                else{
                                    if(richLinkMessage.isFile()){
                                        openMegaLink(url, true);
                                    }
                                    else{
                                        openMegaLink(url, false);
                                    }
                                }
                            }else if(m.getMessage().getType()==MegaChatMessage.TYPE_VOICE_CLIP){
                                log("TYPE_VOICE_CLIP");

                                MegaNodeList nodeList = m.getMessage().getMegaNodeList();
                                if(nodeList.size()==1){//
                                    MegaNode node = nodeList.get(0);
                                   if (MimeTypeList.typeForName(node.getName()).isAudio()){ }
                                }else{
                                }
                            }
                        }
                    }
                }

            }
        }else{
            log("DO NOTHING: Position ("+position+") is more than size in messages (size: "+messages.size()+")");
        }
    }

    public void showFullScreenViewer(long msgId, int[] screenPosition){
        log("showFullScreenViewer");
        int position = 0;
        boolean positionFound = false;
        List<Long> ids = new ArrayList<>();
        for(int i=0; i<messages.size();i++){
            AndroidMegaChatMessage androidMessage = messages.get(i);
            if(!androidMessage.isUploading()){
                MegaChatMessage msg = androidMessage.getMessage();

                if(msg.getType()==MegaChatMessage.TYPE_NODE_ATTACHMENT){
                    ids.add(msg.getMsgId());

                    if(msg.getMsgId()==msgId){
                        positionFound=true;
                    }
                    if(!positionFound){
                        MegaNodeList nodeList = msg.getMegaNodeList();
                        if(nodeList.size()==1){
                            MegaNode node = nodeList.get(0);
                            if(MimeTypeList.typeForName(node.getName()).isImage()){
                                position++;
                            }
                        }
                    }
                }
            }
        }

        Intent intent = new Intent(this, ChatFullScreenImageViewer.class);
        intent.putExtra("position", position);
        intent.putExtra("chatId", idChat);
        intent.putExtra("screenPosition", screenPosition);
        long[] array = new long[ids.size()];
        for(int i = 0; i < ids.size(); i++) {
            array[i] = ids.get(i);
        }
        intent.putExtra("messageIds", array);
        startActivity(intent);
        overridePendingTransition(0,0);
        if (adapter !=  null) {
            adapter.setNodeAttachmentVisibility(false, holder_imageDrag, position);
        }
    }


    @Override
    public void onChatRoomUpdate(MegaChatApiJava api, MegaChatRoom chat) {
        log("onChatRoomUpdate!");
        this.chatRoom = chat;
        if(chat.hasChanged(MegaChatRoom.CHANGE_TYPE_CLOSED)){
            log("CHANGE_TYPE_CLOSED for the chat: "+chat.getChatId());
            log("Permissions for the chat: "+chat.getOwnPrivilege());
            //Hide field to write
            setChatSubtitle();
            supportInvalidateOptionsMenu();
        }
        else if(chat.hasChanged(MegaChatRoom.CHANGE_TYPE_STATUS)){
            log("CHANGE_TYPE_STATUS for the chat: "+chat.getChatId());
            if(!(chatRoom.isGroup())){
                long userHandle = chatRoom.getPeerHandle(0);
                setStatus(userHandle);
            }
        }
        else if(chat.hasChanged(MegaChatRoom.CHANGE_TYPE_PARTICIPANTS)){
            log("CHANGE_TYPE_PARTICIPANTS for the chat: "+chat.getChatId());
            setChatSubtitle();
//            if(adapter!=null){
//                /* Needed to update the forward icon */
//                log("notifyDataSetChanged");
//                adapter.notifyDataSetChanged();
//            }
        }
        else if(chat.hasChanged(MegaChatRoom.CHANGE_TYPE_OWN_PRIV)){
            log("CHANGE_TYPE_OWN_PRIV for the chat: "+chat.getChatId());
//            if(adapter!=null){
//                /* Needed to update the forward icon */
//                log("notifyDataSetChanged");
//                adapter.notifyDataSetChanged();
//            }
            setChatSubtitle();
            supportInvalidateOptionsMenu();
        }
        else if(chat.hasChanged(MegaChatRoom.CHANGE_TYPE_TITLE)){
            log("CHANGE_TYPE_TITLE for the chat: "+chat.getChatId());
        }
        else if(chat.hasChanged(MegaChatRoom.CHANGE_TYPE_USER_STOP_TYPING)){
            log("CHANGE_TYPE_USER_STOP_TYPING for the chat: "+chat.getChatId());

            long userHandleTyping = chat.getUserTyping();

            if(userHandleTyping==megaChatApi.getMyUserHandle()){
                return;
            }

            if(usersTypingSync==null){
                return;
            }

            //Find the item
            boolean found = false;
            for(UserTyping user : usersTypingSync) {
                if(user.getParticipantTyping().getHandle() == userHandleTyping) {
                    log("Found user typing!");
                    usersTypingSync.remove(user);
                    found=true;
                    break;
                }
            }

            if(!found){
                log("CHANGE_TYPE_USER_STOP_TYPING: Not found user typing");
            }
            else{
                updateUserTypingFromNotification();
            }

        }
        else if(chat.hasChanged(MegaChatRoom.CHANGE_TYPE_USER_TYPING)){
            log("CHANGE_TYPE_USER_TYPING for the chat: "+chat.getChatId());
            if(chat!=null){

                long userHandleTyping = chat.getUserTyping();

                if(userHandleTyping==megaChatApi.getMyUserHandle()){
                    return;
                }

                if(usersTyping==null){
                    usersTyping = new ArrayList<UserTyping>();
                    usersTypingSync = Collections.synchronizedList(usersTyping);
                }

                //Find if any notification arrives previously
                if(usersTypingSync.size()<=0){
                    log("No more users writing");
                    MegaChatParticipant participantTyping = new MegaChatParticipant(userHandleTyping);
                    UserTyping currentUserTyping = new UserTyping(participantTyping);

                    String nameTyping = chatC.getFirstName(userHandleTyping, chatRoom);

                    log("userHandleTyping: "+userHandleTyping);


                    if(nameTyping==null){
                        log("NULL name");
                        nameTyping = getString(R.string.transfer_unknown);
                    }
                    else{
                        if(nameTyping.trim().isEmpty()){
                            log("EMPTY name");
                            nameTyping = getString(R.string.transfer_unknown);
                        }
                    }
                    participantTyping.setFirstName(nameTyping);

                    userTypingTimeStamp = System.currentTimeMillis()/1000;
                    currentUserTyping.setTimeStampTyping(userTypingTimeStamp);

                    usersTypingSync.add(currentUserTyping);

                    String userTyping =  getResources().getQuantityString(R.plurals.user_typing, 1, toCDATA(usersTypingSync.get(0).getParticipantTyping().getFirstName()));

                    userTyping = userTyping.replace("[A]", "<font color=\'#8d8d94\'>");
                    userTyping = userTyping.replace("[/A]", "</font>");

                    Spanned result = null;
                    if (android.os.Build.VERSION.SDK_INT >= android.os.Build.VERSION_CODES.N) {
                        result = Html.fromHtml(userTyping,Html.FROM_HTML_MODE_LEGACY);
                    } else {
                        result = Html.fromHtml(userTyping);
                    }

                    userTypingText.setText(result);

                    userTypingLayout.setVisibility(View.VISIBLE);
                }
                else{
                    log("More users writing or the same in different timestamp");

                    //Find the item
                    boolean found = false;
                    for(UserTyping user : usersTypingSync) {
                        if(user.getParticipantTyping().getHandle() == userHandleTyping) {
                            log("Found user typing!");
                            userTypingTimeStamp = System.currentTimeMillis()/1000;
                            user.setTimeStampTyping(userTypingTimeStamp);
                            found=true;
                            break;
                        }
                    }

                    if(!found){
                        log("It's a new user typing");
                        MegaChatParticipant participantTyping = new MegaChatParticipant(userHandleTyping);
                        UserTyping currentUserTyping = new UserTyping(participantTyping);

                        String nameTyping = chatC.getFirstName(userHandleTyping, chatRoom);
                        if(nameTyping==null){
                            log("NULL name");
                            nameTyping = getString(R.string.transfer_unknown);
                        }
                        else{
                            if(nameTyping.trim().isEmpty()){
                                log("EMPTY name");
                                nameTyping = getString(R.string.transfer_unknown);
                            }
                        }
                        participantTyping.setFirstName(nameTyping);

                        userTypingTimeStamp = System.currentTimeMillis()/1000;
                        currentUserTyping.setTimeStampTyping(userTypingTimeStamp);

                        usersTypingSync.add(currentUserTyping);

                        //Show the notification
                        int size = usersTypingSync.size();
                        switch (size){
                            case 1:{
                                String userTyping = getResources().getQuantityString(R.plurals.user_typing, 1, usersTypingSync.get(0).getParticipantTyping().getFirstName());
                                userTyping = toCDATA(userTyping);
                                userTyping = userTyping.replace("[A]", "<font color=\'#8d8d94\'>");
                                userTyping = userTyping.replace("[/A]", "</font>");

                                Spanned result = null;
                                if (android.os.Build.VERSION.SDK_INT >= android.os.Build.VERSION_CODES.N) {
                                    result = Html.fromHtml(userTyping,Html.FROM_HTML_MODE_LEGACY);
                                } else {
                                    result = Html.fromHtml(userTyping);
                                }

                                userTypingText.setText(result);
                                break;
                            }
                            case 2:{
                                String userTyping = getResources().getQuantityString(R.plurals.user_typing, 2, usersTypingSync.get(0).getParticipantTyping().getFirstName()+", "+usersTypingSync.get(1).getParticipantTyping().getFirstName());
                                userTyping = toCDATA(userTyping);
                                userTyping = userTyping.replace("[A]", "<font color=\'#8d8d94\'>");
                                userTyping = userTyping.replace("[/A]", "</font>");

                                Spanned result = null;
                                if (android.os.Build.VERSION.SDK_INT >= android.os.Build.VERSION_CODES.N) {
                                    result = Html.fromHtml(userTyping,Html.FROM_HTML_MODE_LEGACY);
                                } else {
                                    result = Html.fromHtml(userTyping);
                                }

                                userTypingText.setText(result);
                                break;
                            }
                            default:{
                                String names = usersTypingSync.get(0).getParticipantTyping().getFirstName()+", "+usersTypingSync.get(1).getParticipantTyping().getFirstName();
                                String userTyping = String.format(getString(R.string.more_users_typing),toCDATA(names));

                                userTyping = userTyping.replace("[A]", "<font color=\'#8d8d94\'>");
                                userTyping = userTyping.replace("[/A]", "</font>");

                                Spanned result = null;
                                if (android.os.Build.VERSION.SDK_INT >= android.os.Build.VERSION_CODES.N) {
                                    result = Html.fromHtml(userTyping,Html.FROM_HTML_MODE_LEGACY);
                                } else {
                                    result = Html.fromHtml(userTyping);
                                }

                                userTypingText.setText(result);
                                break;
                            }
                        }
                        userTypingLayout.setVisibility(View.VISIBLE);
                    }
                }

                int interval = 5000;
                IsTypingRunnable runnable = new IsTypingRunnable(userTypingTimeStamp, userHandleTyping);
                handlerReceive = new Handler();
                handlerReceive.postDelayed(runnable, interval);
            }
        }
        else if(chat.hasChanged(MegaChatRoom.CHANGE_TYPE_ARCHIVE)){
            log("CHANGE_TYPE_ARCHIVE for the chat: "+chat.getChatId());
            setChatSubtitle();
        }
    }

    private class IsTypingRunnable implements Runnable{

        long timeStamp;
        long userHandleTyping;

        public IsTypingRunnable(long timeStamp, long userHandleTyping) {
            this.timeStamp = timeStamp;
            this.userHandleTyping = userHandleTyping;
        }

        @Override
        public void run() {
            log("Run off notification typing");
            long timeNow = System.currentTimeMillis()/1000;
            if ((timeNow - timeStamp) > 4){
                log("Remove user from the list");

                boolean found = false;
                for(UserTyping user : usersTypingSync) {
                    if(user.getTimeStampTyping() == timeStamp) {
                        if(user.getParticipantTyping().getHandle() == userHandleTyping) {
                            log("Found user typing in runnable!");
                            usersTypingSync.remove(user);
                            found=true;
                            break;
                        }
                    }
                }

                if(!found){
                    log("Not found user typing in runnable!");
                }

                updateUserTypingFromNotification();
            }
        }
    }

    public void updateUserTypingFromNotification(){
        log("updateUserTypingFromNotification");

        int size = usersTypingSync.size();
        log("Size of typing: "+size);
        switch (size){
            case 0:{
                userTypingLayout.setVisibility(View.GONE);
                break;
            }
            case 1:{
                String userTyping = getResources().getQuantityString(R.plurals.user_typing, 1, usersTypingSync.get(0).getParticipantTyping().getFirstName());
                userTyping = toCDATA(userTyping);
                userTyping = userTyping.replace("[A]", "<font color=\'#8d8d94\'>");
                userTyping = userTyping.replace("[/A]", "</font>");

                Spanned result = null;
                if (android.os.Build.VERSION.SDK_INT >= android.os.Build.VERSION_CODES.N) {
                    result = Html.fromHtml(userTyping,Html.FROM_HTML_MODE_LEGACY);
                } else {
                    result = Html.fromHtml(userTyping);
                }

                userTypingText.setText(result);
                break;
            }
            case 2:{
                String userTyping = getResources().getQuantityString(R.plurals.user_typing, 2, usersTypingSync.get(0).getParticipantTyping().getFirstName()+", "+usersTypingSync.get(1).getParticipantTyping().getFirstName());
                userTyping = toCDATA(userTyping);
                userTyping = userTyping.replace("[A]", "<font color=\'#8d8d94\'>");
                userTyping = userTyping.replace("[/A]", "</font>");

                Spanned result = null;
                if (android.os.Build.VERSION.SDK_INT >= android.os.Build.VERSION_CODES.N) {
                    result = Html.fromHtml(userTyping,Html.FROM_HTML_MODE_LEGACY);
                } else {
                    result = Html.fromHtml(userTyping);
                }

                userTypingText.setText(result);
                break;
            }
            default:{
                String names = usersTypingSync.get(0).getParticipantTyping().getFirstName()+", "+usersTypingSync.get(1).getParticipantTyping().getFirstName();
                String userTyping = String.format(getString(R.string.more_users_typing), toCDATA(names));

                userTyping = userTyping.replace("[A]", "<font color=\'#8d8d94\'>");
                userTyping = userTyping.replace("[/A]", "</font>");

                Spanned result = null;
                if (android.os.Build.VERSION.SDK_INT >= android.os.Build.VERSION_CODES.N) {
                    result = Html.fromHtml(userTyping,Html.FROM_HTML_MODE_LEGACY);
                } else {
                    result = Html.fromHtml(userTyping);
                }

                userTypingText.setText(result);
                break;
            }
        }
    }

    public void setRichLinkInfo(long msgId, AndroidMegaRichLinkMessage richLinkMessage){
        log("setRichLinkInfo");

        int indexToChange = -1;
        ListIterator<AndroidMegaChatMessage> itr = messages.listIterator(messages.size());

        // Iterate in reverse.
        while(itr.hasPrevious()) {
            AndroidMegaChatMessage messageToCheck = itr.previous();

            if(!messageToCheck.isUploading()){
                if(messageToCheck.getMessage().getMsgId()==msgId){
                    indexToChange = itr.nextIndex();
                    log("Found index to change: "+indexToChange);
                    break;
                }
            }
        }

        if(indexToChange!=-1){

            AndroidMegaChatMessage androidMsg = messages.get(indexToChange);

            androidMsg.setRichLinkMessage(richLinkMessage);

            if(adapter!=null){
                adapter.notifyItemChanged(indexToChange+1);
            }
        }
        else{
            log("Error, rich link message not found!!");
        }
    }

    public void setRichLinkImage(long msgId){
        log("setRichLinkImage");

        int indexToChange = -1;
        ListIterator<AndroidMegaChatMessage> itr = messages.listIterator(messages.size());

        // Iterate in reverse.
        while(itr.hasPrevious()) {
            AndroidMegaChatMessage messageToCheck = itr.previous();

            if(!messageToCheck.isUploading()){
                if(messageToCheck.getMessage().getMsgId()==msgId){
                    indexToChange = itr.nextIndex();
                    log("Found index to change: "+indexToChange);
                    break;
                }
            }
        }

        if(indexToChange!=-1){

            if(adapter!=null){
                adapter.notifyItemChanged(indexToChange+1);
            }
        }
        else{
            log("Error, rich link message not found!!");
        }
    }

    public void checkMegaLink(MegaChatMessage msg){
        //Check if it is a MEGA link
        if(msg.getType()==MegaChatMessage.TYPE_NORMAL){
            if(msg.getContent()!=null){
                String link = AndroidMegaRichLinkMessage.extractMegaLink(msg.getContent());

                boolean isFile = AndroidMegaRichLinkMessage.isFileLink(link);

                if(link!=null){
                    log("The link found: "+link);
                    if(megaApi!=null && megaApi.getRootNode()!=null){
                        ChatLinkInfoListener listener = null;
                        if(isFile){
                            log("isFileLink");
                            listener = new ChatLinkInfoListener(this, msg.getMsgId(), megaApi);
                            megaApi.getPublicNode(link, listener);
                        }
                        else{
                            log("isFolderLink");

                            MegaApiAndroid megaApiFolder = getLocalMegaApiFolder();
                            listener = new ChatLinkInfoListener(this, msg.getMsgId(), megaApi, megaApiFolder);
                            megaApiFolder.loginToFolder(link, listener);
                        }

                    }
                }
            }
        }
    }

    @Override
    public void onMessageLoaded(MegaChatApiJava api, MegaChatMessage msg) {
        log("onMessageLoaded!------------------------");

        if(msg!=null){
            log("STATUS: "+msg.getStatus());
            log("TEMP ID: "+msg.getTempId());
            log("FINAL ID: "+msg.getMsgId());
            log("TIMESTAMP: "+msg.getTimestamp());
            log("TYPE: "+msg.getType());

            if(messages!=null){
                log("Messages size: "+messages.size());
            }

            if(msg.isDeleted()){
                log("DELETED MESSAGE!!!!");
                return;
            }

            if(msg.isEdited()){
                log("EDITED MESSAGE!!!!");
            }

            if(msg.getType()==MegaChatMessage.TYPE_REVOKE_NODE_ATTACHMENT) {
                log("TYPE_REVOKE_NODE_ATTACHMENT MESSAGE!!!!");
                return;
            }

            checkMegaLink(msg);

            if(msg.getType()==MegaChatMessage.TYPE_NODE_ATTACHMENT){
                log("TYPE_NODE_ATTACHMENT MESSAGE!!!!");
                MegaNodeList nodeList = msg.getMegaNodeList();
                int revokedCount = 0;

                for(int i=0; i<nodeList.size(); i++){
                    MegaNode node = nodeList.get(i);
                    boolean revoked = megaChatApi.isRevoked(idChat, node.getHandle());
                    if(revoked){
                        log("The node is revoked: "+node.getName());
                        revokedCount++;
                    }
                    else{
                        log("Node NOT revoked: "+node.getName());
                    }
                }

                if(revokedCount==nodeList.size()){
                    log("RETURN");
                    return;
                }
            }

            if(msg.getStatus()==MegaChatMessage.STATUS_SERVER_REJECTED){
                log("onMessageLoaded: STATUS_SERVER_REJECTED----- "+msg.getStatus());
            }

            if(msg.getStatus()==MegaChatMessage.STATUS_SENDING_MANUAL){

                log("MANUAL_S:onMessageLoaded: Getting messages not sent !!!-------------------------------------------------: "+msg.getStatus());
                AndroidMegaChatMessage androidMsg = new AndroidMegaChatMessage(msg);

                if(msg.isEdited()){
                    log("MESSAGE EDITED");

                    if(!noMoreNoSentMessages){
                        log("onMessageLoaded: NOT noMoreNoSentMessages");
                        bufferSending.add(0,androidMsg);
                    }
                    else{
                        log("Try to recover the initial msg");
                        if(msg.getMsgId()!=-1){
                            MegaChatMessage notEdited = megaChatApi.getMessage(idChat, msg.getMsgId());
                            log("Content not edited");
                            AndroidMegaChatMessage androidMsgNotEdited = new AndroidMegaChatMessage(notEdited);
                            int returnValue = modifyMessageReceived(androidMsgNotEdited, false);
                            if(returnValue!=-1){
                                log("onMessageLoaded: Message " + returnValue + " modified!");
                            }
                        }

                        appendMessageAnotherMS(androidMsg);
                    }
                }
                else{
                    log("NOOOT MESSAGE EDITED");
                    int resultModify = -1;
                    if(msg.getUserHandle()==megaChatApi.getMyUserHandle()){
                        if(msg.getType()==MegaChatMessage.TYPE_NODE_ATTACHMENT){
                            log("Modify my message and node attachment");

                            long idMsg =  dbH.findPendingMessageByIdTempKarere(msg.getTempId());
                            log("----The id of my pending message is: "+idMsg);
                            if(idMsg!=-1){
                                resultModify = modifyAttachmentReceived(androidMsg, idMsg);
                                dbH.removePendingMessageById(idMsg);
                                if(resultModify==-1){
                                    log("Node attachment message not in list -> resultModify -1");
//                            AndroidMegaChatMessage msgToAppend = new AndroidMegaChatMessage(msg);
//                            appendMessagePosition(msgToAppend);
                                }
                                else{
                                    log("onMessageLoaded: Modify attachment");
                                    return;
                                }
                            }
                        }
                    }

                    int returnValue = modifyMessageReceived(androidMsg, true);
                    if(returnValue!=-1){
                        log("onMessageLoaded: Message " + returnValue + " modified!");
                        return;
                    }

                    bufferSending.add(0,androidMsg);

                    if(!noMoreNoSentMessages){
                        log("onMessageLoaded: NOT noMoreNoSentMessages");
                    }
                }
            }
            else if(msg.getStatus()==MegaChatMessage.STATUS_SENDING){
                log("SENDING: onMessageLoaded: Getting messages not sent !!!-------------------------------------------------: "+msg.getStatus());
                AndroidMegaChatMessage androidMsg = new AndroidMegaChatMessage(msg);
                int returnValue = modifyMessageReceived(androidMsg, true);
                if(returnValue!=-1){
                    log("onMessageLoaded: Message " + returnValue + " modified!");
                    return;
                }

                bufferSending.add(0,androidMsg);

                if(!noMoreNoSentMessages){
                    log("onMessageLoaded: NOT noMoreNoSentMessages");
                }
            }
            else{
                if(!noMoreNoSentMessages){
                    log("First message with NORMAL status");
                    noMoreNoSentMessages=true;
                    //Copy to bufferMessages
                    for(int i=0;i<bufferSending.size();i++){
                        bufferMessages.add(bufferSending.get(i));
                    }
                    bufferSending.clear();
                }

                AndroidMegaChatMessage androidMsg = new AndroidMegaChatMessage(msg);
                if (lastIdMsgSeen != -1) {
                    if(lastIdMsgSeen ==msg.getMsgId()){
                        log("onMessageLoaded: Last message seen received!");
                        lastSeenReceived=true;
                        positionToScroll = 0;
                        log("positionToScroll: "+positionToScroll);
                    }
                }
                else{
                    log("lastMessageSeen is -1");
                    lastSeenReceived=true;
                }

//                megaChatApi.setMessageSeen(idChat, msg.getMsgId());

                if(positionToScroll>=0){
                    positionToScroll++;
                    log("positionToScroll:increase: "+positionToScroll);
                }

                bufferMessages.add(androidMsg);
                log("onMessageLoaded: Size of buffer: "+bufferMessages.size());
                log("onMessageLoaded: Size of messages: "+messages.size());
            }
        }
        else{
            log("onMessageLoaded:NULLmsg:REACH FINAL HISTORY:stateHistory "+stateHistory);

            if(bufferSending.size()!=0){
                for(int i=0;i<bufferSending.size();i++){
                    bufferMessages.add(bufferSending.get(i));
                }
                bufferSending.clear();
            }

            log("onMessageLoaded:numberToLoad: "+numberToLoad+" bufferSize: "+bufferMessages.size()+" messagesSize: "+messages.size());
            if((bufferMessages.size()+messages.size())>=numberToLoad){
                fullHistoryReceivedOnLoad();
                isLoadingHistory = false;
            }
            else{
                log("onMessageLoaded:lessNumberReceived");
                if((stateHistory!=MegaChatApi.SOURCE_NONE)&&(stateHistory!=MegaChatApi.SOURCE_ERROR)){
                    log("But more history exists --> loadMessages");
                    log("G->loadMessages unread is 0");
                    isLoadingHistory = true;
                    stateHistory = megaChatApi.loadMessages(idChat, NUMBER_MESSAGES_TO_LOAD);
                    log("New state of history: "+stateHistory);
                    getMoreHistory = false;
                    if(stateHistory==MegaChatApi.SOURCE_NONE || stateHistory==MegaChatApi.SOURCE_ERROR){
                        fullHistoryReceivedOnLoad();
                        isLoadingHistory = false;
                    }
                }
                else{
                    fullHistoryReceivedOnLoad();
                    isLoadingHistory = false;
                }
            }
        }
        log("END onMessageLoaded-----------messages.size="+messages.size());
    }

    public void fullHistoryReceivedOnLoad(){
        log("fullHistoryReceivedOnLoad");

        if(bufferMessages.size()!=0){
            log("fullHistoryReceivedOnLoad:buffer size: "+bufferMessages.size());
            loadBufferMessages();

            if(lastSeenReceived==false){
                log("fullHistoryReceivedOnLoad: last message seen NOT received");
                if(stateHistory!=MegaChatApi.SOURCE_NONE){
                    log("fullHistoryReceivedOnLoad:F->loadMessages");
                    isLoadingHistory = true;
                    stateHistory = megaChatApi.loadMessages(idChat, NUMBER_MESSAGES_TO_LOAD);
                }
            }
            else{
                log("fullHistoryReceivedOnLoad: last message seen received");
                if(positionToScroll>0){
                    log("fullHistoryReceivedOnLoad: Scroll to position: "+positionToScroll);
                    if(positionToScroll<messages.size()){
//                        mLayoutManager.scrollToPositionWithOffset(positionToScroll+1,Util.scaleHeightPx(50, outMetrics));
                        //Find last message
                        int positionLastMessage = -1;
                        for(int i=messages.size()-1; i>=0;i--) {
                            AndroidMegaChatMessage androidMessage = messages.get(i);

                            if (!androidMessage.isUploading()) {

                                MegaChatMessage msg = androidMessage.getMessage();
                                if (msg.getMsgId() == lastIdMsgSeen) {
                                    positionLastMessage = i;
                                    break;
                                }
                            }
                        }

                        //Check if it has no my messages after
                        positionLastMessage = positionLastMessage + 1;
                        AndroidMegaChatMessage message = messages.get(positionLastMessage);

                        while(message.getMessage().getUserHandle()==megaChatApi.getMyUserHandle()){
                            lastIdMsgSeen = message.getMessage().getMsgId();
                            positionLastMessage = positionLastMessage + 1;
                            message = messages.get(positionLastMessage);
                        }

                        if(isTurn){
                            scrollToMessage(-1);

                        }else{
                            scrollToMessage(lastIdMsgSeen);
                        }

                    }
                    else{
                        log("Error, the position to scroll is more than size of messages");
                    }
                }
            }

            setLastMessageSeen();
        }
        else{
            log("fullHistoryReceivedOnLoad:bufferEmpty");
        }

        log("fullHistoryReceivedOnLoad:getMoreHistoryTRUE");
        getMoreHistory = true;

        //Load pending messages
        if(!pendingMessagesLoaded){
            pendingMessagesLoaded = true;
            loadPendingMessages();
            if(positionToScroll<=0){
                mLayoutManager.scrollToPosition(messages.size());
            }
        }

        chatRelativeLayout.setVisibility(View.VISIBLE);
        emptyLayout.setVisibility(View.GONE);
    }

    @Override
    public void onMessageReceived(MegaChatApiJava api, MegaChatMessage msg) {
        log("onMessageReceived!");
        log("------------------------------------------"+api.getChatConnectionState(idChat));
        log("STATUS: "+msg.getStatus());
        log("TEMP ID: "+msg.getTempId());
        log("FINAL ID: "+msg.getMsgId());
        log("TIMESTAMP: "+msg.getTimestamp());
        log("TYPE: "+msg.getType());

        if(msg.getType()==MegaChatMessage.TYPE_REVOKE_NODE_ATTACHMENT) {
            log("TYPE_REVOKE_NODE_ATTACHMENT MESSAGE!!!!");
            return;
        }

        if(msg.getStatus()==MegaChatMessage.STATUS_SERVER_REJECTED){
            log("onMessageReceived: STATUS_SERVER_REJECTED----- "+msg.getStatus());
        }

        if(!msg.isManagementMessage()){
            if(positionNewMessagesLayout!=-1){
                log("Layout unread messages shown: "+generalUnreadCount);
                if(generalUnreadCount<0){
                    generalUnreadCount--;
                }
                else{
                    generalUnreadCount++;
                }

                if(adapter!=null){
                    adapter.notifyItemChanged(positionNewMessagesLayout);
                }
            }
        }
        else {
            int messageType = msg.getType();
            log("Message type: " + messageType);

            switch (messageType) {
                case MegaChatMessage.TYPE_ALTER_PARTICIPANTS:{
                    if(msg.getUserHandle()==myUserHandle) {
                        log("me alter participant");
                        hideNewMessagesLayout();
                    }
                    break;
                }
                case MegaChatMessage.TYPE_PRIV_CHANGE:{
                    if(msg.getUserHandle()==myUserHandle){
                        log("I change a privilege");
                        hideNewMessagesLayout();
                    }
                    break;
                }
                case MegaChatMessage.TYPE_CHAT_TITLE:{
                    if(msg.getUserHandle()==myUserHandle) {
                        log("I change the title");
                        hideNewMessagesLayout();
                    }
                    break;
                }
            }
        }

        if(setAsRead){
            markAsSeen(msg);
        }

        if(msg.getType()==MegaChatMessage.TYPE_CHAT_TITLE){
            log("Change of chat title");
            String newTitle = msg.getContent();
            if(newTitle!=null){

                titleToolbar.setText(newTitle);

            }
        }
        else if(msg.getType()==MegaChatMessage.TYPE_TRUNCATE){
            invalidateOptionsMenu();
        }

        AndroidMegaChatMessage androidMsg = new AndroidMegaChatMessage(msg);
        appendMessagePosition(androidMsg);

        if(mLayoutManager.findLastCompletelyVisibleItemPosition()==messages.size()-1){
            log("Do scroll to end");
            mLayoutManager.scrollToPosition(messages.size());
        }
        else{
            if(emojiKeyboard !=null){
                if((emojiKeyboard.getLetterKeyboardShown() || emojiKeyboard.getEmojiKeyboardShown())&&(messages.size()==1)){
                    mLayoutManager.scrollToPosition(messages.size());
                }
            }
            log("DONT scroll to end");
            if(typeMessageJump !=  TYPE_MESSAGE_NEW_MESSAGE){
                messageJumpText.setText(getResources().getString(R.string.message_new_messages));
                typeMessageJump = TYPE_MESSAGE_NEW_MESSAGE;
            }

            if(messageJumpLayout.getVisibility() != View.VISIBLE){
                messageJumpText.setText(getResources().getString(R.string.message_new_messages));
                messageJumpLayout.setVisibility(View.VISIBLE);
            }
        }

        checkMegaLink(msg);

//        mLayoutManager.setStackFromEnd(true);
//        mLayoutManager.scrollToPosition(0);
    }

    @Override
    public void onMessageUpdate(MegaChatApiJava api, MegaChatMessage msg) {
        log("onMessageUpdate!: "+ msg.getMsgId());

        int resultModify = -1;
        if(msg.isDeleted()){
            log("The message has been deleted");
            deleteMessage(msg, false);
            return;
        }

        AndroidMegaChatMessage androidMsg = new AndroidMegaChatMessage(msg);

        if(msg.hasChanged(MegaChatMessage.CHANGE_TYPE_ACCESS)){
            log("onMessageUpdate() Change access of the message");

            MegaNodeList nodeList = msg.getMegaNodeList();
            int revokedCount = 0;

            for(int i=0; i<nodeList.size(); i++){
                MegaNode node = nodeList.get(i);
                boolean revoked = megaChatApi.isRevoked(idChat, node.getHandle());
                if(revoked){
                    log("The node is revoked: "+node.getName());
                    revokedCount++;
                }
                else{
                    log("Node not revoked: "+node.getName());
                }
            }

            if(revokedCount==nodeList.size()){
                log("All the attachments have been revoked");
                deleteMessage(msg, false);
            }
            else{
                log("One attachment revoked, modify message");
                resultModify = modifyMessageReceived(androidMsg, false);

                if(resultModify==-1) {
                    log("Modify result is -1");
                    int firstIndexShown = messages.get(0).getMessage().getMsgIndex();
                    log("The first index is: "+firstIndexShown+ " the index of the updated message: "+msg.getMsgIndex());
                    if(firstIndexShown<=msg.getMsgIndex()){
                        log("The message should be in the list");
                        if(msg.getType()==MegaChatMessage.TYPE_NODE_ATTACHMENT){

                            log("A - Node attachment message not in list -> append");
                            AndroidMegaChatMessage msgToAppend = new AndroidMegaChatMessage(msg);
                            reinsertNodeAttachmentNoRevoked(msgToAppend);
                        }
                    }
                    else{
                        if(messages.size()<NUMBER_MESSAGES_BEFORE_LOAD){
                            log("Show more message - add to the list");
                            if(msg.getType()==MegaChatMessage.TYPE_NODE_ATTACHMENT){

                                log("B - Node attachment message not in list -> append");
                                AndroidMegaChatMessage msgToAppend = new AndroidMegaChatMessage(msg);
                                reinsertNodeAttachmentNoRevoked(msgToAppend);
                            }
                        }
                    }

                }
            }
        }
        else if(msg.hasChanged(MegaChatMessage.CHANGE_TYPE_CONTENT)){
            log("onMessageUpdate() Change content of the message");

            if(msg.getType()==MegaChatMessage.TYPE_TRUNCATE){
                log("TRUNCATE MESSAGE");
                clearHistory(androidMsg);
            }
            else{
                if(msg.isDeleted()){
                    log("Message deleted!!");
                }

                checkMegaLink(msg);

                resultModify = modifyMessageReceived(androidMsg, false);
                log("onMessageUpdate: resultModify: "+resultModify);
            }
        }
        else if(msg.hasChanged(MegaChatMessage.CHANGE_TYPE_STATUS)){

            int statusMsg = msg.getStatus();
            log("onMessageUpdate() Status change: "+statusMsg + "T emporal id: "+msg.getTempId() + " Final id: "+msg.getMsgId());

            if(msg.getUserHandle()==megaChatApi.getMyUserHandle()){
                if((msg.getType()==MegaChatMessage.TYPE_NODE_ATTACHMENT)||(msg.getType()==MegaChatMessage.TYPE_VOICE_CLIP)){
                    log("onMessageUpdate() Modify my message and node attachment");

                    long idMsg =  dbH.findPendingMessageByIdTempKarere(msg.getTempId());
                    log("----The id of my pending message is: "+idMsg);
                    if(idMsg!=-1){
                        resultModify = modifyAttachmentReceived(androidMsg, idMsg);
                        if(resultModify==-1){
                            log("Node attachment message not in list -> resultModify -1");
//                            AndroidMegaChatMessage msgToAppend = new AndroidMegaChatMessage(msg);
//                            appendMessagePosition(msgToAppend);
                        }
                        else{
                            dbH.removePendingMessageById(idMsg);
                        }
                        return;
                    }
                }
            }

            if(msg.getStatus()==MegaChatMessage.STATUS_SEEN){
                log("STATUS_SEEN");
            }
            else if(msg.getStatus()==MegaChatMessage.STATUS_SERVER_RECEIVED){
                log("STATUS_SERVER_RECEIVED");

                if(msg.getType()==MegaChatMessage.TYPE_NORMAL){
                    if(msg.getUserHandle()==megaChatApi.getMyUserHandle()){
                        checkMegaLink(msg);
                    }
                }

                resultModify = modifyMessageReceived(androidMsg, true);
                log("onMessageUpdate: resultModify: "+resultModify);
            }
            else if(msg.getStatus()==MegaChatMessage.STATUS_SERVER_REJECTED){
                log("onMessageUpdate: STATUS_SERVER_REJECTED----- "+msg.getStatus());
                deleteMessage(msg, true);
            }
            else{
                log("-----------Status : "+msg.getStatus());
                log("-----------Timestamp: "+msg.getTimestamp());

                resultModify = modifyMessageReceived(androidMsg, false);
                log("onMessageUpdate: resultModify: "+resultModify);
            }
        }
    }

    @Override
    public void onHistoryReloaded(MegaChatApiJava api, MegaChatRoom chat) {
        log("onHistoryReloaded");
        bufferMessages.clear();
        messages.clear();

        invalidateOptionsMenu();
        log("Load new history");

        long unread = chatRoom.getUnreadCount();
        //                        stateHistory = megaChatApi.loadMessages(idChat, NUMBER_MESSAGES_TO_LOAD);
        if (unread == 0) {
            lastIdMsgSeen = -1;
            generalUnreadCount = -1;
            lastSeenReceived = true;
            log("onHistoryReloaded: loadMessages unread is 0");
        } else {
            lastIdMsgSeen = megaChatApi.getLastMessageSeenId(idChat);
            generalUnreadCount = unread;

            if (lastIdMsgSeen != -1) {
                log("onHistoryReloaded: Id of last message seen: " + lastIdMsgSeen);
            } else {
                log("onHistoryReloaded: Error the last message seen shouldn't be NULL");
            }

            lastSeenReceived = false;
        }
    }

    public void deleteMessage(MegaChatMessage msg, boolean rejected){
        log("deleteMessage");

        int indexToChange = -1;

        ListIterator<AndroidMegaChatMessage> itr = messages.listIterator(messages.size());

        // Iterate in reverse.
        while(itr.hasPrevious()) {
            AndroidMegaChatMessage messageToCheck = itr.previous();
            log("Index: " + itr.nextIndex());

            if(!messageToCheck.isUploading()){
                if(rejected){
                    if (messageToCheck.getMessage().getTempId() == msg.getTempId()) {
                        indexToChange = itr.nextIndex();
                        break;
                    }
                }
                else{
                    if (messageToCheck.getMessage().getMsgId() == msg.getMsgId()) {
                        indexToChange = itr.nextIndex();
                        break;
                    }
                }
            }
        }

        if(indexToChange!=-1) {
            messages.remove(indexToChange);
            log("Removed index: " + indexToChange + " positionNewMessagesLayout: "+ positionNewMessagesLayout +" messages size: " + messages.size());
//                adapter.notifyDataSetChanged();

            if(positionNewMessagesLayout<=indexToChange){
                if(generalUnreadCount==1 || generalUnreadCount==-1){
                    log("Reset generalUnread:Position where new messages layout is show: " + positionNewMessagesLayout);
                    generalUnreadCount = 0;
                    lastIdMsgSeen = -1;
                }
                else{
                    log("Decrease generalUnread:Position where new messages layout is show: " + positionNewMessagesLayout);
                    generalUnreadCount--;
                }
                adapter.notifyItemChanged(positionNewMessagesLayout);
            }

            if(!messages.isEmpty()){
                //Update infoToShow of the next message also
                if (indexToChange == 0) {
                    messages.get(indexToChange).setInfoToShow(AndroidMegaChatMessage.CHAT_ADAPTER_SHOW_ALL);
                    //Check if there is more messages and update the following one
                    if(messages.size()>1){
                        adjustInfoToShow(indexToChange+1);
                        setShowAvatar(indexToChange+1);
                    }
                }
                else{
                    //Not first element
                    if(indexToChange==messages.size()){
                        log("The last message removed, do not check more messages");
                        setShowAvatar(indexToChange-1);
                        return;
                    }

                    adjustInfoToShow(indexToChange);
                    setShowAvatar(indexToChange);
                    setShowAvatar(indexToChange-1);
                }
            }

            adapter.removeMessage(indexToChange+1, messages);
        }
        else{
            log("index to change not found");
        }
    }

    public int modifyAttachmentReceived(AndroidMegaChatMessage msg, long idPendMsg){
        log("modifyAttachmentReceived: id: "+msg.getMessage().getMsgId()+" tempID: "+msg.getMessage().getTempId()+" status: "+msg.getMessage().getStatus());
        int indexToChange = -1;
        ListIterator<AndroidMegaChatMessage> itr = messages.listIterator(messages.size());

        // Iterate in reverse.
        while(itr.hasPrevious()) {
            AndroidMegaChatMessage messageToCheck = itr.previous();

            if(messageToCheck.getPendingMessage()!=null){
                log("pending id: "+messageToCheck.getPendingMessage().getId() + " other: "+ idPendMsg);
                log("pending id: "+messageToCheck.getPendingMessage().getId() + " other: "+ idPendMsg);
                if(messageToCheck.getPendingMessage().getId()==idPendMsg){
                    indexToChange = itr.nextIndex();
                    log("Found index to change: "+indexToChange);
                    break;
                }
            }
        }

        if(indexToChange!=-1){

            log("modifyAttachmentReceived: INDEX change, need to reorder");
            messages.remove(indexToChange);
            log("Removed index: "+indexToChange);
            log("modifyAttachmentReceived: messages size: "+messages.size());
            adapter.removeMessage(indexToChange+1, messages);

            int scrollToP = appendMessagePosition(msg);
            if(scrollToP!=-1){
                if(msg.getMessage().getStatus()==MegaChatMessage.STATUS_SERVER_RECEIVED){
                    log("modifyAttachmentReceived: need to scroll to position: "+indexToChange);
                    final int indexToScroll = scrollToP+1;
                    mLayoutManager.scrollToPositionWithOffset(indexToScroll,Util.scaleHeightPx(20, outMetrics));

                }
            }
        }
        else{
            log("Error, id pending message message not found!!");
        }
        log("Index modified: "+indexToChange);
        return indexToChange;
    }


    public int modifyMessageReceived(AndroidMegaChatMessage msg, boolean checkTempId){
        log("modifyMessageReceived");
        log("Msg ID: "+msg.getMessage().getMsgId());
        log("Msg TEMP ID: "+msg.getMessage().getTempId());
        log("Msg status: "+msg.getMessage().getStatus());
        int indexToChange = -1;
        ListIterator<AndroidMegaChatMessage> itr = messages.listIterator(messages.size());

        // Iterate in reverse.
        while(itr.hasPrevious()) {
            AndroidMegaChatMessage messageToCheck = itr.previous();
            log("Index: "+itr.nextIndex());

            if(!messageToCheck.isUploading()){
                log("Checking with Msg ID: "+messageToCheck.getMessage().getMsgId());
                log("Checking with Msg TEMP ID: "+messageToCheck.getMessage().getTempId());

                if(checkTempId){
                    log("Check temporal IDS----");
                    if (messageToCheck.getMessage().getTempId() == msg.getMessage().getTempId()) {
                        log("modifyMessageReceived with idTemp");
                        indexToChange = itr.nextIndex();
                        break;
                    }
                }
                else{
                    if (messageToCheck.getMessage().getMsgId() == msg.getMessage().getMsgId()) {
                        log("modifyMessageReceived");
                        indexToChange = itr.nextIndex();
                        break;
                    }
                }
            }
            else{

                log("This message is uploading");
            }
        }

        log("---------------Index to change = "+indexToChange);
        if(indexToChange!=-1){
            log("indexToChange == "+indexToChange);


//            if(msg.getMessage().isDeleted()){
//                messages.remove(indexToChange);
//                log("Removed index: "+indexToChange);
//                log("modifyMessageReceived: messages size: "+messages.size());
////                adapter.notifyDataSetChanged();
//                adapter.removeMessage(indexToChange, messages);
//                return indexToChange;
//            }

            AndroidMegaChatMessage messageToUpdate = messages.get(indexToChange);
            if(messageToUpdate.getMessage().getMsgIndex()==msg.getMessage().getMsgIndex()){
                log("modifyMessageReceived: The internal index not change");

                if(msg.getMessage().getStatus()==MegaChatMessage.STATUS_SENDING_MANUAL){
                    log("Modified a MANUAl SENDING msg");
                    //Check the message to change is not the last one
                    int lastI = messages.size()-1;
                    if(indexToChange<lastI){
                        //Check if there is already any MANUAL_SENDING in the queue
                        AndroidMegaChatMessage previousMessage = messages.get(lastI);
                        if(previousMessage.isUploading()){
                            log("Previous message is uploading");
                        }
                        else{
                            if(previousMessage.getMessage().getStatus()==MegaChatMessage.STATUS_SENDING_MANUAL){
                                log("More MANUAL SENDING in queue");
                                log("Removed index: "+indexToChange);
                                messages.remove(indexToChange);
                                appendMessageAnotherMS(msg);
                                adapter.notifyDataSetChanged();
                                return indexToChange;
                            }
                        }
                    }
                }

                log("Modified message keep going");
                messages.set(indexToChange, msg);

                //Update infoToShow also
                if (indexToChange == 0) {
                    messages.get(indexToChange).setInfoToShow(AndroidMegaChatMessage.CHAT_ADAPTER_SHOW_ALL);
                    messages.get(indexToChange).setShowAvatar(true);
                }
                else{
                    //Not first element
                    adjustInfoToShow(indexToChange);
                    setShowAvatar(indexToChange);

                    //Create adapter
                    if (adapter == null) {
                        adapter = new MegaChatLollipopAdapter(this, chatRoom, messages, listView);
                        adapter.setHasStableIds(true);
                        listView.setAdapter(adapter);
                    } else {
                        adapter.modifyMessage(messages, indexToChange+1);
                    }
                }
            }
            else{
                log("modifyMessageReceived: INDEX change, need to reorder");
                messages.remove(indexToChange);
                log("Removed index: "+indexToChange);
                log("modifyMessageReceived: messages size: "+messages.size());
                adapter.removeMessage(indexToChange+1, messages);
                int scrollToP = appendMessagePosition(msg);
                if(scrollToP!=-1){
                    if(msg.getMessage().getStatus()==MegaChatMessage.STATUS_SERVER_RECEIVED){
                        mLayoutManager.scrollToPosition(scrollToP+1);
                        //mLayoutManager.scrollToPositionWithOffset(scrollToP, Util.scaleHeightPx(20, outMetrics));
                    }
                }
                log("modifyMessageReceived: messages size 2: "+messages.size());
            }

        }
        else{
            log("indexToChange == -1");

            log("Error, id temp message not found!!");
        }
        return indexToChange;
    }

    public void loadBufferMessages(){
        log("loadBufferMessages");
        ListIterator<AndroidMegaChatMessage> itr = bufferMessages.listIterator();
        while (itr.hasNext()) {
            int currentIndex = itr.nextIndex();
            AndroidMegaChatMessage messageToShow = itr.next();
            loadMessage(messageToShow);
        }

        //Create adapter
        if(adapter==null){
            adapter = new MegaChatLollipopAdapter(this, chatRoom, messages, listView);
            adapter.setHasStableIds(true);
            listView.setLayoutManager(mLayoutManager);
            listView.setAdapter(adapter);
            adapter.setMessages(messages);
        }
        else{
            adapter.loadPreviousMessages(messages, bufferMessages.size());

            log("addMessage: "+messages.size());
        }

        log("AFTER updateMessagesLoaded: "+messages.size()+" messages in list");

        bufferMessages.clear();
    }

    public void clearHistory(AndroidMegaChatMessage androidMsg){
        log("clearHistory");

        ListIterator<AndroidMegaChatMessage> itr = messages.listIterator(messages.size());

        int indexToChange=-1;
        // Iterate in reverse.
        while(itr.hasPrevious()) {
            AndroidMegaChatMessage messageToCheck = itr.previous();

            if(!messageToCheck.isUploading()){
                if(messageToCheck.getMessage().getStatus()!=MegaChatMessage.STATUS_SENDING){

                    indexToChange = itr.nextIndex();
                    log("Found index of last sent and confirmed message: "+indexToChange);
                    break;
                }
            }
        }

//        indexToChange = 2;
        if(indexToChange != messages.size()-1){
            log("Clear history of confirmed messages: "+indexToChange);

            List<AndroidMegaChatMessage> messagesCopy = new ArrayList<>(messages);
            messages.clear();
            messages.add(androidMsg);
            for(int i = indexToChange+1; i<messagesCopy.size();i++){
                messages.add(messagesCopy.get(i));
            }
        }
        else{
            log("Clear all messages");
            messages.clear();
            messages.add(androidMsg);
        }

        if(messages.size()==1){
            androidMsg.setInfoToShow(AndroidMegaChatMessage.CHAT_ADAPTER_SHOW_ALL);
        }
        else{
            for(int i=0; i<messages.size();i++){
                adjustInfoToShow(i);
            }
        }

        adapter.setMessages(messages);
    }

    public void loadPendingMessages(){
        log("loadPendingMessages");
        ArrayList<AndroidMegaChatMessage> pendMsgs = dbH.findPendingMessagesNotSent(idChat);
//        dbH.findPendingMessagesBySent(1);
        log("Number of pending: "+pendMsgs.size());

        for(int i=0;i<pendMsgs.size();i++){
            AndroidMegaChatMessage pMsg = pendMsgs.get(i);
            if(pMsg!=null && pMsg.getPendingMessage()!=null){
                if(pMsg.getPendingMessage().getState()==PendingMessageSingle.STATE_PREPARING){
                    if(pMsg.getPendingMessage().getTransferTag()!=-1){
                        log("STATE_PREPARING:Transfer tag: "+pMsg.getPendingMessage().getTransferTag());
                        if(megaApi!=null) {
                            MegaTransfer t = megaApi.getTransferByTag(pMsg.getPendingMessage().getTransferTag());
                            if(t!=null){
                                if(t.getState()==MegaTransfer.STATE_COMPLETED){
                                    dbH.updatePendingMessageOnTransferFinish(pMsg.getPendingMessage().getId(), "-1", PendingMessageSingle.STATE_SENT);
                                }
                                else if(t.getState()==MegaTransfer.STATE_CANCELLED){
                                    dbH.updatePendingMessageOnTransferFinish(pMsg.getPendingMessage().getId(), "-1", PendingMessageSingle.STATE_SENT);
                                }
                                else if(t.getState()==MegaTransfer.STATE_FAILED){
                                    dbH.updatePendingMessageOnTransferFinish(pMsg.getPendingMessage().getId(), "-1", PendingMessageSingle.STATE_ERROR_UPLOADING);
                                    pMsg.getPendingMessage().setState(PendingMessageSingle.STATE_ERROR_UPLOADING);
                                    appendMessagePosition(pMsg);
                                }
                                else{
                                    log("STATE_PREPARING:Found transfer in progress for the message");
                                    appendMessagePosition(pMsg);
                                }
                            }
                            else{
                                log("STATE_PREPARING:Mark message as error uploading - no transfer in progress");
                                dbH.updatePendingMessageOnTransferFinish(pMsg.getPendingMessage().getId(), "-1", PendingMessageSingle.STATE_ERROR_UPLOADING);
                                pMsg.getPendingMessage().setState(PendingMessageSingle.STATE_ERROR_UPLOADING);
                                appendMessagePosition(pMsg);
                            }
                        }
                    }
                }
                else if(pMsg.getPendingMessage().getState()==PendingMessageSingle.STATE_UPLOADING){
                    if(pMsg.getPendingMessage().getTransferTag()!=-1){
                        log("STATE_UPLOADING:Transfer tag: "+pMsg.getPendingMessage().getTransferTag());
                        if(megaApi!=null){
                            MegaTransfer t = megaApi.getTransferByTag(pMsg.getPendingMessage().getTransferTag());
                            if(t!=null){
                                if(t.getState()==MegaTransfer.STATE_COMPLETED){
                                    dbH.updatePendingMessageOnTransferFinish(pMsg.getPendingMessage().getId(), "-1", PendingMessageSingle.STATE_SENT);
                                }
                                else if(t.getState()==MegaTransfer.STATE_CANCELLED){
                                    dbH.updatePendingMessageOnTransferFinish(pMsg.getPendingMessage().getId(), "-1", PendingMessageSingle.STATE_SENT);
                                }
                                else if(t.getState()==MegaTransfer.STATE_FAILED){
                                    dbH.updatePendingMessageOnTransferFinish(pMsg.getPendingMessage().getId(), "-1", PendingMessageSingle.STATE_ERROR_UPLOADING);
                                    pMsg.getPendingMessage().setState(PendingMessageSingle.STATE_ERROR_UPLOADING);
                                    appendMessagePosition(pMsg);
                                }
                                else{
                                    log("STATE_UPLOADING:Found transfer in progress for the message");
                                    appendMessagePosition(pMsg);
                                }
                            }
                            else{
                                log("STATE_UPLOADING:Mark message as error uploading - no transfer in progress");
                                dbH.updatePendingMessageOnTransferFinish(pMsg.getPendingMessage().getId(), "-1", PendingMessageSingle.STATE_ERROR_UPLOADING);
                                pMsg.getPendingMessage().setState(PendingMessageSingle.STATE_ERROR_UPLOADING);
                                appendMessagePosition(pMsg);
                            }
                        }
                    }
                }
                else{
                    appendMessagePosition(pMsg);
                }
            }
            else{
                log("Null pending messages");
            }
        }
    }

    public void loadMessage(AndroidMegaChatMessage messageToShow){
        log("loadMessage");

        messageToShow.setInfoToShow(AndroidMegaChatMessage.CHAT_ADAPTER_SHOW_ALL);
        messages.add(0,messageToShow);

        if(messages.size()>1) {
            adjustInfoToShow(1);
        }

        setShowAvatar(0);

        if(adapter.isMultipleSelect()){
            adapter.updateSelectionOnScroll();
        }
    }

    public void appendMessageAnotherMS(AndroidMegaChatMessage msg){
        log("appendMessageAnotherMS");
        messages.add(msg);
        int lastIndex = messages.size()-1;

        if(lastIndex==0){
            messages.get(lastIndex).setInfoToShow(AndroidMegaChatMessage.CHAT_ADAPTER_SHOW_ALL);
        }
        else{
            adjustInfoToShow(lastIndex);
        }

        //Create adapter
        if(adapter==null){
            log("Create adapter");
            adapter = new MegaChatLollipopAdapter(this, chatRoom, messages, listView);
            adapter.setHasStableIds(true);
            listView.setLayoutManager(mLayoutManager);
            listView.setAdapter(adapter);
            adapter.setMessages(messages);
        }
        else{
            log("Update adapter with last index: "+lastIndex);
            if(lastIndex==0){
                log("Arrives the first message of the chat");
                adapter.setMessages(messages);
            }
            else{
                adapter.addMessage(messages, lastIndex+1);
            }
        }
    }

    public int reinsertNodeAttachmentNoRevoked(AndroidMegaChatMessage msg){
        log("reinsertNodeAttachmentNoRevoked");
        int lastIndex = messages.size()-1;
        log("1lastIndex: "+lastIndex);
        if(messages.size()==-1){
            log("2lastIndex: "+lastIndex);
            msg.setInfoToShow(AndroidMegaChatMessage.CHAT_ADAPTER_SHOW_ALL);
            messages.add(msg);
        }
        else {
            log("Finding where to append the message");
            while(messages.get(lastIndex).getMessage().getMsgIndex()>msg.getMessage().getMsgIndex()){
                log("3lastIndex: "+lastIndex);
                lastIndex--;
                if (lastIndex == -1) {
                    break;
                }
            }
            log("4lastIndex: "+lastIndex);
            lastIndex++;
            log("Append in position: "+lastIndex);
            messages.add(lastIndex, msg);
            adjustInfoToShow(lastIndex);
            int nextIndex = lastIndex+1;
            if(nextIndex<=messages.size()-1){
                adjustInfoToShow(nextIndex);
            }
            int previousIndex = lastIndex-1;
            if(previousIndex>=0){
                adjustInfoToShow(previousIndex);
            }
        }

        //Create adapter
        if(adapter==null){
            log("Create adapter");
            adapter = new MegaChatLollipopAdapter(this, chatRoom, messages, listView);
            adapter.setHasStableIds(true);
            listView.setLayoutManager(mLayoutManager);
            listView.setAdapter(adapter);
            adapter.setMessages(messages);
        }
        else{
            log("Update adapter with last index: "+lastIndex);
            if(lastIndex<0){
                log("Arrives the first message of the chat");
                adapter.setMessages(messages);
            }
            else{
                adapter.addMessage(messages, lastIndex+1);
            }
        }
        return lastIndex;
    }

    public int appendMessagePosition(AndroidMegaChatMessage msg){
        log("appendMessagePosition: "+messages.size()+" messages");

        int lastIndex = messages.size()-1;
        if(messages.size()==0){
            msg.setInfoToShow(AndroidMegaChatMessage.CHAT_ADAPTER_SHOW_ALL);
            msg.setShowAvatar(true);
            messages.add(msg);
        }else{
            log("Finding where to append the message");

            if(msg.isUploading()){
                lastIndex++;
                log("The message is uploading add to index: "+lastIndex+ "with state: "+msg.getPendingMessage().getState());
            }else{
                log("status of message: "+msg.getMessage().getStatus());
                if(lastIndex>=0) {
                    while (messages.get(lastIndex).isUploading()) {
                        log("one less index is uploading");
                        lastIndex--;
                        if(lastIndex==-1){
                            break;
                        }
                    }
                }
                if(lastIndex>=0) {
                    while (messages.get(lastIndex).getMessage().getStatus() == MegaChatMessage.STATUS_SENDING_MANUAL) {
                        log("one less index is MANUAL SENDING");
                        lastIndex--;
                        if(lastIndex==-1){
                            break;
                        }
                    }
                }
                if(lastIndex>=0) {
                    if (msg.getMessage().getStatus() == MegaChatMessage.STATUS_SERVER_RECEIVED || msg.getMessage().getStatus() == MegaChatMessage.STATUS_NOT_SEEN) {
                        while (messages.get(lastIndex).getMessage().getStatus() == MegaChatMessage.STATUS_SENDING) {
                            log("one less index");
                            lastIndex--;
                            if(lastIndex==-1){
                                break;
                            }
                        }
                    }
                }

//                if(lastIndex>=0){
//                    while(messages.get(lastIndex).isUploading()){//
//                        log("one less index is uploading");
//                        lastIndex--;
//                    }
//                    while(messages.get(lastIndex).getMessage().getStatus()==MegaChatMessage.STATUS_SENDING_MANUAL){//
//                        log("one less index is MANUAL SENDING");
//                        lastIndex--;
//                    }
//                    if(msg.getMessage().getStatus()==MegaChatMessage.STATUS_SERVER_RECEIVED||msg.getMessage().getStatus()==MegaChatMessage.STATUS_NOT_SEEN){
//                        while(messages.get(lastIndex).getMessage().getStatus()==MegaChatMessage.STATUS_SENDING){//
//                            log("one less index");
//                            lastIndex--;
//                        }
//                    }
//                }
                lastIndex++;
                log("Append in position: "+lastIndex);
            }
            if(lastIndex>=0){
                messages.add(lastIndex, msg);
                adjustInfoToShow(lastIndex);
                msg.setShowAvatar(true);
                if(!messages.get(lastIndex).isUploading()){
                    int nextIndex = lastIndex+1;
                    if(nextIndex<messages.size()){
                        if(messages.get(nextIndex)!=null) {
                            if(messages.get(nextIndex).isUploading()){
                                adjustInfoToShow(nextIndex);
                            }
                        }
                    }
                }
                if(lastIndex>0){
                    setShowAvatar(lastIndex-1);
                }
            }
        }

        //Create adapter
        if(adapter==null){
            log("Create adapter");
            adapter = new MegaChatLollipopAdapter(this, chatRoom, messages, listView);
            adapter.setHasStableIds(true);
            listView.setLayoutManager(mLayoutManager);
            listView.setAdapter(adapter);
            adapter.setMessages(messages);
        }else{
            log("Update adapter with last index: "+lastIndex);
            if(lastIndex<0){
                log("Arrives the first message of the chat");
                adapter.setMessages(messages);
            }
            else{
                adapter.addMessage(messages, lastIndex+1);
                adapter.notifyItemChanged(lastIndex);
            }
        }
        return lastIndex;
    }

    public int adjustInfoToShow(int index) {
        log("adjustInfoToShow");

        AndroidMegaChatMessage msg = messages.get(index);

        long userHandleToCompare = -1;
        long previousUserHandleToCompare = -1;

        if(msg.isUploading()){
            userHandleToCompare = myUserHandle;
        }
        else{
            if ((msg.getMessage().getType() == MegaChatMessage.TYPE_CALL_ENDED) || (msg.getMessage().getType() == MegaChatMessage.TYPE_CALL_STARTED)){
                msg.setInfoToShow(AndroidMegaChatMessage.CHAT_ADAPTER_SHOW_TIME);
                return AndroidMegaChatMessage.CHAT_ADAPTER_SHOW_TIME;
            }

            if ((msg.getMessage().getType() == MegaChatMessage.TYPE_PRIV_CHANGE) || (msg.getMessage().getType() == MegaChatMessage.TYPE_ALTER_PARTICIPANTS)) {
                userHandleToCompare = msg.getMessage().getHandleOfAction();
            } else {
                userHandleToCompare = msg.getMessage().getUserHandle();
            }
        }

        if(index==0){
            msg.setInfoToShow(AndroidMegaChatMessage.CHAT_ADAPTER_SHOW_ALL);
        }
        else{
            AndroidMegaChatMessage previousMessage = messages.get(index-1);

            if(previousMessage.isUploading()){

                log("The previous message is uploading");
                if(msg.isUploading()){
                    log("The message is also uploading");
                    if (compareDate(msg.getPendingMessage().getUploadTimestamp(), previousMessage.getPendingMessage().getUploadTimestamp()) == 0) {
                        //Same date
                        if (compareTime(msg.getPendingMessage().getUploadTimestamp(), previousMessage.getPendingMessage().getUploadTimestamp()) == 0) {
                            msg.setInfoToShow(AndroidMegaChatMessage.CHAT_ADAPTER_SHOW_NOTHING);
                        } else {
                            //Different minute
                            msg.setInfoToShow(AndroidMegaChatMessage.CHAT_ADAPTER_SHOW_TIME);
                        }
                    } else {
                        //Different date
                        msg.setInfoToShow(AndroidMegaChatMessage.CHAT_ADAPTER_SHOW_ALL);
                    }
                }
                else{
                    if (compareDate(msg.getMessage().getTimestamp(), previousMessage.getPendingMessage().getUploadTimestamp()) == 0) {
                        //Same date
                        if (compareTime(msg.getMessage().getTimestamp(), previousMessage.getPendingMessage().getUploadTimestamp()) == 0) {
                            msg.setInfoToShow(AndroidMegaChatMessage.CHAT_ADAPTER_SHOW_NOTHING);
                        } else {
                            //Different minute
                            msg.setInfoToShow(AndroidMegaChatMessage.CHAT_ADAPTER_SHOW_TIME);
                        }
                    } else {
                        //Different date
                        msg.setInfoToShow(AndroidMegaChatMessage.CHAT_ADAPTER_SHOW_ALL);
                    }
                }
            }
            else{
                log("The previous message is NOT uploading");

                if (userHandleToCompare == myUserHandle) {
                    log("MY message!!");
//                log("MY message!!: "+messageToShow.getContent());
                    if ((previousMessage.getMessage().getType() == MegaChatMessage.TYPE_PRIV_CHANGE) || (previousMessage.getMessage().getType() == MegaChatMessage.TYPE_ALTER_PARTICIPANTS)) {
                        previousUserHandleToCompare = previousMessage.getMessage().getHandleOfAction();
                    } else {
                        previousUserHandleToCompare = previousMessage.getMessage().getUserHandle();
                    }

//                    log("previous message: "+previousMessage.getContent());
                    if (previousUserHandleToCompare == myUserHandle) {
                        log("Last message and previous is mine");
                        //The last two messages are mine
                        if(msg.isUploading()){
                            log("The msg to append is uploading");
                            if (compareDate(msg.getPendingMessage().getUploadTimestamp(), previousMessage) == 0) {
                                //Same date
                                if (compareTime(msg.getPendingMessage().getUploadTimestamp(), previousMessage) == 0) {
                                    msg.setInfoToShow(AndroidMegaChatMessage.CHAT_ADAPTER_SHOW_NOTHING);
                                } else {
                                    //Different minute
                                    msg.setInfoToShow(AndroidMegaChatMessage.CHAT_ADAPTER_SHOW_TIME);
                                }
                            } else {
                                //Different date
                                msg.setInfoToShow(AndroidMegaChatMessage.CHAT_ADAPTER_SHOW_ALL);
                            }
                        }
                        else{
                            if (compareDate(msg, previousMessage) == 0) {
                                //Same date
                                if (compareTime(msg, previousMessage) == 0) {
                                    if ((previousMessage.getMessage().getType() == MegaChatMessage.TYPE_PRIV_CHANGE) || (previousMessage.getMessage().getType() == MegaChatMessage.TYPE_ALTER_PARTICIPANTS) || (previousMessage.getMessage().getType() == MegaChatMessage.TYPE_CHAT_TITLE)) {
                                        msg.setInfoToShow(AndroidMegaChatMessage.CHAT_ADAPTER_SHOW_TIME);
                                    }
                                    else if ((msg.getMessage().getType() == MegaChatMessage.TYPE_PRIV_CHANGE) || (msg.getMessage().getType() == MegaChatMessage.TYPE_ALTER_PARTICIPANTS) || (msg.getMessage().getType() == MegaChatMessage.TYPE_CHAT_TITLE)) {
                                        msg.setInfoToShow(AndroidMegaChatMessage.CHAT_ADAPTER_SHOW_TIME);
                                    }
                                    else{
                                        msg.setInfoToShow(AndroidMegaChatMessage.CHAT_ADAPTER_SHOW_NOTHING);
                                    }
                                } else {
                                    //Different minute
                                    msg.setInfoToShow(AndroidMegaChatMessage.CHAT_ADAPTER_SHOW_TIME);
                                }
                            } else {
                                //Different date
                                msg.setInfoToShow(AndroidMegaChatMessage.CHAT_ADAPTER_SHOW_ALL);
                            }
                        }

                    } else {
                        //The last message is mine, the previous not
                        log("Last message is mine, NOT previous");
                        if(msg.isUploading()) {
                            log("The msg to append is uploading");
                            if (compareDate(msg.getPendingMessage().getUploadTimestamp(), previousMessage) == 0) {
                                msg.setInfoToShow(AndroidMegaChatMessage.CHAT_ADAPTER_SHOW_TIME);
                            } else {
                                //Different date
                                msg.setInfoToShow(AndroidMegaChatMessage.CHAT_ADAPTER_SHOW_ALL);
                            }
                        }
                        else{
                            if (compareDate(msg, previousMessage) == 0) {
                                msg.setInfoToShow(AndroidMegaChatMessage.CHAT_ADAPTER_SHOW_TIME);
                            } else {
                                //Different date
                                msg.setInfoToShow(AndroidMegaChatMessage.CHAT_ADAPTER_SHOW_ALL);
                            }
                        }
                    }

                } else {
                    log("NOT MY message!! - CONTACT");
//                    log("previous message: "+previousMessage.getContent());

                    if ((previousMessage.getMessage().getType() == MegaChatMessage.TYPE_PRIV_CHANGE) || (previousMessage.getMessage().getType() == MegaChatMessage.TYPE_ALTER_PARTICIPANTS)) {
                        previousUserHandleToCompare = previousMessage.getMessage().getHandleOfAction();
                    } else {
                        previousUserHandleToCompare = previousMessage.getMessage().getUserHandle();
                    }

                    if (previousUserHandleToCompare == userHandleToCompare) {
                        //The last message is also a contact's message
                        if(msg.isUploading()) {
                            if (compareDate(msg.getPendingMessage().getUploadTimestamp(), previousMessage) == 0) {
                                //Same date
                                if (compareTime(msg.getPendingMessage().getUploadTimestamp(), previousMessage) == 0) {
                                    log("Add with show nothing - same userHandle");
                                    msg.setInfoToShow(AndroidMegaChatMessage.CHAT_ADAPTER_SHOW_NOTHING);

                                } else {
                                    //Different minute
                                    msg.setInfoToShow(AndroidMegaChatMessage.CHAT_ADAPTER_SHOW_TIME);
                                }
                            } else {
                                //Different date
                                msg.setInfoToShow(AndroidMegaChatMessage.CHAT_ADAPTER_SHOW_ALL);
                            }
                        }
                        else{

                            if (compareDate(msg, previousMessage) == 0) {
                                //Same date
                                if (compareTime(msg, previousMessage) == 0) {
                                    log("Add with show nothing - same userHandle");
                                    if ((previousMessage.getMessage().getType() == MegaChatMessage.TYPE_PRIV_CHANGE) || (previousMessage.getMessage().getType() == MegaChatMessage.TYPE_ALTER_PARTICIPANTS) || (previousMessage.getMessage().getType() == MegaChatMessage.TYPE_CHAT_TITLE)) {
                                        msg.setInfoToShow(AndroidMegaChatMessage.CHAT_ADAPTER_SHOW_TIME);
                                    }
                                    else if ((msg.getMessage().getType() == MegaChatMessage.TYPE_PRIV_CHANGE) || (msg.getMessage().getType() == MegaChatMessage.TYPE_ALTER_PARTICIPANTS) || (msg.getMessage().getType() == MegaChatMessage.TYPE_CHAT_TITLE)) {
                                        msg.setInfoToShow(AndroidMegaChatMessage.CHAT_ADAPTER_SHOW_TIME);
                                    }
                                    else{
                                        msg.setInfoToShow(AndroidMegaChatMessage.CHAT_ADAPTER_SHOW_NOTHING);
                                    }
                                } else {
                                    //Different minute
                                    msg.setInfoToShow(AndroidMegaChatMessage.CHAT_ADAPTER_SHOW_TIME);
                                }
                            } else {
                                //Different date
                                msg.setInfoToShow(AndroidMegaChatMessage.CHAT_ADAPTER_SHOW_ALL);
                            }
                        }

                    } else {
                        //The last message is from contact, the previous not
                        log("Different user handle");
                        if(msg.isUploading()) {
                            if (compareDate(msg.getPendingMessage().getUploadTimestamp(), previousMessage) == 0) {
                                //Same date
                                if (compareTime(msg.getPendingMessage().getUploadTimestamp(), previousMessage) == 0) {
                                    if(previousUserHandleToCompare==myUserHandle){
                                        msg.setInfoToShow(AndroidMegaChatMessage.CHAT_ADAPTER_SHOW_TIME);
                                    }
                                    else{
                                        msg.setInfoToShow(AndroidMegaChatMessage.CHAT_ADAPTER_SHOW_NOTHING);
                                    }

                                } else {
                                    //Different minute
                                    msg.setInfoToShow(AndroidMegaChatMessage.CHAT_ADAPTER_SHOW_TIME);
                                }

                            } else {
                                //Different date
                                msg.setInfoToShow(AndroidMegaChatMessage.CHAT_ADAPTER_SHOW_ALL);
                            }
                        }
                        else{
                            if (compareDate(msg, previousMessage) == 0) {
                                if (compareTime(msg, previousMessage) == 0) {
                                    if(previousUserHandleToCompare==myUserHandle){
                                        msg.setInfoToShow(AndroidMegaChatMessage.CHAT_ADAPTER_SHOW_TIME);
                                    }
                                    else{
                                        if ((previousMessage.getMessage().getType() == MegaChatMessage.TYPE_PRIV_CHANGE) || (previousMessage.getMessage().getType() == MegaChatMessage.TYPE_ALTER_PARTICIPANTS) || (previousMessage.getMessage().getType() == MegaChatMessage.TYPE_CHAT_TITLE)) {
                                            msg.setInfoToShow(AndroidMegaChatMessage.CHAT_ADAPTER_SHOW_TIME);
                                        }
                                        else{
                                            msg.setInfoToShow(AndroidMegaChatMessage.CHAT_ADAPTER_SHOW_TIME);
                                        }
                                    }

                                } else {
                                    //Different minute
                                    msg.setInfoToShow(AndroidMegaChatMessage.CHAT_ADAPTER_SHOW_TIME);
                                }

                            } else {
                                //Different date
                                msg.setInfoToShow(AndroidMegaChatMessage.CHAT_ADAPTER_SHOW_ALL);
                            }
                        }
                    }
                }

            }
        }
        return msg.getInfoToShow();
    }

    public void setShowAvatar(int index){
        log("setShowAvatar: "+index);

        AndroidMegaChatMessage msg = messages.get(index);

        long userHandleToCompare = -1;
        long previousUserHandleToCompare = -1;

        if(msg.isUploading()){
            msg.setShowAvatar(false);
            return;
        }

        if (userHandleToCompare == myUserHandle) {
            log("MY message!!");
        }else{
            log("contact message");
            if ((msg.getMessage().getType() == MegaChatMessage.TYPE_PRIV_CHANGE) || (msg.getMessage().getType() == MegaChatMessage.TYPE_ALTER_PARTICIPANTS)) {
                userHandleToCompare = msg.getMessage().getHandleOfAction();
            } else {
                userHandleToCompare = msg.getMessage().getUserHandle();
            }
            log("userHandleTocompare: "+userHandleToCompare);
            AndroidMegaChatMessage previousMessage = null;
            if(messages.size()-1 > index){
                previousMessage = messages.get(index + 1);
                if(previousMessage==null){
                    msg.setShowAvatar(true);
                    log("Previous message is null");
                    return;
                }
                if(previousMessage.isUploading()){
                    msg.setShowAvatar(true);
                    log("Previous is uploading");
                    return;
                }

                if((previousMessage.getMessage().getType() == MegaChatMessage.TYPE_PRIV_CHANGE) || (previousMessage.getMessage().getType() == MegaChatMessage.TYPE_ALTER_PARTICIPANTS)) {
                    previousUserHandleToCompare = previousMessage.getMessage().getHandleOfAction();
                }else{
                    previousUserHandleToCompare = previousMessage.getMessage().getUserHandle();
                }

                log("previousUserHandleToCompare: "+previousUserHandleToCompare);

//                if(previousMessage.getInfoToShow()!=AndroidMegaChatMessage.CHAT_ADAPTER_SHOW_NOTHING){
//                    msg.setShowAvatar(true);
//                }
//                else{
                    if ((previousMessage.getMessage().getType() == MegaChatMessage.TYPE_CALL_ENDED) || (previousMessage.getMessage().getType() == MegaChatMessage.TYPE_CALL_STARTED) || (previousMessage.getMessage().getType() == MegaChatMessage.TYPE_PRIV_CHANGE) || (previousMessage.getMessage().getType() == MegaChatMessage.TYPE_ALTER_PARTICIPANTS) || (previousMessage.getMessage().getType() == MegaChatMessage.TYPE_CHAT_TITLE)) {
                        msg.setShowAvatar(true);
                        log("Set: "+true);
                    } else {
                        if (previousUserHandleToCompare == userHandleToCompare) {
                            msg.setShowAvatar(false);
                            log("Set: "+false);
                        }else{
                            msg.setShowAvatar(true);
                            log("Set: "+true);
                        }
                    }
//                }
            }
            else{
                log("No previous message");
                msg.setShowAvatar(true);
            }
        }
    }

    public boolean isGroup(){
        return chatRoom.isGroup();
    }

    public void showMsgNotSentPanel(AndroidMegaChatMessage message, int position){
        log("showMsgNotSentPanel: "+position);

        this.selectedPosition = position;
        this.selectedMessageId = message.getMessage().getRowId();
        log("Temporal id of MS message: "+message.getMessage().getTempId());

        if(message!=null){
            MessageNotSentBottomSheetDialogFragment bottomSheetDialogFragment = new MessageNotSentBottomSheetDialogFragment();
            bottomSheetDialogFragment.show(getSupportFragmentManager(), bottomSheetDialogFragment.getTag());
        }
    }

    public void showNodeAttachmentBottomSheet(AndroidMegaChatMessage message, int position){
        log("showNodeAttachmentBottomSheet: "+position);
        this.selectedPosition = position;

        if(message!=null){
            this.selectedMessageId = message.getMessage().getMsgId();
//            this.selectedChatItem = chat;
            NodeAttachmentBottomSheetDialogFragment bottomSheetDialogFragment = new NodeAttachmentBottomSheetDialogFragment();
            bottomSheetDialogFragment.show(getSupportFragmentManager(), bottomSheetDialogFragment.getTag());
        }
    }

    public void showUploadingAttachmentBottomSheet(AndroidMegaChatMessage message, int position){
        log("showUploadingAttachmentBottomSheet: "+position);
        this.selectedPosition = position;
        if(message!=null){
            this.selectedMessageId = message.getPendingMessage().getId();

            PendingMessageBottomSheetDialogFragment pendingMsgSheetDialogFragment = new PendingMessageBottomSheetDialogFragment();
            pendingMsgSheetDialogFragment.show(getSupportFragmentManager(), pendingMsgSheetDialogFragment.getTag());
        }
    }

    public void showContactAttachmentBottomSheet(AndroidMegaChatMessage message, int position){
        log("showContactAttachmentBottomSheet: "+position);
        this.selectedPosition = position;

        if(message!=null){
            this.selectedMessageId = message.getMessage().getMsgId();
//            this.selectedChatItem = chat;
            ContactAttachmentBottomSheetDialogFragment bottomSheetDialogFragment = new ContactAttachmentBottomSheetDialogFragment();
            bottomSheetDialogFragment.show(getSupportFragmentManager(), bottomSheetDialogFragment.getTag());
        }
    }

    public void removeMsgNotSent(){
        log("removeMsgNotSent: "+selectedPosition);
        messages.remove(selectedPosition);
        adapter.removeMessage(selectedPosition, messages);
    }

    public void removePendingMsg(long id){
        log("removePendingMsg: "+selectedMessageId);

        PendingMessageSingle pMsg = dbH.findPendingMessageById(id);
        if(pMsg!=null && pMsg.getState()==PendingMessageSingle.STATE_UPLOADING) {
            if (pMsg.getTransferTag() != -1) {
                log("Transfer tag: " + pMsg.getTransferTag());
                if (megaApi != null) {
                    megaApi.cancelTransferByTag(pMsg.getTransferTag(), this);
                }
            }
        }

        if(pMsg!=null && pMsg.getState()!=PendingMessageSingle.STATE_SENT){
            try{
                dbH.removePendingMessageById(id);
                messages.remove(selectedPosition);
                adapter.removeMessage(selectedPosition, messages);
            }
            catch (IndexOutOfBoundsException e){
                log("removePendingMsg: EXCEPTION: "+e.getMessage());
            }
        }
        else{
            showSnackbar(getString(R.string.error_message_already_sent));
        }
    }

    public void showSnackbar(String s){
        log("showSnackbar: "+s);
        Snackbar snackbar = Snackbar.make(fragmentContainer, s, Snackbar.LENGTH_LONG);
        TextView snackbarTextView = (TextView)snackbar.getView().findViewById(android.support.design.R.id.snackbar_text);
        snackbarTextView.setMaxLines(5);
        snackbar.show();
    }

    public void removeProgressDialog(){
        try{
            statusDialog.dismiss();
        } catch(Exception ex) {};
    }

    public void showSnackbarNotSpace(){
        log("showSnackbarNotSpace");
        Snackbar mySnackbar = Snackbar.make(fragmentContainer, R.string.error_not_enough_free_space, Snackbar.LENGTH_LONG);
        mySnackbar.setAction("Settings", new SnackbarNavigateOption(this));
        mySnackbar.show();
    }

    public void startConversation(long handle){
        log("startConversation");
        MegaChatRoom chat = megaChatApi.getChatRoomByUser(handle);
        MegaChatPeerList peers = MegaChatPeerList.createInstance();
        if(chat==null){
            log("No chat, create it!");
            peers.addPeer(handle, MegaChatPeerList.PRIV_STANDARD);
            megaChatApi.createChat(false, peers, this);
        }
        else{
            log("There is already a chat, open it!");
            Intent intentOpenChat = new Intent(this, ChatActivityLollipop.class);
            intentOpenChat.setAction(Constants.ACTION_NEW_CHAT);
            intentOpenChat.putExtra("CHAT_ID", chat.getChatId());
            this.startActivity(intentOpenChat);
            finish();
        }
    }

    public void startGroupConversation(ArrayList<Long> userHandles){
        log("startGroupConversation");

        MegaChatPeerList peers = MegaChatPeerList.createInstance();

        for(int i=0;i<userHandles.size();i++){
            long handle = userHandles.get(i);
            peers.addPeer(handle, MegaChatPeerList.PRIV_STANDARD);
        }
        megaChatApi.createChat(true, peers, this);
    }

    public void setMessages(ArrayList<AndroidMegaChatMessage> messages){
        if(dialog!=null){
            dialog.dismiss();
        }

        this.messages = messages;
        //Create adapter
        if (adapter == null) {
            adapter = new MegaChatLollipopAdapter(this, chatRoom, messages, listView);
            adapter.setHasStableIds(true);
            listView.setAdapter(adapter);
            adapter.setMessages(messages);
        } else {
            adapter.setMessages(messages);
        }
    }

    @Override
    public void onRequestStart(MegaChatApiJava api, MegaChatRequest request) {

    }

    @Override
    public void onRequestUpdate(MegaChatApiJava api, MegaChatRequest request) {

    }

    @Override
    public void onRequestFinish(MegaChatApiJava api, MegaChatRequest request, MegaChatError e) {
        log("onRequestFinish: "+request.getRequestString()+" "+request.getType());

        if(request.getType() == MegaChatRequest.TYPE_TRUNCATE_HISTORY){
            log("Truncate history request finish!!!");
            if(e.getErrorCode()==MegaChatError.ERROR_OK){
                log("Ok. Clear history done");
                showSnackbar(getString(R.string.clear_history_success));
                hideMessageJump();
            }
            else{
                log("Error clearing history: "+e.getErrorString());
                showSnackbar(getString(R.string.clear_history_error));
            }
        }else if(request.getType() == MegaChatRequest.TYPE_START_CHAT_CALL){
            if(e.getErrorCode()==MegaChatError.ERROR_OK){
                log("TYPE_START_CHAT_CALL finished with success");
                //getFlag - Returns true if it is a video-audio call or false for audio call
            }
            else{
                log("ERROR WHEN TYPE_START_CHAT_CALL e.getErrorCode(): " + e.getErrorString());
                if(e.getErrorCode() == MegaChatError.ERROR_TOOMANY){
                    showSnackbar(getString(R.string.call_error_too_many_participants));
                }else{
                    showSnackbar(getString(R.string.call_error));
                }


            }
        }else if(request.getType() == MegaChatRequest.TYPE_ANSWER_CHAT_CALL){
            if(e.getErrorCode()==MegaChatError.ERROR_OK){
                log("TYPE_START_CHAT_CALL finished with success");
                //getFlag - Returns true if it is a video-audio call or false for audio call
            }
            else{
                log("ERROR WHEN TYPE_START_CHAT_CALL e.getErrorCode(): " + e.getErrorString());
                if(e.getErrorCode() == MegaChatError.ERROR_TOOMANY){

                    showSnackbar(getString(R.string.call_error_too_many_participants));
                }else{

                    showSnackbar(getString(R.string.call_error));
                }


            }
        }
        else if(request.getType() == MegaChatRequest.TYPE_REMOVE_FROM_CHATROOM){
            log("Remove participant: "+request.getUserHandle()+" my user: "+megaChatApi.getMyUserHandle());

            if(e.getErrorCode()==MegaChatError.ERROR_OK){
                log("Participant removed OK");
                invalidateOptionsMenu();
            }
            else{
                log("EEEERRRRROR WHEN TYPE_REMOVE_FROM_CHATROOM " + e.getErrorString());
                showSnackbar(getString(R.string.remove_participant_error));
            }
        }
        else if(request.getType() == MegaChatRequest.TYPE_INVITE_TO_CHATROOM){
            log("Request type: "+MegaChatRequest.TYPE_INVITE_TO_CHATROOM);
            if(e.getErrorCode()==MegaChatError.ERROR_OK){
                showSnackbar(getString(R.string.add_participant_success));
            }
            else{
                if(e.getErrorCode() == MegaChatError.ERROR_EXIST){
                    showSnackbar(getString(R.string.add_participant_error_already_exists));
                }
                else{
                    showSnackbar(getString(R.string.add_participant_error));
                }
            }
        }
        else if(request.getType() == MegaChatRequest.TYPE_ATTACH_NODE_MESSAGE){
            try{
                statusDialog.dismiss();
            } catch(Exception ex) {};

            if(adapter!=null){
                if(adapter.isMultipleSelect()){
                    clearSelections();
                    hideMultipleSelect();
                }
            }

            if(e.getErrorCode()==MegaChatError.ERROR_OK){
                log("File sent correctly");
                MegaNodeList nodeList = request.getMegaNodeList();

                for(int i = 0; i<nodeList.size();i++){
                    log("Node name: "+nodeList.get(i).getName());
                }
                AndroidMegaChatMessage androidMsgSent = new AndroidMegaChatMessage(request.getMegaChatMessage());
                sendMessageToUI(androidMsgSent);
            }
            else{
                log("File NOT sent: "+e.getErrorCode()+"___"+e.getErrorString());
                showSnackbar(getString(R.string.error_attaching_node_from_cloud));
            }
        }
        else if(request.getType() == MegaChatRequest.TYPE_REVOKE_NODE_MESSAGE){
            if(e.getErrorCode()==MegaChatError.ERROR_OK){
                log("Node revoked correctly, msg id: "+request.getMegaChatMessage().getMsgId());
            }
            else{
                log("NOT revoked correctly");
                showSnackbar(getString(R.string.error_revoking_node));
            }
        }
        else if(request.getType() == MegaChatRequest.TYPE_CREATE_CHATROOM){
            log("Create chat request finish!!!");
            if(e.getErrorCode()==MegaChatError.ERROR_OK){

                log("open new chat");
                Intent intent = new Intent(this, ChatActivityLollipop.class);
                intent.setAction(Constants.ACTION_NEW_CHAT);
                intent.putExtra("CHAT_ID", request.getChatHandle());
                this.startActivity(intent);
                finish();
            }
            else{
                log("EEEERRRRROR WHEN CREATING CHAT " + e.getErrorString());
                showSnackbar(getString(R.string.create_chat_error));
            }
        }
        else if(request.getType() == MegaChatRequest.TYPE_LAST_GREEN){
            log("TYPE_LAST_GREEN requested");
        }
        else if(request.getType() == MegaChatRequest.TYPE_ARCHIVE_CHATROOM){
            long chatHandle = request.getChatHandle();
            chatRoom = megaChatApi.getChatRoom(chatHandle);
            String chatTitle = chatRoom.getTitle();

            if(chatTitle==null){
                chatTitle = "";
            }
            else if(!chatTitle.isEmpty() && chatTitle.length()>60){
                chatTitle = chatTitle.substring(0,59)+"...";
            }

            if(!chatTitle.isEmpty() && chatRoom.isGroup() && !chatRoom.hasCustomTitle()){
                chatTitle = "\""+chatTitle+"\"";
            }

            if(e.getErrorCode()==MegaChatError.ERROR_OK){
                if(request.getFlag()){
                    log("Chat archived");
                    showSnackbar(getString(R.string.success_archive_chat, chatTitle));
                }
                else{
                    log("Chat unarchived");
                    showSnackbar(getString(R.string.success_unarchive_chat, chatTitle));
                }
            }
            else{
                if(request.getFlag()){
                    log("EEEERRRRROR WHEN ARCHIVING CHAT " + e.getErrorString());
                    showSnackbar(getString(R.string.error_archive_chat, chatTitle));
                }
                else{
                    log("EEEERRRRROR WHEN UNARCHIVING CHAT " + e.getErrorString());
                    showSnackbar(getString(R.string.error_unarchive_chat, chatTitle));
                }
            }

            supportInvalidateOptionsMenu();
            setChatSubtitle();

            if(!chatRoom.isArchived()){
                requestLastGreen(INITIAL_PRESENCE_STATUS);
            }
        }
    }

    @Override
    public void onRequestTemporaryError(MegaChatApiJava api, MegaChatRequest request, MegaChatError e) {
        log("onRequestTemporaryError");
    }

    @Override
    protected void onStop() {
        log("onStop()");

        try{
            if(textChat!=null){
                String written = textChat.getText().toString();
                if(written!=null){
                    dbH.setWrittenTextItem(Long.toString(idChat), textChat.getText().toString());
                }
            }
            else{
                log("textChat is NULL");
            }

        }
        catch (Exception e){
            log("Written message not stored on DB");
        }
        super.onStop();
    }

    @Override
    protected void onDestroy(){
        if(emojiKeyboard!=null){
            emojiKeyboard.hideBothKeyboard(this);
        }
        if (handlerEmojiKeyboard != null){
            handlerEmojiKeyboard.removeCallbacksAndMessages(null);
        }
        if (handlerKeyboard != null){
            handlerKeyboard.removeCallbacksAndMessages(null);
        }

        if (megaChatApi != null) {
            megaChatApi.closeChatRoom(idChat, this);
            MegaApplication.setClosedChat(true);
            log("removeChatListener");
            megaChatApi.removeChatListener(this);
            megaChatApi.removeChatCallListener(this);
        }
        if (handler != null) {
            handler.removeCallbacksAndMessages(null);
        }
//        if(adapter!=null){
//            adapter.destroyVoiceElemnts();
//        }

        LocalBroadcastManager.getInstance(this).unregisterReceiver(dialogConnectReceiver);

        super.onDestroy();
    }

    @Override
    protected void onNewIntent(Intent intent){
        log("onNewIntent");

        if (intent != null){
            if (intent.getAction() != null){
                log("Intent is here!: "+intent.getAction());
                if (intent.getAction().equals(Constants.ACTION_CLEAR_CHAT)){
                    log("Intent to Clear history");
                    showConfirmationClearChat(chatRoom);
                }
                else if(intent.getAction().equals(Constants.ACTION_UPDATE_ATTACHMENT)){
                    log("Intent to update an attachment with error");

                    long idPendMsg = intent.getLongExtra("ID_MSG", -1);
                    if(idPendMsg!=-1){
                        int indexToChange = -1;
                        ListIterator<AndroidMegaChatMessage> itr = messages.listIterator(messages.size());

                        // Iterate in reverse.
                        while(itr.hasPrevious()) {
                            AndroidMegaChatMessage messageToCheck = itr.previous();

                            if(messageToCheck.isUploading()){
                                if(messageToCheck.getPendingMessage().getId()==idPendMsg){
                                    indexToChange = itr.nextIndex();
                                    log("Found index to change: "+indexToChange);
                                    break;
                                }
                            }
                        }

                        if(indexToChange!=-1){
                            log("Index modified: "+indexToChange);

                            PendingMessageSingle pendingMsg = null;
                            if(idPendMsg!=-1){
                                pendingMsg = dbH.findPendingMessageById(idPendMsg);

                                if(pendingMsg!=null){
                                    messages.get(indexToChange).setPendingMessage(pendingMsg);
                                    adapter.modifyMessage(messages, indexToChange+1);
                                }
                            }
                        }
                        else{
                            log("Error, id pending message message not found!!");
                        }
                    }
                    else{
                        log("Error. The idPendMsg is -1");
                    }

                    int isOverquota = intent.getIntExtra("IS_OVERQUOTA", 0);
                    if(isOverquota==1){
                        showOverquotaAlert(false);
                    }
                    else if (isOverquota==2){
                        showOverquotaAlert(true);
                    }

                    return;
                }
                else if((intent.getAction().equals(Constants.ACTION_NEW_CHAT)) || (intent.getAction().equals(Constants.ACTION_CHAT_SHOW_MESSAGES))){
                    log("Intent to open new chat: "+intent.getAction());
                    finish();
                    long chatIdIntent = intent.getLongExtra("CHAT_ID", -1);
                    if(chatIdIntent!=-1){
                        Intent intentOpenChat = new Intent(this, ChatActivityLollipop.class);
                        intentOpenChat.setAction(Constants.ACTION_CHAT_SHOW_MESSAGES);
                        intentOpenChat.putExtra("CHAT_ID", chatIdIntent);
                        this.startActivity(intentOpenChat);
                    }
                    else{
                        log("Error the chat Id is not valid: "+chatIdIntent);
                    }

                }
                else{
                    log("Other intent");
                }
            }
        }
        super.onNewIntent(intent);
        setIntent(intent);
        return;
    }

    public String getPeerFullName(long userHandle){
        return chatRoom.getPeerFullnameByHandle(userHandle);
    }

    public MegaChatRoom getChatRoom() {
        return chatRoom;
    }

    public void setChatRoom(MegaChatRoom chatRoom) {
        this.chatRoom = chatRoom;
    }

    public void removeRequestDialog(){
        try{
            statusDialog.dismiss();
        } catch(Exception ex){};

    }

    public void revoke(){
        log("revoke");
        megaChatApi.revokeAttachmentMessage(idChat, selectedMessageId);
    }

    @Override
    public void onRequestStart(MegaApiJava api, MegaRequest request) {

    }

    @Override
    public void onRequestUpdate(MegaApiJava api, MegaRequest request) {

    }

    @Override
    public void onRequestFinish(MegaApiJava api, MegaRequest request, MegaError e) {
        removeRequestDialog();

        if (request.getType() == MegaRequest.TYPE_INVITE_CONTACT){
            log("MegaRequest.TYPE_INVITE_CONTACT finished: "+request.getNumber());

            if(request.getNumber()== MegaContactRequest.INVITE_ACTION_REMIND){
                showSnackbar(getString(R.string.context_contact_invitation_resent));
            }
            else{
                if (e.getErrorCode() == MegaError.API_OK){
                    log("OK INVITE CONTACT: "+request.getEmail());
                    if(request.getNumber()==MegaContactRequest.INVITE_ACTION_ADD)
                    {
                        showSnackbar(getString(R.string.context_contact_request_sent, request.getEmail()));
                    }
                }
                else{
                    log("Code: "+e.getErrorString());
                    if(e.getErrorCode()==MegaError.API_EEXIST)
                    {
                        showSnackbar(getString(R.string.context_contact_already_invited, request.getEmail()));
                    }
                    else if(request.getNumber()==MegaContactRequest.INVITE_ACTION_ADD && e.getErrorCode()==MegaError.API_EARGS)
                    {
                        showSnackbar(getString(R.string.error_own_email_as_contact));
                    }
                    else{
                        showSnackbar(getString(R.string.general_error));
                    }
                    log("ERROR: " + e.getErrorCode() + "___" + e.getErrorString());
                }
            }
        }
        else if(request.getType() == MegaRequest.TYPE_COPY){
            if (e.getErrorCode() != MegaError.API_OK) {

                log("e.getErrorCode() != MegaError.API_OK");

                if(e.getErrorCode()==MegaError.API_EOVERQUOTA){
                    log("OVERQUOTA ERROR: "+e.getErrorCode());
                    Intent intent = new Intent(this, ManagerActivityLollipop.class);
                    intent.setAction(Constants.ACTION_OVERQUOTA_STORAGE);
                    startActivity(intent);
                    finish();
                }
                else if(e.getErrorCode()==MegaError.API_EGOINGOVERQUOTA){
                    log("OVERQUOTA ERROR: "+e.getErrorCode());
                    Intent intent = new Intent(this, ManagerActivityLollipop.class);
                    intent.setAction(Constants.ACTION_PRE_OVERQUOTA_STORAGE);
                    startActivity(intent);
                    finish();
                }
                else
                {
                    Snackbar.make(fragmentContainer, getString(R.string.import_success_error), Snackbar.LENGTH_LONG).show();
                }

            }else{
                Snackbar.make(fragmentContainer, getString(R.string.import_success_message), Snackbar.LENGTH_LONG).show();
            }
        }
        else if (request.getType() == MegaRequest.TYPE_CANCEL_TRANSFER){
            if (e.getErrorCode() != MegaError.API_OK) {
                log("Error TYPE_CANCEL_TRANSFER: "+e.getErrorCode());
            }
            else{
                log("Chat upload cancelled");
            }
        }
    }

    @Override
    public void onRequestTemporaryError(MegaApiJava api, MegaRequest request, MegaError e) {

    }

    @Override
    public void onSaveInstanceState(Bundle outState){
        log("onSaveInstanceState");
        super.onSaveInstanceState(outState);
        outState.putLong("idChat", idChat);
        outState.putLong("selectedMessageId", selectedMessageId);
        outState.putInt("selectedPosition", selectedPosition);
        outState.putInt("typeMessageJump",typeMessageJump);

        if(messageJumpLayout.getVisibility() == View.VISIBLE){
            visibilityMessageJump = true;
        }else{
            visibilityMessageJump = false;
        }
        outState.putBoolean("visibilityMessageJump",visibilityMessageJump);
        outState.putLong("lastMessageSeen", lastIdMsgSeen);
        outState.putLong("generalUnreadCount", generalUnreadCount);
        outState.putBoolean("isHideJump",isHideJump);
        outState.putString("mOutputFilePath",mOutputFilePath);
//        outState.putInt("position_imageDrag", position_imageDrag);
//        outState.putSerializable("holder_imageDrag", holder_imageDrag);
    }

    public void askSizeConfirmationBeforeChatDownload(String parentPath, ArrayList<MegaNode> nodeList, long size){
        log("askSizeConfirmationBeforeChatDownload");

        final String parentPathC = parentPath;
        final ArrayList<MegaNode> nodeListC = nodeList;
        final long sizeC = size;
        final ChatController chatC = new ChatController(this);

        android.support.v7.app.AlertDialog.Builder builder;
        if (Build.VERSION.SDK_INT >= Build.VERSION_CODES.HONEYCOMB) {
            builder = new AlertDialog.Builder(this, R.style.AppCompatAlertDialogStyle);
        }
        else{
            builder = new AlertDialog.Builder(this);
        }
        LinearLayout confirmationLayout = new LinearLayout(this);
        confirmationLayout.setOrientation(LinearLayout.VERTICAL);
        LinearLayout.LayoutParams params = new LinearLayout.LayoutParams(LinearLayout.LayoutParams.MATCH_PARENT, LinearLayout.LayoutParams.WRAP_CONTENT);
        params.setMargins(Util.scaleWidthPx(20, outMetrics), Util.scaleHeightPx(10, outMetrics), Util.scaleWidthPx(17, outMetrics), 0);

        final CheckBox dontShowAgain =new CheckBox(this);
        dontShowAgain.setText(getString(R.string.checkbox_not_show_again));
        dontShowAgain.setTextColor(ContextCompat.getColor(this, R.color.text_secondary));

        confirmationLayout.addView(dontShowAgain, params);

        builder.setView(confirmationLayout);

//				builder.setTitle(getString(R.string.confirmation_required));

        builder.setMessage(getString(R.string.alert_larger_file, Util.getSizeString(sizeC)));
        builder.setPositiveButton(getString(R.string.general_save_to_device),
                new DialogInterface.OnClickListener() {
                    public void onClick(DialogInterface dialog, int whichButton) {
                        if(dontShowAgain.isChecked()){
                            dbH.setAttrAskSizeDownload("false");
                        }
                        chatC.download(parentPathC, nodeListC);
                    }
                });
        builder.setNegativeButton(getString(android.R.string.cancel), new DialogInterface.OnClickListener() {
            public void onClick(DialogInterface dialog, int whichButton) {
                if(dontShowAgain.isChecked()){
                    dbH.setAttrAskSizeDownload("false");
                }
            }
        });

        downloadConfirmationDialog = builder.create();
        downloadConfirmationDialog.show();
    }

    /*
	 * Handle processed upload intent
	 */
    public void onIntentProcessed(List<ShareInfo> infos) {
        log("onIntentProcessedLollipop");

        if (infos == null) {
            Snackbar.make(fragmentContainer, getString(R.string.upload_can_not_open), Snackbar.LENGTH_LONG).show();
        }
        else {
            log("Launch chat upload with files "+infos.size());
            for (ShareInfo info : infos) {
                Intent intent = new Intent(this, ChatUploadService.class);

                PendingMessageSingle pMsgSingle = new PendingMessageSingle();
                pMsgSingle.setChatId(idChat);
                long timestamp = System.currentTimeMillis()/1000;
                pMsgSingle.setUploadTimestamp(timestamp);

                if (MimeTypeList.typeForName(info.getFileAbsolutePath()).isImage()) {

                    if(sendOriginalAttachments){
                        String fingerprint = megaApi.getFingerprint(info.getFileAbsolutePath());

                        pMsgSingle.setFilePath(info.getFileAbsolutePath());
                        pMsgSingle.setName(info.getTitle());
                        pMsgSingle.setFingerprint(fingerprint);

                    }
                    else{
                        File previewDir = PreviewUtils.getPreviewFolder(this);
                        String nameFilePreview = info.getTitle();
                        File preview = new File(previewDir, nameFilePreview);

                        boolean isPreview = megaApi.createPreview(info.getFileAbsolutePath(), preview.getAbsolutePath());

                        if(isPreview){
                            log("Preview: "+preview.getAbsolutePath());
                            String fingerprint = megaApi.getFingerprint(preview.getAbsolutePath());

                            pMsgSingle.setFilePath(preview.getAbsolutePath());
                            pMsgSingle.setName(info.getTitle());
                            pMsgSingle.setFingerprint(fingerprint);
                        }
                        else{
                            log("No preview");
                            String fingerprint = megaApi.getFingerprint(info.getFileAbsolutePath());

                            pMsgSingle.setFilePath(info.getFileAbsolutePath());
                            pMsgSingle.setName(info.getTitle());
                            pMsgSingle.setFingerprint(fingerprint);
                        }
                    }
                }
                else{
                    String fingerprint = megaApi.getFingerprint(info.getFileAbsolutePath());

                    pMsgSingle.setFilePath(info.getFileAbsolutePath());
                    pMsgSingle.setName(info.getTitle());
                    pMsgSingle.setFingerprint(fingerprint);
                }

                long idMessage = dbH.addPendingMessage(pMsgSingle);
                pMsgSingle.setId(idMessage);

                if(idMessage!=-1){
                    intent.putExtra(ChatUploadService.EXTRA_ID_PEND_MSG, idMessage);

                    log("name of the file: "+info.getTitle());
                    log("size of the file: "+info.getSize());

                    AndroidMegaChatMessage newNodeAttachmentMsg = new AndroidMegaChatMessage(pMsgSingle, true);
                    sendMessageToUI(newNodeAttachmentMsg);

//                ArrayList<String> filePaths = newPendingMsg.getFilePaths();
//                filePaths.add("/home/jfjf.jpg");

                    intent.putExtra(ChatUploadService.EXTRA_CHAT_ID, idChat);

                    startService(intent);
                }
                else{
                    log("Error when adding pending msg to the database");
                }

                if (statusDialog != null) {
                    try {
                        statusDialog.dismiss();
                    }
                    catch(Exception ex){}
                }
            }
        }
    }

<<<<<<< HEAD
    public void prepareMessageToForward(long idMessage) {
        log("prepareMessageToForward");
        ArrayList<AndroidMegaChatMessage> messagesSelected = new ArrayList<>();
        MegaChatMessage m = megaChatApi.getMessage(idChat, idMessage);
        AndroidMegaChatMessage aM = new AndroidMegaChatMessage(m);
        messagesSelected.add(aM);

        prepareMessagesToForward(messagesSelected);
    }

    public void prepareMessagesToForward(ArrayList<AndroidMegaChatMessage> messagesSelected){
        log ("prepareMessagesToForward()  -> messagesSelected.size "+messagesSelected.size());

        ArrayList<AndroidMegaChatMessage> messagesToImport = new ArrayList<>();
        long[] idMessages = new long[messagesSelected.size()];
        for(int i=0; i<messagesSelected.size();i++){
            idMessages[i] = messagesSelected.get(i).getMessage().getMsgId();

            if((messagesSelected.get(i).getMessage().getType()==MegaChatMessage.TYPE_NODE_ATTACHMENT)||(messagesSelected.get(i).getMessage().getType()==MegaChatMessage.TYPE_VOICE_CLIP)){
                if(messagesSelected.get(i).getMessage().getUserHandle()!=myUserHandle){
                    log("message TYPE_NODE_ATTACHMENT && contactHandle");
                    //Node has to be imported
                    messagesToImport.add(messagesSelected.get(i));
                }
            }
//            if(messagesSelected.get(i).getMessage().getType()==MegaChatMessage.TYPE_VOICE_CLIP){
//                if(messagesSelected.get(i).getMessage().getUserHandle()!=myUserHandle){
//                    //Node has to be imported
//                    messagesToImport.add(messagesSelected.get(i));
//                }
//            }
        }

        if(messagesToImport.isEmpty()){
            log("Proceed to forward");
            forwardMessages(messagesSelected);
        }
        else{
            log("Proceed to import nodes to own Cloud");
            ChatImportToForwardListener listener = new ChatImportToForwardListener(Constants.MULTIPLE_FORWARD_MESSAGES, messagesSelected, messagesToImport.size(), this);

            MegaNode target = megaApi.getNodeByPath(Constants.CHAT_FOLDER, megaApi.getRootNode());
            if(target==null){
                log("Error no chat folder - return");
                return;
            }

            for(int j=0; j<messagesToImport.size();j++){
                AndroidMegaChatMessage message = messagesToImport.get(j);

                if(message!=null){
                    log("message!=null");
                    MegaNodeList nodeList = message.getMessage().getMegaNodeList();
                    for(int i=0;i<nodeList.size();i++){
                        MegaNode document = nodeList.get(i);
                        if (document != null) {
                            log("DOCUMENT position("+i+"): " + document.getName() + "_" + document.getHandle());
                            megaApi.copyNode(document, target, listener);
                        }else{
                            log("DOCUMENT position("+i+"): null");
                        }
                    }
                }else{
                    log("MESSAGE is null");
                    Snackbar.make(fragmentContainer, getString(R.string.import_success_error), Snackbar.LENGTH_LONG).show();
                }
            }
        }
    }

    public void forwardMessages(ArrayList<AndroidMegaChatMessage> messagesSelected){
        log ("forwardMessages()");

        long[] idMessages = new long[messagesSelected.size()];
        for(int i=0; i<messagesSelected.size();i++){
            idMessages[i] = messagesSelected.get(i).getMessage().getMsgId();
        }
        Intent i = new Intent(this, ChatExplorerActivity.class);
        i.putExtra("ID_MESSAGES", idMessages);
        i.putExtra("ID_CHAT_FROM", idChat);
        i.setAction(Constants.ACTION_FORWARD_MESSAGES);
        startActivityForResult(i, REQUEST_CODE_SELECT_CHAT);
    }

=======
>>>>>>> a8661311
    public void openChatAfterForward(long chatHandle, String text){
        log("openChatAfterForward");
        try{
            statusDialog.dismiss();
        } catch(Exception ex) {};

        if(chatHandle==idChat){
            log("Chat already opened");

            try{
                statusDialog.dismiss();
            } catch(Exception ex) {};

            if(adapter!=null){
                if(adapter.isMultipleSelect()){
                    clearSelections();
                    hideMultipleSelect();
                }
            }

            if(text!=null){
                showSnackbar(text);
            }
        }
        else{
            if(chatHandle!=-1){
                log("Open chat to forward messages");

                Intent intentOpenChat = new Intent(this, ManagerActivityLollipop.class);
                intentOpenChat.addFlags(Intent.FLAG_ACTIVITY_CLEAR_TOP);
                intentOpenChat.setAction(Constants.ACTION_CHAT_NOTIFICATION_MESSAGE);
                intentOpenChat.putExtra("CHAT_ID", chatHandle);
                if(text!=null){
                    intentOpenChat.putExtra("showSnackbar", text);
                }
                startActivity(intentOpenChat);
                finish();
            }
            else{
                if(adapter.isMultipleSelect()){
                    clearSelections();
                    hideMultipleSelect();
                }
                if(text!=null){
                    showSnackbar(text);
                }
            }
        }
    }

    public void markAsSeen(MegaChatMessage msg){
        log("markAsSeen");
        if(activityVisible){
            if(msg.getStatus()!=MegaChatMessage.STATUS_SEEN) {
                megaChatApi.setMessageSeen(chatRoom.getChatId(), msg.getMsgId());
            }
        }
    }

   @Override
    protected void onResume(){
        log("onResume");
        super.onResume();

        setNodeAttachmentVisible();

        MegaApplication.setShowPinScreen(true);
        MegaApplication.setOpenChatId(idChat);

        supportInvalidateOptionsMenu();

        int chatConnection = megaChatApi.getChatConnectionState(idChat);
        log("Chat connection (" + idChat+ ") is: "+chatConnection);
        if(chatConnection==MegaChatApi.CHAT_CONNECTION_ONLINE) {
            setAsRead = true;
            requestLastGreen(INITIAL_PRESENCE_STATUS);
        }
        else{
            setAsRead=false;
        }

        if(chatRoom.hasCustomTitle()){
            textChat.setHint(getString(R.string.type_message_hint_with_customized_title, chatRoom.getTitle()));
        }else{
            textChat.setHint(getString(R.string.type_message_hint_with_default_title, chatRoom.getTitle()));
        }
        if(emojiKeyboard!=null){
            emojiKeyboard.hideBothKeyboard(this);
        }
        //Update last seen position if different and there is unread messages
       //If the chat is being opened do not update, onLoad will do that

        if(!isLoadingHistory) {
            log("Chat is NOT loading history");
            if(lastSeenReceived == true && messages != null){

               long unreadCount = chatRoom.getUnreadCount();
               if (unreadCount != 0) {
                   lastIdMsgSeen = megaChatApi.getLastMessageSeenId(idChat);

                   //Find last message
                   int positionLastMessage = -1;
                   for(int i=messages.size()-1; i>=0;i--) {
                       AndroidMegaChatMessage androidMessage = messages.get(i);

                       if (!androidMessage.isUploading()) {
                           MegaChatMessage msg = androidMessage.getMessage();
                           if (msg.getMsgId() == lastIdMsgSeen) {
                               positionLastMessage = i;
                               break;
                           }
                       }
                   }

                   if(positionLastMessage==-1){
                       scrollToMessage(-1);

                   }
                   else{
                       //Check if it has no my messages after

                       if(positionLastMessage >= messages.size()-1){
                           log("Nothing after, do not increment position");
                       }
                       else{
                           positionLastMessage = positionLastMessage + 1;
                       }

                       AndroidMegaChatMessage message = messages.get(positionLastMessage);
                       log("Position lastMessage found: "+positionLastMessage+" messages.size: "+messages.size());

                       while(message.getMessage().getUserHandle()==megaChatApi.getMyUserHandle()){
                           lastIdMsgSeen = message.getMessage().getMsgId();
                           positionLastMessage = positionLastMessage + 1;
                           message = messages.get(positionLastMessage);
                       }

                       generalUnreadCount = unreadCount;

                       scrollToMessage(lastIdMsgSeen);
                   }
               }
               else{
                   if(generalUnreadCount!=0){
                       scrollToMessage(-1);
                   }
               }
            }
           setLastMessageSeen();
        }
        else{
            log("onResume:openingChat:doNotUpdateLastMessageSeen");
        }

        activityVisible = true;

        MegaChatCall callInProgress = megaChatApi.getChatCall(idChat);
        if(callInProgress != null){
            log("onResume() callStatus: "+callInProgress.getStatus());

            if((callInProgress.getStatus()==MegaChatCall.CALL_STATUS_USER_NO_PRESENT)||(callInProgress.getStatus()==MegaChatCall.CALL_STATUS_RING_IN)){
                if(isGroup()){
                    log("onResume() CALL_STATUS_USER_NO_PRESENT - VISIBLE");
                    callInProgressLayout.setVisibility(View.VISIBLE);
                    callInProgressText.setText(getString(R.string.join_call_layout));
                    callInProgressLayout.setOnClickListener(this);
                }else{
                    callInProgressLayout.setVisibility(View.VISIBLE);
                    callInProgressText.setText(getString(R.string.call_in_progress_layout));
                    callInProgressLayout.setOnClickListener(this);
                }
            }else if((callInProgress.getStatus() >= MegaChatCall.CALL_STATUS_REQUEST_SENT) && (callInProgress.getStatus() <= MegaChatCall.CALL_STATUS_IN_PROGRESS)){
                log("onResume() CALL_STATUS_REQUEST_SENT - VISIBLE");
                callInProgressLayout.setVisibility(View.VISIBLE);
                callInProgressText.setText(getString(R.string.call_in_progress_layout));
                callInProgressLayout.setOnClickListener(this);
            }else{
                log("onResume() other case - GONE");
                callInProgressLayout.setVisibility(View.GONE);
            }
        }
        else{
            log("onResume() callInProgress != null - GONE");
            callInProgressLayout.setVisibility(View.GONE);
        }


       if(aB != null && aB.getTitle() != null){
           titleToolbar.setText(adjustForLargeFont(titleToolbar.getText().toString()));
        }
    }

    public void scrollToMessage(long lastId){
        for(int i=messages.size()-1; i>=0;i--) {
            AndroidMegaChatMessage androidMessage = messages.get(i);

            if (!androidMessage.isUploading()) {
                MegaChatMessage msg = androidMessage.getMessage();
                if (msg.getMsgId() == lastId) {
                    log("scrollToPosition: "+i);
                    mLayoutManager.scrollToPositionWithOffset(i+1,Util.scaleHeightPx(30, outMetrics));
                    break;
                }
            }
        }

    }

    public void setLastMessageSeen(){
        log("setLastMessageSeen");

        if(messages!=null){
            if(!messages.isEmpty()){
                AndroidMegaChatMessage lastMessage = messages.get(messages.size()-1);
                int index = messages.size()-1;
                if((lastMessage!=null)&&(lastMessage.getMessage()!=null)){
                    if (!lastMessage.isUploading()) {
                        while (lastMessage.getMessage().getUserHandle() == megaChatApi.getMyUserHandle()) {
                            index--;
                            if (index == -1) {
                                break;
                            }
                            lastMessage = messages.get(index);
                        }

                        if (lastMessage.getMessage() != null) {
                            boolean resultMarkAsSeen = megaChatApi.setMessageSeen(idChat, lastMessage.getMessage().getMsgId());
                            log("(A)Result setMessageSeen: " + resultMarkAsSeen);
                        }

                    } else {
                        while (lastMessage.isUploading() == true) {
                            index--;
                            if (index == -1) {
                                break;
                            }
                            lastMessage = messages.get(index);
                        }
                        if((lastMessage!=null)&&(lastMessage.getMessage()!=null)){

                            while (lastMessage.getMessage().getUserHandle() == megaChatApi.getMyUserHandle()) {
                                index--;
                                if (index == -1) {
                                    break;
                                }
                                lastMessage = messages.get(index);
                            }

                            if (lastMessage.getMessage() != null) {
                                boolean resultMarkAsSeen = megaChatApi.setMessageSeen(idChat, lastMessage.getMessage().getMsgId());
                                log("(B)Result setMessageSeen: " + resultMarkAsSeen);
                            }
                        }
                    }
                }
                else{
                    log("ERROR:lastMessageNUll");
                }
            }
        }
    }

    @Override
    protected void onPause(){
        log("onPause");
        super.onPause();
//        if(mMediaPlayer != null){
//            mMediaPlayer.release();
//            mMediaPlayer = null;
//        }

        activityVisible = false;
        MegaApplication.setOpenChatId(-1);
    }

    @Override
    public void onChatListItemUpdate(MegaChatApiJava api, MegaChatListItem item) {
        if(item.hasChanged(MegaChatListItem.CHANGE_TYPE_UNREAD_COUNT)) {
            updateNavigationToolbarIcon();
        }
    }

    public void updateNavigationToolbarIcon(){

        if (Build.VERSION.SDK_INT >= Build.VERSION_CODES.KITKAT) {
            int numberUnread = megaChatApi.getUnreadChats();

            if(numberUnread==0){
                aB.setHomeAsUpIndicator(R.drawable.ic_arrow_back_white);
            }
            else{

                badgeDrawable.setProgress(1.0f);

                if(numberUnread>9){
                    badgeDrawable.setText("9+");
                }
                else{
                    badgeDrawable.setText(numberUnread+"");
                }

                aB.setHomeAsUpIndicator(badgeDrawable);
            }
        }
        else{
            aB.setHomeAsUpIndicator(R.drawable.ic_arrow_back_white);
        }
    }

    @Override
    public void onChatInitStateUpdate(MegaChatApiJava api, int newState) {

    }

    @Override
    public void onChatPresenceConfigUpdate(MegaChatApiJava api, MegaChatPresenceConfig config) {

    }

    @Override
    public void onChatOnlineStatusUpdate(MegaChatApiJava api, long userHandle, int status, boolean inProgress) {
        log("onChatOnlineStatusUpdate: " + status + "___" + inProgress);
        setChatSubtitle();
        requestLastGreen(status);
    }

    @Override
    public void onChatConnectionStateUpdate(MegaChatApiJava api, long chatid, int newState) {
//        log("onChatConnectionStateUpdate: "+newState);

        supportInvalidateOptionsMenu();

        if(idChat==chatid){
        if(newState==MegaChatApi.CHAT_CONNECTION_ONLINE){
            log("Chat is now ONLINE");
                setAsRead=true;
                setLastMessageSeen();
            }
            else{
                setAsRead=false;
            }
        }
        setChatSubtitle();
    }

    @Override
    public void onChatPresenceLastGreen(MegaChatApiJava api, long userhandle, int lastGreen) {
        log("onChatPresenceLastGreen: "+lastGreen);
        if(!chatRoom.isGroup() && userhandle == chatRoom.getPeerHandle(0)){
            log("Update last green");
            minutesLastGreen = lastGreen;

            int state = megaChatApi.getUserOnlineStatus(chatRoom.getPeerHandle(0));

            if(state != MegaChatApi.STATUS_ONLINE && state != MegaChatApi.STATUS_BUSY && state != MegaChatApi.STATUS_INVALID){
                String formattedDate = TimeUtils.lastGreenDate(this, lastGreen);

                setLastGreen(formattedDate);

                log("Date last green: "+formattedDate);
            }
        }
    }

    public void takePicture(){
        log("takePicture");
        Intent intent = new Intent(MediaStore.ACTION_IMAGE_CAPTURE);
        if (intent.resolveActivity(getPackageManager()) != null) {
            File photoFile = createImageFile();
            Uri photoURI;
            if(photoFile != null){
                if (Build.VERSION.SDK_INT >= Build.VERSION_CODES.N) {
                    photoURI = FileProvider.getUriForFile(this, "mega.privacy.android.app.providers.fileprovider", photoFile);
                }
                else{
                    photoURI = Uri.fromFile(photoFile);
                }
                mOutputFilePath = photoFile.getAbsolutePath();
                if(mOutputFilePath!=null){
                    intent.setFlags(Intent.FLAG_GRANT_READ_URI_PERMISSION);
                    intent.setFlags(Intent.FLAG_GRANT_WRITE_URI_PERMISSION);
                    intent.putExtra(MediaStore.EXTRA_OUTPUT, photoURI);
                    startActivityForResult(intent, Constants.TAKE_PHOTO_CODE);
                }
            }
        }
    }

    public void uploadPicture(String path){
        log("uploadPicture - Path: "+path);

        File selfie = new File(path);

        Intent intent = new Intent(this, ChatUploadService.class);

        PendingMessageSingle pMsgSingle = new PendingMessageSingle();
        pMsgSingle.setChatId(idChat);
        long timestamp = System.currentTimeMillis()/1000;
        pMsgSingle.setUploadTimestamp(timestamp);

        if (MimeTypeList.typeForName(selfie.getAbsolutePath()).isImage()) {

            if(sendOriginalAttachments){
                String fingerprint = megaApi.getFingerprint(selfie.getAbsolutePath());

                pMsgSingle.setFilePath(selfie.getAbsolutePath());
                pMsgSingle.setName(selfie.getName());
                pMsgSingle.setFingerprint(fingerprint);

            }
            else{
                File previewDir = PreviewUtils.getPreviewFolder(this);
                String nameFilePreview = selfie.getName();
                File preview = new File(previewDir, nameFilePreview);

                boolean isPreview = megaApi.createPreview(selfie.getAbsolutePath(), preview.getAbsolutePath());

                if(isPreview){
                    log("Preview: "+preview.getAbsolutePath());
                    String fingerprint = megaApi.getFingerprint(preview.getAbsolutePath());

                    pMsgSingle.setFilePath(preview.getAbsolutePath());
                    pMsgSingle.setName(selfie.getName());
                    pMsgSingle.setFingerprint(fingerprint);
                }
                else{
                    log("No preview");
                    String fingerprint = megaApi.getFingerprint(selfie.getAbsolutePath());

                    pMsgSingle.setFilePath(selfie.getAbsolutePath());
                    pMsgSingle.setName(selfie.getName());
                    pMsgSingle.setFingerprint(fingerprint);
                }
            }
        }
        else{
            String fingerprint = megaApi.getFingerprint(selfie.getAbsolutePath());

            pMsgSingle.setFilePath(selfie.getAbsolutePath());
            pMsgSingle.setName(selfie.getName());
            pMsgSingle.setFingerprint(fingerprint);
        }

        long idMessage = dbH.addPendingMessage(pMsgSingle);
        pMsgSingle.setId(idMessage);

        if(idMessage!=-1){
            intent.putExtra(ChatUploadService.EXTRA_ID_PEND_MSG, idMessage);

            if(!isLoadingHistory){
                AndroidMegaChatMessage newNodeAttachmentMsg = new AndroidMegaChatMessage(pMsgSingle, true);
                sendMessageToUI(newNodeAttachmentMsg);
            }

//                ArrayList<String> filePaths = newPendingMsg.getFilePaths();
//                filePaths.add("/home/jfjf.jpg");

            intent.putExtra(ChatUploadService.EXTRA_CHAT_ID, idChat);

            startService(intent);
        }
        else{
            log("Error when adding pending msg to the database");
        }
    }

    public void uploadVoiceNote(String path){
        log("uploadVoiceNote() - Path: "+path);

        File selfie = new File(path);

        Intent intent = new Intent(this, ChatUploadService.class);

        PendingMessageSingle pMsgSingle = new PendingMessageSingle();
        pMsgSingle.setChatId(idChat);
        long timestamp = System.currentTimeMillis()/1000;
        pMsgSingle.setUploadTimestamp(timestamp);

        if (MimeTypeList.typeForName(selfie.getAbsolutePath()).isAudio()) {
            log("uploadVoiceNote - isAUdio");
            String fingerprint = megaApi.getFingerprint(selfie.getAbsolutePath());
            pMsgSingle.setFilePath(selfie.getAbsolutePath());
            pMsgSingle.setName(selfie.getName());
            pMsgSingle.setFingerprint(fingerprint);
        }else{
            String fingerprint = megaApi.getFingerprint(selfie.getAbsolutePath());

            pMsgSingle.setFilePath(selfie.getAbsolutePath());
            pMsgSingle.setName(selfie.getName());
            pMsgSingle.setFingerprint(fingerprint);
        }

        long idMessage = dbH.addPendingMessage(pMsgSingle);
        pMsgSingle.setId(idMessage);

        if(idMessage!=-1){
            log("uploadVoiceNote()- put message");

            intent.putExtra(ChatUploadService.EXTRA_ID_PEND_MSG, idMessage);

            if(!isLoadingHistory){
                log("uploadVoiceNote()- !isLoadingHistory  -> sendMessageToUI");

                AndroidMegaChatMessage newNodeAttachmentMsg = new AndroidMegaChatMessage(pMsgSingle, true);
                sendMessageToUI(newNodeAttachmentMsg);
            }

//                ArrayList<String> filePaths = newPendingMsg.getFilePaths();
//                filePaths.add("/home/jfjf.jpg");

            intent.putExtra(ChatUploadService.EXTRA_CHAT_ID, idChat);

            startService(intent);
        }
        else{
            log("uploadVoiceNote()- Error when adding pending msg to the database");
        }
    }


    private void showOverquotaAlert(boolean prewarning){
        log("showOverquotaAlert: prewarning: "+prewarning);

        AlertDialog.Builder builder = new AlertDialog.Builder(this);
        builder.setTitle(getString(R.string.overquota_alert_title));

        if(prewarning){
            builder.setMessage(getString(R.string.pre_overquota_alert_text));
        }
        else{
            builder.setMessage(getString(R.string.overquota_alert_text));
        }

        if(overquotaDialog==null){

            builder.setPositiveButton(getString(R.string.my_account_upgrade_pro), new android.content.DialogInterface.OnClickListener() {

                @Override
                public void onClick(DialogInterface dialog, int which) {
                    showUpgradeAccount();
                }
            });
            builder.setNegativeButton(getString(R.string.general_cancel), new android.content.DialogInterface.OnClickListener() {

                @Override
                public void onClick(DialogInterface dialog, int which) {
                    dialog.dismiss();
                    overquotaDialog=null;
                }
            });

            overquotaDialog = builder.create();
            overquotaDialog.setCanceledOnTouchOutside(false);
        }

        overquotaDialog.show();
    }

    public void showUpgradeAccount(){
        log("showUpgradeAccount");
        Intent upgradeIntent = new Intent(this, ManagerActivityLollipop.class);
        upgradeIntent.setAction(Constants.ACTION_SHOW_UPGRADE_ACCOUNT);
        startActivity(upgradeIntent);
    }

    public void showJumpMessage(){
        if((!isHideJump)&&(typeMessageJump!=TYPE_MESSAGE_NEW_MESSAGE)){
            typeMessageJump = TYPE_MESSAGE_JUMP_TO_LEAST;
            messageJumpText.setText(getResources().getString(R.string.message_jump_latest));
            messageJumpLayout.setVisibility(View.VISIBLE);
        }
    }

    @Override
    public void onChatCallUpdate(MegaChatApiJava api, MegaChatCall call) {
        log("onChatCallUpdate() status: "+call.getStatus());
        if(call.getChatid()==idChat){
            if(call.getStatus()==MegaChatCall.CALL_STATUS_DESTROYED){
                log("onChatCallUpdate - CALL_STATUS_DESTROYED");
                callInProgressLayout.setVisibility(View.GONE);
                callInProgressLayout.setOnClickListener(null);
                invalidateOptionsMenu();

            }else if(call.getStatus()==MegaChatCall.CALL_STATUS_IN_PROGRESS){
                log("onChatCallUpdate - CALL_STATUS_IN_PROGRESS");
                callInProgressLayout.setVisibility(View.VISIBLE);
                callInProgressText.setText(getString(R.string.call_in_progress_layout));
                callInProgressLayout.setOnClickListener(this);
                invalidateOptionsMenu();

            }else if(call.getStatus()==MegaChatCall.CALL_STATUS_RING_IN){
                log("onChatCallUpdate  - CALL_STATUS_RING_IN ");

                if(isGroup()){
                    log("onResume() CALL_STATUS_USER_NO_PRESENT - VISIBLE");
                    callInProgressLayout.setVisibility(View.VISIBLE);
                    callInProgressText.setText(getString(R.string.join_call_layout));
                    callInProgressLayout.setOnClickListener(this);
                }else{
                    callInProgressLayout.setVisibility(View.VISIBLE);
                    callInProgressText.setText(getString(R.string.call_in_progress_layout));
                    callInProgressLayout.setOnClickListener(this);
                }
                invalidateOptionsMenu();

                long openCallChatId = MegaApplication.getOpenCallChatId();
                log("openCallId: "+openCallChatId);
                if(openCallChatId!=-1){
                    Intent intent = new Intent(this, ChatCallActivity.class);
                    intent.addFlags(Intent.FLAG_ACTIVITY_CLEAR_TOP);
//        intent.setAction(Long.toString(System.currentTimeMillis()));
                    intent.putExtra("chatHandle", idChat);
                    startActivity(intent);
                }
            }else if(call.getStatus()==MegaChatCall.CALL_STATUS_USER_NO_PRESENT){
                log("onChatCallUpdate - CALL_STATUS_USER_NO_PRESENT");
                if(isGroup()){
                    log("onResume() CALL_STATUS_USER_NO_PRESENT - VISIBLE");
                    callInProgressLayout.setVisibility(View.VISIBLE);
                    callInProgressText.setText(getString(R.string.join_call_layout));
                    callInProgressLayout.setOnClickListener(this);
                }else{
                    callInProgressLayout.setVisibility(View.VISIBLE);
                    callInProgressText.setText(getString(R.string.call_in_progress_layout));
                    callInProgressLayout.setOnClickListener(this);
                }
                invalidateOptionsMenu();

            }
        }
    }

    public void goToEnd(){
        log("goToEnd()");
        int infoToShow = -1;
        if((messages!=null)&&(messages.size()>0)){
            int index = messages.size()-1;

            AndroidMegaChatMessage msg = messages.get(index);

            while (!msg.isUploading() && msg.getMessage().getStatus() == MegaChatMessage.STATUS_SENDING_MANUAL) {
                index--;
                if (index == -1) {
                    break;
                }
                msg = messages.get(index);
            }

            if(index == (messages.size()-1)){
                //Scroll to end
                mLayoutManager.scrollToPositionWithOffset(index+1,Util.scaleHeightPx(20, outMetrics));
            }else{
                index++;
                infoToShow = adjustInfoToShow(index);
                if(infoToShow== AndroidMegaChatMessage.CHAT_ADAPTER_SHOW_ALL){
                    mLayoutManager.scrollToPositionWithOffset(index, Util.scaleHeightPx(50, outMetrics));
                }else{
                    mLayoutManager.scrollToPositionWithOffset(index, Util.scaleHeightPx(20, outMetrics));
                }
            }
        }
        hideMessageJump();
    }

    public void setNewVisibility(boolean vis){
        newVisibility = vis;
    }

    public void hideMessageJump(){
        isHideJump = true;
        visibilityMessageJump=false;
        if(messageJumpLayout.getVisibility() == View.VISIBLE){
            messageJumpLayout.animate()
                        .alpha(0.0f)
                        .setDuration(1000)
                        .withEndAction(new Runnable() {
                            @Override public void run() {
                                messageJumpLayout.setVisibility(View.GONE);
                                messageJumpLayout.setAlpha(1.0f);
                            }
                        })
                        .start();
        }
    }

    public MegaApiAndroid getLocalMegaApiFolder() {

        PackageManager m = getPackageManager();
        String s = getPackageName();
        PackageInfo p;
        String path = null;
        try {
            p = m.getPackageInfo(s, 0);
            path = p.applicationInfo.dataDir + "/";
        } catch (PackageManager.NameNotFoundException e) {
            e.printStackTrace();
        }

        MegaApiAndroid megaApiFolder = new MegaApiAndroid(MegaApplication.APP_KEY,
                MegaApplication.USER_AGENT, path);

        megaApiFolder.setDownloadMethod(MegaApiJava.TRANSFER_METHOD_AUTO_ALTERNATIVE);
        megaApiFolder.setUploadMethod(MegaApiJava.TRANSFER_METHOD_AUTO_ALTERNATIVE);

        return megaApiFolder;
    }

    public File createImageFile() {
        log("createImageFile");
        String timeStamp = new SimpleDateFormat("yyyyMMdd_HHmmss").format(new Date());
        String imageFileName = "picture" + timeStamp + "_";
        File storageDir = getExternalFilesDir(null);
        if (!storageDir.exists()) {
            storageDir.mkdir();
        }
        return new File(storageDir, imageFileName + ".jpg");
    }

    private void onCaptureImageResult() {
        log("onCaptureImageResult");
        if (mOutputFilePath != null) {
            File f = new File(mOutputFilePath);
            if(f!=null){
                try {
                    File publicFile = copyImageFile(f);
                    //Remove mOutputFilePath
                    if (f.exists()) {
                        if (f.isDirectory()) {
                            if(f.list().length <= 0){
                                f.delete();
                            }
                        }else{
                            f.delete();
                        }
                    }
                    if(publicFile!=null){
                        Uri finalUri = Uri.fromFile(publicFile);
                        galleryAddPic(finalUri);
                        uploadPicture(publicFile.getPath());
                    }

                } catch (IOException e) {
                    e.printStackTrace();
                }
            }

        }
    }

    public File copyImageFile(File fileToCopy) throws IOException {
        log("copyImageFile");
        File storageDir = new File(Environment.getExternalStoragePublicDirectory(Environment.DIRECTORY_DCIM), "Camera");
        if (!storageDir.exists()) {
            storageDir.mkdir();
        }
        File copyFile = new File(storageDir, fileToCopy.getName());
        copyFile.createNewFile();
        copy(fileToCopy, copyFile);
        return copyFile;
    }

    public static void copy(File src, File dst) throws IOException {
        log("copy");
        InputStream in = new FileInputStream(src);
        OutputStream out = new FileOutputStream(dst);
        byte[] buf = new byte[1024];
        int len;
        while ((len = in.read(buf)) > 0) {
            out.write(buf, 0, len);
        }
        in.close();
        out.close();
    }

    private void galleryAddPic(Uri contentUri) {
        log("galleryAddPic");
        if(contentUri!=null){
            Intent mediaScanIntent = new Intent(Intent.ACTION_MEDIA_SCANNER_SCAN_FILE, contentUri);
            sendBroadcast(mediaScanIntent);
        }
    }

    public int getGroupPermission(){
        int permission = chatRoom.getOwnPrivilege();
        return permission;
    }


    public void hideKeyboard() {
        if (fileStorageLayout.isShown()) {
            hideFileStorageSection();
        }
        if(emojiKeyboard!=null) {
            emojiKeyboard.hideBothKeyboard(this);
        }

    }

    public void showConfirmationConnect(){
        log("showConfirmationConnect");

        DialogInterface.OnClickListener dialogClickListener = new DialogInterface.OnClickListener() {
            @Override
            public void onClick(DialogInterface dialog, int which) {
                switch (which){
                    case DialogInterface.BUTTON_POSITIVE:
                        startConnection();
                        finish();
                        break;

                    case DialogInterface.BUTTON_NEGATIVE:
                        log("showConfirmationConnect: BUTTON_NEGATIVE");
                        break;
                }
            }
        };

        AlertDialog.Builder builder = new AlertDialog.Builder(this);
        try {
            builder.setMessage(R.string.confirmation_to_reconnect).setPositiveButton(R.string.cam_sync_ok, dialogClickListener)
                    .setNegativeButton(R.string.general_cancel, dialogClickListener).show().setCanceledOnTouchOutside(false);
        }
        catch (Exception e){}
    }

    public void startConnection() {
        log("startConnection: Broadcast to ManagerActivity");
        Intent intent = new Intent(Constants.BROADCAST_ACTION_INTENT_CONNECTIVITY_CHANGE);
        intent.putExtra("actionType", Constants.START_RECONNECTION);
        LocalBroadcastManager.getInstance(getApplicationContext()).sendBroadcast(intent);
    }

    public int getDeviceDensity(){
        int screen = 0;
        switch (getResources().getDisplayMetrics().densityDpi) {
            case DisplayMetrics.DENSITY_LOW:
                screen = 1;
                break;
            case DisplayMetrics.DENSITY_MEDIUM:
                screen = 1;
                break;
            case DisplayMetrics.DENSITY_HIGH:
                screen = 1;
                break;
            case DisplayMetrics.DENSITY_XHIGH:
                screen = 0;
                break;
            case DisplayMetrics.DENSITY_XXHIGH:
                screen = 0;
                break;
            case DisplayMetrics.DENSITY_XXXHIGH:
                screen = 0;
                break;
            default:
                screen = 0;
        }
        return screen;
    }

    public void setNodeAttachmentVisible() {
        log("setNodeAttachmentVisible");
        if (adapter != null && holder_imageDrag != null && position_imageDrag != -1) {
            adapter.setNodeAttachmentVisibility(true, holder_imageDrag, position_imageDrag);
            holder_imageDrag = null;
            position_imageDrag = -1;
        }
    }
    public void showBubble(){
        log("showBubble()");
        if(isRecording){
            if(myAudioRecorder!=null){
                log("myAudioRecorder -> CANCEL - isRecording = FALSE");
                myAudioRecorder.reset();
                myAudioRecorder = null;
                isRecording = false;
            }
        }
        bubbleLayout.setAlpha(1);
        bubbleLayout.setVisibility(View.VISIBLE);
        bubbleLayout.animate().alpha(0).setDuration(4000);
    }

    public void hideFileStorageSection(){
        log("hideFileStorageSEctocioon");
        if (fileStorageF != null) {
            fileStorageF.clearSelections();
            fileStorageF.hideMultipleSelect();
        }
        fileStorageLayout.setVisibility(View.GONE);
        pickFileStorageButton.setImageResource(R.drawable.ic_b_select_image);
    }
        private String getHumanTimeText(long milliseconds) {
            return String.format("%02d:%02d",
                    TimeUnit.MILLISECONDS.toMinutes(milliseconds),
                    TimeUnit.MILLISECONDS.toSeconds(milliseconds) -
                            TimeUnit.MINUTES.toSeconds(TimeUnit.MILLISECONDS.toMinutes(milliseconds)));
        }
}<|MERGE_RESOLUTION|>--- conflicted
+++ resolved
@@ -90,11 +90,8 @@
 import mega.privacy.android.app.MimeTypeList;
 import mega.privacy.android.app.R;
 import mega.privacy.android.app.ShareInfo;
-<<<<<<< HEAD
 import mega.privacy.android.app.components.BubbleDrawable;
-=======
 import mega.privacy.android.app.components.MarqueeTextView;
->>>>>>> a8661311
 import mega.privacy.android.app.components.NpaLinearLayoutManager;
 import mega.privacy.android.app.components.OnSwipeTouchListener;
 import mega.privacy.android.app.components.twemoji.EmojiEditText;
@@ -114,6 +111,7 @@
 import mega.privacy.android.app.lollipop.PdfViewerActivityLollipop;
 import mega.privacy.android.app.lollipop.PinActivityLollipop;
 import mega.privacy.android.app.lollipop.controllers.ChatController;
+import mega.privacy.android.app.lollipop.listeners.ChatImportToForwardListener;
 import mega.privacy.android.app.lollipop.listeners.ChatLinkInfoListener;
 import mega.privacy.android.app.lollipop.listeners.MultipleForwardChatProcessor;
 import mega.privacy.android.app.lollipop.listeners.MultipleGroupChatRequestListener;
@@ -613,8 +611,6 @@
         pickFileStorageButton.setOnClickListener(this);
         pickCloudDriveButton.setOnClickListener(this);
 
-<<<<<<< HEAD
-=======
         messageJumpLayout.setOnClickListener(this);
 
         fragmentContainerFileStorage = (FrameLayout) findViewById(R.id.fragment_container_file_storage);
@@ -622,7 +618,6 @@
         fileStorageLayout.setVisibility(View.GONE);
         pickFileStorageButton.setImageResource(R.drawable.ic_b_select_image);
 
->>>>>>> a8661311
         textChat.addTextChangedListener(new TextWatcher() {
             public void afterTextChanged(Editable s) { }
 
@@ -1731,38 +1726,17 @@
                 break;
             }
             case R.id.cab_menu_call_chat:{
-<<<<<<< HEAD
-                if (chatRoom.isGroup()) {
-                    showSnackbar("Coming soon...!");
-                }else{
-                    startVideo = false;
-                    if(checkPermissionsCall()){
-                        startCall();
-                    }
-=======
+
                 startVideo = false;
                 if(checkPermissionsCall()){
                     startCall();
-
->>>>>>> a8661311
-                }
-
+                }
                 break;
             }
             case R.id.cab_menu_video_chat:{
-<<<<<<< HEAD
-                if (chatRoom.isGroup()) {
-                    showSnackbar("Coming soon...!");
-                }else{
-                    startVideo = true;
-                    if(checkPermissionsCall()){
-                        startCall();
-                    }
-=======
                 startVideo = true;
                 if(checkPermissionsCall()){
                     startCall();
->>>>>>> a8661311
                 }
                 break;
             }
@@ -1908,14 +1882,8 @@
         }
     }
 
-<<<<<<< HEAD
     public boolean checkPermissionsVoiceClip(){
         log("checkPermissionsVoiceClip()");
-
-=======
-    public boolean checkPermissionsCall(){
-        log("checkPermissionsCall() ");
->>>>>>> a8661311
         if (Build.VERSION.SDK_INT >= Build.VERSION_CODES.M) {
             boolean hasRecordAudioPermission = (ContextCompat.checkSelfPermission(this, Manifest.permission.RECORD_AUDIO) == PackageManager.PERMISSION_GRANTED);
             if (!hasRecordAudioPermission) {
@@ -1930,9 +1898,6 @@
             return true;
         }
         return true;
-
-
-
     }
 
     public boolean checkPermissionsCall(){
@@ -2236,12 +2201,7 @@
             }
             statusDialog = temp;
         }
-<<<<<<< HEAD
-        else if (requestCode == REQUEST_CODE_SELECT_CHAT && resultCode == RESULT_OK) {
-            log("onActivityResult: ");
-=======
         else if (requestCode == Constants.REQUEST_CODE_SELECT_CHAT && resultCode == RESULT_OK) {
->>>>>>> a8661311
             if(!Util.isOnline(this)) {
                 try{
                     statusDialog.dismiss();
@@ -3643,16 +3603,6 @@
                 if (!m.isUploading()) {
                     log("itemClick isMultipleSelect - iNOTsUploading");
                     if (m.getMessage() != null) {
-<<<<<<< HEAD
-                        log("Message id: " + m.getMessage().getMsgId());
-                        log("Timestamp: " + m.getMessage().getTimestamp());
-                    }
-                    adapter.toggleSelection(positionInAdapter);
-                    List<AndroidMegaChatMessage> messages = adapter.getSelectedMessages();
-                    if (messages.size() > 0) {
-                        updateActionModeTitle();
-//                adapter.notifyDataSetChanged();
-=======
                         MegaChatContainsMeta meta = m.getMessage().getContainsMeta();
                         if (meta != null && meta.getType() == MegaChatContainsMeta.CONTAINS_META_INVALID) {
                         }else{
@@ -3665,8 +3615,6 @@
                                 updateActionModeTitle();
                             }
                         }
-
->>>>>>> a8661311
                     }
 
 //                    adapter.toggleSelection(positionInAdapter);
@@ -6826,93 +6774,90 @@
         }
     }
 
-<<<<<<< HEAD
-    public void prepareMessageToForward(long idMessage) {
-        log("prepareMessageToForward");
-        ArrayList<AndroidMegaChatMessage> messagesSelected = new ArrayList<>();
-        MegaChatMessage m = megaChatApi.getMessage(idChat, idMessage);
-        AndroidMegaChatMessage aM = new AndroidMegaChatMessage(m);
-        messagesSelected.add(aM);
-
-        prepareMessagesToForward(messagesSelected);
-    }
-
-    public void prepareMessagesToForward(ArrayList<AndroidMegaChatMessage> messagesSelected){
-        log ("prepareMessagesToForward()  -> messagesSelected.size "+messagesSelected.size());
-
-        ArrayList<AndroidMegaChatMessage> messagesToImport = new ArrayList<>();
-        long[] idMessages = new long[messagesSelected.size()];
-        for(int i=0; i<messagesSelected.size();i++){
-            idMessages[i] = messagesSelected.get(i).getMessage().getMsgId();
-
-            if((messagesSelected.get(i).getMessage().getType()==MegaChatMessage.TYPE_NODE_ATTACHMENT)||(messagesSelected.get(i).getMessage().getType()==MegaChatMessage.TYPE_VOICE_CLIP)){
-                if(messagesSelected.get(i).getMessage().getUserHandle()!=myUserHandle){
-                    log("message TYPE_NODE_ATTACHMENT && contactHandle");
-                    //Node has to be imported
-                    messagesToImport.add(messagesSelected.get(i));
-                }
-            }
-//            if(messagesSelected.get(i).getMessage().getType()==MegaChatMessage.TYPE_VOICE_CLIP){
+//    public void prepareMessageToForward(long idMessage) {
+//        log("prepareMessageToForward");
+//        ArrayList<AndroidMegaChatMessage> messagesSelected = new ArrayList<>();
+//        MegaChatMessage m = megaChatApi.getMessage(idChat, idMessage);
+//        AndroidMegaChatMessage aM = new AndroidMegaChatMessage(m);
+//        messagesSelected.add(aM);
+//
+//        prepareMessagesToForward(messagesSelected);
+//    }
+
+//    public void prepareMessagesToForward(ArrayList<AndroidMegaChatMessage> messagesSelected){
+//        log ("prepareMessagesToForward()  -> messagesSelected.size "+messagesSelected.size());
+//
+//        ArrayList<AndroidMegaChatMessage> messagesToImport = new ArrayList<>();
+//        long[] idMessages = new long[messagesSelected.size()];
+//        for(int i=0; i<messagesSelected.size();i++){
+//            idMessages[i] = messagesSelected.get(i).getMessage().getMsgId();
+//
+//            if((messagesSelected.get(i).getMessage().getType()==MegaChatMessage.TYPE_NODE_ATTACHMENT)||(messagesSelected.get(i).getMessage().getType()==MegaChatMessage.TYPE_VOICE_CLIP)){
 //                if(messagesSelected.get(i).getMessage().getUserHandle()!=myUserHandle){
+//                    log("message TYPE_NODE_ATTACHMENT && contactHandle");
 //                    //Node has to be imported
 //                    messagesToImport.add(messagesSelected.get(i));
 //                }
 //            }
-        }
-
-        if(messagesToImport.isEmpty()){
-            log("Proceed to forward");
-            forwardMessages(messagesSelected);
-        }
-        else{
-            log("Proceed to import nodes to own Cloud");
-            ChatImportToForwardListener listener = new ChatImportToForwardListener(Constants.MULTIPLE_FORWARD_MESSAGES, messagesSelected, messagesToImport.size(), this);
-
-            MegaNode target = megaApi.getNodeByPath(Constants.CHAT_FOLDER, megaApi.getRootNode());
-            if(target==null){
-                log("Error no chat folder - return");
-                return;
-            }
-
-            for(int j=0; j<messagesToImport.size();j++){
-                AndroidMegaChatMessage message = messagesToImport.get(j);
-
-                if(message!=null){
-                    log("message!=null");
-                    MegaNodeList nodeList = message.getMessage().getMegaNodeList();
-                    for(int i=0;i<nodeList.size();i++){
-                        MegaNode document = nodeList.get(i);
-                        if (document != null) {
-                            log("DOCUMENT position("+i+"): " + document.getName() + "_" + document.getHandle());
-                            megaApi.copyNode(document, target, listener);
-                        }else{
-                            log("DOCUMENT position("+i+"): null");
-                        }
-                    }
-                }else{
-                    log("MESSAGE is null");
-                    Snackbar.make(fragmentContainer, getString(R.string.import_success_error), Snackbar.LENGTH_LONG).show();
-                }
-            }
-        }
-    }
-
-    public void forwardMessages(ArrayList<AndroidMegaChatMessage> messagesSelected){
-        log ("forwardMessages()");
-
-        long[] idMessages = new long[messagesSelected.size()];
-        for(int i=0; i<messagesSelected.size();i++){
-            idMessages[i] = messagesSelected.get(i).getMessage().getMsgId();
-        }
-        Intent i = new Intent(this, ChatExplorerActivity.class);
-        i.putExtra("ID_MESSAGES", idMessages);
-        i.putExtra("ID_CHAT_FROM", idChat);
-        i.setAction(Constants.ACTION_FORWARD_MESSAGES);
-        startActivityForResult(i, REQUEST_CODE_SELECT_CHAT);
-    }
-
-=======
->>>>>>> a8661311
+////            if(messagesSelected.get(i).getMessage().getType()==MegaChatMessage.TYPE_VOICE_CLIP){
+////                if(messagesSelected.get(i).getMessage().getUserHandle()!=myUserHandle){
+////                    //Node has to be imported
+////                    messagesToImport.add(messagesSelected.get(i));
+////                }
+////            }
+//        }
+//
+//        if(messagesToImport.isEmpty()){
+//            log("Proceed to forward");
+//            forwardMessages(messagesSelected);
+//        }
+//        else{
+//            log("Proceed to import nodes to own Cloud");
+//            ChatImportToForwardListener listener = new ChatImportToForwardListener(Constants.MULTIPLE_FORWARD_MESSAGES, messagesSelected, messagesToImport.size(), this);
+//
+//            MegaNode target = megaApi.getNodeByPath(Constants.CHAT_FOLDER, megaApi.getRootNode());
+//            if(target==null){
+//                log("Error no chat folder - return");
+//                return;
+//            }
+//
+//            for(int j=0; j<messagesToImport.size();j++){
+//                AndroidMegaChatMessage message = messagesToImport.get(j);
+//
+//                if(message!=null){
+//                    log("message!=null");
+//                    MegaNodeList nodeList = message.getMessage().getMegaNodeList();
+//                    for(int i=0;i<nodeList.size();i++){
+//                        MegaNode document = nodeList.get(i);
+//                        if (document != null) {
+//                            log("DOCUMENT position("+i+"): " + document.getName() + "_" + document.getHandle());
+//                            megaApi.copyNode(document, target, listener);
+//                        }else{
+//                            log("DOCUMENT position("+i+"): null");
+//                        }
+//                    }
+//                }else{
+//                    log("MESSAGE is null");
+//                    Snackbar.make(fragmentContainer, getString(R.string.import_success_error), Snackbar.LENGTH_LONG).show();
+//                }
+//            }
+//        }
+//    }
+
+//    public void forwardMessages(ArrayList<AndroidMegaChatMessage> messagesSelected){
+//        log ("forwardMessages()");
+//
+//        long[] idMessages = new long[messagesSelected.size()];
+//        for(int i=0; i<messagesSelected.size();i++){
+//            idMessages[i] = messagesSelected.get(i).getMessage().getMsgId();
+//        }
+//        Intent i = new Intent(this, ChatExplorerActivity.class);
+//        i.putExtra("ID_MESSAGES", idMessages);
+//        i.putExtra("ID_CHAT_FROM", idChat);
+//        i.setAction(Constants.ACTION_FORWARD_MESSAGES);
+//        startActivityForResult(i, Constants.REQUEST_CODE_SELECT_CHAT);
+//    }
+
     public void openChatAfterForward(long chatHandle, String text){
         log("openChatAfterForward");
         try{
