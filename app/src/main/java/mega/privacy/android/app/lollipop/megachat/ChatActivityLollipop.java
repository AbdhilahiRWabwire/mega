package mega.privacy.android.app.lollipop.megachat;

import android.Manifest;
import android.app.Activity;
import android.app.ActivityManager;
import android.app.ProgressDialog;
import android.content.BroadcastReceiver;
import android.content.Context;
import android.content.DialogInterface;
import android.content.Intent;
import android.content.IntentFilter;
import android.content.pm.PackageInfo;
import android.content.pm.PackageManager;
import android.content.res.Configuration;
import android.net.Uri;
import android.os.Build;
import android.os.Bundle;
import android.os.Environment;
import android.os.Handler;
import android.provider.MediaStore;
import android.support.design.widget.CoordinatorLayout;
import android.support.design.widget.Snackbar;
import android.support.v4.app.ActivityCompat;
import android.support.v4.content.ContextCompat;
import android.support.v4.content.FileProvider;
import android.support.v4.content.LocalBroadcastManager;
import android.support.v4.view.GestureDetectorCompat;
import android.support.v7.app.ActionBar;
import android.support.v7.app.AlertDialog;
import android.support.v7.view.ActionMode;
import android.support.v7.widget.RecyclerView;
import android.support.v7.widget.SimpleItemAnimator;
import android.support.v7.widget.Toolbar;
import android.text.Editable;
import android.text.Html;
import android.text.Spanned;
import android.text.TextWatcher;
import android.util.DisplayMetrics;
import android.view.Display;
import android.view.KeyEvent;
import android.view.Menu;
import android.view.MenuInflater;
import android.view.MenuItem;
import android.view.MotionEvent;
import android.view.View;
import android.view.Window;
import android.view.WindowManager;
import android.view.inputmethod.EditorInfo;
import android.widget.CheckBox;
import android.widget.FrameLayout;
import android.widget.ImageButton;
import android.widget.ImageView;
import android.widget.LinearLayout;
import android.widget.RelativeLayout;
import android.widget.TextView;
import android.widget.Toast;

import com.google.firebase.iid.FirebaseInstanceId;

import java.io.File;
import java.io.FileInputStream;
import java.io.FileOutputStream;
import java.io.IOException;
import java.io.InputStream;
import java.io.OutputStream;
import java.text.SimpleDateFormat;
import java.util.ArrayList;
import java.util.Calendar;
import java.util.Collections;
import java.util.Date;
import java.util.List;
import java.util.ListIterator;

import mega.privacy.android.app.DatabaseHandler;
import mega.privacy.android.app.MegaApplication;
import mega.privacy.android.app.MegaPreferences;
import mega.privacy.android.app.MimeTypeList;
import mega.privacy.android.app.R;
import mega.privacy.android.app.ShareInfo;
import mega.privacy.android.app.components.NpaLinearLayoutManager;
import mega.privacy.android.app.components.twemoji.EmojiEditText;
import mega.privacy.android.app.components.twemoji.EmojiKeyboard;
import mega.privacy.android.app.lollipop.AddContactActivityLollipop;
import mega.privacy.android.app.lollipop.AudioVideoPlayerLollipop;
import mega.privacy.android.app.lollipop.ContactInfoActivityLollipop;
import mega.privacy.android.app.lollipop.FileExplorerActivityLollipop;
import mega.privacy.android.app.lollipop.FileLinkActivityLollipop;
import mega.privacy.android.app.lollipop.FolderLinkActivityLollipop;
import mega.privacy.android.app.lollipop.LoginActivityLollipop;
import mega.privacy.android.app.lollipop.ManagerActivityLollipop;
import mega.privacy.android.app.lollipop.PdfViewerActivityLollipop;
import mega.privacy.android.app.lollipop.PinActivityLollipop;
import mega.privacy.android.app.lollipop.controllers.ChatController;
import mega.privacy.android.app.lollipop.listeners.ChatImportToForwardListener;
import mega.privacy.android.app.lollipop.listeners.ChatLinkInfoListener;
import mega.privacy.android.app.lollipop.listeners.MultipleForwardChatProcessor;
import mega.privacy.android.app.lollipop.listeners.MultipleGroupChatRequestListener;
import mega.privacy.android.app.lollipop.listeners.MultipleRequestListener;
import mega.privacy.android.app.lollipop.megachat.calls.ChatCallActivity;
import mega.privacy.android.app.lollipop.megachat.chatAdapters.MegaChatLollipopAdapter;
import mega.privacy.android.app.lollipop.tasks.FilePrepareTask;
import mega.privacy.android.app.modalbottomsheet.chatmodalbottomsheet.AttachmentUploadBottomSheetDialogFragment;
import mega.privacy.android.app.modalbottomsheet.chatmodalbottomsheet.ContactAttachmentBottomSheetDialogFragment;
import mega.privacy.android.app.modalbottomsheet.chatmodalbottomsheet.MessageNotSentBottomSheetDialogFragment;
import mega.privacy.android.app.modalbottomsheet.chatmodalbottomsheet.NodeAttachmentBottomSheetDialogFragment;
import mega.privacy.android.app.modalbottomsheet.chatmodalbottomsheet.PendingMessageBottomSheetDialogFragment;
import mega.privacy.android.app.snackbarListeners.SnackbarNavigateOption;
import mega.privacy.android.app.utils.Constants;
import mega.privacy.android.app.utils.MegaApiUtils;
import mega.privacy.android.app.utils.PreviewUtils;
import mega.privacy.android.app.utils.TimeUtils;
import mega.privacy.android.app.utils.Util;
import nz.mega.sdk.MegaApiAndroid;
import nz.mega.sdk.MegaApiJava;
import nz.mega.sdk.MegaChatApi;
import nz.mega.sdk.MegaChatApiAndroid;
import nz.mega.sdk.MegaChatApiJava;
import nz.mega.sdk.MegaChatCall;
import nz.mega.sdk.MegaChatCallListenerInterface;
import nz.mega.sdk.MegaChatContainsMeta;
import nz.mega.sdk.MegaChatError;
import nz.mega.sdk.MegaChatListItem;
import nz.mega.sdk.MegaChatListenerInterface;
import nz.mega.sdk.MegaChatMessage;
import nz.mega.sdk.MegaChatPeerList;
import nz.mega.sdk.MegaChatPresenceConfig;
import nz.mega.sdk.MegaChatRequest;
import nz.mega.sdk.MegaChatRequestListenerInterface;
import nz.mega.sdk.MegaChatRoom;
import nz.mega.sdk.MegaChatRoomListenerInterface;
import nz.mega.sdk.MegaContactRequest;
import nz.mega.sdk.MegaError;
import nz.mega.sdk.MegaHandleList;
import nz.mega.sdk.MegaNode;
import nz.mega.sdk.MegaNodeList;
import nz.mega.sdk.MegaRequest;
import nz.mega.sdk.MegaRequestListenerInterface;
import nz.mega.sdk.MegaUser;

import static mega.privacy.android.app.utils.Util.adjustForLargeFont;

public class ChatActivityLollipop extends PinActivityLollipop implements MegaChatCallListenerInterface, MegaChatRequestListenerInterface, MegaRequestListenerInterface, MegaChatListenerInterface, MegaChatRoomListenerInterface,  View.OnClickListener{

    public MegaChatLollipopAdapter.ViewHolderMessageChat holder_imageDrag;
    public int position_imageDrag = -1;

    public static int NUMBER_MESSAGES_TO_LOAD = 20;
    public static int NUMBER_MESSAGES_BEFORE_LOAD = 8;
    public static int REQUEST_CODE_SELECT_CHAT = 1005;

    public static int INITIAL_PRESENCE_STATUS = -55;

    String mOutputFilePath;

    boolean newVisibility = false;
    boolean getMoreHistory=false;

    int minutesLastGreen = -1;

    boolean isLoadingHistory = false;

    MenuItem importIcon;

    private AlertDialog errorOpenChatDialog;

    long numberToLoad = -1;

    private android.support.v7.app.AlertDialog downloadConfirmationDialog;
    private AlertDialog overquotaDialog;

    boolean sendOriginalAttachments = false;

    ProgressDialog dialog;
    ProgressDialog statusDialog;

//    public MegaChatMessage lastMessageSeen = null;
    public long lastIdMsgSeen = -1;
    public long generalUnreadCount = -1;
    boolean lastSeenReceived = false;
    int positionToScroll = -1;
    public int positionNewMessagesLayout = -1;

    boolean isTakePicture = false;
    MegaApiAndroid megaApi;
    MegaChatApiAndroid megaChatApi;

    Handler handlerReceive;
    Handler handlerSend;
    Handler handlerKeyboard;
    Handler handlerEmojiKeyboard;

    TextView emptyTextView;
    ImageView emptyImageView;
    LinearLayout emptyLayout;

    boolean pendingMessagesLoaded = false;

    boolean isFirstTimeStorage = true;

    boolean startVideo = false;
    public boolean activityVisible = false;

    boolean setAsRead = false;

//    AndroidMegaChatMessage selectedMessage;
    int selectedPosition;
    public long selectedMessageId = -1;
    MegaChatRoom chatRoom;

    public long idChat;

    boolean noMoreNoSentMessages = false;

    public int showRichLinkWarning = Constants.RICH_WARNING_TRUE;

    private BadgeDrawerArrowDrawable badgeDrawable;

    ChatController chatC;
    boolean scrollingUp = false;

    long myUserHandle;

    ActionBar aB;
    Toolbar tB;
    LinearLayout toolbarElements;

    TextView titleToolbar;
    TextView subtitleToobar;
    ImageView iconStateToolbar;
    float scaleH, scaleW;
    float density;
    int screenDensity;
    DisplayMetrics outMetrics;
    Display display;

    boolean editingMessage = false;
    MegaChatMessage messageToEdit = null;

    GestureDetectorCompat detector;

    CoordinatorLayout fragmentContainer;
    RelativeLayout writingContainerLayout;
    RelativeLayout writingLayout;
    RelativeLayout disabledWritingLayout;

    RelativeLayout chatRelativeLayout;
    RelativeLayout userTypingLayout;
    TextView userTypingText;
    boolean sendIsTyping=true;
    long userTypingTimeStamp = -1;
    ImageButton keyboardTwemojiButton;
    ImageButton mediaButton;
    ImageButton sendContactButton ;
    ImageButton pickFileSystemButton;
    ImageButton pickCloudDriveButton;
    ImageButton pickFileStorageButton;

    EmojiKeyboard emojiKeyboard;
    LinearLayout linearLayoutTwemoji;

    RelativeLayout rLKeyboardTwemojiButton;
    RelativeLayout rLMediaButton;
    RelativeLayout rLSendContactButton ;
    RelativeLayout rLPickFileSystemButton;
    RelativeLayout rLPickCloudDriveButton;
    RelativeLayout rLPickFileStorageButton;

    RelativeLayout callInProgressLayout;
    TextView callInProgressText;

    EmojiEditText textChat;
    ImageButton sendIcon;
    RelativeLayout messagesContainerLayout;

    RecyclerView listView;
    NpaLinearLayoutManager mLayoutManager;

    ChatActivityLollipop chatActivity;

    MenuItem callMenuItem;
    MenuItem videoMenuItem;
    MenuItem inviteMenuItem;
    MenuItem clearHistoryMenuItem;
    MenuItem contactInfoMenuItem;
    MenuItem leaveMenuItem;

    boolean focusChanged=false;

    String intentAction;
    MegaChatLollipopAdapter adapter;
    int stateHistory;

    DatabaseHandler dbH = null;

    FrameLayout fragmentContainerFileStorage;
    RelativeLayout fileStorageLayout;
    private ChatFileStorageFragment fileStorageF;

    ArrayList<AndroidMegaChatMessage> messages;
    ArrayList<AndroidMegaChatMessage> bufferMessages;
    ArrayList<AndroidMegaChatMessage> bufferManualSending;
    ArrayList<AndroidMegaChatMessage> bufferSending;

    public static int TYPE_MESSAGE_JUMP_TO_LEAST = 0;
    public static int TYPE_MESSAGE_NEW_MESSAGE = 1;
    RelativeLayout messageJumpLayout;
    TextView messageJumpText;
    boolean isHideJump = false;
    int typeMessageJump = 0;
    boolean visibilityMessageJump=false;
    boolean isTurn = false;
    Handler handler;

    View.OnFocusChangeListener focus = new View.OnFocusChangeListener() {
        @Override
        public void onFocusChange(View v, boolean hasFocus) {
            log("onFocusChange");
            if(!focusChanged){
                focusChanged = true;
            }
        }
    };

    private ActionMode actionMode;


    private class UserTyping {
        MegaChatParticipant participantTyping;
        long timeStampTyping;

        public UserTyping(MegaChatParticipant participantTyping) {
            this.participantTyping = participantTyping;
        }

        public MegaChatParticipant getParticipantTyping() {
            return participantTyping;
        }

        public void setParticipantTyping(MegaChatParticipant participantTyping) {
            this.participantTyping = participantTyping;
        }

        public long getTimeStampTyping() {
            return timeStampTyping;
        }

        public void setTimeStampTyping(long timeStampTyping) {
            this.timeStampTyping = timeStampTyping;
        }
    }

    private BroadcastReceiver dialogConnectReceiver = new BroadcastReceiver() {
        @Override
        public void onReceive(Context context, Intent intent) {
            log("Network broadcast received on chatActivity!");

            if (intent != null){
                showConfirmationConnect();
            }
        }
    };

    ArrayList<UserTyping> usersTyping;
    List<UserTyping> usersTypingSync;


//    private class RecyclerViewOnGestureListener extends GestureDetector.SimpleOnGestureListener {

//        public void onLongPress(MotionEvent e) {
//            log("onLongPress");
//            if(megaChatApi.isSignalActivityRequired()){
//                megaChatApi.signalPresenceActivity();
//            }
//
//            View view = listView.findChildViewUnder(e.getX(), e.getY());
//            int position = listView.getChildLayoutPosition(view);
//
//            if (!adapter.isMultipleSelect()){
//                if(position<1){
//                    log("Position not valid: "+position);
//                }else{
//                    if(!messages.get(position-1).isUploading()){
//                        if(MegaApplication.isShowInfoChatMessages()){
//                            showMessageInfo(position);
//                        }else{
//                            AndroidMegaChatMessage messageR = messages.get(position-1);
//                            if(messageR.getMessage().getType() == MegaChatMessage.TYPE_CONTAINS_META){
//                                 MegaChatContainsMeta meta = messageR.getMessage().getContainsMeta();
//                                if(meta==null){
//                                }else if(meta!=null && meta.getType()==MegaChatContainsMeta.CONTAINS_META_RICH_PREVIEW){
//                                    adapter.setMultipleSelect(true);
//                                    actionMode = startSupportActionMode(new ActionBarCallBack());
//
//                                    if(position<1){
//                                        log("Position not valid");
//                                    }else{
//                                        itemClick(position);
//                                    }
//                                }else{
//                                    log("CONTAINS_META_INVALID");
//                                }
//                            }else{
//                                adapter.setMultipleSelect(true);
//                                actionMode = startSupportActionMode(new ActionBarCallBack());
//
//                                if(position<1){
//                                    log("Position not valid");
//                                }else{
//                                    itemClick(position);
//                                }
//                            }
//                        }
//                    }
//                }
//            }
//
//            super.onLongPress(e);
//        }
//
//        @Override
//        public boolean onSingleTapUp(MotionEvent e) {
//
//            if(megaChatApi.isSignalActivityRequired()){
//                megaChatApi.signalPresenceActivity();
//            }
//
//            View view = listView.findChildViewUnder(e.getX(), e.getY());
//
//            int position = listView.getChildLayoutPosition(view);
//            if(position<1){
//                log("Position not valid");
//            }
//            else{
//
//                AndroidMegaChatMessage messageR = messages.get(position-1);
//                if(messageR.isUploading()){
//
//                    itemClick(position);
//                }
//                else{
//                    if(messageR.getMessage().getType() == MegaChatMessage.TYPE_CONTAINS_META){
//                        MegaChatContainsMeta meta = messageR.getMessage().getContainsMeta();
//                        if(meta==null){
//                        }else if(meta!=null && meta.getType()==MegaChatContainsMeta.CONTAINS_META_RICH_PREVIEW){
//                            itemClick(position);
//
//                        }else{
//                            log("CONTAINS_META_INVALID");
//                        }
//                    }
//                    else{
//
//                        itemClick(position);
//                    }
//                }
//            }
//            return true;
//        }
//    }

    public void openMegaLink(String url, boolean isFile){
        log("openMegaLink");
        if(isFile){
            Intent openFileIntent = new Intent(this, FileLinkActivityLollipop.class);
            openFileIntent.setFlags(Intent.FLAG_ACTIVITY_CLEAR_TOP);
            openFileIntent.setAction(Constants.ACTION_OPEN_MEGA_LINK);
            openFileIntent.setData(Uri.parse(url));
            startActivity(openFileIntent);
        }
        else{
            Intent openFolderIntent = new Intent(this, FolderLinkActivityLollipop.class);
            openFolderIntent.setFlags(Intent.FLAG_ACTIVITY_CLEAR_TOP);
            openFolderIntent.setAction(Constants.ACTION_OPEN_MEGA_FOLDER_LINK);
            openFolderIntent.setData(Uri.parse(url));
            startActivity(openFolderIntent);
        }
    }

    public void showMessageInfo(int positionInAdapter){
        int position = positionInAdapter-1;

        if(position<messages.size()) {
            AndroidMegaChatMessage androidM = messages.get(position);
            StringBuilder messageToShow = new StringBuilder("");
            String token = FirebaseInstanceId.getInstance().getToken();
            if(token!=null){
                messageToShow.append("FCM TOKEN: " +token);
            }
            messageToShow.append("\nCHAT ID: " + MegaApiJava.userHandleToBase64(idChat));
            messageToShow.append("\nMY USER HANDLE: " +MegaApiJava.userHandleToBase64(megaChatApi.getMyUserHandle()));
            if(androidM!=null){
                MegaChatMessage m = androidM.getMessage();
                if(m!=null){
                    messageToShow.append("\nMESSAGE TYPE: " +m.getType());
                    messageToShow.append("\nMESSAGE TIMESTAMP: " +m.getTimestamp());
                    messageToShow.append("\nMESSAGE USERHANDLE: " +MegaApiJava.userHandleToBase64(m.getUserHandle()));
                    messageToShow.append("\nMESSAGE ID: " +MegaApiJava.userHandleToBase64(m.getMsgId()));
                    messageToShow.append("\nMESSAGE TEMP ID: " +MegaApiJava.userHandleToBase64(m.getTempId()));
                }
            }

            Toast.makeText(this, messageToShow, Toast.LENGTH_SHORT).show();
            log("showMessageInfo: "+messageToShow);
        }
    }

    public void showGroupInfoActivity(){
        log("showGroupInfoActivity");
        if(chatRoom.isGroup()){
            Intent i = new Intent(this, GroupChatInfoActivityLollipop.class);
            i.putExtra("handle", chatRoom.getChatId());
            this.startActivity(i);
        }
        else{
            Intent i = new Intent(this, ContactInfoActivityLollipop.class);
            i.putExtra("handle", chatRoom.getChatId());
            this.startActivity(i);
        }
    }

    @Override
    protected void onCreate(Bundle savedInstanceState) {
        log("onCreate");
        requestWindowFeature(Window.FEATURE_NO_TITLE);
        super.onCreate(savedInstanceState);

        if (megaApi == null) {
            MegaApplication app = (MegaApplication) getApplication();
            megaApi = app.getMegaApi();
        }

        if (megaChatApi == null) {
            MegaApplication app = (MegaApplication) getApplication();
            megaChatApi = app.getMegaChatApi();
        }

        if(megaChatApi==null||megaChatApi.getInitState()==MegaChatApi.INIT_ERROR||megaChatApi.getInitState()==0){
            log("Refresh session - karere");
            Intent intent = new Intent(this, LoginActivityLollipop.class);
            intent.putExtra("visibleFragment", Constants. LOGIN_FRAGMENT);
            intent.setFlags(Intent.FLAG_ACTIVITY_CLEAR_TOP);
            startActivity(intent);
            finish();
            return;
        }

        log("addChatListener");
        megaChatApi.addChatListener(this);
        megaChatApi.addChatCallListener(this);

        dbH = DatabaseHandler.getDbHandler(this);

//        detector = new GestureDetectorCompat(this, new RecyclerViewOnGestureListener());

        handler = new Handler();

        chatActivity = this;
        chatC = new ChatController(chatActivity);

        LocalBroadcastManager.getInstance(this).registerReceiver(dialogConnectReceiver, new IntentFilter(Constants.BROADCAST_ACTION_INTENT_CONNECTIVITY_CHANGE_DIALOG));

        if (Build.VERSION.SDK_INT >= Build.VERSION_CODES.LOLLIPOP) {
            Window window = this.getWindow();
            window.addFlags(WindowManager.LayoutParams.FLAG_DRAWS_SYSTEM_BAR_BACKGROUNDS);
            window.clearFlags(WindowManager.LayoutParams.FLAG_TRANSLUCENT_STATUS);
            window.setStatusBarColor(ContextCompat.getColor(this, R.color.lollipop_dark_primary_color));
        }

        setContentView(R.layout.activity_chat);
        display = getWindowManager().getDefaultDisplay();
        outMetrics = new DisplayMetrics();
        display.getMetrics(outMetrics);
        density  = getResources().getDisplayMetrics().density;


        //Set toolbar
        tB = (Toolbar) findViewById(R.id.toolbar_chat);
        setSupportActionBar(tB);
        aB = getSupportActionBar();
//		aB.setHomeAsUpIndicator(R.drawable.ic_menu_white);
        aB.setDisplayHomeAsUpEnabled(true);
        aB.setDisplayShowHomeEnabled(true);
        aB.setTitle(null);
        aB.setSubtitle(null);

        aB.setTitle(null);
        aB.setSubtitle(null);

        tB.setOnClickListener(this);
        toolbarElements = (LinearLayout) tB.findViewById(R.id.toolbar_elements);
        titleToolbar = (TextView) tB.findViewById(R.id.title_toolbar);
        subtitleToobar = (TextView) tB.findViewById(R.id.subtitle_toolbar);
        iconStateToolbar = (ImageView) tB.findViewById(R.id.state_icon_toolbar);

        titleToolbar.setText(" ");
        subtitleToobar.setText(" ");
        subtitleToobar.setVisibility(View.GONE);
        iconStateToolbar.setVisibility(View.GONE);

        badgeDrawable = new BadgeDrawerArrowDrawable(getSupportActionBar().getThemedContext());

        getWindow().setSoftInputMode(WindowManager.LayoutParams.SOFT_INPUT_STATE_HIDDEN);

//        toolbarElements = (LinearLayout) tB.findViewById(R.id.toolbar_elements);
//        titleToolbar = (EmojiTextView) tB.findViewById(R.id.title_toolbar);
//        if(getResources().getConfiguration().orientation == Configuration.ORIENTATION_LANDSCAPE){
//            titleToolbar.setEmojiSize(Util.scaleWidthPx(12, outMetrics));
//        }else{
//            titleToolbar.setEmojiSize(Util.scaleWidthPx(25, outMetrics));
//        }
//        titleToolbar.setText(" ");
//        subtitleToobar = (TextView) tB.findViewById(R.id.subtitle_toolbar);

        emptyLayout = (LinearLayout) findViewById(R.id.empty_messages_layout);
        emptyTextView = (TextView) findViewById(R.id.empty_text_chat_recent);
        emptyImageView = (ImageView) findViewById(R.id.empty_image_view_chat);

        updateNavigationToolbarIcon();

        fragmentContainer = (CoordinatorLayout) findViewById(R.id.fragment_container_chat);
        writingContainerLayout = (RelativeLayout) findViewById(R.id.writing_container_layout_chat_layout);

        messageJumpLayout = (RelativeLayout) findViewById(R.id.message_jump_layout);
        messageJumpText = (TextView) findViewById(R.id.message_jump_text);
        messageJumpLayout.setVisibility(View.GONE);

        writingLayout = (RelativeLayout) findViewById(R.id.writing_linear_layout_chat);
        disabledWritingLayout = (RelativeLayout) findViewById(R.id.writing_disabled_linear_layout_chat);

        linearLayoutTwemoji = (LinearLayout)findViewById(R.id.linear_layout_twemoji);
        rLKeyboardTwemojiButton = (RelativeLayout) findViewById(R.id.rl_keyboard_twemoji_chat);
        rLMediaButton = (RelativeLayout) findViewById(R.id.rl_media_icon_chat);
        rLSendContactButton = (RelativeLayout) findViewById(R.id.rl_send_contact_icon_chat);
        rLPickFileSystemButton = (RelativeLayout) findViewById(R.id.rl_pick_file_system_icon_chat);
        rLPickFileStorageButton = (RelativeLayout) findViewById(R.id.rl_pick_file_storage_icon_chat);
        rLPickCloudDriveButton = (RelativeLayout) findViewById(R.id.rl_pick_cloud_drive_icon_chat);

        keyboardTwemojiButton = (ImageButton) findViewById(R.id.keyboard_twemoji_chat);
        mediaButton = (ImageButton) findViewById(R.id.media_icon_chat);
        sendContactButton = (ImageButton) findViewById(R.id.send_contact_icon_chat);
        pickFileSystemButton = (ImageButton) findViewById(R.id.pick_file_system_icon_chat);
        pickFileStorageButton = (ImageButton) findViewById(R.id.pick_file_storage_icon_chat);
        pickCloudDriveButton = (ImageButton) findViewById(R.id.pick_cloud_drive_icon_chat);

        textChat = (EmojiEditText) findViewById(R.id.edit_text_chat);
        if(getResources().getConfiguration().orientation == Configuration.ORIENTATION_LANDSCAPE){
            textChat.setEmojiSize(Util.scaleWidthPx(10, outMetrics));
        }else{
            textChat.setEmojiSize(Util.scaleWidthPx(20, outMetrics));
        }

        emojiKeyboard = (EmojiKeyboard)findViewById(R.id.emojiView);
        emojiKeyboard.init(this, textChat, keyboardTwemojiButton);
        handlerKeyboard = new Handler();
        handlerEmojiKeyboard = new Handler();

        callInProgressLayout = (RelativeLayout) findViewById(R.id.call_in_progress_layout);
        callInProgressLayout.setVisibility(View.GONE);
        callInProgressText = (TextView) findViewById(R.id.call_in_progress_text);

        rLKeyboardTwemojiButton.setOnClickListener(this);
        rLMediaButton.setOnClickListener(this);
        rLSendContactButton.setOnClickListener(this);
        rLPickFileSystemButton.setOnClickListener(this);
        rLPickFileStorageButton.setOnClickListener(this);
        rLPickCloudDriveButton.setOnClickListener(this);

        keyboardTwemojiButton.setOnClickListener(this);
        mediaButton.setOnClickListener(this);
        sendContactButton.setOnClickListener(this);
        pickFileSystemButton.setOnClickListener(this);
        pickFileStorageButton.setOnClickListener(this);
        pickCloudDriveButton.setOnClickListener(this);

        messageJumpLayout.setOnClickListener(this);

        fragmentContainerFileStorage = (FrameLayout) findViewById(R.id.fragment_container_file_storage);
        fileStorageLayout = (RelativeLayout) findViewById(R.id.relative_layout_file_storage);
        fileStorageLayout.setVisibility(View.GONE);
        pickFileStorageButton.setImageResource(R.drawable.ic_b_select_image);


        textChat.addTextChangedListener(new TextWatcher() {
            public void afterTextChanged(Editable s) {
            }

            public void beforeTextChanged(CharSequence s, int start, int count, int after) {
            }

            public void onTextChanged(CharSequence s, int start, int before, int count) {

                if (s != null) {
                    if (s.length() > 0) {
                        String temp = s.toString();
                        if(temp.trim().length()>0){
                            sendIcon.setEnabled(true);
                            sendIcon.setImageDrawable(ContextCompat.getDrawable(chatActivity, R.drawable.ic_send_black));

                            textChat.setHint(" ");
                            textChat.setMinLines(1);
                            textChat.setMaxLines(5);

                        }else{
                            sendIcon.setEnabled(false);
                            sendIcon.setImageDrawable(ContextCompat.getDrawable(chatActivity, R.drawable.ic_send_trans));
                            log("textChat:TextChangedListener:onTextChanged:lengthInvalid1:sendStopTypingNotification");
                            megaChatApi.sendStopTypingNotification(chatRoom.getChatId());

                            if(chatRoom.hasCustomTitle()){
                                textChat.setHint(getString(R.string.type_message_hint_with_customized_title, chatRoom.getTitle()));
                            }else{
                               textChat.setHint(getString(R.string.type_message_hint_with_default_title, chatRoom.getTitle()));
                            }

                            textChat.setMinLines(1);
                            textChat.setMaxLines(1);

                        }
                    }else {
                        sendIcon.setEnabled(false);
                        sendIcon.setImageDrawable(ContextCompat.getDrawable(chatActivity, R.drawable.ic_send_trans));
                        log("textChat:TextChangedListener:onTextChanged:lengthInvalid2:sendStopTypingNotification");
                        megaChatApi.sendStopTypingNotification(chatRoom.getChatId());

                        if(chatRoom.hasCustomTitle()){
                            textChat.setHint(getString(R.string.type_message_hint_with_customized_title, chatRoom.getTitle()));
                        }else{
                            textChat.setHint(getString(R.string.type_message_hint_with_default_title, chatRoom.getTitle()));
                        }

                        textChat.setMinLines(1);
                        textChat.setMaxLines(1);
                    }
                }else{
                    sendIcon.setEnabled(false);
                    sendIcon.setImageDrawable(ContextCompat.getDrawable(chatActivity, R.drawable.ic_send_trans));
                    log("textChat:TextChangedListener:onTextChanged:nullText:sendStopTypingNotification");
                    megaChatApi.sendStopTypingNotification(chatRoom.getChatId());

                    if(chatRoom.hasCustomTitle()){
                        textChat.setHint(getString(R.string.type_message_hint_with_customized_title, chatRoom.getTitle()));
                    }else{
                        textChat.setHint(getString(R.string.type_message_hint_with_default_title, chatRoom.getTitle()));
                    }

                    textChat.setMinLines(1);
                    textChat.setMaxLines(1);

                }

                if(getCurrentFocus() == textChat){
                    // is only executed if the EditText was directly changed by the user

                    if(sendIsTyping){
                        log("textChat:TextChangedListener:onTextChanged:sendIsTyping:sendTypingNotification");
                        sendIsTyping=false;
                        megaChatApi.sendTypingNotification(chatRoom.getChatId());

                        int interval = 4000;
                        Runnable runnable = new Runnable(){
                            public void run() {
                                sendIsTyping=true;
                            }
                        };
                        handlerSend = new Handler();
                        handlerSend.postDelayed(runnable, interval);
                    }

                    if(megaChatApi.isSignalActivityRequired()){
                        megaChatApi.signalPresenceActivity();
                    }
                }
                else{
                    log("textChat:TextChangedListener:onTextChanged:nonFocusTextChat:sendStopTypingNotification");
                    megaChatApi.sendStopTypingNotification(chatRoom.getChatId());
                }
            }
        });


        textChat.setOnTouchListener(new View.OnTouchListener() {
            @Override
            public boolean onTouch(View v, MotionEvent event) {
                //Hide fileStorageLayout
                if(fileStorageLayout.isShown()){
                    hideFileStorageSection();
                }
                if(emojiKeyboard!=null){
                    emojiKeyboard.showLetterKeyboard();
                }
                return false;
            }
        });

        textChat.setOnLongClickListener(new View.OnLongClickListener() {
            @Override
            public boolean onLongClick(View v) {

                //Hide fileStorageLayout
                if(fileStorageLayout.isShown()){
                    hideFileStorageSection();
                }
                if(emojiKeyboard!=null) {
                    emojiKeyboard.showLetterKeyboard();
                }
                return false;
            }
        });

        textChat.setOnEditorActionListener(new TextView.OnEditorActionListener() {
            @Override
            public boolean onEditorAction(TextView v, int actionId, KeyEvent event) {
                if (actionId == EditorInfo.IME_ACTION_DONE) {
                    //Hide fileStorageLayout
                    if(fileStorageLayout.isShown()){
                        if(fileStorageF != null){
                            fileStorageF.clearSelections();
                            fileStorageF.hideMultipleSelect();
                        }
                        fileStorageLayout.setVisibility(View.GONE);
                    }
                    if(emojiKeyboard!=null){
                        emojiKeyboard.showLetterKeyboard();
                    }

                }
                return false;
            }
        });

        chatRelativeLayout  = (RelativeLayout) findViewById(R.id.relative_chat_layout);

        sendIcon = (ImageButton) findViewById(R.id.send_message_icon_chat);
        sendIcon.setOnClickListener(this);
        sendIcon.setImageDrawable(ContextCompat.getDrawable(this, R.drawable.ic_send_trans));
        sendIcon.setEnabled(false);

        listView = (RecyclerView) findViewById(R.id.messages_chat_list_view);
        listView.setClipToPadding(false);;
        listView.setNestedScrollingEnabled(false);
        ((SimpleItemAnimator) listView.getItemAnimator()).setSupportsChangeAnimations(false);

        mLayoutManager = new NpaLinearLayoutManager(this);
        mLayoutManager.setStackFromEnd(true);
        listView.setLayoutManager(mLayoutManager);
//        listView.addOnItemTouchListener(this);

        listView.addOnScrollListener(new RecyclerView.OnScrollListener() {
            @Override
            public void onScrolled(RecyclerView recyclerView, int dx, int dy) {
                // Get the first visible item
//                            int firstVisibleItem = mLayoutManager.findFirstVisibleItemPosition();

                if((messages!=null)&&(messages.size()>0)){
                    int lastPosition = messages.size()-1;
                    AndroidMegaChatMessage msg = messages.get(lastPosition);

                    while (!msg.isUploading() && msg.getMessage().getStatus() == MegaChatMessage.STATUS_SENDING_MANUAL) {
                        lastPosition--;
                        msg = messages.get(lastPosition);
                    }
                    if(lastPosition == (messages.size()-1)){
                        //Scroll to end
                        if((messages.size()-1) == (mLayoutManager.findLastVisibleItemPosition()-1)){
                            hideMessageJump();
                        }else if((messages.size()-1) > (mLayoutManager.findLastVisibleItemPosition()-1)){
                            if(newVisibility){
                                showJumpMessage();
                            }
                        }
                    }else{
                        lastPosition++;
                        if(lastPosition == (mLayoutManager.findLastVisibleItemPosition()-1)){
                            hideMessageJump();
                        }else if(lastPosition != (mLayoutManager.findLastVisibleItemPosition()-1)){
                            if(newVisibility){
                                showJumpMessage();
                            }
                        }
                    }
                }


//                if((messages.size()-1) == (mLayoutManager.findLastVisibleItemPosition()-1)){
//                    hideMessageJump();
//                }else if((messages.size()-1) > (mLayoutManager.findLastVisibleItemPosition()-1)){
//                    if(newVisibility){//
//                        showJumpMessage();
//                    }
//                }

                if(stateHistory!=MegaChatApi.SOURCE_NONE){
                    if (dy > 0) {
                        // Scrolling up
                        scrollingUp = true;
                    } else {
                        // Scrolling down
                        scrollingUp = false;
                    }

                    if(!scrollingUp){
                        int pos = mLayoutManager.findFirstVisibleItemPosition();
//                if(mLayoutManager.findViewByPosition(pos).getTop()==0 && pos==0){
//                    showSnackbar("loadMoreMessages!!!");
//                }
                        if(pos<=NUMBER_MESSAGES_BEFORE_LOAD&&getMoreHistory){
                            if(megaChatApi.isSignalActivityRequired()){
                                megaChatApi.signalPresenceActivity();
                            }
                            log("DE->loadMessages:scrolling up");
                            isLoadingHistory = true;
                            stateHistory = megaChatApi.loadMessages(idChat, NUMBER_MESSAGES_TO_LOAD);
                            positionToScroll = -1;
                            getMoreHistory = false;
                        }
                    }
                }
            }
        });

//        listView.setAdapter(null);
//        adapter = null;

        messagesContainerLayout = (RelativeLayout) findViewById(R.id.message_container_chat_layout);

        userTypingLayout = (RelativeLayout) findViewById(R.id.user_typing_layout);
        userTypingLayout.setVisibility(View.GONE);
        userTypingText = (TextView) findViewById(R.id.user_typing_text);

        if(megaChatApi.isSignalActivityRequired()){
            megaChatApi.signalPresenceActivity();
        }

        Intent newIntent = getIntent();

        if (newIntent != null){
            log("Intent is not null");
            intentAction = newIntent.getAction();
            if (intentAction != null){

                idChat = newIntent.getLongExtra("CHAT_ID", -1);

                myUserHandle = megaChatApi.getMyUserHandle();

                if(savedInstanceState!=null) {
                    log("Bundle is NOT NULL");
                    selectedMessageId = savedInstanceState.getLong("selectedMessageId", -1);
                    log("Handle of the message: "+selectedMessageId);
                    selectedPosition = savedInstanceState.getInt("selectedPosition", -1);
                    isHideJump = savedInstanceState.getBoolean("isHideJump",false);
                    typeMessageJump = savedInstanceState.getInt("typeMessageJump",-1);
                    visibilityMessageJump = savedInstanceState.getBoolean("visibilityMessageJump",false);
                    mOutputFilePath = savedInstanceState.getString("mOutputFilePath");
//                    position_imageDrag = savedInstanceState.getInt("position_imageDrag", -1);
//                    holder_imageDrag = (MegaChatLollipopAdapter.ViewHolderMessageChat) savedInstanceState.getSerializable("holder_imageDrag");

                    if(visibilityMessageJump){
                        if(typeMessageJump == TYPE_MESSAGE_NEW_MESSAGE){
                            messageJumpText.setText(getResources().getString(R.string.message_new_messages));
                            messageJumpLayout.setVisibility(View.VISIBLE);
                        }else if(typeMessageJump == TYPE_MESSAGE_JUMP_TO_LEAST){
                            messageJumpText.setText(getResources().getString(R.string.message_jump_latest));
                            messageJumpLayout.setVisibility(View.VISIBLE);

                        }
                    }

                    lastIdMsgSeen = savedInstanceState.getLong("lastMessageSeen",-1);
                    if(lastIdMsgSeen != -1){
                        isTurn = true;
                    }

                    generalUnreadCount = savedInstanceState.getLong("generalUnreadCount",-1);
                }

                if(idChat!=-1) {

//                    if(megaApi.getNumPendingUploads()<=0){
//                        dbH.setFinishedPendingMessages();
//                    }

                    //Recover chat
                    log("Recover chat with id: " + idChat);
                    chatRoom = megaChatApi.getChatRoom(idChat);
                    if(chatRoom==null){
                        log("Chatroom is NULL - finish activity!!");
                        finish();
                    }

                    if(chatRoom.hasCustomTitle()){
                        textChat.setHint(getString(R.string.type_message_hint_with_customized_title, chatRoom.getTitle()));
                    }else{
                        textChat.setHint(getString(R.string.type_message_hint_with_default_title, chatRoom.getTitle()));
                    }

                    textChat.setMinLines(1);
                    textChat.setMaxLines(1);

                    ChatItemPreferences prefs = dbH.findChatPreferencesByHandle(Long.toString(idChat));
                    if(prefs!=null){
                        String written = prefs.getWrittenText();
                        if(written!=null && (!written.isEmpty())){
                            textChat.setText(written);
                        }
                    }
                    else{
                        prefs = new ChatItemPreferences(Long.toString(idChat), Boolean.toString(true), "");
                        dbH.setChatItemPreferences(prefs);
                    }

                    megaChatApi.closeChatRoom(idChat, null);

                    boolean result = megaChatApi.openChatRoom(idChat, this);
                    if(result){
                        MegaApplication.setClosedChat(false);
                    }

                    if(!result){
                        log("----Error on openChatRoom");
                        if(errorOpenChatDialog==null){
                            android.support.v7.app.AlertDialog.Builder builder;
                            if (Build.VERSION.SDK_INT >= Build.VERSION_CODES.HONEYCOMB) {
                                builder = new AlertDialog.Builder(this, R.style.AppCompatAlertDialogStyle);
                            }
                            else{
                                builder = new AlertDialog.Builder(this);
                            }
                            builder.setTitle(getString(R.string.chat_error_open_title));
                            builder.setMessage(getString(R.string.chat_error_open_message));

                            builder.setPositiveButton(getString(R.string.cam_sync_ok),
                                    new DialogInterface.OnClickListener() {
                                        public void onClick(DialogInterface dialog, int whichButton) {
                                            finish();
                                        }
                                    }
                            );
                            errorOpenChatDialog = builder.create();
                            errorOpenChatDialog.show();
                        }
                    }
                    else{
                        int chatConnection = megaChatApi.getChatConnectionState(idChat);
                        log("Chat connection (" + idChat+ ") is: "+chatConnection);

                        messages = new ArrayList<AndroidMegaChatMessage>();
                        bufferMessages = new ArrayList<AndroidMegaChatMessage>();
                        bufferManualSending = new ArrayList<AndroidMegaChatMessage>();
                        bufferSending = new ArrayList<AndroidMegaChatMessage>();

                        if (adapter == null) {
                            adapter = new MegaChatLollipopAdapter(this, chatRoom, messages, listView);
                            adapter.setHasStableIds(true);
                            listView.setAdapter(adapter);

                        }
                        log("Result of open chat: " + result);

                        titleToolbar.setText(chatRoom.getTitle());
                        setChatSubtitle();

                        if (intentAction.equals(Constants.ACTION_NEW_CHAT) && savedInstanceState==null) {
                            log("ACTION_CHAT_NEW: for opening first time");
                            textChat.setOnFocusChangeListener(focus);

                            emptyTextView.setVisibility(View.GONE);
                            emptyLayout.setVisibility(View.GONE);
                            chatRelativeLayout.setVisibility(View.VISIBLE);
                        }
                        else if (intentAction.equals(Constants.ACTION_CHAT_SHOW_MESSAGES) || intentAction.equals(Constants.ACTION_NEW_CHAT)) {
                            log("ACTION_CHAT_SHOW_MESSAGES or rotating a new chat");

                            String text = newIntent.getStringExtra("showSnackbar");
                            if(text!=null){
                                showSnackbar(text);
                            }

                            LinearLayout.LayoutParams emptyTextViewParams1 = (LinearLayout.LayoutParams)emptyImageView.getLayoutParams();

                            if(getResources().getConfiguration().orientation == Configuration.ORIENTATION_LANDSCAPE){
                                emptyImageView.setImageResource(R.drawable.chat_empty_landscape);
                                emptyTextViewParams1.setMargins(0, Util.scaleHeightPx(40, outMetrics), 0, Util.scaleHeightPx(24, outMetrics));
                            }else{
                                emptyImageView.setImageResource(R.drawable.ic_empty_chat_list);
                                emptyTextViewParams1.setMargins(0, Util.scaleHeightPx(100, outMetrics), 0, Util.scaleHeightPx(24, outMetrics));
                            }

                            emptyImageView.setLayoutParams(emptyTextViewParams1);

                            String textToShowB = String.format(getString(R.string.chat_loading_messages));

                            try{
                                textToShowB = textToShowB.replace("[A]", "<font color=\'#7a7a7a\'>");
                                textToShowB = textToShowB.replace("[/A]", "</font>");
                                textToShowB = textToShowB.replace("[B]", "<font color=\'#000000\'>");
                                textToShowB = textToShowB.replace("[/B]", "</font>");
                            }
                            catch (Exception e){}
                            Spanned resultB = null;
                            if (android.os.Build.VERSION.SDK_INT >= android.os.Build.VERSION_CODES.N) {
                                resultB = Html.fromHtml(textToShowB,Html.FROM_HTML_MODE_LEGACY);
                            } else {
                                resultB = Html.fromHtml(textToShowB);
                            }

                            emptyTextView.setText(resultB);
                            emptyTextView.setVisibility(View.VISIBLE);
                            emptyLayout.setVisibility(View.VISIBLE);

                            chatRelativeLayout.setVisibility(View.GONE);

                            loadHistory();
                            log("On create: stateHistory: "+stateHistory);
                        }
                    }
                }
                else{
                    log("Chat ID -1 error");
                }
            }
        }
        else{
            log("INTENT is NULL");
        }
//        if (savedInstanceState != null && adapter != null && mLayoutManager != null) {
//            if (position_imageDrag != -1 && holder_imageDrag != null) {
//                log("update ImageDrag: "+position_imageDrag);
//                mLayoutManager.scrollToPosition(position_imageDrag);
//                adapter.setNodeAttachmentVisibility(false, holder_imageDrag, position_imageDrag);
//            }
//        }
        log("FINISH on Create");
    }

    public void loadHistory(){
        log("loadHistory");

        isLoadingHistory = true;

        long unreadCount = chatRoom.getUnreadCount();
        //                        stateHistory = megaChatApi.loadMessages(idChat, NUMBER_MESSAGES_TO_LOAD);
        if (unreadCount == 0) {
            if(!isTurn) {
                lastIdMsgSeen = -1;
                generalUnreadCount = -1;
                stateHistory = megaChatApi.loadMessages(idChat, NUMBER_MESSAGES_TO_LOAD);
                numberToLoad=NUMBER_MESSAGES_TO_LOAD;
            }else{
                if (generalUnreadCount < 0) {
                    log("loadHistory:A->loadMessages " + chatRoom.getUnreadCount());
                    long unreadAbs = Math.abs(generalUnreadCount);
                    numberToLoad =  (int) unreadAbs+NUMBER_MESSAGES_TO_LOAD;
                    stateHistory = megaChatApi.loadMessages(idChat, (int) numberToLoad);
                }
                else{
                    log("loadHistory:B->loadMessages " + chatRoom.getUnreadCount());
                    numberToLoad =  (int) generalUnreadCount+NUMBER_MESSAGES_TO_LOAD;
                    stateHistory = megaChatApi.loadMessages(idChat, (int) numberToLoad);
                }
            }
            lastSeenReceived = true;
            log("loadHistory:C->loadMessages:unread is 0");
//            stateHistory = megaChatApi.loadMessages(idChat, NUMBER_MESSAGES_TO_LOAD);
//            numberToLoad=NUMBER_MESSAGES_TO_LOAD;
        } else {
            if(!isTurn){
                lastIdMsgSeen = megaChatApi.getLastMessageSeenId(idChat);
                generalUnreadCount = unreadCount;
            }
            else{
                log("Do not change lastSeenId --> rotating screen");
            }

            if (lastIdMsgSeen != -1) {
                log("loadHistory:lastSeenId: " + lastIdMsgSeen);
            } else {
                log("loadHistory:Error:InvalidLastMessage");
            }

            lastSeenReceived = false;
            if (unreadCount < 0) {
                log("loadHistory:A->loadMessages " + chatRoom.getUnreadCount());
                long unreadAbs = Math.abs(unreadCount);
                numberToLoad =  (int) unreadAbs+NUMBER_MESSAGES_TO_LOAD;
                stateHistory = megaChatApi.loadMessages(idChat, (int) numberToLoad);
            }
            else{
                log("loadHistory:B->loadMessages " + chatRoom.getUnreadCount());
                numberToLoad =  (int) unreadCount+NUMBER_MESSAGES_TO_LOAD;
                stateHistory = megaChatApi.loadMessages(idChat, (int) numberToLoad);
            }
        }
        log("loadHistory:END:numberToLoad: "+numberToLoad);
    }

    public void setChatSubtitle(){
        log("setChatSubtitle");
        if(megaChatApi.getConnectionState()!=MegaChatApi.CONNECTED||megaChatApi.getChatConnectionState(idChat)!=MegaChatApi.CHAT_CONNECTION_ONLINE){
            log("Chat not connected");

            subtitleToobar.setText(adjustForLargeFont(getString(R.string.invalid_connection_state)));
            subtitleToobar.setVisibility(View.VISIBLE);
            iconStateToolbar.setVisibility(View.GONE);

            tB.setOnClickListener(null);
        }
        else{
            log("karere connection state: "+megaChatApi.getConnectionState());
            log("chat connection state: "+megaChatApi.getChatConnectionState(idChat));
            int permission = chatRoom.getOwnPrivilege();

            if (chatRoom.isGroup()) {
                tB.setOnClickListener(this);

                log("Check permissions group chat");

                if(permission==MegaChatRoom.PRIV_RO) {
                    log("Permission RO");
                    writingContainerLayout.setVisibility(View.GONE);

                    mediaButton.setVisibility(View.GONE);
                    sendContactButton.setVisibility(View.GONE);
                    pickFileSystemButton.setVisibility(View.GONE);
                    pickCloudDriveButton.setVisibility(View.GONE);
                    pickFileStorageButton.setVisibility(View.GONE);

                    if(chatRoom.isArchived()){
                        log("Chat is archived");
                        subtitleToobar.setText(adjustForLargeFont(getString(R.string.archived_chat)));
                        subtitleToobar.setVisibility(View.VISIBLE);
                        iconStateToolbar.setVisibility(View.GONE);

                    }else{
                        subtitleToobar.setText(adjustForLargeFont(getString(R.string.observer_permission_label_participants_panel)));
                        subtitleToobar.setVisibility(View.VISIBLE);
                        iconStateToolbar.setVisibility(View.GONE);
                    }
                }
                else if(permission==MegaChatRoom.PRIV_RM) {
                    log("Permission RM");
                    writingContainerLayout.setVisibility(View.GONE);

                    mediaButton.setVisibility(View.GONE);
                    sendContactButton.setVisibility(View.GONE);
                    pickFileSystemButton.setVisibility(View.GONE);
                    pickCloudDriveButton.setVisibility(View.GONE);
                    pickFileStorageButton.setVisibility(View.GONE);

                    if(chatRoom.isArchived()){
                        log("Chat is archived");
                        subtitleToobar.setText(adjustForLargeFont(getString(R.string.archived_chat)));
                        subtitleToobar.setVisibility(View.VISIBLE);
                        iconStateToolbar.setVisibility(View.GONE);
                    }
                    else{
                        if(!chatRoom.isActive()){
                            subtitleToobar.setText(adjustForLargeFont(getString(R.string.inactive_chat)));
                            subtitleToobar.setVisibility(View.VISIBLE);
                            iconStateToolbar.setVisibility(View.GONE);
                        }
                        else{
                            subtitleToobar.setText(null);
                            subtitleToobar.setVisibility(View.GONE);
                            iconStateToolbar.setVisibility(View.GONE);
                        }
                    }
                }
                else{
                    log("permission: "+permission);
                    writingContainerLayout.setVisibility(View.VISIBLE);

                    mediaButton.setVisibility(View.VISIBLE);
                    sendContactButton.setVisibility(View.VISIBLE);
                    pickFileSystemButton.setVisibility(View.VISIBLE);
                    pickCloudDriveButton.setVisibility(View.VISIBLE);
                    pickFileStorageButton.setVisibility(View.VISIBLE);

                    if(chatRoom.isArchived()){
                        log("Chat is archived");
                        subtitleToobar.setText(adjustForLargeFont(getString(R.string.archived_chat)));
                        subtitleToobar.setVisibility(View.VISIBLE);
                        iconStateToolbar.setVisibility(View.GONE);
                    }
                    else{
                        long participantsLabel = chatRoom.getPeerCount()+1; //Add one to include me
                        subtitleToobar.setText(adjustForLargeFont(getResources().getQuantityString(R.plurals.subtitle_of_group_chat, (int) participantsLabel, participantsLabel)));
                        subtitleToobar.setVisibility(View.VISIBLE);
                        iconStateToolbar.setVisibility(View.GONE);
                    }
                }
            }
            else{
                log("Check permissions one to one chat");
                if(permission==MegaChatRoom.PRIV_RO) {
                    log("Permission RO");

                    if(megaApi!=null){
                        if(megaApi.getRootNode()!=null){
                            long chatHandle = chatRoom.getChatId();
                            MegaChatRoom chat = megaChatApi.getChatRoom(chatHandle);
                            long userHandle = chat.getPeerHandle(0);
                            String userHandleEncoded = MegaApiAndroid.userHandleToBase64(userHandle);
                            MegaUser user = megaApi.getContact(userHandleEncoded);

                            if(user!=null){
                                if(user.getVisibility() == MegaUser.VISIBILITY_VISIBLE){
                                    tB.setOnClickListener(this);
                                }else{
                                    tB.setOnClickListener(null);
                                }
                            }
                            else{
                                tB.setOnClickListener(null);
                            }
                        }
                    }else{
                        tB.setOnClickListener(null);
                    }

                    writingContainerLayout.setVisibility(View.GONE);

                    mediaButton.setVisibility(View.GONE);
                    sendContactButton.setVisibility(View.GONE);
                    pickFileSystemButton.setVisibility(View.GONE);
                    pickCloudDriveButton.setVisibility(View.GONE);
                    pickFileStorageButton.setVisibility(View.GONE);

                    if(chatRoom.isArchived()){
                        log("Chat is archived");
                        subtitleToobar.setText(adjustForLargeFont(getString(R.string.archived_chat)));
                        subtitleToobar.setVisibility(View.VISIBLE);
                        iconStateToolbar.setVisibility(View.GONE);
                    }
                    else{
                        subtitleToobar.setText(adjustForLargeFont(getString(R.string.observer_permission_label_participants_panel)));
                        subtitleToobar.setVisibility(View.VISIBLE);
                        iconStateToolbar.setVisibility(View.GONE);
                    }
                }
                else if(permission==MegaChatRoom.PRIV_RM) {
                    tB.setOnClickListener(this);

                    log("Permission RM");
                    writingContainerLayout.setVisibility(View.GONE);

                    mediaButton.setVisibility(View.GONE);
                    sendContactButton.setVisibility(View.GONE);
                    pickFileSystemButton.setVisibility(View.GONE);
                    pickCloudDriveButton.setVisibility(View.GONE);
                    pickFileStorageButton.setVisibility(View.GONE);

                    if(chatRoom.isArchived()){
                        log("Chat is archived");
                        subtitleToobar.setText(adjustForLargeFont(getString(R.string.archived_chat)));
                        subtitleToobar.setVisibility(View.VISIBLE);
                        iconStateToolbar.setVisibility(View.GONE);
                    }
                    else{
                        if(!chatRoom.isActive()){
                            subtitleToobar.setText(adjustForLargeFont(getString(R.string.inactive_chat)));
                            subtitleToobar.setVisibility(View.VISIBLE);
                            iconStateToolbar.setVisibility(View.GONE);
                        }
                        else{
                            subtitleToobar.setText(null);
                            subtitleToobar.setVisibility(View.GONE);
                            iconStateToolbar.setVisibility(View.GONE);
                        }
                    }
                }
                else{
                    tB.setOnClickListener(this);

                    long userHandle = chatRoom.getPeerHandle(0);
                    setStatus(userHandle);
                    writingContainerLayout.setVisibility(View.VISIBLE);

                    mediaButton.setVisibility(View.VISIBLE);
                    sendContactButton.setVisibility(View.VISIBLE);
                    pickFileSystemButton.setVisibility(View.VISIBLE);
                    pickCloudDriveButton.setVisibility(View.VISIBLE);
                    pickFileStorageButton.setVisibility(View.VISIBLE);

                }
            }
        }
    }

    public void setLastGreen(String date){
        subtitleToobar.setText(date);
        subtitleToobar.setVisibility(View.VISIBLE);
    }

    public void requestLastGreen(int state){
        log("requestLastGreen: "+state);
        if(chatRoom!=null && !chatRoom.isGroup()){
            if(state == INITIAL_PRESENCE_STATUS){
                state = megaChatApi.getUserOnlineStatus(chatRoom.getPeerHandle(0));
            }

            if(state != MegaChatApi.STATUS_ONLINE && state != MegaChatApi.STATUS_BUSY && state != MegaChatApi.STATUS_INVALID){
                log("Request last green for user");
                megaChatApi.requestLastGreen(chatRoom.getPeerHandle(0), this);
            }
        }
    }

    public void setStatus(long userHandle){
        if(megaChatApi.getConnectionState()!=MegaChatApi.CONNECTED){
            log("Chat not connected");
            subtitleToobar.setText(adjustForLargeFont(getString(R.string.invalid_connection_state)));
            subtitleToobar.setVisibility(View.VISIBLE);
            iconStateToolbar.setVisibility(View.GONE);
        }
        else{

            if(chatRoom.isArchived()){
                log("Chat is archived");
                subtitleToobar.setText(adjustForLargeFont(getString(R.string.archived_chat)));
                subtitleToobar.setVisibility(View.VISIBLE);
                iconStateToolbar.setVisibility(View.GONE);
            }
            else if(!chatRoom.isGroup()){
                int state = megaChatApi.getUserOnlineStatus(userHandle);

                if(state == MegaChatApi.STATUS_ONLINE){
                    log("This user is connected");
                    subtitleToobar.setText(adjustForLargeFont(getString(R.string.online_status)));
                    subtitleToobar.setVisibility(View.VISIBLE);
                    iconStateToolbar.setVisibility(View.VISIBLE);
                    iconStateToolbar.setImageDrawable(ContextCompat.getDrawable(this, R.drawable.ic_online));
                }
                else{

                    if(state == MegaChatApi.STATUS_AWAY){
                        log("This user is away");
                        subtitleToobar.setText(adjustForLargeFont(getString(R.string.away_status)));
                        subtitleToobar.setVisibility(View.VISIBLE);
                        iconStateToolbar.setVisibility(View.VISIBLE);
                        iconStateToolbar.setImageDrawable(ContextCompat.getDrawable(this, R.drawable.ic_away));

                    }
                    else if(state == MegaChatApi.STATUS_BUSY){
                        log("This user is busy");
                        subtitleToobar.setText(adjustForLargeFont(getString(R.string.busy_status)));
                        subtitleToobar.setVisibility(View.VISIBLE);
                        iconStateToolbar.setVisibility(View.VISIBLE);
                        iconStateToolbar.setImageDrawable(ContextCompat.getDrawable(this, R.drawable.ic_busy));

                    }
                    else if(state == MegaChatApi.STATUS_OFFLINE){
                        log("This user is offline");
                        subtitleToobar.setText(adjustForLargeFont(getString(R.string.offline_status)));
                        subtitleToobar.setVisibility(View.VISIBLE);
                        iconStateToolbar.setVisibility(View.VISIBLE);
                        iconStateToolbar.setImageDrawable(ContextCompat.getDrawable(this, R.drawable.ic_offline));

                    }
                    else if(state == MegaChatApi.STATUS_INVALID){
                        log("INVALID status: "+state);
                        subtitleToobar.setText(null);
                        subtitleToobar.setVisibility(View.GONE);
                        iconStateToolbar.setVisibility(View.GONE);
                    }
                    else{
                        log("This user status is: "+state);
                        subtitleToobar.setText(null);
                        subtitleToobar.setVisibility(View.GONE);
                        iconStateToolbar.setVisibility(View.GONE);
                    }
                }

            }
        }
    }

    public int compareTime(AndroidMegaChatMessage message, AndroidMegaChatMessage previous){
        if(previous!=null){

            Calendar cal = Util.calculateDateFromTimestamp(message.getMessage().getTimestamp());
            Calendar previousCal =  Util.calculateDateFromTimestamp(previous.getMessage().getTimestamp());

            TimeUtils tc = new TimeUtils(TimeUtils.TIME);

            int result = tc.compare(cal, previousCal);
            log("RESULTS compareTime: "+result);
            return result;
        }
        else{
            log("return -1");
            return -1;
        }
    }

    public int compareTime(long timeStamp, AndroidMegaChatMessage previous){
        if(previous!=null){

            Calendar cal = Util.calculateDateFromTimestamp(timeStamp);
            Calendar previousCal =  Util.calculateDateFromTimestamp(previous.getMessage().getTimestamp());

            TimeUtils tc = new TimeUtils(TimeUtils.TIME);

            int result = tc.compare(cal, previousCal);
            log("RESULTS compareTime: "+result);
            return result;
        }
        else{
            log("return -1");
            return -1;
        }
    }

    public int compareTime(long timeStamp, long previous){
        if(previous!=-1){

            Calendar cal = Util.calculateDateFromTimestamp(timeStamp);
            Calendar previousCal =  Util.calculateDateFromTimestamp(previous);

            TimeUtils tc = new TimeUtils(TimeUtils.TIME);

            int result = tc.compare(cal, previousCal);
            log("RESULTS compareTime: "+result);
            return result;
        }
        else{
            log("return -1");
            return -1;
        }
    }

    public int compareDate(AndroidMegaChatMessage message, AndroidMegaChatMessage previous){
        if(previous!=null){
            Calendar cal = Util.calculateDateFromTimestamp(message.getMessage().getTimestamp());
            Calendar previousCal =  Util.calculateDateFromTimestamp(previous.getMessage().getTimestamp());

            TimeUtils tc = new TimeUtils(TimeUtils.DATE);

            int result = tc.compare(cal, previousCal);
            log("RESULTS compareDate: "+result);
            return result;
        }
        else{
            log("return -1");
            return -1;
        }
    }

    public int compareDate(long timeStamp, AndroidMegaChatMessage previous){
        log("compareDate");

        if(previous!=null){
            Calendar cal = Util.calculateDateFromTimestamp(timeStamp);
            Calendar previousCal =  Util.calculateDateFromTimestamp(previous.getMessage().getTimestamp());

            TimeUtils tc = new TimeUtils(TimeUtils.DATE);

            int result = tc.compare(cal, previousCal);
            log("RESULTS compareDate: "+result);
            return result;
        }
        else{
            log("return -1");
            return -1;
        }
    }

    public int compareDate(long timeStamp, long previous){
        log("compareDate");

        if(previous!=-1){
            Calendar cal = Util.calculateDateFromTimestamp(timeStamp);
            Calendar previousCal =  Util.calculateDateFromTimestamp(previous);

            TimeUtils tc = new TimeUtils(TimeUtils.DATE);

            int result = tc.compare(cal, previousCal);
            log("RESULTS compareDate: "+result);
            return result;
        }
        else{
            log("return -1");
            return -1;
        }
    }

    @Override
    public boolean onCreateOptionsMenu(Menu menu) {
//        log("onCreateOptionsMenuLollipop");
        // Inflate the menu items for use in the action bar
        MenuInflater inflater = getMenuInflater();
        inflater.inflate(R.menu.chat_action, menu);

        callMenuItem = menu.findItem(R.id.cab_menu_call_chat);

        videoMenuItem = menu.findItem(R.id.cab_menu_video_chat);
        inviteMenuItem = menu.findItem(R.id.cab_menu_invite_chat);
        clearHistoryMenuItem = menu.findItem(R.id.cab_menu_clear_history_chat);
        contactInfoMenuItem = menu.findItem(R.id.cab_menu_contact_info_chat);
        leaveMenuItem = menu.findItem(R.id.cab_menu_leave_chat);

        return super.onCreateOptionsMenu(menu);
    }

    @Override
    public boolean onPrepareOptionsMenu(Menu menu){
//        log("onPrepareOptionsMenu");
        if(chatRoom!=null){

            if(megaChatApi.getConnectionState()!=MegaChatApi.CONNECTED){
                leaveMenuItem.setVisible(false);
                callMenuItem.setVisible(false);
                videoMenuItem.setVisible(false);
                clearHistoryMenuItem.setVisible(false);
                inviteMenuItem.setVisible(false);
                contactInfoMenuItem.setVisible(false);
            }else {
                if (megaChatApi.getChatConnectionState(idChat) != MegaChatApi.CHAT_CONNECTION_ONLINE) {
                    leaveMenuItem.setVisible(false);
                    callMenuItem.setVisible(false);
                    videoMenuItem.setVisible(false);
                    clearHistoryMenuItem.setVisible(false);
                    inviteMenuItem.setVisible(false);
                    contactInfoMenuItem.setVisible(false);
                }else {
                    int callsInProgress = megaChatApi.getNumCalls();
                    if(callsInProgress<=0){
                        callMenuItem.setVisible(true);
                        videoMenuItem.setVisible(true);
                    }else{
                        callMenuItem.setVisible(false);
                        videoMenuItem.setVisible(false);
                    }

                    int permission = chatRoom.getOwnPrivilege();
                    log("Permission in the chat: " + permission);
                    if (chatRoom.isGroup()) {

                        if (permission == MegaChatRoom.PRIV_MODERATOR) {
                            inviteMenuItem.setVisible(true);

                            int lastMessageIndex = messages.size() - 1;
                            if (lastMessageIndex >= 0) {
                                AndroidMegaChatMessage lastMessage = messages.get(lastMessageIndex);
                                if (!lastMessage.isUploading()) {
                                    if (lastMessage.getMessage().getType() == MegaChatMessage.TYPE_TRUNCATE) {
                                        log("Last message is TRUNCATE");
                                        clearHistoryMenuItem.setVisible(false);
                                    } else {
                                        log("Last message is NOT TRUNCATE");
                                        clearHistoryMenuItem.setVisible(true);
                                    }
                                } else {
                                    log("Last message is UPLOADING");
                                    clearHistoryMenuItem.setVisible(true);
                                }
                            } else {
                                clearHistoryMenuItem.setVisible(false);
                            }

                            leaveMenuItem.setVisible(true);
                        } else if (permission == MegaChatRoom.PRIV_RM) {
                            log("Group chat PRIV_RM");
                            leaveMenuItem.setVisible(false);
                            clearHistoryMenuItem.setVisible(false);
                            inviteMenuItem.setVisible(false);
                        } else if (permission == MegaChatRoom.PRIV_RO) {
                            log("Group chat PRIV_RM");
                            leaveMenuItem.setVisible(true);
                            clearHistoryMenuItem.setVisible(false);
                            inviteMenuItem.setVisible(false);
                        } else {
                            log("Permission: " + permission);
                            leaveMenuItem.setVisible(true);
                            clearHistoryMenuItem.setVisible(false);
                            inviteMenuItem.setVisible(false);
                        }

//                        callMenuItem.setVisible(false);
//                        videoMenuItem.setVisible(false);

                        contactInfoMenuItem.setTitle(getString(R.string.group_chat_info_label));
                        contactInfoMenuItem.setVisible(true);
                    } else {
                        inviteMenuItem.setVisible(false);
                        if (permission == MegaChatRoom.PRIV_RO) {
                            clearHistoryMenuItem.setVisible(false);
                            contactInfoMenuItem.setVisible(false);
                            //callMenuItem.setVisible(false);
                            //videoMenuItem.setVisible(false);
                        } else {
                            clearHistoryMenuItem.setVisible(true);
                            contactInfoMenuItem.setTitle(getString(R.string.contact_properties_activity));
                            contactInfoMenuItem.setVisible(true);
                            //callMenuItem.setVisible(true);
                            //videoMenuItem.setVisible(true);
                        }
                        leaveMenuItem.setVisible(false);
                    }
                }
            }
        }else{
            log("Chatroom NULL on create menu");
            leaveMenuItem.setVisible(false);
            callMenuItem.setVisible(false);
            videoMenuItem.setVisible(false);
            clearHistoryMenuItem.setVisible(false);
            inviteMenuItem.setVisible(false);
        }

        return super.onPrepareOptionsMenu(menu);
    }

    @Override
    public boolean onOptionsItemSelected(MenuItem item) {
        log("onOptionsItemSelected");

        if(megaChatApi.isSignalActivityRequired()){
            megaChatApi.signalPresenceActivity();
        }

        switch (item.getItemId()) {
            // Respond to the action bar's Up/Home button
            case android.R.id.home: {

//                onBackPressed();
                finish();
                break;
            }
            case R.id.cab_menu_call_chat:{
                startVideo = false;
                if(checkPermissionsCall()){
                    startCall();

                }

                break;
            }
            case R.id.cab_menu_video_chat:{
                startVideo = true;
                if(checkPermissionsCall()){
                    startCall();
                }
                break;
            }
            case R.id.cab_menu_invite_chat:{
                chooseAddParticipantDialog();
                break;
            }
            case R.id.cab_menu_contact_info_chat:{
                if(chatRoom.isGroup()){
                    Intent i = new Intent(this, GroupChatInfoActivityLollipop.class);
                    i.putExtra("handle", chatRoom.getChatId());
                    this.startActivity(i);
                }
                else{
                    Intent i = new Intent(this, ContactInfoActivityLollipop.class);
                    i.putExtra("handle", chatRoom.getChatId());
                    this.startActivity(i);
                }
                break;
            }
            case R.id.cab_menu_clear_history_chat:{
                log("Clear history selected!");
                showConfirmationClearChat(chatRoom);
                break;
            }
            case R.id.cab_menu_leave_chat:{
                log("Leave selected!");
                showConfirmationLeaveChat(chatRoom);
                break;
            }
        }
        return super.onOptionsItemSelected(item);
    }

    public void startCall(){
        if(startVideo){
            log("Start video call");
            megaChatApi.startChatCall(chatRoom.getChatId(), startVideo, this);
        }
        else{
            log("Start audio call");
            megaChatApi.startChatCall(chatRoom.getChatId(), startVideo, this);
        }
    }

    public boolean checkPermissionsCall(){
        log("checkPermissionsCall() ");
        if (Build.VERSION.SDK_INT >= Build.VERSION_CODES.M) {

            boolean hasCameraPermission = (ContextCompat.checkSelfPermission(this, Manifest.permission.CAMERA) == PackageManager.PERMISSION_GRANTED);
            if (!hasCameraPermission) {
                ActivityCompat.requestPermissions(this, new String[]{Manifest.permission.CAMERA}, Constants.REQUEST_CAMERA);
                return false;
            }

            boolean hasRecordAudioPermission = (ContextCompat.checkSelfPermission(this, Manifest.permission.RECORD_AUDIO) == PackageManager.PERMISSION_GRANTED);
            if (!hasRecordAudioPermission) {
                ActivityCompat.requestPermissions(this, new String[]{Manifest.permission.RECORD_AUDIO}, Constants.RECORD_AUDIO);
                return false;
            }

            return true;
        }
        return true;
    }

    public boolean checkPermissionsTakePicture(){
        log("checkPermissionsCall");

        if (Build.VERSION.SDK_INT >= Build.VERSION_CODES.M) {

            boolean hasCameraPermission = (ContextCompat.checkSelfPermission(this, Manifest.permission.CAMERA) == PackageManager.PERMISSION_GRANTED);
            if (!hasCameraPermission) {
                ActivityCompat.requestPermissions(this, new String[]{Manifest.permission.CAMERA}, Constants.REQUEST_CAMERA);
                return false;
            }

            boolean hasRecordAudioPermission = (ContextCompat.checkSelfPermission(this, Manifest.permission.WRITE_EXTERNAL_STORAGE) == PackageManager.PERMISSION_GRANTED);
            if (!hasRecordAudioPermission) {
                ActivityCompat.requestPermissions(this, new String[]{Manifest.permission.WRITE_EXTERNAL_STORAGE}, Constants.REQUEST_WRITE_STORAGE);
                return false;
            }

            return true;
        }
        return true;
    }

    public boolean checkPermissionsReadStorage(){
        log("checkPermissionsReadStorage");

        if (Build.VERSION.SDK_INT >= Build.VERSION_CODES.M) {

            boolean hasReadStoragePermission = (ContextCompat.checkSelfPermission(this, Manifest.permission.READ_EXTERNAL_STORAGE) == PackageManager.PERMISSION_GRANTED);
            if (!hasReadStoragePermission) {
                ActivityCompat.requestPermissions(this, new String[]{Manifest.permission.READ_EXTERNAL_STORAGE}, Constants.REQUEST_READ_STORAGE);
                return false;
            }

            return true;
        }
        return true;
    }

    @Override
    public void onRequestPermissionsResult(int requestCode, String[] permissions, int[] grantResults) {
        log("onRequestPermissionsResult");
        super.onRequestPermissionsResult(requestCode, permissions, grantResults);
        switch (requestCode) {
            case Constants.REQUEST_CAMERA: {
                log("REQUEST_CAMERA");
                if (grantResults.length > 0 && grantResults[0] == PackageManager.PERMISSION_GRANTED) {
                    if(!isTakePicture){
                        if(checkPermissionsCall()){
                            startCall();
                        }
                    }
                    else{
                        if(checkPermissionsTakePicture()){
                            takePicture();
                        }
                    }
                }
                break;
            }
            case Constants.RECORD_AUDIO: {
                log("RECORD_AUDIO");
                if (grantResults.length > 0 && grantResults[0] == PackageManager.PERMISSION_GRANTED) {
                    if(checkPermissionsCall()){
                        startCall();
                    }
                }
                break;
            }
            case Constants.REQUEST_WRITE_STORAGE:{
                if (grantResults.length > 0 && grantResults[0] == PackageManager.PERMISSION_GRANTED) {
                    if(checkPermissionsTakePicture()){
                        takePicture();
                    }
                }
                break;
            }
            case Constants.REQUEST_READ_STORAGE:{
                if (grantResults.length > 0 && grantResults[0] == PackageManager.PERMISSION_GRANTED) {
                    if(checkPermissionsReadStorage()){
                        this.attachFromFileStorage();
                    }
                }
                break;
            }
        }
    }

    public void chooseAddParticipantDialog(){
        log("chooseAddContactDialog");

        if(megaChatApi.isSignalActivityRequired()){
            megaChatApi.signalPresenceActivity();
        }
        if(megaApi!=null && megaApi.getRootNode()!=null){
            ArrayList<MegaUser> contacts = megaApi.getContacts();
            if(contacts==null){
                showSnackbar("You have no MEGA contacts. Please, invite friends from the Contacts section");
            }
            else {
                if(contacts.isEmpty()){
                    showSnackbar("You have no MEGA contacts. Please, invite friends from the Contacts section");
                }
                else{
                    Intent in = new Intent(this, AddContactActivityLollipop.class);
                    in.putExtra("contactType", Constants.CONTACT_TYPE_MEGA);
                    in.putExtra("chat", true);
                    in.putExtra("chatId", idChat);
                    in.putExtra("aBtitle", getString(R.string.add_participants_menu_item));
                    startActivityForResult(in, Constants.REQUEST_ADD_PARTICIPANTS);
                }
            }
        }
        else{
            log("Online but not megaApi");
            Util.showErrorAlertDialog(getString(R.string.error_server_connection_problem), false, this);
        }
    }

    public void chooseContactsDialog(){
        log("chooseContactsDialog");

        if(megaChatApi.isSignalActivityRequired()){
            megaChatApi.signalPresenceActivity();
        }

        if(megaApi!=null && megaApi.getRootNode()!=null){
            ArrayList<MegaUser> contacts = megaApi.getContacts();
            if(contacts==null){
                showSnackbar("You have no MEGA contacts. Please, invite friends from the Contacts section");
            }
            else {
                if(contacts.isEmpty()){
                    showSnackbar("You have no MEGA contacts. Please, invite friends from the Contacts section");
                }
                else{
                    Intent in = new Intent(this, AddContactActivityLollipop.class);
                    in.putExtra("contactType", Constants.CONTACT_TYPE_MEGA);
                    in.putExtra("chat", true);
                    in.putExtra("aBtitle", getString(R.string.add_contacts));
                    startActivityForResult(in, Constants.REQUEST_SEND_CONTACTS);
                }
            }
        }
        else{
            log("Online but not megaApi");
            Util.showErrorAlertDialog(getString(R.string.error_server_connection_problem), false, this);
        }
    }

    public void disablePinScreen(){
        log("disablePinScreen");
        MegaApplication.setShowPinScreen(false);
    }

    public void showProgressForwarding(){
        log("showProgressForwarding");

        statusDialog = new ProgressDialog(this);
        statusDialog.setMessage(getString(R.string.general_forwarding));
        statusDialog.show();
    }

    @Override
    protected void onActivityResult(int requestCode, int resultCode, Intent intent) {
        log("onActivityResult, resultCode: " + resultCode);
        if (requestCode == Constants.REQUEST_ADD_PARTICIPANTS && resultCode == RESULT_OK) {
            if (intent == null) {
                log("Return.....");
                return;
            }

            final ArrayList<String> contactsData = intent.getStringArrayListExtra(AddContactActivityLollipop.EXTRA_CONTACTS);
            MultipleGroupChatRequestListener multipleListener = null;

            if (contactsData != null) {

                if (contactsData.size() == 1) {
                    MegaUser user = megaApi.getContact(contactsData.get(0));
                    if (user != null) {
                        megaChatApi.inviteToChat(chatRoom.getChatId(), user.getHandle(), MegaChatPeerList.PRIV_STANDARD, this);
                    }
                } else {
                    log("Add multiple participants "+contactsData.size());
                    multipleListener = new MultipleGroupChatRequestListener(this);
                    for (int i = 0; i < contactsData.size(); i++) {
                        MegaUser user = megaApi.getContact(contactsData.get(i));
                        if (user != null) {
                            megaChatApi.inviteToChat(chatRoom.getChatId(), user.getHandle(), MegaChatPeerList.PRIV_STANDARD, multipleListener);
                        }
                    }
                }
            }
        }
        else if (requestCode == Constants.REQUEST_CODE_SELECT_IMPORT_FOLDER && resultCode == RESULT_OK) {
            if(!Util.isOnline(this) || megaApi==null) {
                try{
                    statusDialog.dismiss();
                } catch(Exception ex) {};

                Snackbar.make(fragmentContainer, getString(R.string.error_server_connection_problem), Snackbar.LENGTH_LONG).show();
                return;
            }

            statusDialog = new ProgressDialog(this);
            statusDialog.setMessage(getString(R.string.general_importing));
            statusDialog.show();

            final long toHandle = intent.getLongExtra("IMPORT_TO", 0);

            final long[] importMessagesHandles = intent.getLongArrayExtra("HANDLES_IMPORT_CHAT");

            MegaNode target = null;
            target = megaApi.getNodeByHandle(toHandle);
            if(target == null){
                target = megaApi.getRootNode();
            }
            log("TARGET: " + target.getName() + "and handle: " + target.getHandle());

            if(importMessagesHandles.length==1){
                for (int k = 0; k < importMessagesHandles.length; k++){
                    MegaChatMessage message = megaChatApi.getMessage(idChat, importMessagesHandles[k]);
                    if(message!=null){

                        MegaNodeList nodeList = message.getMegaNodeList();

                        for(int i=0;i<nodeList.size();i++){
                            MegaNode document = nodeList.get(i);
                            if (document != null) {
                                log("DOCUMENT: " + document.getName() + "_" + document.getHandle());
                                if (target != null) {
//                            MegaNode autNode = megaApi.authorizeNode(document);

                                    megaApi.copyNode(document, target, this);
                                } else {
                                    log("TARGET: null");
                                    Snackbar.make(fragmentContainer, getString(R.string.import_success_error), Snackbar.LENGTH_LONG).show();
                                }
                            }
                            else{
                                log("DOCUMENT: null");
                                Snackbar.make(fragmentContainer, getString(R.string.import_success_error), Snackbar.LENGTH_LONG).show();
                            }
                        }

                    }
                    else{
                        log("MESSAGE is null");
                        Snackbar.make(fragmentContainer, getString(R.string.import_success_error), Snackbar.LENGTH_LONG).show();
                    }
                }
            }
            else {
                MultipleRequestListener listener = new MultipleRequestListener(Constants.MULTIPLE_CHAT_IMPORT, this);

                for (int k = 0; k < importMessagesHandles.length; k++){
                    MegaChatMessage message = megaChatApi.getMessage(idChat, importMessagesHandles[k]);
                    if(message!=null){

                        MegaNodeList nodeList = message.getMegaNodeList();

                        for(int i=0;i<nodeList.size();i++){
                            MegaNode document = nodeList.get(i);
                            if (document != null) {
                                log("DOCUMENT: " + document.getName() + "_" + document.getHandle());
                                if (target != null) {
//                            MegaNode autNode = megaApi.authorizeNode(document);

                                    megaApi.copyNode(document, target, listener);
                                } else {
                                    log("TARGET: null");
                                }
                            }
                            else{
                                log("DOCUMENT: null");
                            }
                        }
                    }
                    else{
                        log("MESSAGE is null");
                        Snackbar.make(fragmentContainer, getString(R.string.import_success_error), Snackbar.LENGTH_LONG).show();
                    }
                }
            }
        }
        else if (requestCode == Constants.REQUEST_SEND_CONTACTS && resultCode == RESULT_OK) {
            final ArrayList<String> contactsData = intent.getStringArrayListExtra(AddContactActivityLollipop.EXTRA_CONTACTS);
            if (contactsData != null) {
                MegaHandleList handleList = MegaHandleList.createInstance();
                for(int i=0; i<contactsData.size();i++){
                    MegaUser user = megaApi.getContact(contactsData.get(i));
                    if (user != null) {
                        handleList.addMegaHandle(user.getHandle());

                    }
                }
                MegaChatMessage contactMessage = megaChatApi.attachContacts(idChat, handleList);
                if(contactMessage!=null){
                    AndroidMegaChatMessage androidMsgSent = new AndroidMegaChatMessage(contactMessage);
                    sendMessageToUI(androidMsgSent);
                }
            }
        }
        else if (requestCode == Constants.REQUEST_CODE_SELECT_FILE && resultCode == RESULT_OK) {
            if (intent == null) {
                log("Return.....");
                return;
            }

//            final ArrayList<String> selectedContacts = intent.getStringArrayListExtra("SELECTED_CONTACTS");
//            final long fileHandle = intent.getLongExtra("NODE_HANDLES", 0);
//            MegaNode node = megaApi.getNodeByHandle(fileHandle);
//            if(node!=null){
//                log("Node to send: "+node.getName());
//                MegaNodeList nodeList = MegaNodeList.createInstance();
//                nodeList.addNode(node);
//                megaChatApi.attachNodes(idChat, nodeList, this);
//
//            }

            long handles[] = intent.getLongArrayExtra("NODE_HANDLES");
            log("Number of files to send: "+handles.length);

            for(int i=0; i<handles.length; i++){
                megaChatApi.attachNode(idChat, handles[i], this);
            }
            log("---- no more files to send");
        }
        else if (requestCode == Constants.REQUEST_CODE_GET && resultCode == RESULT_OK) {
            if (intent == null) {
                log("Return.....");
                return;
            }

            intent.setAction(Intent.ACTION_GET_CONTENT);
            FilePrepareTask filePrepareTask = new FilePrepareTask(this);
            filePrepareTask.execute(intent);
            ProgressDialog temp = null;
            try{
                temp = new ProgressDialog(this);
                temp.setMessage(getString(R.string.upload_prepare));
                temp.show();
            }
            catch(Exception e){
                return;
            }
            statusDialog = temp;
        }
        else if (requestCode == REQUEST_CODE_SELECT_CHAT && resultCode == RESULT_OK) {
            if(!Util.isOnline(this)) {
                try{
                    statusDialog.dismiss();
                } catch(Exception ex) {};

                Snackbar.make(fragmentContainer, getString(R.string.error_server_connection_problem), Snackbar.LENGTH_LONG).show();
                return;
            }

            showProgressForwarding();

            long[] chatHandles = intent.getLongArrayExtra("SELECTED_CHATS");
            log("Send to "+chatHandles.length+" chats");

            long[] idMessages = intent.getLongArrayExtra("ID_MESSAGES");
            log("Send "+idMessages.length+" messages");

            MultipleForwardChatProcessor forwardChatProcessor = new MultipleForwardChatProcessor(this, chatHandles, idMessages, idChat);

            forwardChatProcessor.forward();
        }
        else if (requestCode == Constants.TAKE_PHOTO_CODE && resultCode == RESULT_OK) {
            if (resultCode == Activity.RESULT_OK) {
                log("TAKE_PHOTO_CODE ");
//                String filePath = Environment.getExternalStorageDirectory().getAbsolutePath() + "/" + Util.temporalPicDIR + "/picture.jpg";
//                File imgFile = new File(filePath);
//                String name = Util.getPhotoSyncName(imgFile.lastModified(), imgFile.getAbsolutePath());
//                String newPath = Environment.getExternalStorageDirectory().getAbsolutePath() + "/" + Util.temporalPicDIR + "/" + name;
//                File newFile = new File(newPath);
//                imgFile.renameTo(newFile);
//                uploadPicture(newPath);

                onCaptureImageResult();
//                uploadPicture(finalUri);

            } else {
                log("TAKE_PHOTO_CODE--->ERROR!");
            }

        }else{
            log("Error onActivityResult");
        }

        super.onActivityResult(requestCode, resultCode, intent);
    }

    public void retryNodeAttachment(long nodeHandle){
        megaChatApi.attachNode(idChat, nodeHandle, this);
    }

    public void retryContactAttachment(MegaHandleList handleList){
        log("retryContactAttachment");
        MegaChatMessage contactMessage = megaChatApi.attachContacts(idChat, handleList);
        if(contactMessage!=null){
            AndroidMegaChatMessage androidMsgSent = new AndroidMegaChatMessage(contactMessage);
            sendMessageToUI(androidMsgSent);
        }
    }

    public void retryPendingMessage(long idMessage){
        log("retryPendingMessage: "+idMessage);

        PendingMessage pendMsg = dbH.findPendingMessagesById(idMessage);

        if(pendMsg!=null){

            if(pendMsg.getNodeHandle()!=-1){
                removePendingMsg(idMessage);
                retryNodeAttachment(pendMsg.getNodeHandle());
            }
            else{
                log("The file was not uploaded yet");

                ////Retry to send

                Intent intent = new Intent(this, ChatUploadService.class);

                long timestamp = System.currentTimeMillis()/1000;
                long idPendingMsg = dbH.setPendingMessage(idChat+"", Long.toString(timestamp));
                if(idPendingMsg!=-1){
                    intent.putExtra(ChatUploadService.EXTRA_ID_PEND_MSG, idPendingMsg);

                    log("name of the file: "+pendMsg.getName());

                    PendingNodeAttachment nodeAttachment = null;

                    String filePath = pendMsg.getFilePath();

                    File f = new File(filePath);
                    if (!f.exists()) {
                        showSnackbar(getResources().getQuantityString(R.plurals.messages_forwarded_error_not_available, 1, 1));
                        return;
                    }

                    //Remove the old message from the UI and DB
                    removePendingMsg(idMessage);

                    if (MimeTypeList.typeForName(filePath).isImage()) {

                        if(sendOriginalAttachments){
                            String fingerprint = megaApi.getFingerprint(filePath);

                            //Add node to db
                            long idNode = dbH.setNodeAttachment(filePath,pendMsg.getName(), fingerprint);

                            dbH.setMsgNode(idPendingMsg, idNode);

                            nodeAttachment = new PendingNodeAttachment(filePath, fingerprint, pendMsg.getName());
                        }
                        else{
                            File previewDir = PreviewUtils.getPreviewFolder(this);
                            String nameFilePreview = pendMsg.getName();
                            File preview = new File(previewDir, nameFilePreview);

                            boolean isPreview = megaApi.createPreview(filePath, preview.getAbsolutePath());

                            if(isPreview){
                                log("Preview: "+preview.getAbsolutePath());
                                String fingerprint = megaApi.getFingerprint(preview.getAbsolutePath());

                                //Add node to db
                                long idNode = dbH.setNodeAttachment(preview.getAbsolutePath(), pendMsg.getName(), fingerprint);

                                dbH.setMsgNode(idPendingMsg, idNode);

                                nodeAttachment = new PendingNodeAttachment(preview.getAbsolutePath(), fingerprint, pendMsg.getName());
                            }
                            else{
                                log("No preview");
                                String fingerprint = megaApi.getFingerprint(filePath);

                                //Add node to db
                                long idNode = dbH.setNodeAttachment(filePath, pendMsg.getName(), fingerprint);

                                dbH.setMsgNode(idPendingMsg, idNode);

                                nodeAttachment = new PendingNodeAttachment(filePath, fingerprint, pendMsg.getName());
                            }
                        }
                    }
                    else{
                        String fingerprint = megaApi.getFingerprint(filePath);

                        //Add node to db
                        long idNode = dbH.setNodeAttachment(filePath, pendMsg.getName(), fingerprint);

                        dbH.setMsgNode(idPendingMsg, idNode);

                        nodeAttachment = new PendingNodeAttachment(filePath, fingerprint, pendMsg.getName());
                    }

                    PendingMessage newPendingMsg = new PendingMessage(idPendingMsg, idChat, nodeAttachment, timestamp, PendingMessage.STATE_SENDING);
                    AndroidMegaChatMessage newNodeAttachmentMsg = new AndroidMegaChatMessage(newPendingMsg, true);
                    sendMessageToUI(newNodeAttachmentMsg);

                    intent.putExtra(ChatUploadService.EXTRA_FILEPATH, newPendingMsg.getFilePath());
                    intent.putExtra(ChatUploadService.EXTRA_CHAT_ID, idChat);

                    startService(intent);
                }
                else{
                    log("Error when adding pending msg to the database");
                }
            }
        }
        else{
            log("Pending message does not exist");
            showSnackbar(getResources().getQuantityString(R.plurals.messages_forwarded_error_not_available, 1, 1));
        }
    }

    public void showConfirmationOpenCamera(final MegaChatRoom c){
        log("showConfirmationOpenCamera");

        DialogInterface.OnClickListener dialogClickListener = new DialogInterface.OnClickListener() {
            @Override
            public void onClick(DialogInterface dialog, int which) {
                switch (which){
                    case DialogInterface.BUTTON_POSITIVE:
                        log("Open camera and lost the camera in the call");
                        //Remove the local video from the video call:
                        MegaChatCall callInProgress = megaChatApi.getChatCall(idChat);
                        if(callInProgress != null) {
                            if (callInProgress.getStatus() == MegaChatCall.CALL_STATUS_RING_IN) {
                                megaChatApi.answerChatCall(idChat, true, null);
                            } else {
                                if (callInProgress.hasLocalVideo()) {
                                    megaChatApi.disableVideo(idChat, null);
                                } else {
                                    megaChatApi.enableVideo(idChat, null);
                                }
                            }

                            if ((callInProgress.getStatus() == MegaChatCall.CALL_STATUS_IN_PROGRESS) || (callInProgress.getStatus() == MegaChatCall.CALL_STATUS_REQUEST_SENT)) {
                                ((MegaApplication) getApplication()).sendSignalPresenceActivity();
                            }
                            openCameraApp();
                        }

                        break;

                    case DialogInterface.BUTTON_NEGATIVE:
                        //No button clicked
                        break;
                }
            }
        };

        android.support.v7.app.AlertDialog.Builder builder = new android.support.v7.app.AlertDialog.Builder(this, R.style.AppCompatAlertDialogStyle);
        String message= getResources().getString(R.string.confirmation_open_camera_on_chat);
        builder.setTitle(R.string.title_confirmation_open_camera_on_chat);
        builder.setMessage(message).setPositiveButton(R.string.context_open_link, dialogClickListener).setNegativeButton(R.string.general_cancel, dialogClickListener).show();
    }

    public void showConfirmationClearChat(final MegaChatRoom c){
        log("showConfirmationClearChat");

        DialogInterface.OnClickListener dialogClickListener = new DialogInterface.OnClickListener() {
            @Override
            public void onClick(DialogInterface dialog, int which) {
                switch (which){
                    case DialogInterface.BUTTON_POSITIVE:
                        log("Clear chat!");
//						megaChatApi.truncateChat(chatHandle, MegaChatHandle.MEGACHAT_INVALID_HANDLE);
                        log("Clear history selected!");
                        chatC.clearHistory(c);
                        break;

                    case DialogInterface.BUTTON_NEGATIVE:
                        //No button clicked
                        break;
                }
            }
        };

        android.support.v7.app.AlertDialog.Builder builder;
        if (Build.VERSION.SDK_INT >= Build.VERSION_CODES.HONEYCOMB) {
            builder = new AlertDialog.Builder(this, R.style.AppCompatAlertDialogStyle);
        }
        else{
            builder = new AlertDialog.Builder(this);
        }
        String message= getResources().getString(R.string.confirmation_clear_group_chat);
        builder.setTitle(R.string.title_confirmation_clear_group_chat);
        builder.setMessage(message).setPositiveButton(R.string.general_clear, dialogClickListener)
                .setNegativeButton(R.string.general_cancel, dialogClickListener).show();
    }

    public void showConfirmationLeaveChat (final MegaChatRoom c){
        log("showConfirmationLeaveChat");

        DialogInterface.OnClickListener dialogClickListener = new DialogInterface.OnClickListener() {
            @Override
            public void onClick(DialogInterface dialog, int which) {
                switch (which){
                    case DialogInterface.BUTTON_POSITIVE: {
                        ChatController chatC = new ChatController(chatActivity);
                        chatC.leaveChat(c);
                        break;
                    }
                    case DialogInterface.BUTTON_NEGATIVE:
                        //No button clicked
                        break;
                }
            }
        };

        android.support.v7.app.AlertDialog.Builder builder;
        if (Build.VERSION.SDK_INT >= Build.VERSION_CODES.HONEYCOMB) {
            builder = new AlertDialog.Builder(this, R.style.AppCompatAlertDialogStyle);
        }
        else{
            builder = new AlertDialog.Builder(this);
        }
        builder.setTitle(getResources().getString(R.string.title_confirmation_leave_group_chat));
        String message= getResources().getString(R.string.confirmation_leave_group_chat);
        builder.setMessage(message).setPositiveButton(R.string.general_leave, dialogClickListener)
                .setNegativeButton(R.string.general_cancel, dialogClickListener).show();
    }

    @Override
    public void onBackPressed() {
        log("onBackPressed");

        if(megaChatApi.isSignalActivityRequired()){
            megaChatApi.signalPresenceActivity();
        }

        if(emojiKeyboard!=null){
            if((emojiKeyboard.getLetterKeyboardShown())||(emojiKeyboard.getEmojiKeyboardShown())){
                emojiKeyboard.hideBothKeyboard(this);
            }else{
                if(fileStorageLayout.isShown()){
                    if(fileStorageF != null){
                        fileStorageF.clearSelections();
                        fileStorageF.hideMultipleSelect();
                    }
                    fileStorageLayout.setVisibility(View.GONE);
                }else{
                    if (handlerEmojiKeyboard != null){
                        handlerEmojiKeyboard.removeCallbacksAndMessages(null);
                    }
                    if (handlerKeyboard != null){
                        handlerKeyboard.removeCallbacksAndMessages(null);
                    }
                    finish();
                }
            }
        }else{
            if(fileStorageLayout.isShown()){
                if(fileStorageF != null){
                    fileStorageF.clearSelections();
                    fileStorageF.hideMultipleSelect();
                }
                fileStorageLayout.setVisibility(View.GONE);
            }else{
                if (handlerEmojiKeyboard != null){
                    handlerEmojiKeyboard.removeCallbacksAndMessages(null);
                }
                if (handlerKeyboard != null){
                    handlerKeyboard.removeCallbacksAndMessages(null);
                }
                finish();
            }
        }

    }

    public static void log(String message) {
        Util.log("ChatActivityLollipop", message);
    }

    @Override
    public void onClick(View v) {
        log("onClick");
        if(megaChatApi.isSignalActivityRequired()){
            megaChatApi.signalPresenceActivity();
        }

        switch (v.getId()) {
            case R.id.home:{
                onBackPressed();
                break;
            }
            case R.id.call_in_progress_layout:{
                if(checkPermissionsCall()){
                    log("call_in_progress_layout clicked");
                    MegaChatCall callInProgress = megaChatApi.getChatCall(idChat);
                    if(callInProgress.getStatus()==MegaChatCall.CALL_STATUS_USER_NO_PRESENT){
                        megaChatApi.startChatCall(idChat, false, null);
                    }else{
                        Intent intent = new Intent(this, ChatCallActivity.class);
                        intent.addFlags(Intent.FLAG_ACTIVITY_CLEAR_TOP);

//        intent.setAction(Long.toString(System.currentTimeMillis()));
                        intent.putExtra("chatHandle", idChat);
                        startActivity(intent);
                    }
                }
                break;
            }
            case R.id.send_message_icon_chat:{
                log("onClick:send_message_icon_chat");

                writingLayout.setClickable(false);
                String text = textChat.getText().toString();

                if((fileStorageF != null)&&(fileStorageF.isMultipleselect())){
                    fileStorageF.sendImages();
                }else{

                    if(!text.isEmpty()) {

                        if (editingMessage) {
                            log("onClick:send_message_icon_chat:editingMessage");
                            editMessage(text);
                            clearSelections();
                            hideMultipleSelect();
                            actionMode.invalidate();
                        } else {
                            log("onClick:send_message_icon_chat:sendindMessage");
                            sendMessage(text);
                        }

//                        textChat.getText().clear();
                        textChat.setText("", TextView.BufferType.EDITABLE);
                    }
                }

                break;
            }
            case R.id.keyboard_twemoji_chat:
            case R.id.rl_keyboard_twemoji_chat:{
                log("onClick:keyboard_icon_chat:  ");
                if(fileStorageLayout.isShown()){
                    hideFileStorageSection();
                }
                if(emojiKeyboard!=null){
                    if(emojiKeyboard.getLetterKeyboardShown()){
                        emojiKeyboard.hideLetterKeyboard();
                        handlerKeyboard.postDelayed(new Runnable() {
                            @Override
                            public void run() {
                                emojiKeyboard.showEmojiKeyboard();
                            }
                        },250);

                    }else if(emojiKeyboard.getEmojiKeyboardShown()){
                        emojiKeyboard.showLetterKeyboard();

                    }else{
                        emojiKeyboard.showEmojiKeyboard();

                    }
                }

                break;
            }

            case R.id.media_icon_chat:
            case R.id.rl_media_icon_chat:{
                log("onClick:media_icon_chat");
                if(fileStorageLayout.isShown()){
                    hideFileStorageSection();
                }
                if(emojiKeyboard!=null){
                    emojiKeyboard.hideBothKeyboard(this);
                }
                boolean inProgressCall = false;

                MegaChatCall callInProgress = megaChatApi.getChatCall(idChat);
                if(callInProgress != null){
                    if((callInProgress.getStatus() >= MegaChatCall.CALL_STATUS_REQUEST_SENT) && (callInProgress.getStatus() <= MegaChatCall.CALL_STATUS_IN_PROGRESS)){
                        inProgressCall = true;
                    }else{
                        inProgressCall = false;
                    }
                }else{
                    inProgressCall = false;
                }

                if(!inProgressCall){
                    openCameraApp();
                }else{
                    showConfirmationOpenCamera(chatRoom);
                }
                break;
            }

            case R.id.send_contact_icon_chat:
            case R.id.rl_send_contact_icon_chat:{
                if(fileStorageLayout.isShown()){
                    hideFileStorageSection();
                }
                if(emojiKeyboard!=null){
                    emojiKeyboard.hideBothKeyboard(this);
                }
                attachContact();
                break;
            }

            case R.id.pick_file_system_icon_chat:
            case R.id.rl_pick_file_system_icon_chat:{
                if(fileStorageLayout.isShown()){
                    hideFileStorageSection();
                }
                if(emojiKeyboard!=null){
                    emojiKeyboard.hideBothKeyboard(this);
                }
                attachPhotoVideo();
                break;
            }

            case R.id.pick_cloud_drive_icon_chat:
            case R.id.rl_pick_cloud_drive_icon_chat:{
                if(fileStorageLayout.isShown()){
                    hideFileStorageSection();
                }
                if(emojiKeyboard!=null){
                    emojiKeyboard.hideBothKeyboard(this);
                }

                attachFromCloud();
                break;
            }

            case R.id.pick_file_storage_icon_chat:
            case R.id.rl_pick_file_storage_icon_chat:{
                log("file storage icon ");

                if(fileStorageLayout.isShown()){
                    hideFileStorageSection();
                }else{
<<<<<<< HEAD
                    if(emojiKeyboard!=null){

                        if(emojiKeyboard.getLetterKeyboardShown()){
                            emojiKeyboard.hideBothKeyboard(this);
                            handlerEmojiKeyboard.postDelayed(new Runnable() {
                                @Override
                                public void run() {
                                    if (Build.VERSION.SDK_INT >= Build.VERSION_CODES.M) {
                                        boolean hasStoragePermission = (ContextCompat.checkSelfPermission(chatActivity, Manifest.permission.READ_EXTERNAL_STORAGE) == PackageManager.PERMISSION_GRANTED);
                                        if (!hasStoragePermission) {
                                            ActivityCompat.requestPermissions(chatActivity,new String[]{Manifest.permission.READ_EXTERNAL_STORAGE},Constants.REQUEST_READ_STORAGE);
                                        }else{
                                            chatActivity.attachFromFileStorage();
                                        }
                                    }
                                    else{
=======

                    if((emojiKeyboard!=null)&&(emojiKeyboard.getLetterKeyboardShown())){
                        emojiKeyboard.hideBothKeyboard(this);
                        handlerEmojiKeyboard.postDelayed(new Runnable() {
                            @Override
                            public void run() {
                                if (Build.VERSION.SDK_INT >= Build.VERSION_CODES.M) {
                                    boolean hasStoragePermission = (ContextCompat.checkSelfPermission(chatActivity, Manifest.permission.READ_EXTERNAL_STORAGE) == PackageManager.PERMISSION_GRANTED);
                                    if (!hasStoragePermission) {
                                        ActivityCompat.requestPermissions(chatActivity,new String[]{Manifest.permission.READ_EXTERNAL_STORAGE},Constants.REQUEST_READ_STORAGE);
                                    }else{
>>>>>>> a79f6b55
                                        chatActivity.attachFromFileStorage();
                                    }
                                }
                            },250);
                        }else{
                            if(emojiKeyboard!=null){
                                emojiKeyboard.hideBothKeyboard(this);
                            }
<<<<<<< HEAD
                            if (Build.VERSION.SDK_INT >= Build.VERSION_CODES.M) {
                                boolean hasStoragePermission = (ContextCompat.checkSelfPermission(this, Manifest.permission.READ_EXTERNAL_STORAGE) == PackageManager.PERMISSION_GRANTED);
                                if (!hasStoragePermission) {
                                    ActivityCompat.requestPermissions(this,new String[]{Manifest.permission.READ_EXTERNAL_STORAGE},Constants.REQUEST_READ_STORAGE);
=======
                        },250);
                    }else{
                        if(emojiKeyboard!=null){
                            emojiKeyboard.hideBothKeyboard(this);
                        }

                        if (Build.VERSION.SDK_INT >= Build.VERSION_CODES.M) {
                            boolean hasStoragePermission = (ContextCompat.checkSelfPermission(this, Manifest.permission.READ_EXTERNAL_STORAGE) == PackageManager.PERMISSION_GRANTED);
                            if (!hasStoragePermission) {
                                ActivityCompat.requestPermissions(this,new String[]{Manifest.permission.READ_EXTERNAL_STORAGE},Constants.REQUEST_READ_STORAGE);
>>>>>>> a79f6b55

                                }else{
                                    this.attachFromFileStorage();
                                }
                            }
                            else{
                                this.attachFromFileStorage();
                            }
                        }
                    }

                }
                break;
            }
            case R.id.toolbar_chat:{
                log("onClick:toolbar_chat");
                showGroupInfoActivity();
                break;
            }
            case R.id.message_jump_layout:{
                goToEnd();
                break;
            }
		}
    }

    public void attachFromFileStorage(){
        if (isFirstTimeStorage) {
            fileStorageF = ChatFileStorageFragment.newInstance();

            getSupportFragmentManager()
                    .beginTransaction()
                    .replace(R.id.fragment_container_file_storage, fileStorageF,"fileStorageF")
                    .commitNowAllowingStateLoss();
            isFirstTimeStorage = false;
        }
        fileStorageLayout.setVisibility(View.VISIBLE);
        pickFileStorageButton.setImageResource(R.drawable.ic_g_select_image);

//        fileStorageF = ChatFileStorageFragment.newInstance();
//        FragmentTransaction ft = getSupportFragmentManager().beginTransaction();
//        ft.replace(R.id.fragment_container_file_storage, fileStorageF, "fileStorageF");
//        ft.commitNow();

        //ft.commitAllowingStateLoss();
    }



    public void attachFromCloud(){
        log("attachFromCloud");
        ChatController chatC = new ChatController(this);
        chatC.pickFileToSend();
    }

    public void attachContact(){
        log("attachContact");
        chooseContactsDialog();
    }

    public void attachPhotoVideo(){
        log("attachPhotoVideo");

        disablePinScreen();

        Intent intent = new Intent();
        intent.setAction(Intent.ACTION_OPEN_DOCUMENT);
        intent.setAction(Intent.ACTION_GET_CONTENT);
        intent.putExtra(Intent.EXTRA_ALLOW_MULTIPLE, true);
        intent.setType("*/*");

        startActivityForResult(Intent.createChooser(intent, null), Constants.REQUEST_CODE_GET);
    }

    public void sendMessage(String text){
        log("sendMessage: "+text);

        MegaChatMessage msgSent = megaChatApi.sendMessage(idChat, text);
        AndroidMegaChatMessage androidMsgSent = new AndroidMegaChatMessage(msgSent);
        sendMessageToUI(androidMsgSent);
    }

    public void hideNewMessagesLayout(){
        log("hideNewMessagesLayout");

        int position = positionNewMessagesLayout;

        positionNewMessagesLayout = -1;
        lastIdMsgSeen = -1;
        generalUnreadCount = -1;
        lastSeenReceived = true;
        newVisibility = false;

        if(adapter!=null){
            adapter.notifyItemChanged(position);
        }
    }

    public void openCameraApp(){
        log("openCameraApp()");
        isTakePicture = true;
        if (Build.VERSION.SDK_INT >= Build.VERSION_CODES.M) {
            boolean hasStoragePermission = (ContextCompat.checkSelfPermission(this, Manifest.permission.WRITE_EXTERNAL_STORAGE) == PackageManager.PERMISSION_GRANTED);
            if (!hasStoragePermission) {
                ActivityCompat.requestPermissions(this,
                        new String[]{Manifest.permission.WRITE_EXTERNAL_STORAGE},
                        Constants.REQUEST_WRITE_STORAGE);
            }

            boolean hasCameraPermission = (ContextCompat.checkSelfPermission(this, Manifest.permission.CAMERA) == PackageManager.PERMISSION_GRANTED);
            if (!hasCameraPermission) {
                ActivityCompat.requestPermissions(this,
                        new String[]{Manifest.permission.CAMERA},
                        Constants.REQUEST_CAMERA);
            }

            if (hasStoragePermission && hasCameraPermission){
                this.takePicture();
            }
        }else{
            this.takePicture();
        }
    }

    public void sendMessageToUI(AndroidMegaChatMessage androidMsgSent){
        log("sendMessageToUI");

        if(positionNewMessagesLayout!=-1){
            hideNewMessagesLayout();
        }

        int infoToShow = -1;

        int index = messages.size()-1;
        if(androidMsgSent!=null){
            if(androidMsgSent.isUploading()){
                log("Name of the file uploading: "+androidMsgSent.getPendingMessage().getName());
            }
            else{
                log("Sent message with id temp: "+androidMsgSent.getMessage().getTempId());
                log("State of the message: "+androidMsgSent.getMessage().getStatus());
            }

            if(index==-1){
                //First element
                log("First element!");
                messages.add(androidMsgSent);
                messages.get(0).setInfoToShow(AndroidMegaChatMessage.CHAT_ADAPTER_SHOW_ALL);
            }
            else{
                //Not first element
                //Find where to add in the queue

                AndroidMegaChatMessage msg = messages.get(index);

                if(!androidMsgSent.isUploading()){
                    while(msg.isUploading()){
                        index--;
                        msg = messages.get(index);
                    }
                }


                while (!msg.isUploading() && msg.getMessage().getStatus() == MegaChatMessage.STATUS_SENDING_MANUAL) {
                    index--;
                    msg = messages.get(index);
                }

                index++;
                log("Add in position: "+index);
                messages.add(index, androidMsgSent);
                infoToShow = adjustInfoToShow(index);
            }

            if (adapter == null){
                log("adapter NULL");
                adapter = new MegaChatLollipopAdapter(this, chatRoom, messages, listView);
                adapter.setHasStableIds(true);
                listView.setLayoutManager(mLayoutManager);
                listView.setAdapter(adapter);
                adapter.setMessages(messages);
            }
            else{
                log("adapter is NOT null");
                adapter.addMessage(messages, index);
                if(infoToShow== AndroidMegaChatMessage.CHAT_ADAPTER_SHOW_ALL){
                    mLayoutManager.scrollToPositionWithOffset(index, Util.scaleHeightPx(50, outMetrics));
                }else{
                    mLayoutManager.scrollToPositionWithOffset(index, Util.scaleHeightPx(20, outMetrics));
                }
            }
        }
        else{
            log("Error sending message!");
        }
    }

    public void editMessage(String text){
        log("editMessage: "+text);
        MegaChatMessage msgEdited = null;

        if(messageToEdit.getMsgId()!=-1){
            msgEdited = megaChatApi.editMessage(idChat, messageToEdit.getMsgId(), text);
        }
        else{
            msgEdited = megaChatApi.editMessage(idChat, messageToEdit.getTempId(), text);
        }

        if(msgEdited!=null){
            log("Edited message: status: "+msgEdited.getStatus());
            AndroidMegaChatMessage androidMsgEdited = new AndroidMegaChatMessage(msgEdited);
            modifyMessageReceived(androidMsgEdited, false);
        }
        else{
            log("Message cannot be edited!");
            showSnackbar(getString(R.string.error_editing_message));
        }
    }

    public void editMessageMS(String text, MegaChatMessage messageToEdit){
        log("editMessageMS: "+text);
        MegaChatMessage msgEdited = null;

        if(messageToEdit.getMsgId()!=-1){
            msgEdited = megaChatApi.editMessage(idChat, messageToEdit.getMsgId(), text);
        }
        else{
            msgEdited = megaChatApi.editMessage(idChat, messageToEdit.getTempId(), text);
        }

        if(msgEdited!=null){
            log("Edited message: status: "+msgEdited.getStatus());
            AndroidMegaChatMessage androidMsgEdited = new AndroidMegaChatMessage(msgEdited);
            modifyMessageReceived(androidMsgEdited, false);
        }
        else{
            log("Message cannot be edited!");
            showSnackbar(getString(R.string.error_editing_message));
        }
    }

    public void showUploadPanel(){
        AttachmentUploadBottomSheetDialogFragment bottomSheetDialogFragment = new AttachmentUploadBottomSheetDialogFragment();
        bottomSheetDialogFragment.show(getSupportFragmentManager(), bottomSheetDialogFragment.getTag());
    }

//    public void hideUploadPanel(){
//        fab.setVisibility(View.VISIBLE);
//        uploadPanel.setVisibility(View.GONE);
//        RelativeLayout.LayoutParams params = (RelativeLayout.LayoutParams) messagesContainerLayout.getLayoutParams();
//        params.addRule(RelativeLayout.ABOVE, R.id.writing_container_layout_chat_layout);
//        messagesContainerLayout.setLayoutParams(params);
//    }

    public void activateActionMode(){
        log("activateActionMode");
        if (!adapter.isMultipleSelect()){
            adapter.setMultipleSelect(true);
            actionMode = startSupportActionMode(new ActionBarCallBack());
        }
    }


    /////Multiselect/////
    private class  ActionBarCallBack implements ActionMode.Callback {

        @Override
        public boolean onActionItemClicked(ActionMode mode, MenuItem item) {
            ArrayList<AndroidMegaChatMessage> messagesSelected = adapter.getSelectedMessages();

            if(megaChatApi.isSignalActivityRequired()){
                megaChatApi.signalPresenceActivity();
            }

            switch(item.getItemId()){
//                case R.id.cab_menu_select_all:{
//                    selectAll();
//                    actionMode.invalidate();
//                    break;
//                }
//                case R.id.cab_menu_unselect_all:{
//                    clearSelections();
//                    hideMultipleSelect();
//                    actionMode.invalidate();
//                    break;
//                }
                case R.id.chat_cab_menu_edit:{
                    log("Edit text");
                    editingMessage = true;
                    messageToEdit = messagesSelected.get(0).getMessage();
                    textChat.setText(messageToEdit.getContent());
                    textChat.setSelection(textChat.getText().length());
                    //Show keyboard

                    break;
                }
                case R.id.chat_cab_menu_forward:{
                    log("Forward message");
                    prepareMessagesToForward(messagesSelected);
                    break;
                }
                case R.id.chat_cab_menu_copy:{
                    clearSelections();
                    hideMultipleSelect();

                    String text = "";

                    if(messagesSelected.size()==1){
                        AndroidMegaChatMessage message = messagesSelected.get(0);
                        text = chatC.createSingleManagementString(message, chatRoom);
                    }
                    else{
                        text = copyMessages(messagesSelected);
                    }

                    if(android.os.Build.VERSION.SDK_INT < android.os.Build.VERSION_CODES.HONEYCOMB) {
                        android.text.ClipboardManager clipboard = (android.text.ClipboardManager) getSystemService(Context.CLIPBOARD_SERVICE);
                        clipboard.setText(text);
                    } else {
                        android.content.ClipboardManager clipboard = (android.content.ClipboardManager) getSystemService(Context.CLIPBOARD_SERVICE);
                        android.content.ClipData clip = android.content.ClipData.newPlainText("Copied Text", text);
                        clipboard.setPrimaryClip(clip);
                    }

                    Snackbar.make(fragmentContainer, getString(R.string.messages_copied_clipboard), Snackbar.LENGTH_LONG).show();

                    break;
                }
                case R.id.chat_cab_menu_delete:{
                    clearSelections();
                    hideMultipleSelect();
                    //Delete
                    showConfirmationDeleteMessages(messagesSelected, chatRoom);
                    break;
                }
                case R.id.chat_cab_menu_download:{
                    clearSelections();
                    hideMultipleSelect();

                    ArrayList<MegaNodeList> list = new ArrayList<>();
                    for(int i = 0; i<messagesSelected.size();i++){

                        MegaNodeList megaNodeList = messagesSelected.get(i).getMessage().getMegaNodeList();
                        list.add(megaNodeList);
                    }
                    chatC.prepareForChatDownload(list);
                    break;
                }
                case R.id.chat_cab_menu_import:{
                    clearSelections();
                    hideMultipleSelect();

                    importNodes(messagesSelected);
                    break;
                }
                case R.id.chat_cab_menu_offline:{
                    clearSelections();
                    hideMultipleSelect();
                    chatC.saveForOfflineWithMessages(messagesSelected);
                    break;
                }
            }
            return false;
        }

        public String copyMessages(ArrayList<AndroidMegaChatMessage> messagesSelected){
            log("copyMessages");
            ChatController chatC = new ChatController(chatActivity);
            StringBuilder builder = new StringBuilder();

            for(int i=0;i<messagesSelected.size();i++){
                AndroidMegaChatMessage messageSelected = messagesSelected.get(i);
                builder.append("[");
                String timestamp = TimeUtils.formatShortDateTime(messageSelected.getMessage().getTimestamp());
                builder.append(timestamp);
                builder.append("] ");
                String messageString = chatC.createManagementString(messageSelected, chatRoom);
                builder.append(messageString);
                builder.append("\n");
            }
            return builder.toString();
        }

        @Override
        public boolean onCreateActionMode(ActionMode mode, Menu menu) {
            MenuInflater inflater = mode.getMenuInflater();
            inflater.inflate(R.menu.messages_chat_action, menu);

            importIcon = menu.findItem(R.id.chat_cab_menu_import);
            menu.findItem(R.id.chat_cab_menu_offline).setIcon(Util.mutateIconSecondary(chatActivity, R.drawable.ic_b_save_offline, R.color.white));

            Util.changeStatusBarColorActionMode(chatActivity, getWindow(), handler, 1);
            return true;
        }

        @Override
        public void onDestroyActionMode(ActionMode arg0) {
            log("onDestroyActionMode");
            adapter.setMultipleSelect(false);
//            textChat.getText().clear();
            editingMessage = false;
            clearSelections();
            Util.changeStatusBarColorActionMode(chatActivity, getWindow(), handler, 0);
        }

        @Override
        public boolean onPrepareActionMode(ActionMode mode, Menu menu) {
            log("onPrepareActionMode");
            List<AndroidMegaChatMessage> selected = adapter.getSelectedMessages();
            if (selected.size() !=0) {
//                MenuItem unselect = menu.findItem(R.id.cab_menu_unselect_all);

                if(chatRoom.getOwnPrivilege()==MegaChatRoom.PRIV_RM||chatRoom.getOwnPrivilege()==MegaChatRoom.PRIV_RO){

                    boolean showCopy = true;
                    for(int i=0; i<selected.size();i++) {
                        if (showCopy) {
                            if (selected.get(i).getMessage().getType() == MegaChatMessage.TYPE_NODE_ATTACHMENT || selected.get(i).getMessage().getType() == MegaChatMessage.TYPE_CONTACT_ATTACHMENT) {
                                showCopy = false;
                            }
                        }
                    }
                    menu.findItem(R.id.chat_cab_menu_edit).setVisible(false);
                    menu.findItem(R.id.chat_cab_menu_copy).setVisible(showCopy);
                    menu.findItem(R.id.chat_cab_menu_delete).setVisible(false);
                    menu.findItem(R.id.chat_cab_menu_forward).setVisible(false);
                    menu.findItem(R.id.chat_cab_menu_download).setVisible(false);
                    menu.findItem(R.id.chat_cab_menu_offline).setVisible(false);
                    importIcon.setVisible(false);

                }else{

                    log("Chat with permissions");
                    if(Util.isOnline(chatActivity)){
                        menu.findItem(R.id.chat_cab_menu_forward).setVisible(true);
                    }else{
                        menu.findItem(R.id.chat_cab_menu_forward).setVisible(false);
                    }

                    if (selected.size() == 1) {
                        if(selected.get(0).isUploading()){
                            menu.findItem(R.id.chat_cab_menu_copy).setVisible(false);
                            menu.findItem(R.id.chat_cab_menu_delete).setVisible(false);
                            menu.findItem(R.id.chat_cab_menu_edit).setVisible(false);
                            menu.findItem(R.id.chat_cab_menu_forward).setVisible(false);
                            menu.findItem(R.id.chat_cab_menu_download).setVisible(false);
                            menu.findItem(R.id.chat_cab_menu_offline).setVisible(false);
                            importIcon.setVisible(false);
                        }
                        else if(selected.get(0).getMessage().getType()==MegaChatMessage.TYPE_NODE_ATTACHMENT){
                            log("TYPE_NODE_ATTACHMENT selected");
                            menu.findItem(R.id.chat_cab_menu_copy).setVisible(false);
                            menu.findItem(R.id.chat_cab_menu_edit).setVisible(false);

                            if(selected.get(0).getMessage().getUserHandle()==myUserHandle){
                                if(selected.get(0).getMessage().isDeletable()){
                                    log("one message Message DELETABLE");
                                    menu.findItem(R.id.chat_cab_menu_delete).setVisible(true);
                                }
                                else{
                                    log("one message Message NOT DELETABLE");
                                    menu.findItem(R.id.chat_cab_menu_delete).setVisible(false);
                                }
                            }
                            else{
                                menu.findItem(R.id.chat_cab_menu_delete).setVisible(false);
                            }

                            if(Util.isOnline(chatActivity)){
                                menu.findItem(R.id.chat_cab_menu_download).setVisible(true);
                                menu.findItem(R.id.chat_cab_menu_offline).setVisible(true);
                                importIcon.setVisible(true);
                            }
                            else{
                                menu.findItem(R.id.chat_cab_menu_download).setVisible(false);
                                menu.findItem(R.id.chat_cab_menu_offline).setVisible(false);
                                importIcon.setVisible(false);
                            }
                        }
                        else if(selected.get(0).getMessage().getType()==MegaChatMessage.TYPE_CONTACT_ATTACHMENT){
                            menu.findItem(R.id.chat_cab_menu_copy).setVisible(false);
                            menu.findItem(R.id.chat_cab_menu_edit).setVisible(false);

                            if(selected.get(0).getMessage().isDeletable()){
                                log("one message Message DELETABLE");
                                menu.findItem(R.id.chat_cab_menu_delete).setVisible(true);
                            }
                            else{
                                log("one message Message NOT DELETABLE");
                                menu.findItem(R.id.chat_cab_menu_delete).setVisible(false);
                            }

                            if(selected.get(0).getMessage().getUserHandle()!=myUserHandle){
                                menu.findItem(R.id.chat_cab_menu_delete).setVisible(false);
                            }

                            menu.findItem(R.id.chat_cab_menu_download).setVisible(false);
                            menu.findItem(R.id.chat_cab_menu_offline).setVisible(false);
                            importIcon.setVisible(false);
                        }
                        else{
                            MegaChatMessage messageSelected= megaChatApi.getMessage(idChat, selected.get(0).getMessage().getMsgId());
                            menu.findItem(R.id.chat_cab_menu_copy).setVisible(true);

                            if(messageSelected.getUserHandle()==myUserHandle){

                                if(messageSelected.isEditable()){
                                    log("Message EDITABLE");
                                    menu.findItem(R.id.chat_cab_menu_edit).setVisible(true);
                                }
                                else{
                                    log("Message NOT EDITABLE");
                                    menu.findItem(R.id.chat_cab_menu_edit).setVisible(false);
                                }
                                if(messageSelected.isDeletable()){
                                    log("Message DELETABLE");
                                    menu.findItem(R.id.chat_cab_menu_delete).setVisible(true);
                                }
                                else{
                                    log("Message NOT DELETABLE");
                                    menu.findItem(R.id.chat_cab_menu_delete).setVisible(false);
                                }

                                int type = selected.get(0).getMessage().getType();
                                if (type == MegaChatMessage.TYPE_TRUNCATE||type == MegaChatMessage.TYPE_ALTER_PARTICIPANTS||type == MegaChatMessage.TYPE_CHAT_TITLE||type == MegaChatMessage.TYPE_PRIV_CHANGE||type == MegaChatMessage.TYPE_CALL_ENDED||type == MegaChatMessage.TYPE_CALL_STARTED) {
                                    menu.findItem(R.id.chat_cab_menu_forward).setVisible(false);
                                } else{
                                    if(Util.isOnline(chatActivity)){
                                        menu.findItem(R.id.chat_cab_menu_forward).setVisible(true);
                                    }else{
                                        menu.findItem(R.id.chat_cab_menu_forward).setVisible(false);
                                    }
                                }
                            }
                            else{
                                menu.findItem(R.id.chat_cab_menu_edit).setVisible(false);
                                menu.findItem(R.id.chat_cab_menu_delete).setVisible(false);
                                importIcon.setVisible(false);

                                int type = selected.get(0).getMessage().getType();
                                if (type == MegaChatMessage.TYPE_TRUNCATE||type == MegaChatMessage.TYPE_ALTER_PARTICIPANTS||type == MegaChatMessage.TYPE_CHAT_TITLE||type == MegaChatMessage.TYPE_PRIV_CHANGE||type == MegaChatMessage.TYPE_CALL_ENDED||type == MegaChatMessage.TYPE_CALL_STARTED) {
                                    menu.findItem(R.id.chat_cab_menu_forward).setVisible(false);
                                } else{
                                    if(Util.isOnline(chatActivity)){
                                        menu.findItem(R.id.chat_cab_menu_forward).setVisible(true);
                                    }else{
                                        menu.findItem(R.id.chat_cab_menu_forward).setVisible(false);
                                    }
                                }
                            }

                            menu.findItem(R.id.chat_cab_menu_download).setVisible(false);
                            menu.findItem(R.id.chat_cab_menu_offline).setVisible(false);
                            importIcon.setVisible(false);
                        }
                    }
                    else{
                        log("Many items selected");
                        boolean showDelete = true;
                        boolean showCopy = true;
                        boolean showForward = true;
                        boolean allNodeAttachments = true;

                        for(int i=0; i<selected.size();i++) {

                            if (showCopy) {
                                if (selected.get(i).getMessage().getType() == MegaChatMessage.TYPE_NODE_ATTACHMENT || selected.get(i).getMessage().getType() == MegaChatMessage.TYPE_CONTACT_ATTACHMENT) {
                                    showCopy = false;
                                }
                            }

                            if (showDelete) {
                                if (selected.get(i).getMessage().getUserHandle() == myUserHandle) {
                                    if (selected.get(i).getMessage().getType() == MegaChatMessage.TYPE_NORMAL || selected.get(i).getMessage().getType() == MegaChatMessage.TYPE_NODE_ATTACHMENT || selected.get(i).getMessage().getType() == MegaChatMessage.TYPE_CONTACT_ATTACHMENT || selected.get(i).getMessage().getType() == MegaChatMessage.TYPE_CONTAINS_META) {
                                        if (!(selected.get(i).getMessage().isDeletable())) {
                                            showDelete = false;
                                        }
                                    } else {
                                        showDelete = false;
                                    }
                                } else {
                                    showDelete = false;
                                }
                            }

                            if (showForward) {
                                int type = selected.get(i).getMessage().getType();
                                if (type == MegaChatMessage.TYPE_TRUNCATE||type == MegaChatMessage.TYPE_ALTER_PARTICIPANTS||type == MegaChatMessage.TYPE_CHAT_TITLE||type == MegaChatMessage.TYPE_PRIV_CHANGE||type == MegaChatMessage.TYPE_CALL_ENDED||type == MegaChatMessage.TYPE_CALL_STARTED) {
                                    showForward = false;
                                }
                            }

                            if (allNodeAttachments) {
                                if (selected.get(i).getMessage().getType() != MegaChatMessage.TYPE_NODE_ATTACHMENT) {
                                    allNodeAttachments = false;
                                }
                            }
                        }

                        if(allNodeAttachments){
                            if(Util.isOnline(chatActivity)){
                                menu.findItem(R.id.chat_cab_menu_download).setVisible(true);
                                menu.findItem(R.id.chat_cab_menu_offline).setVisible(true);
                                importIcon.setVisible(true);
                            }
                            else{
                                menu.findItem(R.id.chat_cab_menu_download).setVisible(false);
                                menu.findItem(R.id.chat_cab_menu_offline).setVisible(false);
                                importIcon.setVisible(false);
                            }
                        }
                        else{
                            menu.findItem(R.id.chat_cab_menu_download).setVisible(false);
                            menu.findItem(R.id.chat_cab_menu_offline).setVisible(false);
                            importIcon.setVisible(false);
                        }

                        menu.findItem(R.id.chat_cab_menu_edit).setVisible(false);
                        menu.findItem(R.id.chat_cab_menu_copy).setVisible(showCopy);
                        menu.findItem(R.id.chat_cab_menu_delete).setVisible(showDelete);
                        if(Util.isOnline(chatActivity)){
                            menu.findItem(R.id.chat_cab_menu_forward).setVisible(showForward);
                        }
                        else{
                            menu.findItem(R.id.chat_cab_menu_forward).setVisible(false);
                        }
                    }
                }
            }
            return false;
        }

    }

    public boolean showSelectMenuItem(){
        if (adapter != null){
            return adapter.isMultipleSelect();
        }

        return false;
    }

    public void showConfirmationDeleteMessages(final ArrayList<AndroidMegaChatMessage> messages, final MegaChatRoom chat){
        log("showConfirmationDeleteMessages");

        DialogInterface.OnClickListener dialogClickListener = new DialogInterface.OnClickListener() {
            @Override
            public void onClick(DialogInterface dialog, int which) {
                switch (which){
                    case DialogInterface.BUTTON_POSITIVE:
                        ChatController cC = new ChatController(chatActivity);
                        cC.deleteMessages(messages, chat);
                        break;

                    case DialogInterface.BUTTON_NEGATIVE:
                        //No button clicked
                        break;
                }
            }
        };

        AlertDialog.Builder builder;
        if (Build.VERSION.SDK_INT >= Build.VERSION_CODES.HONEYCOMB) {
            builder = new AlertDialog.Builder(this, R.style.AppCompatAlertDialogStyle);
        }
        else{
            builder = new AlertDialog.Builder(this);
        }

        if(messages.size()==1){
            builder.setMessage(R.string.confirmation_delete_one_message);
        }
        else{
            builder.setMessage(R.string.confirmation_delete_several_messages);
        }
        builder.setPositiveButton(R.string.context_remove, dialogClickListener)
                .setNegativeButton(R.string.general_cancel, dialogClickListener).show();
    }

    public void showConfirmationDeleteMessage(final long messageId, final long chatId){
        log("showConfirmationDeleteMessage");

        DialogInterface.OnClickListener dialogClickListener = new DialogInterface.OnClickListener() {
            @Override
            public void onClick(DialogInterface dialog, int which) {
                switch (which){
                    case DialogInterface.BUTTON_POSITIVE:
                        ChatController cC = new ChatController(chatActivity);
                        cC.deleteMessageById(messageId, chatId);
                        break;

                    case DialogInterface.BUTTON_NEGATIVE:
                        //No button clicked
                        break;
                }
            }
        };

        AlertDialog.Builder builder;
        if (Build.VERSION.SDK_INT >= Build.VERSION_CODES.HONEYCOMB) {
            builder = new AlertDialog.Builder(this, R.style.AppCompatAlertDialogStyle);
        }
        else{
            builder = new AlertDialog.Builder(this);
        }

        builder.setMessage(R.string.confirmation_delete_one_message);

        builder.setPositiveButton(R.string.context_remove, dialogClickListener)
                .setNegativeButton(R.string.general_cancel, dialogClickListener).show();
    }

    /*
     * Clear all selected items
     */
    private void clearSelections() {
        if(adapter.isMultipleSelect()){
            adapter.clearSelections();
        }
        updateActionModeTitle();
    }

    private void updateActionModeTitle() {
//        if (actionMode == null || getActivity() == null) {
//            return;
//        }
        List<AndroidMegaChatMessage> messages = adapter.getSelectedMessages();

        try {
            actionMode.setTitle(messages.size()+"");
            actionMode.invalidate();
        } catch (Exception e) {
            e.printStackTrace();
            log("oninvalidate error");
        }
    }

    /*
     * Disable selection
     */
    public void hideMultipleSelect() {
        log("hideMultipleSelect");
        adapter.setMultipleSelect(false);
        if (actionMode != null) {
            actionMode.finish();
        }
    }

    public void selectAll() {
        if (adapter != null) {
            if (adapter.isMultipleSelect()) {
                adapter.selectAll();
            } else {
                adapter.setMultipleSelect(true);
                adapter.selectAll();

                actionMode = startSupportActionMode(new ActionBarCallBack());
            }

            updateActionModeTitle();
        }
    }

    public void itemClick(int positionInAdapter, int [] screenPosition) {
        log("itemClick");
        int position = positionInAdapter-1;
        if(megaChatApi.isSignalActivityRequired()){
            megaChatApi.signalPresenceActivity();
        }

        if(position<messages.size()){
            AndroidMegaChatMessage m = messages.get(position);

            if (adapter.isMultipleSelect()) {
                if (!m.isUploading()) {
                    if (m.getMessage() != null) {
                        log("Message id: " + m.getMessage().getMsgId());
                        log("Timestamp: " + m.getMessage().getTimestamp());
                    }

                    adapter.toggleSelection(positionInAdapter);

                    List<AndroidMegaChatMessage> messages = adapter.getSelectedMessages();
                    if (messages.size() > 0) {
                        updateActionModeTitle();
//                adapter.notifyDataSetChanged();
                    }
//                    else {
//                        hideMultipleSelect();
//                    }
                }
            }else{

                if(m!=null){
                    if(m.isUploading()){
                        if(m.getPendingMessage().getState()==PendingMessage.STATE_ERROR){
                            showUploadingAttachmentBottomSheet(m, position);
                        }
                    }
                    else{

                        if((m.getMessage().getStatus()==MegaChatMessage.STATUS_SERVER_REJECTED)||(m.getMessage().getStatus()==MegaChatMessage.STATUS_SENDING_MANUAL)){
                            if(m.getMessage().getUserHandle()==megaChatApi.getMyUserHandle()) {
                                if (!(m.getMessage().isManagementMessage())) {
                                    log("selected message handle: " + m.getMessage().getTempId());
                                    log("selected message rowId: " + m.getMessage().getRowId());
                                    if ((m.getMessage().getStatus() == MegaChatMessage.STATUS_SERVER_REJECTED) || (m.getMessage().getStatus() == MegaChatMessage.STATUS_SENDING_MANUAL)) {
                                        log("show not sent message panel");
                                        showMsgNotSentPanel(m, position);
                                    }
                                }
                            }
                        }
                        else{
                            if(m.getMessage().getType()==MegaChatMessage.TYPE_NODE_ATTACHMENT){
                                log("TYPE_NODE_ATTACHMENT");
                                MegaNodeList nodeList = m.getMessage().getMegaNodeList();
                                if(nodeList.size()==1){
                                    MegaNode node = nodeList.get(0);

                                    if (MimeTypeList.typeForName(node.getName()).isImage()){
                                        if(node.hasPreview()){
                                            log("Show full screen viewer");
                                            showFullScreenViewer(m.getMessage().getMsgId(), screenPosition);
                                        }
                                        else{
                                            log("Image without preview - show node attachment panel for one node");
                                            showNodeAttachmentBottomSheet(m, position);
                                        }
                                    }
                                    else if (MimeTypeList.typeForName(node.getName()).isVideoReproducible() || MimeTypeList.typeForName(node.getName()).isAudio() ){
                                        log("itemClick:isFile:isVideoReproducibleOrIsAudio");
                                        String mimeType = MimeTypeList.typeForName(node.getName()).getType();
                                        log("itemClick:FILENAME: " + node.getName() + " TYPE: "+mimeType);

                                        Intent mediaIntent;
                                        boolean internalIntent;
                                        boolean opusFile = false;
                                        if (MimeTypeList.typeForName(node.getName()).isVideoNotSupported() || MimeTypeList.typeForName(node.getName()).isAudioNotSupported()){
                                            mediaIntent = new Intent(Intent.ACTION_VIEW);
                                            internalIntent=false;
                                            String[] s = node.getName().split("\\.");
                                            if (s != null && s.length > 1 && s[s.length-1].equals("opus")) {
                                                opusFile = true;
                                            }
                                        }
                                        else {
                                            log("itemClick:setIntentToAudioVideoPlayer");
                                            mediaIntent = new Intent(this, AudioVideoPlayerLollipop.class);
                                            internalIntent=true;
                                        }
                                        mediaIntent.putExtra("screenPosition", screenPosition);
                                        mediaIntent.putExtra("adapterType", Constants.FROM_CHAT);
                                        mediaIntent.putExtra("isPlayList", false);
                                        mediaIntent.putExtra("msgId", m.getMessage().getMsgId());
                                        mediaIntent.putExtra("chatId", idChat);

                                        String downloadLocationDefaultPath = null;
                                        mediaIntent.putExtra("FILENAME", node.getName());
                                        MegaPreferences prefs = dbH.getPreferences();
                                        if (prefs != null){
                                            log("prefs != null");
                                            if (prefs.getStorageAskAlways() != null){
                                                if (!Boolean.parseBoolean(prefs.getStorageAskAlways())){
                                                    log("askMe==false");
                                                    if (prefs.getStorageDownloadLocation() != null){
                                                        if (prefs.getStorageDownloadLocation().compareTo("") != 0){
                                                            downloadLocationDefaultPath = prefs.getStorageDownloadLocation();
                                                        }
                                                    }
                                                }
                                            }
                                        }
                                        String localPath = Util.getLocalFile(this, node.getName(), node.getSize(), downloadLocationDefaultPath);
                                        File f = new File(downloadLocationDefaultPath, node.getName());
                                        boolean isOnMegaDownloads = false;
                                        if(f.exists() && (f.length() == node.getSize())){
                                            isOnMegaDownloads = true;
                                        }
                                        log("isOnMegaDownloads: "+isOnMegaDownloads);
                                        if (localPath != null && (isOnMegaDownloads || (megaApi.getFingerprint(node) != null && megaApi.getFingerprint(node).equals(megaApi.getFingerprint(localPath))))){
                                            File mediaFile = new File(localPath);
                                            //mediaIntent.setDataAndType(Uri.parse(localPath), mimeType);
                                            if (Build.VERSION.SDK_INT >= Build.VERSION_CODES.N && localPath.contains(Environment.getExternalStorageDirectory().getPath())) {
                                                log("itemClick:FileProviderOption");
                                                Uri mediaFileUri = FileProvider.getUriForFile(this, "mega.privacy.android.app.providers.fileprovider", mediaFile);
                                                if(mediaFileUri==null){
                                                    log("itemClick:ERROR:NULLmediaFileUri");
                                                    showSnackbar(getString(R.string.email_verification_text_error));
                                                }
                                                else{
                                                    mediaIntent.setDataAndType(mediaFileUri, MimeTypeList.typeForName(node.getName()).getType());
                                                }
                                            }
                                            else{
                                                Uri mediaFileUri = Uri.fromFile(mediaFile);
                                                if(mediaFileUri==null){
                                                    log("itemClick:ERROR:NULLmediaFileUri");
                                                    showSnackbar(getString(R.string.email_verification_text_error));
                                                }
                                                else{
                                                    mediaIntent.setDataAndType(mediaFileUri, MimeTypeList.typeForName(node.getName()).getType());
                                                }
                                            }
                                            mediaIntent.addFlags(Intent.FLAG_GRANT_READ_URI_PERMISSION);
                                        }
                                        else {
                                            log("itemClick:localPathNULL");
                                            if (Util.isOnline(this)){
                                                if (megaApi.httpServerIsRunning() == 0) {
                                                    megaApi.httpServerStart();
                                                }
                                                else{
                                                    log("itemClick:ERROR:httpServerAlreadyRunning");
                                                }

                                                ActivityManager.MemoryInfo mi = new ActivityManager.MemoryInfo();
                                                ActivityManager activityManager = (ActivityManager) this.getSystemService(Context.ACTIVITY_SERVICE);
                                                activityManager.getMemoryInfo(mi);

                                                if(mi.totalMem>Constants.BUFFER_COMP){
                                                    log("itemClick:total mem: "+mi.totalMem+" allocate 32 MB");
                                                    megaApi.httpServerSetMaxBufferSize(Constants.MAX_BUFFER_32MB);
                                                }
                                                else{
                                                    log("itemClick:total mem: "+mi.totalMem+" allocate 16 MB");
                                                    megaApi.httpServerSetMaxBufferSize(Constants.MAX_BUFFER_16MB);
                                                }

                                                String url = megaApi.httpServerGetLocalLink(node);
                                                if(url!=null){
                                                    Uri parsedUri = Uri.parse(url);
                                                    if(parsedUri!=null){
                                                        mediaIntent.setDataAndType(parsedUri, mimeType);
                                                    }
                                                    else{
                                                        log("itemClick:ERROR:httpServerGetLocalLink");
                                                        showSnackbar(getString(R.string.email_verification_text_error));
                                                    }
                                                }
                                                else{
                                                    log("itemClick:ERROR:httpServerGetLocalLink");
                                                    showSnackbar(getString(R.string.email_verification_text_error));
                                                }
                                            }
                                            else {
                                                showSnackbar(getString(R.string.error_server_connection_problem)+". "+ getString(R.string.no_network_connection_on_play_file));
                                            }
                                        }
                                        mediaIntent.putExtra("HANDLE", node.getHandle());
                                        if (opusFile){
                                            mediaIntent.setDataAndType(mediaIntent.getData(), "audio/*");
                                        }
                                        if(internalIntent){
                                            startActivity(mediaIntent);
                                        }
                                        else{
                                            log("itemClick:externalIntent");
                                            if (MegaApiUtils.isIntentAvailable(this, mediaIntent)){
                                                startActivity(mediaIntent);
                                            }
                                            else{
                                                log("itemClick:noAvailableIntent");
                                                showNodeAttachmentBottomSheet(m, position);
                                            }
                                        }
                                        overridePendingTransition(0,0);
                                        if (adapter != null) {
                                            adapter.setNodeAttachmentVisibility(false, holder_imageDrag, position);
                                        }
                                    }
                                    else if (MimeTypeList.typeForName(node.getName()).isPdf()){
                                        log("itemClick:isFile:isPdf");
                                        String mimeType = MimeTypeList.typeForName(node.getName()).getType();
                                        log("itemClick:FILENAME: " + node.getName() + " TYPE: "+mimeType);
                                        Intent pdfIntent = new Intent(this, PdfViewerActivityLollipop.class);
                                        pdfIntent.putExtra("inside", true);
                                        pdfIntent.putExtra("adapterType", Constants.FROM_CHAT);
                                        pdfIntent.putExtra("msgId", m.getMessage().getMsgId());
                                        pdfIntent.putExtra("chatId", idChat);

                                        String downloadLocationDefaultPath = null;
                                        pdfIntent.putExtra("FILENAME", node.getName());
                                        MegaPreferences prefs = dbH.getPreferences();
                                        if (prefs != null){
                                            log("prefs != null");
                                            if (prefs.getStorageAskAlways() != null){
                                                if (!Boolean.parseBoolean(prefs.getStorageAskAlways())){
                                                    log("askMe==false");
                                                    if (prefs.getStorageDownloadLocation() != null){
                                                        if (prefs.getStorageDownloadLocation().compareTo("") != 0){
                                                            downloadLocationDefaultPath = prefs.getStorageDownloadLocation();
                                                        }
                                                    }
                                                }
                                            }
                                        }

                                        String localPath = Util.getLocalFile(this, node.getName(), node.getSize(), downloadLocationDefaultPath);
                                        File f = new File(downloadLocationDefaultPath, node.getName());
                                        boolean isOnMegaDownloads = false;
                                        if(f.exists() && (f.length() == node.getSize())){
                                            isOnMegaDownloads = true;
                                        }
                                        log("isOnMegaDownloads: "+isOnMegaDownloads);
                                        if (localPath != null && (isOnMegaDownloads || (megaApi.getFingerprint(node) != null && megaApi.getFingerprint(node).equals(megaApi.getFingerprint(localPath))))){
                                            File mediaFile = new File(localPath);
                                            if (Build.VERSION.SDK_INT >= Build.VERSION_CODES.N && localPath.contains(Environment.getExternalStorageDirectory().getPath())) {
                                                log("itemClick:FileProviderOption");
                                                Uri mediaFileUri = FileProvider.getUriForFile(this, "mega.privacy.android.app.providers.fileprovider", mediaFile);
                                                if(mediaFileUri==null){
                                                    log("itemClick:ERROR:NULLmediaFileUri");
                                                    showSnackbar(getString(R.string.email_verification_text_error));
                                                }
                                                else{
                                                    pdfIntent.setDataAndType(mediaFileUri, MimeTypeList.typeForName(node.getName()).getType());
                                                }
                                            }
                                            else{
                                                Uri mediaFileUri = Uri.fromFile(mediaFile);
                                                if(mediaFileUri==null){
                                                    log("itemClick:ERROR:NULLmediaFileUri");
                                                    showSnackbar(getString(R.string.email_verification_text_error));
                                                }
                                                else{
                                                    pdfIntent.setDataAndType(mediaFileUri, MimeTypeList.typeForName(node.getName()).getType());
                                                }
                                            }
                                            pdfIntent.addFlags(Intent.FLAG_GRANT_READ_URI_PERMISSION);
                                        }
                                        else {
                                            log("itemClick:localPathNULL");
                                            if (Util.isOnline(this)){
                                                if (megaApi.httpServerIsRunning() == 0) {
                                                    megaApi.httpServerStart();
                                                }
                                                else{
                                                    log("itemClick:ERROR:httpServerAlreadyRunning");
                                                }
                                                ActivityManager.MemoryInfo mi = new ActivityManager.MemoryInfo();
                                                ActivityManager activityManager = (ActivityManager) this.getSystemService(Context.ACTIVITY_SERVICE);
                                                activityManager.getMemoryInfo(mi);
                                                if(mi.totalMem>Constants.BUFFER_COMP){
                                                    log("itemClick:total mem: "+mi.totalMem+" allocate 32 MB");
                                                    megaApi.httpServerSetMaxBufferSize(Constants.MAX_BUFFER_32MB);
                                                }
                                                else{
                                                    log("itemClick:total mem: "+mi.totalMem+" allocate 16 MB");
                                                    megaApi.httpServerSetMaxBufferSize(Constants.MAX_BUFFER_16MB);
                                                }
                                                String url = megaApi.httpServerGetLocalLink(node);
                                                if(url!=null){
                                                    Uri parsedUri = Uri.parse(url);
                                                    if(parsedUri!=null){
                                                        pdfIntent.setDataAndType(parsedUri, mimeType);
                                                    }
                                                    else{
                                                        log("itemClick:ERROR:httpServerGetLocalLink");
                                                        showSnackbar(getString(R.string.email_verification_text_error));
                                                    }
                                                }
                                                else{
                                                    log("itemClick:ERROR:httpServerGetLocalLink");
                                                    showSnackbar(getString(R.string.email_verification_text_error));
                                                }
                                            }
                                            else {
                                                showSnackbar(getString(R.string.error_server_connection_problem)+". "+ getString(R.string.no_network_connection_on_play_file));
                                            }
                                        }
                                        pdfIntent.putExtra("HANDLE", node.getHandle());

                                        if (MegaApiUtils.isIntentAvailable(this, pdfIntent)){
                                            startActivity(pdfIntent);
                                        }
                                        else{
                                            log("itemClick:noAvailableIntent");
                                            showNodeAttachmentBottomSheet(m, position);
                                        }
                                        overridePendingTransition(0,0);
                                    }
                                    else{
                                        log("NOT Image, pdf, audio or video - show node attachment panel for one node");
                                        showNodeAttachmentBottomSheet(m, position);
                                    }
                                }
                                else{
                                    log("show node attachment panel");
                                    showNodeAttachmentBottomSheet(m, position);
                                }
                            }
                            else if(m.getMessage().getType()==MegaChatMessage.TYPE_CONTACT_ATTACHMENT){
                                log("TYPE_CONTACT_ATTACHMENT");

                                log("show contact attachment panel");
                                if (Util.isOnline(this)) {
                                    if (m != null) {
                                        if (m.getMessage().getUsersCount() == 1) {
                                            long userHandle = m.getMessage().getUserHandle(0);
                                            if(userHandle != megaChatApi.getMyUserHandle()){
                                                showContactAttachmentBottomSheet(m, position);
                                            }
                                        }
                                        else{
                                            showContactAttachmentBottomSheet(m, position);
                                        }
                                    }
                                }
                                else{
                                    //No shown - is not possible to know is it already contact or not - megaApi not working
                                    showSnackbar(getString(R.string.error_server_connection_problem));
                                }
                            }
                            else if(m.getMessage().getType()==MegaChatMessage.TYPE_CONTAINS_META){
                                log("TYPE_CONTAINS_META");

                                log("open rich link");

//                                if(!adapter.getforwardOwnRichLinksB()){
                                    MegaChatContainsMeta meta = m.getMessage().getContainsMeta();
                                    if(meta!=null && meta.getType()==MegaChatContainsMeta.CONTAINS_META_RICH_PREVIEW){
                                        String url = meta.getRichPreview().getUrl();
                                        Intent browserIntent = new Intent(Intent.ACTION_VIEW, Uri.parse(url));
                                        startActivity(browserIntent);
                                    }
//                                }else{

//                                    ArrayList<AndroidMegaChatMessage> message = new ArrayList<>();
//                                    message.add(m);
//                                    prepareMessagesToForward(message);
//                                }

                            }else if((m.getMessage().getType() == MegaChatMessage.TYPE_NORMAL) && (m.getRichLinkMessage()!=null)){
                                log("TYPE_NORMAL");

                                AndroidMegaRichLinkMessage richLinkMessage = m.getRichLinkMessage();
                                String url = richLinkMessage.getUrl();

                                if(richLinkMessage.getNode()!=null){
                                    if(richLinkMessage.getNode().isFile()){
                                        openMegaLink(url, true);
                                    }
                                    else{
                                        openMegaLink(url, false);
                                    }
                                }
                                else{
                                    if(richLinkMessage.isFile()){
                                        openMegaLink(url, true);
                                    }
                                    else{
                                        openMegaLink(url, false);
                                    }
                                }
                            }
                        }
                    }
                }

            }
        }else{
            log("DO NOTHING: Position ("+position+") is more than size in messages (size: "+messages.size()+")");
        }
    }

    public void showFullScreenViewer(long msgId, int[] screenPosition){
        log("showFullScreenViewer");
        int position = 0;
        boolean positionFound = false;
        List<Long> ids = new ArrayList<>();
        for(int i=0; i<messages.size();i++){
            AndroidMegaChatMessage androidMessage = messages.get(i);
            if(!androidMessage.isUploading()){
                MegaChatMessage msg = androidMessage.getMessage();

                if(msg.getType()==MegaChatMessage.TYPE_NODE_ATTACHMENT){
                    ids.add(msg.getMsgId());

                    if(msg.getMsgId()==msgId){
                        positionFound=true;
                    }
                    if(!positionFound){
                        MegaNodeList nodeList = msg.getMegaNodeList();
                        if(nodeList.size()==1){
                            MegaNode node = nodeList.get(0);
                            if(MimeTypeList.typeForName(node.getName()).isImage()){
                                position++;
                            }
                        }
                    }
                }
            }
        }

        Intent intent = new Intent(this, ChatFullScreenImageViewer.class);
        intent.putExtra("position", position);
        intent.putExtra("chatId", idChat);
        intent.putExtra("screenPosition", screenPosition);
        long[] array = new long[ids.size()];
        for(int i = 0; i < ids.size(); i++) {
            array[i] = ids.get(i);
        }
        intent.putExtra("messageIds", array);
        startActivity(intent);
        overridePendingTransition(0,0);
        if (adapter !=  null) {
            adapter.setNodeAttachmentVisibility(false, holder_imageDrag, position);
        }
    }

//    @Override
//    public boolean onDown(MotionEvent e) {
//        return false;
//    }
//
//    @Override
//    public void onShowPress(MotionEvent e) {
//
//    }
//
//    @Override
//    public boolean onSingleTapUp(MotionEvent e) {
//        return false;
//    }
//
//    @Override
//    public boolean onScroll(MotionEvent e1, MotionEvent e2, float distanceX, float distanceY) {
//        return false;
//    }
//
//    @Override
//    public void onLongPress(MotionEvent e) {
//
//    }
//
//    @Override
//    public boolean onFling(MotionEvent e1, MotionEvent e2, float velocityX, float velocityY) {
//        return false;
//    }

//    @Override
//    public boolean onInterceptTouchEvent(RecyclerView rv, MotionEvent e) {
////        detector.onTouchEvent(e);
//        return false;
//    }

//    @Override
//    public void onTouchEvent(RecyclerView rv, MotionEvent e) {
//    }
//
//    @Override
//    public void onRequestDisallowInterceptTouchEvent(boolean disallowIntercept) {
//
//    }

    @Override
    public void onChatRoomUpdate(MegaChatApiJava api, MegaChatRoom chat) {
        log("onChatRoomUpdate!");
        this.chatRoom = chat;
        if(chat.hasChanged(MegaChatRoom.CHANGE_TYPE_CLOSED)){
            log("CHANGE_TYPE_CLOSED for the chat: "+chat.getChatId());
            log("Permissions for the chat: "+chat.getOwnPrivilege());
            //Hide field to write
            setChatSubtitle();
            supportInvalidateOptionsMenu();
        }
        else if(chat.hasChanged(MegaChatRoom.CHANGE_TYPE_STATUS)){
            log("CHANGE_TYPE_STATUS for the chat: "+chat.getChatId());
            if(!(chatRoom.isGroup())){
                long userHandle = chatRoom.getPeerHandle(0);
                setStatus(userHandle);
            }
        }
        else if(chat.hasChanged(MegaChatRoom.CHANGE_TYPE_PARTICIPANTS)){
            log("CHANGE_TYPE_PARTICIPANTS for the chat: "+chat.getChatId());
            setChatSubtitle();
//            if(adapter!=null){
//                /* Needed to update the forward icon */
//                log("notifyDataSetChanged");
//                adapter.notifyDataSetChanged();
//            }
        }
        else if(chat.hasChanged(MegaChatRoom.CHANGE_TYPE_OWN_PRIV)){
            log("CHANGE_TYPE_OWN_PRIV for the chat: "+chat.getChatId());
//            if(adapter!=null){
//                /* Needed to update the forward icon */
//                log("notifyDataSetChanged");
//                adapter.notifyDataSetChanged();
//            }
            setChatSubtitle();
            supportInvalidateOptionsMenu();
        }
        else if(chat.hasChanged(MegaChatRoom.CHANGE_TYPE_TITLE)){
            log("CHANGE_TYPE_TITLE for the chat: "+chat.getChatId());
        }
        else if(chat.hasChanged(MegaChatRoom.CHANGE_TYPE_USER_STOP_TYPING)){
            log("CHANGE_TYPE_USER_STOP_TYPING for the chat: "+chat.getChatId());

            long userHandleTyping = chat.getUserTyping();

            if(userHandleTyping==megaChatApi.getMyUserHandle()){
                return;
            }

            if(usersTypingSync==null){
                return;
            }

            //Find the item
            boolean found = false;
            for(UserTyping user : usersTypingSync) {
                if(user.getParticipantTyping().getHandle() == userHandleTyping) {
                    log("Found user typing!");
                    usersTypingSync.remove(user);
                    found=true;
                    break;
                }
            }

            if(!found){
                log("CHANGE_TYPE_USER_STOP_TYPING: Not found user typing");
            }
            else{
                updateUserTypingFromNotification();
            }

        }
        else if(chat.hasChanged(MegaChatRoom.CHANGE_TYPE_USER_TYPING)){
            log("CHANGE_TYPE_USER_TYPING for the chat: "+chat.getChatId());
            if(chat!=null){

                long userHandleTyping = chat.getUserTyping();

                if(userHandleTyping==megaChatApi.getMyUserHandle()){
                    return;
                }

                if(usersTyping==null){
                    usersTyping = new ArrayList<UserTyping>();
                    usersTypingSync = Collections.synchronizedList(usersTyping);
                }

                //Find if any notification arrives previously
                if(usersTypingSync.size()<=0){
                    log("No more users writing");
                    MegaChatParticipant participantTyping = new MegaChatParticipant(userHandleTyping);
                    UserTyping currentUserTyping = new UserTyping(participantTyping);

                    String nameTyping = chatC.getFirstName(userHandleTyping, chatRoom);

                    log("userHandleTyping: "+userHandleTyping);


                    if(nameTyping==null){
                        log("NULL name");
                        nameTyping = getString(R.string.transfer_unknown);
                    }
                    else{
                        if(nameTyping.trim().isEmpty()){
                            log("EMPTY name");
                            nameTyping = getString(R.string.transfer_unknown);
                        }
                    }
                    participantTyping.setFirstName(nameTyping);

                    userTypingTimeStamp = System.currentTimeMillis()/1000;
                    currentUserTyping.setTimeStampTyping(userTypingTimeStamp);

                    usersTypingSync.add(currentUserTyping);

                    String userTyping =  getResources().getQuantityString(R.plurals.user_typing, 1, usersTypingSync.get(0).getParticipantTyping().getFirstName());

                    userTyping = userTyping.replace("[A]", "<font color=\'#8d8d94\'>");
                    userTyping = userTyping.replace("[/A]", "</font>");

                    Spanned result = null;
                    if (android.os.Build.VERSION.SDK_INT >= android.os.Build.VERSION_CODES.N) {
                        result = Html.fromHtml(userTyping,Html.FROM_HTML_MODE_LEGACY);
                    } else {
                        result = Html.fromHtml(userTyping);
                    }

                    userTypingText.setText(result);

                    userTypingLayout.setVisibility(View.VISIBLE);
                }
                else{
                    log("More users writing or the same in different timestamp");

                    //Find the item
                    boolean found = false;
                    for(UserTyping user : usersTypingSync) {
                        if(user.getParticipantTyping().getHandle() == userHandleTyping) {
                            log("Found user typing!");
                            userTypingTimeStamp = System.currentTimeMillis()/1000;
                            user.setTimeStampTyping(userTypingTimeStamp);
                            found=true;
                            break;
                        }
                    }

                    if(!found){
                        log("It's a new user typing");
                        MegaChatParticipant participantTyping = new MegaChatParticipant(userHandleTyping);
                        UserTyping currentUserTyping = new UserTyping(participantTyping);

                        String nameTyping = chatC.getFirstName(userHandleTyping, chatRoom);
                        if(nameTyping==null){
                            log("NULL name");
                            nameTyping = getString(R.string.transfer_unknown);
                        }
                        else{
                            if(nameTyping.trim().isEmpty()){
                                log("EMPTY name");
                                nameTyping = getString(R.string.transfer_unknown);
                            }
                        }
                        participantTyping.setFirstName(nameTyping);

                        userTypingTimeStamp = System.currentTimeMillis()/1000;
                        currentUserTyping.setTimeStampTyping(userTypingTimeStamp);

                        usersTypingSync.add(currentUserTyping);

                        //Show the notification
                        int size = usersTypingSync.size();
                        switch (size){
                            case 1:{
                                String userTyping = getResources().getQuantityString(R.plurals.user_typing, 1, usersTypingSync.get(0).getParticipantTyping().getFirstName());

                                userTyping = userTyping.replace("[A]", "<font color=\'#8d8d94\'>");
                                userTyping = userTyping.replace("[/A]", "</font>");

                                Spanned result = null;
                                if (android.os.Build.VERSION.SDK_INT >= android.os.Build.VERSION_CODES.N) {
                                    result = Html.fromHtml(userTyping,Html.FROM_HTML_MODE_LEGACY);
                                } else {
                                    result = Html.fromHtml(userTyping);
                                }

                                userTypingText.setText(result);
                                break;
                            }
                            case 2:{
                                String userTyping = getResources().getQuantityString(R.plurals.user_typing, 2, usersTypingSync.get(0).getParticipantTyping().getFirstName()+", "+usersTypingSync.get(1).getParticipantTyping().getFirstName());

                                userTyping = userTyping.replace("[A]", "<font color=\'#8d8d94\'>");
                                userTyping = userTyping.replace("[/A]", "</font>");

                                Spanned result = null;
                                if (android.os.Build.VERSION.SDK_INT >= android.os.Build.VERSION_CODES.N) {
                                    result = Html.fromHtml(userTyping,Html.FROM_HTML_MODE_LEGACY);
                                } else {
                                    result = Html.fromHtml(userTyping);
                                }

                                userTypingText.setText(result);
                                break;
                            }
                            default:{
                                String names = usersTypingSync.get(0).getParticipantTyping().getFirstName()+", "+usersTypingSync.get(1).getParticipantTyping().getFirstName();
                                String userTyping = String.format(getString(R.string.more_users_typing), names);

                                userTyping = userTyping.replace("[A]", "<font color=\'#8d8d94\'>");
                                userTyping = userTyping.replace("[/A]", "</font>");

                                Spanned result = null;
                                if (android.os.Build.VERSION.SDK_INT >= android.os.Build.VERSION_CODES.N) {
                                    result = Html.fromHtml(userTyping,Html.FROM_HTML_MODE_LEGACY);
                                } else {
                                    result = Html.fromHtml(userTyping);
                                }

                                userTypingText.setText(result);
                                break;
                            }
                        }
                        userTypingLayout.setVisibility(View.VISIBLE);
                    }
                }

                int interval = 5000;
                IsTypingRunnable runnable = new IsTypingRunnable(userTypingTimeStamp, userHandleTyping);
                handlerReceive = new Handler();
                handlerReceive.postDelayed(runnable, interval);
            }
        }
        else if(chat.hasChanged(MegaChatRoom.CHANGE_TYPE_ARCHIVE)){
            log("CHANGE_TYPE_ARCHIVE for the chat: "+chat.getChatId());
            setChatSubtitle();
        }
    }

    private class IsTypingRunnable implements Runnable{

        long timeStamp;
        long userHandleTyping;

        public IsTypingRunnable(long timeStamp, long userHandleTyping) {
            this.timeStamp = timeStamp;
            this.userHandleTyping = userHandleTyping;
        }

        @Override
        public void run() {
            log("Run off notification typing");
            long timeNow = System.currentTimeMillis()/1000;
            if ((timeNow - timeStamp) > 4){
                log("Remove user from the list");

                boolean found = false;
                for(UserTyping user : usersTypingSync) {
                    if(user.getTimeStampTyping() == timeStamp) {
                        if(user.getParticipantTyping().getHandle() == userHandleTyping) {
                            log("Found user typing in runnable!");
                            usersTypingSync.remove(user);
                            found=true;
                            break;
                        }
                    }
                }

                if(!found){
                    log("Not found user typing in runnable!");
                }

                updateUserTypingFromNotification();
            }
        }
    }

    public void updateUserTypingFromNotification(){
        log("updateUserTypingFromNotification");

        int size = usersTypingSync.size();
        log("Size of typing: "+size);
        switch (size){
            case 0:{
                userTypingLayout.setVisibility(View.GONE);
                break;
            }
            case 1:{
                String userTyping = getResources().getQuantityString(R.plurals.user_typing, 1, usersTypingSync.get(0).getParticipantTyping().getFirstName());
                userTyping = userTyping.replace("[A]", "<font color=\'#8d8d94\'>");
                userTyping = userTyping.replace("[/A]", "</font>");

                Spanned result = null;
                if (android.os.Build.VERSION.SDK_INT >= android.os.Build.VERSION_CODES.N) {
                    result = Html.fromHtml(userTyping,Html.FROM_HTML_MODE_LEGACY);
                } else {
                    result = Html.fromHtml(userTyping);
                }

                userTypingText.setText(result);
                break;
            }
            case 2:{
                String userTyping = getResources().getQuantityString(R.plurals.user_typing, 2, usersTypingSync.get(0).getParticipantTyping().getFirstName()+", "+usersTypingSync.get(1).getParticipantTyping().getFirstName());
                userTyping = userTyping.replace("[A]", "<font color=\'#8d8d94\'>");
                userTyping = userTyping.replace("[/A]", "</font>");

                Spanned result = null;
                if (android.os.Build.VERSION.SDK_INT >= android.os.Build.VERSION_CODES.N) {
                    result = Html.fromHtml(userTyping,Html.FROM_HTML_MODE_LEGACY);
                } else {
                    result = Html.fromHtml(userTyping);
                }

                userTypingText.setText(result);
                break;
            }
            default:{
                String names = usersTypingSync.get(0).getParticipantTyping().getFirstName()+", "+usersTypingSync.get(1).getParticipantTyping().getFirstName();
                String userTyping = String.format(getString(R.string.more_users_typing), names);

                userTyping = userTyping.replace("[A]", "<font color=\'#8d8d94\'>");
                userTyping = userTyping.replace("[/A]", "</font>");

                Spanned result = null;
                if (android.os.Build.VERSION.SDK_INT >= android.os.Build.VERSION_CODES.N) {
                    result = Html.fromHtml(userTyping,Html.FROM_HTML_MODE_LEGACY);
                } else {
                    result = Html.fromHtml(userTyping);
                }

                userTypingText.setText(result);
                break;
            }
        }
    }

    public void setRichLinkInfo(long msgId, AndroidMegaRichLinkMessage richLinkMessage){
        log("setRichLinkInfo");

        int indexToChange = -1;
        ListIterator<AndroidMegaChatMessage> itr = messages.listIterator(messages.size());

        // Iterate in reverse.
        while(itr.hasPrevious()) {
            AndroidMegaChatMessage messageToCheck = itr.previous();

            if(!messageToCheck.isUploading()){
                if(messageToCheck.getMessage().getMsgId()==msgId){
                    indexToChange = itr.nextIndex();
                    log("Found index to change: "+indexToChange);
                    break;
                }
            }
        }

        if(indexToChange!=-1){

            AndroidMegaChatMessage androidMsg = messages.get(indexToChange);

            androidMsg.setRichLinkMessage(richLinkMessage);

            if(adapter!=null){
                adapter.notifyItemChanged(indexToChange+1);
            }
        }
        else{
            log("Error, rich link message not found!!");
        }
    }

    public void setRichLinkImage(long msgId){
        log("setRichLinkImage");

        int indexToChange = -1;
        ListIterator<AndroidMegaChatMessage> itr = messages.listIterator(messages.size());

        // Iterate in reverse.
        while(itr.hasPrevious()) {
            AndroidMegaChatMessage messageToCheck = itr.previous();

            if(!messageToCheck.isUploading()){
                if(messageToCheck.getMessage().getMsgId()==msgId){
                    indexToChange = itr.nextIndex();
                    log("Found index to change: "+indexToChange);
                    break;
                }
            }
        }

        if(indexToChange!=-1){

            if(adapter!=null){
                adapter.notifyItemChanged(indexToChange+1);
            }
        }
        else{
            log("Error, rich link message not found!!");
        }
    }

    public void checkMegaLink(MegaChatMessage msg){
        //Check if it is a MEGA link
        if(msg.getType()==MegaChatMessage.TYPE_NORMAL){
            if(msg.getContent()!=null){
                String link = AndroidMegaRichLinkMessage.extractMegaLink(msg.getContent());

                boolean isFile = AndroidMegaRichLinkMessage.isFileLink(link);

                if(link!=null){
                    log("The link found: "+link);
                    if(megaApi!=null && megaApi.getRootNode()!=null){
                        ChatLinkInfoListener listener = null;
                        if(isFile){
                            log("isFileLink");
                            listener = new ChatLinkInfoListener(this, msg.getMsgId(), megaApi);
                            megaApi.getPublicNode(link, listener);
                        }
                        else{
                            log("isFolderLink");

                            MegaApiAndroid megaApiFolder = getLocalMegaApiFolder();
                            listener = new ChatLinkInfoListener(this, msg.getMsgId(), megaApi, megaApiFolder);
                            megaApiFolder.loginToFolder(link, listener);
                        }

                    }
                }
            }
        }
    }

    @Override
    public void onMessageLoaded(MegaChatApiJava api, MegaChatMessage msg) {
        log("onMessageLoaded!------------------------");

        if(msg!=null){
            log("STATUS: "+msg.getStatus());
            log("TEMP ID: "+msg.getTempId());
            log("FINAL ID: "+msg.getMsgId());
            log("TIMESTAMP: "+msg.getTimestamp());
            log("TYPE: "+msg.getType());

            if(messages!=null){
                log("Messages size: "+messages.size());
            }

            if(msg.isDeleted()){
                log("DELETED MESSAGE!!!!");
                return;
            }

            if(msg.isEdited()){
                log("EDITED MESSAGE!!!!");
            }

            if(msg.getType()==MegaChatMessage.TYPE_REVOKE_NODE_ATTACHMENT) {
                log("TYPE_REVOKE_NODE_ATTACHMENT MESSAGE!!!!");
                return;
            }

            checkMegaLink(msg);

            if(msg.getType()==MegaChatMessage.TYPE_NODE_ATTACHMENT){
                log("TYPE_NODE_ATTACHMENT MESSAGE!!!!");
                MegaNodeList nodeList = msg.getMegaNodeList();
                int revokedCount = 0;

                for(int i=0; i<nodeList.size(); i++){
                    MegaNode node = nodeList.get(i);
                    boolean revoked = megaChatApi.isRevoked(idChat, node.getHandle());
                    if(revoked){
                        log("The node is revoked: "+node.getName());
                        revokedCount++;
                    }
                    else{
                        log("Node NOT revoked: "+node.getName());
                    }
                }

                if(revokedCount==nodeList.size()){
                    log("RETURN");
                    return;
                }
            }

            if(msg.getStatus()==MegaChatMessage.STATUS_SERVER_REJECTED){
                log("onMessageLoaded: STATUS_SERVER_REJECTED----- "+msg.getStatus());
            }

            if(msg.getStatus()==MegaChatMessage.STATUS_SENDING_MANUAL){

                log("MANUAL_S:onMessageLoaded: Getting messages not sent !!!-------------------------------------------------: "+msg.getStatus());
                AndroidMegaChatMessage androidMsg = new AndroidMegaChatMessage(msg);

                if(msg.isEdited()){
                    log("MESSAGE EDITED");

                    if(!noMoreNoSentMessages){
                        log("onMessageLoaded: NOT noMoreNoSentMessages");
                        bufferSending.add(0,androidMsg);
                    }
                    else{
                        log("Try to recover the initial msg");
                        if(msg.getMsgId()!=-1){
                            MegaChatMessage notEdited = megaChatApi.getMessage(idChat, msg.getMsgId());
                            log("Content not edited");
                            AndroidMegaChatMessage androidMsgNotEdited = new AndroidMegaChatMessage(notEdited);
                            int returnValue = modifyMessageReceived(androidMsgNotEdited, false);
                            if(returnValue!=-1){
                                log("onMessageLoaded: Message " + returnValue + " modified!");
                            }
                        }

                        appendMessageAnotherMS(androidMsg);
                    }
                }
                else{
                    log("NOOOT MESSAGE EDITED");
                    int resultModify = -1;
                    if(msg.getUserHandle()==megaChatApi.getMyUserHandle()){
                        if(msg.getType()==MegaChatMessage.TYPE_NODE_ATTACHMENT){
                            log("Modify my message and node attachment");

                            long idMsg =  dbH.findPendingMessageByIdTempKarere(msg.getTempId());
                            log("----The id of my pending message is: "+idMsg);
                            if(idMsg!=-1){
                                resultModify = modifyAttachmentReceived(androidMsg, idMsg);
                                dbH.removePendingMessageById(idMsg);
                                if(resultModify==-1){
                                    log("Node attachment message not in list -> resultModify -1");
//                            AndroidMegaChatMessage msgToAppend = new AndroidMegaChatMessage(msg);
//                            appendMessagePosition(msgToAppend);
                                }
                                else{
                                    log("onMessageLoaded: Modify attachment");
                                    return;
                                }
                            }
                        }
                    }

                    int returnValue = modifyMessageReceived(androidMsg, true);
                    if(returnValue!=-1){
                        log("onMessageLoaded: Message " + returnValue + " modified!");
                        return;
                    }

                    bufferSending.add(0,androidMsg);

                    if(!noMoreNoSentMessages){
                        log("onMessageLoaded: NOT noMoreNoSentMessages");
                    }
                }
            }
            else if(msg.getStatus()==MegaChatMessage.STATUS_SENDING){
                log("SENDING: onMessageLoaded: Getting messages not sent !!!-------------------------------------------------: "+msg.getStatus());
                AndroidMegaChatMessage androidMsg = new AndroidMegaChatMessage(msg);
                int returnValue = modifyMessageReceived(androidMsg, true);
                if(returnValue!=-1){
                    log("onMessageLoaded: Message " + returnValue + " modified!");
                    return;
                }

                bufferSending.add(0,androidMsg);

                if(!noMoreNoSentMessages){
                    log("onMessageLoaded: NOT noMoreNoSentMessages");
                }
            }
            else{
                if(!noMoreNoSentMessages){
                    log("First message with NORMAL status");
                    noMoreNoSentMessages=true;
                    //Copy to bufferMessages
                    for(int i=0;i<bufferSending.size();i++){
                        bufferMessages.add(bufferSending.get(i));
                    }
                    bufferSending.clear();
                }

                AndroidMegaChatMessage androidMsg = new AndroidMegaChatMessage(msg);
                if (lastIdMsgSeen != -1) {
                    if(lastIdMsgSeen ==msg.getMsgId()){
                        log("onMessageLoaded: Last message seen received!");
                        lastSeenReceived=true;
                        positionToScroll = 0;
                        log("positionToScroll: "+positionToScroll);
                    }
                }
                else{
                    log("lastMessageSeen is -1");
                    lastSeenReceived=true;
                }

//                megaChatApi.setMessageSeen(idChat, msg.getMsgId());

                if(positionToScroll>=0){
                    positionToScroll++;
                    log("positionToScroll:increase: "+positionToScroll);
                }

                bufferMessages.add(androidMsg);
                log("onMessageLoaded: Size of buffer: "+bufferMessages.size());
                log("onMessageLoaded: Size of messages: "+messages.size());
            }
        }
        else{
            log("onMessageLoaded:NULLmsg:REACH FINAL HISTORY:stateHistory "+stateHistory);

            if(bufferSending.size()!=0){
                for(int i=0;i<bufferSending.size();i++){
                    bufferMessages.add(bufferSending.get(i));
                }
                bufferSending.clear();
            }

            log("onMessageLoaded:numberToLoad: "+numberToLoad+" bufferSize: "+bufferMessages.size()+" messagesSize: "+messages.size());
            if((bufferMessages.size()+messages.size())>=numberToLoad){
                fullHistoryReceivedOnLoad();
                isLoadingHistory = false;
            }
            else{
                log("onMessageLoaded:lessNumberReceived");
                if((stateHistory!=MegaChatApi.SOURCE_NONE)&&(stateHistory!=MegaChatApi.SOURCE_ERROR)){
                    log("But more history exists --> loadMessages");
                    log("G->loadMessages unread is 0");
                    isLoadingHistory = true;
                    stateHistory = megaChatApi.loadMessages(idChat, NUMBER_MESSAGES_TO_LOAD);
                    log("New state of history: "+stateHistory);
                    getMoreHistory = false;
                    if(stateHistory==MegaChatApi.SOURCE_NONE || stateHistory==MegaChatApi.SOURCE_ERROR){
                        fullHistoryReceivedOnLoad();
                        isLoadingHistory = false;
                    }
                }
                else{
                    fullHistoryReceivedOnLoad();
                    isLoadingHistory = false;
                }
            }
        }
        log("END onMessageLoaded-----------messages.size="+messages.size());
    }

    public void fullHistoryReceivedOnLoad(){
        log("fullHistoryReceivedOnLoad");

        if(bufferMessages.size()!=0){
            log("fullHistoryReceivedOnLoad:buffer size: "+bufferMessages.size());
            loadBufferMessages();

            if(lastSeenReceived==false){
                log("fullHistoryReceivedOnLoad: last message seen NOT received");
                if(stateHistory!=MegaChatApi.SOURCE_NONE){
                    log("fullHistoryReceivedOnLoad:F->loadMessages");
                    isLoadingHistory = true;
                    stateHistory = megaChatApi.loadMessages(idChat, NUMBER_MESSAGES_TO_LOAD);
                }
            }
            else{
                log("fullHistoryReceivedOnLoad: last message seen received");
                if(positionToScroll>0){
                    log("fullHistoryReceivedOnLoad: Scroll to position: "+positionToScroll);
                    if(positionToScroll<messages.size()){
//                        mLayoutManager.scrollToPositionWithOffset(positionToScroll+1,Util.scaleHeightPx(50, outMetrics));
                        //Find last message
                        int positionLastMessage = -1;
                        for(int i=messages.size()-1; i>=0;i--) {
                            AndroidMegaChatMessage androidMessage = messages.get(i);

                            if (!androidMessage.isUploading()) {

                                MegaChatMessage msg = androidMessage.getMessage();
                                if (msg.getMsgId() == lastIdMsgSeen) {
                                    positionLastMessage = i;
                                    break;
                                }
                            }
                        }

                        //Check if it has no my messages after
                        positionLastMessage = positionLastMessage + 1;
                        AndroidMegaChatMessage message = messages.get(positionLastMessage);

                        while(message.getMessage().getUserHandle()==megaChatApi.getMyUserHandle()){
                            lastIdMsgSeen = message.getMessage().getMsgId();
                            positionLastMessage = positionLastMessage + 1;
                            message = messages.get(positionLastMessage);
                        }

                        if(isTurn){
                            scrollToMessage(-1);

                        }else{
                            scrollToMessage(lastIdMsgSeen);
                        }

                    }
                    else{
                        log("Error, the position to scroll is more than size of messages");
                    }
                }
            }

            setLastMessageSeen();
        }
        else{
            log("fullHistoryReceivedOnLoad:bufferEmpty");
        }

        log("fullHistoryReceivedOnLoad:getMoreHistoryTRUE");
        getMoreHistory = true;

        //Load pending messages
        if(!pendingMessagesLoaded){
            pendingMessagesLoaded = true;
            loadPendingMessages();
            if(positionToScroll<=0){
                mLayoutManager.scrollToPosition(messages.size());
            }
        }

        chatRelativeLayout.setVisibility(View.VISIBLE);
        emptyLayout.setVisibility(View.GONE);
    }

    @Override
    public void onMessageReceived(MegaChatApiJava api, MegaChatMessage msg) {
        log("onMessageReceived!");
        log("------------------------------------------"+api.getChatConnectionState(idChat));
        log("STATUS: "+msg.getStatus());
        log("TEMP ID: "+msg.getTempId());
        log("FINAL ID: "+msg.getMsgId());
        log("TIMESTAMP: "+msg.getTimestamp());
        log("TYPE: "+msg.getType());

        if(msg.getType()==MegaChatMessage.TYPE_REVOKE_NODE_ATTACHMENT) {
            log("TYPE_REVOKE_NODE_ATTACHMENT MESSAGE!!!!");
            return;
        }

        if(msg.getStatus()==MegaChatMessage.STATUS_SERVER_REJECTED){
            log("onMessageReceived: STATUS_SERVER_REJECTED----- "+msg.getStatus());
        }

        if(!msg.isManagementMessage()){
            if(positionNewMessagesLayout!=-1){
                log("Layout unread messages shown: "+generalUnreadCount);
                if(generalUnreadCount<0){
                    generalUnreadCount--;
                }
                else{
                    generalUnreadCount++;
                }

                if(adapter!=null){
                    adapter.notifyItemChanged(positionNewMessagesLayout);
                }
            }
        }
        else {
            int messageType = msg.getType();
            log("Message type: " + messageType);

            switch (messageType) {
                case MegaChatMessage.TYPE_ALTER_PARTICIPANTS:{
                    if(msg.getUserHandle()==myUserHandle) {
                        log("me alter participant");
                        hideNewMessagesLayout();
                    }
                    break;
                }
                case MegaChatMessage.TYPE_PRIV_CHANGE:{
                    if(msg.getUserHandle()==myUserHandle){
                        log("I change a privilege");
                        hideNewMessagesLayout();
                    }
                    break;
                }
                case MegaChatMessage.TYPE_CHAT_TITLE:{
                    if(msg.getUserHandle()==myUserHandle) {
                        log("I change the title");
                        hideNewMessagesLayout();
                    }
                    break;
                }
            }
        }

        if(setAsRead){
            markAsSeen(msg);
        }

        if(msg.getType()==MegaChatMessage.TYPE_CHAT_TITLE){
            log("Change of chat title");
            String newTitle = msg.getContent();
            if(newTitle!=null){

                titleToolbar.setText(newTitle);

            }
        }
        else if(msg.getType()==MegaChatMessage.TYPE_TRUNCATE){
            invalidateOptionsMenu();
        }

        AndroidMegaChatMessage androidMsg = new AndroidMegaChatMessage(msg);
        appendMessagePosition(androidMsg);

        if(mLayoutManager.findLastCompletelyVisibleItemPosition()==messages.size()-1){
            log("Do scroll to end");
            mLayoutManager.scrollToPosition(messages.size());
        }
        else{
            if(emojiKeyboard !=null){
                if((emojiKeyboard.getLetterKeyboardShown() || emojiKeyboard.getEmojiKeyboardShown())&&(messages.size()==1)){
                    mLayoutManager.scrollToPosition(messages.size());
                }
            }
            log("DONT scroll to end");
            if(typeMessageJump !=  TYPE_MESSAGE_NEW_MESSAGE){
                messageJumpText.setText(getResources().getString(R.string.message_new_messages));
                typeMessageJump = TYPE_MESSAGE_NEW_MESSAGE;
            }

            if(messageJumpLayout.getVisibility() != View.VISIBLE){
                messageJumpText.setText(getResources().getString(R.string.message_new_messages));
                messageJumpLayout.setVisibility(View.VISIBLE);
            }
        }

        checkMegaLink(msg);

//        mLayoutManager.setStackFromEnd(true);
//        mLayoutManager.scrollToPosition(0);
    }

    @Override
    public void onMessageUpdate(MegaChatApiJava api, MegaChatMessage msg) {
//        log("onMessageUpdate!: "+ msg.getMsgId());
        int resultModify = -1;
        if(msg.isDeleted()){
            log("The message has been deleted");
            deleteMessage(msg, false);
            return;
        }

        AndroidMegaChatMessage androidMsg = new AndroidMegaChatMessage(msg);

        if(msg.hasChanged(MegaChatMessage.CHANGE_TYPE_ACCESS)){
            log("Change access of the message");

            MegaNodeList nodeList = msg.getMegaNodeList();
            int revokedCount = 0;

            for(int i=0; i<nodeList.size(); i++){
                MegaNode node = nodeList.get(i);
                boolean revoked = megaChatApi.isRevoked(idChat, node.getHandle());
                if(revoked){
                    log("The node is revoked: "+node.getName());
                    revokedCount++;
                }
                else{
                    log("Node not revoked: "+node.getName());
                }
            }

            if(revokedCount==nodeList.size()){
                log("All the attachments have been revoked");
                deleteMessage(msg, false);
            }
            else{
                log("One attachment revoked, modify message");
                resultModify = modifyMessageReceived(androidMsg, false);

                if(resultModify==-1) {
                    log("Modify result is -1");
                    int firstIndexShown = messages.get(0).getMessage().getMsgIndex();
                    log("The first index is: "+firstIndexShown+ " the index of the updated message: "+msg.getMsgIndex());
                    if(firstIndexShown<=msg.getMsgIndex()){
                        log("The message should be in the list");
                        if(msg.getType()==MegaChatMessage.TYPE_NODE_ATTACHMENT){

                            log("A - Node attachment message not in list -> append");
                            AndroidMegaChatMessage msgToAppend = new AndroidMegaChatMessage(msg);
                            reinsertNodeAttachmentNoRevoked(msgToAppend);
                        }
                    }
                    else{
                        if(messages.size()<NUMBER_MESSAGES_BEFORE_LOAD){
                            log("Show more message - add to the list");
                            if(msg.getType()==MegaChatMessage.TYPE_NODE_ATTACHMENT){

                                log("B - Node attachment message not in list -> append");
                                AndroidMegaChatMessage msgToAppend = new AndroidMegaChatMessage(msg);
                                reinsertNodeAttachmentNoRevoked(msgToAppend);
                            }
                        }
                    }

                }
            }
        }
        else if(msg.hasChanged(MegaChatMessage.CHANGE_TYPE_CONTENT)){
            log("Change content of the message");

            if(msg.getType()==MegaChatMessage.TYPE_TRUNCATE){
                log("TRUNCATE MESSAGE");
                clearHistory(androidMsg);
            }
            else{
                if(msg.isDeleted()){
                    log("Message deleted!!");
                }

                checkMegaLink(msg);

                resultModify = modifyMessageReceived(androidMsg, false);
                log("onMessageUpdate: resultModify: "+resultModify);
            }
        }
        else if(msg.hasChanged(MegaChatMessage.CHANGE_TYPE_STATUS)){

            int statusMsg = msg.getStatus();
            log("Status change: "+statusMsg);
            log("Temporal id: "+msg.getTempId());
            log("Final id: "+msg.getMsgId());

            if(msg.getUserHandle()==megaChatApi.getMyUserHandle()){
                if(msg.getType()==MegaChatMessage.TYPE_NODE_ATTACHMENT){
                    log("Modify my message and node attachment");

                    long idMsg =  dbH.findPendingMessageByIdTempKarere(msg.getTempId());
                    log("----The id of my pending message is: "+idMsg);
                    if(idMsg!=-1){
                        resultModify = modifyAttachmentReceived(androidMsg, idMsg);
                        dbH.removePendingMessageById(idMsg);
                        if(resultModify==-1){
                            log("Node attachment message not in list -> resultModify -1");
//                            AndroidMegaChatMessage msgToAppend = new AndroidMegaChatMessage(msg);
//                            appendMessagePosition(msgToAppend);
                        }
                        return;
                    }
                }
            }

            if(msg.getStatus()==MegaChatMessage.STATUS_SEEN){
                log("STATUS_SEEN");
            }
            else if(msg.getStatus()==MegaChatMessage.STATUS_SERVER_RECEIVED){
                log("STATUS_SERVER_RECEIVED");

                if(msg.getType()==MegaChatMessage.TYPE_NORMAL){
                    if(msg.getUserHandle()==megaChatApi.getMyUserHandle()){
                        checkMegaLink(msg);
                    }
                }

                resultModify = modifyMessageReceived(androidMsg, true);
                log("onMessageUpdate: resultModify: "+resultModify);
            }
            else if(msg.getStatus()==MegaChatMessage.STATUS_SERVER_REJECTED){
                log("onMessageUpdate: STATUS_SERVER_REJECTED----- "+msg.getStatus());
                deleteMessage(msg, true);
            }
            else{
                log("-----------Status : "+msg.getStatus());
                log("-----------Timestamp: "+msg.getTimestamp());

                resultModify = modifyMessageReceived(androidMsg, false);
                log("onMessageUpdate: resultModify: "+resultModify);
            }
        }
    }

    @Override
    public void onHistoryReloaded(MegaChatApiJava api, MegaChatRoom chat) {
        log("onHistoryReloaded");
        bufferMessages.clear();
        messages.clear();

        invalidateOptionsMenu();
        log("Load new history");

        long unread = chatRoom.getUnreadCount();
        //                        stateHistory = megaChatApi.loadMessages(idChat, NUMBER_MESSAGES_TO_LOAD);
        if (unread == 0) {
            lastIdMsgSeen = -1;
            generalUnreadCount = -1;
            lastSeenReceived = true;
            log("onHistoryReloaded: loadMessages unread is 0");
        } else {
            lastIdMsgSeen = megaChatApi.getLastMessageSeenId(idChat);
            generalUnreadCount = unread;

            if (lastIdMsgSeen != -1) {
                log("onHistoryReloaded: Id of last message seen: " + lastIdMsgSeen);
            } else {
                log("onHistoryReloaded: Error the last message seen shouldn't be NULL");
            }

            lastSeenReceived = false;
        }
    }

    public void deleteMessage(MegaChatMessage msg, boolean rejected){
        log("deleteMessage");

        int indexToChange = -1;

        ListIterator<AndroidMegaChatMessage> itr = messages.listIterator(messages.size());

        // Iterate in reverse.
        while(itr.hasPrevious()) {
            AndroidMegaChatMessage messageToCheck = itr.previous();
            log("Index: " + itr.nextIndex());

            if(!messageToCheck.isUploading()){
                if(rejected){
                    if (messageToCheck.getMessage().getTempId() == msg.getTempId()) {
                        indexToChange = itr.nextIndex();
                        break;
                    }
                }
                else{
                    if (messageToCheck.getMessage().getMsgId() == msg.getMsgId()) {
                        indexToChange = itr.nextIndex();
                        break;
                    }
                }
            }
        }

        if(indexToChange!=-1) {
            messages.remove(indexToChange);
            log("Removed index: " + indexToChange + " positionNewMessagesLayout: "+ positionNewMessagesLayout +" messages size: " + messages.size());
//                adapter.notifyDataSetChanged();

            if(positionNewMessagesLayout<=indexToChange){
                if(generalUnreadCount==1 || generalUnreadCount==-1){
                    log("Reset generalUnread:Position where new messages layout is show: " + positionNewMessagesLayout);
                    generalUnreadCount = 0;
                    lastIdMsgSeen = -1;
                }
                else{
                    log("Decrease generalUnread:Position where new messages layout is show: " + positionNewMessagesLayout);
                    generalUnreadCount--;
                }

                adapter.notifyItemChanged(positionNewMessagesLayout);
            }

            adapter.removeMessage(indexToChange+1, messages);

            if(!messages.isEmpty()){
                //Update infoToShow of the next message also
                if (indexToChange == 0) {
                    messages.get(indexToChange).setInfoToShow(AndroidMegaChatMessage.CHAT_ADAPTER_SHOW_ALL);
                }
                else{
                    //Not first element
                    if(indexToChange==messages.size()){
                        log("The last message removed, do not check more messages");
                        setShowAvatar(indexToChange-1);
                        adapter.modifyMessage(messages, indexToChange);
                        return;
                    }

                    adjustInfoToShow(indexToChange);
                    setShowAvatar(indexToChange);
                    setShowAvatar(indexToChange-1);

                    adapter.modifyMessage(messages, indexToChange+1);
                }
            }
        }
        else{
            log("index to change not found");
        }
    }

    public int modifyAttachmentReceived(AndroidMegaChatMessage msg, long idPendMsg){
        log("modifyAttachmentReceived");
        log("Msg ID: "+msg.getMessage().getMsgId());
        log("Msg TEMP ID: "+msg.getMessage().getTempId());
        log("Msg status: "+msg.getMessage().getStatus());
        int indexToChange = -1;
        ListIterator<AndroidMegaChatMessage> itr = messages.listIterator(messages.size());

        // Iterate in reverse.
        while(itr.hasPrevious()) {
            AndroidMegaChatMessage messageToCheck = itr.previous();

            if(messageToCheck.isUploading()){
                if(messageToCheck.getPendingMessage().getId()==idPendMsg){
                    indexToChange = itr.nextIndex();
                    log("Found index to change: "+indexToChange);
                    break;
                }
            }
        }

        if(indexToChange!=-1){

            log("modifyAttachmentReceived: INDEX change, need to reorder");
            messages.remove(indexToChange);
            log("Removed index: "+indexToChange);
            log("modifyAttachmentReceived: messages size: "+messages.size());
            adapter.removeMessage(indexToChange+1, messages);

            int scrollToP = appendMessagePosition(msg);
            if(scrollToP!=-1){
                if(msg.getMessage().getStatus()==MegaChatMessage.STATUS_SERVER_RECEIVED){
                    log("modifyAttachmentReceived: need to scroll to position: "+indexToChange);
                    final int indexToScroll = scrollToP+1;
                    mLayoutManager.scrollToPositionWithOffset(indexToScroll,Util.scaleHeightPx(20, outMetrics));

                }
            }
        }
        else{
            log("Error, id pending message message not found!!");
        }
        log("Index modified: "+indexToChange);
        return indexToChange;
    }


    public int modifyMessageReceived(AndroidMegaChatMessage msg, boolean checkTempId){
        log("modifyMessageReceived");
        log("Msg ID: "+msg.getMessage().getMsgId());
        log("Msg TEMP ID: "+msg.getMessage().getTempId());
        log("Msg status: "+msg.getMessage().getStatus());
        int indexToChange = -1;
        ListIterator<AndroidMegaChatMessage> itr = messages.listIterator(messages.size());

        // Iterate in reverse.
        while(itr.hasPrevious()) {
            AndroidMegaChatMessage messageToCheck = itr.previous();
            log("Index: "+itr.nextIndex());

            if(!messageToCheck.isUploading()){
                log("Checking with Msg ID: "+messageToCheck.getMessage().getMsgId());
                log("Checking with Msg TEMP ID: "+messageToCheck.getMessage().getTempId());

                if(checkTempId){
                    log("Check temporal IDS----");
                    if (messageToCheck.getMessage().getTempId() == msg.getMessage().getTempId()) {
                        log("modifyMessageReceived with idTemp");
                        indexToChange = itr.nextIndex();
                        break;
                    }
                }
                else{
                    if (messageToCheck.getMessage().getMsgId() == msg.getMessage().getMsgId()) {
                        log("modifyMessageReceived");
                        indexToChange = itr.nextIndex();
                        break;
                    }
                }
            }
            else{

                log("This message is uploading");
            }
        }

        log("---------------Index to change = "+indexToChange);
        if(indexToChange!=-1){

//            if(msg.getMessage().isDeleted()){
//                messages.remove(indexToChange);
//                log("Removed index: "+indexToChange);
//                log("modifyMessageReceived: messages size: "+messages.size());
////                adapter.notifyDataSetChanged();
//                adapter.removeMessage(indexToChange, messages);
//                return indexToChange;
//            }

            AndroidMegaChatMessage messageToUpdate = messages.get(indexToChange);
            if(messageToUpdate.getMessage().getMsgIndex()==msg.getMessage().getMsgIndex()){
                log("modifyMessageReceived: The internal index not change");

                if(msg.getMessage().getStatus()==MegaChatMessage.STATUS_SENDING_MANUAL){
                    log("Modified a MANUAl SENDING msg");
                    //Check the message to change is not the last one
                    int lastI = messages.size()-1;
                    if(indexToChange<lastI){
                        //Check if there is already any MANUAL_SENDING in the queue
                        AndroidMegaChatMessage previousMessage = messages.get(lastI);
                        if(previousMessage.isUploading()){
                            log("Previous message is uploading");
                        }
                        else{
                            if(previousMessage.getMessage().getStatus()==MegaChatMessage.STATUS_SENDING_MANUAL){
                                log("More MANUAL SENDING in queue");
                                log("Removed index: "+indexToChange);
                                messages.remove(indexToChange);
                                appendMessageAnotherMS(msg);
                                adapter.notifyDataSetChanged();
                                return indexToChange;
                            }
                        }
                    }
                }

                log("Modified message keep going");
                messages.set(indexToChange, msg);

                //Update infoToShow also
                if (indexToChange == 0) {
                    messages.get(indexToChange).setInfoToShow(AndroidMegaChatMessage.CHAT_ADAPTER_SHOW_ALL);
                    messages.get(indexToChange).setShowAvatar(true);
                }
                else{
                    //Not first element
                    adjustInfoToShow(indexToChange);
                    setShowAvatar(indexToChange);

                    //Create adapter
                    if (adapter == null) {
                        adapter = new MegaChatLollipopAdapter(this, chatRoom, messages, listView);
                        adapter.setHasStableIds(true);
                        listView.setAdapter(adapter);
                    } else {
                        adapter.modifyMessage(messages, indexToChange+1);
                    }
                }
            }
            else{
                log("modifyMessageReceived: INDEX change, need to reorder");
                messages.remove(indexToChange);
                log("Removed index: "+indexToChange);
                log("modifyMessageReceived: messages size: "+messages.size());
                adapter.removeMessage(indexToChange+1, messages);
                int scrollToP = appendMessagePosition(msg);
                if(scrollToP!=-1){
                    if(msg.getMessage().getStatus()==MegaChatMessage.STATUS_SERVER_RECEIVED){
                        mLayoutManager.scrollToPosition(scrollToP+1);
                        //mLayoutManager.scrollToPositionWithOffset(scrollToP, Util.scaleHeightPx(20, outMetrics));
                    }
                }
                log("modifyMessageReceived: messages size 2: "+messages.size());
            }

        }
        else{
            log("Error, id temp message not found!!");
        }
        return indexToChange;
    }

    public void loadBufferMessages(){
        log("loadBufferMessages");
        ListIterator<AndroidMegaChatMessage> itr = bufferMessages.listIterator();
        while (itr.hasNext()) {
            int currentIndex = itr.nextIndex();
            AndroidMegaChatMessage messageToShow = itr.next();
            loadMessage(messageToShow);
        }

        //Create adapter
        if(adapter==null){
            adapter = new MegaChatLollipopAdapter(this, chatRoom, messages, listView);
            adapter.setHasStableIds(true);
            listView.setLayoutManager(mLayoutManager);
            listView.setAdapter(adapter);
            adapter.setMessages(messages);
        }
        else{
//            adapter.setPositionClicked(-1);
            adapter.loadPreviousMessages(messages, bufferMessages.size());

            log("addMessage: "+messages.size());
        }

        log("AFTER updateMessagesLoaded: "+messages.size()+" messages in list");

        bufferMessages.clear();
    }

    public void clearHistory(AndroidMegaChatMessage androidMsg){
        log("clearHistory");

        ListIterator<AndroidMegaChatMessage> itr = messages.listIterator(messages.size());

        int indexToChange=-1;
        // Iterate in reverse.
        while(itr.hasPrevious()) {
            AndroidMegaChatMessage messageToCheck = itr.previous();

            if(!messageToCheck.isUploading()){
                if(messageToCheck.getMessage().getStatus()!=MegaChatMessage.STATUS_SENDING){

                    indexToChange = itr.nextIndex();
                    log("Found index of last sent and confirmed message: "+indexToChange);
                    break;
                }
            }
        }

//        indexToChange = 2;
        if(indexToChange != messages.size()-1){
            log("Clear history of confirmed messages: "+indexToChange);

            List<AndroidMegaChatMessage> messagesCopy = new ArrayList<>(messages);
            messages.clear();
            messages.add(androidMsg);
            for(int i = indexToChange+1; i<messagesCopy.size();i++){
                messages.add(messagesCopy.get(i));
            }
        }
        else{
            log("Clear all messages");
            messages.clear();
            messages.add(androidMsg);
        }

        if(messages.size()==1){
            androidMsg.setInfoToShow(AndroidMegaChatMessage.CHAT_ADAPTER_SHOW_ALL);
        }
        else{
            for(int i=0; i<messages.size();i++){
                adjustInfoToShow(i);
            }
        }

        adapter.setMessages(messages);
        adapter.notifyDataSetChanged();
    }

    public void loadPendingMessages(){
        log("loadPendingMessages");
        ArrayList<AndroidMegaChatMessage> pendMsgs = dbH.findAndroidMessagesNotSent(idChat);
//        dbH.findPendingMessagesBySent(1);
        log("Number of pending: "+pendMsgs.size());
        for(int i=0;i<pendMsgs.size();i++){
            if(pendMsgs.get(i)!=null){
                appendMessagePosition(pendMsgs.get(i));
            }
            else{
                log("Null pending messages");
            }
        }

    }

    public void loadMessage(AndroidMegaChatMessage messageToShow){
        log("loadMessage");

        messageToShow.setInfoToShow(AndroidMegaChatMessage.CHAT_ADAPTER_SHOW_ALL);
        messages.add(0,messageToShow);

        if(messages.size()>1) {
            adjustInfoToShow(1);
        }

        setShowAvatar(0);

        if(adapter.isMultipleSelect()){
            adapter.updateSelectionOnScroll();
        }
    }

    public void appendMessageAnotherMS(AndroidMegaChatMessage msg){
        log("appendMessageAnotherMS");
        messages.add(msg);
        int lastIndex = messages.size()-1;

        if(lastIndex==0){
            messages.get(lastIndex).setInfoToShow(AndroidMegaChatMessage.CHAT_ADAPTER_SHOW_ALL);
        }
        else{
            adjustInfoToShow(lastIndex);
        }

        //Create adapter
        if(adapter==null){
            log("Create adapter");
            adapter = new MegaChatLollipopAdapter(this, chatRoom, messages, listView);
            adapter.setHasStableIds(true);
            listView.setLayoutManager(mLayoutManager);
            listView.setAdapter(adapter);
            adapter.setMessages(messages);
        }
        else{
            log("Update adapter with last index: "+lastIndex);
            if(lastIndex==0){
                log("Arrives the first message of the chat");
                adapter.setMessages(messages);
            }
            else{
                adapter.addMessage(messages, lastIndex+1);
            }
        }
    }

    public int reinsertNodeAttachmentNoRevoked(AndroidMegaChatMessage msg){
        log("reinsertNodeAttachmentNoRevoked");
        int lastIndex = messages.size()-1;
        log("1lastIndex: "+lastIndex);
        if(messages.size()==-1){
            log("2lastIndex: "+lastIndex);
            msg.setInfoToShow(AndroidMegaChatMessage.CHAT_ADAPTER_SHOW_ALL);
            messages.add(msg);
        }
        else {
            log("Finding where to append the message");
            while(messages.get(lastIndex).getMessage().getMsgIndex()>msg.getMessage().getMsgIndex()){
                log("3lastIndex: "+lastIndex);
                lastIndex--;
                if (lastIndex == -1) {
                    break;
                }
            }
            log("4lastIndex: "+lastIndex);
            lastIndex++;
            log("Append in position: "+lastIndex);
            messages.add(lastIndex, msg);
            adjustInfoToShow(lastIndex);
            int nextIndex = lastIndex+1;
            if(nextIndex<=messages.size()-1){
                adjustInfoToShow(nextIndex);
            }
            int previousIndex = lastIndex-1;
            if(previousIndex>=0){
                adjustInfoToShow(previousIndex);
            }
        }

        //Create adapter
        if(adapter==null){
            log("Create adapter");
            adapter = new MegaChatLollipopAdapter(this, chatRoom, messages, listView);
            adapter.setHasStableIds(true);
            listView.setLayoutManager(mLayoutManager);
            listView.setAdapter(adapter);
            adapter.setMessages(messages);
        }
        else{
            log("Update adapter with last index: "+lastIndex);
            if(lastIndex<0){
                log("Arrives the first message of the chat");
                adapter.setMessages(messages);
            }
            else{
                adapter.addMessage(messages, lastIndex+1);
            }
        }
        return lastIndex;
    }

    public int appendMessagePosition(AndroidMegaChatMessage msg){
        log("appendMessagePosition: "+messages.size()+" messages");

        int lastIndex = messages.size()-1;
        if(messages.size()==0){
            msg.setInfoToShow(AndroidMegaChatMessage.CHAT_ADAPTER_SHOW_ALL);
            msg.setShowAvatar(true);
            messages.add(msg);
        }
        else{
            log("Finding where to append the message");

            if(msg.isUploading()){
                lastIndex++;
                log("The message is uploading add to index: "+lastIndex);
            }
            else{
                log("status of message: "+msg.getMessage().getStatus());
                if(lastIndex>=0){
                    while(messages.get(lastIndex).isUploading()){
                        log("one less index is uploading");
                        lastIndex--;
                    }
                    while(messages.get(lastIndex).getMessage().getStatus()==MegaChatMessage.STATUS_SENDING_MANUAL){
                        log("one less index is MANUAL SENDING");
                        lastIndex--;
                    }
                    if(msg.getMessage().getStatus()==MegaChatMessage.STATUS_SERVER_RECEIVED||msg.getMessage().getStatus()==MegaChatMessage.STATUS_NOT_SEEN){
                        while(messages.get(lastIndex).getMessage().getStatus()==MegaChatMessage.STATUS_SENDING){
                            log("one less index");
                            lastIndex--;
                        }
                    }
                }
                lastIndex++;
                log("Append in position: "+lastIndex);
            }

            messages.add(lastIndex, msg);
            adjustInfoToShow(lastIndex);
            msg.setShowAvatar(true);
            setShowAvatar(lastIndex-1);
        }

        //Create adapter
        if(adapter==null){
            log("Create adapter");
            adapter = new MegaChatLollipopAdapter(this, chatRoom, messages, listView);
            adapter.setHasStableIds(true);
            listView.setLayoutManager(mLayoutManager);
            listView.setAdapter(adapter);
            adapter.setMessages(messages);
        }else{
            log("Update adapter with last index: "+lastIndex);
            if(lastIndex<0){
                log("Arrives the first message of the chat");
                adapter.setMessages(messages);
            }
            else{
                adapter.addMessage(messages, lastIndex+1);
                adapter.notifyItemChanged(lastIndex);
            }
        }
        return lastIndex;
    }

    public int adjustInfoToShow(int index) {
        log("adjustInfoToShow");

        AndroidMegaChatMessage msg = messages.get(index);

        long userHandleToCompare = -1;
        long previousUserHandleToCompare = -1;

        if(msg.isUploading()){
            userHandleToCompare = myUserHandle;
        }
        else{
            if ((msg.getMessage().getType() == MegaChatMessage.TYPE_CALL_ENDED) || (msg.getMessage().getType() == MegaChatMessage.TYPE_CALL_STARTED)){
                msg.setInfoToShow(AndroidMegaChatMessage.CHAT_ADAPTER_SHOW_TIME);
                return AndroidMegaChatMessage.CHAT_ADAPTER_SHOW_TIME;
            }

            if ((msg.getMessage().getType() == MegaChatMessage.TYPE_PRIV_CHANGE) || (msg.getMessage().getType() == MegaChatMessage.TYPE_ALTER_PARTICIPANTS)) {
                userHandleToCompare = msg.getMessage().getHandleOfAction();
            } else {
                userHandleToCompare = msg.getMessage().getUserHandle();
            }
        }

        if(index==0){
            msg.setInfoToShow(AndroidMegaChatMessage.CHAT_ADAPTER_SHOW_ALL);
        }
        else{
            AndroidMegaChatMessage previousMessage = messages.get(index-1);

            if(previousMessage.isUploading()){

                log("The previous message is uploading");
                if(msg.isUploading()){
                    log("The message is also uploading");
                    if (compareDate(msg.getPendingMessage().getUploadTimestamp(), previousMessage.getPendingMessage().getUploadTimestamp()) == 0) {
                        //Same date
                        if (compareTime(msg.getPendingMessage().getUploadTimestamp(), previousMessage.getPendingMessage().getUploadTimestamp()) == 0) {
                            msg.setInfoToShow(AndroidMegaChatMessage.CHAT_ADAPTER_SHOW_NOTHING);
                        } else {
                            //Different minute
                            msg.setInfoToShow(AndroidMegaChatMessage.CHAT_ADAPTER_SHOW_TIME);
                        }
                    } else {
                        //Different date
                        msg.setInfoToShow(AndroidMegaChatMessage.CHAT_ADAPTER_SHOW_ALL);
                    }
                }
                else{
                    if (compareDate(msg.getMessage().getTimestamp(), previousMessage.getPendingMessage().getUploadTimestamp()) == 0) {
                        //Same date
                        if (compareTime(msg.getMessage().getTimestamp(), previousMessage.getPendingMessage().getUploadTimestamp()) == 0) {
                            msg.setInfoToShow(AndroidMegaChatMessage.CHAT_ADAPTER_SHOW_NOTHING);
                        } else {
                            //Different minute
                            msg.setInfoToShow(AndroidMegaChatMessage.CHAT_ADAPTER_SHOW_TIME);
                        }
                    } else {
                        //Different date
                        msg.setInfoToShow(AndroidMegaChatMessage.CHAT_ADAPTER_SHOW_ALL);
                    }
                }
            }
            else{
                log("The previous message is NOT uploading");

                if (userHandleToCompare == myUserHandle) {
                    log("MY message!!");
//                log("MY message!!: "+messageToShow.getContent());
                    if ((previousMessage.getMessage().getType() == MegaChatMessage.TYPE_PRIV_CHANGE) || (previousMessage.getMessage().getType() == MegaChatMessage.TYPE_ALTER_PARTICIPANTS)) {
                        previousUserHandleToCompare = previousMessage.getMessage().getHandleOfAction();
                    } else {
                        previousUserHandleToCompare = previousMessage.getMessage().getUserHandle();
                    }

//                    log("previous message: "+previousMessage.getContent());
                    if (previousUserHandleToCompare == myUserHandle) {
                        log("Last message and previous is mine");
                        //The last two messages are mine
                        if(msg.isUploading()){
                            log("The msg to append is uploading");
                            if (compareDate(msg.getPendingMessage().getUploadTimestamp(), previousMessage) == 0) {
                                //Same date
                                if (compareTime(msg.getPendingMessage().getUploadTimestamp(), previousMessage) == 0) {
                                    msg.setInfoToShow(AndroidMegaChatMessage.CHAT_ADAPTER_SHOW_NOTHING);
                                } else {
                                    //Different minute
                                    msg.setInfoToShow(AndroidMegaChatMessage.CHAT_ADAPTER_SHOW_TIME);
                                }
                            } else {
                                //Different date
                                msg.setInfoToShow(AndroidMegaChatMessage.CHAT_ADAPTER_SHOW_ALL);
                            }
                        }
                        else{
                            if (compareDate(msg, previousMessage) == 0) {
                                //Same date
                                if (compareTime(msg, previousMessage) == 0) {
                                    if ((previousMessage.getMessage().getType() == MegaChatMessage.TYPE_PRIV_CHANGE) || (previousMessage.getMessage().getType() == MegaChatMessage.TYPE_ALTER_PARTICIPANTS) || (previousMessage.getMessage().getType() == MegaChatMessage.TYPE_CHAT_TITLE)) {
                                        msg.setInfoToShow(AndroidMegaChatMessage.CHAT_ADAPTER_SHOW_TIME);
                                    }
                                    else if ((msg.getMessage().getType() == MegaChatMessage.TYPE_PRIV_CHANGE) || (msg.getMessage().getType() == MegaChatMessage.TYPE_ALTER_PARTICIPANTS) || (msg.getMessage().getType() == MegaChatMessage.TYPE_CHAT_TITLE)) {
                                        msg.setInfoToShow(AndroidMegaChatMessage.CHAT_ADAPTER_SHOW_TIME);
                                    }
                                    else{
                                        msg.setInfoToShow(AndroidMegaChatMessage.CHAT_ADAPTER_SHOW_NOTHING);
                                    }
                                } else {
                                    //Different minute
                                    msg.setInfoToShow(AndroidMegaChatMessage.CHAT_ADAPTER_SHOW_TIME);
                                }
                            } else {
                                //Different date
                                msg.setInfoToShow(AndroidMegaChatMessage.CHAT_ADAPTER_SHOW_ALL);
                            }
                        }

                    } else {
                        //The last message is mine, the previous not
                        log("Last message is mine, NOT previous");
                        if(msg.isUploading()) {
                            log("The msg to append is uploading");
                            if (compareDate(msg.getPendingMessage().getUploadTimestamp(), previousMessage) == 0) {
                                msg.setInfoToShow(AndroidMegaChatMessage.CHAT_ADAPTER_SHOW_TIME);
                            } else {
                                //Different date
                                msg.setInfoToShow(AndroidMegaChatMessage.CHAT_ADAPTER_SHOW_ALL);
                            }
                        }
                        else{
                            if (compareDate(msg, previousMessage) == 0) {
                                msg.setInfoToShow(AndroidMegaChatMessage.CHAT_ADAPTER_SHOW_TIME);
                            } else {
                                //Different date
                                msg.setInfoToShow(AndroidMegaChatMessage.CHAT_ADAPTER_SHOW_ALL);
                            }
                        }
                    }

                } else {
                    log("NOT MY message!! - CONTACT");
//                    log("previous message: "+previousMessage.getContent());

                    if ((previousMessage.getMessage().getType() == MegaChatMessage.TYPE_PRIV_CHANGE) || (previousMessage.getMessage().getType() == MegaChatMessage.TYPE_ALTER_PARTICIPANTS)) {
                        previousUserHandleToCompare = previousMessage.getMessage().getHandleOfAction();
                    } else {
                        previousUserHandleToCompare = previousMessage.getMessage().getUserHandle();
                    }

                    if (previousUserHandleToCompare == userHandleToCompare) {
                        //The last message is also a contact's message
                        if(msg.isUploading()) {
                            if (compareDate(msg.getPendingMessage().getUploadTimestamp(), previousMessage) == 0) {
                                //Same date
                                if (compareTime(msg.getPendingMessage().getUploadTimestamp(), previousMessage) == 0) {
                                    log("Add with show nothing - same userHandle");
                                    msg.setInfoToShow(AndroidMegaChatMessage.CHAT_ADAPTER_SHOW_NOTHING);

                                } else {
                                    //Different minute
                                    msg.setInfoToShow(AndroidMegaChatMessage.CHAT_ADAPTER_SHOW_TIME);
                                }
                            } else {
                                //Different date
                                msg.setInfoToShow(AndroidMegaChatMessage.CHAT_ADAPTER_SHOW_ALL);
                            }
                        }
                        else{

                            if (compareDate(msg, previousMessage) == 0) {
                                //Same date
                                if (compareTime(msg, previousMessage) == 0) {
                                    log("Add with show nothing - same userHandle");
                                    if ((previousMessage.getMessage().getType() == MegaChatMessage.TYPE_PRIV_CHANGE) || (previousMessage.getMessage().getType() == MegaChatMessage.TYPE_ALTER_PARTICIPANTS) || (previousMessage.getMessage().getType() == MegaChatMessage.TYPE_CHAT_TITLE)) {
                                        msg.setInfoToShow(AndroidMegaChatMessage.CHAT_ADAPTER_SHOW_TIME);
                                    }
                                    else if ((msg.getMessage().getType() == MegaChatMessage.TYPE_PRIV_CHANGE) || (msg.getMessage().getType() == MegaChatMessage.TYPE_ALTER_PARTICIPANTS) || (msg.getMessage().getType() == MegaChatMessage.TYPE_CHAT_TITLE)) {
                                        msg.setInfoToShow(AndroidMegaChatMessage.CHAT_ADAPTER_SHOW_TIME);
                                    }
                                    else{
                                        msg.setInfoToShow(AndroidMegaChatMessage.CHAT_ADAPTER_SHOW_NOTHING);
                                    }
                                } else {
                                    //Different minute
                                    msg.setInfoToShow(AndroidMegaChatMessage.CHAT_ADAPTER_SHOW_TIME);
                                }
                            } else {
                                //Different date
                                msg.setInfoToShow(AndroidMegaChatMessage.CHAT_ADAPTER_SHOW_ALL);
                            }
                        }

                    } else {
                        //The last message is from contact, the previous not
                        log("Different user handle");
                        if(msg.isUploading()) {
                            if (compareDate(msg.getPendingMessage().getUploadTimestamp(), previousMessage) == 0) {
                                //Same date
                                if (compareTime(msg.getPendingMessage().getUploadTimestamp(), previousMessage) == 0) {
                                    if(previousUserHandleToCompare==myUserHandle){
                                        msg.setInfoToShow(AndroidMegaChatMessage.CHAT_ADAPTER_SHOW_TIME);
                                    }
                                    else{
                                        msg.setInfoToShow(AndroidMegaChatMessage.CHAT_ADAPTER_SHOW_NOTHING);
                                    }

                                } else {
                                    //Different minute
                                    msg.setInfoToShow(AndroidMegaChatMessage.CHAT_ADAPTER_SHOW_TIME);
                                }

                            } else {
                                //Different date
                                msg.setInfoToShow(AndroidMegaChatMessage.CHAT_ADAPTER_SHOW_ALL);
                            }
                        }
                        else{
                            if (compareDate(msg, previousMessage) == 0) {
                                if (compareTime(msg, previousMessage) == 0) {
                                    if(previousUserHandleToCompare==myUserHandle){
                                        msg.setInfoToShow(AndroidMegaChatMessage.CHAT_ADAPTER_SHOW_TIME);
                                    }
                                    else{
                                        if ((previousMessage.getMessage().getType() == MegaChatMessage.TYPE_PRIV_CHANGE) || (previousMessage.getMessage().getType() == MegaChatMessage.TYPE_ALTER_PARTICIPANTS) || (previousMessage.getMessage().getType() == MegaChatMessage.TYPE_CHAT_TITLE)) {
                                            msg.setInfoToShow(AndroidMegaChatMessage.CHAT_ADAPTER_SHOW_TIME);
                                        }
                                        else{
                                            msg.setInfoToShow(AndroidMegaChatMessage.CHAT_ADAPTER_SHOW_TIME);
                                        }
                                    }

                                } else {
                                    //Different minute
                                    msg.setInfoToShow(AndroidMegaChatMessage.CHAT_ADAPTER_SHOW_TIME);
                                }

                            } else {
                                //Different date
                                msg.setInfoToShow(AndroidMegaChatMessage.CHAT_ADAPTER_SHOW_ALL);
                            }
                        }
                    }
                }

            }
        }
        return msg.getInfoToShow();
    }

    public void setShowAvatar(int index){
        log("setShowAvatar");

        AndroidMegaChatMessage msg = messages.get(index);

        long userHandleToCompare = -1;
        long previousUserHandleToCompare = -1;

        if(msg.isUploading()){
            msg.setShowAvatar(false);
            return;
        }

        if (userHandleToCompare == myUserHandle) {
            log("MY message!!");
        }
        else{
            if ((msg.getMessage().getType() == MegaChatMessage.TYPE_PRIV_CHANGE) || (msg.getMessage().getType() == MegaChatMessage.TYPE_ALTER_PARTICIPANTS)) {
                userHandleToCompare = msg.getMessage().getHandleOfAction();
            } else {
                userHandleToCompare = msg.getMessage().getUserHandle();
            }

            log("userHandleTocompare: "+userHandleToCompare);
            AndroidMegaChatMessage previousMessage = null;
            if(messages.size()-1>index){
                previousMessage = messages.get(index + 1);

                if(previousMessage==null){
                    msg.setShowAvatar(true);
                    log("2 - Previous message is null");
                    return;
                }

                if(previousMessage.isUploading()){
                    msg.setShowAvatar(true);
                    log("Previous is uploading");
                    return;
                }

                if ((previousMessage.getMessage().getType() == MegaChatMessage.TYPE_PRIV_CHANGE) || (previousMessage.getMessage().getType() == MegaChatMessage.TYPE_ALTER_PARTICIPANTS)) {
                    previousUserHandleToCompare = previousMessage.getMessage().getHandleOfAction();
                } else {
                    previousUserHandleToCompare = previousMessage.getMessage().getUserHandle();
                }

                log("previousUserHandleToCompare: "+previousUserHandleToCompare);

//                if(previousMessage.getInfoToShow()!=AndroidMegaChatMessage.CHAT_ADAPTER_SHOW_NOTHING){
//                    msg.setShowAvatar(true);
//                }
//                else{
                    if ((previousMessage.getMessage().getType() == MegaChatMessage.TYPE_CALL_ENDED) || (previousMessage.getMessage().getType() == MegaChatMessage.TYPE_CALL_STARTED) || (previousMessage.getMessage().getType() == MegaChatMessage.TYPE_PRIV_CHANGE) || (previousMessage.getMessage().getType() == MegaChatMessage.TYPE_ALTER_PARTICIPANTS) || (previousMessage.getMessage().getType() == MegaChatMessage.TYPE_CHAT_TITLE)) {
                        msg.setShowAvatar(true);
                        log("Set: "+true);
                    } else {
                        if (previousUserHandleToCompare == userHandleToCompare) {

                            msg.setShowAvatar(false);
                            log("Set: "+false);
                        }
                        else{
                            msg.setShowAvatar(true);
                            log("Set: "+true);
                        }
                    }
//                }
            }
            else{
                log("No previous message");
                msg.setShowAvatar(true);
            }
        }
    }

    public boolean isGroup(){
        return chatRoom.isGroup();
    }

    public void showMsgNotSentPanel(AndroidMegaChatMessage message, int position){
        log("showMsgNotSentPanel: "+position);

        this.selectedPosition = position;
        this.selectedMessageId = message.getMessage().getRowId();
        log("Temporal id of MS message: "+message.getMessage().getTempId());

        if(message!=null){
            MessageNotSentBottomSheetDialogFragment bottomSheetDialogFragment = new MessageNotSentBottomSheetDialogFragment();
            bottomSheetDialogFragment.show(getSupportFragmentManager(), bottomSheetDialogFragment.getTag());
        }
    }

    public void showNodeAttachmentBottomSheet(AndroidMegaChatMessage message, int position){
        log("showNodeAttachmentBottomSheet: "+position);
        this.selectedPosition = position;

        if(message!=null){
            this.selectedMessageId = message.getMessage().getMsgId();
//            this.selectedChatItem = chat;
            NodeAttachmentBottomSheetDialogFragment bottomSheetDialogFragment = new NodeAttachmentBottomSheetDialogFragment();
            bottomSheetDialogFragment.show(getSupportFragmentManager(), bottomSheetDialogFragment.getTag());
        }
    }

    public void showUploadingAttachmentBottomSheet(AndroidMegaChatMessage message, int position){
        log("showUploadingAttachmentBottomSheet: "+position);
        this.selectedPosition = position;
        if(message!=null){
            this.selectedMessageId = message.getPendingMessage().getId();

            PendingMessageBottomSheetDialogFragment pendingMsgSheetDialogFragment = new PendingMessageBottomSheetDialogFragment();
            pendingMsgSheetDialogFragment.show(getSupportFragmentManager(), pendingMsgSheetDialogFragment.getTag());
        }
    }

    public void showContactAttachmentBottomSheet(AndroidMegaChatMessage message, int position){
        log("showContactAttachmentBottomSheet: "+position);
        this.selectedPosition = position;

        if(message!=null){
            this.selectedMessageId = message.getMessage().getMsgId();
//            this.selectedChatItem = chat;
            ContactAttachmentBottomSheetDialogFragment bottomSheetDialogFragment = new ContactAttachmentBottomSheetDialogFragment();
            bottomSheetDialogFragment.show(getSupportFragmentManager(), bottomSheetDialogFragment.getTag());
        }
    }

    public void removeMsgNotSent(){
        log("removeMsgNotSent: "+selectedPosition);
        messages.remove(selectedPosition);
        adapter.removeMessage(selectedPosition, messages);
    }

    public void removePendingMsg(long id){
        log("removePendingMsg: "+selectedMessageId);
        try{
            dbH.removePendingMessageById(id);
            messages.remove(selectedPosition);
            adapter.removeMessage(selectedPosition, messages);
        }
        catch (IndexOutOfBoundsException e){
            log("removePendingMsg: EXCEPTION: "+e.getMessage());
        }
    }

    public void showSnackbar(String s){
        log("showSnackbar: "+s);
        Snackbar snackbar = Snackbar.make(fragmentContainer, s, Snackbar.LENGTH_LONG);
        TextView snackbarTextView = (TextView)snackbar.getView().findViewById(android.support.design.R.id.snackbar_text);
        snackbarTextView.setMaxLines(5);
        snackbar.show();
    }

    public void removeProgressDialog(){
        try{
            statusDialog.dismiss();
        } catch(Exception ex) {};
    }

    public void showSnackbarNotSpace(){
        log("showSnackbarNotSpace");
        Snackbar mySnackbar = Snackbar.make(fragmentContainer, R.string.error_not_enough_free_space, Snackbar.LENGTH_LONG);
        mySnackbar.setAction("Settings", new SnackbarNavigateOption(this));
        mySnackbar.show();
    }

    public void startConversation(long handle){
        log("startConversation");
        MegaChatRoom chat = megaChatApi.getChatRoomByUser(handle);
        MegaChatPeerList peers = MegaChatPeerList.createInstance();
        if(chat==null){
            log("No chat, create it!");
            peers.addPeer(handle, MegaChatPeerList.PRIV_STANDARD);
            megaChatApi.createChat(false, peers, this);
        }
        else{
            log("There is already a chat, open it!");
            Intent intentOpenChat = new Intent(this, ChatActivityLollipop.class);
            intentOpenChat.setAction(Constants.ACTION_NEW_CHAT);
            intentOpenChat.putExtra("CHAT_ID", chat.getChatId());
            this.startActivity(intentOpenChat);
            finish();
        }
    }

    public void startGroupConversation(ArrayList<Long> userHandles){
        log("startGroupConversation");

        MegaChatPeerList peers = MegaChatPeerList.createInstance();

        for(int i=0;i<userHandles.size();i++){
            long handle = userHandles.get(i);
            peers.addPeer(handle, MegaChatPeerList.PRIV_STANDARD);
        }
        megaChatApi.createChat(true, peers, this);
    }

    public void setMessages(ArrayList<AndroidMegaChatMessage> messages){
        if(dialog!=null){
            dialog.dismiss();
        }

        this.messages = messages;
        //Create adapter
        if (adapter == null) {
            adapter = new MegaChatLollipopAdapter(this, chatRoom, messages, listView);
            adapter.setHasStableIds(true);
            listView.setAdapter(adapter);
            adapter.setMessages(messages);
        } else {
            adapter.setMessages(messages);
        }
    }

    @Override
    public void onRequestStart(MegaChatApiJava api, MegaChatRequest request) {

    }

    @Override
    public void onRequestUpdate(MegaChatApiJava api, MegaChatRequest request) {

    }

    @Override
    public void onRequestFinish(MegaChatApiJava api, MegaChatRequest request, MegaChatError e) {
        log("onRequestFinish: "+request.getRequestString()+" "+request.getType());

        if(request.getType() == MegaChatRequest.TYPE_TRUNCATE_HISTORY){
            log("Truncate history request finish!!!");
            if(e.getErrorCode()==MegaChatError.ERROR_OK){
                log("Ok. Clear history done");
                showSnackbar(getString(R.string.clear_history_success));
                hideMessageJump();
            }
            else{
                log("Error clearing history: "+e.getErrorString());
                showSnackbar(getString(R.string.clear_history_error));
            }
        }
        else if(request.getType() == MegaChatRequest.TYPE_START_CHAT_CALL){
            if(e.getErrorCode()==MegaChatError.ERROR_OK){
                log("TYPE_START_CHAT_CALL finished with success");
                //getFlag - Returns true if it is a video-audio call or false for audio call
            }
            else{
                log("ERROR WHEN TYPE_START_CHAT_CALL " + e.getErrorString());
                showSnackbar(getString(R.string.call_error));
            }
        }
        else if(request.getType() == MegaChatRequest.TYPE_REMOVE_FROM_CHATROOM){
            log("Remove participant: "+request.getUserHandle()+" my user: "+megaChatApi.getMyUserHandle());

            if(e.getErrorCode()==MegaChatError.ERROR_OK){
                log("Participant removed OK");
                invalidateOptionsMenu();
            }
            else{
                log("EEEERRRRROR WHEN TYPE_REMOVE_FROM_CHATROOM " + e.getErrorString());
                showSnackbar(getString(R.string.remove_participant_error));
            }
        }
        else if(request.getType() == MegaChatRequest.TYPE_INVITE_TO_CHATROOM){
            log("Request type: "+MegaChatRequest.TYPE_INVITE_TO_CHATROOM);
            if(e.getErrorCode()==MegaChatError.ERROR_OK){
                showSnackbar(getString(R.string.add_participant_success));
            }
            else{
                if(e.getErrorCode() == MegaChatError.ERROR_EXIST){
                    showSnackbar(getString(R.string.add_participant_error_already_exists));
                }
                else{
                    showSnackbar(getString(R.string.add_participant_error));
                }
            }
        }
        else if(request.getType() == MegaChatRequest.TYPE_ATTACH_NODE_MESSAGE){
            try{
                statusDialog.dismiss();
            } catch(Exception ex) {};

            if(adapter!=null){
                if(adapter.isMultipleSelect()){
                    clearSelections();
                    hideMultipleSelect();
                }
            }

            if(e.getErrorCode()==MegaChatError.ERROR_OK){
                log("File sent correctly");
                MegaNodeList nodeList = request.getMegaNodeList();

                for(int i = 0; i<nodeList.size();i++){
                    log("Node name: "+nodeList.get(i).getName());
                }
                AndroidMegaChatMessage androidMsgSent = new AndroidMegaChatMessage(request.getMegaChatMessage());
                sendMessageToUI(androidMsgSent);
            }
            else{
                log("File NOT sent: "+e.getErrorCode()+"___"+e.getErrorString());
                showSnackbar(getString(R.string.error_attaching_node_from_cloud));
            }
        }
        else if(request.getType() == MegaChatRequest.TYPE_REVOKE_NODE_MESSAGE){
            if(e.getErrorCode()==MegaChatError.ERROR_OK){
                log("Node revoked correctly, msg id: "+request.getMegaChatMessage().getMsgId());
            }
            else{
                log("NOT revoked correctly");
                showSnackbar(getString(R.string.error_revoking_node));
            }
        }
        else if(request.getType() == MegaChatRequest.TYPE_CREATE_CHATROOM){
            log("Create chat request finish!!!");
            if(e.getErrorCode()==MegaChatError.ERROR_OK){

                log("open new chat");
                Intent intent = new Intent(this, ChatActivityLollipop.class);
                intent.setAction(Constants.ACTION_NEW_CHAT);
                intent.putExtra("CHAT_ID", request.getChatHandle());
                this.startActivity(intent);
                finish();
            }
            else{
                log("EEEERRRRROR WHEN CREATING CHAT " + e.getErrorString());
                showSnackbar(getString(R.string.create_chat_error));
            }
        }
        else if(request.getType() == MegaChatRequest.TYPE_LAST_GREEN){
            log("TYPE_LAST_GREEN requested");
        }
    }

    @Override
    public void onRequestTemporaryError(MegaChatApiJava api, MegaChatRequest request, MegaChatError e) {
        log("onRequestTemporaryError");
    }

    @Override
    protected void onStop() {
        log("onStop()");

        try{
            if(textChat!=null){
                String written = textChat.getText().toString();
                if(written!=null){
                    dbH.setWrittenTextItem(Long.toString(idChat), textChat.getText().toString());
                }
            }
            else{
                log("textChat is NULL");
            }

        }
        catch (Exception e){
            log("Written message not stored on DB");
        }

        super.onStop();
    }

    @Override
    protected void onDestroy(){
        if(emojiKeyboard!=null){
            emojiKeyboard.hideBothKeyboard(this);
        }
        if (handlerEmojiKeyboard != null){
            handlerEmojiKeyboard.removeCallbacksAndMessages(null);
        }
        if (handlerKeyboard != null){
            handlerKeyboard.removeCallbacksAndMessages(null);
        }

        if (megaChatApi != null) {
            megaChatApi.closeChatRoom(idChat, this);
            MegaApplication.setClosedChat(true);
            log("removeChatListener");
            megaChatApi.removeChatListener(this);
            megaChatApi.removeChatCallListener(this);
        }
        if (handler != null) {
            handler.removeCallbacksAndMessages(null);
        }

        LocalBroadcastManager.getInstance(this).unregisterReceiver(dialogConnectReceiver);

        super.onDestroy();
    }

    @Override
    protected void onNewIntent(Intent intent){
        log("onNewIntent");

        if (intent != null){
            if (intent.getAction() != null){
                log("Intent is here!: "+intent.getAction());
                if (intent.getAction().equals(Constants.ACTION_CLEAR_CHAT)){
                    log("Intent to Clear history");
                    showConfirmationClearChat(chatRoom);
                }
                else if(intent.getAction().equals(Constants.ACTION_UPDATE_ATTACHMENT)){
                    log("Intent to update an attachment with error");

                    long idPendMsg = intent.getLongExtra("ID_MSG", -1);
                    if(idPendMsg!=-1){
                        int indexToChange = -1;
                        ListIterator<AndroidMegaChatMessage> itr = messages.listIterator(messages.size());

                        // Iterate in reverse.
                        while(itr.hasPrevious()) {
                            AndroidMegaChatMessage messageToCheck = itr.previous();

                            if(messageToCheck.isUploading()){
                                if(messageToCheck.getPendingMessage().getId()==idPendMsg){
                                    indexToChange = itr.nextIndex();
                                    log("Found index to change: "+indexToChange);
                                    break;
                                }
                            }
                        }

                        if(indexToChange!=-1){
                            log("Index modified: "+indexToChange);
                            messages.get(indexToChange).getPendingMessage().setState(PendingMessage.STATE_ERROR);
                            adapter.modifyMessage(messages, indexToChange+1);
                        }
                        else{
                            log("Error, id pending message message not found!!");
                        }
                    }
                    else{
                        log("Error. The idPendMsg is -1");
                    }

                    int isOverquota = intent.getIntExtra("IS_OVERQUOTA", 0);
                    if(isOverquota==1){
                        showOverquotaAlert(false);
                    }
                    else if (isOverquota==2){
                        showOverquotaAlert(true);
                    }

                    return;
                }
                else if((intent.getAction().equals(Constants.ACTION_NEW_CHAT)) || (intent.getAction().equals(Constants.ACTION_CHAT_SHOW_MESSAGES))){
                    log("Intent to open new chat: "+intent.getAction());
                    finish();
                    long chatIdIntent = intent.getLongExtra("CHAT_ID", -1);
                    if(chatIdIntent!=-1){
                        Intent intentOpenChat = new Intent(this, ChatActivityLollipop.class);
                        intentOpenChat.setAction(Constants.ACTION_CHAT_SHOW_MESSAGES);
                        intentOpenChat.putExtra("CHAT_ID", chatIdIntent);
                        this.startActivity(intentOpenChat);
                    }
                    else{
                        log("Error the chat Id is not valid: "+chatIdIntent);
                    }

                }
                else{
                    log("Other intent");
                }
            }
        }
        super.onNewIntent(intent);
        setIntent(intent);
        return;
    }

    public String getPeerFullName(long userHandle){
        return chatRoom.getPeerFullnameByHandle(userHandle);
    }

    public MegaChatRoom getChatRoom() {
        return chatRoom;
    }

    public void setChatRoom(MegaChatRoom chatRoom) {
        this.chatRoom = chatRoom;
    }

    public void importNode(long idMessage) {
        log("importNode");
        ArrayList<AndroidMegaChatMessage> messages = new ArrayList<>();
        MegaChatMessage m = megaChatApi.getMessage(idChat, idMessage);

        if(m!=null){
            AndroidMegaChatMessage aMessage = new AndroidMegaChatMessage(m);
            messages.add(aMessage);
            importNodes(messages);
        }
        else{
            log("Message cannot be recovered - null");
        }
    }

    public void importNodes(ArrayList<AndroidMegaChatMessage> messages){
        log("importNodes");

        Intent intent = new Intent(this, FileExplorerActivityLollipop.class);
        intent.setAction(FileExplorerActivityLollipop.ACTION_PICK_IMPORT_FOLDER);

        long[] longArray = new long[messages.size()];
        for (int i = 0; i < messages.size(); i++) {
            longArray[i] = messages.get(i).getMessage().getMsgId();
        }
        intent.putExtra("HANDLES_IMPORT_CHAT", longArray);

        startActivityForResult(intent, Constants.REQUEST_CODE_SELECT_IMPORT_FOLDER);

    }

    public void removeRequestDialog(){
        try{
            statusDialog.dismiss();
        } catch(Exception ex){};

    }

    public void revoke(){
        log("revoke");
        megaChatApi.revokeAttachmentMessage(idChat, selectedMessageId);
    }

    @Override
    public void onRequestStart(MegaApiJava api, MegaRequest request) {

    }

    @Override
    public void onRequestUpdate(MegaApiJava api, MegaRequest request) {

    }

    @Override
    public void onRequestFinish(MegaApiJava api, MegaRequest request, MegaError e) {
        removeRequestDialog();

        if (request.getType() == MegaRequest.TYPE_INVITE_CONTACT){
            log("MegaRequest.TYPE_INVITE_CONTACT finished: "+request.getNumber());

            if(request.getNumber()== MegaContactRequest.INVITE_ACTION_REMIND){
                showSnackbar(getString(R.string.context_contact_invitation_resent));
            }
            else{
                if (e.getErrorCode() == MegaError.API_OK){
                    log("OK INVITE CONTACT: "+request.getEmail());
                    if(request.getNumber()==MegaContactRequest.INVITE_ACTION_ADD)
                    {
                        showSnackbar(getString(R.string.context_contact_request_sent, request.getEmail()));
                    }
                }
                else{
                    log("Code: "+e.getErrorString());
                    if(e.getErrorCode()==MegaError.API_EEXIST)
                    {
                        showSnackbar(getString(R.string.context_contact_already_invited, request.getEmail()));
                    }
                    else if(request.getNumber()==MegaContactRequest.INVITE_ACTION_ADD && e.getErrorCode()==MegaError.API_EARGS)
                    {
                        showSnackbar(getString(R.string.error_own_email_as_contact));
                    }
                    else{
                        showSnackbar(getString(R.string.general_error));
                    }
                    log("ERROR: " + e.getErrorCode() + "___" + e.getErrorString());
                }
            }
        }
        else if(request.getType() == MegaRequest.TYPE_COPY){
            if (e.getErrorCode() != MegaError.API_OK) {

                log("e.getErrorCode() != MegaError.API_OK");

                if(e.getErrorCode()==MegaError.API_EOVERQUOTA){
                    log("OVERQUOTA ERROR: "+e.getErrorCode());
                    Intent intent = new Intent(this, ManagerActivityLollipop.class);
                    intent.setAction(Constants.ACTION_OVERQUOTA_STORAGE);
                    startActivity(intent);
                    finish();
                }
                else if(e.getErrorCode()==MegaError.API_EGOINGOVERQUOTA){
                    log("OVERQUOTA ERROR: "+e.getErrorCode());
                    Intent intent = new Intent(this, ManagerActivityLollipop.class);
                    intent.setAction(Constants.ACTION_PRE_OVERQUOTA_STORAGE);
                    startActivity(intent);
                    finish();
                }
                else
                {
                    Snackbar.make(fragmentContainer, getString(R.string.import_success_error), Snackbar.LENGTH_LONG).show();
                }

            }else{
                Snackbar.make(fragmentContainer, getString(R.string.import_success_message), Snackbar.LENGTH_LONG).show();
            }
        }
    }

    @Override
    public void onRequestTemporaryError(MegaApiJava api, MegaRequest request, MegaError e) {

    }

    @Override
    public void onSaveInstanceState(Bundle outState){
        log("onSaveInstanceState");
        super.onSaveInstanceState(outState);
        outState.putLong("idChat", idChat);
        outState.putLong("selectedMessageId", selectedMessageId);
        outState.putInt("selectedPosition", selectedPosition);
        outState.putInt("typeMessageJump",typeMessageJump);

        if(messageJumpLayout.getVisibility() == View.VISIBLE){
            visibilityMessageJump = true;
        }else{
            visibilityMessageJump = false;
        }
        outState.putBoolean("visibilityMessageJump",visibilityMessageJump);
        outState.putLong("lastMessageSeen", lastIdMsgSeen);
        outState.putLong("generalUnreadCount", generalUnreadCount);
        outState.putBoolean("isHideJump",isHideJump);
        outState.putString("mOutputFilePath",mOutputFilePath);
//        outState.putInt("position_imageDrag", position_imageDrag);
//        outState.putSerializable("holder_imageDrag", holder_imageDrag);
    }

    public void askSizeConfirmationBeforeChatDownload(String parentPath, ArrayList<MegaNode> nodeList, long size){
        log("askSizeConfirmationBeforeChatDownload");

        final String parentPathC = parentPath;
        final ArrayList<MegaNode> nodeListC = nodeList;
        final long sizeC = size;
        final ChatController chatC = new ChatController(this);

        android.support.v7.app.AlertDialog.Builder builder;
        if (Build.VERSION.SDK_INT >= Build.VERSION_CODES.HONEYCOMB) {
            builder = new AlertDialog.Builder(this, R.style.AppCompatAlertDialogStyle);
        }
        else{
            builder = new AlertDialog.Builder(this);
        }
        LinearLayout confirmationLayout = new LinearLayout(this);
        confirmationLayout.setOrientation(LinearLayout.VERTICAL);
        LinearLayout.LayoutParams params = new LinearLayout.LayoutParams(LinearLayout.LayoutParams.MATCH_PARENT, LinearLayout.LayoutParams.WRAP_CONTENT);
        params.setMargins(Util.scaleWidthPx(20, outMetrics), Util.scaleHeightPx(10, outMetrics), Util.scaleWidthPx(17, outMetrics), 0);

        final CheckBox dontShowAgain =new CheckBox(this);
        dontShowAgain.setText(getString(R.string.checkbox_not_show_again));
        dontShowAgain.setTextColor(ContextCompat.getColor(this, R.color.text_secondary));

        confirmationLayout.addView(dontShowAgain, params);

        builder.setView(confirmationLayout);

//				builder.setTitle(getString(R.string.confirmation_required));

        builder.setMessage(getString(R.string.alert_larger_file, Util.getSizeString(sizeC)));
        builder.setPositiveButton(getString(R.string.general_save_to_device),
                new DialogInterface.OnClickListener() {
                    public void onClick(DialogInterface dialog, int whichButton) {
                        if(dontShowAgain.isChecked()){
                            dbH.setAttrAskSizeDownload("false");
                        }
                        chatC.download(parentPathC, nodeListC);
                    }
                });
        builder.setNegativeButton(getString(android.R.string.cancel), new DialogInterface.OnClickListener() {
            public void onClick(DialogInterface dialog, int whichButton) {
                if(dontShowAgain.isChecked()){
                    dbH.setAttrAskSizeDownload("false");
                }
            }
        });

        downloadConfirmationDialog = builder.create();
        downloadConfirmationDialog.show();
    }

    /*
	 * Handle processed upload intent
	 */
    public void onIntentProcessed(List<ShareInfo> infos) {
        log("onIntentProcessedLollipop");

        if (infos == null) {
            Snackbar.make(fragmentContainer, getString(R.string.upload_can_not_open), Snackbar.LENGTH_LONG).show();
        }
        else {
            log("Launch chat upload with files "+infos.size());
            for (ShareInfo info : infos) {
                Intent intent = new Intent(this, ChatUploadService.class);

                long timestamp = System.currentTimeMillis()/1000;
                long idPendingMsg = dbH.setPendingMessage(idChat+"", Long.toString(timestamp));
                if(idPendingMsg!=-1){
                    intent.putExtra(ChatUploadService.EXTRA_ID_PEND_MSG, idPendingMsg);

                    log("name of the file: "+info.getTitle());
                    log("size of the file: "+info.getSize());
                    PendingNodeAttachment nodeAttachment = null;

                    if (MimeTypeList.typeForName(info.getFileAbsolutePath()).isImage()) {

                        if(sendOriginalAttachments){
                            String fingerprint = megaApi.getFingerprint(info.getFileAbsolutePath());

                            //Add node to db
                            long idNode = dbH.setNodeAttachment(info.getFileAbsolutePath(), info.getTitle(), fingerprint);

                            dbH.setMsgNode(idPendingMsg, idNode);

                            nodeAttachment = new PendingNodeAttachment(info.getFileAbsolutePath(), fingerprint, info.getTitle());
                        }
                        else{
                            File previewDir = PreviewUtils.getPreviewFolder(this);
                            String nameFilePreview = info.getTitle();
                            File preview = new File(previewDir, nameFilePreview);

                            boolean isPreview = megaApi.createPreview(info.getFileAbsolutePath(), preview.getAbsolutePath());

                            if(isPreview){
                                log("Preview: "+preview.getAbsolutePath());
                                String fingerprint = megaApi.getFingerprint(preview.getAbsolutePath());

                                //Add node to db
                                long idNode = dbH.setNodeAttachment(preview.getAbsolutePath(), info.getTitle(), fingerprint);

                                dbH.setMsgNode(idPendingMsg, idNode);

                                nodeAttachment = new PendingNodeAttachment(preview.getAbsolutePath(), fingerprint, info.getTitle());
                            }
                            else{
                                log("No preview");
                                String fingerprint = megaApi.getFingerprint(info.getFileAbsolutePath());

                                //Add node to db
                                long idNode = dbH.setNodeAttachment(info.getFileAbsolutePath(), info.getTitle(), fingerprint);

                                dbH.setMsgNode(idPendingMsg, idNode);

                                nodeAttachment = new PendingNodeAttachment(info.getFileAbsolutePath(), fingerprint, info.getTitle());
                            }
                        }
                    }
                    else{
                        String fingerprint = megaApi.getFingerprint(info.getFileAbsolutePath());

                        //Add node to db
                        long idNode = dbH.setNodeAttachment(info.getFileAbsolutePath(), info.getTitle(), fingerprint);

                        dbH.setMsgNode(idPendingMsg, idNode);

                        nodeAttachment = new PendingNodeAttachment(info.getFileAbsolutePath(), fingerprint, info.getTitle());
                    }

                    PendingMessage newPendingMsg = new PendingMessage(idPendingMsg, idChat, nodeAttachment, timestamp, PendingMessage.STATE_SENDING);
                    AndroidMegaChatMessage newNodeAttachmentMsg = new AndroidMegaChatMessage(newPendingMsg, true);
                    sendMessageToUI(newNodeAttachmentMsg);

//                ArrayList<String> filePaths = newPendingMsg.getFilePaths();
//                filePaths.add("/home/jfjf.jpg");

                    intent.putExtra(ChatUploadService.EXTRA_FILEPATH, newPendingMsg.getFilePath());
                    intent.putExtra(ChatUploadService.EXTRA_CHAT_ID, idChat);

                    startService(intent);
                }
                else{
                    log("Error when adding pending msg to the database");
                }

                if (statusDialog != null) {
                    try {
                        statusDialog.dismiss();
                    }
                    catch(Exception ex){}
                }
            }
        }
    }

    public void prepareMessageToForward(long idMessage) {
        log("prepareMessageToForward");
        ArrayList<AndroidMegaChatMessage> messagesSelected = new ArrayList<>();
        MegaChatMessage m = megaChatApi.getMessage(idChat, idMessage);
        AndroidMegaChatMessage aM = new AndroidMegaChatMessage(m);
        messagesSelected.add(aM);

        prepareMessagesToForward(messagesSelected);
    }

    public void prepareMessagesToForward(ArrayList<AndroidMegaChatMessage> messagesSelected){
        log ("prepareMessagesToForward");

        ArrayList<AndroidMegaChatMessage> messagesToImport = new ArrayList<>();
        long[] idMessages = new long[messagesSelected.size()];
        for(int i=0; i<messagesSelected.size();i++){
            idMessages[i] = messagesSelected.get(i).getMessage().getMsgId();

            if(messagesSelected.get(i).getMessage().getType()==MegaChatMessage.TYPE_NODE_ATTACHMENT){
                if(messagesSelected.get(i).getMessage().getUserHandle()!=myUserHandle){
                    //Node has to be imported
                    messagesToImport.add(messagesSelected.get(i));
                }
            }
        }

        if(messagesToImport.isEmpty()){
            log("Proceed to forward");
            forwardMessages(messagesSelected);
        }
        else{
            log("Proceed to import nodes to own Cloud");
            ChatImportToForwardListener listener = new ChatImportToForwardListener(Constants.MULTIPLE_FORWARD_MESSAGES, messagesSelected, messagesToImport.size(), this);

            MegaNode target = megaApi.getNodeByPath(Constants.CHAT_FOLDER, megaApi.getRootNode());
            if(target==null){
                log("Error no chat folder - return");
                return;
            }

            for(int j=0; j<messagesToImport.size();j++){
                AndroidMegaChatMessage message = messagesToImport.get(j);

                if(message!=null){

                    MegaNodeList nodeList = message.getMessage().getMegaNodeList();

                    for(int i=0;i<nodeList.size();i++){
                        MegaNode document = nodeList.get(i);
                        if (document != null) {
                            log("DOCUMENT: " + document.getName() + "_" + document.getHandle());

                            megaApi.copyNode(document, target, listener);
                        }
                        else{
                            log("DOCUMENT: null");
                        }
                    }
                }
                else{
                    log("MESSAGE is null");
                    Snackbar.make(fragmentContainer, getString(R.string.import_success_error), Snackbar.LENGTH_LONG).show();
                }
            }
        }
    }

    public void forwardMessages(ArrayList<AndroidMegaChatMessage> messagesSelected){
        log ("forwardMessages");

        long[] idMessages = new long[messagesSelected.size()];
        for(int i=0; i<messagesSelected.size();i++){
            idMessages[i] = messagesSelected.get(i).getMessage().getMsgId();
        }

        Intent i = new Intent(this, ChatExplorerActivity.class);
        i.putExtra("ID_MESSAGES", idMessages);
        i.putExtra("ID_CHAT_FROM", idChat);
        i.setAction(Constants.ACTION_FORWARD_MESSAGES);
        startActivityForResult(i, REQUEST_CODE_SELECT_CHAT);
    }

    public void openChatAfterForward(long chatHandle, String text){
        log("openChatAfterForward");
        try{
            statusDialog.dismiss();
        } catch(Exception ex) {};

        if(chatHandle==idChat){
            log("Chat already opened");

            try{
                statusDialog.dismiss();
            } catch(Exception ex) {};

            if(adapter!=null){
                if(adapter.isMultipleSelect()){
                    clearSelections();
                    hideMultipleSelect();
                }
            }

            if(text!=null){
                showSnackbar(text);
            }
        }
        else{
            if(chatHandle!=-1){
                log("Open chat to forward messages");

                Intent intentOpenChat = new Intent(this, ManagerActivityLollipop.class);
                intentOpenChat.addFlags(Intent.FLAG_ACTIVITY_CLEAR_TOP);
                intentOpenChat.setAction(Constants.ACTION_CHAT_NOTIFICATION_MESSAGE);
                intentOpenChat.putExtra("CHAT_ID", chatHandle);
                if(text!=null){
                    intentOpenChat.putExtra("showSnackbar", text);
                }
                startActivity(intentOpenChat);
                finish();
            }
            else{
                if(adapter.isMultipleSelect()){
                    clearSelections();
                    hideMultipleSelect();
                }
                if(text!=null){
                    showSnackbar(text);
                }
            }
        }
    }

    public void markAsSeen(MegaChatMessage msg){
        log("markAsSeen");
        if(activityVisible){
            if(msg.getStatus()!=MegaChatMessage.STATUS_SEEN) {
                megaChatApi.setMessageSeen(chatRoom.getChatId(), msg.getMsgId());
            }
        }
    }

   @Override
    protected void onResume(){
        log("onResume");
        super.onResume();

        setNodeAttachmentVisibile();

        MegaApplication.setShowPinScreen(true);
        MegaApplication.setOpenChatId(idChat);

        supportInvalidateOptionsMenu();

        int chatConnection = megaChatApi.getChatConnectionState(idChat);
        log("Chat connection (" + idChat+ ") is: "+chatConnection);
        if(chatConnection==MegaChatApi.CHAT_CONNECTION_ONLINE) {
            setAsRead = true;
            requestLastGreen(INITIAL_PRESENCE_STATUS);
        }
        else{
            setAsRead=false;
        }

        if(chatRoom.hasCustomTitle()){
            textChat.setHint(getString(R.string.type_message_hint_with_customized_title, chatRoom.getTitle()));
        }else{
            textChat.setHint(getString(R.string.type_message_hint_with_default_title, chatRoom.getTitle()));
        }
        if(emojiKeyboard!=null){
            emojiKeyboard.hideBothKeyboard(this);
        }
        //Update last seen position if different and there is unread messages
       //If the chat is being opened do not update, onLoad will do that

        if(!isLoadingHistory) {
            log("Chat is NOT loading history");
            if(lastSeenReceived == true && messages != null){

               long unreadCount = chatRoom.getUnreadCount();
               if (unreadCount != 0) {
                   lastIdMsgSeen = megaChatApi.getLastMessageSeenId(idChat);

                   //Find last message
                   int positionLastMessage = -1;
                   for(int i=messages.size()-1; i>=0;i--) {
                       AndroidMegaChatMessage androidMessage = messages.get(i);

                       if (!androidMessage.isUploading()) {
                           MegaChatMessage msg = androidMessage.getMessage();
                           if (msg.getMsgId() == lastIdMsgSeen) {
                               positionLastMessage = i;
                               break;
                           }
                       }
                   }

                   if(positionLastMessage==-1){
                       scrollToMessage(-1);

                   }
                   else{
                       //Check if it has no my messages after

                       if(positionLastMessage >= messages.size()-1){
                           log("Nothing after, do not increment position");
                       }
                       else{
                           positionLastMessage = positionLastMessage + 1;
                       }

                       AndroidMegaChatMessage message = messages.get(positionLastMessage);
                       log("Position lastMessage found: "+positionLastMessage+" messages.size: "+messages.size());

                       while(message.getMessage().getUserHandle()==megaChatApi.getMyUserHandle()){
                           lastIdMsgSeen = message.getMessage().getMsgId();
                           positionLastMessage = positionLastMessage + 1;
                           message = messages.get(positionLastMessage);
                       }

                       generalUnreadCount = unreadCount;

                       scrollToMessage(lastIdMsgSeen);
                   }
               }
               else{
                   if(generalUnreadCount!=0){
                       scrollToMessage(-1);
                   }
               }
            }
           setLastMessageSeen();
        }
        else{
            log("onResume:openingChat:doNotUpdateLastMessageSeen");
        }

        activityVisible = true;

        MegaChatCall callInProgress = megaChatApi.getChatCall(idChat);
        if(callInProgress != null){
            log("onResume() callStatus: "+callInProgress.getStatus());

            if((callInProgress.getStatus() >= MegaChatCall.CALL_STATUS_REQUEST_SENT) && (callInProgress.getStatus() <= MegaChatCall.CALL_STATUS_IN_PROGRESS)){
                log("onResume() CALL_STATUS_REQUEST_SENT - VISIBLE");
                callInProgressLayout.setVisibility(View.VISIBLE);
                callInProgressText.setText(getString(R.string.call_in_progress_layout));
                callInProgressLayout.setOnClickListener(this);
            }
            else if(callInProgress.getStatus()==MegaChatCall.CALL_STATUS_USER_NO_PRESENT){
                log("onResume() CALL_STATUS_USER_NO_PRESENT - VISIBLE");
                callInProgressLayout.setVisibility(View.VISIBLE);
                callInProgressText.setText(getString(R.string.join_call_layout));
                callInProgressLayout.setOnClickListener(this);
            }
            else{
                log("onResume() other case - GONE");
                callInProgressLayout.setVisibility(View.GONE);
            }
        }
        else{
            log("onResume() callInProgress != null - GONE");
            callInProgressLayout.setVisibility(View.GONE);
        }


       if(aB != null && aB.getTitle() != null){
           titleToolbar.setText(adjustForLargeFont(titleToolbar.getText().toString()));
        }
    }

    public void scrollToMessage(long lastId){
        for(int i=messages.size()-1; i>=0;i--) {
            AndroidMegaChatMessage androidMessage = messages.get(i);

            if (!androidMessage.isUploading()) {
                MegaChatMessage msg = androidMessage.getMessage();
                if (msg.getMsgId() == lastId) {
                    log("scrollToPosition: "+i);
                    mLayoutManager.scrollToPositionWithOffset(i+1,Util.scaleHeightPx(30, outMetrics));
                    break;
                }
            }
        }

    }

    public void setLastMessageSeen(){
        log("setLastMessageSeen");

        if(messages!=null){
            if(!messages.isEmpty()){
                AndroidMegaChatMessage lastMessage = messages.get(messages.size()-1);
                int index = messages.size()-1;
                if(lastMessage!=null) {
                    if (!lastMessage.isUploading()) {
                        while (lastMessage.getMessage().getUserHandle() == megaChatApi.getMyUserHandle()) {
                            index--;
                            if (index == -1) {
                                break;
                            }
                            lastMessage = messages.get(index);
                        }

                        if (lastMessage.getMessage() != null) {
                            boolean resultMarkAsSeen = megaChatApi.setMessageSeen(idChat, lastMessage.getMessage().getMsgId());
                            log("(A)Result setMessageSeen: " + resultMarkAsSeen);
                        }

                    } else {
                        while (lastMessage.isUploading() == true) {
                            index--;
                            if (index == -1) {
                                break;
                            }
                            lastMessage = messages.get(index);
                        }
                        if (lastMessage != null) {

                            while (lastMessage.getMessage().getUserHandle() == megaChatApi.getMyUserHandle()) {
                                index--;
                                if (index == -1) {
                                    break;
                                }
                                lastMessage = messages.get(index);
                            }

                            if (lastMessage.getMessage() != null) {
                                boolean resultMarkAsSeen = megaChatApi.setMessageSeen(idChat, lastMessage.getMessage().getMsgId());
                                log("(B)Result setMessageSeen: " + resultMarkAsSeen);
                            }
                        }
                    }
                }
                else{
                    log("ERROR:lastMessageNUll");
                }
            }
        }
    }

    @Override
    protected void onPause(){
        log("onPause");
        super.onPause();

        activityVisible = false;
        MegaApplication.setOpenChatId(-1);
    }

    @Override
    public void onChatListItemUpdate(MegaChatApiJava api, MegaChatListItem item) {
        if(item.hasChanged(MegaChatListItem.CHANGE_TYPE_UNREAD_COUNT)) {
            updateNavigationToolbarIcon();
        }
    }

    public void updateNavigationToolbarIcon(){

        if (Build.VERSION.SDK_INT >= Build.VERSION_CODES.KITKAT) {
            int numberUnread = megaChatApi.getUnreadChats();

            if(numberUnread==0){
                aB.setHomeAsUpIndicator(R.drawable.ic_arrow_back_white);
            }
            else{

                badgeDrawable.setProgress(1.0f);

                if(numberUnread>9){
                    badgeDrawable.setText("9+");
                }
                else{
                    badgeDrawable.setText(numberUnread+"");
                }

                aB.setHomeAsUpIndicator(badgeDrawable);
            }
        }
        else{
            aB.setHomeAsUpIndicator(R.drawable.ic_arrow_back_white);
        }
    }

    @Override
    public void onChatInitStateUpdate(MegaChatApiJava api, int newState) {

    }

    @Override
    public void onChatPresenceConfigUpdate(MegaChatApiJava api, MegaChatPresenceConfig config) {

    }

    @Override
    public void onChatOnlineStatusUpdate(MegaChatApiJava api, long userHandle, int status, boolean inProgress) {
        log("onChatOnlineStatusUpdate: " + status + "___" + inProgress);
        setChatSubtitle();
        requestLastGreen(status);
    }

    @Override
    public void onChatConnectionStateUpdate(MegaChatApiJava api, long chatid, int newState) {
//        log("onChatConnectionStateUpdate: "+newState);

        supportInvalidateOptionsMenu();

        if(idChat==chatid){
        if(newState==MegaChatApi.CHAT_CONNECTION_ONLINE){
            log("Chat is now ONLINE");
                setAsRead=true;
                setLastMessageSeen();
            }
            else{
                setAsRead=false;
            }
        }
        setChatSubtitle();
    }

    @Override
    public void onChatPresenceLastGreen(MegaChatApiJava api, long userhandle, int lastGreen) {
        log("onChatPresenceLastGreen: "+lastGreen);
        if(!chatRoom.isGroup() && userhandle == chatRoom.getPeerHandle(0)){
            log("Update last green");
            minutesLastGreen = lastGreen;

            int state = megaChatApi.getUserOnlineStatus(chatRoom.getPeerHandle(0));

            if(state != MegaChatApi.STATUS_ONLINE && state != MegaChatApi.STATUS_BUSY && state != MegaChatApi.STATUS_INVALID){
                String formattedDate = TimeUtils.lastGreenDate(lastGreen);

                setLastGreen(formattedDate);

                log("Date last green: "+formattedDate);
            }
        }
    }

    public void takePicture(){
        log("takePicture");

        Intent intent = new Intent(MediaStore.ACTION_IMAGE_CAPTURE);
        if (intent.resolveActivity(getPackageManager()) != null) {
            File photoFile = createImageFile();
            Uri photoURI;
            if(photoFile != null){
                if (Build.VERSION.SDK_INT >= Build.VERSION_CODES.N) {
                    photoURI = FileProvider.getUriForFile(this, "mega.privacy.android.app.providers.fileprovider", photoFile);
                }
                else{
                    photoURI = Uri.fromFile(photoFile);
                }

                isTakePicture = false;
                mOutputFilePath = photoFile.getAbsolutePath();
                if(mOutputFilePath!=null){
                    intent.setFlags(Intent.FLAG_GRANT_READ_URI_PERMISSION);
                    intent.setFlags(Intent.FLAG_GRANT_WRITE_URI_PERMISSION);
                    intent.putExtra(MediaStore.EXTRA_OUTPUT, photoURI);
                    startActivityForResult(intent, Constants.TAKE_PHOTO_CODE);
                }
            }
        }

//        String path = Environment.getExternalStorageDirectory().getAbsolutePath() +"/"+ Util.temporalPicDIR;
//        File newFolder = new File(path);
//        newFolder.mkdirs();
//
//        String file = path + "/picture.jpg";
//        File newFile = new File(file);
//        try {
//            newFile.createNewFile();
//        } catch (IOException e) {}
//
//        Uri outputFileUri;
//        if (Build.VERSION.SDK_INT >= Build.VERSION_CODES.N) {
//            outputFileUri = FileProvider.getUriForFile(this, "mega.privacy.android.app.providers.fileprovider", newFile);
//        }
//        else{
//            outputFileUri = Uri.fromFile(newFile);
//        }
//
//        isTakePicture = false;
//
//        Intent cameraIntent = new Intent(MediaStore.ACTION_IMAGE_CAPTURE);
//        cameraIntent.putExtra(MediaStore.EXTRA_OUTPUT, outputFileUri);
//        cameraIntent.setFlags(Intent.FLAG_GRANT_READ_URI_PERMISSION);
//        startActivityForResult(cameraIntent, Constants.TAKE_PHOTO_CODE);
    }

    public void uploadPicture(String imagePath){
        log("uploadPicture - Path: "+imagePath);
        Intent intent = new Intent(this, ChatUploadService.class);
        File selfie = new File(imagePath);

        long timestamp = System.currentTimeMillis()/1000;
        long idPendingMsg = dbH.setPendingMessage(idChat+"", Long.toString(timestamp));
        if(idPendingMsg!=-1){
            intent.putExtra(ChatUploadService.EXTRA_ID_PEND_MSG, idPendingMsg);
        }
        PendingNodeAttachment nodeAttachment = null;

        if(sendOriginalAttachments){
            log("sendOriginalAttachments");

            String fingerprint = megaApi.getFingerprint(selfie.getAbsolutePath());

            //Add node to db
            long idNode = dbH.setNodeAttachment(selfie.getAbsolutePath(), selfie.getName(), fingerprint);
            dbH.setMsgNode(idPendingMsg, idNode);
            nodeAttachment = new PendingNodeAttachment(selfie.getAbsolutePath(), fingerprint, selfie.getName());

        }else{
            File previewDir = PreviewUtils.getPreviewFolder(this);
            String nameFilePreview = selfie.getName();
            File preview = new File(previewDir, nameFilePreview);

            boolean isPreview = megaApi.createPreview(selfie.getAbsolutePath(), preview.getAbsolutePath());

            if(isPreview){
                log("Preview: "+preview.getAbsolutePath());
                String fingerprint = megaApi.getFingerprint(preview.getAbsolutePath());

                //Add node to db
                long idNode = dbH.setNodeAttachment(preview.getAbsolutePath(), selfie.getName(), fingerprint);

                dbH.setMsgNode(idPendingMsg, idNode);

                nodeAttachment = new PendingNodeAttachment(preview.getAbsolutePath(), fingerprint, selfie.getName());
            }else{
                log("No preview");
                String fingerprint = megaApi.getFingerprint(selfie.getAbsolutePath());

                //Add node to db
                long idNode = dbH.setNodeAttachment(selfie.getAbsolutePath(), selfie.getName(), fingerprint);

                dbH.setMsgNode(idPendingMsg, idNode);

                nodeAttachment = new PendingNodeAttachment(selfie.getAbsolutePath(), fingerprint, selfie.getName());
            }
        }

        PendingMessage newPendingMsg = new PendingMessage(idPendingMsg, idChat, nodeAttachment, timestamp, PendingMessage.STATE_SENDING);
        if(!isLoadingHistory){
            AndroidMegaChatMessage newNodeAttachmentMsg = new AndroidMegaChatMessage(newPendingMsg, true);
            sendMessageToUI(newNodeAttachmentMsg);
        }

        intent.putExtra(ChatUploadService.EXTRA_FILEPATH, newPendingMsg.getFilePath());
        intent.putExtra(ChatUploadService.EXTRA_CHAT_ID, idChat);

        startService(intent);
    }

    public void multiselectActivated(boolean flag){
        String text = textChat.getText().toString();

        if(flag){
            //multiselect on
            if(!text.isEmpty()) {
                textChat.setTextColor(ContextCompat.getColor(this, R.color.transfer_progress));
            }
            if(!sendIcon.isEnabled()){
                sendIcon.setEnabled(true);
                sendIcon.setImageDrawable(ContextCompat.getDrawable(this, R.drawable.ic_send_black));
            }
        }else if(!flag){
            //multiselect off
            if(sendIcon.isEnabled()) {

                textChat.setTextColor(ContextCompat.getColor(this, R.color.black));
                if(!text.isEmpty()) {
                    sendIcon.setEnabled(true);
                    sendIcon.setImageDrawable(ContextCompat.getDrawable(this, R.drawable.ic_send_black));
                }else{
                    sendIcon.setEnabled(false);
                    sendIcon.setImageDrawable(ContextCompat.getDrawable(this, R.drawable.ic_send_trans));
                }
            }
        }
    }

    private void showOverquotaAlert(boolean prewarning){
        log("showOverquotaAlert: prewarning: "+prewarning);

        AlertDialog.Builder builder = new AlertDialog.Builder(this);
        builder.setTitle(getString(R.string.overquota_alert_title));

        if(prewarning){
            builder.setMessage(getString(R.string.pre_overquota_alert_text));
        }
        else{
            builder.setMessage(getString(R.string.overquota_alert_text));
            dbH.setCamSyncEnabled(false);
        }

        if(overquotaDialog==null){

            builder.setPositiveButton(getString(R.string.my_account_upgrade_pro), new android.content.DialogInterface.OnClickListener() {

                @Override
                public void onClick(DialogInterface dialog, int which) {
                    showUpgradeAccount();
                }
            });
            builder.setNegativeButton(getString(R.string.general_cancel), new android.content.DialogInterface.OnClickListener() {

                @Override
                public void onClick(DialogInterface dialog, int which) {
                    dialog.dismiss();
                    overquotaDialog=null;
                }
            });

            overquotaDialog = builder.create();
            overquotaDialog.setCanceledOnTouchOutside(false);
        }

        overquotaDialog.show();
    }

    public void showUpgradeAccount(){
        log("showUpgradeAccount");
        Intent upgradeIntent = new Intent(this, ManagerActivityLollipop.class);
        upgradeIntent.setAction(Constants.ACTION_SHOW_UPGRADE_ACCOUNT);
        startActivity(upgradeIntent);
    }

    public void showJumpMessage(){
        if((!isHideJump)&&(typeMessageJump!=TYPE_MESSAGE_NEW_MESSAGE)){
            typeMessageJump = TYPE_MESSAGE_JUMP_TO_LEAST;
            messageJumpText.setText(getResources().getString(R.string.message_jump_latest));
            messageJumpLayout.setVisibility(View.VISIBLE);
        }
    }

    @Override
    public void onChatCallUpdate(MegaChatApiJava api, MegaChatCall call) {
        log("onChatCallUpdate() status: "+call.getStatus());
        if(call.getChatid()==idChat){
            if(call.getStatus()==MegaChatCall.CALL_STATUS_DESTROYED){
                log("onChatCallUpdate - CALL_STATUS_DESTROYED");
                callInProgressLayout.setVisibility(View.GONE);
                callInProgressLayout.setOnClickListener(null);
                invalidateOptionsMenu();

            }else if(call.getStatus()==MegaChatCall.CALL_STATUS_IN_PROGRESS){
                log("onChatCallUpdate - CALL_STATUS_IN_PROGRESS");
                callInProgressLayout.setVisibility(View.VISIBLE);
                callInProgressText.setText(getString(R.string.call_in_progress_layout));
                callInProgressLayout.setOnClickListener(this);
                invalidateOptionsMenu();

            }else if(call.getStatus()==MegaChatCall.CALL_STATUS_RING_IN){
                log("onChatCallUpdate  - CALL_STATUS_RING_IN ");
                long openCallChatId = MegaApplication.getOpenCallChatId();
                log("openCallId: "+openCallChatId);
                if(openCallChatId!=-1){
                    Intent intent = new Intent(this, ChatCallActivity.class);
                    intent.addFlags(Intent.FLAG_ACTIVITY_CLEAR_TOP);
//        intent.setAction(Long.toString(System.currentTimeMillis()));
                    intent.putExtra("chatHandle", idChat);
                    startActivity(intent);
                }
            }else if(call.getStatus()==MegaChatCall.CALL_STATUS_USER_NO_PRESENT){
                log("onChatCallUpdate - CALL_STATUS_USER_NO_PRESENT");
                callInProgressLayout.setVisibility(View.VISIBLE);
                callInProgressText.setText(getString(R.string.join_call_layout));
                callInProgressLayout.setOnClickListener(this);
                invalidateOptionsMenu();

            }
        }
    }

    public void goToEnd(){
        log("goToEnd()");
        int infoToShow = -1;
        if((messages!=null)&&(messages.size()>0)){
            int index = messages.size()-1;

            AndroidMegaChatMessage msg = messages.get(index);

            while (!msg.isUploading() && msg.getMessage().getStatus() == MegaChatMessage.STATUS_SENDING_MANUAL) {
                index--;
                msg = messages.get(index);
            }

            if(index == (messages.size()-1)){
                //Scroll to end
                mLayoutManager.scrollToPositionWithOffset(index+1,Util.scaleHeightPx(20, outMetrics));
            }else{
                index++;
                infoToShow = adjustInfoToShow(index);
                if(infoToShow== AndroidMegaChatMessage.CHAT_ADAPTER_SHOW_ALL){
                    mLayoutManager.scrollToPositionWithOffset(index, Util.scaleHeightPx(50, outMetrics));
                }else{
                    mLayoutManager.scrollToPositionWithOffset(index, Util.scaleHeightPx(20, outMetrics));
                }
            }
        }

        hideMessageJump();
    }

    public void setNewVisibility(boolean vis){
        newVisibility = vis;
    }

    public void hideMessageJump(){
        isHideJump = true;
        visibilityMessageJump=false;
        if(messageJumpLayout.getVisibility() == View.VISIBLE){
            messageJumpLayout.animate()
                        .alpha(0.0f)
                        .setDuration(1000)
                        .withEndAction(new Runnable() {
                            @Override public void run() {
                                messageJumpLayout.setVisibility(View.GONE);
                                messageJumpLayout.setAlpha(1.0f);
                            }
                        })
                        .start();
        }
    }

    public MegaApiAndroid getLocalMegaApiFolder() {

        PackageManager m = getPackageManager();
        String s = getPackageName();
        PackageInfo p;
        String path = null;
        try {
            p = m.getPackageInfo(s, 0);
            path = p.applicationInfo.dataDir + "/";
        } catch (PackageManager.NameNotFoundException e) {
            e.printStackTrace();
        }

        MegaApiAndroid megaApiFolder = new MegaApiAndroid(MegaApplication.APP_KEY,
                MegaApplication.USER_AGENT, path);

        megaApiFolder.setDownloadMethod(MegaApiJava.TRANSFER_METHOD_AUTO_ALTERNATIVE);
        megaApiFolder.setUploadMethod(MegaApiJava.TRANSFER_METHOD_AUTO_ALTERNATIVE);

        return megaApiFolder;
    }

    public File createImageFile() {
        log("createImageFile");
        String timeStamp = new SimpleDateFormat("yyyyMMdd_HHmmss").format(new Date());
        String imageFileName = "picture" + timeStamp + "_";
        File storageDir = getExternalFilesDir(null);
        if (!storageDir.exists()) {
            storageDir.mkdir();
        }
        return new File(storageDir, imageFileName + ".jpg");
    }

    private void onCaptureImageResult() {
        log("onCaptureImageResult");
        if (mOutputFilePath != null) {
            File f = new File(mOutputFilePath);
            if(f!=null){
                try {
                    File publicFile = copyImageFile(f);
                    //Remove mOutputFilePath
                    if (f.exists()) {
                        if (f.isDirectory()) {
                            if(f.list().length <= 0){
                                f.delete();
                            }
                        }else{
                            f.delete();
                        }
                    }
                    if(publicFile!=null){
                        Uri finalUri = Uri.fromFile(publicFile);
                        galleryAddPic(finalUri);
                        uploadPicture(publicFile.getPath());
                    }

                } catch (IOException e) {
                    e.printStackTrace();
                }
            }

        }
    }

    public File copyImageFile(File fileToCopy) throws IOException {
        log("copyImageFile");
        File storageDir = new File(Environment.getExternalStoragePublicDirectory(Environment.DIRECTORY_DCIM), "Camera");
        if (!storageDir.exists()) {
            storageDir.mkdir();
        }
        File copyFile = new File(storageDir, fileToCopy.getName());
        copyFile.createNewFile();
        copy(fileToCopy, copyFile);
        return copyFile;
    }

    public static void copy(File src, File dst) throws IOException {
        log("copy");
        InputStream in = new FileInputStream(src);
        OutputStream out = new FileOutputStream(dst);
        byte[] buf = new byte[1024];
        int len;
        while ((len = in.read(buf)) > 0) {
            out.write(buf, 0, len);
        }
        in.close();
        out.close();
    }

    private void galleryAddPic(Uri contentUri) {
        log("galleryAddPic");
        if(contentUri!=null){
            Intent mediaScanIntent = new Intent(Intent.ACTION_MEDIA_SCANNER_SCAN_FILE, contentUri);
            sendBroadcast(mediaScanIntent);
        }
    }

    public int getGroupPermission(){
        int permission = chatRoom.getOwnPrivilege();
        return permission;
    }


    public void hideKeyboard() {
        if (fileStorageLayout.isShown()) {
            hideFileStorageSection();
        }
        if(emojiKeyboard!=null) {
            emojiKeyboard.hideBothKeyboard(this);
        }

    }

    public void showConfirmationConnect(){
        log("showConfirmationConnect");

        DialogInterface.OnClickListener dialogClickListener = new DialogInterface.OnClickListener() {
            @Override
            public void onClick(DialogInterface dialog, int which) {
                switch (which){
                    case DialogInterface.BUTTON_POSITIVE:
                        startConnection();
                        finish();
                        break;

                    case DialogInterface.BUTTON_NEGATIVE:
                        log("showConfirmationConnect: BUTTON_NEGATIVE");
                        break;
                }
            }
        };

        AlertDialog.Builder builder = new AlertDialog.Builder(this);
        try {
            builder.setMessage(R.string.confirmation_to_reconnect).setPositiveButton(R.string.cam_sync_ok, dialogClickListener)
                    .setNegativeButton(R.string.general_cancel, dialogClickListener).show().setCanceledOnTouchOutside(false);
        }
        catch (Exception e){}
    }

    public void startConnection() {
        log("startConnection: Broadcast to ManagerActivity");
        Intent intent = new Intent(Constants.BROADCAST_ACTION_INTENT_CONNECTIVITY_CHANGE);
        intent.putExtra("actionType", Constants.START_RECONNECTION);
        LocalBroadcastManager.getInstance(getApplicationContext()).sendBroadcast(intent);
    }

    public int getDeviceDensity(){
        int screen = 0;
        switch (getResources().getDisplayMetrics().densityDpi) {
            case DisplayMetrics.DENSITY_LOW:
                screen = 1;
                break;
            case DisplayMetrics.DENSITY_MEDIUM:
                screen = 1;
                break;
            case DisplayMetrics.DENSITY_HIGH:
                screen = 1;
                break;
            case DisplayMetrics.DENSITY_XHIGH:
                screen = 0;
                break;
            case DisplayMetrics.DENSITY_XXHIGH:
                screen = 0;
                break;
            case DisplayMetrics.DENSITY_XXXHIGH:
                screen = 0;
                break;
            default:
                screen = 0;
        }
        return screen;
    }

    public void setNodeAttachmentVisibile() {
        log("setNodeAttachmentVisibile");
        if (adapter != null && holder_imageDrag != null && position_imageDrag != -1) {
            adapter.setNodeAttachmentVisibility(true, holder_imageDrag, position_imageDrag);
            holder_imageDrag = null;
            position_imageDrag = -1;
        }
    }

    public void hideFileStorageSection(){
        if (fileStorageF != null) {
            fileStorageF.clearSelections();
            fileStorageF.hideMultipleSelect();
        }
        fileStorageLayout.setVisibility(View.GONE);
        pickFileStorageButton.setImageResource(R.drawable.ic_b_select_image);
    }
}<|MERGE_RESOLUTION|>--- conflicted
+++ resolved
@@ -2642,28 +2642,9 @@
             case R.id.pick_file_storage_icon_chat:
             case R.id.rl_pick_file_storage_icon_chat:{
                 log("file storage icon ");
-
                 if(fileStorageLayout.isShown()){
                     hideFileStorageSection();
                 }else{
-<<<<<<< HEAD
-                    if(emojiKeyboard!=null){
-
-                        if(emojiKeyboard.getLetterKeyboardShown()){
-                            emojiKeyboard.hideBothKeyboard(this);
-                            handlerEmojiKeyboard.postDelayed(new Runnable() {
-                                @Override
-                                public void run() {
-                                    if (Build.VERSION.SDK_INT >= Build.VERSION_CODES.M) {
-                                        boolean hasStoragePermission = (ContextCompat.checkSelfPermission(chatActivity, Manifest.permission.READ_EXTERNAL_STORAGE) == PackageManager.PERMISSION_GRANTED);
-                                        if (!hasStoragePermission) {
-                                            ActivityCompat.requestPermissions(chatActivity,new String[]{Manifest.permission.READ_EXTERNAL_STORAGE},Constants.REQUEST_READ_STORAGE);
-                                        }else{
-                                            chatActivity.attachFromFileStorage();
-                                        }
-                                    }
-                                    else{
-=======
 
                     if((emojiKeyboard!=null)&&(emojiKeyboard.getLetterKeyboardShown())){
                         emojiKeyboard.hideBothKeyboard(this);
@@ -2675,21 +2656,13 @@
                                     if (!hasStoragePermission) {
                                         ActivityCompat.requestPermissions(chatActivity,new String[]{Manifest.permission.READ_EXTERNAL_STORAGE},Constants.REQUEST_READ_STORAGE);
                                     }else{
->>>>>>> a79f6b55
                                         chatActivity.attachFromFileStorage();
                                     }
                                 }
-                            },250);
-                        }else{
-                            if(emojiKeyboard!=null){
-                                emojiKeyboard.hideBothKeyboard(this);
+                                else{
+                                    chatActivity.attachFromFileStorage();
+                                }
                             }
-<<<<<<< HEAD
-                            if (Build.VERSION.SDK_INT >= Build.VERSION_CODES.M) {
-                                boolean hasStoragePermission = (ContextCompat.checkSelfPermission(this, Manifest.permission.READ_EXTERNAL_STORAGE) == PackageManager.PERMISSION_GRANTED);
-                                if (!hasStoragePermission) {
-                                    ActivityCompat.requestPermissions(this,new String[]{Manifest.permission.READ_EXTERNAL_STORAGE},Constants.REQUEST_READ_STORAGE);
-=======
                         },250);
                     }else{
                         if(emojiKeyboard!=null){
@@ -2700,18 +2673,28 @@
                             boolean hasStoragePermission = (ContextCompat.checkSelfPermission(this, Manifest.permission.READ_EXTERNAL_STORAGE) == PackageManager.PERMISSION_GRANTED);
                             if (!hasStoragePermission) {
                                 ActivityCompat.requestPermissions(this,new String[]{Manifest.permission.READ_EXTERNAL_STORAGE},Constants.REQUEST_READ_STORAGE);
->>>>>>> a79f6b55
-
-                                }else{
-                                    this.attachFromFileStorage();
-                                }
-                            }
-                            else{
+
+                            }else{
                                 this.attachFromFileStorage();
                             }
                         }
-                    }
-
+                        else{
+                            this.attachFromFileStorage();
+                        }
+                    }
+
+//                    if (Build.VERSION.SDK_INT >= Build.VERSION_CODES.M) {
+//                        boolean hasStoragePermission = (ContextCompat.checkSelfPermission(this, Manifest.permission.READ_EXTERNAL_STORAGE) == PackageManager.PERMISSION_GRANTED);
+//                        if (!hasStoragePermission) {
+//                            ActivityCompat.requestPermissions(this,new String[]{Manifest.permission.READ_EXTERNAL_STORAGE},Constants.REQUEST_READ_STORAGE);
+//
+//                        }else{
+//                            this.attachFromFileStorage();
+//                        }
+//                    }
+//                    else{
+//                        this.attachFromFileStorage();
+//                    }
                 }
                 break;
             }
