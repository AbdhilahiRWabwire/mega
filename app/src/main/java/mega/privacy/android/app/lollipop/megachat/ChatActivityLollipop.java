package mega.privacy.android.app.lollipop.megachat;

import android.Manifest;
import android.app.Activity;
import android.app.ActivityManager;
import android.app.ProgressDialog;
import android.content.BroadcastReceiver;
import android.content.Context;
import android.content.DialogInterface;
import android.content.Intent;
import android.content.IntentFilter;
import android.content.pm.PackageInfo;
import android.content.pm.PackageManager;
import android.content.res.Configuration;
import android.graphics.Bitmap;
import android.graphics.BitmapFactory;
import android.location.Address;
import android.media.MediaRecorder;
import android.net.Uri;
import android.os.Build;
import android.os.Bundle;
import android.os.Environment;
import android.os.Handler;
import android.provider.MediaStore;
import android.support.design.widget.CoordinatorLayout;
import android.support.v4.app.ActivityCompat;
import android.support.v4.content.ContextCompat;
import android.support.v4.content.FileProvider;
import android.support.v4.content.LocalBroadcastManager;
import android.support.v7.app.ActionBar;
import android.support.v7.app.AlertDialog;
import android.support.v7.view.ActionMode;
import android.support.v7.widget.RecyclerView;
import android.support.v7.widget.SimpleItemAnimator;
import android.support.v7.widget.Toolbar;
import android.text.Editable;
import android.text.Html;
import android.text.Spanned;
import android.text.TextUtils;
import android.text.TextWatcher;
import android.util.Base64;
import android.util.DisplayMetrics;
import android.view.Display;
import android.view.HapticFeedbackConstants;
import android.view.KeyEvent;
import android.view.Menu;
import android.view.MenuInflater;
import android.view.MenuItem;
import android.view.MotionEvent;
import android.view.View;
import android.view.Window;
import android.view.WindowManager;
import android.view.inputmethod.EditorInfo;
import android.widget.Button;
import android.widget.CheckBox;
import android.widget.Chronometer;
import android.widget.FrameLayout;
import android.widget.ImageButton;
import android.widget.ImageView;
import android.widget.LinearLayout;
import android.widget.RelativeLayout;
import android.widget.TextView;
import android.widget.Toast;

import com.google.firebase.iid.FirebaseInstanceId;

import java.io.File;
import java.io.FileInputStream;
import java.io.FileOutputStream;
import java.io.IOException;
import java.io.InputStream;
import java.io.OutputStream;
import java.text.SimpleDateFormat;
import java.util.ArrayList;
import java.util.Calendar;
import java.util.Collections;
import java.util.Date;
import java.util.List;
import java.util.ListIterator;
import java.util.TimeZone;

import mega.privacy.android.app.DatabaseHandler;
import mega.privacy.android.app.MegaApplication;
import mega.privacy.android.app.MimeTypeList;
import mega.privacy.android.app.R;
import mega.privacy.android.app.ShareInfo;
import mega.privacy.android.app.components.BubbleDrawable;
import mega.privacy.android.app.components.MarqueeTextView;
import mega.privacy.android.app.components.NpaLinearLayoutManager;
import mega.privacy.android.app.components.twemoji.EmojiEditText;
import mega.privacy.android.app.components.twemoji.EmojiKeyboard;
import mega.privacy.android.app.components.twemoji.OnPlaceButtonListener;
import mega.privacy.android.app.components.voiceClip.OnBasketAnimationEnd;
import mega.privacy.android.app.components.voiceClip.OnRecordClickListener;
import mega.privacy.android.app.components.voiceClip.OnRecordListener;
import mega.privacy.android.app.components.voiceClip.RecordButton;
import mega.privacy.android.app.components.voiceClip.RecordView;
import mega.privacy.android.app.interfaces.MyChatFilesExisitListener;
import mega.privacy.android.app.lollipop.AddContactActivityLollipop;
import mega.privacy.android.app.lollipop.AudioVideoPlayerLollipop;
import mega.privacy.android.app.lollipop.ContactInfoActivityLollipop;
import mega.privacy.android.app.lollipop.FileLinkActivityLollipop;
import mega.privacy.android.app.lollipop.FileStorageActivityLollipop;
import mega.privacy.android.app.lollipop.FolderLinkActivityLollipop;
import mega.privacy.android.app.lollipop.LoginActivityLollipop;
import mega.privacy.android.app.lollipop.ManagerActivityLollipop;
import mega.privacy.android.app.lollipop.PdfViewerActivityLollipop;
import mega.privacy.android.app.lollipop.PinActivityLollipop;
import mega.privacy.android.app.lollipop.controllers.ChatController;
import mega.privacy.android.app.lollipop.listeners.ChatLinkInfoListener;
import mega.privacy.android.app.lollipop.listeners.CreateChatToPerformActionListener;
import mega.privacy.android.app.lollipop.listeners.MultipleForwardChatProcessor;
import mega.privacy.android.app.lollipop.listeners.MultipleGroupChatRequestListener;
import mega.privacy.android.app.lollipop.listeners.MultipleRequestListener;
import mega.privacy.android.app.lollipop.megachat.calls.ChatCallActivity;
import mega.privacy.android.app.lollipop.megachat.chatAdapters.MegaChatLollipopAdapter;
import mega.privacy.android.app.lollipop.tasks.FilePrepareTask;
import mega.privacy.android.app.modalbottomsheet.chatmodalbottomsheet.AttachmentUploadBottomSheetDialogFragment;
import mega.privacy.android.app.modalbottomsheet.chatmodalbottomsheet.ContactAttachmentBottomSheetDialogFragment;
import mega.privacy.android.app.modalbottomsheet.chatmodalbottomsheet.MessageNotSentBottomSheetDialogFragment;
import mega.privacy.android.app.modalbottomsheet.chatmodalbottomsheet.NodeAttachmentBottomSheetDialogFragment;
import mega.privacy.android.app.modalbottomsheet.chatmodalbottomsheet.PendingMessageBottomSheetDialogFragment;
import mega.privacy.android.app.modalbottomsheet.chatmodalbottomsheet.SendAttachmentChatBottomSheetDialogFragment;
import mega.privacy.android.app.utils.TimeUtils;
import nz.mega.sdk.MegaApiAndroid;
import nz.mega.sdk.MegaApiJava;
import nz.mega.sdk.MegaChatApi;
import nz.mega.sdk.MegaChatApiAndroid;
import nz.mega.sdk.MegaChatApiJava;
import nz.mega.sdk.MegaChatCall;
import nz.mega.sdk.MegaChatCallListenerInterface;
import nz.mega.sdk.MegaChatContainsMeta;
import nz.mega.sdk.MegaChatError;
import nz.mega.sdk.MegaChatGeolocation;
import nz.mega.sdk.MegaChatListItem;
import nz.mega.sdk.MegaChatListenerInterface;
import nz.mega.sdk.MegaChatMessage;
import nz.mega.sdk.MegaChatPeerList;
import nz.mega.sdk.MegaChatPresenceConfig;
import nz.mega.sdk.MegaChatRequest;
import nz.mega.sdk.MegaChatRequestListenerInterface;
import nz.mega.sdk.MegaChatRoom;
import nz.mega.sdk.MegaChatRoomListenerInterface;
import nz.mega.sdk.MegaContactRequest;
import nz.mega.sdk.MegaError;
import nz.mega.sdk.MegaHandleList;
import nz.mega.sdk.MegaNode;
import nz.mega.sdk.MegaNodeList;
import nz.mega.sdk.MegaRequest;
import nz.mega.sdk.MegaRequestListenerInterface;
import nz.mega.sdk.MegaTransfer;
import nz.mega.sdk.MegaUser;

import static mega.privacy.android.app.utils.CacheFolderManager.*;
import static mega.privacy.android.app.utils.ChatUtil.*;
import static mega.privacy.android.app.utils.Constants.*;
import static mega.privacy.android.app.utils.FileUtils.*;
import static mega.privacy.android.app.utils.LogUtil.*;
import static mega.privacy.android.app.utils.MegaApiUtils.*;
import static mega.privacy.android.app.utils.TimeUtils.*;
import static mega.privacy.android.app.utils.Util.*;
import static mega.privacy.android.app.lollipop.megachat.MapsActivity.*;


public class ChatActivityLollipop extends PinActivityLollipop implements MegaChatCallListenerInterface, MegaChatRequestListenerInterface, MegaRequestListenerInterface, MegaChatListenerInterface, MegaChatRoomListenerInterface,  View.OnClickListener, MyChatFilesExisitListener<ArrayList<AndroidMegaChatMessage>> {

    public MegaChatLollipopAdapter.ViewHolderMessageChat holder_imageDrag;
    public int position_imageDrag = -1;
    private static final String PLAYING = "isAnyPlaying";
    private static final String ID_VOICE_CLIP_PLAYING = "idMessageVoicePlaying";
    private static final String PROGRESS_PLAYING = "progressVoicePlaying";
    private static final String MESSAGE_HANDLE_PLAYING = "messageHandleVoicePlaying";
    private static final String USER_HANDLE_PLAYING = "userHandleVoicePlaying";

    private final static int NUMBER_MESSAGES_TO_LOAD = 20;
    private final static int NUMBER_MESSAGES_BEFORE_LOAD = 8;

    private final static int ROTATION_PORTRAIT = 0;
    private final static int ROTATION_LANDSCAPE = 1;
    private final static int ROTATION_REVERSE_PORTRAIT = 2;
    private final static int ROTATION_REVERSE_LANDSCAPE = 3;


    public static int MEGA_FILE_LINK = 1;
    public static int MEGA_FOLDER_LINK = 2;
    public static int MEGA_CHAT_LINK = 3;

    private final static int SHOW_WRITING_LAYOUT = 1;
    private final static int SHOW_JOIN_LAYOUT = 2;
    private final static int SHOW_NOTHING_LAYOUT = 3;
    private final static int INITIAL_PRESENCE_STATUS = -55;
    private final static int RECORD_BUTTON_SEND = 1;
    private final static int RECORD_BUTTON_ACTIVATED = 2;
    private final static int RECORD_BUTTON_DEACTIVATED = 3;

    private final static int PADDING_BUBBLE = 25;
    private final static int CORNER_RADIUS_BUBBLE = 30;
    private final static int MAX_WIDTH_BUBBLE = 350;
    private final static int MARGIN_BUTTON_DEACTIVATED = 48;
    private final static int MARGIN_BUTTON_ACTIVATED = 24;
    private final static int MARGIN_BOTTOM = 80;
    private final static int DURATION_BUBBLE = 4000;

    private final static int TYPE_MESSAGE_JUMP_TO_LEAST = 0;
    private final static int TYPE_MESSAGE_NEW_MESSAGE = 1;

    private int currentRecordButtonState = 0;
    private String mOutputFilePath;
    private int keyboardHeight;
    private int marginBottomDeactivated;
    private int marginBottomActivated;
    boolean newVisibility = false;
    boolean getMoreHistory=false;
    int minutesLastGreen = -1;
    boolean isLoadingHistory = false;
    private AlertDialog errorOpenChatDialog;
    long numberToLoad = -1;

    private android.support.v7.app.AlertDialog downloadConfirmationDialog;
    private AlertDialog chatAlertDialog;

    ProgressDialog dialog;
    ProgressDialog statusDialog;

    boolean retryHistory = false;

    public long lastIdMsgSeen = -1;
    public long generalUnreadCount = -1;
    boolean lastSeenReceived = false;
    int positionToScroll = -1;
    public int positionNewMessagesLayout = -1;

    MegaApiAndroid megaApi;
    MegaChatApiAndroid megaChatApi;

    Handler handlerReceive;
    Handler handlerSend;
    Handler handlerKeyboard;
    Handler handlerEmojiKeyboard;

    TextView emptyTextView;
    ImageView emptyImageView;
    LinearLayout emptyLayout;

    boolean pendingMessagesLoaded = false;

    public boolean activityVisible = false;
    boolean setAsRead = false;

    boolean isOpeningChat = true;

    int selectedPosition;
    public long selectedMessageId = -1;
    MegaChatRoom chatRoom;

    public long idChat;

    boolean noMoreNoSentMessages = false;

    public int showRichLinkWarning = RICH_WARNING_TRUE;

    private BadgeDrawerArrowDrawable badgeDrawable;

    ChatController chatC;
    boolean scrollingUp = false;

    long myUserHandle;

    ActionBar aB;
    Toolbar tB;
    LinearLayout toolbarElements;
    RelativeLayout toolbarElementsInside;

    TextView titleToolbar;
    MarqueeTextView individualSubtitleToobar;
    TextView groupalSubtitleToolbar;
    LinearLayout subtitleCall;
    Chronometer subtitleChronoCall;
    LinearLayout participantsLayout;
    TextView participantsText;
    ImageView iconStateToolbar;

    ImageView privateIconToolbar;

    float density;
    DisplayMetrics outMetrics;
    Display display;

    boolean editingMessage = false;
    MegaChatMessage messageToEdit = null;

    CoordinatorLayout fragmentContainer;
    RelativeLayout writingContainerLayout;
    RelativeLayout writingLayout;

    RelativeLayout joinChatLinkLayout;
    Button joinButton;

    RelativeLayout chatRelativeLayout;
    RelativeLayout userTypingLayout;
    TextView userTypingText;
    boolean sendIsTyping=true;
    long userTypingTimeStamp = -1;
    ImageButton keyboardTwemojiButton;
    ImageButton mediaButton;
    ImageButton pickFileStorageButton;
    ImageButton pickAttachButton;

    EmojiKeyboard emojiKeyboard;
    RelativeLayout rLKeyboardTwemojiButton;
    RelativeLayout rLMediaButton;
    RelativeLayout rLPickFileStorageButton;
    RelativeLayout rLPickAttachButton;

    RelativeLayout callInProgressLayout;
    TextView callInProgressText;
    Chronometer callInProgressChrono;

    boolean startVideo = false;

    EmojiEditText textChat;
    ImageButton sendIcon;
    RelativeLayout messagesContainerLayout;

    RelativeLayout observersLayout;
    TextView observersNumberText;

    RecyclerView listView;
    NpaLinearLayoutManager mLayoutManager;

    ChatActivityLollipop chatActivity;

    MenuItem importIcon;
    MenuItem callMenuItem;
    MenuItem videoMenuItem;
    MenuItem inviteMenuItem;
    MenuItem clearHistoryMenuItem;
    MenuItem contactInfoMenuItem;
    MenuItem leaveMenuItem;
    MenuItem archiveMenuItem;

    String intentAction;
    MegaChatLollipopAdapter adapter;
    int stateHistory;

    DatabaseHandler dbH = null;

    FrameLayout fragmentContainerFileStorage;
    RelativeLayout fileStorageLayout;
    private ChatFileStorageFragment fileStorageF;

    private ArrayList<AndroidMegaChatMessage> messages = new ArrayList<>();
    private ArrayList<AndroidMegaChatMessage> bufferMessages = new ArrayList<>();
    private ArrayList<AndroidMegaChatMessage> bufferSending = new ArrayList<>();
    private ArrayList<MessageVoiceClip> messagesPlaying =  new ArrayList<>();

    RelativeLayout messageJumpLayout;
    TextView messageJumpText;
    boolean isHideJump = false;
    int typeMessageJump = 0;
    boolean visibilityMessageJump=false;
    boolean isTurn = false;
    Handler handler;

    private AlertDialog locationDialog;
    private boolean isLocationDialogShown = false;

    /*Voice clips*/
    private String outputFileVoiceNotes = null;
    private String outputFileName = "";
    private RelativeLayout recordLayout;
    private RelativeLayout recordButtonLayout;
    private RecordButton recordButton;
    private MediaRecorder myAudioRecorder = null;
    private LinearLayout bubbleLayout;
    private TextView bubbleText;
    private RecordView recordView;
    private FrameLayout fragmentVoiceClip;

    private boolean isShareLinkDialogDismissed = false;

    private ActionMode actionMode;

    // Data being stored when My Chat Files folder does not exist
    private ArrayList<AndroidMegaChatMessage> preservedMessagesSelected;
    // The flag to indicate whether forwarding message is on going
    private boolean isForwardingMessage = false;

    @Override
    public void storedUnhandledData(ArrayList<AndroidMegaChatMessage> preservedData) {
        this.preservedMessagesSelected = preservedData;
    }

    @Override
    public void handleStoredData() {
        forwardMessages(preservedMessagesSelected);
        preservedMessagesSelected = null;
    }

    private class UserTyping {
        MegaChatParticipant participantTyping;
        long timeStampTyping;

        public UserTyping(MegaChatParticipant participantTyping) {
            this.participantTyping = participantTyping;
        }

        public MegaChatParticipant getParticipantTyping() {
            return participantTyping;
        }

        public void setParticipantTyping(MegaChatParticipant participantTyping) {
            this.participantTyping = participantTyping;
        }

        public long getTimeStampTyping() {
            return timeStampTyping;
        }

        public void setTimeStampTyping(long timeStampTyping) {
            this.timeStampTyping = timeStampTyping;
        }
    }

    private BroadcastReceiver voiceclipDownloadedReceiver = new BroadcastReceiver() {
        @Override
        public void onReceive(Context context, Intent intent) {
            if (intent != null) {
                long nodeHandle = intent.getLongExtra(EXTRA_NODE_HANDLE, 0);
                int resultTransfer = intent.getIntExtra(EXTRA_RESULT_TRANSFER,0);
                if(adapter!=null){
                    adapter.finishedVoiceClipDownload(nodeHandle, resultTransfer);
                }
            }
        }
    };

    private BroadcastReceiver dialogConnectReceiver = new BroadcastReceiver() {
        @Override
        public void onReceive(Context context, Intent intent) {
            logDebug("Network broadcast received on chatActivity!");
            if (intent != null){
                showConfirmationConnect();
            }
        }
    };

    ArrayList<UserTyping> usersTyping;
    List<UserTyping> usersTypingSync;

    public void openMegaLink(String url, boolean isFile){
        logDebug("url: " + url + ", isFile: " + isFile);
        if(isFile){
            Intent openFileIntent = new Intent(this, FileLinkActivityLollipop.class);
            openFileIntent.setFlags(Intent.FLAG_ACTIVITY_CLEAR_TOP);
            openFileIntent.setAction(ACTION_OPEN_MEGA_LINK);
            openFileIntent.setData(Uri.parse(url));
            startActivity(openFileIntent);
        }else{
            Intent openFolderIntent = new Intent(this, FolderLinkActivityLollipop.class);
            openFolderIntent.setFlags(Intent.FLAG_ACTIVITY_CLEAR_TOP);
            openFolderIntent.setAction(ACTION_OPEN_MEGA_FOLDER_LINK);
            openFolderIntent.setData(Uri.parse(url));
            startActivity(openFolderIntent);
        }
    }

    public void showMessageInfo(int positionInAdapter){
        logDebug("showMessageInfo");
        int position = positionInAdapter-1;

        if(position<messages.size()) {
            AndroidMegaChatMessage androidM = messages.get(position);
            StringBuilder messageToShow = new StringBuilder("");
            String token = FirebaseInstanceId.getInstance().getToken();
            if(token!=null){
                messageToShow.append("FCM TOKEN: " +token);
            }
            messageToShow.append("\nCHAT ID: " + MegaApiJava.userHandleToBase64(idChat));
            messageToShow.append("\nMY USER HANDLE: " +MegaApiJava.userHandleToBase64(megaChatApi.getMyUserHandle()));
            if(androidM!=null){
                MegaChatMessage m = androidM.getMessage();
                if(m!=null){
                    messageToShow.append("\nMESSAGE TYPE: " +m.getType());
                    messageToShow.append("\nMESSAGE TIMESTAMP: " +m.getTimestamp());
                    messageToShow.append("\nMESSAGE USERHANDLE: " +MegaApiJava.userHandleToBase64(m.getUserHandle()));
                    messageToShow.append("\nMESSAGE ID: " +MegaApiJava.userHandleToBase64(m.getMsgId()));
                    messageToShow.append("\nMESSAGE TEMP ID: " +MegaApiJava.userHandleToBase64(m.getTempId()));
                }
            }
            Toast.makeText(this, messageToShow, Toast.LENGTH_SHORT).show();
        }
    }

    public void showGroupInfoActivity(){
        logDebug("showGroupInfoActivity");
        if(chatRoom.isGroup()){
            Intent i = new Intent(this, GroupChatInfoActivityLollipop.class);
            i.putExtra("handle", chatRoom.getChatId());
            this.startActivity(i);
        }else{
            Intent i = new Intent(this, ContactInfoActivityLollipop.class);
            i.putExtra("handle", chatRoom.getChatId());
            this.startActivity(i);
        }
    }

    @Override
    protected void onCreate(Bundle savedInstanceState) {
        logDebug("onCreate");
        requestWindowFeature(Window.FEATURE_NO_TITLE);
        super.onCreate(savedInstanceState);

        if (megaApi == null) {
            MegaApplication app = (MegaApplication) getApplication();
            megaApi = app.getMegaApi();
        }

        if (megaChatApi == null) {
            MegaApplication app = (MegaApplication) getApplication();
            megaChatApi = app.getMegaChatApi();
        }

        if (megaChatApi == null || megaChatApi.getInitState() == MegaChatApi.INIT_ERROR || megaChatApi.getInitState() == MegaChatApi.INIT_NOT_DONE) {
            logDebug("Refresh session - karere");
            Intent intent = new Intent(this, LoginActivityLollipop.class);
            intent.putExtra("visibleFragment", LOGIN_FRAGMENT);
            intent.setFlags(Intent.FLAG_ACTIVITY_CLEAR_TOP);
            startActivity(intent);
            finish();
            return;
        }

        megaChatApi.addChatListener(this);
        megaChatApi.addChatCallListener(this);

        dbH = DatabaseHandler.getDbHandler(this);

        handler = new Handler();

        chatActivity = this;
        chatC = new ChatController(chatActivity);

        LocalBroadcastManager.getInstance(this).registerReceiver(dialogConnectReceiver, new IntentFilter(BROADCAST_ACTION_INTENT_CONNECTIVITY_CHANGE_DIALOG));
        LocalBroadcastManager.getInstance(this).registerReceiver(voiceclipDownloadedReceiver, new IntentFilter(BROADCAST_ACTION_INTENT_VOICE_CLIP_DOWNLOADED));

        getWindow().setStatusBarColor(ContextCompat.getColor(this, R.color.lollipop_dark_primary_color));

        setContentView(R.layout.activity_chat);
        display = getWindowManager().getDefaultDisplay();
        outMetrics = new DisplayMetrics();
        display.getMetrics(outMetrics);
        density = getResources().getDisplayMetrics().density;

        //Set toolbar
        tB = findViewById(R.id.toolbar_chat);
        setSupportActionBar(tB);
        aB = getSupportActionBar();
        aB.setDisplayHomeAsUpEnabled(true);
        aB.setDisplayShowHomeEnabled(true);
        aB.setTitle(null);
        aB.setSubtitle(null);
        tB.setOnClickListener(this);
        toolbarElements = tB.findViewById(R.id.toolbar_elements);
        toolbarElementsInside = findViewById(R.id.toolbar_elements_inside);
        titleToolbar = tB.findViewById(R.id.title_toolbar);
        individualSubtitleToobar = tB.findViewById(R.id.individual_subtitle_toolbar);
        groupalSubtitleToolbar = tB.findViewById(R.id.groupal_subtitle_toolbar);
        subtitleCall = tB.findViewById(R.id.subtitle_call);
        subtitleChronoCall = tB.findViewById(R.id.chrono_call);
        participantsLayout = tB.findViewById(R.id.ll_participants);
        participantsText = tB.findViewById(R.id.participants_text);
        iconStateToolbar = tB.findViewById(R.id.state_icon_toolbar);
        privateIconToolbar = tB.findViewById(R.id.private_icon_toolbar);

        titleToolbar.setText("");
        individualSubtitleToobar.setText("");
        individualSubtitleToobar.setVisibility(View.GONE);
        groupalSubtitleToolbar.setText("");
        groupalSubtitleToolbar.setVisibility(View.GONE);
        subtitleCall.setVisibility(View.GONE);
        subtitleChronoCall.setVisibility(View.GONE);
        participantsLayout.setVisibility(View.GONE);
        iconStateToolbar.setVisibility(View.GONE);
        privateIconToolbar.setVisibility(View.GONE);

        badgeDrawable = new BadgeDrawerArrowDrawable(getSupportActionBar().getThemedContext());
        getWindow().setSoftInputMode(WindowManager.LayoutParams.SOFT_INPUT_STATE_HIDDEN);

        emptyLayout = findViewById(R.id.empty_messages_layout);
        emptyTextView = findViewById(R.id.empty_text_chat_recent);
        emptyImageView = findViewById(R.id.empty_image_view_chat);

        updateNavigationToolbarIcon();

        fragmentContainer = findViewById(R.id.fragment_container_chat);
        writingContainerLayout = findViewById(R.id.writing_container_layout_chat_layout);

        joinChatLinkLayout = findViewById(R.id.join_chat_layout_chat_layout);
        joinButton = findViewById(R.id.join_button);
        joinButton.setOnClickListener(this);

        messageJumpLayout = findViewById(R.id.message_jump_layout);
        messageJumpText = findViewById(R.id.message_jump_text);
        messageJumpLayout.setVisibility(View.GONE);
        writingLayout = findViewById(R.id.writing_linear_layout_chat);

        rLKeyboardTwemojiButton = findViewById(R.id.rl_keyboard_twemoji_chat);
        rLMediaButton = findViewById(R.id.rl_media_icon_chat);
        rLPickFileStorageButton = findViewById(R.id.rl_pick_file_storage_icon_chat);
        rLPickAttachButton = findViewById(R.id.rl_attach_icon_chat);

        keyboardTwemojiButton = findViewById(R.id.keyboard_twemoji_chat);
        mediaButton = findViewById(R.id.media_icon_chat);
        pickFileStorageButton = findViewById(R.id.pick_file_storage_icon_chat);
        pickAttachButton = findViewById(R.id.pick_attach_chat);

        textChat = findViewById(R.id.edit_text_chat);
        textChat.setVisibility(View.VISIBLE);
        if(getResources().getConfiguration().orientation == Configuration.ORIENTATION_LANDSCAPE){
            textChat.setEmojiSize(scaleWidthPx(10, outMetrics));
        } else {
            textChat.setEmojiSize(scaleWidthPx(20, outMetrics));
        }

        keyboardHeight = outMetrics.heightPixels / 2 - getActionBarHeight(this, getResources());
        marginBottomDeactivated = px2dp(MARGIN_BUTTON_DEACTIVATED, outMetrics);
        marginBottomActivated = px2dp(MARGIN_BUTTON_ACTIVATED, outMetrics);

        callInProgressLayout = findViewById(R.id.call_in_progress_layout);
        callInProgressLayout.setVisibility(View.GONE);
        callInProgressText = findViewById(R.id.call_in_progress_text);
        callInProgressChrono = findViewById(R.id.call_in_progress_chrono);
        callInProgressChrono.setVisibility(View.GONE);

        enableButton(rLKeyboardTwemojiButton,keyboardTwemojiButton);
        enableButton(rLMediaButton,mediaButton);
        enableButton(rLPickAttachButton,pickAttachButton);
        enableButton(rLPickFileStorageButton,pickFileStorageButton);

        messageJumpLayout.setOnClickListener(this);

        fragmentContainerFileStorage = findViewById(R.id.fragment_container_file_storage);
        fileStorageLayout = findViewById(R.id.relative_layout_file_storage);
        fileStorageLayout.setVisibility(View.GONE);
        pickFileStorageButton.setImageResource(R.drawable.ic_b_select_image);

        chatRelativeLayout  = findViewById(R.id.relative_chat_layout);

        sendIcon = findViewById(R.id.send_message_icon_chat);
        sendIcon.setOnClickListener(this);
        sendIcon.setEnabled(true);

        //Voice clip elements
        fragmentVoiceClip = findViewById(R.id.fragment_voice_clip);
        recordLayout = findViewById(R.id.layout_button_layout);
        recordButtonLayout = findViewById(R.id.record_button_layout);
        recordButton = findViewById(R.id.record_button);
        recordButton.setEnabled(true);
        recordButton.setHapticFeedbackEnabled(true);
        recordView = findViewById(R.id.record_view);
        recordView.setVisibility(View.GONE);
        bubbleLayout = findViewById(R.id.bubble_layout);
        BubbleDrawable myBubble = new BubbleDrawable(BubbleDrawable.CENTER, ContextCompat.getColor(this,R.color.turn_on_notifications_text));
        myBubble.setCornerRadius(CORNER_RADIUS_BUBBLE);
        myBubble.setPointerAlignment(BubbleDrawable.RIGHT);
        myBubble.setPadding(PADDING_BUBBLE, PADDING_BUBBLE, PADDING_BUBBLE, PADDING_BUBBLE);
        bubbleLayout.setBackground(myBubble);
        bubbleLayout.setVisibility(View.GONE);
        bubbleText = findViewById(R.id.bubble_text);
        bubbleText.setMaxWidth(px2dp(MAX_WIDTH_BUBBLE, outMetrics));
        recordButton.setRecordView(recordView);
        myAudioRecorder = new MediaRecorder();

        emojiKeyboard = findViewById(R.id.emojiView);
        emojiKeyboard.init(this, textChat, keyboardTwemojiButton);

        handlerKeyboard = new Handler();
        handlerEmojiKeyboard = new Handler();

        textChat.setEnabled(true);
        emojiKeyboard.setListenerActivated(true);

        observersLayout = findViewById(R.id.observers_layout);
        observersNumberText = findViewById(R.id.observers_text);

        textChat.addTextChangedListener(new TextWatcher() {
            public void afterTextChanged(Editable s) { }

            public void beforeTextChanged(CharSequence s, int start, int count, int after) { }

            public void onTextChanged(CharSequence s, int start, int before, int count) {

                if (s != null && !s.toString().isEmpty()) {
                    sendIcon.setEnabled(true);
                    sendIcon.setImageDrawable(ContextCompat.getDrawable(chatActivity, R.drawable.ic_send_black));
                    textChat.setHint(" ");
                    textChat.setMinLines(1);
                    textChat.setMaxLines(5);
                    sendIcon.setVisibility(View.VISIBLE);
                    currentRecordButtonState = 0;
                    recordLayout.setVisibility(View.GONE);
                    recordButtonLayout.setVisibility(View.GONE);
                }else{
                    refreshTextInput();
                }

                if (getCurrentFocus() == textChat) {
                    // is only executed if the EditText was directly changed by the user
                    if (sendIsTyping) {

                        logDebug("textChat:TextChangedListener:onTextChanged:sendIsTyping:sendTypingNotification");
                        sendIsTyping = false;
                        megaChatApi.sendTypingNotification(chatRoom.getChatId());

                        int interval = 4000;
                        Runnable runnable = new Runnable() {
                            public void run() {
                                sendIsTyping = true;
                            }
                        };
                        handlerSend = new Handler();
                        handlerSend.postDelayed(runnable, interval);
                    }

                    if (megaChatApi.isSignalActivityRequired()) {
                        megaChatApi.signalPresenceActivity();
                    }
                } else {
                    logDebug("textChat:TextChangedListener:onTextChanged:nonFocusTextChat:sendStopTypingNotification");
                    if (chatRoom != null) {
                        megaChatApi.sendStopTypingNotification(chatRoom.getChatId());
                    }
                }
            }
        });

        textChat.setOnTouchListener(new View.OnTouchListener() {
            @Override
            public boolean onTouch(View v, MotionEvent event) {
                //Hide fileStorageLayout
                hideFileStorage();
                showLetterKB();
                return false;
            }
        });

        textChat.setOnLongClickListener(new View.OnLongClickListener() {
            @Override
            public boolean onLongClick(View v) {
                //Hide fileStorageLayout
                hideFileStorage();
                showLetterKB();
                return false;
            }
        });

        textChat.setOnEditorActionListener(new TextView.OnEditorActionListener() {
            @Override
            public boolean onEditorAction(TextView v, int actionId, KeyEvent event) {
                if (actionId == EditorInfo.IME_ACTION_DONE) {
                    //Hide fileStorageLayout
                    hideFileStorage();
                    showLetterKB();
                }
                return false;
            }
        });

        /*
        *If the recording button (an arrow) is clicked, the recording will be sent to the chat
        */
        recordButton.setOnRecordClickListener(new OnRecordClickListener() {
            @Override
            public void onClick(View v) {
                logDebug("recordButton.setOnRecordClickListener:onClick");
                recordButton.performHapticFeedback(HapticFeedbackConstants.CONTEXT_CLICK);
                sendRecording();
            }
        });


        /*
         *Events of the recording
         */
        recordView.setOnRecordListener(new OnRecordListener() {
            @Override
            public void onStart() {
                logDebug("recordView.setOnRecordListener:onStart");
                if (participatingInACall(megaChatApi)) {
                    showSnackbar(SNACKBAR_TYPE, context.getString(R.string.not_allowed_recording_voice_clip), -1);
                    return;
                }
                if (!isAllowedToRecord()) return;
                prepareRecording();
            }

            @Override
            public void onLessThanSecond() {
                logDebug("recordView.setOnRecordListener:onLessThanSecond");
                if (!isAllowedToRecord()) return;
                showBubble();
            }

            @Override
            public void onCancel() {
                logDebug("recordView.setOnRecordListener:onCancel");
                recordButton.performHapticFeedback(HapticFeedbackConstants.CONTEXT_CLICK);
                cancelRecording();
            }

            @Override
            public void onLock() {
                logDebug("recordView.setOnRecordListener:onLock");
                recordButtonStates(RECORD_BUTTON_SEND);
            }

            @Override
            public void onFinish(long recordTime) {
                logDebug("recordView.setOnRecordListener:onFinish");
                recordButton.performHapticFeedback(HapticFeedbackConstants.CONTEXT_CLICK);
                sendRecording();
            }

            @Override
            public void finishedSound() {
                logDebug("recordView.setOnRecordListener:finishedSound");
                if (!isAllowedToRecord()) return;
                startRecording();
            }
        });

        recordView.setOnBasketAnimationEndListener(new OnBasketAnimationEnd() {
            @Override
            public void onAnimationEnd() {
                logDebug("recordView.setOnBasketAnimationEndListener:onAnimationEnd");
                recordButton.performHapticFeedback(HapticFeedbackConstants.CONTEXT_CLICK);
                cancelRecording();
            }

            @Override
            public void deactivateRecordButton() {
                logDebug("recordView.setOnBasketAnimationEndListener:desactivateRecordButton");
                hideChatOptions();
                recordView.setVisibility(View.VISIBLE);
                recordLayout.setVisibility(View.VISIBLE);
                recordButtonLayout.setVisibility(View.VISIBLE);
                recordButton.activateOnTouchListener(false);
                recordButtonDeactivated(true);
                placeRecordButton(RECORD_BUTTON_DEACTIVATED);
            }
        });


        emojiKeyboard.setOnPlaceButtonListener(new OnPlaceButtonListener() {
            @Override
            public void needToPlace() {
                logDebug("needTOPlaced");
                if(sendIcon.getVisibility() != View.VISIBLE){
                    recordLayout.setVisibility(View.VISIBLE);
                    recordButtonLayout.setVisibility(View.VISIBLE);
                }
                recordView.setVisibility(View.INVISIBLE);
                recordButton.activateOnTouchListener(true);
                placeRecordButton(RECORD_BUTTON_DEACTIVATED);
            }
        });

        messageJumpLayout.setOnClickListener(this);
        fragmentContainerFileStorage = findViewById(R.id.fragment_container_file_storage);
        fileStorageLayout = findViewById(R.id.relative_layout_file_storage);
        fileStorageLayout.setVisibility(View.GONE);
        pickFileStorageButton.setImageResource(R.drawable.ic_b_select_image);

        listView = findViewById(R.id.messages_chat_list_view);
        listView.setClipToPadding(false);
        ;
        listView.setNestedScrollingEnabled(false);
        ((SimpleItemAnimator) listView.getItemAnimator()).setSupportsChangeAnimations(false);

        mLayoutManager = new NpaLinearLayoutManager(this);
        mLayoutManager.setStackFromEnd(true);
        listView.setLayoutManager(mLayoutManager);

        listView.addOnScrollListener(new RecyclerView.OnScrollListener() {

            @Override
            public void onScrolled(RecyclerView recyclerView, int dx, int dy) {
                // Get the first visible item

                if(!messages.isEmpty()){
                    int lastPosition = messages.size()-1;
                    AndroidMegaChatMessage msg = messages.get(lastPosition);

                    while (!msg.isUploading() && msg.getMessage().getStatus() == MegaChatMessage.STATUS_SENDING_MANUAL) {
                        lastPosition--;
                        msg = messages.get(lastPosition);
                    }
                    if (lastPosition == (messages.size() - 1)) {
                        //Scroll to end
                        if ((messages.size() - 1) == (mLayoutManager.findLastVisibleItemPosition() - 1)) {
                            hideMessageJump();
                        } else if ((messages.size() - 1) > (mLayoutManager.findLastVisibleItemPosition() - 1)) {
                            if (newVisibility) {
                                showJumpMessage();
                            }
                        }
                    } else {
                        lastPosition++;
                        if (lastPosition == (mLayoutManager.findLastVisibleItemPosition() - 1)) {
                            hideMessageJump();
                        } else if (lastPosition != (mLayoutManager.findLastVisibleItemPosition() - 1)) {
                            if (newVisibility) {
                                showJumpMessage();
                            }
                        }
                    }


                }

                if (stateHistory != MegaChatApi.SOURCE_NONE) {
                    if (dy > 0) {
                        // Scrolling up
                        scrollingUp = true;
                    } else {
                        // Scrolling down
                        scrollingUp = false;
                    }

                    if (!scrollingUp) {
                        int pos = mLayoutManager.findFirstVisibleItemPosition();
                        if (pos <= NUMBER_MESSAGES_BEFORE_LOAD && getMoreHistory) {
                            logDebug("DE->loadMessages:scrolling up");
                            isLoadingHistory = true;
                            stateHistory = megaChatApi.loadMessages(idChat, NUMBER_MESSAGES_TO_LOAD);
                            positionToScroll = -1;
                            getMoreHistory = false;
                        }
                    }
                }
            }
        });

        messagesContainerLayout = findViewById(R.id.message_container_chat_layout);

        userTypingLayout = findViewById(R.id.user_typing_layout);
        userTypingLayout.setVisibility(View.GONE);
        userTypingText = findViewById(R.id.user_typing_text);

        initAfterIntent(getIntent(), savedInstanceState);

        logDebug("FINISH on Create");
    }

    private boolean isAllowedToRecord() {
        logDebug("isAllowedToRecord ");
        if (participatingInACall(megaChatApi)) return false;
        if (!checkPermissionsVoiceClip()) return false;
        return true;
    }

    private void showLetterKB(){
        if((emojiKeyboard == null) || (emojiKeyboard.getLetterKeyboardShown())) return;
        emojiKeyboard.showLetterKeyboard();
    }

    private void hideFileStorage(){
        if((!fileStorageLayout.isShown())) return;
        fileStorageLayout.setVisibility(View.GONE);
        pickFileStorageButton.setImageResource(R.drawable.ic_b_select_image);
        placeRecordButton(RECORD_BUTTON_DEACTIVATED);
        if (fileStorageF == null) return;
        fileStorageF.clearSelections();
        fileStorageF.hideMultipleSelect();
    }

    public void initAfterIntent(Intent newIntent, Bundle savedInstanceState){
        logDebug("initAfterIntent");

        if (newIntent != null){
            logDebug("Intent is not null");
            intentAction = newIntent.getAction();
            if (intentAction != null){

                if (intentAction.equals(ACTION_OPEN_CHAT_LINK) || intentAction.equals(ACTION_JOIN_OPEN_CHAT_LINK)){
                    String link = newIntent.getDataString();
                    megaChatApi.openChatPreview(link, this);
                }
                else{

                    long newIdChat = newIntent.getLongExtra("CHAT_ID", -1);

                    if(idChat != newIdChat){
                        megaChatApi.closeChatRoom(idChat, this);
                        idChat = newIdChat;
                    }
                    myUserHandle = megaChatApi.getMyUserHandle();

                    if(savedInstanceState!=null) {
                        logDebug("Bundle is NOT NULL");
                        selectedMessageId = savedInstanceState.getLong("selectedMessageId", -1);
                        logDebug("Handle of the message: " + selectedMessageId);
                        selectedPosition = savedInstanceState.getInt("selectedPosition", -1);
                        isHideJump = savedInstanceState.getBoolean("isHideJump",false);
                        typeMessageJump = savedInstanceState.getInt("typeMessageJump",-1);
                        visibilityMessageJump = savedInstanceState.getBoolean("visibilityMessageJump",false);
                        mOutputFilePath = savedInstanceState.getString("mOutputFilePath");
                        isShareLinkDialogDismissed = savedInstanceState.getBoolean("isShareLinkDialogDismissed", false);
                        isLocationDialogShown = savedInstanceState.getBoolean("isLocationDialogShown", false);

                        if(visibilityMessageJump){
                            if(typeMessageJump == TYPE_MESSAGE_NEW_MESSAGE){
                                messageJumpText.setText(getResources().getString(R.string.message_new_messages));
                                messageJumpLayout.setVisibility(View.VISIBLE);
                            }else if(typeMessageJump == TYPE_MESSAGE_JUMP_TO_LEAST){
                                messageJumpText.setText(getResources().getString(R.string.message_jump_latest));
                                messageJumpLayout.setVisibility(View.VISIBLE);
                            }
                        }

                        lastIdMsgSeen = savedInstanceState.getLong("lastMessageSeen",-1);
                        if(lastIdMsgSeen != -1){
                            isTurn = true;
                        }
                        generalUnreadCount = savedInstanceState.getLong("generalUnreadCount",-1);

                        boolean isPlaying = savedInstanceState.getBoolean(PLAYING, false);
                        if (isPlaying) {
                            long idMessageVoicePlaying = savedInstanceState.getLong(ID_VOICE_CLIP_PLAYING, -1);
                            long messageHandleVoicePlaying = savedInstanceState.getLong(MESSAGE_HANDLE_PLAYING, -1);
                            long userHandleVoicePlaying = savedInstanceState.getLong(USER_HANDLE_PLAYING, -1);
                            int progressVoicePlaying = savedInstanceState.getInt(PROGRESS_PLAYING, 0);

                            if (!messagesPlaying.isEmpty()) {
                                for (MessageVoiceClip m : messagesPlaying) {
                                    m.getMediaPlayer().release();
                                    m.setMediaPlayer(null);
                                }
                                messagesPlaying.clear();
                            }

                            MessageVoiceClip messagePlaying = new MessageVoiceClip(idMessageVoicePlaying, userHandleVoicePlaying, messageHandleVoicePlaying);
                            messagePlaying.setProgress(progressVoicePlaying);
                            messagePlaying.setPlayingWhenTheScreenRotated(true);
                            messagesPlaying.add(messagePlaying);

                        }
                    }

                    String text = null;
                    if (intentAction.equals(ACTION_CHAT_SHOW_MESSAGES)) {
                        logDebug("ACTION_CHAT_SHOW_MESSAGES");
                        isOpeningChat = true;

                        int errorCode = newIntent.getIntExtra("PUBLIC_LINK", 1);
                        if (savedInstanceState == null) {
                            text = newIntent.getStringExtra("showSnackbar");
                            if (text == null) {
                                if (errorCode != 1) {
                                    if (errorCode == MegaChatError.ERROR_OK) {
                                        text = getString(R.string.chat_link_copied_clipboard);
                                    }
                                    else {
                                        logDebug("initAfterIntent:publicLinkError:errorCode");
                                        text = getString(R.string.general_error) + ": " + errorCode;
                                    }
                                }
                            }
                        }
                        else if (errorCode != 1 && errorCode == MegaChatError.ERROR_OK && !isShareLinkDialogDismissed) {
                                text = getString(R.string.chat_link_copied_clipboard);
                        }
                    }
                    showChat(text);
                }
            }
        }
        else{
            logWarning("INTENT is NULL");
        }
    }

    private void initializeInputText(){
        hideKeyboard();
        setChatSubtitle();

        ChatItemPreferences prefs = dbH.findChatPreferencesByHandle(Long.toString(idChat));
        if(prefs!=null){
            String written = prefs.getWrittenText();
            if(!TextUtils.isEmpty(written)){
                textChat.setText(written);
                sendIcon.setVisibility(View.VISIBLE);
                sendIcon.setEnabled(true);
                sendIcon.setImageDrawable(ContextCompat.getDrawable(chatActivity, R.drawable.ic_send_black));
                textChat.setHint(" ");
                textChat.setMinLines(1);
                textChat.setMaxLines(5);

                currentRecordButtonState = 0;
                recordLayout.setVisibility(View.GONE);
                recordButtonLayout.setVisibility(View.GONE);
                return;
            }
        }else{
            prefs = new ChatItemPreferences(Long.toString(idChat), Boolean.toString(true), "");
            dbH.setChatItemPreferences(prefs);
        }
        refreshTextInput();
    }

    private void refreshTextInput(){
        recordButtonStates(RECORD_BUTTON_DEACTIVATED);
        sendIcon.setVisibility(View.GONE);
        sendIcon.setEnabled(false);
        sendIcon.setImageDrawable(ContextCompat.getDrawable(chatActivity, R.drawable.ic_send_trans));
        if (chatRoom != null) {
            megaChatApi.sendStopTypingNotification(chatRoom.getChatId());

            if (chatRoom.hasCustomTitle()) {
                textChat.setHint(getString(R.string.type_message_hint_with_customized_title, chatRoom.getTitle()));
            } else {
                textChat.setHint(getString(R.string.type_message_hint_with_default_title, chatRoom.getTitle()));
            }
        }

        textChat.setMinLines(1);
        textChat.setMaxLines(1);
    }

    public void showChat(String textSnackbar){
        if(idChat!=-1) {
            //Recover chat
<<<<<<< HEAD
            log("showChat:Recover chat with id: " + idChat);
=======
            logDebug("Recover chat with id: " + idChat);
>>>>>>> 094d50ad
            chatRoom = megaChatApi.getChatRoom(idChat);
            if(chatRoom==null){
                logError("Chatroom is NULL - finish activity!!");
                finish();
            }

            initializeInputText();
            megaChatApi.closeChatRoom(idChat, this);
            boolean result = megaChatApi.openChatRoom(idChat, this);

            logDebug("Result of open chat: " + result);
            if(result){
                MegaApplication.setClosedChat(false);
            }

            if(!result){
                logError("Error on openChatRoom");
                if(errorOpenChatDialog==null){
                    android.support.v7.app.AlertDialog.Builder builder;
                    if (Build.VERSION.SDK_INT >= Build.VERSION_CODES.HONEYCOMB) {
                        builder = new AlertDialog.Builder(this, R.style.AppCompatAlertDialogStyle);
                    }
                    else{
                        builder = new AlertDialog.Builder(this);
                    }
                    builder.setTitle(getString(R.string.chat_error_open_title));
                    builder.setMessage(getString(R.string.chat_error_open_message));

                    builder.setPositiveButton(getString(R.string.cam_sync_ok),
                            new DialogInterface.OnClickListener() {
                                public void onClick(DialogInterface dialog, int whichButton) {
                                    finish();
                                }
                            }
                    );
                    errorOpenChatDialog = builder.create();
                    errorOpenChatDialog.show();
                }
            }
            else {
                int chatConnection = megaChatApi.getChatConnectionState(idChat);
                logDebug("Chat connection (" + idChat + ") is: " + chatConnection);
                if (adapter == null) {
                    adapter = new MegaChatLollipopAdapter(this, chatRoom, messages, messagesPlaying, listView);
                    adapter.setHasStableIds(true);
                    listView.setAdapter(adapter);
                }

                setPreviewersView();

                titleToolbar.setText(chatRoom.getTitle());
                setChatSubtitle();

                if (!chatRoom.isPublic()) {
                    privateIconToolbar.setVisibility(View.VISIBLE);
                }
                else {
                    privateIconToolbar.setVisibility(View.GONE);
                }

                isOpeningChat = true;

                LinearLayout.LayoutParams emptyTextViewParams1 = (LinearLayout.LayoutParams) emptyImageView.getLayoutParams();

                if (getResources().getConfiguration().orientation == Configuration.ORIENTATION_LANDSCAPE) {
                    emptyImageView.setImageResource(R.drawable.chat_empty_landscape);
                    emptyTextViewParams1.setMargins(0, scaleHeightPx(40, outMetrics), 0, scaleHeightPx(24, outMetrics));
                } else {
                    emptyImageView.setImageResource(R.drawable.ic_empty_chat_list);
                    emptyTextViewParams1.setMargins(0, scaleHeightPx(100, outMetrics), 0, scaleHeightPx(24, outMetrics));
                }

                emptyImageView.setLayoutParams(emptyTextViewParams1);

                String textToShowB = String.format(getString(R.string.chat_loading_messages));

                try {
                    textToShowB = textToShowB.replace("[A]", "<font color=\'#7a7a7a\'>");
                    textToShowB = textToShowB.replace("[/A]", "</font>");
                    textToShowB = textToShowB.replace("[B]", "<font color=\'#000000\'>");
                    textToShowB = textToShowB.replace("[/B]", "</font>");
                } catch (Exception e) {
                }
                Spanned resultB = null;
                if (android.os.Build.VERSION.SDK_INT >= android.os.Build.VERSION_CODES.N) {
                    resultB = Html.fromHtml(textToShowB, Html.FROM_HTML_MODE_LEGACY);
                } else {
                    resultB = Html.fromHtml(textToShowB);
                }

                emptyTextView.setText(resultB);
                emptyTextView.setVisibility(View.VISIBLE);
                emptyLayout.setVisibility(View.VISIBLE);

                chatRelativeLayout.setVisibility(View.GONE);

                if(textSnackbar!=null){
                    String chatLink = getIntent().getStringExtra("CHAT_LINK");
                    if (chatLink != null && !isShareLinkDialogDismissed) {
                        showShareChatLinkDialog(this, chatRoom, chatLink);
                    }
                    else {
                        showSnackbar(SNACKBAR_TYPE, textSnackbar, -1);
                    }
                }

                loadHistory();
                logDebug("On create: stateHistory: " + stateHistory);
                if (isLocationDialogShown) {
                    showSendLocationDialog();
                }
            }
        }
        else{
            logError("Chat ID -1 error");
        }

        logDebug("FINISH on Create");
    }

    public void removeChatLink(){
        logDebug("removeChatLink");
        megaChatApi.removeChatLink(idChat, this);
    }

    public void loadHistory(){
        logDebug("loadHistory");

        isLoadingHistory = true;

        long unreadCount = chatRoom.getUnreadCount();
        if (unreadCount == 0) {
            if(!isTurn) {
                lastIdMsgSeen = -1;
                generalUnreadCount = -1;
                stateHistory = megaChatApi.loadMessages(idChat, NUMBER_MESSAGES_TO_LOAD);
                numberToLoad=NUMBER_MESSAGES_TO_LOAD;
            }else{
                if (generalUnreadCount < 0) {
                    logDebug("loadMessages " + chatRoom.getUnreadCount());
                    long unreadAbs = Math.abs(generalUnreadCount);
                    numberToLoad =  (int) unreadAbs+NUMBER_MESSAGES_TO_LOAD;
                    stateHistory = megaChatApi.loadMessages(idChat, (int) numberToLoad);
                }
                else{
                    logDebug("loadMessages " + chatRoom.getUnreadCount());
                    numberToLoad =  (int) generalUnreadCount+NUMBER_MESSAGES_TO_LOAD;
                    stateHistory = megaChatApi.loadMessages(idChat, (int) numberToLoad);
                }
            }
            lastSeenReceived = true;
            logDebug("loadMessages:unread is 0");
        } else {
            if(!isTurn){
                lastIdMsgSeen = megaChatApi.getLastMessageSeenId(idChat);
                generalUnreadCount = unreadCount;
            }
            else{
                logDebug("Do not change lastSeenId --> rotating screen");
            }

            if (lastIdMsgSeen != -1) {
                logDebug("lastSeenId: " + lastIdMsgSeen);
            } else {
                logError("Error:InvalidLastMessage");
            }

            lastSeenReceived = false;
            if (unreadCount < 0) {
                logDebug("loadMessages " + chatRoom.getUnreadCount());
                long unreadAbs = Math.abs(unreadCount);
                numberToLoad =  (int) unreadAbs+NUMBER_MESSAGES_TO_LOAD;
                stateHistory = megaChatApi.loadMessages(idChat, (int) numberToLoad);
            }
            else{
                logDebug("loadMessages " + chatRoom.getUnreadCount());
                numberToLoad =  (int) unreadCount+NUMBER_MESSAGES_TO_LOAD;
                stateHistory = megaChatApi.loadMessages(idChat, (int) numberToLoad);
            }
        }
        logDebug("END:numberToLoad: " + numberToLoad);
    }

    private void setSubtitleVisibility() {
        if (chatRoom.isGroup()) {
            individualSubtitleToobar.setVisibility(View.GONE);
            groupalSubtitleToolbar.setVisibility(View.VISIBLE);
            iconStateToolbar.setVisibility(View.GONE);
        }
        else {
            individualSubtitleToobar.setVisibility(View.VISIBLE);
            groupalSubtitleToolbar.setVisibility(View.GONE);
        }
        subtitleCall.setVisibility(View.GONE);
    }

    private void setPreviewGroupalSubtitle () {
        long participants = chatRoom.getPeerCount();
        if (participants > 0) {
            groupalSubtitleToolbar.setVisibility(View.VISIBLE);
            groupalSubtitleToolbar.setText(adjustForLargeFont(getString(R.string.number_of_participants, participants)));
        }
        else {
            groupalSubtitleToolbar.setVisibility(View.GONE);
        }
    }

    public void setChatSubtitle(){
        logDebug("setChatSubtitle");
        if(chatRoom==null){
            return;
        }

        setSubtitleVisibility();

        if (chatC.isInAnonymousMode() && megaChatApi.getChatConnectionState(idChat)==MegaChatApi.CHAT_CONNECTION_ONLINE) {
            logDebug("Is preview");
            setPreviewGroupalSubtitle();
            tB.setOnClickListener(this);
            setBottomLayout(SHOW_JOIN_LAYOUT);

        }else if(megaChatApi.getConnectionState()!=MegaChatApi.CONNECTED||megaChatApi.getChatConnectionState(idChat)!=MegaChatApi.CHAT_CONNECTION_ONLINE) {
            logDebug("Chat not connected ConnectionState: " + megaChatApi.getConnectionState() + " ChatConnectionState: " + megaChatApi.getChatConnectionState(idChat));
            tB.setOnClickListener(this);
            if (chatRoom.isPreview()) {
                logDebug("Chat not connected: is preview");
                setPreviewGroupalSubtitle();
                setBottomLayout(SHOW_NOTHING_LAYOUT);
            } else {
                logDebug("Chat not connected: is not preview");
                if (chatRoom.isGroup()) {
                    groupalSubtitleToolbar.setText(adjustForLargeFont(getString(R.string.invalid_connection_state)));
                } else {
                    individualSubtitleToobar.setText(adjustForLargeFont(getString(R.string.invalid_connection_state)));
                }

                int permission = chatRoom.getOwnPrivilege();
                logDebug("Check permissions");
                if ((permission == MegaChatRoom.PRIV_RO) || (permission == MegaChatRoom.PRIV_RM)) {
                    setBottomLayout(SHOW_NOTHING_LAYOUT);
                } else {
                    setBottomLayout(SHOW_WRITING_LAYOUT);
                }
            }
        }else{
            logDebug("Karere connection state: " + megaChatApi.getConnectionState());
            logDebug("Chat connection state: " + megaChatApi.getChatConnectionState(idChat));

            int permission = chatRoom.getOwnPrivilege();
            if (chatRoom.isGroup()) {
                tB.setOnClickListener(this);
                if(chatRoom.isPreview()){
                    logDebug("Is preview");
                    setPreviewGroupalSubtitle();
                    if (getIntent() != null && getIntent().getAction() != null && getIntent().getAction().equals(ACTION_JOIN_OPEN_CHAT_LINK)) {
                        setBottomLayout(SHOW_NOTHING_LAYOUT);
                    }else {
                        setBottomLayout(SHOW_JOIN_LAYOUT);
                    }

                    return;
                }
                else {
                    logDebug("Check permissions group chat");
                    if (permission == MegaChatRoom.PRIV_RO) {
                        logDebug("Permission RO");
                        setBottomLayout(SHOW_NOTHING_LAYOUT);

                        if (chatRoom.isArchived()) {
                            logDebug("Chat is archived");
                            groupalSubtitleToolbar.setText(adjustForLargeFont(getString(R.string.archived_chat)));
                        } else {
                            groupalSubtitleToolbar.setText(adjustForLargeFont(getString(R.string.observer_permission_label_participants_panel)));
                        }
                    }else if (permission == MegaChatRoom.PRIV_RM) {
                        logDebug("Permission RM");
                        setBottomLayout(SHOW_NOTHING_LAYOUT);

                        if (chatRoom.isArchived()) {
                            logDebug("Chat is archived");
                            groupalSubtitleToolbar.setText(adjustForLargeFont(getString(R.string.archived_chat)));
                        }
                        else if (!chatRoom.isActive()) {
                            groupalSubtitleToolbar.setText(adjustForLargeFont(getString(R.string.inactive_chat)));
                        }
                        else {
                            groupalSubtitleToolbar.setText(null);
                            groupalSubtitleToolbar.setVisibility(View.GONE);
                        }
                    }
                    else{
                        logDebug("Permission: " + permission);

                        setBottomLayout(SHOW_WRITING_LAYOUT);

                        if(chatRoom.isArchived()){
                            logDebug("Chat is archived");
                            groupalSubtitleToolbar.setText(adjustForLargeFont(getString(R.string.archived_chat)));
                        }
                        else if(chatRoom.hasCustomTitle()){
                            setCustomSubtitle();
                        }
                        else{
                            long participantsLabel = chatRoom.getPeerCount()+1; //Add one to include me
                            groupalSubtitleToolbar.setText(adjustForLargeFont(getResources().getQuantityString(R.plurals.subtitle_of_group_chat, (int) participantsLabel, participantsLabel)));
                        }
                    }
                }
            }
            else{
                logDebug("Check permissions one to one chat");
                if(permission==MegaChatRoom.PRIV_RO) {
                    logDebug("Permission RO");

                    if(megaApi!=null){
                        if(megaApi.getRootNode()!=null){
                            long chatHandle = chatRoom.getChatId();
                            MegaChatRoom chat = megaChatApi.getChatRoom(chatHandle);
                            long userHandle = chat.getPeerHandle(0);
                            String userHandleEncoded = MegaApiAndroid.userHandleToBase64(userHandle);
                            MegaUser user = megaApi.getContact(userHandleEncoded);

                            if(user!=null && user.getVisibility() == MegaUser.VISIBILITY_VISIBLE){
                                tB.setOnClickListener(this);
                            }
                            else{
                                tB.setOnClickListener(null);
                            }
                        }
                    }
                    else{
                        tB.setOnClickListener(null);
                    }
                    setBottomLayout(SHOW_NOTHING_LAYOUT);

                    if(chatRoom.isArchived()){
                        logDebug("Chat is archived");
                        individualSubtitleToobar.setText(adjustForLargeFont(getString(R.string.archived_chat)));
                    }
                    else{
                        individualSubtitleToobar.setText(adjustForLargeFont(getString(R.string.observer_permission_label_participants_panel)));
                    }
                }
                else if(permission==MegaChatRoom.PRIV_RM) {
                    tB.setOnClickListener(this);

                    logDebug("Permission RM");
                    setBottomLayout(SHOW_NOTHING_LAYOUT);

                    if(chatRoom.isArchived()){
                        logDebug("Chat is archived");
                        individualSubtitleToobar.setText(adjustForLargeFont(getString(R.string.archived_chat)));
                    }
                    else if(!chatRoom.isActive()){
                        individualSubtitleToobar.setText(adjustForLargeFont(getString(R.string.inactive_chat)));
                    }
                    else{
                        individualSubtitleToobar.setText(null);
                        individualSubtitleToobar.setVisibility(View.GONE);
                    }
                }
                else{
                    tB.setOnClickListener(this);

                    long userHandle = chatRoom.getPeerHandle(0);
                    setStatus(userHandle);
                    setBottomLayout(SHOW_WRITING_LAYOUT);
                }
            }
        }
    }

    public void setBottomLayout(int show) {
        if (show == SHOW_JOIN_LAYOUT) {
            writingContainerLayout.setVisibility(View.GONE);
            joinChatLinkLayout.setVisibility(View.VISIBLE);
            RelativeLayout.LayoutParams params = (RelativeLayout.LayoutParams) messagesContainerLayout.getLayoutParams();
            params.addRule(RelativeLayout.ABOVE, R.id.join_chat_layout_chat_layout);
            messagesContainerLayout.setLayoutParams(params);
            fragmentVoiceClip.setVisibility(View.GONE);
        }else if (show == SHOW_NOTHING_LAYOUT) {
            writingContainerLayout.setVisibility(View.GONE);
            joinChatLinkLayout.setVisibility(View.GONE);
            fragmentVoiceClip.setVisibility(View.GONE);
        }else{
            writingContainerLayout.setVisibility(View.VISIBLE);
            joinChatLinkLayout.setVisibility(View.GONE);
            RelativeLayout.LayoutParams params = (RelativeLayout.LayoutParams) messagesContainerLayout.getLayoutParams();
            params.addRule(RelativeLayout.ABOVE, R.id.writing_container_layout_chat_layout);
            messagesContainerLayout.setLayoutParams(params);
            fragmentVoiceClip.setVisibility(View.VISIBLE);
        }
    }

    public void setCustomSubtitle(){
        logDebug("setCustomSubtitle");

        long participantsCount = chatRoom.getPeerCount();
        StringBuilder customSubtitle = new StringBuilder("");
        for(int i=0;i<participantsCount;i++) {

            if(i!=0){
                customSubtitle.append(", ");
            }

            String participantName = chatRoom.getPeerFirstname(i);
            if(participantName==null){
                //Get the lastname
                String participantLastName = chatRoom.getPeerLastname(i);
                if(participantLastName==null){
                    //Get the email
                    String participantEmail = chatRoom.getPeerEmail(i);
                    customSubtitle.append(participantEmail);
                }
                else{
                    if(participantLastName.trim().isEmpty()){
                        //Get the email
                        String participantEmail = chatRoom.getPeerEmail(i);
                        customSubtitle.append(participantEmail);
                    }
                    else{
                        //Append last name to the title
                        customSubtitle.append(participantLastName);
                    }
                }
            }
            else{
                if(participantName.trim().isEmpty()){
                    //Get the lastname
                    String participantLastName = chatRoom.getPeerLastname(i);
                    if(participantLastName==null){
                        //Get the email
                        String participantEmail = chatRoom.getPeerEmail(i);
                        customSubtitle.append(participantEmail);
                    }
                    else{
                        if(participantLastName.trim().isEmpty()){
                            //Get the email
                            String participantEmail = chatRoom.getPeerEmail(i);
                            customSubtitle.append(participantEmail);
                        }
                        else{
                            //Append last name to the title
                            customSubtitle.append(participantLastName);
                        }
                    }
                }
                else{
                    //Append first name to the title
                    customSubtitle.append(participantName);
                }
            }
        }
        if (customSubtitle.toString().trim().isEmpty()){
            groupalSubtitleToolbar.setText(null);
            groupalSubtitleToolbar.setVisibility(View.GONE);
        }
        else {
            groupalSubtitleToolbar.setText(adjustForLargeFont(customSubtitle.toString()));
        }
    }

    public void setLastGreen(String date){
        individualSubtitleToobar.setText(date);
        individualSubtitleToobar.isMarqueeIsNecessary(this);
        if(subtitleCall.getVisibility()!=View.VISIBLE && groupalSubtitleToolbar.getVisibility()!=View.VISIBLE){
            individualSubtitleToobar.setVisibility(View.VISIBLE);
        }
    }

    public void requestLastGreen(int state){
        logDebug("State: " + state);

        if(chatRoom!=null && !chatRoom.isGroup() && !chatRoom.isArchived()){
            if(state == INITIAL_PRESENCE_STATUS){
                state = megaChatApi.getUserOnlineStatus(chatRoom.getPeerHandle(0));
            }

            if(state != MegaChatApi.STATUS_ONLINE && state != MegaChatApi.STATUS_BUSY && state != MegaChatApi.STATUS_INVALID){
                logDebug("Request last green for user");
                megaChatApi.requestLastGreen(chatRoom.getPeerHandle(0), this);
            }
        }
    }

    public void setStatus(long userHandle){

        iconStateToolbar.setVisibility(View.GONE);

        if(megaChatApi.getConnectionState()!=MegaChatApi.CONNECTED){
            logWarning("Chat not connected");
            individualSubtitleToobar.setText(adjustForLargeFont(getString(R.string.invalid_connection_state)));
        }
        else if(chatRoom.isArchived()){
            logDebug("Chat is archived");
            individualSubtitleToobar.setText(adjustForLargeFont(getString(R.string.archived_chat)));
        }
        else if(!chatRoom.isGroup()){
            int state = megaChatApi.getUserOnlineStatus(userHandle);

            if(state == MegaChatApi.STATUS_ONLINE){
                logDebug("This user is connected");
                individualSubtitleToobar.setText(adjustForLargeFont(getString(R.string.online_status)));
                iconStateToolbar.setVisibility(View.VISIBLE);
                iconStateToolbar.setImageDrawable(ContextCompat.getDrawable(this, R.drawable.ic_online));

            }
            else if(state == MegaChatApi.STATUS_AWAY){
                logDebug("This user is away");
                individualSubtitleToobar.setText(adjustForLargeFont(getString(R.string.away_status)));
                iconStateToolbar.setVisibility(View.VISIBLE);
                iconStateToolbar.setImageDrawable(ContextCompat.getDrawable(this, R.drawable.ic_away));

            }
            else if(state == MegaChatApi.STATUS_BUSY){
                logDebug("This user is busy");
                individualSubtitleToobar.setText(adjustForLargeFont(getString(R.string.busy_status)));
                iconStateToolbar.setVisibility(View.VISIBLE);
                iconStateToolbar.setImageDrawable(ContextCompat.getDrawable(this, R.drawable.ic_busy));

            }
            else if(state == MegaChatApi.STATUS_OFFLINE){
                logDebug("This user is offline");
                individualSubtitleToobar.setText(adjustForLargeFont(getString(R.string.offline_status)));
                iconStateToolbar.setVisibility(View.VISIBLE);
                iconStateToolbar.setImageDrawable(ContextCompat.getDrawable(this, R.drawable.ic_offline));

            }
            else if(state == MegaChatApi.STATUS_INVALID){
                logWarning("INVALID status: " + state);
                individualSubtitleToobar.setText(null);
                individualSubtitleToobar.setVisibility(View.GONE);
            }
            else{
                logDebug("This user status is: " + state);
                individualSubtitleToobar.setText(null);
                individualSubtitleToobar.setVisibility(View.GONE);
            }
        }
    }

    public int compareTime(AndroidMegaChatMessage message, AndroidMegaChatMessage previous){
        return compareTime(message.getMessage().getTimestamp(), previous.getMessage().getTimestamp());
    }

    public int compareTime(long timeStamp, AndroidMegaChatMessage previous){
        return compareTime(timeStamp, previous.getMessage().getTimestamp());
    }

    public int compareTime(long timeStamp, long previous){
        if(previous!=-1){

            Calendar cal = calculateDateFromTimestamp(timeStamp);
            Calendar previousCal =  calculateDateFromTimestamp(previous);

            TimeUtils tc = new TimeUtils(TIME);

            int result = tc.compare(cal, previousCal);
            logDebug("RESULTS compareTime: " + result);
            return result;
        }
        else{
            logWarning("return -1");
            return -1;
        }
    }

    public int compareDate(AndroidMegaChatMessage message, AndroidMegaChatMessage previous){
        return compareDate(message.getMessage().getTimestamp(), previous.getMessage().getTimestamp());
    }

    public int compareDate(long timeStamp, AndroidMegaChatMessage previous){
        return compareDate(timeStamp, previous.getMessage().getTimestamp());
    }

    public int compareDate(long timeStamp, long previous){
        logDebug("compareDate");

        if(previous!=-1){
            Calendar cal = calculateDateFromTimestamp(timeStamp);
            Calendar previousCal =  calculateDateFromTimestamp(previous);

            TimeUtils tc = new TimeUtils(DATE);

            int result = tc.compare(cal, previousCal);
            logDebug("RESULTS compareDate: "+result);
            return result;
        }
        else{
            logWarning("return -1");
            return -1;
        }
    }

    @Override
    public boolean onCreateOptionsMenu(Menu menu) {
        logDebug("onCreateOptionsMenuLollipop");
        // Inflate the menu items for use in the action bar
        MenuInflater inflater = getMenuInflater();
        inflater.inflate(R.menu.chat_action, menu);

        callMenuItem = menu.findItem(R.id.cab_menu_call_chat);
        videoMenuItem = menu.findItem(R.id.cab_menu_video_chat);
        inviteMenuItem = menu.findItem(R.id.cab_menu_invite_chat);
        clearHistoryMenuItem = menu.findItem(R.id.cab_menu_clear_history_chat);
        contactInfoMenuItem = menu.findItem(R.id.cab_menu_contact_info_chat);
        leaveMenuItem = menu.findItem(R.id.cab_menu_leave_chat);
        archiveMenuItem = menu.findItem(R.id.cab_menu_archive_chat);

        return super.onCreateOptionsMenu(menu);
    }

    @Override
    public boolean onPrepareOptionsMenu(Menu menu){
        logDebug("onPrepareOptionsMenu");

        if(chatRoom!=null){
            logDebug("chatRoom!=null");
            callMenuItem.setEnabled(false);
            callMenuItem.setIcon(mutateIcon(this, R.drawable.ic_phone_white, R.color.white_50_opacity));
            if (chatRoom.isGroup()) {
                videoMenuItem.setVisible(false);
            }else{
                videoMenuItem.setEnabled(false);
                videoMenuItem.setIcon(mutateIcon(this, R.drawable.ic_videocam_white, R.color.white_50_opacity));
            }


            if ((chatRoom.isPreview()) || (megaChatApi.getConnectionState() != MegaChatApi.CONNECTED)
                        || (megaChatApi.getChatConnectionState(idChat) != MegaChatApi.CHAT_CONNECTION_ONLINE)) {
                logDebug("chatRoom.isPreview || megaChatApi.getConnectionState() " + megaChatApi.getConnectionState() +
                        " || megaChatApi.getChatConnectionState(idChat) "+(megaChatApi.getChatConnectionState(idChat)));

                leaveMenuItem.setVisible(false);
                clearHistoryMenuItem.setVisible(false);
                inviteMenuItem.setVisible(false);
                contactInfoMenuItem.setVisible(false);
                archiveMenuItem.setVisible(false);
            }else {
                if(megaChatApi.getNumCalls() <= 0){
                    callMenuItem.setEnabled(true);
                    callMenuItem.setIcon(mutateIcon(this, R.drawable.ic_phone_white, R.color.background_chat));

                    if (chatRoom.isGroup()) {
                        videoMenuItem.setVisible(false);
                    }else{
                        videoMenuItem.setEnabled(true);
                        videoMenuItem.setIcon(mutateIcon(this, R.drawable.ic_videocam_white, R.color.background_chat));
                    }

                }else{
                    if( (megaChatApi!=null) && (!participatingInACall(megaChatApi)) && (!megaChatApi.hasCallInChatRoom(chatRoom.getChatId()))){
                        callMenuItem.setEnabled(true);
                        callMenuItem.setIcon(mutateIcon(this, R.drawable.ic_phone_white, R.color.background_chat));

                        if (chatRoom.isGroup()) {
                            videoMenuItem.setVisible(false);
                        }else{
                            videoMenuItem.setEnabled(true);
                            videoMenuItem.setIcon(mutateIcon(this, R.drawable.ic_videocam_white, R.color.background_chat));
                        }
                    }
                }

                archiveMenuItem.setVisible(true);
                if(chatRoom.isArchived()){
                    archiveMenuItem.setTitle(getString(R.string.general_unarchive));
                }
                else{
                    archiveMenuItem.setTitle(getString(R.string.general_archive));
                }

                int permission = chatRoom.getOwnPrivilege();
                logDebug("Permission in the chat: " + permission);
                if (chatRoom.isGroup()) {

                    if (permission == MegaChatRoom.PRIV_MODERATOR) {

                        inviteMenuItem.setVisible(true);

                        int lastMessageIndex = messages.size() - 1;
                        if (lastMessageIndex >= 0) {
                            AndroidMegaChatMessage lastMessage = messages.get(lastMessageIndex);
                            if (!lastMessage.isUploading()) {
                                if (lastMessage.getMessage().getType() == MegaChatMessage.TYPE_TRUNCATE) {
                                    logDebug("Last message is TRUNCATE");
                                    clearHistoryMenuItem.setVisible(false);
                                } else {
                                    logDebug("Last message is NOT TRUNCATE");
                                    clearHistoryMenuItem.setVisible(true);
                                }
                            } else {
                                logDebug("Last message is UPLOADING");
                                clearHistoryMenuItem.setVisible(true);
                            }
                        }
                        else {
                            clearHistoryMenuItem.setVisible(false);
                        }

                        leaveMenuItem.setVisible(true);
                    } else if (permission == MegaChatRoom.PRIV_RM) {
                        logDebug("Group chat PRIV_RM");
                        leaveMenuItem.setVisible(false);
                        clearHistoryMenuItem.setVisible(false);
                        inviteMenuItem.setVisible(false);
                        callMenuItem.setVisible(false);
                        videoMenuItem.setVisible(false);
                    } else if (permission == MegaChatRoom.PRIV_RO) {
                        logDebug("Group chat PRIV_RO");
                        leaveMenuItem.setVisible(true);
                        clearHistoryMenuItem.setVisible(false);
                        inviteMenuItem.setVisible(false);
                        callMenuItem.setVisible(false);
                        videoMenuItem.setVisible(false);
                    } else if(permission == MegaChatRoom.PRIV_STANDARD){
                        logDebug("Group chat PRIV_STANDARD");
                        leaveMenuItem.setVisible(true);
                        clearHistoryMenuItem.setVisible(false);
                        inviteMenuItem.setVisible(false);
                    }else{
                        logDebug("Permission: " + permission);
                        leaveMenuItem.setVisible(true);
                        clearHistoryMenuItem.setVisible(false);
                        inviteMenuItem.setVisible(false);
                    }

                    contactInfoMenuItem.setTitle(getString(R.string.group_chat_info_label));
                    contactInfoMenuItem.setVisible(true);
                }
                else {
                    inviteMenuItem.setVisible(false);
                    if (permission == MegaChatRoom.PRIV_RO) {
                        clearHistoryMenuItem.setVisible(false);
                        contactInfoMenuItem.setVisible(false);
                        callMenuItem.setVisible(false);
                        videoMenuItem.setVisible(false);
                    } else {
                        clearHistoryMenuItem.setVisible(true);
                        contactInfoMenuItem.setTitle(getString(R.string.contact_properties_activity));
                        contactInfoMenuItem.setVisible(true);
                    }
                    leaveMenuItem.setVisible(false);
                }
            }

        }else{
            logWarning("Chatroom NULL on create menu");
            leaveMenuItem.setVisible(false);
            callMenuItem.setVisible(false);
            videoMenuItem.setVisible(false);
            clearHistoryMenuItem.setVisible(false);
            inviteMenuItem.setVisible(false);
            contactInfoMenuItem.setVisible(false);
            archiveMenuItem.setVisible(false);
        }

        return super.onPrepareOptionsMenu(menu);
    }

    void ifAnonymousModeLogin(boolean pendingJoin) {
        if(chatC.isInAnonymousMode()){
            Intent loginIntent = new Intent(this, LoginActivityLollipop.class);
            loginIntent.putExtra("visibleFragment",  LOGIN_FRAGMENT);
            if (pendingJoin && getIntent() != null && getIntent().getDataString() != null) {
                loginIntent.setAction(ACTION_JOIN_OPEN_CHAT_LINK);
                loginIntent.setData(Uri.parse(getIntent().getDataString()));
                loginIntent.putExtra("idChatToJoin", idChat);
                closeChat(true);
            }
            startActivity(loginIntent);
        }
        finish();
    }

    @Override
    public boolean onOptionsItemSelected(MenuItem item) {
        logDebug("onOptionsItemSelected");

        switch (item.getItemId()) {
            // Respond to the action bar's Up/Home button
            case android.R.id.home: {
                closeChat(true);
                ifAnonymousModeLogin(false);
                break;
            }
            case R.id.cab_menu_call_chat:{
                if(recordView.isRecordingNow()) break;

                startVideo = false;
                if(checkPermissionsCall()){
                    startCall();
                }
                break;
            }
            case R.id.cab_menu_video_chat:{
                logDebug("cab_menu_video_chat");
                if(recordView.isRecordingNow()) break;

                startVideo = true;
                if(checkPermissionsCall()){
                    startCall();
                }
                break;
            }
            case R.id.cab_menu_invite_chat:{
                if(recordView.isRecordingNow()) break;

                chooseAddParticipantDialog();
                break;
            }
            case R.id.cab_menu_contact_info_chat:{
                if(recordView.isRecordingNow()) break;

                if(chatRoom.isGroup()){
                    Intent i = new Intent(this, GroupChatInfoActivityLollipop.class);
                    i.putExtra("handle", chatRoom.getChatId());
                    this.startActivity(i);
                }
                else{
                    Intent i = new Intent(this, ContactInfoActivityLollipop.class);
                    i.putExtra("handle", chatRoom.getChatId());
                    this.startActivity(i);
                }
                break;
            }
            case R.id.cab_menu_clear_history_chat:{
                if(recordView.isRecordingNow()) break;

                logDebug("Clear history selected!");
                showConfirmationClearChat(chatRoom);
                break;
            }
            case R.id.cab_menu_leave_chat:{
                if(recordView.isRecordingNow()) break;

                logDebug("Leave selected!");
                showConfirmationLeaveChat(chatRoom);
                break;
            }
            case R.id.cab_menu_archive_chat:{
                if(recordView.isRecordingNow()) break;

                logDebug("Archive/unarchive selected!");
                ChatController chatC = new ChatController(chatActivity);
                chatC.archiveChat(chatRoom);
                break;
            }
        }
        return super.onOptionsItemSelected(item);
    }

    /*
     *Prepare recording
     */
    public void prepareRecording() {
        logDebug("prepareRecording");
        recordView.playSound(TYPE_START_RECORD);
        stopReproductions();
    }

    /*
     * Start recording
     */
    public void startRecording(){
        logDebug("startRecording() with Permissions");

        long timeStamp = System.currentTimeMillis() / 1000;
        outputFileName = "/note_voice" + getVoiceClipName(timeStamp);
        File vcFile = buildVoiceClipFile(this, outputFileName);
        outputFileVoiceNotes = vcFile.getAbsolutePath();
        if (outputFileVoiceNotes == null) return;
        if (myAudioRecorder == null) myAudioRecorder = new MediaRecorder();
        try {
            myAudioRecorder.reset();
            myAudioRecorder.setAudioSource(MediaRecorder.AudioSource.MIC);
            myAudioRecorder.setOutputFormat(MediaRecorder.OutputFormat.MPEG_4);
            myAudioRecorder.setAudioEncoder(MediaRecorder.AudioEncoder.AAC);
            myAudioRecorder.setAudioEncodingBitRate(50000);
            myAudioRecorder.setAudioSamplingRate(44100);
            myAudioRecorder.setAudioChannels(1);
            myAudioRecorder.setOutputFile(outputFileVoiceNotes);
            myAudioRecorder.prepare();

        } catch (IOException e) {
            controlErrorRecording();
            e.printStackTrace();
            return;
        }
        myAudioRecorder.start();
        setRecordingNow(true);
        recordView.startRecordingTime();
    }

    public static String getVoiceClipName(long timestamp) {
        logDebug("timestamp: " + timestamp);
        //Get date time:
        try {
            Calendar calendar = Calendar.getInstance();
            TimeZone tz = TimeZone.getDefault();
            calendar.setTimeInMillis(timestamp * 1000L);
            calendar.add(Calendar.MILLISECOND, tz.getOffset(calendar.getTimeInMillis()));
            SimpleDateFormat sdf = new SimpleDateFormat("yyyyMMdd_HHmmss");
            return sdf.format(calendar.getTime()) + ".m4a";

        } catch (Exception e) {
            logError("Error getting the voice clip name", e);
        }

        return null;
    }

    private void controlErrorRecording() {
        outputFileVoiceNotes = null;
        outputFileName = null;
        setRecordingNow(false);

        if (myAudioRecorder == null) return;
        myAudioRecorder.reset();
        myAudioRecorder.release();
        myAudioRecorder = null;
        textChat.requestFocus();
    }

    /*
     * Cancel recording and reset the audio recorder
     */
    private void cancelRecording() {
        logDebug("cancelRecording");
        if (!isRecordingNow() || myAudioRecorder == null) return;
        try {
            myAudioRecorder.stop();
            myAudioRecorder.reset();
            myAudioRecorder = null;
            ChatController.deleteOwnVoiceClip(this, outputFileName);
            outputFileVoiceNotes = null;
            setRecordingNow(false);
            textChat.requestFocus();

        } catch (RuntimeException stopException) {
            logError("Error canceling a recording", stopException);
            ChatController.deleteOwnVoiceClip(this, outputFileName);
            controlErrorRecording();

        }
    }

    /*
     * Stop the Record and send it to the chat
     */
    private void sendRecording() {
        logDebug("sendRecording");
        if ((!recordView.isRecordingNow()) || (myAudioRecorder == null)) return;

        try {
            myAudioRecorder.stop();
            recordView.playSound(TYPE_END_RECORD);
            setRecordingNow(false);
            uploadPictureOrVoiceClip(outputFileVoiceNotes);
            outputFileVoiceNotes = null;
            textChat.requestFocus();
        } catch (RuntimeException ex) {
            controlErrorRecording();
        }
    }

    /*
     *Hide chat options while recording
     */
    private void hideChatOptions(){
        logDebug("hideChatOptions");
        textChat.setVisibility(View.INVISIBLE);
        sendIcon.setVisibility(View.GONE);
        disableButton(rLKeyboardTwemojiButton,keyboardTwemojiButton);
        disableButton(rLMediaButton,mediaButton);
        disableButton(rLPickAttachButton,pickAttachButton);
        disableButton(rLPickFileStorageButton,pickFileStorageButton);
    }

    private void disableButton(final  RelativeLayout layout, final  ImageButton button){
        logDebug("disableButton");
        layout.setOnClickListener(null);
        button.setOnClickListener(null);
        button.setVisibility(View.INVISIBLE);
    }

    /*
     *Show chat options when not being recorded
     */
    private void showChatOptions(){
        logDebug("showChatOptions");
        textChat.setVisibility(View.VISIBLE);
        enableButton(rLKeyboardTwemojiButton,keyboardTwemojiButton);
        enableButton(rLMediaButton,mediaButton);
        enableButton(rLPickAttachButton,pickAttachButton);
        enableButton(rLPickFileStorageButton,pickFileStorageButton);
    }

    private void enableButton(RelativeLayout layout, ImageButton button){
        logDebug("enableButton");
        layout.setOnClickListener(this);
        button.setOnClickListener(this);
        button.setVisibility(View.VISIBLE);
    }

    /*
     *Record button deactivated or ready to send
     */
    private void recordButtonDeactivated(boolean isDeactivated) {
        logDebug("isDeactivated: " + isDeactivated);
        recordView.showLock(false);
        recordButtonLayout.setBackground(null);
        sendIcon.setVisibility(View.GONE);
        recordButton.setVisibility(View.VISIBLE);

        if(isDeactivated){
            recordButton.activateOnClickListener(false);
            recordButton.setImageDrawable(ContextCompat.getDrawable(this, R.drawable.ic_mic_vc_off));
            recordButton.setColorFilter(null);
            return;
        }
        recordButton.activateOnTouchListener(false);
        recordButton.activateOnClickListener(true);
        recordButton.setImageDrawable(ContextCompat.getDrawable(this, R.drawable.ic_send_white));
        recordButton.setColorFilter(ContextCompat.getColor(context, R.color.accentColor));
    }

    /*
     *Update the record button view depending on the state the recording is in
     */
    private void recordButtonStates(int recordButtonState){
        logDebug("recordButtonState: " + recordButtonState);

        if(currentRecordButtonState == recordButtonState) return;

        currentRecordButtonState = recordButtonState;
        recordLayout.setVisibility(View.VISIBLE);
        recordButtonLayout.setVisibility(View.VISIBLE);
        if((currentRecordButtonState == RECORD_BUTTON_SEND) || (currentRecordButtonState == RECORD_BUTTON_ACTIVATED)){
            logDebug("SEND||ACTIVATED");
            recordView.setVisibility(View.VISIBLE);
            hideChatOptions();
            if(recordButtonState == RECORD_BUTTON_SEND){
                recordButtonDeactivated(false);
            }else{
                recordButtonLayout.setBackground(ContextCompat.getDrawable(this, R.drawable.recv_bg_mic));
                recordButton.activateOnTouchListener(true);
                recordButton.activateOnClickListener(false);
                recordButton.setImageDrawable(ContextCompat.getDrawable(this, R.drawable.ic_mic_vc_on));
                recordButton.setColorFilter(null);
            }

        }else if(currentRecordButtonState == RECORD_BUTTON_DEACTIVATED){
            logDebug("DESACTIVATED");
            showChatOptions();
            recordView.setVisibility(View.GONE);
            recordButton.activateOnTouchListener(true);
            recordButtonDeactivated(true);
        }
        placeRecordButton(currentRecordButtonState);
    }

    public void showBubble() {
        logDebug("showBubble");
        recordView.playSound(TYPE_ERROR_RECORD);
        bubbleLayout.setAlpha(1);
        bubbleLayout.setVisibility(View.VISIBLE);
        bubbleLayout.animate().alpha(0).setDuration(DURATION_BUBBLE);
        cancelRecording();
    }
    /*
    *Place the record button with the corresponding margins
    */
    public void placeRecordButton(int recordButtonState) {
        logDebug("recordButtonState: " + recordButtonState);
        int marginBottomVoicleLayout;
        recordView.recordButtonTranslation(recordButtonLayout,0,0);
        if(fileStorageLayout != null && fileStorageLayout.isShown() ||
                emojiKeyboard != null && emojiKeyboard.getEmojiKeyboardShown()) {
            marginBottomVoicleLayout = keyboardHeight + marginBottomDeactivated;
        }
        else {
            marginBottomVoicleLayout = marginBottomDeactivated;
        }

        int value = 0;
        int marginBottom = marginBottomVoicleLayout;
        int marginRight = 0;
        if(recordButtonState == RECORD_BUTTON_SEND || recordButtonState == RECORD_BUTTON_DEACTIVATED) {
            logDebug("SEND||DESACTIVATED");
            value = MARGIN_BUTTON_DEACTIVATED;
            if(recordButtonState == RECORD_BUTTON_DEACTIVATED) {
                logDebug("DESACTIVATED");
                marginRight = px2dp(14, outMetrics);
            }
        }
        else if(recordButtonState == RECORD_BUTTON_ACTIVATED) {
            logDebug("ACTIVATED");
            value = MARGIN_BOTTOM;
            if(fileStorageLayout != null && fileStorageLayout.isShown() ||
                    emojiKeyboard != null && emojiKeyboard.getEmojiKeyboardShown()) {
                marginBottom = keyboardHeight+marginBottomActivated;
            }
            else {
                marginBottom = marginBottomActivated;
            }
        }
        RelativeLayout.LayoutParams params = (RelativeLayout.LayoutParams) recordButtonLayout.getLayoutParams();
        params.height = px2dp(value, outMetrics);
        params.width = px2dp(value, outMetrics);
        params.addRule(RelativeLayout.ALIGN_PARENT_RIGHT);
        params.addRule(RelativeLayout.ALIGN_PARENT_BOTTOM);
        params.setMargins(0, 0, marginRight, marginBottom);
        recordButtonLayout.setLayoutParams(params);

        FrameLayout.LayoutParams paramsRecordView = (FrameLayout.LayoutParams) recordView.getLayoutParams();
        paramsRecordView.setMargins(0,0,0, marginBottomVoicleLayout);
        recordView.setLayoutParams(paramsRecordView);
    }

    public boolean isRecordingNow(){
        return recordView.isRecordingNow();
    }

    /*
     * Know if you're recording right now
     */
    public void setRecordingNow(boolean recordingNow) {
        logDebug("recordingNow: " + recordingNow);
        recordView.setRecordingNow(recordingNow);
        if (recordView.isRecordingNow()) {
            recordButtonStates(RECORD_BUTTON_ACTIVATED);
            int screenRotation = display.getRotation();
            switch (screenRotation) {
                case ROTATION_PORTRAIT: {
                    lockOrientationPortrait(this);
                    break;
                }
                case ROTATION_LANDSCAPE: {
                    lockOrientationLandscape(this);
                    break;
                }
                case ROTATION_REVERSE_PORTRAIT: {
                    lockOrientationReversePortrait(this);
                }
                case ROTATION_REVERSE_LANDSCAPE: {
                    lockOrientationReverseLandscape(this);
                    break;
                }
                default: {
                    unlockOrientation(this);
                    break;
                }
            }
            if (emojiKeyboard != null) emojiKeyboard.setListenerActivated(false);
            return;
        }

        unlockOrientation(this);
        recordButtonStates(RECORD_BUTTON_DEACTIVATED);
        if (emojiKeyboard != null) emojiKeyboard.setListenerActivated(true);
    }

    private void startCall(){
        logDebug("startCall ");
        stopReproductions();
        hideKeyboard();

        if(megaChatApi == null) return;

        MegaChatCall callInThisChat = megaChatApi.getChatCall(chatRoom.getChatId());

        if(callInThisChat != null){
            logDebug("There is a call in this chat");

            if (participatingInACall(megaChatApi)) {
                long chatIdCallInProgress = getChatCallInProgress(megaChatApi);
                if (chatIdCallInProgress == chatRoom.getChatId()) {
                    logDebug("I'm participating in the call of this chat");
                    returnCall(this, megaChatApi);
                    return;
                }

                logDebug("I'm participating in another call from another chat");
                showConfirmationToJoinCall(chatRoom);
                return;
            }

            if (callInThisChat.getStatus() == MegaChatCall.CALL_STATUS_RING_IN) {
                logDebug("The call in this chat is Ring in");
                ((MegaApplication) getApplication()).setSpeakerStatus(chatRoom.getChatId(), false);
                MegaApplication.setShowPinScreen(false);
                Intent intent = new Intent(this, ChatCallActivity.class);
                intent.addFlags(Intent.FLAG_ACTIVITY_CLEAR_TOP);
                intent.putExtra(CHAT_ID, idChat);
                startActivity(intent);
                return;
            }

            if (callInThisChat.getStatus() == MegaChatCall.CALL_STATUS_USER_NO_PRESENT) {
                logDebug("The call in this chat is In progress, but I do not participate");
                ((MegaApplication) getApplication()).setSpeakerStatus(chatRoom.getChatId(), startVideo);
                megaChatApi.startChatCall(idChat, startVideo, this);
            }
            return;

        }

        if (!participatingInACall(megaChatApi)) {
            logDebug("There is not a call in this chat and I am not in another call");
            MegaApplication.setCallLayoutStatus(idChat, false);
            ((MegaApplication) getApplication()).setSpeakerStatus(chatRoom.getChatId(), startVideo);
            megaChatApi.startChatCall(idChat, startVideo, this);
        }

    }

    private boolean checkPermissionsVoiceClip() {
        logDebug("checkPermissionsVoiceClip()");
        if (Build.VERSION.SDK_INT < Build.VERSION_CODES.M) return true;

        boolean hasRecordAudioPermission = (ContextCompat.checkSelfPermission(this, Manifest.permission.RECORD_AUDIO) == PackageManager.PERMISSION_GRANTED);
        if (!hasRecordAudioPermission) {
            ActivityCompat.requestPermissions(this, new String[]{Manifest.permission.RECORD_AUDIO}, RECORD_VOICE_CLIP);
            return false;
        }

        return true;
    }

    private boolean checkPermissionsCall(){
        logDebug("checkPermissionsCall");
        if (Build.VERSION.SDK_INT < Build.VERSION_CODES.M)  return true;

        boolean hasCameraPermission = (ContextCompat.checkSelfPermission(this, Manifest.permission.CAMERA) == PackageManager.PERMISSION_GRANTED);
        if (!hasCameraPermission) {
            ActivityCompat.requestPermissions(this, new String[]{Manifest.permission.CAMERA}, REQUEST_CAMERA);
            return false;
        }

        boolean hasRecordAudioPermission = (ContextCompat.checkSelfPermission(this, Manifest.permission.RECORD_AUDIO) == PackageManager.PERMISSION_GRANTED);
        if (!hasRecordAudioPermission) {
            ActivityCompat.requestPermissions(this, new String[]{Manifest.permission.RECORD_AUDIO}, RECORD_AUDIO);
            return false;
        }

        return true;
    }

    public boolean checkPermissionsTakePicture(){
        logDebug("checkPermissionsTakePicture");

        if (Build.VERSION.SDK_INT < Build.VERSION_CODES.M)  return true;

        boolean hasCameraPermission = (ContextCompat.checkSelfPermission(this, Manifest.permission.CAMERA) == PackageManager.PERMISSION_GRANTED);
        if (!hasCameraPermission) {
            ActivityCompat.requestPermissions(this, new String[]{Manifest.permission.CAMERA}, REQUEST_CAMERA_TAKE_PICTURE);
            return false;
        }

        boolean hasStoragePermission = (ContextCompat.checkSelfPermission(this, Manifest.permission.WRITE_EXTERNAL_STORAGE) == PackageManager.PERMISSION_GRANTED);
        if (!hasStoragePermission) {
            ActivityCompat.requestPermissions(this, new String[]{Manifest.permission.WRITE_EXTERNAL_STORAGE}, REQUEST_WRITE_STORAGE_TAKE_PICTURE);
            return false;
        }

        return true;
    }

    private boolean checkPermissionsReadStorage() {
        logDebug("checkPermissionsReadStorage");
        if (Build.VERSION.SDK_INT < Build.VERSION_CODES.M) return true;

        boolean hasReadStoragePermission = (ContextCompat.checkSelfPermission(this, Manifest.permission.READ_EXTERNAL_STORAGE) == PackageManager.PERMISSION_GRANTED);
        if (!hasReadStoragePermission) {
            ActivityCompat.requestPermissions(this, new String[]{Manifest.permission.READ_EXTERNAL_STORAGE}, REQUEST_READ_STORAGE);
            return false;
        }

        return true;

    }

    @Override
    public void onRequestPermissionsResult(int requestCode, String[] permissions, int[] grantResults) {
        logDebug("onRequestPermissionsResult");
        super.onRequestPermissionsResult(requestCode, permissions, grantResults);
        switch (requestCode) {
            case REQUEST_CAMERA:
            case RECORD_AUDIO:{
                logDebug("REQUEST_CAMERA || RECORD_AUDIO");
                if (grantResults.length > 0 && grantResults[0] == PackageManager.PERMISSION_GRANTED && checkPermissionsCall()) {
                    startCall();
                }
                break;
            }
            case REQUEST_CAMERA_TAKE_PICTURE:
            case REQUEST_WRITE_STORAGE_TAKE_PICTURE:{
                logDebug("REQUEST_CAMERA_TAKE_PICTURE || REQUEST_WRITE_STORAGE_TAKE_PICTURE");
                if (grantResults.length > 0 && grantResults[0] == PackageManager.PERMISSION_GRANTED && checkPermissionsTakePicture()) {
                    takePicture();
                }
                break;
            }
            case RECORD_VOICE_CLIP:
            case REQUEST_STORAGE_VOICE_CLIP:{
                logDebug("RECORD_VOICE_CLIP || REQUEST_STORAGE_VOICE_CLIP");
                if (grantResults.length > 0 && grantResults[0] == PackageManager.PERMISSION_GRANTED && checkPermissionsVoiceClip()) {
                   cancelRecording();
                }
                break;
            }
            case REQUEST_READ_STORAGE:{
                if (grantResults.length > 0 && grantResults[0] == PackageManager.PERMISSION_GRANTED && checkPermissionsReadStorage()) {
                    this.attachFromFileStorage();
                }
                break;
            }
            case LOCATION_PERMISSION_REQUEST_CODE: {
                if (grantResults.length > 0 && grantResults[0] == PackageManager.PERMISSION_GRANTED
                    && ContextCompat.checkSelfPermission(this, Manifest.permission.ACCESS_FINE_LOCATION) == PackageManager.PERMISSION_GRANTED){
                    Intent intent =  new Intent(getApplicationContext(), MapsActivity.class);
                    intent.putExtra(EDITING_MESSAGE, editingMessage);
                    if (messageToEdit != null) {
                        intent.putExtra(MSG_ID, messageToEdit.getMsgId());
                    }
                    startActivityForResult(intent, REQUEST_CODE_SEND_LOCATION);
                }
                break;
            }
        }
    }

    public void chooseAddParticipantDialog(){
        logDebug("chooseAddContactDialog");

        if(megaApi!=null && megaApi.getRootNode()!=null){
            ArrayList<MegaUser> contacts = megaApi.getContacts();
            if(contacts==null){
                showSnackbar(SNACKBAR_TYPE, getString(R.string.no_contacts_invite), -1);
            }
            else {
                if(contacts.isEmpty()){
                    showSnackbar(SNACKBAR_TYPE, getString(R.string.no_contacts_invite), -1);
                }
                else{
                    Intent in = new Intent(this, AddContactActivityLollipop.class);
                    in.putExtra("contactType", CONTACT_TYPE_MEGA);
                    in.putExtra("chat", true);
                    in.putExtra("chatId", idChat);
                    in.putExtra("aBtitle", getString(R.string.add_participants_menu_item));
                    startActivityForResult(in, REQUEST_ADD_PARTICIPANTS);
                }
            }
        }
        else{
            logWarning("Online but not megaApi");
            showErrorAlertDialog(getString(R.string.error_server_connection_problem), false, this);
        }
    }

    public void chooseContactsDialog(){
        logDebug("chooseContactsDialog");

        if(megaApi!=null && megaApi.getRootNode()!=null){
            ArrayList<MegaUser> contacts = megaApi.getContacts();
            if(contacts==null){
                showSnackbar(SNACKBAR_TYPE, getString(R.string.no_contacts_invite), -1);
            }
            else {
                if(contacts.isEmpty()){
                    showSnackbar(SNACKBAR_TYPE, getString(R.string.no_contacts_invite), -1);
                }
                else{
                    Intent in = new Intent(this, AddContactActivityLollipop.class);
                    in.putExtra("contactType", CONTACT_TYPE_MEGA);
                    in.putExtra("chat", true);
                    in.putExtra("aBtitle", getString(R.string.add_contacts));
                    startActivityForResult(in, REQUEST_SEND_CONTACTS);
                }
            }
        }
        else{
            logWarning("Online but not megaApi");
            showErrorAlertDialog(getString(R.string.error_server_connection_problem), false, this);
        }
    }

    public void disablePinScreen(){
        logDebug("disablePinScreen");
        MegaApplication.setShowPinScreen(false);
    }

    public void showProgressForwarding(){
        logDebug("showProgressForwarding");

        statusDialog = new ProgressDialog(this);
        statusDialog.setMessage(getString(R.string.general_forwarding));
        statusDialog.show();
    }

    private void stopReproductions(){
        if(adapter!=null){
            adapter.stopAllReproductionsInProgress();
        }
    }

    public void forwardMessages(ArrayList<AndroidMegaChatMessage> messagesSelected){
        logDebug("forwardMessages");
        //Prevent trigger multiple forwarding messages screens in multiple clicks
        if (isForwardingMessage) {
            logDebug("Forwarding message is on going");
            return;
        }

        if (existsMyChatFiles(messagesSelected, megaApi, this, this)) {
            stopReproductions();
            chatC.prepareAndroidMessagesToForward(messagesSelected, idChat);
            isForwardingMessage = true;
        }
    }

    @Override
    protected void onActivityResult(int requestCode, int resultCode, Intent intent) {
        logDebug("resultCode: " + resultCode);
        if (requestCode == REQUEST_ADD_PARTICIPANTS && resultCode == RESULT_OK) {
            if (intent == null) {
                logWarning("Return.....");
                return;
            }

            final ArrayList<String> contactsData = intent.getStringArrayListExtra(AddContactActivityLollipop.EXTRA_CONTACTS);
            MultipleGroupChatRequestListener multipleListener = null;

            if (contactsData != null) {

                if (contactsData.size() == 1) {
                    MegaUser user = megaApi.getContact(contactsData.get(0));
                    if (user != null) {
                        megaChatApi.inviteToChat(chatRoom.getChatId(), user.getHandle(), MegaChatPeerList.PRIV_STANDARD, this);
                    }
                } else {
                    logDebug("Add multiple participants " + contactsData.size());
                    multipleListener = new MultipleGroupChatRequestListener(this);
                    for (int i = 0; i < contactsData.size(); i++) {
                        MegaUser user = megaApi.getContact(contactsData.get(i));
                        if (user != null) {
                            megaChatApi.inviteToChat(chatRoom.getChatId(), user.getHandle(), MegaChatPeerList.PRIV_STANDARD, multipleListener);
                        }
                    }
                }
            }
        }
        else if (requestCode == REQUEST_CODE_SELECT_IMPORT_FOLDER && resultCode == RESULT_OK) {
            if(!isOnline(this) || megaApi==null) {
                removeProgressDialog();
                showSnackbar(SNACKBAR_TYPE, getString(R.string.error_server_connection_problem), -1);
                return;
            }

            final long toHandle = intent.getLongExtra("IMPORT_TO", 0);

            final long[] importMessagesHandles = intent.getLongArrayExtra("HANDLES_IMPORT_CHAT");

            importNodes(toHandle, importMessagesHandles);
        }
        else if (requestCode == REQUEST_SEND_CONTACTS && resultCode == RESULT_OK) {
            final ArrayList<String> contactsData = intent.getStringArrayListExtra(AddContactActivityLollipop.EXTRA_CONTACTS);
            if (contactsData != null) {
                MegaHandleList handleList = MegaHandleList.createInstance();
                for(int i=0; i<contactsData.size();i++){
                    MegaUser user = megaApi.getContact(contactsData.get(i));
                    if (user != null) {
                        handleList.addMegaHandle(user.getHandle());

                    }
                }
                retryContactAttachment(handleList);
            }
        }
        else if (requestCode == REQUEST_CODE_SELECT_FILE && resultCode == RESULT_OK) {
            if (intent == null) {
                logWarning("Return.....");
                return;
            }

            long handles[] = intent.getLongArrayExtra("NODE_HANDLES");
            logDebug("Number of files to send: " + handles.length);

            for(int i=0; i<handles.length; i++){
                megaChatApi.attachNode(idChat, handles[i], this);
            }
            logDebug("No more files to send");
        }
        else if (requestCode == REQUEST_CODE_GET && resultCode == RESULT_OK) {
            if (intent == null) {
                logWarning("Return.....");
                return;
            }

            intent.setAction(Intent.ACTION_GET_CONTENT);
            FilePrepareTask filePrepareTask = new FilePrepareTask(this);
            filePrepareTask.execute(intent);
            ProgressDialog temp = null;
            try{
                temp = new ProgressDialog(this);
                temp.setMessage(getString(R.string.upload_prepare));
                temp.show();
            }
            catch(Exception e){
                return;
            }
            statusDialog = temp;
        }
        else if (requestCode == REQUEST_CODE_SELECT_CHAT) {
            isForwardingMessage = false;
            if (resultCode != RESULT_OK) return;
            if (!isOnline(this)) {
                removeProgressDialog();

                showSnackbar(SNACKBAR_TYPE, getString(R.string.error_server_connection_problem), -1);
                return;
            }

            showProgressForwarding();

            long[] idMessages = intent.getLongArrayExtra("ID_MESSAGES");
            logDebug("Send " + idMessages.length + " messages");

            long[] chatHandles = intent.getLongArrayExtra("SELECTED_CHATS");
            logDebug("Send to " + chatHandles.length + " chats");

            long[] contactHandles = intent.getLongArrayExtra("SELECTED_USERS");

            if (chatHandles != null && chatHandles.length > 0 && idMessages != null) {
                if (contactHandles != null && contactHandles.length > 0) {
                    ArrayList<MegaUser> users = new ArrayList<>();
                    ArrayList<MegaChatRoom> chats = new ArrayList<>();

                    for (int i = 0; i < contactHandles.length; i++) {
                        MegaUser user = megaApi.getContact(MegaApiAndroid.userHandleToBase64(contactHandles[i]));
                        if (user != null) {
                            users.add(user);
                        }
                    }

                    for (int i = 0; i < chatHandles.length; i++) {
                        MegaChatRoom chatRoom = megaChatApi.getChatRoom(chatHandles[i]);
                        if (chatRoom != null) {
                            chats.add(chatRoom);
                        }
                    }

                    CreateChatToPerformActionListener listener = new CreateChatToPerformActionListener(chats, users, idMessages, this, CreateChatToPerformActionListener.SEND_MESSAGES, idChat);

                    for (MegaUser user : users) {
                        MegaChatPeerList peers = MegaChatPeerList.createInstance();
                        peers.addPeer(user.getHandle(), MegaChatPeerList.PRIV_STANDARD);
                        megaChatApi.createChat(false, peers, listener);
                    }
                } else {
                    int countChat = chatHandles.length;
                    logDebug("Selected: " + countChat + " chats to send");

                    MultipleForwardChatProcessor forwardChatProcessor = new MultipleForwardChatProcessor(this, chatHandles, idMessages, idChat);
                    forwardChatProcessor.forward(chatRoom);
                }
            } else {
                logError("Error on sending to chat");
            }
        }
        else if (requestCode == TAKE_PHOTO_CODE && resultCode == RESULT_OK) {
            if (resultCode == Activity.RESULT_OK) {
                logDebug("TAKE_PHOTO_CODE ");
                onCaptureImageResult();

            } else {
                logError("TAKE_PHOTO_CODE--->ERROR!");
            }

        }
        else  if (requestCode == REQUEST_CODE_SEND_LOCATION && resultCode == RESULT_OK) {
            if (intent == null) {
                return;
            }
            byte[] byteArray = intent.getByteArrayExtra(SNAPSHOT);
            //
            if (byteArray == null) return;
            Bitmap snapshot = BitmapFactory.decodeByteArray(byteArray, 0, byteArray.length);
            String encodedSnapshot = Base64.encodeToString(byteArray, Base64.DEFAULT);
            logDebug("Info bitmap: " + snapshot.getByteCount() + " " + snapshot.getWidth() + " " + snapshot.getHeight());

            float latitude = (float) intent.getDoubleExtra(LATITUDE, 0);
            float longitude = (float) intent.getDoubleExtra(LONGITUDE, 0);
            editingMessage = intent.getBooleanExtra(EDITING_MESSAGE, false);
            if (editingMessage) {
                long msgId = intent.getLongExtra(MSG_ID, -1);
                if (msgId != -1) {
                    messageToEdit = megaChatApi.getMessage(idChat, msgId);
                }
            }

            if (editingMessage && messageToEdit != null) {
                logDebug("Edit Geolocation - tempId: " + messageToEdit.getTempId() +" id: " + messageToEdit.getMsgId());
                if (messageToEdit.getTempId() != -1) {
                    MegaChatMessage editedMsg = megaChatApi.editGeolocation(idChat, messageToEdit.getTempId(), longitude, latitude, encodedSnapshot);
                    modifyLocationReceived(new AndroidMegaChatMessage(editedMsg), true);
                }
                else if (messageToEdit.getMsgId() != -1) {
                    MegaChatMessage editedMsg = megaChatApi.editGeolocation(idChat, messageToEdit.getMsgId(), longitude, latitude, encodedSnapshot);
                    modifyLocationReceived(new AndroidMegaChatMessage(editedMsg), false);
                }
                editingMessage = false;
                messageToEdit = null;
            }
            else {
                logDebug("Send location [longLatitude]: " + latitude + " [longLongitude]: " + longitude);
                sendLocationMessage(longitude, latitude, encodedSnapshot);
            }
        } else if (requestCode == REQUEST_CODE_SELECT_LOCAL_FOLDER && resultCode == RESULT_OK) {
            logDebug("Local folder selected");
            String parentPath = intent.getStringExtra(FileStorageActivityLollipop.EXTRA_PATH);
            chatC.prepareForDownload(intent, parentPath);
        }
        else{
            logError("Error onActivityResult");
        }

        super.onActivityResult(requestCode, resultCode, intent);
    }

    public void importNodes(final long toHandle, final long[] importMessagesHandles){
        logDebug("importNode: " + toHandle +  " -> " + importMessagesHandles.length);
        statusDialog = new ProgressDialog(this);
        statusDialog.setMessage(getString(R.string.general_importing));
        statusDialog.show();

        MegaNode target = null;
        target = megaApi.getNodeByHandle(toHandle);
        if(target == null){
            target = megaApi.getRootNode();
        }
        logDebug("TARGET handle: " + target.getHandle());

        if(importMessagesHandles.length==1){
            for (int k = 0; k < importMessagesHandles.length; k++){
                MegaChatMessage message = megaChatApi.getMessage(idChat, importMessagesHandles[k]);
                if(message!=null){

                    MegaNodeList nodeList = message.getMegaNodeList();

                    for(int i=0;i<nodeList.size();i++){
                        MegaNode document = nodeList.get(i);
                        if (document != null) {
                            logDebug("DOCUMENT: " + document.getHandle());
                            document = chatC.authorizeNodeIfPreview(document, chatRoom);
                            if (target != null) {
//                            MegaNode autNode = megaApi.authorizeNode(document);

                                megaApi.copyNode(document, target, this);
                            } else {
                                logError("TARGET: null");
                               showSnackbar(SNACKBAR_TYPE, getString(R.string.import_success_error), -1);
                            }
                        }
                        else{
                            logError("DOCUMENT: null");
                            showSnackbar(SNACKBAR_TYPE, getString(R.string.import_success_error), -1);
                        }
                    }

                }
                else{
                    logError("MESSAGE is null");
                    showSnackbar(SNACKBAR_TYPE, getString(R.string.import_success_error), -1);
                }
            }
        }
        else {
            MultipleRequestListener listener = new MultipleRequestListener(MULTIPLE_CHAT_IMPORT, this);

            for (int k = 0; k < importMessagesHandles.length; k++){
                MegaChatMessage message = megaChatApi.getMessage(idChat, importMessagesHandles[k]);
                if(message!=null){

                    MegaNodeList nodeList = message.getMegaNodeList();

                    for(int i=0;i<nodeList.size();i++){
                        MegaNode document = nodeList.get(i);
                        if (document != null) {
                            logDebug("DOCUMENT: " + document.getHandle());
                            document = chatC.authorizeNodeIfPreview(document, chatRoom);
                            if (target != null) {
//                            MegaNode autNode = megaApi.authorizeNode(document);
                                megaApi.copyNode(document, target, listener);
                            } else {
                                logError("TARGET: null");
                            }
                        }
                        else{
                            logError("DOCUMENT: null");
                        }
                    }
                }
                else{
                    logError("MESSAGE is null");
                    showSnackbar(SNACKBAR_TYPE, getString(R.string.import_success_error), -1);
                }
            }
        }
    }

    public void retryNodeAttachment(long nodeHandle){
        megaChatApi.attachNode(idChat, nodeHandle, this);
    }

    public void retryContactAttachment(MegaHandleList handleList){
        logDebug("retryContactAttachment");
        MegaChatMessage contactMessage = megaChatApi.attachContacts(idChat, handleList);
        if(contactMessage!=null){
            AndroidMegaChatMessage androidMsgSent = new AndroidMegaChatMessage(contactMessage);
            sendMessageToUI(androidMsgSent);
        }
    }

    public void retryPendingMessage(long idMessage){
        logDebug("retryPendingMessage: " + idMessage);

        PendingMessageSingle pendMsg = dbH.findPendingMessageById(idMessage);

        if(pendMsg!=null){

            if(pendMsg.getNodeHandle()!=-1){
                removePendingMsg(idMessage);
                retryNodeAttachment(pendMsg.getNodeHandle());
            }
            else{
                logDebug("The file was not uploaded yet");

                ////Retry to send

                String filePath = pendMsg.getFilePath();

                File f = new File(filePath);
                if (!f.exists()) {
                    showSnackbar(SNACKBAR_TYPE, getResources().getQuantityString(R.plurals.messages_forwarded_error_not_available, 1, 1), -1);
                    return;
                }

                //Remove the old message from the UI and DB
                removePendingMsg(idMessage);

                Intent intent = new Intent(this, ChatUploadService.class);

                PendingMessageSingle pMsgSingle = new PendingMessageSingle();
                pMsgSingle.setChatId(idChat);
                long timestamp = System.currentTimeMillis()/1000;
                pMsgSingle.setUploadTimestamp(timestamp);

                String fingerprint = megaApi.getFingerprint(f.getAbsolutePath());

                pMsgSingle.setFilePath(f.getAbsolutePath());
                pMsgSingle.setName(f.getName());
                pMsgSingle.setFingerprint(fingerprint);

                long idMessageDb = dbH.addPendingMessage(pMsgSingle);
                pMsgSingle.setId(idMessageDb);
                if(idMessageDb!=-1){
                    intent.putExtra(ChatUploadService.EXTRA_ID_PEND_MSG, idMessageDb);

                    if(!isLoadingHistory){
                        AndroidMegaChatMessage newNodeAttachmentMsg = new AndroidMegaChatMessage(pMsgSingle, true);
                        sendMessageToUI(newNodeAttachmentMsg);
                    }

//                ArrayList<String> filePaths = newPendingMsg.getFilePaths();
//                filePaths.add("/home/jfjf.jpg");

                    intent.putExtra(ChatUploadService.EXTRA_CHAT_ID, idChat);

                    startService(intent);
                }
                else{
                    logError("Error when adding pending msg to the database");
                }
            }
        }
        else{
            logError("Pending message does not exist");
            showSnackbar(SNACKBAR_TYPE, getResources().getQuantityString(R.plurals.messages_forwarded_error_not_available, 1, 1), -1);
        }
    }

    private void endCall(long chatHang){
        logDebug("chatHang: " + chatHang);
        if(megaChatApi!=null){
            megaChatApi.hangChatCall(chatHang, this);
        }
    }

    private void showConfirmationToJoinCall(final MegaChatRoom c){
        logDebug("showConfirmationToJoinCall");

        DialogInterface.OnClickListener dialogClickListener = new DialogInterface.OnClickListener() {
            @Override
            public void onClick(DialogInterface dialog, int which) {
                switch (which){
                    case DialogInterface.BUTTON_POSITIVE:
                        logDebug("END & JOIN");
                        //Find the call in progress:
                        if(megaChatApi!=null){
                            endCall(getChatCallInProgress(megaChatApi));
                        }
                        break;

                    case DialogInterface.BUTTON_NEGATIVE:
                        //No button clicked
                        break;
                }
            }
        };

        android.support.v7.app.AlertDialog.Builder builder = new android.support.v7.app.AlertDialog.Builder(this, R.style.AppCompatAlertDialogStyle);
        String message= getResources().getString(R.string.text_join_call);
        builder.setTitle(R.string.title_join_call);
        builder.setMessage(message).setPositiveButton(context.getString(R.string.answer_call_incoming).toUpperCase(), dialogClickListener).setNegativeButton(R.string.general_cancel, dialogClickListener).show();
    }

    public void showConfirmationOpenCamera(final MegaChatRoom c){
        logDebug("showConfirmationOpenCamera");

        DialogInterface.OnClickListener dialogClickListener = new DialogInterface.OnClickListener() {
            @Override
            public void onClick(DialogInterface dialog, int which) {
                switch (which){
                    case DialogInterface.BUTTON_POSITIVE: {
                        logDebug("Open camera and lost the camera in the call");
                        stopReproductions();

                        //Find the call in progress:
                        if(megaChatApi!=null){
                            long chatIdCallInProgress = getChatCallInProgress(megaChatApi);

                            MegaChatCall callInProgress = megaChatApi.getChatCall(chatIdCallInProgress);
                            if(callInProgress!=null){
                                if(callInProgress.hasLocalVideo()){
                                    megaChatApi.disableVideo(chatIdCallInProgress, null);
                                }
                                openCameraApp();
                            }
                        }
                        break;
                    }
                    case DialogInterface.BUTTON_NEGATIVE:
                        //No button clicked
                        break;
                }
            }
        };

        android.support.v7.app.AlertDialog.Builder builder = new android.support.v7.app.AlertDialog.Builder(this, R.style.AppCompatAlertDialogStyle);
        String message= getResources().getString(R.string.confirmation_open_camera_on_chat);
        builder.setTitle(R.string.title_confirmation_open_camera_on_chat);
        builder.setMessage(message).setPositiveButton(R.string.context_open_link, dialogClickListener).setNegativeButton(R.string.general_cancel, dialogClickListener).show();
    }

    public void showConfirmationClearChat(final MegaChatRoom c){
        logDebug("showConfirmationClearChat");

        DialogInterface.OnClickListener dialogClickListener = new DialogInterface.OnClickListener() {
            @Override
            public void onClick(DialogInterface dialog, int which) {
                switch (which){
                    case DialogInterface.BUTTON_POSITIVE:
                        logDebug("Clear chat!");
                        stopReproductions();
                        chatC.clearHistory(c);
                        break;

                    case DialogInterface.BUTTON_NEGATIVE:
                        //No button clicked
                        break;
                }
            }
        };

        android.support.v7.app.AlertDialog.Builder builder;
        if (Build.VERSION.SDK_INT >= Build.VERSION_CODES.HONEYCOMB) {
            builder = new AlertDialog.Builder(this, R.style.AppCompatAlertDialogStyle);
        }
        else{
            builder = new AlertDialog.Builder(this);
        }
        String message= getResources().getString(R.string.confirmation_clear_group_chat);
        builder.setTitle(R.string.title_confirmation_clear_group_chat);
        builder.setMessage(message).setPositiveButton(R.string.general_clear, dialogClickListener)
                .setNegativeButton(R.string.general_cancel, dialogClickListener).show();
    }

    public void showConfirmationLeaveChat (final MegaChatRoom c){
        logDebug("showConfirmationLeaveChat");

        DialogInterface.OnClickListener dialogClickListener = new DialogInterface.OnClickListener() {
            @Override
            public void onClick(DialogInterface dialog, int which) {
                switch (which){
                    case DialogInterface.BUTTON_POSITIVE: {
                        stopReproductions();

                        ChatController chatC = new ChatController(chatActivity);
                        chatC.leaveChat(c);
                        break;
                    }
                    case DialogInterface.BUTTON_NEGATIVE:
                        //No button clicked
                        break;
                }
            }
        };

        android.support.v7.app.AlertDialog.Builder builder;
        if (Build.VERSION.SDK_INT >= Build.VERSION_CODES.HONEYCOMB) {
            builder = new AlertDialog.Builder(this, R.style.AppCompatAlertDialogStyle);
        }
        else{
            builder = new AlertDialog.Builder(this);
        }
        builder.setTitle(getResources().getString(R.string.title_confirmation_leave_group_chat));
        String message= getResources().getString(R.string.confirmation_leave_group_chat);
        builder.setMessage(message).setPositiveButton(R.string.general_leave, dialogClickListener)
                .setNegativeButton(R.string.general_cancel, dialogClickListener).show();
    }

    public void showConfirmationRejoinChat(final long publicHandle){
        logDebug("showConfirmationRejoinChat");

        DialogInterface.OnClickListener dialogClickListener = new DialogInterface.OnClickListener() {
            @Override
            public void onClick(DialogInterface dialog, int which) {
                switch (which){
                    case DialogInterface.BUTTON_POSITIVE: {
                        logDebug("Rejoin chat!: " + publicHandle);
                        megaChatApi.autorejoinPublicChat(idChat, publicHandle, chatActivity);
                        break;
                    }
                    case DialogInterface.BUTTON_NEGATIVE: {
                        //No button clicked
                        break;
                    }
                }
            }
        };

        android.support.v7.app.AlertDialog.Builder builder = new android.support.v7.app.AlertDialog.Builder(this);
        String message= getResources().getString(R.string.confirmation_rejoin_chat_link);
        builder.setMessage(message).setPositiveButton(R.string.action_join, dialogClickListener)
                .setNegativeButton(R.string.general_cancel, dialogClickListener).show();
    }

    @Override
    public void onBackPressed() {
        logDebug("onBackPressed");
        retryConnectionsAndSignalPresence();

        closeChat(true);

        if(emojiKeyboard!=null && (emojiKeyboard.getLetterKeyboardShown() || emojiKeyboard.getEmojiKeyboardShown())){
            emojiKeyboard.hideBothKeyboard(this);
        }else{
            if(fileStorageLayout.isShown()){
                hideFileStorage();
            }else{
                if (handlerEmojiKeyboard != null){
                    handlerEmojiKeyboard.removeCallbacksAndMessages(null);
                }
                if (handlerKeyboard != null){
                    handlerKeyboard.removeCallbacksAndMessages(null);
                }
                ifAnonymousModeLogin(false);
            }
        }
    }

    @Override
    public void onClick(View v) {
        logDebug("onClick");

        switch (v.getId()) {
            case R.id.home:{
                onBackPressed();
                break;
            }
            case R.id.call_in_progress_layout:{
                logDebug("call_in_progress_layout");
                startVideo = false;
                if(checkPermissionsCall()){
                    startCall();
                }
                break;
            }
            case R.id.send_message_icon_chat:{
                logDebug("send_message_icon_chat");
                writingLayout.setClickable(false);
                String text = textChat.getText().toString();
                if(text.isEmpty()) break;

                if (editingMessage) {
                    logDebug("send_message_icon_chat:editingMessage");
                    editMessage(text);
                    clearSelections();
                    hideMultipleSelect();
                    actionMode.invalidate();
                } else {
                    logDebug("send_message_icon_chat:sendindMessage");
                    sendMessage(text);
                }
                textChat.setText("", TextView.BufferType.EDITABLE);
                break;
            }
            case R.id.keyboard_twemoji_chat:
            case R.id.rl_keyboard_twemoji_chat:{
                logDebug("keyboard_icon_chat");
                hideFileStorage();

                if(emojiKeyboard==null) break;

                    if(emojiKeyboard.getLetterKeyboardShown()){
                        emojiKeyboard.hideLetterKeyboard();
                        handlerKeyboard.postDelayed(new Runnable() {
                            @Override
                            public void run() {
                                emojiKeyboard.showEmojiKeyboard();
                            }
                        },250);

                    }
                    else if(emojiKeyboard.getEmojiKeyboardShown()){
                        emojiKeyboard.showLetterKeyboard();
                    }
                    else{
                        emojiKeyboard.showEmojiKeyboard();
                    }
                break;
            }

            case R.id.media_icon_chat:
            case R.id.rl_media_icon_chat: {
                logDebug("media_icon_chat");
                if (recordView.isRecordingNow()) break;

                hideKeyboard();
                if (participatingInACall(megaChatApi)) {
                    showConfirmationOpenCamera(chatRoom);
                } else {
                    openCameraApp();
                }
                break;
            }
            case R.id.pick_file_storage_icon_chat:
            case R.id.rl_pick_file_storage_icon_chat:{
                logDebug("file storage icon ");
                if (fileStorageLayout.isShown()) {
                    hideFileStorage();
                } else {
                    if ((emojiKeyboard != null) && (emojiKeyboard.getLetterKeyboardShown())) {
                        emojiKeyboard.hideBothKeyboard(this);
                        handlerEmojiKeyboard.postDelayed(new Runnable() {
                            @Override
                            public void run() {
                                if (Build.VERSION.SDK_INT >= Build.VERSION_CODES.M) {
                                    boolean hasStoragePermission = (ContextCompat.checkSelfPermission(chatActivity, Manifest.permission.READ_EXTERNAL_STORAGE) == PackageManager.PERMISSION_GRANTED);
                                    if (!hasStoragePermission) {
                                        ActivityCompat.requestPermissions(chatActivity, new String[]{Manifest.permission.READ_EXTERNAL_STORAGE}, REQUEST_READ_STORAGE);
                                    } else {
                                        chatActivity.attachFromFileStorage();
                                    }
                                } else {
                                    chatActivity.attachFromFileStorage();
                                }
                            }
                        }, 250);
                    } else {

                        if (emojiKeyboard != null) {
                            emojiKeyboard.hideBothKeyboard(this);
                        }

                        if (Build.VERSION.SDK_INT >= Build.VERSION_CODES.M) {
                            boolean hasStoragePermission = (ContextCompat.checkSelfPermission(this, Manifest.permission.READ_EXTERNAL_STORAGE) == PackageManager.PERMISSION_GRANTED);
                            if (!hasStoragePermission) {
                                ActivityCompat.requestPermissions(this, new String[]{Manifest.permission.READ_EXTERNAL_STORAGE}, REQUEST_READ_STORAGE);

                            } else {
                                this.attachFromFileStorage();
                            }
                        } else {
                            this.attachFromFileStorage();
                        }
                    }
                }
                break;
            }
            case R.id.toolbar_chat:{
                logDebug("toolbar_chat");
                if(recordView.isRecordingNow()) break;

                showGroupInfoActivity();
                break;
            }
            case R.id.message_jump_layout:{
                goToEnd();
                break;
            }
            case R.id.pick_attach_chat:
            case R.id.rl_attach_icon_chat: {
                logDebug("Show attach bottom sheet");
                hideKeyboard();
                showSendAttachmentBottomSheet();
                break;
            }
            case R.id.join_button:{
                if (chatC.isInAnonymousMode()) {
                    ifAnonymousModeLogin(true);
                }
                else {
                    megaChatApi.autojoinPublicChat(idChat, this);
                }
                break;
            }
		}
    }

    public void sendLocation(){
        logDebug("sendLocation");
        if(MegaApplication.isEnabledGeoLocation()){
            getLocationPermission();
        }
        else{
            showSendLocationDialog();
        }
    }

    public void sendFromCloud(){
        attachFromCloud();
    }

    public void sendFromFileSystem(){
        attachPhotoVideo();
    }

    void getLocationPermission() {
        if (ContextCompat.checkSelfPermission(this, Manifest.permission.ACCESS_FINE_LOCATION) != PackageManager.PERMISSION_GRANTED) {
            ActivityCompat.requestPermissions(this, new String[]{Manifest.permission.ACCESS_FINE_LOCATION}, LOCATION_PERMISSION_REQUEST_CODE);
        }
        else {
            Intent intent =  new Intent(getApplicationContext(), MapsActivity.class);
            intent.putExtra(EDITING_MESSAGE, editingMessage);
            if (messageToEdit != null) {
                intent.putExtra(MSG_ID, messageToEdit.getMsgId());
            }
            startActivityForResult(intent, REQUEST_CODE_SEND_LOCATION);
        }
    }

    void showSendLocationDialog () {
        AlertDialog.Builder builder = new AlertDialog.Builder(this);
        builder.setTitle(R.string.title_activity_maps)
                .setMessage(R.string.explanation_send_location)
                .setPositiveButton(getString(R.string.button_continue),
                new DialogInterface.OnClickListener() {
                    public void onClick(DialogInterface dialog, int whichButton) {
                        //getLocationPermission();
                        megaApi.enableGeolocation(chatActivity);
                    }
                })
                .setNegativeButton(R.string.general_cancel,
                new DialogInterface.OnClickListener() {
                    @Override
                    public void onClick(DialogInterface dialog, int which) {
                        try {
                            locationDialog.dismiss();
                            isLocationDialogShown = false;
                        } catch (Exception e){}
                    }
                });

        locationDialog = builder.create();
        locationDialog.setCancelable(false);
        locationDialog.setCanceledOnTouchOutside(false);
        locationDialog.show();
        isLocationDialogShown = true;
    }

    public void attachFromFileStorage(){
        logDebug("attachFromFileStorage");
        fileStorageF = ChatFileStorageFragment.newInstance();
        getSupportFragmentManager().beginTransaction().replace(R.id.fragment_container_file_storage, fileStorageF,"fileStorageF").commitNowAllowingStateLoss();
        fileStorageLayout.setVisibility(View.VISIBLE);
        pickFileStorageButton.setImageResource(R.drawable.ic_g_select_image);
        placeRecordButton(RECORD_BUTTON_DEACTIVATED);
    }

    public void attachFromCloud(){
        logDebug("attachFromCloud");
        if(megaApi!=null && megaApi.getRootNode()!=null){
            ChatController chatC = new ChatController(this);
            chatC.pickFileToSend();
        }
        else{
            logWarning("Online but not megaApi");
            showErrorAlertDialog(getString(R.string.error_server_connection_problem), false, this);
        }
    }

    public void attachPhotoVideo(){
        logDebug("attachPhotoVideo");

        disablePinScreen();

        Intent intent = new Intent();
        intent.setAction(Intent.ACTION_OPEN_DOCUMENT);
        intent.setAction(Intent.ACTION_GET_CONTENT);
        intent.putExtra(Intent.EXTRA_ALLOW_MULTIPLE, true);
        intent.setType("*/*");

        startActivityForResult(Intent.createChooser(intent, null), REQUEST_CODE_GET);
    }

    public void sendMessage(String text){
        logDebug("sendMessage: ");
        MegaChatMessage msgSent = megaChatApi.sendMessage(idChat, text);
        AndroidMegaChatMessage androidMsgSent = new AndroidMegaChatMessage(msgSent);
        sendMessageToUI(androidMsgSent);
    }

    public void sendLocationMessage(float longLongitude, float longLatitude, String encodedSnapshot){
        logDebug("sendLocationMessage");
        MegaChatMessage locationMessage = megaChatApi.sendGeolocation(idChat, longLongitude, longLatitude, encodedSnapshot);
        if(locationMessage == null) return;
        AndroidMegaChatMessage androidMsgSent = new AndroidMegaChatMessage(locationMessage);
        sendMessageToUI(androidMsgSent);

    }

    public void hideNewMessagesLayout(){
        logDebug("hideNewMessagesLayout");

        int position = positionNewMessagesLayout;

        positionNewMessagesLayout = -1;
        lastIdMsgSeen = -1;
        generalUnreadCount = -1;
        lastSeenReceived = true;
        newVisibility = false;

        if(adapter!=null){
            adapter.notifyItemChanged(position);
        }
    }

    public void openCameraApp(){
        logDebug("openCameraApp()");
        if(checkPermissionsTakePicture()){
            takePicture();
        }
    }

    public void sendMessageToUI(AndroidMegaChatMessage androidMsgSent){
        logDebug("sendMessageToUI");

        if(positionNewMessagesLayout!=-1){
            hideNewMessagesLayout();
        }

        int infoToShow = -1;

        int index = messages.size()-1;
        if(androidMsgSent!=null){
            if(androidMsgSent.isUploading()){
                logDebug("Is uploading: ");
            }
            else{
                logDebug("Sent message with id temp: " + androidMsgSent.getMessage().getTempId());
                logDebug("State of the message: " + androidMsgSent.getMessage().getStatus());
            }

            if(index==-1){
                //First element
                logDebug("First element!");
                messages.add(androidMsgSent);
                messages.get(0).setInfoToShow(AndroidMegaChatMessage.CHAT_ADAPTER_SHOW_ALL);
            }
            else{
                //Not first element - Find where to add in the queue
                logDebug("NOT First element!");

                AndroidMegaChatMessage msg = messages.get(index);
                if(!androidMsgSent.isUploading()){
                    while(msg.isUploading()){
                        index--;
                        if (index == -1) {
                            break;
                        }
                        msg = messages.get(index);
                    }
                }

                while (!msg.isUploading() && msg.getMessage().getStatus() == MegaChatMessage.STATUS_SENDING_MANUAL) {
                    index--;
                    if (index == -1) {
                        break;
                    }
                    msg = messages.get(index);
                }

                index++;
                logDebug("Add in position: " + index);
                messages.add(index, androidMsgSent);
                infoToShow = adjustInfoToShow(index);
            }

            if (adapter == null){
                logWarning("Adapter NULL");
                adapter = new MegaChatLollipopAdapter(this, chatRoom, messages, messagesPlaying, listView);
                adapter.setHasStableIds(true);
                listView.setLayoutManager(mLayoutManager);
                listView.setAdapter(adapter);
                adapter.setMessages(messages);
            }else{
                logDebug("Adapter is NOT null - addMEssage()");
                adapter.addMessage(messages, index);
                if(infoToShow== AndroidMegaChatMessage.CHAT_ADAPTER_SHOW_ALL){
                    mLayoutManager.scrollToPositionWithOffset(index, scaleHeightPx(50, outMetrics));
                }else{
                    mLayoutManager.scrollToPositionWithOffset(index, scaleHeightPx(20, outMetrics));
                }
            }
        }
        else{
            logError("Error sending message!");
        }
    }

    public void editMessage(String text){
        logDebug("editMessage: ");
        MegaChatMessage msgEdited = null;

        if(messageToEdit.getMsgId()!=-1){
            msgEdited = megaChatApi.editMessage(idChat, messageToEdit.getMsgId(), text);
        }
        else{
            msgEdited = megaChatApi.editMessage(idChat, messageToEdit.getTempId(), text);
        }

        if(msgEdited!=null){
            logDebug("Edited message: status: " + msgEdited.getStatus());
            AndroidMegaChatMessage androidMsgEdited = new AndroidMegaChatMessage(msgEdited);
            modifyMessageReceived(androidMsgEdited, false);
        }
        else{
            logWarning("Message cannot be edited!");
            showSnackbar(SNACKBAR_TYPE, getString(R.string.error_editing_message), -1);
        }
    }

    public void editMessageMS(String text, MegaChatMessage messageToEdit){
        logDebug("editMessageMS: ");
        MegaChatMessage msgEdited = null;

        if(messageToEdit.getMsgId()!=-1){
            msgEdited = megaChatApi.editMessage(idChat, messageToEdit.getMsgId(), text);
        }
        else{
            msgEdited = megaChatApi.editMessage(idChat, messageToEdit.getTempId(), text);
        }

        if(msgEdited!=null){
            logDebug("Edited message: status: " + msgEdited.getStatus());
            AndroidMegaChatMessage androidMsgEdited = new AndroidMegaChatMessage(msgEdited);
            modifyMessageReceived(androidMsgEdited, false);
        }
        else{
            logWarning("Message cannot be edited!");
            showSnackbar(SNACKBAR_TYPE, getString(R.string.error_editing_message), -1);
        }
    }

    public void showUploadPanel(){
        AttachmentUploadBottomSheetDialogFragment bottomSheetDialogFragment = new AttachmentUploadBottomSheetDialogFragment();
        bottomSheetDialogFragment.show(getSupportFragmentManager(), bottomSheetDialogFragment.getTag());
    }

    public void activateActionMode(){
        if (!adapter.isMultipleSelect()){
            adapter.setMultipleSelect(true);
            actionMode = startSupportActionMode(new ActionBarCallBack());
        }
    }


    //Multiselect
    private class  ActionBarCallBack implements ActionMode.Callback {

        @Override
        public boolean onActionItemClicked(ActionMode mode, MenuItem item) {
            ArrayList<AndroidMegaChatMessage> messagesSelected = adapter.getSelectedMessages();

            switch(item.getItemId()){
                case R.id.chat_cab_menu_edit:{
                    logDebug("Edit text");
                    MegaChatMessage msg = messagesSelected.get(0).getMessage();
                    MegaChatContainsMeta meta = msg.getContainsMeta();
                    editingMessage = true;
                    messageToEdit = msg;

                    if (msg.getType() == MegaChatMessage.TYPE_CONTAINS_META && meta != null && meta.getType() == MegaChatContainsMeta.CONTAINS_META_GEOLOCATION) {
                        sendLocation();
                        clearSelections();
                        hideMultipleSelect();
                        actionMode.invalidate();
                    }
                    else {
                        textChat.setText(messageToEdit.getContent());
                        textChat.setSelection(textChat.getText().length());
                    }
                    break;
                }
                case R.id.chat_cab_menu_forward:{
                    logDebug("Forward message");
                    forwardMessages(messagesSelected);
                    break;
                }
                case R.id.chat_cab_menu_copy:{
                    clearSelections();
                    hideMultipleSelect();
                    String text = "";

                    if(messagesSelected.size()==1){
                        AndroidMegaChatMessage message = messagesSelected.get(0);
                        text = chatC.createSingleManagementString(message, chatRoom);
                    }else{
                        text = copyMessages(messagesSelected);
                    }

                    if(android.os.Build.VERSION.SDK_INT < android.os.Build.VERSION_CODES.HONEYCOMB) {
                        android.text.ClipboardManager clipboard = (android.text.ClipboardManager) getSystemService(Context.CLIPBOARD_SERVICE);
                        clipboard.setText(text);
                    } else {
                        android.content.ClipboardManager clipboard = (android.content.ClipboardManager) getSystemService(Context.CLIPBOARD_SERVICE);
                        android.content.ClipData clip = android.content.ClipData.newPlainText("Copied Text", text);
                        clipboard.setPrimaryClip(clip);
                    }
                    showSnackbar(SNACKBAR_TYPE, getString(R.string.messages_copied_clipboard), -1);

                    break;
                }
                case R.id.chat_cab_menu_delete:{
                    clearSelections();
                    hideMultipleSelect();
                    //Delete
                    showConfirmationDeleteMessages(messagesSelected, chatRoom);
                    break;
                }
                case R.id.chat_cab_menu_download:{
                    logDebug("chat_cab_menu_download ");
                    clearSelections();
                    hideMultipleSelect();
                    ArrayList<MegaNodeList> list = new ArrayList<>();
                    for(int i = 0; i<messagesSelected.size();i++){
                        MegaNodeList megaNodeList = messagesSelected.get(i).getMessage().getMegaNodeList();
                        list.add(megaNodeList);
                    }
                    chatC.prepareForChatDownload(list);
                    break;
                }
                case R.id.chat_cab_menu_import:{
                    clearSelections();
                    hideMultipleSelect();
                    chatC.importNodesFromAndroidMessages(messagesSelected);
                    break;
                }
                case R.id.chat_cab_menu_offline:{
                    clearSelections();
                    hideMultipleSelect();
                    chatC.saveForOfflineWithAndroidMessages(messagesSelected, chatRoom);
                    break;
                }
            }
            return false;
        }

        public String copyMessages(ArrayList<AndroidMegaChatMessage> messagesSelected){
            logDebug("copyMessages");
            ChatController chatC = new ChatController(chatActivity);
            StringBuilder builder = new StringBuilder();

            for(int i=0;i<messagesSelected.size();i++){
                AndroidMegaChatMessage messageSelected = messagesSelected.get(i);
                builder.append("[");
                String timestamp = formatShortDateTime(messageSelected.getMessage().getTimestamp());
                builder.append(timestamp);
                builder.append("] ");
                String messageString = chatC.createManagementString(messageSelected, chatRoom);
                builder.append(messageString);
                builder.append("\n");
            }
            return builder.toString();
        }

        @Override
        public boolean onCreateActionMode(ActionMode mode, Menu menu) {
            MenuInflater inflater = mode.getMenuInflater();
            inflater.inflate(R.menu.messages_chat_action, menu);

            importIcon = menu.findItem(R.id.chat_cab_menu_import);
            menu.findItem(R.id.chat_cab_menu_offline).setIcon(mutateIconSecondary(chatActivity, R.drawable.ic_b_save_offline, R.color.white));

            changeStatusBarColorActionMode(chatActivity, getWindow(), handler, 1);
            return true;
        }

        @Override
        public void onDestroyActionMode(ActionMode arg0) {
            logDebug("onDestroyActionMode");
            adapter.setMultipleSelect(false);
//            textChat.getText().clear();
            editingMessage = false;
            clearSelections();
            changeStatusBarColorActionMode(chatActivity, getWindow(), handler, 0);
        }

        @Override
        public boolean onPrepareActionMode(ActionMode mode, Menu menu) {
            logDebug("onPrepareActionMode");
            List<AndroidMegaChatMessage> selected = adapter.getSelectedMessages();
            if (selected.size() !=0) {
//                MenuItem unselect = menu.findItem(R.id.cab_menu_unselect_all);
                if((chatRoom.getOwnPrivilege()==MegaChatRoom.PRIV_RM||chatRoom.getOwnPrivilege()==MegaChatRoom.PRIV_RO) && !chatRoom.isPreview()){

                    logDebug("Chat without permissions || without preview");

                    boolean showCopy = true;
                    for(int i=0; i<selected.size();i++) {
                        MegaChatMessage msg = selected.get(i).getMessage();
                        if ((showCopy) && (msg.getType() == MegaChatMessage.TYPE_NODE_ATTACHMENT || msg.getType()  == MegaChatMessage.TYPE_CONTACT_ATTACHMENT || msg.getType()  == MegaChatMessage.TYPE_VOICE_CLIP || ((msg.getType() == MegaChatMessage.TYPE_CONTAINS_META) && (msg.getContainsMeta() != null) && (msg.getContainsMeta().getType() == MegaChatContainsMeta.CONTAINS_META_GEOLOCATION))) ) {
                            showCopy = false;
                        }
                    }
                    menu.findItem(R.id.chat_cab_menu_edit).setVisible(false);
                    menu.findItem(R.id.chat_cab_menu_copy).setVisible(showCopy);
                    menu.findItem(R.id.chat_cab_menu_delete).setVisible(false);
                    menu.findItem(R.id.chat_cab_menu_forward).setVisible(false);
                    menu.findItem(R.id.chat_cab_menu_download).setVisible(false);
                    menu.findItem(R.id.chat_cab_menu_offline).setVisible(false);
                    importIcon.setVisible(false);
                }
                else{
                    logDebug("Chat with permissions or preview");
                    if(isOnline(chatActivity) && !chatC.isInAnonymousMode()){
                        menu.findItem(R.id.chat_cab_menu_forward).setVisible(true);
                    }else{
                        menu.findItem(R.id.chat_cab_menu_forward).setVisible(false);
                    }

                    if (selected.size() == 1) {
                        if(selected.get(0).isUploading()){
                            menu.findItem(R.id.chat_cab_menu_copy).setVisible(false);
                            menu.findItem(R.id.chat_cab_menu_delete).setVisible(false);
                            menu.findItem(R.id.chat_cab_menu_edit).setVisible(false);
                            menu.findItem(R.id.chat_cab_menu_forward).setVisible(false);
                            menu.findItem(R.id.chat_cab_menu_download).setVisible(false);
                            menu.findItem(R.id.chat_cab_menu_offline).setVisible(false);
                            importIcon.setVisible(false);

                        }else if(selected.get(0).getMessage().getType()==MegaChatMessage.TYPE_NODE_ATTACHMENT){
                            logDebug("TYPE_NODE_ATTACHMENT selected");
                            menu.findItem(R.id.chat_cab_menu_copy).setVisible(false);
                            menu.findItem(R.id.chat_cab_menu_edit).setVisible(false);

                            if(selected.get(0).getMessage().getUserHandle()==myUserHandle && selected.get(0).getMessage().isDeletable()){
                                logDebug("one message Message DELETABLE");
                                menu.findItem(R.id.chat_cab_menu_delete).setVisible(true);
                            }else{
                                menu.findItem(R.id.chat_cab_menu_delete).setVisible(false);
                            }

                            if(isOnline(chatActivity)){
                                menu.findItem(R.id.chat_cab_menu_download).setVisible(true);
                                if (chatC.isInAnonymousMode()) {
                                    menu.findItem(R.id.chat_cab_menu_offline).setVisible(false);
                                    importIcon.setVisible(false);
                                }
                                else {
                                    menu.findItem(R.id.chat_cab_menu_offline).setVisible(true);
                                    importIcon.setVisible(true);
                                }
                            }
                            else{
                                menu.findItem(R.id.chat_cab_menu_download).setVisible(false);
                                menu.findItem(R.id.chat_cab_menu_offline).setVisible(false);
                                importIcon.setVisible(false);
                            }
                        }
                        else if(selected.get(0).getMessage().getType()==MegaChatMessage.TYPE_CONTACT_ATTACHMENT){
                            logDebug("TYPE_CONTACT_ATTACHMENT selected");

                            menu.findItem(R.id.chat_cab_menu_copy).setVisible(false);
                            menu.findItem(R.id.chat_cab_menu_edit).setVisible(false);

                            if(selected.get(0).getMessage().getUserHandle()==myUserHandle && selected.get(0).getMessage().isDeletable()){
                                logDebug("one message Message DELETABLE");
                                menu.findItem(R.id.chat_cab_menu_delete).setVisible(true);
                            }
                            else{
                                logDebug("one message Message NOT DELETABLE");
                                menu.findItem(R.id.chat_cab_menu_delete).setVisible(false);
                            }

                            menu.findItem(R.id.chat_cab_menu_download).setVisible(false);
                            menu.findItem(R.id.chat_cab_menu_offline).setVisible(false);
                            importIcon.setVisible(false);
                        }
                        else if(selected.get(0).getMessage().getType()==MegaChatMessage.TYPE_VOICE_CLIP){
                            logDebug("TYPE_VOICE_CLIP selected");

                            menu.findItem(R.id.chat_cab_menu_copy).setVisible(false);
                            menu.findItem(R.id.chat_cab_menu_edit).setVisible(false);

                            if((selected.get(0).getMessage().getUserHandle()==myUserHandle) && (selected.get(0).getMessage().isDeletable())){
                                menu.findItem(R.id.chat_cab_menu_delete).setVisible(true);
                            }else{
                                menu.findItem(R.id.chat_cab_menu_delete).setVisible(false);
                            }
                            menu.findItem(R.id.chat_cab_menu_download).setVisible(false);
                            menu.findItem(R.id.chat_cab_menu_offline).setVisible(false);
                            importIcon.setVisible(false);

                        }
                        else{
                            logDebug("Other type: " + selected.get(0).getMessage().getType());

                            MegaChatMessage messageSelected= megaChatApi.getMessage(idChat, selected.get(0).getMessage().getMsgId());
                            if(messageSelected == null){
                                messageSelected = megaChatApi.getMessage(idChat, selected.get(0).getMessage().getTempId());
                                if(messageSelected == null){
                                    menu.findItem(R.id.chat_cab_menu_edit).setVisible(false);
                                    menu.findItem(R.id.chat_cab_menu_copy).setVisible(false);
                                    menu.findItem(R.id.chat_cab_menu_delete).setVisible(false);
                                    menu.findItem(R.id.chat_cab_menu_forward).setVisible(false);
                                    menu.findItem(R.id.chat_cab_menu_download).setVisible(false);
                                    menu.findItem(R.id.chat_cab_menu_offline).setVisible(false);
                                    importIcon.setVisible(false);
                                    return false;
                                }
                            }

                            if((messageSelected.getType() == MegaChatMessage.TYPE_CONTAINS_META) && (messageSelected.getContainsMeta()!=null && messageSelected.getContainsMeta().getType() == MegaChatContainsMeta.CONTAINS_META_GEOLOCATION)){
                                logDebug("TYPE_CONTAINS_META && CONTAINS_META_GEOLOCATION");
                                menu.findItem(R.id.chat_cab_menu_copy).setVisible(false);
                            }else{
                                menu.findItem(R.id.chat_cab_menu_copy).setVisible(true);
                            }

                            int type = selected.get(0).getMessage().getType();

                            if(messageSelected.getUserHandle()==myUserHandle){

                                if(messageSelected.isEditable()){
                                    logDebug("Message EDITABLE");
                                    menu.findItem(R.id.chat_cab_menu_edit).setVisible(true);
                                    menu.findItem(R.id.chat_cab_menu_delete).setVisible(true);
                                }
                                else{
                                    logDebug("Message NOT EDITABLE");
                                    menu.findItem(R.id.chat_cab_menu_edit).setVisible(false);
                                    menu.findItem(R.id.chat_cab_menu_delete).setVisible(false);
                                }

                                if (!isOnline(chatActivity) || type == MegaChatMessage.TYPE_TRUNCATE||type == MegaChatMessage.TYPE_ALTER_PARTICIPANTS||type == MegaChatMessage.TYPE_CHAT_TITLE||type == MegaChatMessage.TYPE_PRIV_CHANGE||type == MegaChatMessage.TYPE_CALL_ENDED||type == MegaChatMessage.TYPE_CALL_STARTED) {
                                    menu.findItem(R.id.chat_cab_menu_forward).setVisible(false);
                                }
                                else{
                                    menu.findItem(R.id.chat_cab_menu_forward).setVisible(true);
                                }
                            }
                            else{
                                menu.findItem(R.id.chat_cab_menu_edit).setVisible(false);
                                menu.findItem(R.id.chat_cab_menu_delete).setVisible(false);
                                importIcon.setVisible(false);

                                if (chatC.isInAnonymousMode() || !isOnline(chatActivity) || type == MegaChatMessage.TYPE_TRUNCATE||type == MegaChatMessage.TYPE_ALTER_PARTICIPANTS||type == MegaChatMessage.TYPE_CHAT_TITLE||type == MegaChatMessage.TYPE_PRIV_CHANGE||type == MegaChatMessage.TYPE_CALL_ENDED||type == MegaChatMessage.TYPE_CALL_STARTED) {
                                    menu.findItem(R.id.chat_cab_menu_forward).setVisible(false);
                                }
                                else{
                                    menu.findItem(R.id.chat_cab_menu_forward).setVisible(true);
                                }
                            }
                            menu.findItem(R.id.chat_cab_menu_download).setVisible(false);
                            menu.findItem(R.id.chat_cab_menu_offline).setVisible(false);
                            importIcon.setVisible(false);
                        }
                    }
                    else{
                        logDebug("Many items selected");
                        boolean isUploading = false;
                        boolean showDelete = true;
                        boolean showCopy = true;
                        boolean showForward = true;
                        boolean allNodeAttachments = true;

                        for(int i=0; i<selected.size();i++) {

                            if (!isUploading) {
                                if (selected.get(i).isUploading()) {
                                    isUploading = true;
                                }
                            }

                            MegaChatMessage msg = selected.get(i).getMessage();

                            if ((showCopy) && (msg.getType() == MegaChatMessage.TYPE_NODE_ATTACHMENT || msg.getType()  == MegaChatMessage.TYPE_CONTACT_ATTACHMENT || msg.getType()  == MegaChatMessage.TYPE_VOICE_CLIP || ((msg.getType() == MegaChatMessage.TYPE_CONTAINS_META) && (msg.getContainsMeta() != null) && (msg.getContainsMeta().getType() == MegaChatContainsMeta.CONTAINS_META_GEOLOCATION))) ) {
                                showCopy = false;
                            }

                            if((showDelete) && ((msg.getUserHandle() != myUserHandle) || ((msg.getType() == MegaChatMessage.TYPE_NORMAL || msg.getType() == MegaChatMessage.TYPE_NODE_ATTACHMENT || msg.getType() == MegaChatMessage.TYPE_CONTACT_ATTACHMENT || msg.getType() == MegaChatMessage.TYPE_CONTAINS_META || msg.getType() == MegaChatMessage.TYPE_VOICE_CLIP) && (!(msg.isDeletable()))))){
                                showDelete = false;
                            }

                            if((showForward) &&(msg.getType() == MegaChatMessage.TYPE_TRUNCATE||msg.getType() == MegaChatMessage.TYPE_ALTER_PARTICIPANTS||msg.getType() == MegaChatMessage.TYPE_CHAT_TITLE||msg.getType() == MegaChatMessage.TYPE_PRIV_CHANGE||msg.getType() == MegaChatMessage.TYPE_CALL_ENDED||msg.getType() == MegaChatMessage.TYPE_CALL_STARTED)) {
                                showForward = false;
                            }

                            if ((allNodeAttachments) && (selected.get(i).getMessage().getType() != MegaChatMessage.TYPE_NODE_ATTACHMENT)){
                                allNodeAttachments = false;
                            }
                        }

                        if (isUploading) {
                            menu.findItem(R.id.chat_cab_menu_copy).setVisible(false);
                            menu.findItem(R.id.chat_cab_menu_delete).setVisible(false);
                            menu.findItem(R.id.chat_cab_menu_edit).setVisible(false);
                            menu.findItem(R.id.chat_cab_menu_forward).setVisible(false);
                            menu.findItem(R.id.chat_cab_menu_download).setVisible(false);
                            menu.findItem(R.id.chat_cab_menu_offline).setVisible(false);
                            importIcon.setVisible(false);
                        }
                        else {
                            if(allNodeAttachments && isOnline(chatActivity)){
                                menu.findItem(R.id.chat_cab_menu_download).setVisible(true);
                                if (chatC.isInAnonymousMode()){
                                    menu.findItem(R.id.chat_cab_menu_offline).setVisible(false);
                                    importIcon.setVisible(false);
                                }
                                else {
                                    menu.findItem(R.id.chat_cab_menu_offline).setVisible(true);
                                    importIcon.setVisible(true);
                                }
                            }
                            else{
                                menu.findItem(R.id.chat_cab_menu_download).setVisible(false);
                                menu.findItem(R.id.chat_cab_menu_offline).setVisible(false);
                                importIcon.setVisible(false);
                            }

                            menu.findItem(R.id.chat_cab_menu_edit).setVisible(false);
                            if (chatC.isInAnonymousMode()){
                                menu.findItem(R.id.chat_cab_menu_copy).setVisible(false);
                                menu.findItem(R.id.chat_cab_menu_delete).setVisible(false);
                            }
                            else {
                                menu.findItem(R.id.chat_cab_menu_copy).setVisible(showCopy);
                                menu.findItem(R.id.chat_cab_menu_delete).setVisible(showDelete);
                            }
                            if(isOnline(chatActivity) && !chatC.isInAnonymousMode()){
                                menu.findItem(R.id.chat_cab_menu_forward).setVisible(showForward);
                            }
                            else{
                                menu.findItem(R.id.chat_cab_menu_forward).setVisible(false);
                            }
                        }
                    }
                }
            }
            return false;
        }
    }

    public boolean showSelectMenuItem(){
        if (adapter != null){
            return adapter.isMultipleSelect();
        }
        return false;
    }

    public void showConfirmationDeleteMessages(final ArrayList<AndroidMegaChatMessage> messages, final MegaChatRoom chat){
        logDebug("showConfirmationDeleteMessages");

        DialogInterface.OnClickListener dialogClickListener = new DialogInterface.OnClickListener() {
            @Override
            public void onClick(DialogInterface dialog, int which) {
                switch (which){
                    case DialogInterface.BUTTON_POSITIVE:
                        stopReproductions();

                        ChatController cC = new ChatController(chatActivity);
                        cC.deleteAndroidMessages(messages, chat);
                        break;
                    case DialogInterface.BUTTON_NEGATIVE:
                        //No button clicked
                        break;
                }
            }
        };

        AlertDialog.Builder builder;
        if (Build.VERSION.SDK_INT >= Build.VERSION_CODES.HONEYCOMB) {
            builder = new AlertDialog.Builder(this, R.style.AppCompatAlertDialogStyle);
        }
        else{
            builder = new AlertDialog.Builder(this);
        }

        if(messages.size()==1){
            builder.setMessage(R.string.confirmation_delete_one_message);
        }
        else{
            builder.setMessage(R.string.confirmation_delete_several_messages);
        }
        builder.setPositiveButton(R.string.context_remove, dialogClickListener).setNegativeButton(R.string.general_cancel, dialogClickListener).show();
    }

    public void showConfirmationDeleteMessage(final long messageId, final long chatId){
        logDebug("showConfirmationDeleteMessage");

        DialogInterface.OnClickListener dialogClickListener = new DialogInterface.OnClickListener() {
            @Override
            public void onClick(DialogInterface dialog, int which) {
                switch (which){
                    case DialogInterface.BUTTON_POSITIVE:
                        ChatController cC = new ChatController(chatActivity);
                        cC.deleteMessageById(messageId, chatId);
                        break;
                    case DialogInterface.BUTTON_NEGATIVE:
                        //No button clicked
                        break;
                }
            }
        };

        AlertDialog.Builder builder;
        if (Build.VERSION.SDK_INT >= Build.VERSION_CODES.HONEYCOMB) {
            builder = new AlertDialog.Builder(this, R.style.AppCompatAlertDialogStyle);
        }
        else{
            builder = new AlertDialog.Builder(this);
        }

        builder.setMessage(R.string.confirmation_delete_one_message);
        builder.setPositiveButton(R.string.context_remove, dialogClickListener)
                .setNegativeButton(R.string.general_cancel, dialogClickListener).show();
    }

    /*
     * Clear all selected items
     */
    private void clearSelections() {
        if(adapter.isMultipleSelect()){
            adapter.clearSelections();
        }
        updateActionModeTitle();
    }

    private void updateActionModeTitle() {
        try {
            actionMode.setTitle(adapter.getSelectedMessages().size()+"");
            actionMode.invalidate();
        } catch (Exception e) {
            e.printStackTrace();
            logError("Invalidate error", e);
        }
    }

    /*
     * Disable selection
     */
    public void hideMultipleSelect() {
        adapter.setMultipleSelect(false);
        if (actionMode != null) {
            actionMode.finish();
        }
    }



    public void selectAll() {
        if (adapter != null) {
            if (adapter.isMultipleSelect()) {
                adapter.selectAll();
            } else {
                adapter.setMultipleSelect(true);
                adapter.selectAll();

                actionMode = startSupportActionMode(new ActionBarCallBack());
            }

            updateActionModeTitle();
        }
    }

    public void itemClick(int positionInAdapter, int [] screenPosition) {
        logDebug("Pposition: " + positionInAdapter);
        int positionInMessages = positionInAdapter-1;

        if(positionInMessages < messages.size()){
            AndroidMegaChatMessage m = messages.get(positionInMessages);

            if (adapter.isMultipleSelect()) {
                logDebug("isMultipleSelect");
                if (!m.isUploading()) {
                    logDebug("isMultipleSelect - iNOTsUploading");
                    if (m.getMessage() != null) {
                        MegaChatContainsMeta meta = m.getMessage().getContainsMeta();
                        if (meta != null && meta.getType() == MegaChatContainsMeta.CONTAINS_META_INVALID) {
                        }else{
                            logDebug("Message id: " + m.getMessage().getMsgId());
                            logDebug("Timestamp: " + m.getMessage().getTimestamp());

                            adapter.toggleSelection(positionInAdapter);
                            List<AndroidMegaChatMessage> messages = adapter.getSelectedMessages();
                            if (!messages.isEmpty()) {
                                updateActionModeTitle();
                            }
                        }
                    }

//                    adapter.toggleSelection(positionInAdapter);

//                    List<AndroidMegaChatMessage> messages = adapter.getSelectedMessages();
//                    if (messages.size() > 0) {
//                        updateActionModeTitle();
////                adapter.notifyDataSetChanged();
//                    }
////                    else {
////                        hideMultipleSelect();
////                    }
                }
            }else{
                if(m!=null){
                    if(m.isUploading()){
                        showUploadingAttachmentBottomSheet(m, positionInMessages);
                    }else{
                        if((m.getMessage().getStatus()==MegaChatMessage.STATUS_SERVER_REJECTED)||(m.getMessage().getStatus()==MegaChatMessage.STATUS_SENDING_MANUAL)){
                            if(m.getMessage().getUserHandle()==megaChatApi.getMyUserHandle()) {
                                if (!(m.getMessage().isManagementMessage())) {
                                    logDebug("selected message handle: " + m.getMessage().getTempId());
                                    logDebug("selected message rowId: " + m.getMessage().getRowId());
                                    if ((m.getMessage().getStatus() == MegaChatMessage.STATUS_SERVER_REJECTED) || (m.getMessage().getStatus() == MegaChatMessage.STATUS_SENDING_MANUAL)) {
                                        logDebug("show not sent message panel");
                                        showMsgNotSentPanel(m, positionInMessages);
                                    }
                                }
                            }
                        }
                        else{
                            if(m.getMessage().getType()==MegaChatMessage.TYPE_NODE_ATTACHMENT){
                                logDebug("itemCLick: TYPE_NODE_ATTACHMENT");
                                MegaNodeList nodeList = m.getMessage().getMegaNodeList();
                                if(nodeList.size()==1){
                                    MegaNode node = chatC.authorizeNodeIfPreview(nodeList.get(0), chatRoom);
                                    if (MimeTypeList.typeForName(node.getName()).isImage()){

                                        if(node.hasPreview()){
                                            logDebug("Show full screen viewer");
                                            showFullScreenViewer(m.getMessage().getMsgId(), screenPosition);
                                        }
                                        else{
                                            logDebug("Image without preview - show node attachment panel for one node");
                                            showNodeAttachmentBottomSheet(m, positionInMessages);
                                        }
                                    }
                                    else if (MimeTypeList.typeForName(node.getName()).isVideoReproducible()||MimeTypeList.typeForName(node.getName()).isAudio()){
                                        logDebug("isFile:isVideoReproducibleOrIsAudio");
                                        String mimeType = MimeTypeList.typeForName(node.getName()).getType();
                                        logDebug("FILE HANDLE: " + node.getHandle() + " TYPE: " + mimeType);

                                        Intent mediaIntent;
                                        boolean internalIntent;
                                        boolean opusFile = false;
                                        if (MimeTypeList.typeForName(node.getName()).isVideoNotSupported() || MimeTypeList.typeForName(node.getName()).isAudioNotSupported()){
                                            mediaIntent = new Intent(Intent.ACTION_VIEW);
                                            internalIntent=false;
                                            String[] s = node.getName().split("\\.");
                                            if (s != null && s.length > 1 && s[s.length-1].equals("opus")) {
                                                opusFile = true;
                                            }
                                        }
                                        else {
                                            logDebug("setIntentToAudioVideoPlayer");
                                            mediaIntent = new Intent(this, AudioVideoPlayerLollipop.class);
                                            internalIntent=true;
                                        }
                                        logDebug("putExtra: screenPosition("+screenPosition+"), msgId("+m.getMessage().getMsgId()+"), chatId("+idChat+"), filename("+node.getName()+")");

                                        mediaIntent.putExtra("screenPosition", screenPosition);
                                        mediaIntent.putExtra("adapterType", FROM_CHAT);
                                        mediaIntent.putExtra("isPlayList", false);
                                        mediaIntent.putExtra("msgId", m.getMessage().getMsgId());
                                        mediaIntent.putExtra("chatId", idChat);
                                        mediaIntent.putExtra("FILENAME", node.getName());

                                        String downloadLocationDefaultPath = getDownloadLocation(this);
                                        String localPath = getLocalFile(this, node.getName(), node.getSize(), downloadLocationDefaultPath);

                                        File f = new File(downloadLocationDefaultPath, node.getName());
                                        boolean isOnMegaDownloads = false;
                                        if(f.exists() && (f.length() == node.getSize())){
                                            isOnMegaDownloads = true;
                                        }
                                        logDebug("isOnMegaDownloads: " + isOnMegaDownloads);
                                        if (localPath != null && (isOnMegaDownloads || (megaApi.getFingerprint(node) != null && megaApi.getFingerprint(node).equals(megaApi.getFingerprint(localPath))))){
                                            logDebug("localPath != null");

                                            File mediaFile = new File(localPath);
                                            //mediaIntent.setDataAndType(Uri.parse(localPath), mimeType);
                                            if (Build.VERSION.SDK_INT >= Build.VERSION_CODES.N && localPath.contains(Environment.getExternalStorageDirectory().getPath())) {
                                                logDebug("FileProviderOption");
                                                Uri mediaFileUri = FileProvider.getUriForFile(this, "mega.privacy.android.app.providers.fileprovider", mediaFile);
                                                if(mediaFileUri==null){
                                                    logDebug("ERROR:NULLmediaFileUri");
                                                    showSnackbar(SNACKBAR_TYPE, getString(R.string.general_text_error), -1);
                                                }
                                                else{
                                                    mediaIntent.setDataAndType(mediaFileUri, MimeTypeList.typeForName(node.getName()).getType());
                                                }
                                            }else{
                                                Uri mediaFileUri = Uri.fromFile(mediaFile);
                                                if(mediaFileUri==null){
                                                    logError("ERROR:NULLmediaFileUri");
                                                    showSnackbar(SNACKBAR_TYPE, getString(R.string.general_text_error), -1);
                                                }
                                                else{
                                                    mediaIntent.setDataAndType(mediaFileUri, MimeTypeList.typeForName(node.getName()).getType());
                                                }
                                            }
                                            mediaIntent.addFlags(Intent.FLAG_GRANT_READ_URI_PERMISSION);
                                        }else {
                                            logDebug("localPathNULL");
                                            if (isOnline(this)){
                                                if (megaApi.httpServerIsRunning() == 0) {
                                                    logDebug("megaApi.httpServerIsRunning() == 0");
                                                    megaApi.httpServerStart();
                                                }
                                                else{
                                                    logWarning("ERROR:httpServerAlreadyRunning");
                                                }

                                                ActivityManager.MemoryInfo mi = new ActivityManager.MemoryInfo();
                                                ActivityManager activityManager = (ActivityManager) this.getSystemService(Context.ACTIVITY_SERVICE);
                                                activityManager.getMemoryInfo(mi);

                                                if(mi.totalMem>BUFFER_COMP){
                                                    logDebug("Total mem: " + mi.totalMem + " allocate 32 MB");
                                                    megaApi.httpServerSetMaxBufferSize(MAX_BUFFER_32MB);
                                                }else{
                                                    logDebug("Total mem: " + mi.totalMem + " allocate 16 MB");
                                                    megaApi.httpServerSetMaxBufferSize(MAX_BUFFER_16MB);
                                                }

                                                String url = megaApi.httpServerGetLocalLink(node);
                                                if(url!=null){
                                                    logDebug("URL generated: " + url);
                                                    Uri parsedUri = Uri.parse(url);
                                                    if(parsedUri!=null){
                                                        logDebug("parsedUri!=null ---> " + parsedUri);
                                                        mediaIntent.setDataAndType(parsedUri, mimeType);
                                                    }else{
                                                        logError("ERROR:httpServerGetLocalLink");
                                                        showSnackbar(SNACKBAR_TYPE, getString(R.string.general_text_error), -1);
                                                    }
                                                }else{
                                                    logError("ERROR:httpServerGetLocalLink");
                                                    showSnackbar(SNACKBAR_TYPE, getString(R.string.general_text_error), -1);
                                                }
                                            }
                                            else {
                                                showSnackbar(SNACKBAR_TYPE, getString(R.string.error_server_connection_problem)+". "+ getString(R.string.no_network_connection_on_play_file), -1);
                                            }
                                        }
                                        mediaIntent.putExtra("HANDLE", node.getHandle());
                                        if (opusFile){
                                            logDebug("opusFile ");
                                            mediaIntent.setDataAndType(mediaIntent.getData(), "audio/*");
                                        }
                                        if(internalIntent){
                                            startActivity(mediaIntent);
                                        }else{
                                            logDebug("externalIntent");
                                            if (isIntentAvailable(this, mediaIntent)){
                                                startActivity(mediaIntent);
                                            }else{
                                                logDebug("noAvailableIntent");
                                                showNodeAttachmentBottomSheet(m, positionInMessages);
                                            }
                                        }
                                        overridePendingTransition(0,0);
                                        if (adapter != null) {
                                            adapter.setNodeAttachmentVisibility(false, holder_imageDrag, positionInMessages);
                                        }

                                    }else if (MimeTypeList.typeForName(node.getName()).isPdf()){

                                        logDebug("isFile:isPdf");
                                        String mimeType = MimeTypeList.typeForName(node.getName()).getType();
                                        logDebug("FILE HANDLE: " + node.getHandle() + " TYPE: " + mimeType);
                                        Intent pdfIntent = new Intent(this, PdfViewerActivityLollipop.class);
                                        pdfIntent.putExtra("inside", true);
                                        pdfIntent.putExtra("adapterType", FROM_CHAT);
                                        pdfIntent.putExtra("msgId", m.getMessage().getMsgId());
                                        pdfIntent.putExtra("chatId", idChat);

                                        String downloadLocationDefaultPath = getDownloadLocation(this);
                                        String localPath = getLocalFile(this, node.getName(), node.getSize(), downloadLocationDefaultPath);
                                        File f = new File(downloadLocationDefaultPath, node.getName());
                                        boolean isOnMegaDownloads = false;
                                        if(f.exists() && (f.length() == node.getSize())){
                                            isOnMegaDownloads = true;
                                        }
                                        logDebug("isOnMegaDownloads: " + isOnMegaDownloads);
                                        if (localPath != null && (isOnMegaDownloads || (megaApi.getFingerprint(node) != null && megaApi.getFingerprint(node).equals(megaApi.getFingerprint(localPath))))){
                                            File mediaFile = new File(localPath);
                                            if (Build.VERSION.SDK_INT >= Build.VERSION_CODES.N && localPath.contains(Environment.getExternalStorageDirectory().getPath())) {
                                                logDebug("FileProviderOption");
                                                Uri mediaFileUri = FileProvider.getUriForFile(this, "mega.privacy.android.app.providers.fileprovider", mediaFile);
                                                if(mediaFileUri==null){
                                                    logError("ERROR:NULLmediaFileUri");
                                                    showSnackbar(SNACKBAR_TYPE, getString(R.string.general_text_error), -1);
                                                }
                                                else{
                                                    pdfIntent.setDataAndType(mediaFileUri, MimeTypeList.typeForName(node.getName()).getType());
                                                }
                                            }
                                            else{
                                                Uri mediaFileUri = Uri.fromFile(mediaFile);
                                                if(mediaFileUri==null){
                                                    logError("ERROR:NULLmediaFileUri");
                                                    showSnackbar(SNACKBAR_TYPE, getString(R.string.general_text_error), -1);
                                                }
                                                else{
                                                    pdfIntent.setDataAndType(mediaFileUri, MimeTypeList.typeForName(node.getName()).getType());
                                                }
                                            }
                                            pdfIntent.addFlags(Intent.FLAG_GRANT_READ_URI_PERMISSION);
                                        }
                                        else {
                                            logWarning("localPathNULL");
                                            if (isOnline(this)){
                                                if (megaApi.httpServerIsRunning() == 0) {
                                                    megaApi.httpServerStart();
                                                }
                                                else{
                                                    logError("ERROR:httpServerAlreadyRunning");
                                                }
                                                ActivityManager.MemoryInfo mi = new ActivityManager.MemoryInfo();
                                                ActivityManager activityManager = (ActivityManager) this.getSystemService(Context.ACTIVITY_SERVICE);
                                                activityManager.getMemoryInfo(mi);
                                                if(mi.totalMem>BUFFER_COMP){
                                                    logDebug("Total mem: " + mi.totalMem + " allocate 32 MB");
                                                    megaApi.httpServerSetMaxBufferSize(MAX_BUFFER_32MB);
                                                }
                                                else{
                                                    logDebug("Total mem: " + mi.totalMem + " allocate 16 MB");
                                                    megaApi.httpServerSetMaxBufferSize(MAX_BUFFER_16MB);
                                                }
                                                String url = megaApi.httpServerGetLocalLink(node);
                                                if(url!=null){
                                                    logDebug("URL generated: " + url);
                                                    Uri parsedUri = Uri.parse(url);
                                                    if(parsedUri!=null){
                                                        pdfIntent.setDataAndType(parsedUri, mimeType);
                                                    }
                                                    else{
                                                        logError("ERROR:httpServerGetLocalLink");
                                                        showSnackbar(SNACKBAR_TYPE, getString(R.string.general_text_error), -1);
                                                    }
                                                }
                                                else{
                                                    logError("ERROR:httpServerGetLocalLink");
                                                    showSnackbar(SNACKBAR_TYPE, getString(R.string.general_text_error), -1);
                                                }
                                            }
                                            else {
                                                showSnackbar(SNACKBAR_TYPE, getString(R.string.error_server_connection_problem)+". "+ getString(R.string.no_network_connection_on_play_file), -1);
                                            }
                                        }
                                        pdfIntent.putExtra("HANDLE", node.getHandle());

                                        if (isIntentAvailable(this, pdfIntent)){
                                            startActivity(pdfIntent);
                                        }
                                        else{
                                            logWarning("noAvailableIntent");
                                            showNodeAttachmentBottomSheet(m, positionInMessages);
                                        }
                                        overridePendingTransition(0,0);
                                    }
                                    else{
                                        logDebug("NOT Image, pdf, audio or video - show node attachment panel for one node");
                                        showNodeAttachmentBottomSheet(m, positionInMessages);
                                    }
                                }
                                else{
                                    logDebug("show node attachment panel");
                                    showNodeAttachmentBottomSheet(m, positionInMessages);
                                }
                            }
                            else if(m.getMessage().getType()==MegaChatMessage.TYPE_CONTACT_ATTACHMENT){
                                logDebug("TYPE_CONTACT_ATTACHMENT");
                                logDebug("show contact attachment panel");
                                if (isOnline(this)) {
                                    if (!chatC.isInAnonymousMode() && m != null) {
                                        if (m.getMessage().getUsersCount() == 1) {
                                            long userHandle = m.getMessage().getUserHandle(0);
                                            if(userHandle != megaChatApi.getMyUserHandle()){
                                                showContactAttachmentBottomSheet(m, positionInMessages);
                                            }
                                        }else{
                                            showContactAttachmentBottomSheet(m, positionInMessages);
                                        }
                                    }
                                }
                                else{
                                    //No shown - is not possible to know is it already contact or not - megaApi not working
                                    showSnackbar(SNACKBAR_TYPE, getString(R.string.error_server_connection_problem), -1);
                                }
                            } else if (m.getMessage().getType() == MegaChatMessage.TYPE_CONTAINS_META) {
                                logDebug("TYPE_CONTAINS_META");
                                MegaChatContainsMeta meta = m.getMessage().getContainsMeta();
                                if (meta == null || meta.getType() == MegaChatContainsMeta.CONTAINS_META_INVALID)
                                    return;
                                String url = null;
                                if (meta.getType() == MegaChatContainsMeta.CONTAINS_META_RICH_PREVIEW) {
                                    url = meta.getRichPreview().getUrl();
                                } else if (meta.getType() == MegaChatContainsMeta.CONTAINS_META_GEOLOCATION) {
                                    url = m.getMessage().getContent();
                                    MegaChatGeolocation location = meta.getGeolocation();
                                    if (location != null) {
                                        float latitude = location.getLatitude();
                                        float longitude = location.getLongitude();
                                        List<Address> addresses = getAddresses(this, latitude, longitude);
                                        if (addresses != null && !addresses.isEmpty()) {
                                            String address = addresses.get(0).getAddressLine(0);
                                            if (address != null) {
                                                url = "geo:" + latitude + "," + longitude + "?q=" + Uri.encode(address);
                                            }
                                        }
                                    }
                                }
                                if (url == null) return;
                                Intent browserIntent = new Intent(Intent.ACTION_VIEW, Uri.parse(url));
                                startActivity(browserIntent);

                            } else if(m.getMessage().getType() == MegaChatMessage.TYPE_NORMAL && m.getRichLinkMessage()!=null){
                                logDebug("TYPE_NORMAL");
                                AndroidMegaRichLinkMessage richLinkMessage = m.getRichLinkMessage();
                                String url = richLinkMessage.getUrl();

                                if(richLinkMessage.isChat()){
                                    loadChatLink(url);
                                }
                                else{
                                    if(richLinkMessage.getNode()!=null){
                                        if(richLinkMessage.getNode().isFile()){
                                            openMegaLink(url, true);
                                        }
                                        else{
                                            openMegaLink(url, false);
                                        }
                                    }
                                    else{
                                        if(richLinkMessage.isFile()){
                                            openMegaLink(url, true);
                                        }
                                        else{
                                            openMegaLink(url, false);
                                        }
                                    }
                                }
                            }
                        }
                    }
                }

            }
        }else{
            logDebug("DO NOTHING: Position (" + positionInMessages + ") is more than size in messages (size: " + messages.size() + ")");
        }
    }

    public void loadChatLink(String link){
        logDebug("loadChatLink: ");
        Intent intentOpenChat = new Intent(this, ChatActivityLollipop.class);
        intentOpenChat.setAction(ACTION_OPEN_CHAT_LINK);
        intentOpenChat.setData(Uri.parse(link));
        this.startActivity(intentOpenChat);
    }

    public void showFullScreenViewer(long msgId, int[] screenPosition){
        logDebug("showFullScreenViewer");
        int position = 0;
        boolean positionFound = false;
        List<Long> ids = new ArrayList<>();
        for(int i=0; i<messages.size();i++){
            AndroidMegaChatMessage androidMessage = messages.get(i);
            if(!androidMessage.isUploading()){
                MegaChatMessage msg = androidMessage.getMessage();

                if(msg.getType()==MegaChatMessage.TYPE_NODE_ATTACHMENT){
                    ids.add(msg.getMsgId());

                    if(msg.getMsgId()==msgId){
                        positionFound=true;
                    }
                    if(!positionFound){
                        MegaNodeList nodeList = msg.getMegaNodeList();
                        if(nodeList.size()==1){
                            MegaNode node = nodeList.get(0);
                            if(MimeTypeList.typeForName(node.getName()).isImage()){
                                position++;
                            }
                        }
                    }
                }
            }
        }

        Intent intent = new Intent(this, ChatFullScreenImageViewer.class);
        intent.putExtra("position", position);
        intent.putExtra("chatId", idChat);
        intent.putExtra("screenPosition", screenPosition);
        long[] array = new long[ids.size()];
        for(int i = 0; i < ids.size(); i++) {
            array[i] = ids.get(i);
        }
        intent.putExtra("messageIds", array);
        startActivity(intent);
        overridePendingTransition(0,0);
        if (adapter !=  null) {
            adapter.setNodeAttachmentVisibility(false, holder_imageDrag, position);
        }
    }

    @Override
    public void onChatRoomUpdate(MegaChatApiJava api, MegaChatRoom chat) {
        logDebug("onChatRoomUpdate!");
        this.chatRoom = chat;
        if(chat.hasChanged(MegaChatRoom.CHANGE_TYPE_CLOSED)){
            logDebug("CHANGE_TYPE_CLOSED for the chat: " + chat.getChatId());
            int permission = chat.getOwnPrivilege();
            logDebug("Permissions for the chat: " + permission);

            if(chat.isPreview()){
                if(permission==MegaChatRoom.PRIV_RM){
                    //Show alert to user
                    showSnackbar(SNACKBAR_TYPE, getString(R.string.alert_invalid_preview), -1);
                }
            }
            else{
                //Hide field to write
                setChatSubtitle();
                supportInvalidateOptionsMenu();
            }
        }
        else if(chat.hasChanged(MegaChatRoom.CHANGE_TYPE_STATUS)){
            logDebug("CHANGE_TYPE_STATUS for the chat: " + chat.getChatId());
            if(!(chatRoom.isGroup())){
                long userHandle = chatRoom.getPeerHandle(0);
                setStatus(userHandle);
            }
        }
        else if(chat.hasChanged(MegaChatRoom.CHANGE_TYPE_PARTICIPANTS)){
            logDebug("CHANGE_TYPE_PARTICIPANTS for the chat: " + chat.getChatId());
            setChatSubtitle();
        }
        else if(chat.hasChanged(MegaChatRoom.CHANGE_TYPE_OWN_PRIV)){
            logDebug("CHANGE_TYPE_OWN_PRIV for the chat: " + chat.getChatId());
            setChatSubtitle();
            supportInvalidateOptionsMenu();
        }
        else if(chat.hasChanged(MegaChatRoom.CHANGE_TYPE_TITLE)){
            logDebug("CHANGE_TYPE_TITLE for the chat: " + chat.getChatId());
        }
        else if(chat.hasChanged(MegaChatRoom.CHANGE_TYPE_USER_STOP_TYPING)){
            logDebug("CHANGE_TYPE_USER_STOP_TYPING for the chat: " + chat.getChatId());

            long userHandleTyping = chat.getUserTyping();

            if(userHandleTyping==megaChatApi.getMyUserHandle()){
                return;
            }

            if(usersTypingSync==null){
                return;
            }

            //Find the item
            boolean found = false;
            for(UserTyping user : usersTypingSync) {
                if(user.getParticipantTyping().getHandle() == userHandleTyping) {
                    logDebug("Found user typing!");
                    usersTypingSync.remove(user);
                    found=true;
                    break;
                }
            }

            if(!found){
                logDebug("CHANGE_TYPE_USER_STOP_TYPING: Not found user typing");
            }
            else{
                updateUserTypingFromNotification();
            }

        }
        else if(chat.hasChanged(MegaChatRoom.CHANGE_TYPE_USER_TYPING)){
            logDebug("CHANGE_TYPE_USER_TYPING for the chat: " + chat.getChatId());
            if(chat!=null){

                long userHandleTyping = chat.getUserTyping();

                if(userHandleTyping==megaChatApi.getMyUserHandle()){
                    return;
                }

                if(usersTyping==null){
                    usersTyping = new ArrayList<UserTyping>();
                    usersTypingSync = Collections.synchronizedList(usersTyping);
                }

                //Find if any notification arrives previously
                if(usersTypingSync.size()<=0){
                    logDebug("No more users writing");
                    MegaChatParticipant participantTyping = new MegaChatParticipant(userHandleTyping);
                    UserTyping currentUserTyping = new UserTyping(participantTyping);

                    String nameTyping = chatC.getFirstName(userHandleTyping, chatRoom);

                    logDebug("userHandleTyping: " + userHandleTyping);


                    if(nameTyping==null){
                        logWarning("NULL name");
                        nameTyping = getString(R.string.transfer_unknown);
                    }
                    else{
                        if(nameTyping.trim().isEmpty()){
                            logWarning("EMPTY name");
                            nameTyping = getString(R.string.transfer_unknown);
                        }
                    }
                    participantTyping.setFirstName(nameTyping);

                    userTypingTimeStamp = System.currentTimeMillis()/1000;
                    currentUserTyping.setTimeStampTyping(userTypingTimeStamp);

                    usersTypingSync.add(currentUserTyping);

                    String userTyping =  getResources().getQuantityString(R.plurals.user_typing, 1, toCDATA(usersTypingSync.get(0).getParticipantTyping().getFirstName()));

                    userTyping = userTyping.replace("[A]", "<font color=\'#8d8d94\'>");
                    userTyping = userTyping.replace("[/A]", "</font>");

                    Spanned result = null;
                    if (android.os.Build.VERSION.SDK_INT >= android.os.Build.VERSION_CODES.N) {
                        result = Html.fromHtml(userTyping,Html.FROM_HTML_MODE_LEGACY);
                    } else {
                        result = Html.fromHtml(userTyping);
                    }

                    userTypingText.setText(result);

                    userTypingLayout.setVisibility(View.VISIBLE);
                }
                else{
                    logDebug("More users writing or the same in different timestamp");

                    //Find the item
                    boolean found = false;
                    for(UserTyping user : usersTypingSync) {
                        if(user.getParticipantTyping().getHandle() == userHandleTyping) {
                            logDebug("Found user typing!");
                            userTypingTimeStamp = System.currentTimeMillis()/1000;
                            user.setTimeStampTyping(userTypingTimeStamp);
                            found=true;
                            break;
                        }
                    }

                    if(!found){
                        logDebug("It's a new user typing");
                        MegaChatParticipant participantTyping = new MegaChatParticipant(userHandleTyping);
                        UserTyping currentUserTyping = new UserTyping(participantTyping);

                        String nameTyping = chatC.getFirstName(userHandleTyping, chatRoom);
                        if(nameTyping==null){
                            logWarning("NULL name");
                            nameTyping = getString(R.string.transfer_unknown);
                        }
                        else{
                            if(nameTyping.trim().isEmpty()){
                                logWarning("EMPTY name");
                                nameTyping = getString(R.string.transfer_unknown);
                            }
                        }
                        participantTyping.setFirstName(nameTyping);

                        userTypingTimeStamp = System.currentTimeMillis()/1000;
                        currentUserTyping.setTimeStampTyping(userTypingTimeStamp);

                        usersTypingSync.add(currentUserTyping);

                        //Show the notification
                        int size = usersTypingSync.size();
                        switch (size){
                            case 1:{
                                String userTyping = getResources().getQuantityString(R.plurals.user_typing, 1, usersTypingSync.get(0).getParticipantTyping().getFirstName());
                                userTyping = toCDATA(userTyping);
                                userTyping = userTyping.replace("[A]", "<font color=\'#8d8d94\'>");
                                userTyping = userTyping.replace("[/A]", "</font>");

                                Spanned result = null;
                                if (android.os.Build.VERSION.SDK_INT >= android.os.Build.VERSION_CODES.N) {
                                    result = Html.fromHtml(userTyping,Html.FROM_HTML_MODE_LEGACY);
                                } else {
                                    result = Html.fromHtml(userTyping);
                                }

                                userTypingText.setText(result);
                                break;
                            }
                            case 2:{
                                String userTyping = getResources().getQuantityString(R.plurals.user_typing, 2, usersTypingSync.get(0).getParticipantTyping().getFirstName()+", "+usersTypingSync.get(1).getParticipantTyping().getFirstName());
                                userTyping = toCDATA(userTyping);
                                userTyping = userTyping.replace("[A]", "<font color=\'#8d8d94\'>");
                                userTyping = userTyping.replace("[/A]", "</font>");

                                Spanned result = null;
                                if (android.os.Build.VERSION.SDK_INT >= android.os.Build.VERSION_CODES.N) {
                                    result = Html.fromHtml(userTyping,Html.FROM_HTML_MODE_LEGACY);
                                } else {
                                    result = Html.fromHtml(userTyping);
                                }

                                userTypingText.setText(result);
                                break;
                            }
                            default:{
                                String names = usersTypingSync.get(0).getParticipantTyping().getFirstName()+", "+usersTypingSync.get(1).getParticipantTyping().getFirstName();
                                String userTyping = String.format(getString(R.string.more_users_typing),toCDATA(names));

                                userTyping = userTyping.replace("[A]", "<font color=\'#8d8d94\'>");
                                userTyping = userTyping.replace("[/A]", "</font>");

                                Spanned result = null;
                                if (android.os.Build.VERSION.SDK_INT >= android.os.Build.VERSION_CODES.N) {
                                    result = Html.fromHtml(userTyping,Html.FROM_HTML_MODE_LEGACY);
                                } else {
                                    result = Html.fromHtml(userTyping);
                                }

                                userTypingText.setText(result);
                                break;
                            }
                        }
                        userTypingLayout.setVisibility(View.VISIBLE);
                    }
                }

                int interval = 5000;
                IsTypingRunnable runnable = new IsTypingRunnable(userTypingTimeStamp, userHandleTyping);
                handlerReceive = new Handler();
                handlerReceive.postDelayed(runnable, interval);
            }
        }
        else if(chat.hasChanged(MegaChatRoom.CHANGE_TYPE_ARCHIVE)){
            logDebug("CHANGE_TYPE_ARCHIVE for the chat: " + chat.getChatId());
            setChatSubtitle();
        }
        else if(chat.hasChanged(MegaChatRoom.CHANGE_TYPE_CHAT_MODE)){
            logDebug("CHANGE_TYPE_CHAT_MODE for the chat: " + chat.getChatId());
        }
        else if(chat.hasChanged(MegaChatRoom.CHANGE_TYPE_UPDATE_PREVIEWERS)){
            logDebug("CHANGE_TYPE_UPDATE_PREVIEWERS for the chat: " + chat.getChatId());
            setPreviewersView();
        }
    }

    void setPreviewersView () {
        if(chatRoom.getNumPreviewers()>0){
            observersNumberText.setText(chatRoom.getNumPreviewers()+"");
            observersLayout.setVisibility(View.VISIBLE);
        }
        else{
            observersLayout.setVisibility(View.GONE);
        }
    }

    private class IsTypingRunnable implements Runnable{

        long timeStamp;
        long userHandleTyping;

        public IsTypingRunnable(long timeStamp, long userHandleTyping) {
            this.timeStamp = timeStamp;
            this.userHandleTyping = userHandleTyping;
        }

        @Override
        public void run() {
            logDebug("Run off notification typing");
            long timeNow = System.currentTimeMillis()/1000;
            if ((timeNow - timeStamp) > 4){
                logDebug("Remove user from the list");

                boolean found = false;
                for(UserTyping user : usersTypingSync) {
                    if(user.getTimeStampTyping() == timeStamp) {
                        if(user.getParticipantTyping().getHandle() == userHandleTyping) {
                            logDebug("Found user typing in runnable!");
                            usersTypingSync.remove(user);
                            found=true;
                            break;
                        }
                    }
                }

                if(!found){
                    logDebug("Not found user typing in runnable!");
                }

                updateUserTypingFromNotification();
            }
        }
    }

    public void updateUserTypingFromNotification(){
        logDebug("updateUserTypingFromNotification");

        int size = usersTypingSync.size();
        logDebug("Size of typing: " + size);
        switch (size){
            case 0:{
                userTypingLayout.setVisibility(View.GONE);
                break;
            }
            case 1:{
                String userTyping = getResources().getQuantityString(R.plurals.user_typing, 1, usersTypingSync.get(0).getParticipantTyping().getFirstName());
                userTyping = toCDATA(userTyping);
                userTyping = userTyping.replace("[A]", "<font color=\'#8d8d94\'>");
                userTyping = userTyping.replace("[/A]", "</font>");

                Spanned result = null;
                if (android.os.Build.VERSION.SDK_INT >= android.os.Build.VERSION_CODES.N) {
                    result = Html.fromHtml(userTyping,Html.FROM_HTML_MODE_LEGACY);
                } else {
                    result = Html.fromHtml(userTyping);
                }

                userTypingText.setText(result);
                break;
            }
            case 2:{
                String userTyping = getResources().getQuantityString(R.plurals.user_typing, 2, usersTypingSync.get(0).getParticipantTyping().getFirstName()+", "+usersTypingSync.get(1).getParticipantTyping().getFirstName());
                userTyping = toCDATA(userTyping);
                userTyping = userTyping.replace("[A]", "<font color=\'#8d8d94\'>");
                userTyping = userTyping.replace("[/A]", "</font>");

                Spanned result = null;
                if (android.os.Build.VERSION.SDK_INT >= android.os.Build.VERSION_CODES.N) {
                    result = Html.fromHtml(userTyping,Html.FROM_HTML_MODE_LEGACY);
                } else {
                    result = Html.fromHtml(userTyping);
                }

                userTypingText.setText(result);
                break;
            }
            default:{
                String names = usersTypingSync.get(0).getParticipantTyping().getFirstName()+", "+usersTypingSync.get(1).getParticipantTyping().getFirstName();
                String userTyping = String.format(getString(R.string.more_users_typing), toCDATA(names));

                userTyping = userTyping.replace("[A]", "<font color=\'#8d8d94\'>");
                userTyping = userTyping.replace("[/A]", "</font>");

                Spanned result = null;
                if (android.os.Build.VERSION.SDK_INT >= android.os.Build.VERSION_CODES.N) {
                    result = Html.fromHtml(userTyping,Html.FROM_HTML_MODE_LEGACY);
                } else {
                    result = Html.fromHtml(userTyping);
                }

                userTypingText.setText(result);
                break;
            }
        }
    }

    public void setRichLinkInfo(long msgId, AndroidMegaRichLinkMessage richLinkMessage){
        logDebug("setRichLinkInfo");

        int indexToChange = -1;
        ListIterator<AndroidMegaChatMessage> itr = messages.listIterator(messages.size());

        // Iterate in reverse.
        while(itr.hasPrevious()) {
            AndroidMegaChatMessage messageToCheck = itr.previous();

            if(!messageToCheck.isUploading()){
                if(messageToCheck.getMessage().getMsgId()==msgId){
                    indexToChange = itr.nextIndex();
                    logDebug("Found index to change: " + indexToChange);
                    break;
                }
            }
        }

        if(indexToChange!=-1){

            AndroidMegaChatMessage androidMsg = messages.get(indexToChange);

            androidMsg.setRichLinkMessage(richLinkMessage);

            try{
                if(adapter!=null){
                    adapter.notifyItemChanged(indexToChange+1);
                }
            }
            catch(IllegalStateException e){
                logError("IllegalStateException: do not update adapter", e);
            }

        }
        else{
            logError("Error, rich link message not found!!");
        }
    }

    public void setRichLinkImage(long msgId){
        logDebug("setRichLinkImage");

        int indexToChange = -1;
        ListIterator<AndroidMegaChatMessage> itr = messages.listIterator(messages.size());

        // Iterate in reverse.
        while(itr.hasPrevious()) {
            AndroidMegaChatMessage messageToCheck = itr.previous();

            if(!messageToCheck.isUploading()){
                if(messageToCheck.getMessage().getMsgId()==msgId){
                    indexToChange = itr.nextIndex();
                    logDebug("Found index to change: " + indexToChange);
                    break;
                }
            }
        }

        if(indexToChange!=-1){

            if(adapter!=null){
                adapter.notifyItemChanged(indexToChange+1);
            }
        }
        else{
            logError("Error, rich link message not found!!");
        }
    }

    public int checkMegaLink(MegaChatMessage msg){
        logDebug("checkMegaLink");
        //Check if it is a MEGA link
        if(msg.getType()==MegaChatMessage.TYPE_NORMAL){
            if(msg.getContent()!=null){
                String link = AndroidMegaRichLinkMessage.extractMegaLink(msg.getContent());

                if(AndroidMegaRichLinkMessage.isChatLink(link)){

                    logDebug("isChatLink");
                    ChatLinkInfoListener listener = new ChatLinkInfoListener(this, msg.getMsgId(), megaApi);
                    megaChatApi.checkChatLink(link, listener);

                    return MEGA_CHAT_LINK;
                }
                else{
                    boolean isFile = AndroidMegaRichLinkMessage.isFileLink(link);

                    if(link!=null){
                        logDebug("The link was found");
                        if(megaApi!=null && megaApi.getRootNode()!=null){
                            ChatLinkInfoListener listener = null;
                            if(isFile){
                                logDebug("isFileLink");
                                listener = new ChatLinkInfoListener(this, msg.getMsgId(), megaApi);
                                megaApi.getPublicNode(link, listener);
                                return MEGA_FILE_LINK;
                            }
                            else{
                                logDebug("isFolderLink");

                                MegaApiAndroid megaApiFolder = getLocalMegaApiFolder();
                                listener = new ChatLinkInfoListener(this, msg.getMsgId(), megaApi, megaApiFolder);
                                megaApiFolder.loginToFolder(link, listener);
                                return MEGA_FOLDER_LINK;
                            }

                        }
                    }
                }
            }
        }
        return -1;
    }

    @Override
    public void onMessageLoaded(MegaChatApiJava api, MegaChatMessage msg) {
        logDebug("onMessageLoaded");
        if(msg!=null){
            logDebug("STATUS: " + msg.getStatus());
            logDebug("TEMP ID: " + msg.getTempId());
            logDebug("FINAL ID: " + msg.getMsgId());
            logDebug("TIMESTAMP: " + msg.getTimestamp());
            logDebug("TYPE: " + msg.getType());

            if(messages!=null){
                logDebug("Messages size: "+messages.size());
            }

            if(msg.isDeleted()){
                logDebug("DELETED MESSAGE!!!!");
                return;
            }

            if(msg.isEdited()){
                logDebug("EDITED MESSAGE!!!!");
            }

            if(msg.getType()==MegaChatMessage.TYPE_REVOKE_NODE_ATTACHMENT) {
                logDebug("TYPE_REVOKE_NODE_ATTACHMENT MESSAGE!!!!");
                return;
            }

            checkMegaLink(msg);

            if(msg.getType()==MegaChatMessage.TYPE_NODE_ATTACHMENT){
                logDebug("TYPE_NODE_ATTACHMENT MESSAGE!!!!");
                MegaNodeList nodeList = msg.getMegaNodeList();
                int revokedCount = 0;

                for(int i=0; i<nodeList.size(); i++){
                    MegaNode node = nodeList.get(i);
                    boolean revoked = megaChatApi.isRevoked(idChat, node.getHandle());
                    if(revoked){
                        logDebug("The node is revoked: " + node.getHandle());
                        revokedCount++;
                    }
                    else{
                        logDebug("Node NOT revoked: " + node.getHandle());
                    }
                }

                if(revokedCount==nodeList.size()){
                    logDebug("RETURN");
                    return;
                }
            }

            if(msg.getStatus()==MegaChatMessage.STATUS_SERVER_REJECTED){
                logDebug("STATUS_SERVER_REJECTED " + msg.getStatus());
            }

            if(msg.getStatus()==MegaChatMessage.STATUS_SENDING_MANUAL){

                logDebug("STATUS_SENDING_MANUAL: Getting messages not sent!!!: " + msg.getStatus());
                AndroidMegaChatMessage androidMsg = new AndroidMegaChatMessage(msg);

                if(msg.isEdited()){
                    logDebug("MESSAGE EDITED");

                    if(!noMoreNoSentMessages){
                        logDebug("NOT noMoreNoSentMessages");
                        addInBufferSending(androidMsg);
                    }else{
                        logDebug("Try to recover the initial msg");
                        if(msg.getMsgId()!=-1){
                            MegaChatMessage notEdited = megaChatApi.getMessage(idChat, msg.getMsgId());
                            logDebug("Content not edited");
                            AndroidMegaChatMessage androidMsgNotEdited = new AndroidMegaChatMessage(notEdited);
                            int returnValue = modifyMessageReceived(androidMsgNotEdited, false);
                            if(returnValue!=-1){
                                logDebug("Message " + returnValue + " modified!");
                            }
                        }

                        appendMessageAnotherMS(androidMsg);
                    }
                }
                else{
                    logDebug("NOT MESSAGE EDITED");
                    int resultModify = -1;
                    if(msg.getUserHandle()==megaChatApi.getMyUserHandle()){
                        if(msg.getType()==MegaChatMessage.TYPE_NODE_ATTACHMENT){
                            logDebug("Modify my message and node attachment");

                            long idMsg =  dbH.findPendingMessageByIdTempKarere(msg.getTempId());
                            logDebug("The id of my pending message is: " + idMsg);
                            if(idMsg!=-1){
                                resultModify = modifyAttachmentReceived(androidMsg, idMsg);
                                dbH.removePendingMessageById(idMsg);
                                if(resultModify==-1){
                                    logDebug("Node attachment message not in list -> resultModify -1");
//                            AndroidMegaChatMessage msgToAppend = new AndroidMegaChatMessage(msg);
//                            appendMessagePosition(msgToAppend);
                                }
                                else{
                                    logDebug("Modify attachment");
                                    return;
                                }
                            }
                        }
                    }

                    int returnValue = modifyMessageReceived(androidMsg, true);
                    if(returnValue!=-1){
                        logDebug("Message " + returnValue + " modified!");
                        return;
                    }
                    addInBufferSending(androidMsg);
                    if(!noMoreNoSentMessages){
                        logDebug("NOT noMoreNoSentMessages");
                    }
                }
            }
            else if(msg.getStatus()==MegaChatMessage.STATUS_SENDING){
                logDebug("SENDING: Getting messages not sent !!!-------------------------------------------------: "+msg.getStatus());
                AndroidMegaChatMessage androidMsg = new AndroidMegaChatMessage(msg);
                int returnValue = modifyMessageReceived(androidMsg, true);
                if(returnValue!=-1){
                    logDebug("Message " + returnValue + " modified!");
                    return;
                }
                addInBufferSending(androidMsg);
                if(!noMoreNoSentMessages){
                    logDebug("NOT noMoreNoSentMessages");
                }
            }
            else{
                if(!noMoreNoSentMessages){
                    logDebug("First message with NORMAL status");
                    noMoreNoSentMessages=true;
                    if(!bufferSending.isEmpty()){
                        bufferMessages.addAll(bufferSending);
                        bufferSending.clear();
                    }
                }

                AndroidMegaChatMessage androidMsg = new AndroidMegaChatMessage(msg);

                if (lastIdMsgSeen != -1) {
                    if(lastIdMsgSeen ==msg.getMsgId()){
                        logDebug("Last message seen received!");
                        lastSeenReceived=true;
                        positionToScroll = 0;
                        logDebug("positionToScroll: " + positionToScroll);
                    }
                }
                else{
                    logDebug("lastMessageSeen is -1");
                    lastSeenReceived=true;
                }

//                megaChatApi.setMessageSeen(idChat, msg.getMsgId());

                if(positionToScroll>=0){
                    positionToScroll++;
                    logDebug("positionToScroll:increase: " + positionToScroll);
                }
                bufferMessages.add(androidMsg);
                logDebug("Size of buffer: " + bufferMessages.size());
                logDebug("Size of messages: " + messages.size());
            }
        }
        else{
            logDebug("NULLmsg:REACH FINAL HISTORY:stateHistory " + stateHistory);
            if(!bufferSending.isEmpty()){
                bufferMessages.addAll(bufferSending);
                bufferSending.clear();
            }

            logDebug("numberToLoad: " + numberToLoad + " bufferSize: " + bufferMessages.size() + " messagesSize: " + messages.size());
            if((bufferMessages.size()+messages.size())>=numberToLoad){
                logDebug("Full history received");
                fullHistoryReceivedOnLoad();
                isLoadingHistory = false;
            }
            else if(((bufferMessages.size()+messages.size())<numberToLoad) && (stateHistory==MegaChatApi.SOURCE_ERROR)){
                logDebug("noMessagesLoaded&SOURCE_ERROR: wait to CHAT ONLINE connection");
                retryHistory = true;
            }
            else{
                logDebug("lessNumberReceived");
                if((stateHistory!=MegaChatApi.SOURCE_NONE)&&(stateHistory!=MegaChatApi.SOURCE_ERROR)){
                    logDebug("But more history exists --> loadMessages");
                    isLoadingHistory = true;
                    stateHistory = megaChatApi.loadMessages(idChat, NUMBER_MESSAGES_TO_LOAD);
                    logDebug("New state of history: " + stateHistory);
                    getMoreHistory = false;
                    if(stateHistory==MegaChatApi.SOURCE_NONE || stateHistory==MegaChatApi.SOURCE_ERROR){
                        fullHistoryReceivedOnLoad();
                        isLoadingHistory = false;
                    }
                }
                else{
                    fullHistoryReceivedOnLoad();
                    isLoadingHistory = false;
                }
            }
        }
        logDebug("END onMessageLoaded - messages.size=" + messages.size());
    }

    public void fullHistoryReceivedOnLoad(){
        logDebug("fullHistoryReceivedOnLoad");

        isOpeningChat = false;

        if(!bufferMessages.isEmpty()){
            logDebug("Buffer size: " + bufferMessages.size());
            loadBufferMessages();

            if(lastSeenReceived==false){
                logDebug("Last message seen NOT received");
                if(stateHistory!=MegaChatApi.SOURCE_NONE){
                    logDebug("F->loadMessages");
                    isLoadingHistory = true;
                    stateHistory = megaChatApi.loadMessages(idChat, NUMBER_MESSAGES_TO_LOAD);
                }
            }
            else{
                logDebug("Last message seen received");
                if(positionToScroll>0){
                    logDebug("Scroll to position: " + positionToScroll);
                    if(positionToScroll<messages.size()){
//                        mLayoutManager.scrollToPositionWithOffset(positionToScroll+1,scaleHeightPx(50, outMetrics));
                        //Find last message
                        int positionLastMessage = -1;
                        for(int i=messages.size()-1; i>=0;i--) {
                            AndroidMegaChatMessage androidMessage = messages.get(i);

                            if (!androidMessage.isUploading()) {

                                MegaChatMessage msg = androidMessage.getMessage();
                                if (msg.getMsgId() == lastIdMsgSeen) {
                                    positionLastMessage = i;
                                    break;
                                }
                            }
                        }

                        //Check if it has no my messages after
                        positionLastMessage = positionLastMessage + 1;
                        AndroidMegaChatMessage message = messages.get(positionLastMessage);

                        while(message.getMessage().getUserHandle()==megaChatApi.getMyUserHandle()){
                            lastIdMsgSeen = message.getMessage().getMsgId();
                            positionLastMessage = positionLastMessage + 1;
                            message = messages.get(positionLastMessage);
                        }

                        if(isTurn){
                            scrollToMessage(-1);

                        }else{
                            scrollToMessage(lastIdMsgSeen);
                        }

                    }
                    else{
                        logError("Error, the position to scroll is more than size of messages");
                    }
                }
            }

            setLastMessageSeen();
        }
        else{
            logWarning("Buffer empty");
        }

        logDebug("getMoreHistoryTRUE");
        getMoreHistory = true;

        //Load pending messages
        if(!pendingMessagesLoaded){
            pendingMessagesLoaded = true;
            loadPendingMessages();
            if(positionToScroll<=0){
                mLayoutManager.scrollToPosition(messages.size());
            }
        }

        chatRelativeLayout.setVisibility(View.VISIBLE);
        emptyLayout.setVisibility(View.GONE);
    }

    @Override
    public void onMessageReceived(MegaChatApiJava api, MegaChatMessage msg) {
        logDebug("CHAT CONNECTION STATE: " + api.getChatConnectionState(idChat));
        logDebug("STATUS: " + msg.getStatus());
        logDebug("TEMP ID: " + msg.getTempId());
        logDebug("FINAL ID: " + msg.getMsgId());
        logDebug("TIMESTAMP: " + msg.getTimestamp());
        logDebug("TYPE: " + msg.getType());

        if(msg.getType()==MegaChatMessage.TYPE_REVOKE_NODE_ATTACHMENT) {
            logDebug("TYPE_REVOKE_NODE_ATTACHMENT MESSAGE!!!!");
            return;
        }

        if(msg.getStatus()==MegaChatMessage.STATUS_SERVER_REJECTED){
            logDebug("STATUS_SERVER_REJECTED: " + msg.getStatus());
        }

        if(!msg.isManagementMessage()){
            logDebug("isNOTManagementMessage!");
            if(positionNewMessagesLayout!=-1){
                logDebug("Layout unread messages shown: " + generalUnreadCount);
                if(generalUnreadCount<0){
                    generalUnreadCount--;
                }
                else{
                    generalUnreadCount++;
                }

                if(adapter!=null){
                    adapter.notifyItemChanged(positionNewMessagesLayout);
                }
            }
        }
        else {
            int messageType = msg.getType();
            logDebug("Message type: " + messageType);

            switch (messageType) {
                case MegaChatMessage.TYPE_ALTER_PARTICIPANTS:{
                    if(msg.getUserHandle()==myUserHandle) {
                        logDebug("me alter participant");
                        hideNewMessagesLayout();
                    }
                    break;
                }
                case MegaChatMessage.TYPE_PRIV_CHANGE:{
                    if(msg.getUserHandle()==myUserHandle){
                        logDebug("I change a privilege");
                        hideNewMessagesLayout();
                    }
                    break;
                }
                case MegaChatMessage.TYPE_CHAT_TITLE:{
                    if(msg.getUserHandle()==myUserHandle) {
                        logDebug("I change the title");
                        hideNewMessagesLayout();
                    }
                    break;
                }
            }
        }

        if(setAsRead){
            markAsSeen(msg);
        }

        if(msg.getType()==MegaChatMessage.TYPE_CHAT_TITLE){
            logDebug("Change of chat title");
            String newTitle = msg.getContent();
            if(newTitle!=null){

                titleToolbar.setText(newTitle);
            }
        }
        else if(msg.getType()==MegaChatMessage.TYPE_TRUNCATE){
            invalidateOptionsMenu();
        }

        AndroidMegaChatMessage androidMsg = new AndroidMegaChatMessage(msg);
        appendMessagePosition(androidMsg);

        if(mLayoutManager.findLastCompletelyVisibleItemPosition()==messages.size()-1){
            logDebug("Do scroll to end");
            mLayoutManager.scrollToPosition(messages.size());
        }
        else{
            if(emojiKeyboard !=null){
                if((emojiKeyboard.getLetterKeyboardShown() || emojiKeyboard.getEmojiKeyboardShown())&&(messages.size()==1)){
                    mLayoutManager.scrollToPosition(messages.size());
                }
            }
            logDebug("DONT scroll to end");
            if(typeMessageJump !=  TYPE_MESSAGE_NEW_MESSAGE){
                messageJumpText.setText(getResources().getString(R.string.message_new_messages));
                typeMessageJump = TYPE_MESSAGE_NEW_MESSAGE;
            }

            if(messageJumpLayout.getVisibility() != View.VISIBLE){
                messageJumpText.setText(getResources().getString(R.string.message_new_messages));
                messageJumpLayout.setVisibility(View.VISIBLE);
            }
        }

        checkMegaLink(msg);

//        mLayoutManager.setStackFromEnd(true);
//        mLayoutManager.scrollToPosition(0);
    }
    public void sendToDownload(MegaNodeList nodelist){
        logDebug("sendToDownload");
        chatC.prepareForChatDownload(nodelist);
    }

    @Override
    public void onMessageUpdate(MegaChatApiJava api, MegaChatMessage msg) {
        logDebug("msgID "+ msg.getMsgId());
        int resultModify = -1;
        if(msg.isDeleted()){
            if(adapter!=null){
                adapter.stopPlaying(msg.getMsgId());
            }
            deleteMessage(msg, false);
            return;
        }

        AndroidMegaChatMessage androidMsg = new AndroidMegaChatMessage(msg);

        if(msg.hasChanged(MegaChatMessage.CHANGE_TYPE_ACCESS)){
            logDebug("Change access of the message");
            MegaNodeList nodeList = msg.getMegaNodeList();
            int revokedCount = 0;

            for(int i=0; i<nodeList.size(); i++){
                MegaNode node = nodeList.get(i);
                boolean revoked = megaChatApi.isRevoked(idChat, node.getHandle());
                if(revoked){
                    logDebug("The node is revoked: " + node.getHandle());
                    revokedCount++;
                }
                else{
                    logDebug("Node not revoked: " + node.getHandle());
                }
            }

            if(revokedCount==nodeList.size()){
                logDebug("All the attachments have been revoked");
                deleteMessage(msg, false);
            }
            else{
                logDebug("One attachment revoked, modify message");
                resultModify = modifyMessageReceived(androidMsg, false);

                if(resultModify==-1) {
                    logDebug("Modify result is -1");
                    int firstIndexShown = messages.get(0).getMessage().getMsgIndex();
                    logDebug("The first index is: " + firstIndexShown + " the index of the updated message: " + msg.getMsgIndex());
                    if(firstIndexShown<=msg.getMsgIndex()){
                        logDebug("The message should be in the list");
                        if(msg.getType()==MegaChatMessage.TYPE_NODE_ATTACHMENT){

                            logDebug("Node attachment message not in list -> append");
                            AndroidMegaChatMessage msgToAppend = new AndroidMegaChatMessage(msg);
                            reinsertNodeAttachmentNoRevoked(msgToAppend);
                        }
                    }
                    else{
                        if(messages.size()<NUMBER_MESSAGES_BEFORE_LOAD){
                            logDebug("Show more message - add to the list");
                            if(msg.getType()==MegaChatMessage.TYPE_NODE_ATTACHMENT){

                                logDebug("Node attachment message not in list -> append");
                                AndroidMegaChatMessage msgToAppend = new AndroidMegaChatMessage(msg);
                                reinsertNodeAttachmentNoRevoked(msgToAppend);
                            }
                        }
                    }

                }
            }
        }
        else if(msg.hasChanged(MegaChatMessage.CHANGE_TYPE_CONTENT)){
            logDebug("Change content of the message");

            if(msg.getType()==MegaChatMessage.TYPE_TRUNCATE){
                logDebug("TRUNCATE MESSAGE");
                clearHistory(androidMsg);
            }
            else{

                disableMultiselection();

                if(msg.isDeleted()){
                    logDebug("Message deleted!!");
                }

                checkMegaLink(msg);

                if (msg.getContainsMeta() != null && msg.getContainsMeta().getType() == MegaChatContainsMeta.CONTAINS_META_GEOLOCATION){
                    logDebug("CONTAINS_META_GEOLOCATION");
                }

                resultModify = modifyMessageReceived(androidMsg, false);
                logDebug("resultModify: " + resultModify);
            }
        }
        else if(msg.hasChanged(MegaChatMessage.CHANGE_TYPE_STATUS)){

            int statusMsg = msg.getStatus();
            logDebug("Status change: "+ statusMsg + "T emporal id: "+ msg.getTempId() + " Final id: "+ msg.getMsgId());

            if(msg.getUserHandle()==megaChatApi.getMyUserHandle()){
                if((msg.getType()==MegaChatMessage.TYPE_NODE_ATTACHMENT)||(msg.getType()==MegaChatMessage.TYPE_VOICE_CLIP)){
                    logDebug("Modify my message and node attachment");

                    long idMsg =  dbH.findPendingMessageByIdTempKarere(msg.getTempId());
                    logDebug("The id of my pending message is: " + idMsg);
                    if(idMsg!=-1){
                        resultModify = modifyAttachmentReceived(androidMsg, idMsg);
                        if(resultModify==-1){
                            logWarning("Node attachment message not in list -> resultModify -1");
//                            AndroidMegaChatMessage msgToAppend = new AndroidMegaChatMessage(msg);
//                            appendMessagePosition(msgToAppend);
                        }
                        else{
                            dbH.removePendingMessageById(idMsg);
                        }
                        return;
                    }
                }
            }

            if(msg.getStatus()==MegaChatMessage.STATUS_SEEN){
                logDebug("STATUS_SEEN");
            }
            else if(msg.getStatus()==MegaChatMessage.STATUS_SERVER_RECEIVED){
                logDebug("STATUS_SERVER_RECEIVED");

                if(msg.getType()==MegaChatMessage.TYPE_NORMAL){
                    if(msg.getUserHandle()==megaChatApi.getMyUserHandle()){
                        checkMegaLink(msg);
                    }
                }

                resultModify = modifyMessageReceived(androidMsg, true);
                logDebug("resultModify: " + resultModify);
            }
            else if(msg.getStatus()==MegaChatMessage.STATUS_SERVER_REJECTED){
                logDebug("STATUS_SERVER_REJECTED: " + msg.getStatus());
                deleteMessage(msg, true);
            }
            else{
                logDebug("Status: " + msg.getStatus());
                logDebug("Timestamp: " + msg.getTimestamp());

                resultModify = modifyMessageReceived(androidMsg, false);
                logDebug("resultModify: " + resultModify);
            }
        }
    }

    private void disableMultiselection(){
        if(adapter == null || !adapter.isMultipleSelect()) return;
        clearSelections();
        hideMultipleSelect();
    }

    @Override
    public void onHistoryReloaded(MegaChatApiJava api, MegaChatRoom chat) {
        logDebug("onHistoryReloaded");
        cleanBuffers();
        invalidateOptionsMenu();
        logDebug("Load new history");

        long unread = chatRoom.getUnreadCount();
        //                        stateHistory = megaChatApi.loadMessages(idChat, NUMBER_MESSAGES_TO_LOAD);
        if (unread == 0) {
            lastIdMsgSeen = -1;
            generalUnreadCount = -1;
            lastSeenReceived = true;
            logDebug("loadMessages unread is 0");
        } else {
            lastIdMsgSeen = megaChatApi.getLastMessageSeenId(idChat);
            generalUnreadCount = unread;

            if (lastIdMsgSeen != -1) {
                logDebug("Id of last message seen: " + lastIdMsgSeen);
            } else {
                logError("Error the last message seen shouldn't be NULL");
            }

            lastSeenReceived = false;
        }
    }

    public void deleteMessage(MegaChatMessage msg, boolean rejected){
        logDebug("deleteMessage");
        int indexToChange = -1;

        ListIterator<AndroidMegaChatMessage> itr = messages.listIterator(messages.size());

        // Iterate in reverse.
        while(itr.hasPrevious()) {
            AndroidMegaChatMessage messageToCheck = itr.previous();
            logDebug("Index: " + itr.nextIndex());

            if(!messageToCheck.isUploading()){
                if(rejected){
                    if (messageToCheck.getMessage().getTempId() == msg.getTempId()) {
                        indexToChange = itr.nextIndex();
                        break;
                    }
                }
                else{
                    if (messageToCheck.getMessage().getMsgId() == msg.getMsgId()) {
                        indexToChange = itr.nextIndex();
                        break;
                    }
                }
            }
        }

        if (indexToChange != -1) {
            messages.remove(indexToChange);
            logDebug("Removed index: " + indexToChange + " positionNewMessagesLayout: " + positionNewMessagesLayout + " messages size: " + messages.size());
            if (positionNewMessagesLayout <= indexToChange) {
                if (generalUnreadCount == 1 || generalUnreadCount == -1) {
                    logDebug("Reset generalUnread:Position where new messages layout is show: " + positionNewMessagesLayout);
                    generalUnreadCount = 0;
                    lastIdMsgSeen = -1;
                } else {
                    logDebug("Decrease generalUnread:Position where new messages layout is show: " + positionNewMessagesLayout);
                    generalUnreadCount--;
                }
                adapter.notifyItemChanged(positionNewMessagesLayout);
            }

            if (!messages.isEmpty()) {
                //Update infoToShow of the next message also
                if (indexToChange == 0) {
                    messages.get(indexToChange).setInfoToShow(AndroidMegaChatMessage.CHAT_ADAPTER_SHOW_ALL);
                    //Check if there is more messages and update the following one
                    if (messages.size() > 1) {
                        adjustInfoToShow(indexToChange + 1);
                        setShowAvatar(indexToChange + 1);
                    }
                } else {

                    //Not first element
                    if (indexToChange == messages.size()) {
                        logDebug("The last message removed, do not check more messages");
                        setShowAvatar(indexToChange - 1);
                    }else {
                        adjustInfoToShow(indexToChange);
                        setShowAvatar(indexToChange);
                        setShowAvatar(indexToChange - 1);
                    }
                }
            }


            adapter.removeMessage(indexToChange + 1, messages);
            disableMultiselection();
        } else {
            logWarning("index to change not found");
        }
    }

    public int modifyAttachmentReceived(AndroidMegaChatMessage msg, long idPendMsg){
        logDebug("ID: " + msg.getMessage().getMsgId() + ", tempID: " + msg.getMessage().getTempId() + ", Status: " + msg.getMessage().getStatus());
        int indexToChange = -1;
        ListIterator<AndroidMegaChatMessage> itr = messages.listIterator(messages.size());

        // Iterate in reverse.
        while(itr.hasPrevious()) {
            AndroidMegaChatMessage messageToCheck = itr.previous();

            if(messageToCheck.getPendingMessage()!=null){
                logDebug("Pending ID: " + messageToCheck.getPendingMessage().getId() + ", other: "+ idPendMsg);
                logDebug("Pending ID: " + messageToCheck.getPendingMessage().getId() + ", other: "+ idPendMsg);
                if(messageToCheck.getPendingMessage().getId()==idPendMsg){
                    indexToChange = itr.nextIndex();
                    logDebug("Found index to change: " + indexToChange);
                    break;
                }
            }
        }

        if(indexToChange!=-1){

            logDebug("INDEX change, need to reorder");
            messages.remove(indexToChange);
            logDebug("Removed index: " + indexToChange);
            logDebug("Messages size: " + messages.size());
            adapter.removeMessage(indexToChange+1, messages);

            int scrollToP = appendMessagePosition(msg);
            if(scrollToP!=-1){
                if(msg.getMessage().getStatus()==MegaChatMessage.STATUS_SERVER_RECEIVED){
                    logDebug("Need to scroll to position: " + indexToChange);
                    final int indexToScroll = scrollToP+1;
                    mLayoutManager.scrollToPositionWithOffset(indexToScroll,scaleHeightPx(20, outMetrics));

                }
            }
        }
        else{
            logError("Error, id pending message message not found!!");
        }
        logDebug("Index modified: " + indexToChange);
        return indexToChange;
    }


    public int modifyMessageReceived(AndroidMegaChatMessage msg, boolean checkTempId){
        logDebug("Msg ID: " + msg.getMessage().getMsgId());
        logDebug("Msg TEMP ID: " + msg.getMessage().getTempId());
        logDebug("Msg status: " + msg.getMessage().getStatus());
        int indexToChange = -1;
        ListIterator<AndroidMegaChatMessage> itr = messages.listIterator(messages.size());

        // Iterate in reverse.
        while(itr.hasPrevious()) {
            AndroidMegaChatMessage messageToCheck = itr.previous();
            logDebug("Index: " + itr.nextIndex());

            if(!messageToCheck.isUploading()){
                logDebug("Checking with Msg ID: " + messageToCheck.getMessage().getMsgId());
                logDebug("Checking with Msg TEMP ID: " + messageToCheck.getMessage().getTempId());

                if(checkTempId){
                    logDebug("Check temporal IDS");
                    if (messageToCheck.getMessage().getTempId() == msg.getMessage().getTempId()) {
                        logDebug("Modify received messafe with idTemp");
                        indexToChange = itr.nextIndex();
                        break;
                    }
                }
                else{
                    if (messageToCheck.getMessage().getMsgId() == msg.getMessage().getMsgId()) {
                        logDebug("modifyMessageReceived");
                        indexToChange = itr.nextIndex();
                        break;
                    }
                }
            }
            else{
                logDebug("This message is uploading");
            }
        }

        logDebug("Index to change = " + indexToChange);
        if(indexToChange==-1) return indexToChange;

        AndroidMegaChatMessage messageToUpdate = messages.get(indexToChange);
        if(messageToUpdate.getMessage().getMsgIndex()==msg.getMessage().getMsgIndex()){
            logDebug("The internal index not change");

            if(msg.getMessage().getStatus()==MegaChatMessage.STATUS_SENDING_MANUAL){
                logDebug("Modified a MANUAl SENDING msg");
                //Check the message to change is not the last one
                int lastI = messages.size()-1;
                if(indexToChange<lastI){
                    //Check if there is already any MANUAL_SENDING in the queue
                    AndroidMegaChatMessage previousMessage = messages.get(lastI);
                    if(previousMessage.isUploading()){
                        logDebug("Previous message is uploading");
                    }
                    else{
                        if(previousMessage.getMessage().getStatus()==MegaChatMessage.STATUS_SENDING_MANUAL){
                            logDebug("More MANUAL SENDING in queue");
                            logDebug("Removed index: " + indexToChange);
                            messages.remove(indexToChange);
                            appendMessageAnotherMS(msg);
                            adapter.notifyDataSetChanged();
                            return indexToChange;
                        }
                    }
                }
            }

            logDebug("Modified message keep going");
            messages.set(indexToChange, msg);

            //Update infoToShow also
            if (indexToChange == 0) {
                messages.get(indexToChange).setInfoToShow(AndroidMegaChatMessage.CHAT_ADAPTER_SHOW_ALL);
                messages.get(indexToChange).setShowAvatar(true);
            }
            else{
                //Not first element
                adjustInfoToShow(indexToChange);
                setShowAvatar(indexToChange);

                //Create adapter
                if (adapter == null) {
                    adapter = new MegaChatLollipopAdapter(this, chatRoom, messages,messagesPlaying,  listView);
                    adapter.setHasStableIds(true);
                    listView.setAdapter(adapter);
                } else {
                    adapter.modifyMessage(messages, indexToChange+1);
                }
            }
        }
        else{
            logDebug("INDEX change, need to reorder");
            messages.remove(indexToChange);
            logDebug("Removed index: " + indexToChange);
            logDebug("Messages size: " + messages.size());
            adapter.removeMessage(indexToChange+1, messages);
            int scrollToP = appendMessagePosition(msg);
            if(scrollToP!=-1){
                if(msg.getMessage().getStatus()==MegaChatMessage.STATUS_SERVER_RECEIVED){
                    mLayoutManager.scrollToPosition(scrollToP+1);
                    //mLayoutManager.scrollToPositionWithOffset(scrollToP, scaleHeightPx(20, outMetrics));
                }
            }
            logDebug("Messages size: " + messages.size());
        }

        return indexToChange;
    }

    public void modifyLocationReceived(AndroidMegaChatMessage editedMsg, boolean hasTempId){
        logDebug("Edited Msg ID: " + editedMsg.getMessage().getMsgId() + ", Old Msg ID: " + messageToEdit.getMsgId());
        logDebug("Edited Msg TEMP ID: " + editedMsg.getMessage().getTempId() + ", Old Msg TEMP ID: " + messageToEdit.getTempId());
        logDebug("Edited Msg status: " + editedMsg.getMessage().getStatus() + ", Old Msg status: " + messageToEdit.getStatus());
        int indexToChange = -1;
        ListIterator<AndroidMegaChatMessage> itr = messages.listIterator(messages.size());

        boolean editedMsgHasTempId = false;
        if (editedMsg.getMessage().getTempId() != -1) {
            editedMsgHasTempId = true;
        }

        // Iterate in reverse.
        while(itr.hasPrevious()) {
            AndroidMegaChatMessage messageToCheck = itr.previous();
            logDebug("Index: " + itr.nextIndex());

            if(!messageToCheck.isUploading()){
                logDebug("Checking with Msg ID: " + messageToCheck.getMessage().getMsgId() + " and Msg TEMP ID: " + messageToCheck.getMessage().getTempId());
                if (hasTempId) {
                    if (editedMsgHasTempId && messageToCheck.getMessage().getTempId() == editedMsg.getMessage().getTempId()) {
                        indexToChange = itr.nextIndex();
                        break;
                    }
                    else if (!editedMsgHasTempId && messageToCheck.getMessage().getTempId() == editedMsg.getMessage().getMsgId()){
                        indexToChange = itr.nextIndex();
                        break;
                    }
                }
                else {
                    if (editedMsgHasTempId && messageToCheck.getMessage().getMsgId() == editedMsg.getMessage().getTempId()) {
                        indexToChange = itr.nextIndex();
                        break;
                    }
                    else if (!editedMsgHasTempId && messageToCheck.getMessage().getMsgId() == editedMsg.getMessage().getMsgId()){
                        indexToChange = itr.nextIndex();
                        break;
                    }
                }
            }
            else{
                logDebug("This message is uploading");
            }
        }

        logDebug("Index to change = " + indexToChange);
        if(indexToChange!=-1){

            AndroidMegaChatMessage messageToUpdate = messages.get(indexToChange);
            if(messageToUpdate.getMessage().getMsgIndex()==editedMsg.getMessage().getMsgIndex()){
                logDebug("The internal index not change");

                if(editedMsg.getMessage().getStatus()==MegaChatMessage.STATUS_SENDING_MANUAL){
                    logDebug("Modified a MANUAl SENDING msg");
                    //Check the message to change is not the last one
                    int lastI = messages.size()-1;
                    if(indexToChange<lastI){
                        //Check if there is already any MANUAL_SENDING in the queue
                        AndroidMegaChatMessage previousMessage = messages.get(lastI);
                        if(previousMessage.isUploading()){
                            logDebug("Previous message is uploading");
                        }
                        else if(previousMessage.getMessage().getStatus()==MegaChatMessage.STATUS_SENDING_MANUAL){
                            logDebug("More MANUAL SENDING in queue");
                            logDebug("Removed index: " + indexToChange);
                            messages.remove(indexToChange);
                            appendMessageAnotherMS(editedMsg);
                            adapter.notifyDataSetChanged();
                        }
                    }
                }

                logDebug("Modified message keep going");
                messages.set(indexToChange, editedMsg);

                //Update infoToShow also
                if (indexToChange == 0) {
                    messages.get(indexToChange).setInfoToShow(AndroidMegaChatMessage.CHAT_ADAPTER_SHOW_ALL);
                    messages.get(indexToChange).setShowAvatar(true);
                }
                else{
                    //Not first element
                    adjustInfoToShow(indexToChange);
                    setShowAvatar(indexToChange);

                    //Create adapter
                    if (adapter == null) {
                        adapter = new MegaChatLollipopAdapter(this, chatRoom, messages, messagesPlaying, listView);
                        adapter.setHasStableIds(true);
                        listView.setAdapter(adapter);
                    } else {
                        adapter.modifyMessage(messages, indexToChange+1);
                    }
                }
            }
            else{
                logDebug("INDEX change, need to reorder");
                messages.remove(indexToChange);
                logDebug("Removed index: " + indexToChange);
                logDebug("Messages size: " + messages.size());
                adapter.removeMessage(indexToChange+1, messages);
                int scrollToP = appendMessagePosition(editedMsg);
                if(scrollToP!=-1 && editedMsg.getMessage().getStatus()==MegaChatMessage.STATUS_SERVER_RECEIVED){
                    mLayoutManager.scrollToPosition(scrollToP+1);
                }
                logDebug("Messages size: " + messages.size());
            }
        }
        else{
            logError("Error, id temp message not found!! indexToChange == -1");
        }
    }

    public void loadBufferMessages(){
        logDebug("loadBufferMessages");
        ListIterator<AndroidMegaChatMessage> itr = bufferMessages.listIterator();
        while (itr.hasNext()) {
            int currentIndex = itr.nextIndex();
            AndroidMegaChatMessage messageToShow = itr.next();
            loadMessage(messageToShow);
        }

        //Create adapter
        if(adapter==null){
            adapter = new MegaChatLollipopAdapter(this, chatRoom, messages, messagesPlaying, listView);
            adapter.setHasStableIds(true);
            listView.setLayoutManager(mLayoutManager);
            listView.setAdapter(adapter);
            adapter.setMessages(messages);
        }
        else{
            adapter.loadPreviousMessages(messages, bufferMessages.size());

            logDebug("addMessage: " + messages.size());
        }

        logDebug("AFTER updateMessagesLoaded: " + messages.size() + " messages in list");

        bufferMessages.clear();
    }

    public void clearHistory(AndroidMegaChatMessage androidMsg){
        logDebug("clearHistory");

        ListIterator<AndroidMegaChatMessage> itr = messages.listIterator(messages.size());

        int indexToChange=-1;
        // Iterate in reverse.
        while(itr.hasPrevious()) {
            AndroidMegaChatMessage messageToCheck = itr.previous();

            if(!messageToCheck.isUploading()){
                if(messageToCheck.getMessage().getStatus()!=MegaChatMessage.STATUS_SENDING){

                    indexToChange = itr.nextIndex();
                    logDebug("Found index of last sent and confirmed message: " + indexToChange);
                    break;
                }
            }
        }

//        indexToChange = 2;
        if(indexToChange != messages.size()-1){
            logDebug("Clear history of confirmed messages: " + indexToChange);

            List<AndroidMegaChatMessage> messagesCopy = new ArrayList<>(messages);
            messages.clear();
            messages.add(androidMsg);

            for(int i = indexToChange+1; i<messagesCopy.size();i++){
                messages.add(messagesCopy.get(i));
            }
        }
        else{
            logDebug("Clear all messages");
            messages.clear();
            messages.add(androidMsg);
        }

        if(messages.size()==1){
            androidMsg.setInfoToShow(AndroidMegaChatMessage.CHAT_ADAPTER_SHOW_ALL);
        }
        else{
            for(int i=0; i<messages.size();i++){
                adjustInfoToShow(i);
            }
        }

        adapter.setMessages(messages);
    }

    public void loadPendingMessages(){
        logDebug("loadPendingMessages");
        ArrayList<AndroidMegaChatMessage> pendMsgs = dbH.findPendingMessagesNotSent(idChat);
//        dbH.findPendingMessagesBySent(1);
        logDebug("Number of pending: " + pendMsgs.size());

        for(int i=0;i<pendMsgs.size();i++){
            AndroidMegaChatMessage pMsg = pendMsgs.get(i);
            if(pMsg!=null && pMsg.getPendingMessage()!=null){
                if(pMsg.getPendingMessage().getState()==PendingMessageSingle.STATE_PREPARING){
                    if(pMsg.getPendingMessage().getTransferTag()!=-1){
                        logDebug("STATE_PREPARING: Transfer tag: " + pMsg.getPendingMessage().getTransferTag());
                        if(megaApi!=null) {
                            MegaTransfer t = megaApi.getTransferByTag(pMsg.getPendingMessage().getTransferTag());
                            if(t!=null){
                                if(t.getState()==MegaTransfer.STATE_COMPLETED){
                                    dbH.updatePendingMessageOnTransferFinish(pMsg.getPendingMessage().getId(), "-1", PendingMessageSingle.STATE_SENT);
                                }
                                else if(t.getState()==MegaTransfer.STATE_CANCELLED){
                                    dbH.updatePendingMessageOnTransferFinish(pMsg.getPendingMessage().getId(), "-1", PendingMessageSingle.STATE_SENT);
                                }
                                else if(t.getState()==MegaTransfer.STATE_FAILED){
                                    dbH.updatePendingMessageOnTransferFinish(pMsg.getPendingMessage().getId(), "-1", PendingMessageSingle.STATE_ERROR_UPLOADING);
                                    pMsg.getPendingMessage().setState(PendingMessageSingle.STATE_ERROR_UPLOADING);
                                    appendMessagePosition(pMsg);
                                }
                                else{
                                    logDebug("STATE_PREPARING: Found transfer in progress for the message");
                                    appendMessagePosition(pMsg);
                                }
                            }
                            else{
                                logDebug("STATE_PREPARING: Mark message as error uploading - no transfer in progress");
                                dbH.updatePendingMessageOnTransferFinish(pMsg.getPendingMessage().getId(), "-1", PendingMessageSingle.STATE_ERROR_UPLOADING);
                                pMsg.getPendingMessage().setState(PendingMessageSingle.STATE_ERROR_UPLOADING);
                                appendMessagePosition(pMsg);
                            }
                        }
                    }
                }
                else if(pMsg.getPendingMessage().getState()==PendingMessageSingle.STATE_PREPARING_FROM_EXPLORER){
                    logDebug("STATE_PREPARING_FROM_EXPLORER: Convert to STATE_PREPARING");
                    dbH.updatePendingMessageOnTransferFinish(pMsg.getPendingMessage().getId(), "-1", PendingMessageSingle.STATE_PREPARING);
                    pMsg.getPendingMessage().setState(PendingMessageSingle.STATE_PREPARING);
                    appendMessagePosition(pMsg);
                }
                else if(pMsg.getPendingMessage().getState()==PendingMessageSingle.STATE_UPLOADING){
                    if(pMsg.getPendingMessage().getTransferTag()!=-1){
                        logDebug("STATE_UPLOADING: Transfer tag: " + pMsg.getPendingMessage().getTransferTag());
                        if(megaApi!=null){
                            MegaTransfer t = megaApi.getTransferByTag(pMsg.getPendingMessage().getTransferTag());
                            if(t!=null){
                                if(t.getState()==MegaTransfer.STATE_COMPLETED){
                                    dbH.updatePendingMessageOnTransferFinish(pMsg.getPendingMessage().getId(), "-1", PendingMessageSingle.STATE_SENT);
                                }
                                else if(t.getState()==MegaTransfer.STATE_CANCELLED){
                                    dbH.updatePendingMessageOnTransferFinish(pMsg.getPendingMessage().getId(), "-1", PendingMessageSingle.STATE_SENT);
                                }
                                else if(t.getState()==MegaTransfer.STATE_FAILED){
                                    dbH.updatePendingMessageOnTransferFinish(pMsg.getPendingMessage().getId(), "-1", PendingMessageSingle.STATE_ERROR_UPLOADING);
                                    pMsg.getPendingMessage().setState(PendingMessageSingle.STATE_ERROR_UPLOADING);
                                    appendMessagePosition(pMsg);
                                }
                                else{
                                    logDebug("STATE_UPLOADING: Found transfer in progress for the message");
                                    appendMessagePosition(pMsg);
                                }
                            }
                            else{
                                logDebug("STATE_UPLOADING: Mark message as error uploading - no transfer in progress");
                                dbH.updatePendingMessageOnTransferFinish(pMsg.getPendingMessage().getId(), "-1", PendingMessageSingle.STATE_ERROR_UPLOADING);
                                pMsg.getPendingMessage().setState(PendingMessageSingle.STATE_ERROR_UPLOADING);
                                appendMessagePosition(pMsg);
                            }
                        }
                    }
                }
                else{
                    appendMessagePosition(pMsg);
                }
            }
            else{
                logWarning("Null pending messages");
            }
        }
    }

    public void loadMessage(AndroidMegaChatMessage messageToShow){
        logDebug("loadMessage");
        messageToShow.setInfoToShow(AndroidMegaChatMessage.CHAT_ADAPTER_SHOW_ALL);
        messages.add(0,messageToShow);

        if(messages.size()>1) {
            adjustInfoToShow(1);
        }

        setShowAvatar(0);

        if(adapter.isMultipleSelect()){
            adapter.updateSelectionOnScroll();
        }
    }

    public void appendMessageAnotherMS(AndroidMegaChatMessage msg){
        logDebug("appendMessageAnotherMS");
        messages.add(msg);
        int lastIndex = messages.size()-1;

        if(lastIndex==0){
            messages.get(lastIndex).setInfoToShow(AndroidMegaChatMessage.CHAT_ADAPTER_SHOW_ALL);
        }
        else{
            adjustInfoToShow(lastIndex);
        }

        //Create adapter
        if(adapter==null){
            logDebug("Create adapter");
            adapter = new MegaChatLollipopAdapter(this, chatRoom, messages, messagesPlaying, listView);
            adapter.setHasStableIds(true);
            listView.setLayoutManager(mLayoutManager);
            listView.setAdapter(adapter);
            adapter.setMessages(messages);
        }
        else{
            logDebug("Update adapter with last index: " + lastIndex);
            if(lastIndex==0){
                logDebug("Arrives the first message of the chat");
                adapter.setMessages(messages);
            }
            else{
                adapter.addMessage(messages, lastIndex+1);
            }
        }
    }

    public int reinsertNodeAttachmentNoRevoked(AndroidMegaChatMessage msg){
        logDebug("reinsertNodeAttachmentNoRevoked");
        int lastIndex = messages.size()-1;
        logDebug("Last index: " + lastIndex);
        if(messages.size()==-1){
            msg.setInfoToShow(AndroidMegaChatMessage.CHAT_ADAPTER_SHOW_ALL);
            messages.add(msg);
        }
        else {
            logDebug("Finding where to append the message");
            while(messages.get(lastIndex).getMessage().getMsgIndex()>msg.getMessage().getMsgIndex()){
                logDebug("Last index: " + lastIndex);
                lastIndex--;
                if (lastIndex == -1) {
                    break;
                }
            }
            logDebug("Last index: " + lastIndex);
            lastIndex++;
            logDebug("Append in position: " + lastIndex);
            messages.add(lastIndex, msg);
            adjustInfoToShow(lastIndex);
            int nextIndex = lastIndex+1;
            if(nextIndex<=messages.size()-1){
                adjustInfoToShow(nextIndex);
            }
            int previousIndex = lastIndex-1;
            if(previousIndex>=0){
                adjustInfoToShow(previousIndex);
            }
        }

        //Create adapter
        if(adapter==null){
            logDebug("Create adapter");
            adapter = new MegaChatLollipopAdapter(this, chatRoom, messages,messagesPlaying,  listView);
            adapter.setHasStableIds(true);
            listView.setLayoutManager(mLayoutManager);
            listView.setAdapter(adapter);
            adapter.setMessages(messages);
        }
        else{
            logDebug("Update adapter with last index: " + lastIndex);
            if(lastIndex<0){
                logDebug("Arrives the first message of the chat");
                adapter.setMessages(messages);
            }
            else{
                adapter.addMessage(messages, lastIndex+1);
            }
        }
        return lastIndex;
    }

    public int appendMessagePosition(AndroidMegaChatMessage msg){
        logDebug("appendMessagePosition: " + messages.size() + " messages");

        int lastIndex = messages.size()-1;
        if(messages.size()==0){
            msg.setInfoToShow(AndroidMegaChatMessage.CHAT_ADAPTER_SHOW_ALL);
            msg.setShowAvatar(true);
            messages.add(msg);
        }else{
            logDebug("Finding where to append the message");

            if(msg.isUploading()){
                lastIndex++;
                logDebug("The message is uploading add to index: " + lastIndex + "with state: " + msg.getPendingMessage().getState());
            }else{
                logDebug("Status of message: " + msg.getMessage().getStatus());
                if(lastIndex>=0) {
                    while (messages.get(lastIndex).isUploading()) {
                        logDebug("One less index is uploading");
                        lastIndex--;
                        if(lastIndex==-1){
                            break;
                        }
                    }
                }
                if(lastIndex>=0) {
                    while (messages.get(lastIndex).getMessage().getStatus() == MegaChatMessage.STATUS_SENDING_MANUAL) {
                        logDebug("One less index is MANUAL SENDING");
                        lastIndex--;
                        if(lastIndex==-1){
                            break;
                        }
                    }
                }
                if(lastIndex>=0) {
                    if (msg.getMessage().getStatus() == MegaChatMessage.STATUS_SERVER_RECEIVED || msg.getMessage().getStatus() == MegaChatMessage.STATUS_NOT_SEEN) {
                        while (messages.get(lastIndex).getMessage().getStatus() == MegaChatMessage.STATUS_SENDING) {
                            logDebug("One less index");
                            lastIndex--;
                            if(lastIndex==-1){
                                break;
                            }
                        }
                    }
                }

                lastIndex++;
                logDebug("Append in position: " + lastIndex);
            }
            if(lastIndex>=0){
                messages.add(lastIndex, msg);
                adjustInfoToShow(lastIndex);
                msg.setShowAvatar(true);
                if(!messages.get(lastIndex).isUploading()){
                    int nextIndex = lastIndex+1;
                    if(nextIndex<messages.size()){
                        if(messages.get(nextIndex)!=null) {
                            if(messages.get(nextIndex).isUploading()){
                                adjustInfoToShow(nextIndex);
                            }
                        }
                    }
                }
                if(lastIndex>0){
                    setShowAvatar(lastIndex-1);
                }
            }
        }

        //Create adapter
        if(adapter==null){
            logDebug("Create adapter");
            adapter = new MegaChatLollipopAdapter(this, chatRoom, messages, messagesPlaying, listView);
            adapter.setHasStableIds(true);
            listView.setLayoutManager(mLayoutManager);
            listView.setAdapter(adapter);
            adapter.setMessages(messages);
        }else{
            logDebug("Update adapter with last index: " + lastIndex);
            if(lastIndex<0){
                logDebug("Arrives the first message of the chat");
                adapter.setMessages(messages);
            }
            else{
                adapter.addMessage(messages, lastIndex+1);
                adapter.notifyItemChanged(lastIndex);
            }
        }
        return lastIndex;
    }

    public int adjustInfoToShow(int index) {
        logDebug("Index: " + index);

        AndroidMegaChatMessage msg = messages.get(index);

        long userHandleToCompare = -1;
        long previousUserHandleToCompare = -1;

        if(msg.isUploading()){
            userHandleToCompare = myUserHandle;
        }
        else{

            if ((msg.getMessage().getType() == MegaChatMessage.TYPE_PRIV_CHANGE) || (msg.getMessage().getType() == MegaChatMessage.TYPE_ALTER_PARTICIPANTS)) {
                userHandleToCompare = msg.getMessage().getHandleOfAction();
            } else {
                userHandleToCompare = msg.getMessage().getUserHandle();
            }
        }

        if(index==0){
            msg.setInfoToShow(AndroidMegaChatMessage.CHAT_ADAPTER_SHOW_ALL);
        }
        else{
            AndroidMegaChatMessage previousMessage = messages.get(index-1);

            if(previousMessage.isUploading()){

                logDebug("The previous message is uploading");
                if(msg.isUploading()){
                    logDebug("The message is also uploading");
                    if (compareDate(msg.getPendingMessage().getUploadTimestamp(), previousMessage.getPendingMessage().getUploadTimestamp()) == 0) {
                        //Same date
                        if (compareTime(msg.getPendingMessage().getUploadTimestamp(), previousMessage.getPendingMessage().getUploadTimestamp()) == 0) {
                            msg.setInfoToShow(AndroidMegaChatMessage.CHAT_ADAPTER_SHOW_NOTHING);
                        } else {
                            //Different minute
                            msg.setInfoToShow(AndroidMegaChatMessage.CHAT_ADAPTER_SHOW_TIME);
                        }
                    } else {
                        //Different date
                        msg.setInfoToShow(AndroidMegaChatMessage.CHAT_ADAPTER_SHOW_ALL);
                    }
                }
                else{
                    if (compareDate(msg.getMessage().getTimestamp(), previousMessage.getPendingMessage().getUploadTimestamp()) == 0) {
                        //Same date
                        if (compareTime(msg.getMessage().getTimestamp(), previousMessage.getPendingMessage().getUploadTimestamp()) == 0) {
                            msg.setInfoToShow(AndroidMegaChatMessage.CHAT_ADAPTER_SHOW_NOTHING);
                        } else {
                            //Different minute
                            msg.setInfoToShow(AndroidMegaChatMessage.CHAT_ADAPTER_SHOW_TIME);
                        }
                    } else {
                        //Different date
                        msg.setInfoToShow(AndroidMegaChatMessage.CHAT_ADAPTER_SHOW_ALL);
                    }
                }
            }
            else{
                logDebug("The previous message is NOT uploading");

                if (userHandleToCompare == myUserHandle) {
                    logDebug("MY message!!");
//                log("MY message!!: "+messageToShow.getContent());
                    if ((previousMessage.getMessage().getType() == MegaChatMessage.TYPE_PRIV_CHANGE) || (previousMessage.getMessage().getType() == MegaChatMessage.TYPE_ALTER_PARTICIPANTS)) {
                        previousUserHandleToCompare = previousMessage.getMessage().getHandleOfAction();
                    } else {
                        previousUserHandleToCompare = previousMessage.getMessage().getUserHandle();
                    }

//                    log("previous message: "+previousMessage.getContent());
                    if (previousUserHandleToCompare == myUserHandle) {
                        logDebug("Last message and previous is mine");
                        //The last two messages are mine
                        if(msg.isUploading()){
                            logDebug("The msg to append is uploading");
                            if (compareDate(msg.getPendingMessage().getUploadTimestamp(), previousMessage) == 0) {
                                //Same date
                                if (compareTime(msg.getPendingMessage().getUploadTimestamp(), previousMessage) == 0) {
                                    msg.setInfoToShow(AndroidMegaChatMessage.CHAT_ADAPTER_SHOW_NOTHING);
                                } else {
                                    //Different minute
                                    msg.setInfoToShow(AndroidMegaChatMessage.CHAT_ADAPTER_SHOW_TIME);
                                }
                            } else {
                                //Different date
                                msg.setInfoToShow(AndroidMegaChatMessage.CHAT_ADAPTER_SHOW_ALL);
                            }
                        }
                        else{
                            if (compareDate(msg, previousMessage) == 0) {
                                //Same date
                                if (compareTime(msg, previousMessage) == 0) {
                                    if ((msg.getMessage().isManagementMessage())) {
                                        msg.setInfoToShow(AndroidMegaChatMessage.CHAT_ADAPTER_SHOW_TIME);
                                    }
                                    else{
                                        msg.setInfoToShow(AndroidMegaChatMessage.CHAT_ADAPTER_SHOW_NOTHING);
                                    }
                                } else {
                                    //Different minute
                                    msg.setInfoToShow(AndroidMegaChatMessage.CHAT_ADAPTER_SHOW_TIME);
                                }
                            } else {
                                //Different date
                                msg.setInfoToShow(AndroidMegaChatMessage.CHAT_ADAPTER_SHOW_ALL);
                            }
                        }

                    } else {
                        //The last message is mine, the previous not
                        logDebug("Last message is mine, NOT previous");
                        if(msg.isUploading()) {
                            logDebug("The msg to append is uploading");
                            if (compareDate(msg.getPendingMessage().getUploadTimestamp(), previousMessage) == 0) {
                                msg.setInfoToShow(AndroidMegaChatMessage.CHAT_ADAPTER_SHOW_TIME);
                            } else {
                                //Different date
                                msg.setInfoToShow(AndroidMegaChatMessage.CHAT_ADAPTER_SHOW_ALL);
                            }
                        }
                        else{
                            if (compareDate(msg, previousMessage) == 0) {
                                msg.setInfoToShow(AndroidMegaChatMessage.CHAT_ADAPTER_SHOW_TIME);
                            } else {
                                //Different date
                                msg.setInfoToShow(AndroidMegaChatMessage.CHAT_ADAPTER_SHOW_ALL);
                            }
                        }
                    }

                } else {
                    logDebug("NOT MY message!! - CONTACT");
//                    log("previous message: "+previousMessage.getContent());

                    if ((previousMessage.getMessage().getType() == MegaChatMessage.TYPE_PRIV_CHANGE) || (previousMessage.getMessage().getType() == MegaChatMessage.TYPE_ALTER_PARTICIPANTS)) {
                        previousUserHandleToCompare = previousMessage.getMessage().getHandleOfAction();
                    } else {
                        previousUserHandleToCompare = previousMessage.getMessage().getUserHandle();
                    }

                    if (previousUserHandleToCompare == userHandleToCompare) {
                        //The last message is also a contact's message
                        if(msg.isUploading()) {
                            if (compareDate(msg.getPendingMessage().getUploadTimestamp(), previousMessage) == 0) {
                                //Same date
                                if (compareTime(msg.getPendingMessage().getUploadTimestamp(), previousMessage) == 0) {
                                    logDebug("Add with show nothing - same userHandle");
                                    msg.setInfoToShow(AndroidMegaChatMessage.CHAT_ADAPTER_SHOW_NOTHING);

                                } else {
                                    //Different minute
                                    msg.setInfoToShow(AndroidMegaChatMessage.CHAT_ADAPTER_SHOW_TIME);
                                }
                            } else {
                                //Different date
                                msg.setInfoToShow(AndroidMegaChatMessage.CHAT_ADAPTER_SHOW_ALL);
                            }
                        }
                        else{

                            if (compareDate(msg, previousMessage) == 0) {
                                //Same date
                                if (compareTime(msg, previousMessage) == 0) {
                                    if ((msg.getMessage().isManagementMessage())) {
                                        msg.setInfoToShow(AndroidMegaChatMessage.CHAT_ADAPTER_SHOW_TIME);
                                    }
                                    else{
                                        msg.setInfoToShow(AndroidMegaChatMessage.CHAT_ADAPTER_SHOW_NOTHING);
                                    }
                                } else {
                                    //Different minute
                                    msg.setInfoToShow(AndroidMegaChatMessage.CHAT_ADAPTER_SHOW_TIME);
                                }
                            } else {
                                //Different date
                                msg.setInfoToShow(AndroidMegaChatMessage.CHAT_ADAPTER_SHOW_ALL);
                            }
                        }

                    } else {
                        //The last message is from contact, the previous not
                        logDebug("Different user handle");
                        if(msg.isUploading()) {
                            if (compareDate(msg.getPendingMessage().getUploadTimestamp(), previousMessage) == 0) {
                                //Same date
                                if (compareTime(msg.getPendingMessage().getUploadTimestamp(), previousMessage) == 0) {
                                    if(previousUserHandleToCompare==myUserHandle){
                                        msg.setInfoToShow(AndroidMegaChatMessage.CHAT_ADAPTER_SHOW_TIME);
                                    }
                                    else{
                                        msg.setInfoToShow(AndroidMegaChatMessage.CHAT_ADAPTER_SHOW_NOTHING);
                                    }

                                } else {
                                    //Different minute
                                    msg.setInfoToShow(AndroidMegaChatMessage.CHAT_ADAPTER_SHOW_TIME);
                                }

                            } else {
                                //Different date
                                msg.setInfoToShow(AndroidMegaChatMessage.CHAT_ADAPTER_SHOW_ALL);
                            }
                        }
                        else{
                            if (compareDate(msg, previousMessage) == 0) {
                                if (compareTime(msg, previousMessage) == 0) {
                                    if(previousUserHandleToCompare==myUserHandle){
                                        msg.setInfoToShow(AndroidMegaChatMessage.CHAT_ADAPTER_SHOW_TIME);
                                    }
                                    else{
                                        if ((msg.getMessage().isManagementMessage())) {
                                            msg.setInfoToShow(AndroidMegaChatMessage.CHAT_ADAPTER_SHOW_TIME);
                                        }
                                        else{
                                            msg.setInfoToShow(AndroidMegaChatMessage.CHAT_ADAPTER_SHOW_TIME);
                                        }
                                    }

                                } else {
                                    //Different minute
                                    msg.setInfoToShow(AndroidMegaChatMessage.CHAT_ADAPTER_SHOW_TIME);
                                }

                            } else {
                                //Different date
                                msg.setInfoToShow(AndroidMegaChatMessage.CHAT_ADAPTER_SHOW_ALL);
                            }
                        }
                    }
                }

            }
        }
        return msg.getInfoToShow();
    }

    public void setShowAvatar(int index){
        logDebug("Index: " + index);

        AndroidMegaChatMessage msg = messages.get(index);

        long userHandleToCompare = -1;
        long previousUserHandleToCompare = -1;

        if(msg.isUploading()){
            msg.setShowAvatar(false);
            return;
        }

        if (userHandleToCompare == myUserHandle) {
            logDebug("MY message!!");
        }else{
            logDebug("Contact message");
            if ((msg.getMessage().getType() == MegaChatMessage.TYPE_PRIV_CHANGE) || (msg.getMessage().getType() == MegaChatMessage.TYPE_ALTER_PARTICIPANTS)) {
                userHandleToCompare = msg.getMessage().getHandleOfAction();
            } else {
                userHandleToCompare = msg.getMessage().getUserHandle();
            }
            logDebug("userHandleTocompare: " + userHandleToCompare);
            AndroidMegaChatMessage previousMessage = null;
            if(messages.size()-1 > index){
                previousMessage = messages.get(index + 1);
                if(previousMessage==null){
                    msg.setShowAvatar(true);
                    logWarning("Previous message is null");
                    return;
                }
                if(previousMessage.isUploading()){
                    msg.setShowAvatar(true);
                    logDebug("Previous is uploading");
                    return;
                }

                if((previousMessage.getMessage().getType() == MegaChatMessage.TYPE_PRIV_CHANGE) || (previousMessage.getMessage().getType() == MegaChatMessage.TYPE_ALTER_PARTICIPANTS)) {
                    previousUserHandleToCompare = previousMessage.getMessage().getHandleOfAction();
                }else{
                    previousUserHandleToCompare = previousMessage.getMessage().getUserHandle();
                }

                logDebug("previousUserHandleToCompare: " + previousUserHandleToCompare);

//                if(previousMessage.getInfoToShow()!=AndroidMegaChatMessage.CHAT_ADAPTER_SHOW_NOTHING){
//                    msg.setShowAvatar(true);
//                }
//                else{
                    if ((previousMessage.getMessage().getType() == MegaChatMessage.TYPE_CALL_ENDED) || (previousMessage.getMessage().getType() == MegaChatMessage.TYPE_CALL_STARTED) || (previousMessage.getMessage().getType() == MegaChatMessage.TYPE_PRIV_CHANGE) || (previousMessage.getMessage().getType() == MegaChatMessage.TYPE_ALTER_PARTICIPANTS) || (previousMessage.getMessage().getType() == MegaChatMessage.TYPE_CHAT_TITLE)) {
                        msg.setShowAvatar(true);
                        logDebug("Set: " + true);
                    } else {
                        if (previousUserHandleToCompare == userHandleToCompare) {
                            msg.setShowAvatar(false);
                            logDebug("Set: " + false);
                        }else{
                            msg.setShowAvatar(true);
                            logDebug("Set: " + true);
                        }
                    }
            }
            else{
                logWarning("No previous message");
                msg.setShowAvatar(true);
                adapter.notifyDataSetChanged();

            }
        }
    }

    public boolean isGroup(){
        return chatRoom.isGroup();
    }

    public void showMsgNotSentPanel(AndroidMegaChatMessage message, int position){
        logDebug("Position: " + position);

        this.selectedPosition = position;
        this.selectedMessageId = message.getMessage().getRowId();
        logDebug("Temporal id of MS message: " + message.getMessage().getTempId());

        if(message!=null){
            MessageNotSentBottomSheetDialogFragment bottomSheetDialogFragment = new MessageNotSentBottomSheetDialogFragment();
            bottomSheetDialogFragment.show(getSupportFragmentManager(), bottomSheetDialogFragment.getTag());
        }
    }

    public void showNodeAttachmentBottomSheet(AndroidMegaChatMessage message, int position){
        logDebug("Position: " + position);
        this.selectedPosition = position;

        if(message!=null){
            this.selectedMessageId = message.getMessage().getMsgId();
//            this.selectedChatItem = chat;
            NodeAttachmentBottomSheetDialogFragment bottomSheetDialogFragment = new NodeAttachmentBottomSheetDialogFragment();
            bottomSheetDialogFragment.show(getSupportFragmentManager(), bottomSheetDialogFragment.getTag());
        }
    }

    public void showSendAttachmentBottomSheet(){
        logDebug("showSendAttachmentBottomSheet");

        SendAttachmentChatBottomSheetDialogFragment bottomSheetDialogFragment = new SendAttachmentChatBottomSheetDialogFragment();
        bottomSheetDialogFragment.show(getSupportFragmentManager(), bottomSheetDialogFragment.getTag());
    }

    public void showUploadingAttachmentBottomSheet(AndroidMegaChatMessage message, int position){
        logDebug("Position: " + position);
        this.selectedPosition = position;
        if(message!=null){
            this.selectedMessageId = message.getPendingMessage().getId();

            PendingMessageBottomSheetDialogFragment pendingMsgSheetDialogFragment = new PendingMessageBottomSheetDialogFragment();
            pendingMsgSheetDialogFragment.show(getSupportFragmentManager(), pendingMsgSheetDialogFragment.getTag());
        }
    }

    public void showContactAttachmentBottomSheet(AndroidMegaChatMessage message, int position){
        logDebug("Position: " + position);
        this.selectedPosition = position;

        if(message!=null){
            this.selectedMessageId = message.getMessage().getMsgId();
//            this.selectedChatItem = chat;
            ContactAttachmentBottomSheetDialogFragment bottomSheetDialogFragment = new ContactAttachmentBottomSheetDialogFragment();
            bottomSheetDialogFragment.show(getSupportFragmentManager(), bottomSheetDialogFragment.getTag());
        }
    }

    public void removeMsgNotSent(){
        logDebug("Selected position: " + selectedPosition);
        messages.remove(selectedPosition);
        adapter.removeMessage(selectedPosition, messages);
    }

    public void removePendingMsg(long id){
        logDebug("Selected message ID: " + selectedMessageId);

        PendingMessageSingle pMsg = dbH.findPendingMessageById(id);
        if(pMsg!=null && pMsg.getState()==PendingMessageSingle.STATE_UPLOADING) {
            if (pMsg.getTransferTag() != -1) {
                logDebug("Transfer tag: " + pMsg.getTransferTag());
                if (megaApi != null) {
                    megaApi.cancelTransferByTag(pMsg.getTransferTag(), this);
                }
            }
        }

        if(pMsg!=null && pMsg.getState()!=PendingMessageSingle.STATE_SENT){
            try{
                dbH.removePendingMessageById(id);
                messages.remove(selectedPosition);
                adapter.removeMessage(selectedPosition, messages);
            }
            catch (IndexOutOfBoundsException e){
                logError("EXCEPTION", e);
            }
        }
        else{
            showSnackbar(SNACKBAR_TYPE, getString(R.string.error_message_already_sent), -1);
        }
    }

    public void showSnackbar(int type, String s, long idChat){
        showSnackbar(type, fragmentContainer, s, idChat);
    }

    public void removeProgressDialog(){
        if (statusDialog != null) {
            try {
                statusDialog.dismiss();
            } catch (Exception ex) {}
        }
    }

    public void startConversation(long handle){
        logDebug("Handle: " + handle);
        MegaChatRoom chat = megaChatApi.getChatRoomByUser(handle);
        MegaChatPeerList peers = MegaChatPeerList.createInstance();
        if(chat==null){
            logDebug("No chat, create it!");
            peers.addPeer(handle, MegaChatPeerList.PRIV_STANDARD);
            megaChatApi.createChat(false, peers, this);
        }
        else{
            logDebug("There is already a chat, open it!");
            Intent intentOpenChat = new Intent(this, ChatActivityLollipop.class);
            intentOpenChat.setAction(ACTION_CHAT_SHOW_MESSAGES);
            intentOpenChat.putExtra("CHAT_ID", chat.getChatId());
            this.startActivity(intentOpenChat);
            finish();
        }
    }

    public void startGroupConversation(ArrayList<Long> userHandles){
        logDebug("startGroupConversation");

        MegaChatPeerList peers = MegaChatPeerList.createInstance();

        for(int i=0;i<userHandles.size();i++){
            long handle = userHandles.get(i);
            peers.addPeer(handle, MegaChatPeerList.PRIV_STANDARD);
        }
        megaChatApi.createChat(true, peers, this);
    }

    public void setMessages(ArrayList<AndroidMegaChatMessage> messages){
        if(dialog!=null){
            dialog.dismiss();
        }

        this.messages = messages;
        //Create adapter
        if (adapter == null) {
            adapter = new MegaChatLollipopAdapter(this, chatRoom, messages, messagesPlaying, listView);
            adapter.setHasStableIds(true);
            listView.setAdapter(adapter);
            adapter.setMessages(messages);
        } else {
            adapter.setMessages(messages);
        }
    }

    @Override
    public void onRequestStart(MegaChatApiJava api, MegaChatRequest request) {

    }

    @Override
    public void onRequestUpdate(MegaChatApiJava api, MegaChatRequest request) {

    }

    @Override
    public void onRequestFinish(MegaChatApiJava api, MegaChatRequest request, MegaChatError e) {
        logDebug("onRequestFinish: " + request.getRequestString() + " " + request.getType());

        if(request.getType() == MegaChatRequest.TYPE_TRUNCATE_HISTORY){
            logDebug("Truncate history request finish!!!");
            if(e.getErrorCode()==MegaChatError.ERROR_OK){
                logDebug("Ok. Clear history done");
                showSnackbar(SNACKBAR_TYPE, getString(R.string.clear_history_success), -1);
                hideMessageJump();
            }else{
                logError("Error clearing history: " + e.getErrorString());
                showSnackbar(SNACKBAR_TYPE, getString(R.string.clear_history_error), -1);
            }
        } else if (request.getType() == MegaChatRequest.TYPE_HANG_CHAT_CALL) {
            if (e.getErrorCode() == MegaChatError.ERROR_OK) {
                logDebug("TYPE_HANG_CHAT_CALL finished with success  ---> answerChatCall chatid = " + idChat);
                if (megaChatApi == null) return;
                MegaChatCall call = megaChatApi.getChatCall(idChat);
                if (call == null) return;
                if (call.getStatus() == MegaChatCall.CALL_STATUS_RING_IN) {
                    ((MegaApplication) getApplication()).setSpeakerStatus(chatRoom.getChatId(), false);
                    megaChatApi.answerChatCall(idChat, false, this);

                } else if (call.getStatus() == MegaChatCall.CALL_STATUS_USER_NO_PRESENT) {
                    megaChatApi.startChatCall(idChat, false, this);
                }
            } else {
                logError("ERROR WHEN TYPE_HANG_CHAT_CALL e.getErrorCode(): " + e.getErrorString());
            }

        } else if (request.getType() == MegaChatRequest.TYPE_START_CHAT_CALL) {
            if (e.getErrorCode() == MegaChatError.ERROR_OK) {
                logDebug("TYPE_START_CHAT_CALL finished with success");
                //getFlag - Returns true if it is a video-audio call or false for audio call
            } else {
                logError("ERROR WHEN TYPE_START_CHAT_CALL e.getErrorCode(): " + e.getErrorString());
                if (e.getErrorCode() == MegaChatError.ERROR_TOOMANY) {
                    showSnackbar(SNACKBAR_TYPE, getString(R.string.call_error_too_many_participants), -1);
                } else {
                    showSnackbar(SNACKBAR_TYPE, getString(R.string.call_error), -1);
                }
            }

        } else if (request.getType() == MegaChatRequest.TYPE_ANSWER_CHAT_CALL) {
            if (e.getErrorCode() == MegaChatError.ERROR_OK) {
                logDebug("TYPE_ANSWER_CHAT_CALL finished with success");
                //getFlag - Returns true if it is a video-audio call or false for audio call
            } else {
                logError("ERROR WHEN TYPE_ANSWER_CHAT_CALL e.getErrorCode(): " + e.getErrorString());
                if (e.getErrorCode() == MegaChatError.ERROR_TOOMANY) {
                    showSnackbar(SNACKBAR_TYPE, getString(R.string.call_error_too_many_participants), -1);
                } else {
                    showSnackbar(SNACKBAR_TYPE, getString(R.string.call_error), -1);
                }
            }

        }else if(request.getType() == MegaChatRequest.TYPE_REMOVE_FROM_CHATROOM){
            logDebug("Remove participant: " + request.getUserHandle() + " my user: " + megaChatApi.getMyUserHandle());

            if(e.getErrorCode()==MegaChatError.ERROR_OK){
                logDebug("Participant removed OK");
                invalidateOptionsMenu();

            }
            else{
                logError("ERROR WHEN TYPE_REMOVE_FROM_CHATROOM " + e.getErrorString());
                showSnackbar(SNACKBAR_TYPE, getString(R.string.remove_participant_error), -1);
            }

        }else if(request.getType() == MegaChatRequest.TYPE_INVITE_TO_CHATROOM){
            logDebug("Request type: " + MegaChatRequest.TYPE_INVITE_TO_CHATROOM);
            if(e.getErrorCode()==MegaChatError.ERROR_OK){
                showSnackbar(SNACKBAR_TYPE, getString(R.string.add_participant_success), -1);
            }
            else{
                if(e.getErrorCode() == MegaChatError.ERROR_EXIST){
                    showSnackbar(SNACKBAR_TYPE, getString(R.string.add_participant_error_already_exists), -1);
                }
                else{
                    showSnackbar(SNACKBAR_TYPE, getString(R.string.add_participant_error), -1);
                }
            }

        }
        else if(request.getType() == MegaChatRequest.TYPE_ATTACH_NODE_MESSAGE){
            removeProgressDialog();

            disableMultiselection();

            if(e.getErrorCode()==MegaChatError.ERROR_OK){
                logDebug("File sent correctly");
                MegaNodeList nodeList = request.getMegaNodeList();

                for(int i = 0; i<nodeList.size();i++){
                    logDebug("Node handle: " + nodeList.get(i).getHandle());
                }
                AndroidMegaChatMessage androidMsgSent = new AndroidMegaChatMessage(request.getMegaChatMessage());
                sendMessageToUI(androidMsgSent);

            }else{
                logError("File NOT sent: " + e.getErrorCode() + "___" + e.getErrorString());
                showSnackbar(SNACKBAR_TYPE, getString(R.string.error_attaching_node_from_cloud), -1);
            }

        }else if(request.getType() == MegaChatRequest.TYPE_REVOKE_NODE_MESSAGE){
            if(e.getErrorCode()==MegaChatError.ERROR_OK){
                logDebug("Node revoked correctly, msg id: " + request.getMegaChatMessage().getMsgId());
            }
            else{
                logError("NOT revoked correctly");
                showSnackbar(SNACKBAR_TYPE, getString(R.string.error_revoking_node), -1);
            }

        }else if(request.getType() == MegaChatRequest.TYPE_CREATE_CHATROOM){
            logDebug("Create chat request finish!!!");
            if(e.getErrorCode()==MegaChatError.ERROR_OK){

                logDebug("Open new chat");
                Intent intent = new Intent(this, ChatActivityLollipop.class);
                intent.setAction(ACTION_CHAT_SHOW_MESSAGES);
                intent.putExtra("CHAT_ID", request.getChatHandle());
                this.startActivity(intent);
                finish();
            }
            else{
                logError("ERROR WHEN CREATING CHAT " + e.getErrorString());
                showSnackbar(SNACKBAR_TYPE, getString(R.string.create_chat_error), -1);
            }
        }
        else if(request.getType() == MegaChatRequest.TYPE_LOAD_PREVIEW){
            if(e.getErrorCode()==MegaChatError.ERROR_OK || e.getErrorCode()==MegaChatError.ERROR_EXIST){
                if (idChat != -1 && megaChatApi.getChatRoom(idChat) != null) {
                    logDebug("Close previous chat");
                    megaChatApi.closeChatRoom(idChat, this);
                }
                idChat = request.getChatHandle();
                MegaApplication.setOpenChatId(idChat);
                showChat(null);
                if (e.getErrorCode() == MegaChatError.ERROR_EXIST) {
                    if (megaChatApi.getChatRoom(idChat).isActive()) {
                        logWarning("ERROR: You are already a participant of the chat link or are trying to open it again");
                    } else {
                        showConfirmationRejoinChat(request.getUserHandle());
                    }
                }
            }
            else {
                if(e.getErrorCode()==MegaChatError.ERROR_NOENT){
                    emptyTextView.setText(getString(R.string.invalid_chat_link));
                }
                else{
                    showSnackbar(MESSAGE_SNACKBAR_TYPE, getString(R.string.error_general_nodes), -1);
                    emptyTextView.setText(getString(R.string.error_chat_link));
                }

                emptyTextView.setVisibility(View.VISIBLE);
                emptyLayout.setVisibility(View.VISIBLE);
                chatRelativeLayout.setVisibility(View.GONE);

                LinearLayout.LayoutParams emptyTextViewParams1 = (LinearLayout.LayoutParams)emptyImageView.getLayoutParams();
                if(getResources().getConfiguration().orientation == Configuration.ORIENTATION_LANDSCAPE){
                    emptyImageView.setImageResource(R.drawable.chat_empty_landscape);
                    emptyTextViewParams1.setMargins(0, scaleHeightPx(40, outMetrics), 0, scaleHeightPx(24, outMetrics));
                }else{
                    emptyImageView.setImageResource(R.drawable.ic_empty_chat_list);
                    emptyTextViewParams1.setMargins(0, scaleHeightPx(100, outMetrics), 0, scaleHeightPx(24, outMetrics));
                }

                emptyImageView.setLayoutParams(emptyTextViewParams1);
            }
        }
        else if(request.getType() == MegaChatRequest.TYPE_AUTOJOIN_PUBLIC_CHAT) {
            if (e.getErrorCode() == MegaChatError.ERROR_OK) {

                if (request.getUserHandle() != -1) {
                    //Rejoin option
                    showChat(null);
                } else {
                    //Join
                    setChatSubtitle();
                    setPreviewersView();
                    supportInvalidateOptionsMenu();
                }
            } else {
                logError("ERROR WHEN JOINING CHAT " + e.getErrorCode() + " " + e.getErrorString());
                showSnackbar(MESSAGE_SNACKBAR_TYPE, getString(R.string.error_general_nodes), -1);
            }
        }
        else if(request.getType() == MegaChatRequest.TYPE_LAST_GREEN){
            logDebug("TYPE_LAST_GREEN requested");

        }else if(request.getType() == MegaChatRequest.TYPE_ARCHIVE_CHATROOM){
            long chatHandle = request.getChatHandle();
            chatRoom = megaChatApi.getChatRoom(chatHandle);
            String chatTitle = chatRoom.getTitle();

            if(chatTitle==null){
                chatTitle = "";
            }
            else if(!chatTitle.isEmpty() && chatTitle.length()>60){
                chatTitle = chatTitle.substring(0,59)+"...";
            }

            if(!chatTitle.isEmpty() && chatRoom.isGroup() && !chatRoom.hasCustomTitle()){
                chatTitle = "\""+chatTitle+"\"";
            }

            if(e.getErrorCode()==MegaChatError.ERROR_OK){
                if(request.getFlag()){
                    logDebug("Chat archived");
                    showSnackbar(SNACKBAR_TYPE, getString(R.string.success_archive_chat, chatTitle), -1);
                }
                else{
                    logDebug("Chat unarchived");
                    showSnackbar(SNACKBAR_TYPE, getString(R.string.success_unarchive_chat, chatTitle), -1);
                }

            }else{
                if(request.getFlag()){
                    logError("ERROR WHEN ARCHIVING CHAT " + e.getErrorString());
                    showSnackbar(SNACKBAR_TYPE, getString(R.string.error_archive_chat, chatTitle), -1);
                }else{
                    logError("ERROR WHEN UNARCHIVING CHAT " + e.getErrorString());
                    showSnackbar(SNACKBAR_TYPE, getString(R.string.error_unarchive_chat, chatTitle), -1);
                }
            }

            supportInvalidateOptionsMenu();
            setChatSubtitle();

            if(!chatRoom.isArchived()){
                requestLastGreen(INITIAL_PRESENCE_STATUS);
            }
        }
        else if (request.getType() == MegaChatRequest.TYPE_CHAT_LINK_HANDLE) {
            if(request.getFlag() && request.getNumRetry()==0){
                logDebug("Removing chat link");
                if(e.getErrorCode()==MegaChatError.ERROR_OK){
                    showSnackbar(SNACKBAR_TYPE, getString(R.string.chat_link_deleted), -1);
                }
                else{
                    if (e.getErrorCode() == MegaChatError.ERROR_ARGS) {
                        logError("The chatroom isn't grupal or public");
                    }
                    else if (e.getErrorCode()==MegaChatError.ERROR_NOENT){
                        logError("The chatroom doesn't exist or the chatid is invalid");
                    }
                    else if(e.getErrorCode()==MegaChatError.ERROR_ACCESS){
                        logError("The chatroom doesn't have a topic or the caller isn't an operator");
                    }
                    else{
                        logError("Error TYPE_CHAT_LINK_HANDLE " + e.getErrorCode());
                    }
                    showSnackbar(SNACKBAR_TYPE, getString(R.string.general_error) + ": " + e.getErrorString(), -1);
                }
            }
        }
    }

    @Override
    public void onRequestTemporaryError(MegaChatApiJava api, MegaChatRequest request, MegaChatError e) {
        logWarning("onRequestTemporaryError");
    }

    @Override
    protected void onStop() {
        logDebug("onStop()");
        try{
            if(textChat!=null){
                String written = textChat.getText().toString();
                if(written!=null){
                    dbH.setWrittenTextItem(Long.toString(idChat), textChat.getText().toString());
                }
            }
            else{
                logWarning("textChat is NULL");
            }
        }catch (Exception e){
            logError("Written message not stored on DB", e);
        }
        super.onStop();
    }

    private void cleanBuffers(){
        if(!bufferMessages.isEmpty()){
            bufferMessages.clear();
        }
        if(!messages.isEmpty()){
            messages.clear();
        }
    }

    @Override
    protected void onDestroy() {
        logDebug("onDestroy()");

        cleanBuffers();
        if (handlerEmojiKeyboard != null){
            handlerEmojiKeyboard.removeCallbacksAndMessages(null);
        }
        if (handlerKeyboard != null) {
            handlerKeyboard.removeCallbacksAndMessages(null);
        }

        if (megaChatApi != null && idChat != -1) {
            megaChatApi.closeChatRoom(idChat, this);
            MegaApplication.setClosedChat(true);
            megaChatApi.removeChatListener(this);
            megaChatApi.removeChatCallListener(this);

            if (chatRoom != null && chatRoom.isPreview()) {
                megaChatApi.closeChatPreview(idChat);
            }
        }

        if (handler != null) {
            handler.removeCallbacksAndMessages(null);
        }

        if (handlerReceive != null) {
            handlerReceive.removeCallbacksAndMessages(null);
        }
        if (handlerSend != null) {
            handlerSend.removeCallbacksAndMessages(null);
        }

        hideCallInProgressLayout(null);

        if(myAudioRecorder!=null){
            myAudioRecorder.reset();
            myAudioRecorder.release();
            myAudioRecorder = null;
            outputFileVoiceNotes = null;
            setRecordingNow(false);
        }
        if(adapter!=null) {
            adapter.destroyVoiceElemnts();
        }

        LocalBroadcastManager.getInstance(this).unregisterReceiver(dialogConnectReceiver);
        LocalBroadcastManager.getInstance(this).unregisterReceiver(voiceclipDownloadedReceiver);

        if(megaApi != null) {
            megaApi.removeRequestListener(this);
        }


        super.onDestroy();
    }

    public void closeChat(boolean shouldLogout){
        logDebug("closeChat");
        if(megaChatApi==null || idChat == -1) return;
        if(chatRoom!=null && chatRoom.isPreview()){
            megaChatApi.closeChatPreview(idChat);
            if(chatC.isInAnonymousMode() && shouldLogout){
                megaChatApi.logout();
            }
        }
        megaChatApi.closeChatRoom(idChat, this);
        MegaApplication.setClosedChat(true);
        megaChatApi.removeChatListener(this);
        megaChatApi.removeChatCallListener(this);

    }

    @Override
    protected void onNewIntent(Intent intent){
        logDebug("onNewIntent");
        hideKeyboard();
        if (intent != null){
            if (intent.getAction() != null){
                if (intent.getAction().equals(ACTION_CLEAR_CHAT)){
                    logDebug("Intent to Clear history");
                    showConfirmationClearChat(chatRoom);
                }
                else if(intent.getAction().equals(ACTION_UPDATE_ATTACHMENT)){
                    logDebug("Intent to update an attachment with error");

                    long idPendMsg = intent.getLongExtra("ID_MSG", -1);
                    if(idPendMsg!=-1){
                        int indexToChange = -1;
                        ListIterator<AndroidMegaChatMessage> itr = messages.listIterator(messages.size());

                        // Iterate in reverse.
                        while(itr.hasPrevious()) {
                            AndroidMegaChatMessage messageToCheck = itr.previous();

                            if(messageToCheck.isUploading()){
                                if(messageToCheck.getPendingMessage().getId()==idPendMsg){
                                    indexToChange = itr.nextIndex();
                                    logDebug("Found index to change: " + indexToChange);
                                    break;
                                }
                            }
                        }

                        if(indexToChange!=-1){
                            logDebug("Index modified: " + indexToChange);

                            PendingMessageSingle pendingMsg = null;
                            if(idPendMsg!=-1){
                                pendingMsg = dbH.findPendingMessageById(idPendMsg);

                                if(pendingMsg!=null){
                                    messages.get(indexToChange).setPendingMessage(pendingMsg);
                                    adapter.modifyMessage(messages, indexToChange+1);
                                }
                            }
                        }
                        else{
                            logError("Error, id pending message message not found!!");
                        }
                    }
                    else{
                        logError("Error. The idPendMsg is -1");
                    }

                    int isOverquota = intent.getIntExtra("IS_OVERQUOTA", 0);
                    if(isOverquota==1){
                        showOverquotaAlert(false);
                    }
                    else if (isOverquota==2){
                        showOverquotaAlert(true);
                    }

                    return;
                }else{
                    long newidChat = intent.getLongExtra("CHAT_ID", -1);
                    if(intent.getAction().equals(ACTION_CHAT_SHOW_MESSAGES) || intent.getAction().equals(ACTION_OPEN_CHAT_LINK) || idChat != newidChat) {
                        cleanBuffers();
                    }
                    if (messagesPlaying != null && !messagesPlaying.isEmpty()) {
                        for (MessageVoiceClip m : messagesPlaying) {
                            m.getMediaPlayer().release();
                            m.setMediaPlayer(null);
                        }
                        messagesPlaying.clear();
                    }

                    adapter.notifyDataSetChanged();
                    closeChat(false);
                    MegaApplication.setOpenChatId(-1);
                    initAfterIntent(intent, null);
                }

            }
        }
        super.onNewIntent(intent);
        setIntent(intent);
        return;
    }

    public String getPeerFullName(long userHandle){
        return chatRoom.getPeerFullnameByHandle(userHandle);
    }

    public MegaChatRoom getChatRoom() {
        return chatRoom;
    }

    public void setChatRoom(MegaChatRoom chatRoom) {
        this.chatRoom = chatRoom;
    }

    public void revoke(){
        logDebug("revoke");
        megaChatApi.revokeAttachmentMessage(idChat, selectedMessageId);
    }

    @Override
    public void onRequestStart(MegaApiJava api, MegaRequest request) {

    }

    @Override
    public void onRequestUpdate(MegaApiJava api, MegaRequest request) {

    }

    @Override
    public void onRequestFinish(MegaApiJava api, MegaRequest request, MegaError e) {
        removeProgressDialog();

        if (request.getType() == MegaRequest.TYPE_INVITE_CONTACT){
            logDebug("MegaRequest.TYPE_INVITE_CONTACT finished: " + request.getNumber());

            if(request.getNumber()== MegaContactRequest.INVITE_ACTION_REMIND){
                showSnackbar(SNACKBAR_TYPE, getString(R.string.context_contact_invitation_resent), -1);
            }
            else{
                if (e.getErrorCode() == MegaError.API_OK){
                    logDebug("OK INVITE CONTACT: " + request.getEmail());
                    if(request.getNumber()==MegaContactRequest.INVITE_ACTION_ADD)
                    {
                        showSnackbar(SNACKBAR_TYPE, getString(R.string.context_contact_request_sent, request.getEmail()), -1);
                    }
                }
                else{
                    logError("Code: " + e.getErrorString());
                    if(e.getErrorCode()==MegaError.API_EEXIST)
                    {
                        showSnackbar(SNACKBAR_TYPE, getString(R.string.context_contact_already_invited, request.getEmail()), -1);
                    }
                    else if(request.getNumber()==MegaContactRequest.INVITE_ACTION_ADD && e.getErrorCode()==MegaError.API_EARGS)
                    {
                        showSnackbar(SNACKBAR_TYPE, getString(R.string.error_own_email_as_contact), -1);
                    }
                    else{
                        showSnackbar(SNACKBAR_TYPE, getString(R.string.general_error), -1);
                    }
                    logError("ERROR: " + e.getErrorCode() + "___" + e.getErrorString());
                }
            }
        }
        else if(request.getType() == MegaRequest.TYPE_COPY){
            if (e.getErrorCode() != MegaError.API_OK) {

                logDebug("e.getErrorCode() != MegaError.API_OK");

                if(e.getErrorCode()==MegaError.API_EOVERQUOTA){
                    logWarning("OVERQUOTA ERROR: " + e.getErrorCode());
                    Intent intent = new Intent(this, ManagerActivityLollipop.class);
                    intent.setAction(ACTION_OVERQUOTA_STORAGE);
                    startActivity(intent);
                    finish();
                }
                else if(e.getErrorCode()==MegaError.API_EGOINGOVERQUOTA){
                    logWarning("OVERQUOTA ERROR: " + e.getErrorCode());
                    Intent intent = new Intent(this, ManagerActivityLollipop.class);
                    intent.setAction(ACTION_PRE_OVERQUOTA_STORAGE);
                    startActivity(intent);
                    finish();
                }
                else
                {
                    showSnackbar(SNACKBAR_TYPE, getString(R.string.import_success_error), -1);
                }

            }else{
                showSnackbar(SNACKBAR_TYPE, getString(R.string.import_success_message), -1);
            }
        }
        else if (request.getType() == MegaRequest.TYPE_CANCEL_TRANSFER){
            if (e.getErrorCode() != MegaError.API_OK) {
                logError("Error TYPE_CANCEL_TRANSFER: " + e.getErrorCode());
            }
            else{
                logDebug("Chat upload cancelled");
            }
        }
        else if (request.getType() == MegaRequest.TYPE_SET_ATTR_USER){
            if(request.getParamType()==MegaApiJava.USER_ATTR_GEOLOCATION){
                if(e.getErrorCode() == MegaError.API_OK){
                    logDebug("Attribute USER_ATTR_GEOLOCATION enabled");
                    MegaApplication.setEnabledGeoLocation(true);
                    getLocationPermission();
                }
                else{
                    logDebug("Attribute USER_ATTR_GEOLOCATION disabled");
                    MegaApplication.setEnabledGeoLocation(false);
                }
            }
        }
        else if (request.getType() == MegaRequest.TYPE_CREATE_FOLDER && CHAT_FOLDER.equals(request.getName())) {
            if (e.getErrorCode() == MegaError.API_OK) {
                logDebug("Create My Chat Files, copy reserved nodes");
                handleStoredData();
            } else {
                logError("Not create My Chat Files" + e.getErrorCode() + " " + e.getErrorString());
            }
        }
    }

    @Override
    public void onRequestTemporaryError(MegaApiJava api, MegaRequest request, MegaError e) {

    }

    @Override
    public void onSaveInstanceState(Bundle outState){
        logDebug("onSaveInstanceState");
        super.onSaveInstanceState(outState);
        outState.putLong("idChat", idChat);
        outState.putLong("selectedMessageId", selectedMessageId);
        outState.putInt("selectedPosition", selectedPosition);
        outState.putInt("typeMessageJump",typeMessageJump);

        if(messageJumpLayout.getVisibility() == View.VISIBLE){
            visibilityMessageJump = true;
        }else{
            visibilityMessageJump = false;
        }
        outState.putBoolean("visibilityMessageJump",visibilityMessageJump);
        outState.putLong("lastMessageSeen", lastIdMsgSeen);
        outState.putLong("generalUnreadCount", generalUnreadCount);
        outState.putBoolean("isHideJump",isHideJump);
        outState.putString("mOutputFilePath",mOutputFilePath);
        outState.putBoolean("isShareLinkDialogDismissed", isShareLinkDialogDismissed);
        if(adapter == null) return;
        MessageVoiceClip messageVoiceClip = adapter.getVoiceClipPlaying();
        if (messageVoiceClip != null) {
            outState.putBoolean(PLAYING, true);
            outState.putLong(ID_VOICE_CLIP_PLAYING, messageVoiceClip.getIdMessage());
            outState.putLong(MESSAGE_HANDLE_PLAYING, messageVoiceClip.getMessageHandle());
            outState.putLong(USER_HANDLE_PLAYING, messageVoiceClip.getUserHandle());
            outState.putInt(PROGRESS_PLAYING, messageVoiceClip.getProgress());
        } else {
            outState.putBoolean(PLAYING, false);

        }
        outState.putBoolean("isLocationDialogShown", isLocationDialogShown);
//        outState.putInt("position_imageDrag", position_imageDrag);
//        outState.putSerializable("holder_imageDrag", holder_imageDrag);
    }

    public void askSizeConfirmationBeforeChatDownload(String parentPath, ArrayList<MegaNode> nodeList, long size){
        logDebug("askSizeConfirmationBeforeChatDownload");

        final String parentPathC = parentPath;
        final ArrayList<MegaNode> nodeListC = nodeList;
        final long sizeC = size;
        final ChatController chatC = new ChatController(this);

        android.support.v7.app.AlertDialog.Builder builder;
        if (Build.VERSION.SDK_INT >= Build.VERSION_CODES.HONEYCOMB) {
            builder = new AlertDialog.Builder(this, R.style.AppCompatAlertDialogStyle);
        }
        else{
            builder = new AlertDialog.Builder(this);
        }
        LinearLayout confirmationLayout = new LinearLayout(this);
        confirmationLayout.setOrientation(LinearLayout.VERTICAL);
        LinearLayout.LayoutParams params = new LinearLayout.LayoutParams(LinearLayout.LayoutParams.MATCH_PARENT, LinearLayout.LayoutParams.WRAP_CONTENT);
        params.setMargins(scaleWidthPx(20, outMetrics), scaleHeightPx(10, outMetrics), scaleWidthPx(17, outMetrics), 0);

        final CheckBox dontShowAgain =new CheckBox(this);
        dontShowAgain.setText(getString(R.string.checkbox_not_show_again));
        dontShowAgain.setTextColor(ContextCompat.getColor(this, R.color.text_secondary));

        confirmationLayout.addView(dontShowAgain, params);

        builder.setView(confirmationLayout);

//				builder.setTitle(getString(R.string.confirmation_required));

        builder.setMessage(getString(R.string.alert_larger_file, getSizeString(sizeC)));
        builder.setPositiveButton(getString(R.string.general_save_to_device),
                new DialogInterface.OnClickListener() {
                    public void onClick(DialogInterface dialog, int whichButton) {
                        if(dontShowAgain.isChecked()){
                            dbH.setAttrAskSizeDownload("false");
                        }
                        chatC.download(parentPathC, nodeListC);
                    }
                });
        builder.setNegativeButton(getString(android.R.string.cancel), new DialogInterface.OnClickListener() {
            public void onClick(DialogInterface dialog, int whichButton) {
                if(dontShowAgain.isChecked()){
                    dbH.setAttrAskSizeDownload("false");
                }
            }
        });

        downloadConfirmationDialog = builder.create();
        downloadConfirmationDialog.show();
    }

    /*
	 * Handle processed upload intent
	 */
    public void onIntentProcessed(List<ShareInfo> infos) {
        logDebug("onIntentProcessedLollipop");

        if (infos == null) {
            showSnackbar(SNACKBAR_TYPE, getString(R.string.upload_can_not_open), -1);
        }
        else {
            logDebug("Launch chat upload with files " + infos.size());
            for (ShareInfo info : infos) {
                Intent intent = new Intent(this, ChatUploadService.class);

                PendingMessageSingle pMsgSingle = new PendingMessageSingle();
                pMsgSingle.setChatId(idChat);
                long timestamp = System.currentTimeMillis()/1000;
                pMsgSingle.setUploadTimestamp(timestamp);

                String fingerprint = megaApi.getFingerprint(info.getFileAbsolutePath());

                pMsgSingle.setFilePath(info.getFileAbsolutePath());
                pMsgSingle.setName(info.getTitle());
                pMsgSingle.setFingerprint(fingerprint);

                long idMessage = dbH.addPendingMessage(pMsgSingle);
                pMsgSingle.setId(idMessage);

                if(idMessage!=-1){
                    intent.putExtra(ChatUploadService.EXTRA_ID_PEND_MSG, idMessage);

                    logDebug("Size of the file: " + info.getSize());

                    AndroidMegaChatMessage newNodeAttachmentMsg = new AndroidMegaChatMessage(pMsgSingle, true);
                    sendMessageToUI(newNodeAttachmentMsg);

                    intent.putExtra(ChatUploadService.EXTRA_CHAT_ID, idChat);

                    startService(intent);
                }
                else{
                    logError("Error when adding pending msg to the database");
                }

                removeProgressDialog();
            }
        }
    }

    public void openChatAfterForward(long chatHandle, String text){
        logDebug("openChatAfterForward");

        removeProgressDialog();

        if(chatHandle==idChat){
            logDebug("Chat already opened");

            disableMultiselection();

            if(text!=null){
                showSnackbar(SNACKBAR_TYPE, text, -1);
            }
        }else{
            if(chatHandle!=-1){
                logDebug("Open chat to forward messages");

                Intent intentOpenChat = new Intent(this, ManagerActivityLollipop.class);
                intentOpenChat.addFlags(Intent.FLAG_ACTIVITY_CLEAR_TOP);
                intentOpenChat.setAction(ACTION_CHAT_NOTIFICATION_MESSAGE);
                intentOpenChat.putExtra("CHAT_ID", chatHandle);
                if(text!=null){
                    intentOpenChat.putExtra("showSnackbar", text);
                }
                startActivity(intentOpenChat);
                closeChat(true);
                finish();
            }
            else{
                disableMultiselection();
                if(text!=null){
                    showSnackbar(SNACKBAR_TYPE, text, -1);
                }
            }
        }
    }

    public void markAsSeen(MegaChatMessage msg){
        logDebug("markAsSeen");
        if(activityVisible){
            if(msg.getStatus()!=MegaChatMessage.STATUS_SEEN) {
                megaChatApi.setMessageSeen(chatRoom.getChatId(), msg.getMsgId());
            }
        }
    }


   @Override
    protected void onResume(){
       logDebug("onResume");
        super.onResume();

        if(idChat!=-1 && chatRoom!=null) {
            setNodeAttachmentVisible();

            MegaApplication.setShowPinScreen(true);
            MegaApplication.setOpenChatId(idChat);

            supportInvalidateOptionsMenu();

            int chatConnection = megaChatApi.getChatConnectionState(idChat);
            logDebug("Chat connection (" + idChat+ ") is: " + chatConnection);
            if(chatConnection==MegaChatApi.CHAT_CONNECTION_ONLINE) {
                setAsRead = true;
                if(!chatRoom.isGroup()) {
                    requestLastGreen(INITIAL_PRESENCE_STATUS);
                }
            }
            else{
                setAsRead=false;
            }
            setChatSubtitle();
            if(emojiKeyboard!=null){
                emojiKeyboard.hideBothKeyboard(this);
            }
            //Update last seen position if different and there is unread messages
            //If the chat is being opened do not update, onLoad will do that

            //!isLoadingMessages
            if(!isOpeningChat) {
                logDebug("Chat is NOT loading history");
                if(lastSeenReceived == true && messages != null){

                    long unreadCount = chatRoom.getUnreadCount();
                    if (unreadCount != 0) {
                        lastIdMsgSeen = megaChatApi.getLastMessageSeenId(idChat);

                        //Find last message
                        int positionLastMessage = -1;
                        for(int i=messages.size()-1; i>=0;i--) {
                            AndroidMegaChatMessage androidMessage = messages.get(i);

                            if (!androidMessage.isUploading()) {
                                MegaChatMessage msg = androidMessage.getMessage();
                                if (msg.getMsgId() == lastIdMsgSeen) {
                                    positionLastMessage = i;
                                    break;
                                }
                            }
                        }

                        if(positionLastMessage==-1){
                            scrollToMessage(-1);

                        }
                        else{
                            //Check if it has no my messages after

                            if(positionLastMessage >= messages.size()-1){
                                logDebug("Nothing after, do not increment position");
                            }
                            else{
                                positionLastMessage = positionLastMessage + 1;
                            }

                            AndroidMegaChatMessage message = messages.get(positionLastMessage);
                            logDebug("Position lastMessage found: " + positionLastMessage + " messages.size: " + messages.size());

                            while(message.getMessage().getUserHandle()==megaChatApi.getMyUserHandle()){
                                lastIdMsgSeen = message.getMessage().getMsgId();
                                positionLastMessage = positionLastMessage + 1;
                                message = messages.get(positionLastMessage);
                            }

                            generalUnreadCount = unreadCount;

                            scrollToMessage(lastIdMsgSeen);
                        }
                    }
                    else{
                        if(generalUnreadCount!=0){
                            scrollToMessage(-1);
                        }
                    }
                }
                setLastMessageSeen();
            }
            else{
                logDebug("openingChat:doNotUpdateLastMessageSeen");
            }

            activityVisible = true;
            showCallLayout(megaChatApi.getChatCall(idChat));
            if(aB != null && aB.getTitle() != null){
                titleToolbar.setText(adjustForLargeFont(titleToolbar.getText().toString()));
            }
        }
    }

    public void scrollToMessage(long lastId){
        for(int i=messages.size()-1; i>=0;i--) {
            AndroidMegaChatMessage androidMessage = messages.get(i);

            if (!androidMessage.isUploading()) {
                MegaChatMessage msg = androidMessage.getMessage();
                if (msg.getMsgId() == lastId) {
                    logDebug("Scroll to position: " + i);
                    mLayoutManager.scrollToPositionWithOffset(i+1,scaleHeightPx(30, outMetrics));
                    break;
                }
            }
        }

    }

    public void setLastMessageSeen(){
        logDebug("setLastMessageSeen");

        if(messages!=null){
            if(!messages.isEmpty()){
                AndroidMegaChatMessage lastMessage = messages.get(messages.size()-1);
                int index = messages.size()-1;
                if((lastMessage!=null)&&(lastMessage.getMessage()!=null)){
                    if (!lastMessage.isUploading()) {
                        while (lastMessage.getMessage().getUserHandle() == megaChatApi.getMyUserHandle()) {
                            index--;
                            if (index == -1) {
                                break;
                            }
                            lastMessage = messages.get(index);
                        }

                        if (lastMessage.getMessage() != null) {
                            boolean resultMarkAsSeen = megaChatApi.setMessageSeen(idChat, lastMessage.getMessage().getMsgId());
                            logDebug("Result setMessageSeen: " + resultMarkAsSeen);
                        }

                    } else {
                        while (lastMessage.isUploading() == true) {
                            index--;
                            if (index == -1) {
                                break;
                            }
                            lastMessage = messages.get(index);
                        }
                        if((lastMessage!=null)&&(lastMessage.getMessage()!=null)){

                            while (lastMessage.getMessage().getUserHandle() == megaChatApi.getMyUserHandle()) {
                                index--;
                                if (index == -1) {
                                    break;
                                }
                                lastMessage = messages.get(index);
                            }

                            if (lastMessage.getMessage() != null) {
                                boolean resultMarkAsSeen = megaChatApi.setMessageSeen(idChat, lastMessage.getMessage().getMsgId());
                                logDebug("Result setMessageSeen: " + resultMarkAsSeen);
                            }
                        }
                    }
                }
                else{
                    logError("lastMessageNUll");
                }
            }
        }
    }

    @Override
    protected void onPause(){
        logDebug("onPause");
        super.onPause();
        hideKeyboard();

        activityVisible = false;
        MegaApplication.setOpenChatId(-1);
    }

    @Override
    public void onChatListItemUpdate(MegaChatApiJava api, MegaChatListItem item) {
        if(item.hasChanged(MegaChatListItem.CHANGE_TYPE_UNREAD_COUNT)) {
            updateNavigationToolbarIcon();
        }
    }

    public void updateNavigationToolbarIcon(){

        if (Build.VERSION.SDK_INT >= Build.VERSION_CODES.KITKAT) {

            if(!chatC.isInAnonymousMode()){
                int numberUnread = megaChatApi.getUnreadChats();

                if(numberUnread==0){
                    aB.setHomeAsUpIndicator(R.drawable.ic_arrow_back_white);
                }
                else{

                    badgeDrawable.setProgress(1.0f);

                    if(numberUnread>9){
                        badgeDrawable.setText("9+");
                    }
                    else{
                        badgeDrawable.setText(numberUnread+"");
                    }

                    aB.setHomeAsUpIndicator(badgeDrawable);
                }
            }
            else{
                aB.setHomeAsUpIndicator(R.drawable.ic_arrow_back_white);
            }
        }
        else{
            aB.setHomeAsUpIndicator(R.drawable.ic_arrow_back_white);
        }
    }

    @Override
    public void onChatInitStateUpdate(MegaChatApiJava api, int newState) {

    }

    @Override
    public void onChatPresenceConfigUpdate(MegaChatApiJava api, MegaChatPresenceConfig config) {

    }

    @Override
    public void onChatOnlineStatusUpdate(MegaChatApiJava api, long userHandle, int status, boolean inProgress) {
        logDebug("status: " + status + ", inProgress: " + inProgress);
        setChatSubtitle();
        requestLastGreen(status);
    }

    @Override
    public void onChatConnectionStateUpdate(MegaChatApiJava api, long chatid, int newState) {
        logDebug("Chat ID: "+ chatid + ". New State: " + newState);

        supportInvalidateOptionsMenu();

        if (idChat == chatid) {
            if (newState == MegaChatApi.CHAT_CONNECTION_ONLINE) {
                logDebug("Chat is now ONLINE");
                setAsRead = true;
                setLastMessageSeen();

                if (stateHistory == MegaChatApi.SOURCE_ERROR && retryHistory) {
                    logWarning("SOURCE_ERROR:call to load history again");
                    retryHistory = false;
                    loadHistory();
                }

            } else {
                setAsRead = false;
            }

            setChatSubtitle();
        }
    }

    @Override
    public void onChatPresenceLastGreen(MegaChatApiJava api, long userhandle, int lastGreen) {
        logDebug("userhandle: " + userhandle + ", lastGreen: " + lastGreen);
        if(!chatRoom.isGroup() && userhandle == chatRoom.getPeerHandle(0)){
            logDebug("Update last green");
            minutesLastGreen = lastGreen;

            int state = megaChatApi.getUserOnlineStatus(chatRoom.getPeerHandle(0));

            if(state != MegaChatApi.STATUS_ONLINE && state != MegaChatApi.STATUS_BUSY && state != MegaChatApi.STATUS_INVALID){
                String formattedDate = lastGreenDate(this, lastGreen);

                setLastGreen(formattedDate);

                logDebug("Date last green: " + formattedDate);
            }
        }
    }

    public void takePicture(){
        logDebug("takePicture");
        Intent intent = new Intent(MediaStore.ACTION_IMAGE_CAPTURE);
        if (intent.resolveActivity(getPackageManager()) != null) {
            File photoFile = createImageFile();
            Uri photoURI;
            if(photoFile != null){
                if (Build.VERSION.SDK_INT >= Build.VERSION_CODES.N) {
                    photoURI = FileProvider.getUriForFile(this, "mega.privacy.android.app.providers.fileprovider", photoFile);
                }
                else{
                    photoURI = Uri.fromFile(photoFile);
                }
                mOutputFilePath = photoFile.getAbsolutePath();
                if(mOutputFilePath!=null){
                    intent.setFlags(Intent.FLAG_GRANT_READ_URI_PERMISSION);
                    intent.setFlags(Intent.FLAG_GRANT_WRITE_URI_PERMISSION);
                    intent.putExtra(MediaStore.EXTRA_OUTPUT, photoURI);
                    startActivityForResult(intent, TAKE_PHOTO_CODE);
                }
            }
        }
    }


    public void uploadPictureOrVoiceClip(String path){
        if(path == null) return;

        File selfie;
        if(isVoiceClip(path)) {
            selfie = buildVoiceClipFile(this, outputFileName);
        }else{
            selfie = new File(path);
        }

        if(!isVoiceClip(selfie.getAbsolutePath()) && !MimeTypeList.typeForName(selfie.getAbsolutePath()).isImage()) return;
        if(isVoiceClip(selfie.getAbsolutePath()) && !isFileAvailable(selfie)) return;

        Intent intent = new Intent(this, ChatUploadService.class);
        PendingMessageSingle pMsgSingle = new PendingMessageSingle();
        pMsgSingle.setChatId(idChat);
        if(isVoiceClip(selfie.getAbsolutePath())) pMsgSingle.setType(TYPE_VOICE_CLIP);

        long timestamp = System.currentTimeMillis()/1000;
        pMsgSingle.setUploadTimestamp(timestamp);

        String fingerprint = megaApi.getFingerprint(selfie.getAbsolutePath());
        pMsgSingle.setFilePath(selfie.getAbsolutePath());
        pMsgSingle.setName(selfie.getName());
        pMsgSingle.setFingerprint(fingerprint);
        long idMessage = dbH.addPendingMessage(pMsgSingle);
        pMsgSingle.setId(idMessage);

        if(idMessage == -1) return;

        logDebug("idMessage = " + idMessage);
        intent.putExtra(ChatUploadService.EXTRA_ID_PEND_MSG, idMessage);
        if(!isLoadingHistory){
            logDebug("sendMessageToUI");
            AndroidMegaChatMessage newNodeAttachmentMsg = new AndroidMegaChatMessage(pMsgSingle, true);
            sendMessageToUI(newNodeAttachmentMsg);
        }
        intent.putExtra(ChatUploadService.EXTRA_CHAT_ID, idChat);
        if(isVoiceClip(selfie.getAbsolutePath())) {
            intent.putExtra(EXTRA_TRANSFER_TYPE, EXTRA_VOICE_CLIP);
        }

        startService(intent);
    }


    private void showOverquotaAlert(boolean prewarning){
        logDebug("prewarning: " + prewarning);

        AlertDialog.Builder builder = new AlertDialog.Builder(this);
        builder.setTitle(getString(R.string.overquota_alert_title));

        if(prewarning){
            builder.setMessage(getString(R.string.pre_overquota_alert_text));
        }
        else{
            builder.setMessage(getString(R.string.overquota_alert_text));
        }

        if(chatAlertDialog ==null){

            builder.setPositiveButton(getString(R.string.my_account_upgrade_pro), new android.content.DialogInterface.OnClickListener() {

                @Override
                public void onClick(DialogInterface dialog, int which) {
                    showUpgradeAccount();
                }
            });
            builder.setNegativeButton(getString(R.string.general_cancel), new android.content.DialogInterface.OnClickListener() {

                @Override
                public void onClick(DialogInterface dialog, int which) {
                    dialog.dismiss();
                    chatAlertDialog =null;
                }
            });

            chatAlertDialog = builder.create();
            chatAlertDialog.setCanceledOnTouchOutside(false);
        }

        chatAlertDialog.show();
    }

    public void showUpgradeAccount(){
        logDebug("showUpgradeAccount");
        Intent upgradeIntent = new Intent(this, ManagerActivityLollipop.class);
        upgradeIntent.setAction(ACTION_SHOW_UPGRADE_ACCOUNT);
        startActivity(upgradeIntent);
    }

    public void showJumpMessage(){
        if((!isHideJump)&&(typeMessageJump!=TYPE_MESSAGE_NEW_MESSAGE)){
            typeMessageJump = TYPE_MESSAGE_JUMP_TO_LEAST;
            messageJumpText.setText(getResources().getString(R.string.message_jump_latest));
            messageJumpLayout.setVisibility(View.VISIBLE);
        }
    }

    private void showCallInProgressLayout(String text, boolean chrono, MegaChatCall call) {
        logDebug("showCallInProgressLayout");
        callInProgressText.setText(text);
        activateChrono(chrono, callInProgressChrono, call);

        if (callInProgressLayout != null && callInProgressLayout.getVisibility() != View.VISIBLE) {
            callInProgressLayout.setVisibility(View.VISIBLE);
            callInProgressLayout.setOnClickListener(this);
        }
    }

    private void hideCallInProgressLayout(MegaChatCall call) {
        invalidateOptionsMenu();
        activateChrono(false, callInProgressChrono, call);
        activateChrono(false, subtitleChronoCall, call);

        logDebug("hideCallInProgressLayout");
        if (callInProgressLayout != null && callInProgressLayout.getVisibility() != View.GONE) {
            callInProgressLayout.setVisibility(View.GONE);
            callInProgressLayout.setOnClickListener(null);
            setSubtitleVisibility();
        }
    }

    @Override
    public void onChatCallUpdate(MegaChatApiJava api, MegaChatCall call) {

        if((call.hasChanged(MegaChatCall.CHANGE_TYPE_STATUS)) && (call.getStatus() == MegaChatCall.CALL_STATUS_IN_PROGRESS)){
            logDebug("cancelRecording");
            cancelRecording();
        }

        if (call.getChatid() == idChat) {
            if (call.hasChanged(MegaChatCall.CHANGE_TYPE_STATUS)) {

                int callStatus = call.getStatus();
                logDebug("STATUS: " + callStatus);

                switch (callStatus) {
                    case MegaChatCall.CALL_STATUS_RING_IN: {
                        MegaApplication.setCallLayoutStatus(idChat, false);
                        showCallLayout(call);
                        break;
                    }
                    case MegaChatCall.CALL_STATUS_USER_NO_PRESENT:
                    case MegaChatCall.CALL_STATUS_REQUEST_SENT:
                    case MegaChatCall.CALL_STATUS_IN_PROGRESS: {
                        showCallLayout(call);
                        break;
                    }
                    case MegaChatCall.CALL_STATUS_DESTROYED: {
                        setSubtitleVisibility();
                        hideCallInProgressLayout(call);
                        break;
                    }
                    default:
                        break;
                }

            } else if ((call.hasChanged(MegaChatCall.CHANGE_TYPE_REMOTE_AVFLAGS)) || (call.hasChanged(MegaChatCall.CHANGE_TYPE_LOCAL_AVFLAGS)) || (call.hasChanged(MegaChatCall.CHANGE_TYPE_CALL_COMPOSITION))) {
                logDebug("REMOTE_AVFLAGS || LOCAL_AVFLAGS || COMPOSITION");
                usersWithVideo();
            }
        } else {
            logDebug("Different chat");

        }
    }

    private void showCallLayout(MegaChatCall call) {
        logDebug("showCallLayout");
        if (megaChatApi == null) return;
        if (call == null) call = megaChatApi.getChatCall(idChat);
        if (call == null) return;

        if ((call.getStatus() == MegaChatCall.CALL_STATUS_USER_NO_PRESENT) || (call.getStatus() == MegaChatCall.CALL_STATUS_RING_IN)) {
            if (isGroup()) {
                //Group:
                logDebug("USER_NO_PRESENT || RING_IN - Group");
                activateChrono(false, subtitleChronoCall, call);
                usersWithVideo();

                long callerHandle = call.getCaller();
                String textLayout;
                if (callerHandle != -1 && getPeerFullName(callerHandle) != null) {
                    textLayout = getString(R.string.join_call_layout_in_group_call, getPeerFullName(callerHandle));
                } else {
                    textLayout = getString(R.string.join_call_layout);
                }
                showCallInProgressLayout(textLayout, false, call);
                return;

            }
            //Individual:
            if (call.getStatus() == MegaChatCall.CALL_STATUS_RING_IN && MegaApplication.getCallLayoutStatus(idChat)) {
                logDebug("RING_IN - Individual");
                activateChrono(false, subtitleChronoCall, call);
                showCallInProgressLayout(getString(R.string.call_in_progress_layout), false, call);
                return;
            }
            logDebug("USER_NO_PRESENT - Individual");
            hideCallInProgressLayout(call);
            return;

        }

        if (call.getStatus() == MegaChatCall.CALL_STATUS_REQUEST_SENT) {
            logDebug("REQUEST_SENT");

            if (MegaApplication.getCallLayoutStatus(idChat)) {
                activateChrono(false, subtitleChronoCall, call);
                showCallInProgressLayout(getString(R.string.call_in_progress_layout), false, call);
                return;
            }

            hideCallInProgressLayout(call);
            return;
        }

        if (call.getStatus() == MegaChatCall.CALL_STATUS_IN_PROGRESS) {
            logDebug("IN_PROGRESS");
            showCallInProgressLayout(getString(R.string.call_in_progress_layout), true, call);
            if (isGroup()) {
                logDebug("IN_PROGRESS - Group");
                //Group:
                subtitleCall.setVisibility(View.VISIBLE);
                individualSubtitleToobar.setVisibility(View.GONE);
                groupalSubtitleToolbar.setVisibility(View.GONE);
            }
            usersWithVideo();
            activateChrono(true, subtitleChronoCall, call);
            invalidateOptionsMenu();
            return;
        }
    }

    private void usersWithVideo() {
        if (megaChatApi == null || !isGroup() || megaChatApi.getChatCall(idChat) == null || subtitleCall.getVisibility() != View.VISIBLE)
            return;

        int usersWithVideo = megaChatApi.getChatCall(idChat).getNumParticipants(MegaChatCall.VIDEO);
        int totalVideosAllowed = megaChatApi.getMaxVideoCallParticipants();
        if (usersWithVideo <= 0 || totalVideosAllowed == 0) {
            participantsLayout.setVisibility(View.GONE);
            return;
        }
        participantsText.setText(usersWithVideo + "/" + totalVideosAllowed);
        participantsLayout.setVisibility(View.VISIBLE);
    }

    public void goToEnd(){
        logDebug("goToEnd()");
        int infoToShow = -1;
        if(!messages.isEmpty()){
            int index = messages.size()-1;

            AndroidMegaChatMessage msg = messages.get(index);

            while (!msg.isUploading() && msg.getMessage().getStatus() == MegaChatMessage.STATUS_SENDING_MANUAL) {
                index--;
                if (index == -1) {
                    break;
                }
                msg = messages.get(index);
            }

            if(index == (messages.size()-1)){
                //Scroll to end
                mLayoutManager.scrollToPositionWithOffset(index+1,scaleHeightPx(20, outMetrics));
            }else{
                index++;
                infoToShow = adjustInfoToShow(index);
                if(infoToShow== AndroidMegaChatMessage.CHAT_ADAPTER_SHOW_ALL){
                    mLayoutManager.scrollToPositionWithOffset(index, scaleHeightPx(50, outMetrics));
                }else{
                    mLayoutManager.scrollToPositionWithOffset(index, scaleHeightPx(20, outMetrics));
                }
            }
        }
        hideMessageJump();
    }

    public void setNewVisibility(boolean vis){
        newVisibility = vis;
    }

    public void hideMessageJump(){
        isHideJump = true;
        visibilityMessageJump=false;
        if(messageJumpLayout.getVisibility() == View.VISIBLE){
            messageJumpLayout.animate()
                        .alpha(0.0f)
                        .setDuration(1000)
                        .withEndAction(new Runnable() {
                            @Override public void run() {
                                messageJumpLayout.setVisibility(View.GONE);
                                messageJumpLayout.setAlpha(1.0f);
                            }
                        })
                        .start();
        }
    }

    public MegaApiAndroid getLocalMegaApiFolder() {

        PackageManager m = getPackageManager();
        String s = getPackageName();
        PackageInfo p;
        String path = null;
        try {
            p = m.getPackageInfo(s, 0);
            path = p.applicationInfo.dataDir + "/";
        } catch (PackageManager.NameNotFoundException e) {
            e.printStackTrace();
        }

        MegaApiAndroid megaApiFolder = new MegaApiAndroid(MegaApplication.APP_KEY,
                MegaApplication.USER_AGENT, path);

        megaApiFolder.setDownloadMethod(MegaApiJava.TRANSFER_METHOD_AUTO_ALTERNATIVE);
        megaApiFolder.setUploadMethod(MegaApiJava.TRANSFER_METHOD_AUTO_ALTERNATIVE);

        return megaApiFolder;
    }

    public File createImageFile() {
        logDebug("createImageFile");
        String timeStamp = new SimpleDateFormat("yyyyMMdd_HHmmss").format(new Date());
        String imageFileName = "picture" + timeStamp + "_";
        File storageDir = getExternalFilesDir(null);
        if (!storageDir.exists()) {
            storageDir.mkdir();
        }
        return new File(storageDir, imageFileName + ".jpg");
    }

    private void onCaptureImageResult() {
        logDebug("onCaptureImageResult");
        if (mOutputFilePath != null) {
            File f = new File(mOutputFilePath);
            if(f!=null){
                try {
                    File publicFile = copyImageFile(f);
                    //Remove mOutputFilePath
                    if (f.exists()) {
                        if (f.isDirectory()) {
                            if(f.list().length <= 0){
                                f.delete();
                            }
                        }else{
                            f.delete();
                        }
                    }
                    if(publicFile!=null){
                        Uri finalUri = Uri.fromFile(publicFile);
                        galleryAddPic(finalUri);
                        uploadPictureOrVoiceClip(publicFile.getPath());
                    }

                } catch (IOException e) {
                    e.printStackTrace();
                }
            }

        }
    }

    public File copyImageFile(File fileToCopy) throws IOException {
        logDebug("copyImageFile");
        File storageDir = new File(Environment.getExternalStoragePublicDirectory(Environment.DIRECTORY_DCIM), "Camera");
        if (!storageDir.exists()) {
            storageDir.mkdir();
        }
        File copyFile = new File(storageDir, fileToCopy.getName());
        copyFile.createNewFile();
        copy(fileToCopy, copyFile);
        return copyFile;
    }

    public static void copy(File src, File dst) throws IOException {
        logDebug("copy");
        InputStream in = new FileInputStream(src);
        OutputStream out = new FileOutputStream(dst);
        byte[] buf = new byte[1024];
        int len;
        while ((len = in.read(buf)) > 0) {
            out.write(buf, 0, len);
        }
        in.close();
        out.close();
    }

    private void galleryAddPic(Uri contentUri) {
        logDebug("galleryAddPic");
        if(contentUri!=null){
            Intent mediaScanIntent = new Intent(Intent.ACTION_MEDIA_SCANNER_SCAN_FILE, contentUri);
            sendBroadcast(mediaScanIntent);
        }
    }

    public void hideKeyboard() {
        logDebug("hideKeyboard");
        hideFileStorage();

        if(emojiKeyboard!=null) {
            emojiKeyboard.hideBothKeyboard(this);
        }
    }

    public void showConfirmationConnect(){
        logDebug("showConfirmationConnect");

        DialogInterface.OnClickListener dialogClickListener = new DialogInterface.OnClickListener() {
            @Override
            public void onClick(DialogInterface dialog, int which) {
                switch (which){
                    case DialogInterface.BUTTON_POSITIVE:
                        startConnection();
                        finish();
                        break;

                    case DialogInterface.BUTTON_NEGATIVE:
                        logDebug("BUTTON_NEGATIVE");
                        break;
                }
            }
        };

        AlertDialog.Builder builder = new AlertDialog.Builder(this);
        try {
            builder.setMessage(R.string.confirmation_to_reconnect).setPositiveButton(R.string.cam_sync_ok, dialogClickListener)
                    .setNegativeButton(R.string.general_cancel, dialogClickListener).show().setCanceledOnTouchOutside(false);
        }
        catch (Exception e){}
    }

    public void startConnection() {
        logDebug("Broadcast to ManagerActivity");
        Intent intent = new Intent(BROADCAST_ACTION_INTENT_CONNECTIVITY_CHANGE);
        intent.putExtra("actionType", START_RECONNECTION);
        LocalBroadcastManager.getInstance(getApplicationContext()).sendBroadcast(intent);
    }

    public int getDeviceDensity(){
        int screen = 0;
        switch (getResources().getDisplayMetrics().densityDpi) {
            case DisplayMetrics.DENSITY_LOW:
                screen = 1;
                break;
            case DisplayMetrics.DENSITY_MEDIUM:
                screen = 1;
                break;
            case DisplayMetrics.DENSITY_HIGH:
                screen = 1;
                break;
            case DisplayMetrics.DENSITY_XHIGH:
                screen = 0;
                break;
            case DisplayMetrics.DENSITY_XXHIGH:
                screen = 0;
                break;
            case DisplayMetrics.DENSITY_XXXHIGH:
                screen = 0;
                break;
            default:
                screen = 0;
        }
        return screen;
    }

    public void setNodeAttachmentVisible() {
        logDebug("setNodeAttachmentVisible");
        if (adapter != null && holder_imageDrag != null && position_imageDrag != -1) {
            adapter.setNodeAttachmentVisibility(true, holder_imageDrag, position_imageDrag);
            holder_imageDrag = null;
            position_imageDrag = -1;
        }
    }

    private void addInBufferSending(AndroidMegaChatMessage androidMsg){
        if(bufferSending.isEmpty()){
            bufferSending.add(0,androidMsg);
        }else{
            boolean isContained = false;
            for(int i=0; i<bufferSending.size(); i++){
                if((bufferSending.get(i).getMessage().getMsgId() == androidMsg.getMessage().getMsgId())&&(bufferSending.get(i).getMessage().getTempId() == androidMsg.getMessage().getTempId())){
                    isContained = true;
                    break;
                }
            }
            if(!isContained){
                bufferSending.add(0,androidMsg);
            }
        }
    }

    public void setShareLinkDialogDismissed (boolean dismissed) {
        isShareLinkDialogDismissed = dismissed;
    }
}<|MERGE_RESOLUTION|>--- conflicted
+++ resolved
@@ -1131,11 +1131,7 @@
     public void showChat(String textSnackbar){
         if(idChat!=-1) {
             //Recover chat
-<<<<<<< HEAD
-            log("showChat:Recover chat with id: " + idChat);
-=======
             logDebug("Recover chat with id: " + idChat);
->>>>>>> 094d50ad
             chatRoom = megaChatApi.getChatRoom(idChat);
             if(chatRoom==null){
                 logError("Chatroom is NULL - finish activity!!");
