package mega.privacy.android.app.lollipop.megachat;

import android.Manifest;
import android.animation.Animator;
import android.animation.AnimatorListenerAdapter;
import android.app.Activity;
import android.app.ActivityManager;
import android.app.ProgressDialog;
import android.content.BroadcastReceiver;
import android.content.Context;
import android.content.DialogInterface;
import android.content.Intent;
import android.content.IntentFilter;
import android.content.pm.PackageInfo;
import android.content.pm.PackageManager;
import android.content.res.Configuration;
import android.graphics.Bitmap;
import android.graphics.BitmapFactory;
import android.graphics.Color;
<<<<<<< HEAD
=======
import android.graphics.PorterDuff;
import android.graphics.PorterDuffColorFilter;
>>>>>>> 6895f4f0
import android.graphics.drawable.Drawable;
import android.location.Address;
import android.media.AudioFocusRequest;
import android.media.AudioManager;
import android.media.MediaRecorder;
import android.net.Uri;
import android.os.Build;
import android.os.Bundle;
import android.os.Environment;
import android.os.Handler;
import android.os.Looper;
import android.provider.MediaStore;
import com.google.android.material.bottomsheet.BottomSheetDialogFragment;
import androidx.coordinatorlayout.widget.CoordinatorLayout;
import androidx.core.app.ActivityCompat;
import androidx.core.content.ContextCompat;
import androidx.core.content.FileProvider;
import androidx.appcompat.app.ActionBar;
import androidx.appcompat.app.AlertDialog;
import androidx.appcompat.view.ActionMode;
import androidx.core.text.HtmlCompat;
import androidx.recyclerview.widget.RecyclerView;
import androidx.recyclerview.widget.SimpleItemAnimator;
import androidx.appcompat.widget.Toolbar;
import android.text.Editable;
import android.text.Html;
import android.text.SpannableStringBuilder;
import android.text.Spanned;
import android.text.TextUtils;
import android.text.TextWatcher;
import android.util.Base64;
import android.util.DisplayMetrics;
import android.view.HapticFeedbackConstants;
import android.view.LayoutInflater;
import android.view.Menu;
import android.view.MenuInflater;
import android.view.MenuItem;
import android.view.View;
import android.view.Window;
import android.view.inputmethod.EditorInfo;
import android.widget.Button;
import android.widget.CheckBox;
import android.widget.Chronometer;
import android.widget.FrameLayout;
import android.widget.ImageButton;
import android.widget.ImageView;
import android.widget.LinearLayout;
import android.widget.RelativeLayout;
import android.widget.TextView;
import android.widget.Toast;

import com.google.android.material.dialog.MaterialAlertDialogBuilder;
import org.jetbrains.annotations.NotNull;

import java.io.File;
import java.io.IOException;
import java.text.SimpleDateFormat;
import java.util.ArrayList;
import java.util.Calendar;
import java.util.Collections;
import java.util.Date;
import java.util.List;
import java.util.ListIterator;
import java.util.TimeZone;

import mega.privacy.android.app.BuildConfig;
import mega.privacy.android.app.DatabaseHandler;
import mega.privacy.android.app.MegaApplication;
import mega.privacy.android.app.MimeTypeList;
import mega.privacy.android.app.R;
import mega.privacy.android.app.ShareInfo;
import mega.privacy.android.app.activities.GiphyPickerActivity;
import mega.privacy.android.app.components.BubbleDrawable;
import mega.privacy.android.app.components.MarqueeTextView;
import mega.privacy.android.app.components.NpaLinearLayoutManager;
import mega.privacy.android.app.components.twemoji.EmojiEditText;
import mega.privacy.android.app.components.twemoji.EmojiKeyboard;
import mega.privacy.android.app.components.twemoji.EmojiManager;
import mega.privacy.android.app.components.twemoji.EmojiTextView;
import mega.privacy.android.app.components.voiceClip.OnBasketAnimationEnd;
import mega.privacy.android.app.components.voiceClip.OnRecordListener;
import mega.privacy.android.app.components.voiceClip.RecordButton;
import mega.privacy.android.app.components.voiceClip.RecordView;
import mega.privacy.android.app.fcm.ChatAdvancedNotificationBuilder;
import mega.privacy.android.app.fcm.KeepAliveService;
import mega.privacy.android.app.interfaces.ChatManagementCallback;
import mega.privacy.android.app.interfaces.OnProximitySensorListener;
import mega.privacy.android.app.interfaces.StoreDataBeforeForward;
import mega.privacy.android.app.listeners.CreateChatListener;
import mega.privacy.android.app.listeners.GetAttrUserListener;
import mega.privacy.android.app.listeners.GetPeerAttributesListener;
import mega.privacy.android.app.listeners.InviteToChatRoomListener;
import mega.privacy.android.app.listeners.RemoveFromChatRoomListener;
import mega.privacy.android.app.lollipop.AddContactActivityLollipop;
import mega.privacy.android.app.lollipop.AudioVideoPlayerLollipop;
import mega.privacy.android.app.lollipop.ContactInfoActivityLollipop;
import mega.privacy.android.app.lollipop.FileLinkActivityLollipop;
import mega.privacy.android.app.lollipop.FileStorageActivityLollipop;
import mega.privacy.android.app.lollipop.FolderLinkActivityLollipop;
import mega.privacy.android.app.lollipop.LoginActivityLollipop;
import mega.privacy.android.app.lollipop.ManagerActivityLollipop;
import mega.privacy.android.app.lollipop.PdfViewerActivityLollipop;
import mega.privacy.android.app.lollipop.PinActivityLollipop;
import mega.privacy.android.app.lollipop.adapters.RotatableAdapter;
import mega.privacy.android.app.lollipop.controllers.ChatController;
import mega.privacy.android.app.lollipop.listeners.AudioFocusListener;
import mega.privacy.android.app.lollipop.listeners.ChatLinkInfoListener;
import mega.privacy.android.app.lollipop.listeners.MultipleForwardChatProcessor;
import mega.privacy.android.app.lollipop.listeners.MultipleRequestListener;
import mega.privacy.android.app.lollipop.megachat.calls.ChatCallActivity;
import mega.privacy.android.app.lollipop.megachat.chatAdapters.MegaChatLollipopAdapter;
import mega.privacy.android.app.lollipop.tasks.FilePrepareTask;
import mega.privacy.android.app.middlelayer.push.PushMessageHanlder;
import mega.privacy.android.app.modalbottomsheet.chatmodalbottomsheet.ReactionsBottomSheet;
import mega.privacy.android.app.modalbottomsheet.chatmodalbottomsheet.AttachmentUploadBottomSheetDialogFragment;
import mega.privacy.android.app.modalbottomsheet.chatmodalbottomsheet.InfoReactionsBottomSheet;
import mega.privacy.android.app.modalbottomsheet.chatmodalbottomsheet.GeneralChatMessageBottomSheet;
import mega.privacy.android.app.modalbottomsheet.chatmodalbottomsheet.MessageNotSentBottomSheetDialogFragment;
import mega.privacy.android.app.modalbottomsheet.chatmodalbottomsheet.PendingMessageBottomSheetDialogFragment;
import mega.privacy.android.app.modalbottomsheet.chatmodalbottomsheet.SendAttachmentChatBottomSheetDialogFragment;
import mega.privacy.android.app.objects.GifData;
import mega.privacy.android.app.utils.ContactUtil;
import mega.privacy.android.app.utils.FileUtil;
import mega.privacy.android.app.utils.ColorUtils;
import mega.privacy.android.app.utils.StringResourcesUtils;
import mega.privacy.android.app.utils.TimeUtils;
import mega.privacy.android.app.utils.Util;
import nz.mega.sdk.MegaApiAndroid;
import nz.mega.sdk.MegaApiJava;
import nz.mega.sdk.MegaChatApi;
import nz.mega.sdk.MegaChatApiAndroid;
import nz.mega.sdk.MegaChatApiJava;
import nz.mega.sdk.MegaChatCall;
import nz.mega.sdk.MegaChatContainsMeta;
import nz.mega.sdk.MegaChatError;
import nz.mega.sdk.MegaChatGeolocation;
import nz.mega.sdk.MegaChatGiphy;
import nz.mega.sdk.MegaChatListItem;
import nz.mega.sdk.MegaChatListenerInterface;
import nz.mega.sdk.MegaChatMessage;
import nz.mega.sdk.MegaChatPeerList;
import nz.mega.sdk.MegaChatPresenceConfig;
import nz.mega.sdk.MegaChatRequest;
import nz.mega.sdk.MegaChatRequestListenerInterface;
import nz.mega.sdk.MegaChatRoom;
import nz.mega.sdk.MegaChatRoomListenerInterface;
import nz.mega.sdk.MegaContactRequest;
import nz.mega.sdk.MegaError;
import nz.mega.sdk.MegaHandleList;
import nz.mega.sdk.MegaNode;
import nz.mega.sdk.MegaNodeList;
import nz.mega.sdk.MegaRequest;
import nz.mega.sdk.MegaRequestListenerInterface;
import nz.mega.sdk.MegaTransfer;
import nz.mega.sdk.MegaTransferData;
import nz.mega.sdk.MegaUser;

import static android.view.ViewGroup.LayoutParams.MATCH_PARENT;
import static android.view.ViewGroup.LayoutParams.WRAP_CONTENT;
import static mega.privacy.android.app.activities.GiphyPickerActivity.GIF_DATA;
import static mega.privacy.android.app.constants.BroadcastConstants.*;
import static mega.privacy.android.app.lollipop.AudioVideoPlayerLollipop.*;
import static mega.privacy.android.app.lollipop.megachat.AndroidMegaRichLinkMessage.*;
import static mega.privacy.android.app.lollipop.megachat.MapsActivity.*;
import static mega.privacy.android.app.modalbottomsheet.ModalBottomSheetUtil.*;
import static mega.privacy.android.app.utils.AlertsAndWarnings.showOverDiskQuotaPaywallWarning;
import static mega.privacy.android.app.utils.CacheFolderManager.*;
import static mega.privacy.android.app.utils.CallUtil.*;
import static mega.privacy.android.app.utils.ChatUtil.*;
import static mega.privacy.android.app.utils.Constants.*;
import static mega.privacy.android.app.utils.FileUtil.*;
import static mega.privacy.android.app.utils.GiphyUtil.getGiphySrc;
import static mega.privacy.android.app.utils.LinksUtil.isMEGALinkAndRequiresTransferSession;
import static mega.privacy.android.app.utils.LogUtil.*;
import static mega.privacy.android.app.utils.MegaApiUtils.*;
import static mega.privacy.android.app.utils.MegaNodeUtil.*;
import static mega.privacy.android.app.utils.TextUtil.*;
import static mega.privacy.android.app.utils.StringResourcesUtils.getTranslatedErrorString;
import static mega.privacy.android.app.utils.TimeUtils.*;
import static mega.privacy.android.app.utils.Util.*;
import static nz.mega.sdk.MegaApiJava.INVALID_HANDLE;
import static nz.mega.sdk.MegaApiJava.STORAGE_STATE_PAYWALL;
import static nz.mega.sdk.MegaChatApiJava.MEGACHAT_INVALID_HANDLE;

public class ChatActivityLollipop extends PinActivityLollipop
        implements MegaChatRequestListenerInterface, MegaRequestListenerInterface,
        MegaChatListenerInterface, MegaChatRoomListenerInterface, View.OnClickListener,
        StoreDataBeforeForward<ArrayList<AndroidMegaChatMessage>>, ChatManagementCallback {

    private static final int MAX_NAMES_PARTICIPANTS = 3;
    private static final int MIN_LINES_TO_EXPAND_INPUT_TEXT = 4;
    private static final int INVALID_LAST_SEEN_ID = 0;

    public MegaChatLollipopAdapter.ViewHolderMessageChat holder_imageDrag;
    public int position_imageDrag = -1;
    private static final String PLAYING = "isAnyPlaying";
    private static final String ID_VOICE_CLIP_PLAYING = "idMessageVoicePlaying";
    private static final String PROGRESS_PLAYING = "progressVoicePlaying";
    private static final String MESSAGE_HANDLE_PLAYING = "messageHandleVoicePlaying";
    private static final String USER_HANDLE_PLAYING = "userHandleVoicePlaying";
    private final static String JOIN_CALL_DIALOG = "isJoinCallDialogShown";
    private static final String LAST_MESSAGE_SEEN = "LAST_MESSAGE_SEEN";
    private static final String GENERAL_UNREAD_COUNT = "GENERAL_UNREAD_COUNT";
    private static final String SELECTED_ITEMS = "selectedItems";
    private static final String JOINING_OR_LEAVING = "JOINING_OR_LEAVING";
    private static final String JOINING_OR_LEAVING_ACTION = "JOINING_OR_LEAVING_ACTION";
    private static final String OPENING_AND_JOINING_ACTION = "OPENING_AND_JOINING_ACTION";
    private static final String ERROR_REACTION_DIALOG = "ERROR_REACTION_DIALOG";
    private static final String TYPE_ERROR_REACTION = "TYPE_ERROR_REACTION";
    private static final String NUM_MSGS_RECEIVED_AND_UNREAD = "NUM_MSGS_RECEIVED_AND_UNREAD";

    private final static int NUMBER_MESSAGES_TO_LOAD = 32;
    private final static int MAX_NUMBER_MESSAGES_TO_LOAD_NOT_SEEN = 256;
    private final static int NUMBER_MESSAGES_BEFORE_LOAD = 8;
    public static final int REPEAT_INTERVAL = 40;

    private final static int ROTATION_PORTRAIT = 0;
    private final static int ROTATION_LANDSCAPE = 1;
    private final static int ROTATION_REVERSE_PORTRAIT = 2;
    private final static int ROTATION_REVERSE_LANDSCAPE = 3;
    private final static int MAX_LINES_INPUT_TEXT_COLLAPSED = 5;
    private final static int MAX_LINES_INPUT_TEXT_EXPANDED = 20;

    private final static int TITLE_TOOLBAR_PORT = 140;
    private final static int TITLE_TOOLBAR_LAND = 250;
    private final static int TITLE_TOOLBAR_IND_PORT = 100;
    private final static int HINT_LAND = 550;
    private final static int HINT_PORT = 250;
    private final static boolean IS_LOW = true;
    private final static boolean IS_HIGH = false;

    public static int MEGA_FILE_LINK = 1;
    public static int MEGA_FOLDER_LINK = 2;
    public static int MEGA_CHAT_LINK = 3;

    private final static int SHOW_WRITING_LAYOUT = 1;
    private final static int SHOW_JOIN_LAYOUT = 2;
    private final static int SHOW_NOTHING_LAYOUT = 3;
    private final static  int SHOW_JOINING_OR_LEFTING_LAYOUT = 4;
    private final static int INITIAL_PRESENCE_STATUS = -55;
    private final static int RECORD_BUTTON_SEND = 1;
    private final static int RECORD_BUTTON_ACTIVATED = 2;
    private final static int RECORD_BUTTON_DEACTIVATED = 3;

    private final static int PADDING_BUBBLE = 25;
    private final static int CORNER_RADIUS_BUBBLE = 30;
    private final static int MAX_WIDTH_BUBBLE = 350;
    private final static int MARGIN_BUTTON_DEACTIVATED = 20;
    private final static int MARGIN_BUTTON_ACTIVATED = 24;
    private final static int MARGIN_BOTTOM = 80;
    private final static int DURATION_BUBBLE = 4000;
    private int MIN_FIRST_AMPLITUDE = 2;
    private int MIN_SECOND_AMPLITUDE;
    private int MIN_THIRD_AMPLITUDE;
    private int MIN_FOURTH_AMPLITUDE;
    private int MIN_FIFTH_AMPLITUDE;
    private int MIN_SIXTH_AMPLITUDE;
    private final static int NOT_SOUND = 0;
    private final static int FIRST_RANGE = 1;
    private final static int SECOND_RANGE = 2;
    private final static int THIRD_RANGE = 3;
    private final static int FOURTH_RANGE = 4;
    private final static int FIFTH_RANGE = 5;
    private final static int SIXTH_RANGE = 6;
    private final static int WIDTH_BAR = 8;

    private int currentRecordButtonState;
    private String mOutputFilePath;
    private int keyboardHeight;
    private int marginBottomDeactivated;
    private int marginBottomActivated;
    private boolean getMoreHistory;
    private int minutesLastGreen = INVALID_VALUE;
    private boolean isLoadingHistory;
    private AlertDialog errorOpenChatDialog;
    private long numberToLoad;
    private ArrayList<Integer> recoveredSelectedPositions = null;

    private AlertDialog downloadConfirmationDialog;
    private AlertDialog chatAlertDialog;
    private AlertDialog errorReactionsDialog;
    private boolean isInputTextExpanded;
    private boolean errorReactionsDialogIsShown;
    private long typeErrorReaction = REACTION_ERROR_DEFAULT_VALUE;
    private AlertDialog dialogCall;

    private RelativeLayout editMsgLayout;
    private ImageButton cancelEdit;
    private EmojiTextView editMsgText;

    ProgressDialog dialog;
    ProgressDialog statusDialog;

    boolean retryHistory = false;

    private long lastIdMsgSeen = MEGACHAT_INVALID_HANDLE;
    private long generalUnreadCount;
    private boolean lastSeenReceived;
    private int positionToScroll = INVALID_VALUE;
    private int positionNewMessagesLayout = INVALID_VALUE;

    MegaApiAndroid megaApi;
    MegaChatApiAndroid megaChatApi;

    Handler handlerReceive;
    Handler handlerSend;
    Handler handlerKeyboard;
    Handler handlerEmojiKeyboard;

    private TextView emptyTextView;
    private ImageView emptyImageView;
    private RelativeLayout emptyLayout;

    boolean pendingMessagesLoaded = false;

    public boolean activityVisible = false;
    boolean setAsRead = false;

    boolean isOpeningChat = true;
    public int selectedPosition = INVALID_POSITION;
    public long selectedMessageId = -1;
    MegaChatRoom chatRoom;

    public long idChat;

    boolean noMoreNoSentMessages = false;

    public int showRichLinkWarning = RICH_WARNING_TRUE;

    private BadgeDrawerArrowDrawable badgeDrawable;
    private Drawable upArrow;

    ChatController chatC;
    boolean scrollingUp = false;

    long myUserHandle;

    ActionBar aB;
    Toolbar tB;
    RelativeLayout toolbarElementsInside;

    private EmojiTextView titleToolbar;
    private MarqueeTextView individualSubtitleToobar;
    private EmojiTextView groupalSubtitleToolbar;
    private ImageView iconStateToolbar;
    private ImageView muteIconToolbar;
    private LinearLayout subtitleCall;
    private TextView subtitleChronoCall;
    private LinearLayout participantsLayout;
    private TextView participantsText;
    private ImageView privateIconToolbar;

    private boolean editingMessage = false;
    private MegaChatMessage messageToEdit = null;

    private CoordinatorLayout fragmentContainer;
<<<<<<< HEAD
    private RelativeLayout writingContainerLayout;
    private RelativeLayout inputTextLayout;
    private LinearLayout bottomItems;

=======
    private LinearLayout writingContainerLayout;
    private RelativeLayout writingLayout;
>>>>>>> 6895f4f0

    private RelativeLayout joinChatLinkLayout;
    private Button joinButton;

    private RelativeLayout chatRelativeLayout;
    private RelativeLayout userTypingLayout;
    private TextView userTypingText;
    private RelativeLayout joiningLeavingLayout;
    private TextView joiningLeavingText;

    boolean sendIsTyping=true;
    long userTypingTimeStamp = -1;
    private ImageButton keyboardTwemojiButton;

    private ImageButton mediaButton;
    private ImageButton pickFileStorageButton;
    private ImageButton pickAttachButton;
    private ImageButton gifButton;

    private EmojiKeyboard emojiKeyboard;
    private FrameLayout rLKeyboardTwemojiButton;

    private FrameLayout rLMediaButton;
    private FrameLayout rLPickFileStorageButton;
    private FrameLayout rLPickAttachButton;
    private FrameLayout rlGifButton;

    private LinearLayout returnCallOnHoldButton;
    private ImageView returnCallOnHoldButtonIcon;
    private TextView returnCallOnHoldButtonText;

    private RelativeLayout callInProgressLayout;
    private long chatIdBanner;
    private TextView callInProgressText;
    private Chronometer callInProgressChrono;
    private boolean startVideo = false;

    private EmojiEditText textChat;
    private ImageButton sendIcon;
    private RelativeLayout expandCollapseInputTextLayout;
    private LinearLayout writeMsgLayout;
    private ImageButton expandCollapseInputTextIcon;

    RelativeLayout messagesContainerLayout;

    RelativeLayout observersLayout;
    TextView observersNumberText;

    RecyclerView listView;
    NpaLinearLayoutManager mLayoutManager;

    ChatActivityLollipop chatActivity;

    private MenuItem importIcon;
    private MenuItem callMenuItem;
    private MenuItem videoMenuItem;
    private MenuItem selectMenuItem;
    private MenuItem inviteMenuItem;
    private MenuItem clearHistoryMenuItem;
    private MenuItem contactInfoMenuItem;
    private MenuItem leaveMenuItem;
    private MenuItem archiveMenuItem;
    private MenuItem muteMenuItem;
    private MenuItem unMuteMenuItem;

    String intentAction;
    MegaChatLollipopAdapter adapter;
    int stateHistory;

    DatabaseHandler dbH = null;

    FrameLayout fileStorageLayout;
    private ChatFileStorageFragment fileStorageF;

    private ArrayList<AndroidMegaChatMessage> messages = new ArrayList<>();
    private ArrayList<AndroidMegaChatMessage> bufferMessages = new ArrayList<>();
    private ArrayList<AndroidMegaChatMessage> bufferSending = new ArrayList<>();
    private ArrayList<MessageVoiceClip> messagesPlaying = new ArrayList<>();
    private ArrayList<RemovedMessage> removedMessages = new ArrayList<>();

    private FrameLayout unreadMsgsLayout;
    private TextView unreadBadgeText;
    private ArrayList<Long> msgsReceived = new ArrayList<>();

    boolean isTurn = false;
    Handler handler;

    private AlertDialog locationDialog;
    private boolean isLocationDialogShown = false;
    private boolean isJoinCallDialogShown = false;
<<<<<<< HEAD
=======
    private RelativeLayout inputTextLayout;
    private View separatorOptions;
>>>>>>> 6895f4f0

    /*Voice clips*/
    private String outputFileVoiceNotes = null;
    private String outputFileName = "";
    private RelativeLayout recordLayout;
    private RelativeLayout recordButtonLayout;
    private RecordButton recordButton;
    private MediaRecorder myAudioRecorder = null;
    private LinearLayout bubbleLayout;
    private TextView bubbleText;
    private RecordView recordView;
    private FrameLayout fragmentVoiceClip;
    private RelativeLayout voiceClipLayout;
    private boolean isShareLinkDialogDismissed = false;
    private RelativeLayout recordingLayout;
    private TextView recordingChrono;
    private RelativeLayout firstBar, secondBar, thirdBar, fourthBar, fifthBar, sixthBar;
    private int currentAmplitude = -1;
    private Handler handlerVisualizer = new Handler();

    private ActionMode actionMode;

    private AppRTCAudioManager rtcAudioManager = null;
    private boolean speakerWasActivated = true;

    // Data being stored when My Chat Files folder does not exist
    private ArrayList<AndroidMegaChatMessage> preservedMessagesSelected;
    private ArrayList<MegaChatMessage> preservedMsgSelected;
    private ArrayList<MegaChatMessage> preservedMsgToImport;
    private boolean isForwardingFromNC;

    private ArrayList<Intent> preservedIntents = new ArrayList<>();
    private boolean isWaitingForMoreFiles;
    private boolean isAskingForMyChatFiles;
    // The flag to indicate whether forwarding message is on going
    private boolean isForwardingMessage = false;

    private BottomSheetDialogFragment bottomSheetDialogFragment;

    private MegaNode myChatFilesFolder;
    private TextUtils.TruncateAt typeEllipsize = TextUtils.TruncateAt.END;

    private boolean joiningOrLeaving;
    private String joiningOrLeavingAction;
    private boolean openingAndJoining;

    private AudioFocusRequest request;
    private AudioManager mAudioManager;
    private AudioFocusListener audioFocusListener;

    private int lastVisibleItemPosition = INVALID_POSITION;

    @Override
    public void storedUnhandledData(ArrayList<AndroidMegaChatMessage> preservedData) {
        this.preservedMessagesSelected = preservedData;
    }

    @Override
    public void handleStoredData() {
        if (preservedMessagesSelected != null && !preservedMessagesSelected.isEmpty()) {
            forwardMessages(preservedMessagesSelected);
            preservedMessagesSelected = null;
        } else if (preservedMsgSelected != null && !preservedMsgSelected.isEmpty()) {
            chatC.proceedWithForward(myChatFilesFolder, preservedMsgSelected, preservedMsgToImport, idChat);
            isForwardingFromNC = false;
            preservedMsgSelected = null;
            preservedMsgToImport = null;
        }
    }

    @Override
    public void storedUnhandledData(ArrayList<MegaChatMessage> messagesSelected, ArrayList<MegaChatMessage> messagesToImport) {
        isForwardingFromNC = true;
        preservedMsgSelected = messagesSelected;
        preservedMsgToImport = messagesToImport;
        preservedMessagesSelected = null;
    }

    /**
     * Method for finding out if the selected message is deleted.
     *
     * @param messageSelected The message selected.
     * @return True if it's removed. False, otherwise.
     */
    public boolean hasMessagesRemoved(MegaChatMessage messageSelected) {
        if (removedMessages != null && !removedMessages.isEmpty()) {
            for (int i = 0; i < removedMessages.size(); i++) {
                if (messageSelected.getMsgId() == removedMessages.get(i).msgId) {
                    return true;
                }
            }
        }

        return false;
    }

    @Override
    public void confirmLeaveChat(long chatId) {
        stopReproductions();
        setJoiningOrLeaving(StringResourcesUtils.getString(R.string.leaving_label));
        megaChatApi.leaveChat(chatId, new RemoveFromChatRoomListener(this, this));
    }

    @Override
    public void confirmLeaveChats(@NotNull List<? extends MegaChatListItem> chats) {
        // No option available to leave more than one chat here.
    }

    @Override
    public void leaveChatSuccess() {
        joiningOrLeaving = false;
    }

    private class UserTyping {
        MegaChatParticipant participantTyping;
        long timeStampTyping;

        public UserTyping(MegaChatParticipant participantTyping) {
            this.participantTyping = participantTyping;
        }

        public MegaChatParticipant getParticipantTyping() {
            return participantTyping;
        }

        public void setParticipantTyping(MegaChatParticipant participantTyping) {
            this.participantTyping = participantTyping;
        }

        public long getTimeStampTyping() {
            return timeStampTyping;
        }

        public void setTimeStampTyping(long timeStampTyping) {
            this.timeStampTyping = timeStampTyping;
        }
    }

    private final BroadcastReceiver historyTruncatedByRetentionTimeReceiver = new BroadcastReceiver() {
        @Override
        public void onReceive(Context context, Intent intent) {
            if (intent != null) {
                long msgId = intent.getLongExtra(MESSAGE_ID, MEGACHAT_INVALID_HANDLE);
                if (msgId != MEGACHAT_INVALID_HANDLE) {
                    updateHistoryByRetentionTime(msgId);
                }
            }
        }
    };

    private BroadcastReceiver voiceclipDownloadedReceiver = new BroadcastReceiver() {
        @Override
        public void onReceive(Context context, Intent intent) {
            if (intent != null) {
                long nodeHandle = intent.getLongExtra(EXTRA_NODE_HANDLE, 0);
                int resultTransfer = intent.getIntExtra(EXTRA_RESULT_TRANSFER,0);
                if(adapter!=null){
                    adapter.finishedVoiceClipDownload(nodeHandle, resultTransfer);
                }
            }
        }
    };

    private BroadcastReceiver dialogConnectReceiver = new BroadcastReceiver() {
        @Override
        public void onReceive(Context context, Intent intent) {
            logDebug("Network broadcast received on chatActivity!");
            if (intent != null){
                showConfirmationConnect();
            }
        }
    };

    private BroadcastReceiver chatArchivedReceiver = new BroadcastReceiver() {
        @Override
        public void onReceive(Context context, Intent intent) {
            if (intent == null) return;

            String title = intent.getStringExtra(CHAT_TITLE);
            sendBroadcastChatArchived(title);
        }
    };

    private BroadcastReceiver userNameReceiver = new BroadcastReceiver() {
        @Override
        public void onReceive(Context context, Intent intent) {
            if (intent == null || intent.getAction() == null
                || intent.getLongExtra(EXTRA_USER_HANDLE, INVALID_HANDLE) == INVALID_HANDLE) {
                return;
            }

            if (intent.getAction().equals(ACTION_UPDATE_NICKNAME)
                || intent.getAction().equals(ACTION_UPDATE_FIRST_NAME)
                || intent.getAction().equals(ACTION_UPDATE_LAST_NAME)) {
                updateUserNameInChat();
            }
        }
    };

    private BroadcastReceiver chatCallUpdateReceiver = new BroadcastReceiver() {
        @Override
        public void onReceive(Context context, Intent intent) {
            if (intent == null || intent.getAction() == null)
                return;

            long chatId = intent.getLongExtra(UPDATE_CHAT_CALL_ID, MEGACHAT_INVALID_HANDLE);
            if (chatId != getCurrentChatid()) {
                logDebug("Different chat");
                updateCallBar();
                return;
            }

            if (intent.getAction().equals(ACTION_CHANGE_CALL_ON_HOLD)) {
                updateCallBar();
            }

            if (intent.getAction().equals(ACTION_CALL_STATUS_UPDATE)) {

                int callStatus = intent.getIntExtra(UPDATE_CALL_STATUS, INVALID_CALL_STATUS);
                if (intent.getAction().equals(ACTION_CALL_STATUS_UPDATE) && callStatus >= MegaChatCall.CALL_STATUS_REQUEST_SENT) {
                    updateCallBar();
                }
                switch (callStatus) {
                    case MegaChatCall.CALL_STATUS_IN_PROGRESS:
                        cancelRecording();
                        break;

                    case MegaChatCall.CALL_STATUS_DESTROYED:
                        if (dialogCall != null) {
                            dialogCall.dismiss();
                        }
                        usersWithVideo();
                        break;
                }
            }

            if (intent.getAction().equals(ACTION_CHANGE_LOCAL_AVFLAGS) || intent.getAction().equals(ACTION_CHANGE_COMPOSITION)) {
                usersWithVideo();
            }
        }
    };

    private BroadcastReceiver chatSessionUpdateReceiver = new BroadcastReceiver() {
        @Override
        public void onReceive(Context context, Intent intent) {
            if (intent == null || intent.getAction() == null)
                return;

            long chatId = intent.getLongExtra(UPDATE_CHAT_CALL_ID, MEGACHAT_INVALID_HANDLE);
            if (chatId != getCurrentChatid()) {
                logWarning("Call different chat");
                return;
            }

            if (intent.getAction().equals(ACTION_CHANGE_REMOTE_AVFLAGS)) {
                usersWithVideo();
            }

            if (intent.getAction().equals(ACTION_CHANGE_SESSION_ON_HOLD)) {
                updateCallBar();
            }
        }
    };

    private BroadcastReceiver chatRoomMuteUpdateReceiver = new BroadcastReceiver() {
        @Override
        public void onReceive(Context context, Intent intent) {
            if (intent == null || intent.getAction() == null)
                return;

            if(intent.getAction().equals(ACTION_UPDATE_PUSH_NOTIFICATION_SETTING)){
                if (chatRoom == null) {
                    chatRoom = megaChatApi.getChatRoom(idChat);
                }
                if (chatRoom != null) {
                    muteIconToolbar.setVisibility(isEnableChatNotifications(chatRoom.getChatId()) ? View.GONE : View.VISIBLE);
                }
            }
        }
    };

    private final BroadcastReceiver leftChatReceiver = new BroadcastReceiver() {
        @Override
        public void onReceive(Context context, Intent intent) {
            if (intent == null || intent.getAction() == null)
                return;

            if (intent.getAction().equals(ACTION_LEFT_CHAT)) {
                long extraIdChat = intent.getLongExtra(CHAT_ID, MEGACHAT_INVALID_HANDLE);
                if (extraIdChat != MEGACHAT_INVALID_HANDLE) {
                    megaChatApi.leaveChat(extraIdChat, new RemoveFromChatRoomListener(chatActivity, chatActivity));

                    if (idChat == extraIdChat) {
                        setJoiningOrLeaving(StringResourcesUtils.getString(R.string.leaving_label));
                    }
                }
            }
        }
    };

    private BroadcastReceiver closeChatReceiver = new BroadcastReceiver() {
        @Override
        public void onReceive(Context context, Intent intent) {
            if (intent == null || intent.getAction() == null) return;

            if (intent.getAction().equals(ACTION_CLOSE_CHAT_AFTER_IMPORT)
                    || intent.getAction().equals(ACTION_CLOSE_CHAT_AFTER_OPEN_TRANSFERS)) {
                finish();
            }
        }
    };

    private final BroadcastReceiver chatUploadStartedReceiver = new BroadcastReceiver() {
        @Override
        public void onReceive(Context context, Intent intent) {
            if (intent == null || !BROADCAST_ACTION_CHAT_TRANSFER_START.equals(intent.getAction())) {
                return;
            }

            long pendingMessageId = intent.getLongExtra(PENDING_MESSAGE_ID, MEGACHAT_INVALID_HANDLE);
            if (pendingMessageId != MEGACHAT_INVALID_HANDLE) {
                PendingMessageSingle pendingMessage = dbH.findPendingMessageById(pendingMessageId);

                if (pendingMessage == null || pendingMessage.chatId != idChat) {
                    logError("pendingMessage is null or is not the same chat, cannot update it.");
                    return;
                }

                updatePendingMessage(pendingMessage);
            }
        }
    };

    ArrayList<UserTyping> usersTyping;
    List<UserTyping> usersTypingSync;

    public void openMegaLink(String url, boolean isFile) {
        logDebug("url: " + url + ", isFile: " + isFile);
        Intent openLink;

        if (isFile) {
            openLink = new Intent(this, FileLinkActivityLollipop.class);
            openLink.setAction(ACTION_OPEN_MEGA_LINK);
        } else {
            openLink = new Intent(this, FolderLinkActivityLollipop.class);
            openLink.setAction(ACTION_OPEN_MEGA_FOLDER_LINK);
        }

        openLink.putExtra(OPENED_FROM_CHAT, true);
        openLink.setFlags(Intent.FLAG_ACTIVITY_CLEAR_TOP);
        openLink.setData(Uri.parse(url));
        startActivity(openLink);
    }

    public void showMessageInfo(int positionInAdapter){
        logDebug("showMessageInfo");
        int position = positionInAdapter-1;

        if(position<messages.size()) {
            AndroidMegaChatMessage androidM = messages.get(position);
            StringBuilder messageToShow = new StringBuilder("");
            String token = PushMessageHanlder.getToken();
            if(token!=null){
                messageToShow.append("FCM TOKEN: " +token);
            }
            messageToShow.append("\nCHAT ID: " + MegaApiJava.userHandleToBase64(idChat));
            messageToShow.append("\nMY USER HANDLE: " +MegaApiJava.userHandleToBase64(megaChatApi.getMyUserHandle()));
            if(androidM!=null){
                MegaChatMessage m = androidM.getMessage();
                if(m!=null){
                    messageToShow.append("\nMESSAGE TYPE: " +m.getType());
                    messageToShow.append("\nMESSAGE TIMESTAMP: " +m.getTimestamp());
                    messageToShow.append("\nMESSAGE USERHANDLE: " +MegaApiJava.userHandleToBase64(m.getUserHandle()));
                    messageToShow.append("\nMESSAGE ID: " +MegaApiJava.userHandleToBase64(m.getMsgId()));
                    messageToShow.append("\nMESSAGE TEMP ID: " +MegaApiJava.userHandleToBase64(m.getTempId()));
                }
            }
            Toast.makeText(this, messageToShow, Toast.LENGTH_SHORT).show();
        }
    }

    public void showGroupInfoActivity(){
        logDebug("showGroupInfoActivity");
        Intent i = new Intent(this,
                chatRoom.isGroup() ? GroupChatInfoActivityLollipop.class : ContactInfoActivityLollipop.class);
        i.putExtra(HANDLE, chatRoom.getChatId());
        i.putExtra(ACTION_CHAT_OPEN, true);
        this.startActivity(i);
    }

    @Override
    public void onCreate(Bundle savedInstanceState) {
        requestWindowFeature(Window.FEATURE_NO_TITLE);
        super.onCreate(savedInstanceState);

        if (megaApi == null) {
            megaApi = MegaApplication.getInstance().getMegaApi();
        }

        if (megaChatApi == null) {
            megaChatApi = MegaApplication.getInstance().getMegaChatApi();
        }

        if (megaChatApi == null || megaChatApi.getInitState() == MegaChatApi.INIT_ERROR || megaChatApi.getInitState() == MegaChatApi.INIT_NOT_DONE) {
            logDebug("Refresh session - karere");
            Intent intent = new Intent(this, LoginActivityLollipop.class);
            intent.putExtra(VISIBLE_FRAGMENT, LOGIN_FRAGMENT);
            intent.setFlags(Intent.FLAG_ACTIVITY_CLEAR_TOP);
            startActivity(intent);
            finish();
            return;
        }

        dbH = DatabaseHandler.getDbHandler(this);

        handler = new Handler();

        chatActivity = this;
        chatC = new ChatController(chatActivity);
        registerReceiver(historyTruncatedByRetentionTimeReceiver, new IntentFilter(BROADCAST_ACTION_UPDATE_HISTORY_BY_RT));
        registerReceiver(dialogConnectReceiver, new IntentFilter(BROADCAST_ACTION_INTENT_CONNECTIVITY_CHANGE_DIALOG));
        registerReceiver(voiceclipDownloadedReceiver, new IntentFilter(BROADCAST_ACTION_INTENT_VOICE_CLIP_DOWNLOADED));

        IntentFilter contactUpdateFilter = new IntentFilter(BROADCAST_ACTION_INTENT_FILTER_CONTACT_UPDATE);
        contactUpdateFilter.addAction(ACTION_UPDATE_NICKNAME);
        contactUpdateFilter.addAction(ACTION_UPDATE_FIRST_NAME);
        contactUpdateFilter.addAction(ACTION_UPDATE_LAST_NAME);
        registerReceiver(userNameReceiver, contactUpdateFilter);

        registerReceiver(chatArchivedReceiver, new IntentFilter(BROADCAST_ACTION_INTENT_CHAT_ARCHIVED_GROUP));

        IntentFilter filterCall = new IntentFilter(ACTION_CALL_STATUS_UPDATE);
        filterCall.addAction(ACTION_CHANGE_LOCAL_AVFLAGS);
        filterCall.addAction(ACTION_CHANGE_COMPOSITION);
        filterCall.addAction(ACTION_CHANGE_CALL_ON_HOLD);
        registerReceiver(chatCallUpdateReceiver, filterCall);

        IntentFilter filterSession = new IntentFilter(ACTION_CHANGE_SESSION_ON_HOLD);
        filterSession.addAction(ACTION_CHANGE_REMOTE_AVFLAGS);
        registerReceiver(chatSessionUpdateReceiver, filterSession);

        registerReceiver(chatRoomMuteUpdateReceiver, new IntentFilter(ACTION_UPDATE_PUSH_NOTIFICATION_SETTING));

        IntentFilter leftChatFilter = new IntentFilter(BROADCAST_ACTION_INTENT_LEFT_CHAT);
        leftChatFilter.addAction(ACTION_LEFT_CHAT);
        registerReceiver(leftChatReceiver, leftChatFilter);

        IntentFilter closeChatFilter = new IntentFilter(ACTION_CLOSE_CHAT_AFTER_IMPORT);
        closeChatFilter.addAction(ACTION_CLOSE_CHAT_AFTER_OPEN_TRANSFERS);
        registerReceiver(closeChatReceiver, closeChatFilter);

        registerReceiver(chatUploadStartedReceiver,
                new IntentFilter(BROADCAST_ACTION_CHAT_TRANSFER_START));

        mAudioManager = (AudioManager) getSystemService(Context.AUDIO_SERVICE);

        setContentView(R.layout.activity_chat);

        //Set toolbar
        tB = findViewById(R.id.toolbar_chat);

        setSupportActionBar(tB);
        aB = getSupportActionBar();
        aB.setDisplayHomeAsUpEnabled(true);
        aB.setDisplayShowHomeEnabled(true);
        aB.setTitle(null);
        aB.setSubtitle(null);
        tB.setOnClickListener(this);

        int range = 32000/6;
        MIN_SECOND_AMPLITUDE = range;
        MIN_THIRD_AMPLITUDE = range * SECOND_RANGE;
        MIN_FOURTH_AMPLITUDE = range * THIRD_RANGE;
        MIN_FIFTH_AMPLITUDE = range * FOURTH_RANGE;
        MIN_SIXTH_AMPLITUDE = range * FIFTH_RANGE;

        toolbarElementsInside = tB.findViewById(R.id.toolbar_elements_inside);
        titleToolbar = tB.findViewById(R.id.title_toolbar);
        iconStateToolbar = tB.findViewById(R.id.state_icon_toolbar);
        privateIconToolbar = tB.findViewById(R.id.private_icon_toolbar);
        muteIconToolbar = tB.findViewById(R.id.mute_icon_toolbar);

        individualSubtitleToobar = tB.findViewById(R.id.individual_subtitle_toolbar);
        groupalSubtitleToolbar = tB.findViewById(R.id.groupal_subtitle_toolbar);

        subtitleCall = tB.findViewById(R.id.subtitle_call);
        subtitleChronoCall = tB.findViewById(R.id.chrono_call);
        participantsLayout = tB.findViewById(R.id.ll_participants);
        participantsText = tB.findViewById(R.id.participants_text);

        textChat = findViewById(R.id.input_text_chat);
        textChat.setVisibility(View.VISIBLE);
        textChat.setEnabled(true);

        expandCollapseInputTextLayout = findViewById(R.id.expand_input_text_rl);
        expandCollapseInputTextIcon = findViewById(R.id.expand_input_text_icon);
        writeMsgLayout = findViewById(R.id.write_msg_rl);
        editMsgLayout = findViewById(R.id.edit_msg_layout);
        editMsgText = findViewById(R.id.edit_msg_text);
        cancelEdit = findViewById(R.id.cancel_edit);
        cancelEdit.setOnClickListener(this);
        hideEditMsgLayout();

        expandCollapseInputTextIcon.setOnClickListener(this);
        expandCollapseInputTextLayout.setVisibility(View.GONE);

        emptyLayout = findViewById(R.id.empty_messages_layout);
        emptyTextView = findViewById(R.id.empty_text_chat_recent);
        emptyImageView = findViewById(R.id.empty_image_view_chat);

        fragmentContainer = findViewById(R.id.fragment_container_chat);
        writingContainerLayout = findViewById(R.id.writing_container_layout_chat_layout);
        bottomItems = findViewById(R.id.bottom_items_layout);

        inputTextLayout = findViewById(R.id.write_and_options_layout);

        titleToolbar.setText("");
        individualSubtitleToobar.setText("");
        individualSubtitleToobar.setVisibility(View.GONE);
        groupalSubtitleToolbar.setText("");
        setGroupalSubtitleToolbarVisibility(false);
        subtitleCall.setVisibility(View.GONE);
        subtitleChronoCall.setVisibility(View.GONE);
        participantsLayout.setVisibility(View.GONE);
        iconStateToolbar.setVisibility(View.GONE);
        privateIconToolbar.setVisibility(View.GONE);

        muteIconToolbar.setVisibility(View.GONE);
        badgeDrawable = new BadgeDrawerArrowDrawable(getSupportActionBar().getThemedContext(),
                R.color.red_600_red_300, R.color.white_dark_grey, R.color.white_dark_grey);

        upArrow = ContextCompat.getDrawable(getApplicationContext(), R.drawable.ic_arrow_back_white)
                .mutate();
        upArrow.setColorFilter(getResources().getColor(R.color.grey_087_white_087),
                PorterDuff.Mode.SRC_IN);

        updateNavigationToolbarIcon();

        joinChatLinkLayout = findViewById(R.id.join_chat_layout_chat_layout);
        joinButton = findViewById(R.id.join_button);
        joinButton.setOnClickListener(this);

        joiningLeavingLayout = findViewById(R.id.joining_leaving_layout_chat_layout);
        joiningLeavingText = findViewById(R.id.joining_leaving_text_chat_layout);

        unreadMsgsLayout = findViewById(R.id.new_messages_icon);
        unreadMsgsLayout.setVisibility(View.GONE);
        unreadBadgeText = findViewById(R.id.badge_text);

        rLKeyboardTwemojiButton = findViewById(R.id.emoji_rl);
        rLMediaButton = findViewById(R.id.rl_media_icon_chat);
        rLPickFileStorageButton = findViewById(R.id.rl_pick_file_storage_icon_chat);
        rLPickAttachButton = findViewById(R.id.rl_attach_icon_chat);
        rlGifButton = findViewById(R.id.rl_gif_chat);

        keyboardTwemojiButton = findViewById(R.id.emoji_icon);
        mediaButton = findViewById(R.id.media_icon_chat);
        pickFileStorageButton = findViewById(R.id.pick_file_storage_icon_chat);
        pickAttachButton = findViewById(R.id.pick_attach_chat);
        gifButton = findViewById(R.id.gif_chat);

        keyboardHeight = getOutMetrics().heightPixels / 2 - getActionBarHeight(this, getResources());
        marginBottomDeactivated = dp2px(MARGIN_BUTTON_DEACTIVATED, getOutMetrics());
        marginBottomActivated = dp2px(MARGIN_BUTTON_ACTIVATED, getOutMetrics());
        checkExpandOrCollapseInputText();

        callInProgressLayout = findViewById(R.id.call_in_progress_layout);
        callInProgressLayout.setVisibility(View.GONE);
        callInProgressText = findViewById(R.id.call_in_progress_text);
        callInProgressChrono = findViewById(R.id.call_in_progress_chrono);
        callInProgressChrono.setVisibility(View.GONE);

        returnCallOnHoldButton = findViewById(R.id.call_on_hold_layout);
        returnCallOnHoldButtonIcon = findViewById(R.id.call_on_hold_icon);
        returnCallOnHoldButtonText = findViewById(R.id.call_on_hold_text);

        returnCallOnHoldButton.setOnClickListener(this);
        returnCallOnHoldButton.setVisibility(View.GONE);

        /*Recording views*/
        recordingLayout = findViewById(R.id.recording_layout);
        recordingChrono = findViewById(R.id.recording_time);
        recordingChrono.setText(new SimpleDateFormat("mm:ss").format(0));
        firstBar = findViewById(R.id.first_bar);
        secondBar = findViewById(R.id.second_bar);
        thirdBar = findViewById(R.id.third_bar);
        fourthBar = findViewById(R.id.fourth_bar);
        fifthBar = findViewById(R.id.fifth_bar);
        sixthBar = findViewById(R.id.sixth_bar);

        initRecordingItems(IS_LOW);
        recordingLayout.setVisibility(View.GONE);

        enableButton(rLKeyboardTwemojiButton, keyboardTwemojiButton);
        enableButton(rLMediaButton, mediaButton);
        enableButton(rLPickAttachButton, pickAttachButton);
        enableButton(rLPickFileStorageButton, pickFileStorageButton);
        enableButton(rlGifButton, gifButton);

        unreadMsgsLayout.setOnClickListener(this);

        fileStorageLayout = findViewById(R.id.fragment_container_file_storage);
        fileStorageLayout.setVisibility(View.GONE);

        chatRelativeLayout  = findViewById(R.id.relative_chat_layout);

        sendIcon = findViewById(R.id.record_and_send_icon);
        sendIcon.setOnClickListener(this);
        sendIcon.setEnabled(true);

        //Voice clip elements
        voiceClipLayout =  findViewById(R.id.voice_clip_layout);
        fragmentVoiceClip = findViewById(R.id.fragment_voice_clip);
        recordLayout = findViewById(R.id.layout_button_layout);
        recordButtonLayout = findViewById(R.id.record_button_layout);
        recordButton = findViewById(R.id.record_button);
        recordButton.setColorFilter(ContextCompat.getColor(this, R.color.grey_054_white_054),
                PorterDuff.Mode.SRC_IN);
        recordButton.setEnabled(true);
        recordButton.setHapticFeedbackEnabled(true);
        recordView = findViewById(R.id.record_view);
        recordView.setVisibility(View.GONE);
        bubbleLayout = findViewById(R.id.bubble_layout);
        BubbleDrawable myBubble = new BubbleDrawable(BubbleDrawable.CENTER, ContextCompat.getColor(this,R.color.grey_900_grey_100));
        myBubble.setCornerRadius(CORNER_RADIUS_BUBBLE);
        myBubble.setPointerAlignment(BubbleDrawable.RIGHT);
        myBubble.setPadding(PADDING_BUBBLE, PADDING_BUBBLE, PADDING_BUBBLE, PADDING_BUBBLE);
        bubbleLayout.setBackground(myBubble);
        bubbleLayout.setVisibility(View.GONE);
        bubbleText = findViewById(R.id.bubble_text);
        bubbleText.setMaxWidth(dp2px(MAX_WIDTH_BUBBLE, getOutMetrics()));
        recordButton.setRecordView(recordView);
        myAudioRecorder = new MediaRecorder();
        showInputText();

        //Input text:
        handlerKeyboard = new Handler();
        handlerEmojiKeyboard = new Handler();

        emojiKeyboard = findViewById(R.id.emojiView);
        emojiKeyboard.initEmoji(this, textChat, keyboardTwemojiButton);
        emojiKeyboard.setListenerActivated(true);
        observersLayout = findViewById(R.id.observers_layout);
        observersNumberText = findViewById(R.id.observers_text);

        textChat.addTextChangedListener(new TextWatcher() {
            public void afterTextChanged(Editable s) { }

            public void beforeTextChanged(CharSequence s, int start, int count, int after) { }

            public void onTextChanged(CharSequence s, int start, int before, int count) {

                if (s != null && !s.toString().trim().isEmpty()) {
                    showSendIcon();
                    controlExpandableInputText(textChat.getLineCount());
                } else {
                    refreshTextInput();
                }

                if (getCurrentFocus() == textChat) {
                    // is only executed if the EditText was directly changed by the user
                    if (sendIsTyping) {
                        sendIsTyping = false;
                        megaChatApi.sendTypingNotification(chatRoom.getChatId());

                        int interval = 4000;
                        Runnable runnable = new Runnable() {
                            public void run() {
                                sendIsTyping = true;
                            }
                        };
                        handlerSend = new Handler();
                        handlerSend.postDelayed(runnable, interval);
                    }

                    if (megaChatApi.isSignalActivityRequired()) {
                        megaChatApi.signalPresenceActivity();
                    }
                } else {
                    if (chatRoom != null) {
                        megaChatApi.sendStopTypingNotification(chatRoom.getChatId());
                    }
                }
            }
        });

        textChat.setOnTouchListener((v, event) -> {
            showLetterKB();
            return false;
        });

        textChat.setOnLongClickListener(v -> {
            showLetterKB();
            return false;
        });

        textChat.setOnEditorActionListener((v, actionId, event) -> {
            if (actionId == EditorInfo.IME_ACTION_DONE) {
                showLetterKB();
            }
            return false;
        });

        textChat.setMediaListener(path -> uploadPictureOrVoiceClip(path));

        /*
        *If the recording button (an arrow) is clicked, the recording will be sent to the chat
        */
        recordButton.setOnRecordClickListener(v -> {
            recordButton.performHapticFeedback(HapticFeedbackConstants.CONTEXT_CLICK);
            sendRecording();
        });

        /*
         *Events of the recording
         */
        recordView.setOnRecordListener(new OnRecordListener() {
            @Override
            public void onStart() {
                if (participatingInACall()) {
                    showSnackbar(SNACKBAR_TYPE, getApplicationContext().getString(R.string.not_allowed_recording_voice_clip), -1);
                    return;
                }
                if (!isAllowedToRecord()) return;
                audioFocusListener = new AudioFocusListener(ChatActivityLollipop.this);
                request = getRequest(audioFocusListener, AUDIOFOCUS_DEFAULT);
                if (getAudioFocus(mAudioManager, audioFocusListener, request, AUDIOFOCUS_DEFAULT, STREAM_MUSIC_DEFAULT)) {
                    prepareRecording();
                }
            }

            @Override
            public void onLessThanSecond() {
                if (!isAllowedToRecord()) return;
                showBubble();
            }

            @Override
            public void onCancel() {
                recordButton.performHapticFeedback(HapticFeedbackConstants.CONTEXT_CLICK);
                cancelRecording();
            }

            @Override
            public void onLock() {
                recordButtonStates(RECORD_BUTTON_SEND);
            }

            @Override
            public void onFinish(long recordTime) {
                recordButton.performHapticFeedback(HapticFeedbackConstants.CONTEXT_CLICK);
                sendRecording();
            }

            @Override
            public void finishedSound() {
                if (!isAllowedToRecord()) return;
                startRecording();
            }

            @Override
            public void changeTimer(CharSequence time) {
               if(recordingLayout != null && recordingChrono != null && recordingLayout.getVisibility() == View.VISIBLE){
                   recordingChrono.setText(time);
               }
            }
        });

        recordView.setOnBasketAnimationEndListener(new OnBasketAnimationEnd() {
            @Override
            public void onAnimationEnd() {
                recordButton.performHapticFeedback(HapticFeedbackConstants.CONTEXT_CLICK);
                cancelRecording();
            }

            @Override
            public void deactivateRecordButton() {
                hideChatOptions();
                recordView.setVisibility(View.VISIBLE);
                recordLayout.setVisibility(View.VISIBLE);
                recordButtonLayout.setVisibility(View.VISIBLE);
                recordButton.activateOnTouchListener(false);
                recordButtonDeactivated(true);
                placeRecordButton(RECORD_BUTTON_DEACTIVATED);
            }
        });


        emojiKeyboard.setOnPlaceButtonListener(() -> {
            if(sendIcon.getVisibility() != View.VISIBLE){
                recordLayout.setVisibility(View.VISIBLE);
                recordButtonLayout.setVisibility(View.VISIBLE);
            }
            recordView.setVisibility(View.INVISIBLE);
            recordButton.activateOnTouchListener(true);
            placeRecordButton(RECORD_BUTTON_DEACTIVATED);
        });

        listView = findViewById(R.id.messages_chat_list_view);
        listView.setClipToPadding(false);

        listView.setNestedScrollingEnabled(false);
        ((SimpleItemAnimator) listView.getItemAnimator()).setSupportsChangeAnimations(false);

        mLayoutManager = new NpaLinearLayoutManager(this);
        mLayoutManager.setStackFromEnd(true);
        listView.setLayoutManager(mLayoutManager);

        listView.addOnScrollListener(new RecyclerView.OnScrollListener() {

            @Override
            public void onScrollStateChanged(RecyclerView recyclerView, int newState) {
                super.onScrollStateChanged(recyclerView, newState);
            }

            @Override
            public void onScrolled(RecyclerView recyclerView, int dx, int dy) {
<<<<<<< HEAD
                int currentLastVisibleItemPosition = mLayoutManager.findLastVisibleItemPosition();
=======
                checkScroll();

                // Get the first visible item

                if(!messages.isEmpty()){
                    int lastPosition = messages.size()-1;
                    AndroidMegaChatMessage msg = messages.get(lastPosition);

                    while (!msg.isUploading() && msg.getMessage().getStatus() == MegaChatMessage.STATUS_SENDING_MANUAL) {
                        lastPosition--;
                        msg = messages.get(lastPosition);
                    }
                    if (lastPosition == (messages.size() - 1)) {
                        //Scroll to end
                        if ((messages.size() - 1) == (mLayoutManager.findLastVisibleItemPosition() - 1)) {
                            hideMessageJump();
                        } else if ((messages.size() - 1) > (mLayoutManager.findLastVisibleItemPosition() - 1)) {
                            if (newVisibility) {
                                showJumpMessage();
                            }
                        }
                    } else {
                        lastPosition++;
                        if (lastPosition == (mLayoutManager.findLastVisibleItemPosition() - 1)) {
                            hideMessageJump();
                        } else if (lastPosition != (mLayoutManager.findLastVisibleItemPosition() - 1)) {
                            if (newVisibility) {
                                showJumpMessage();
                            }
                        }
                    }
>>>>>>> 6895f4f0

                if (lastVisibleItemPosition == INVALID_POSITION) {
                    lastVisibleItemPosition = currentLastVisibleItemPosition;
                }

                if (!messages.isEmpty() && currentLastVisibleItemPosition < messages.size() - 1) {
                    showScrollToLastMsgButton();
                } else {
                    hideScrollToLastMsgButton();
                }

                if (stateHistory != MegaChatApi.SOURCE_NONE) {
                    scrollingUp = dy > 0 ? true : false;

                    if (!scrollingUp && mLayoutManager.findFirstVisibleItemPosition() <= NUMBER_MESSAGES_BEFORE_LOAD && getMoreHistory) {
                        askForMoreMessages();
                        positionToScroll = INVALID_VALUE;
                    }
                }
            }
        });

        messagesContainerLayout = findViewById(R.id.message_container_chat_layout);

        userTypingLayout = findViewById(R.id.user_typing_layout);
        userTypingLayout.setVisibility(View.GONE);
        userTypingText = findViewById(R.id.user_typing_text);

        initAfterIntent(getIntent(), savedInstanceState);

        logDebug("FINISH on Create");
    }

    private boolean isAllowedToRecord() {
        logDebug("isAllowedToRecord ");
        if (participatingInACall()) return false;
        if (!checkPermissionsVoiceClip()) return false;
        return true;
    }

    private void showLetterKB() {
        hideFileStorage();
        if(emojiKeyboard == null || emojiKeyboard.getLetterKeyboardShown())
            return;

        emojiKeyboard.showLetterKeyboard();
    }

    private void hideFileStorage() {
        if ((!fileStorageLayout.isShown())) return;
        showInputText();
        fileStorageLayout.setVisibility(View.GONE);
        pickFileStorageButton.setColorFilter(ContextCompat.getColor(this, R.color.grey_054_white_054),
                PorterDuff.Mode.SRC_IN);
        placeRecordButton(RECORD_BUTTON_DEACTIVATED);
        if (fileStorageF == null) return;
        fileStorageF.clearSelections();
        fileStorageF.hideMultipleSelect();
    }

    /*
     * Hide input text when file storage is shown
     */

    private void hideInputText(){
        inputTextLayout.setVisibility(View.GONE);
        voiceClipLayout.setVisibility(View.GONE);
       if(emojiKeyboard!=null)
        emojiKeyboard.hideKeyboardFromFileStorage();
    }

    /*
     * Show input text when file storage is hidden
     */

    private void showInputText(){
        inputTextLayout.setVisibility(View.VISIBLE);
        voiceClipLayout.setVisibility(View.VISIBLE);
    }

    public void checkScroll() {
        if (listView == null) return;

        Util.changeToolBarElevation(this, tB, listView.canScrollVertically(-1) || adapter.isMultipleSelect());
    }

    public void initAfterIntent(Intent newIntent, Bundle savedInstanceState){
        logDebug("initAfterIntent");
        if (newIntent != null){
            logDebug("Intent is not null");
            intentAction = newIntent.getAction();
            if (intentAction != null){

                if (intentAction.equals(ACTION_OPEN_CHAT_LINK) || intentAction.equals(ACTION_JOIN_OPEN_CHAT_LINK)){
                    String link = newIntent.getDataString();
                    megaChatApi.openChatPreview(link, this);

                    if (intentAction.equals(ACTION_JOIN_OPEN_CHAT_LINK)) {
                        openingAndJoining = true;
                        setJoiningOrLeaving(StringResourcesUtils.getString(R.string.joining_label));
                    }
                } else {
                    long newIdChat = newIntent.getLongExtra(CHAT_ID, MEGACHAT_INVALID_HANDLE);

                    if(idChat != newIdChat){
                        megaChatApi.closeChatRoom(idChat, this);
                        idChat = newIdChat;
                    }
                    megaChatApi.addChatListener(this);
                    myUserHandle = megaChatApi.getMyUserHandle();

                    if(savedInstanceState!=null) {

                        logDebug("Bundle is NOT NULL");
                        selectedMessageId = savedInstanceState.getLong("selectedMessageId", -1);
                        logDebug("Handle of the message: " + selectedMessageId);
                        selectedPosition = savedInstanceState.getInt("selectedPosition", -1);
                        mOutputFilePath = savedInstanceState.getString("mOutputFilePath");
                        isShareLinkDialogDismissed = savedInstanceState.getBoolean("isShareLinkDialogDismissed", false);
                        isLocationDialogShown = savedInstanceState.getBoolean("isLocationDialogShown", false);
                        isJoinCallDialogShown = savedInstanceState.getBoolean(JOIN_CALL_DIALOG, false);
                        recoveredSelectedPositions = savedInstanceState.getIntegerArrayList(SELECTED_ITEMS);
                        lastIdMsgSeen = savedInstanceState.getLong(LAST_MESSAGE_SEEN, MEGACHAT_INVALID_HANDLE);
                        isTurn = lastIdMsgSeen != MEGACHAT_INVALID_HANDLE;

                        generalUnreadCount = savedInstanceState.getLong(GENERAL_UNREAD_COUNT, 0);

                        long[] longArray = savedInstanceState.getLongArray(NUM_MSGS_RECEIVED_AND_UNREAD);
                        if (longArray != null && longArray.length > 0) {
                            for (int i = 0; i < longArray.length; i++) {
                                msgsReceived.add(longArray[i]);
                            }
                        }

                        boolean isPlaying = savedInstanceState.getBoolean(PLAYING, false);
                        if (isPlaying) {
                            long idMessageVoicePlaying = savedInstanceState.getLong(ID_VOICE_CLIP_PLAYING, -1);
                            long messageHandleVoicePlaying = savedInstanceState.getLong(MESSAGE_HANDLE_PLAYING, -1);
                            long userHandleVoicePlaying = savedInstanceState.getLong(USER_HANDLE_PLAYING, -1);
                            int progressVoicePlaying = savedInstanceState.getInt(PROGRESS_PLAYING, 0);

                            if (!messagesPlaying.isEmpty()) {
                                for (MessageVoiceClip m : messagesPlaying) {
                                    m.getMediaPlayer().release();
                                    m.setMediaPlayer(null);
                                }
                                messagesPlaying.clear();
                            }

                            MessageVoiceClip messagePlaying = new MessageVoiceClip(idMessageVoicePlaying, userHandleVoicePlaying, messageHandleVoicePlaying);
                            messagePlaying.setProgress(progressVoicePlaying);
                            messagePlaying.setPlayingWhenTheScreenRotated(true);
                            messagesPlaying.add(messagePlaying);

                        }

                        joiningOrLeaving = savedInstanceState.getBoolean(JOINING_OR_LEAVING, false);
                        joiningOrLeavingAction = savedInstanceState.getString(JOINING_OR_LEAVING_ACTION);
                        openingAndJoining = savedInstanceState.getBoolean(OPENING_AND_JOINING_ACTION, false);
                        errorReactionsDialogIsShown = savedInstanceState.getBoolean(ERROR_REACTION_DIALOG, false);
                        typeErrorReaction = savedInstanceState.getLong(TYPE_ERROR_REACTION, REACTION_ERROR_DEFAULT_VALUE);
                        if(errorReactionsDialogIsShown && typeErrorReaction != REACTION_ERROR_DEFAULT_VALUE){
                            createLimitReactionsAlertDialog(typeErrorReaction);
                        }
                    }

                    String text = null;
                    if (intentAction.equals(ACTION_CHAT_SHOW_MESSAGES)) {
                        logDebug("ACTION_CHAT_SHOW_MESSAGES");
                        isOpeningChat = true;

                        int errorCode = newIntent.getIntExtra("PUBLIC_LINK", 1);
                        if (savedInstanceState == null) {
                            text = newIntent.getStringExtra(SHOW_SNACKBAR);
                            if (text == null) {
                                if (errorCode != 1) {
                                    if (errorCode == MegaChatError.ERROR_OK) {
                                        text = getString(R.string.chat_link_copied_clipboard);
                                    }
                                    else {
                                        logDebug("initAfterIntent:publicLinkError:errorCode");
                                        text = getString(R.string.general_error) + ": " + errorCode;
                                    }
                                }
                            }
                        }
                        else if (errorCode != 1 && errorCode == MegaChatError.ERROR_OK && !isShareLinkDialogDismissed) {
                                text = getString(R.string.chat_link_copied_clipboard);
                        }
                    }
                    initAndShowChat(text);
                }
            }
        }
        else{
            logWarning("INTENT is NULL");
        }
    }

    private void initializeInputText() {
        logDebug("initializeInputText");
        hideKeyboard();
        setChatSubtitle();
        ChatItemPreferences chatPrefs = dbH.findChatPreferencesByHandle(Long.toString(idChat));

        if (chatPrefs != null) {
            String written = chatPrefs.getWrittenText();
            if (!TextUtils.isEmpty(written)) {
                String editedMsgId = chatPrefs.getEditedMsgId();
                editingMessage = !isTextEmpty(editedMsgId);
                messageToEdit = editingMessage ? megaChatApi.getMessage(idChat, Long.parseLong(editedMsgId)) : null;

                if (editingMessage) {
                    editMsgUI(written);
                } else {
                    hideEditMsgLayout();
                    textChat.setText(written);
                    textChat.post(() -> {
                        controlExpandableInputText(textChat.getLineCount());
                    });
                    showSendIcon();
                }

                return;
            }
        } else {
            chatPrefs = new ChatItemPreferences(Long.toString(idChat), "");
            dbH.setChatItemPreferences(chatPrefs);
        }
        refreshTextInput();
    }

    private CharSequence transformEmojis(String textToTransform, float sizeText){
        CharSequence text = textToTransform == null ? "" : textToTransform;
        String resultText = converterShortCodes(text.toString());
        SpannableStringBuilder spannableStringBuilder = new SpannableStringBuilder(resultText);
        EmojiManager.getInstance().replaceWithImages(this, spannableStringBuilder, sizeText, sizeText);
        int maxWidth;
        if(isScreenInPortrait(this)){
            maxWidth = HINT_PORT;
        }else{
            maxWidth = HINT_LAND;
        }
        CharSequence textF = TextUtils.ellipsize(spannableStringBuilder, textChat.getPaint(), dp2px(maxWidth, getOutMetrics()), typeEllipsize);
        return textF;
    }

    private void refreshTextInput() {
        recordButtonStates(RECORD_BUTTON_DEACTIVATED);
        collapseInputText();
        sendIcon.setVisibility(View.GONE);
        sendIcon.setEnabled(false);
<<<<<<< HEAD
        keyboardTwemojiButton.setImageDrawable(ContextCompat.getDrawable(chatActivity, R.drawable.ic_emoji_light));
        sendIcon.setImageDrawable(ContextCompat.getDrawable(chatActivity, R.drawable.ic_send_trans));
=======
>>>>>>> 6895f4f0
        if (chatRoom != null) {
            megaChatApi.sendStopTypingNotification(chatRoom.getChatId());
            String title;
            setSizeInputText(true);
            if (chatRoom.hasCustomTitle()) {
                title = getString(R.string.type_message_hint_with_customized_title, getTitleChat(chatRoom));
            } else {
                title = getString(R.string.type_message_hint_with_default_title, getTitleChat(chatRoom));
            }
            textChat.setHint(transformEmojis(title, textChat.getTextSize()));
            controlExpandableInputText(1);
        }
    }

    public void updateUserNameInChat() {
        if (chatRoom.isGroup()) {
            setChatSubtitle();
        }
        if (adapter != null) {
            adapter.notifyDataSetChanged();
        }
    }

    private void updateTitle() {
        initializeInputText();
        titleToolbar.setText(getTitleChat(chatRoom));
    }

    /**
     * Opens a new chat conversation, checking if the id is valid and if the ChatRoom exists.
     * If an error ocurred opening the chat, an error dialog is shown.
     *
     * @return True if the chat was successfully opened, false otherwise
     */
    private boolean initChat() {
        if (idChat == MEGACHAT_INVALID_HANDLE) {
            logError("Chat ID -1 error");
            return false;
        }

        //Recover chat
        logDebug("Recover chat with id: " + idChat);
        chatRoom = megaChatApi.getChatRoom(idChat);
        if (chatRoom == null) {
            logError("Chatroom is NULL - finish activity!!");
            finish();
        }

        if (adapter != null) {
            adapter.updateChatRoom(chatRoom);
        }

        megaChatApi.closeChatRoom(idChat, this);
        if (megaChatApi.openChatRoom(idChat, this)) {
            MegaApplication.setClosedChat(false);
            return true;
        }

        logError("Error openChatRoom");
        if (errorOpenChatDialog == null) {
            MaterialAlertDialogBuilder builder = new MaterialAlertDialogBuilder(this);
            builder.setTitle(getString(R.string.chat_error_open_title))
                    .setMessage(getString(R.string.chat_error_open_message))
                    .setPositiveButton(getString(R.string.general_ok), (dialog, whichButton) -> finish());
            errorOpenChatDialog = builder.create();
            errorOpenChatDialog.show();
        }

        return false;
    }

    /**
     * Opens a new chat conversation.
     * If it went well, shows the chat with the empty state and requests messages.
     *
     * @param textSnackbar  if there is a chat link involved in the action, it it indicates the "Copy chat link" dialog has to be shown.
     *                      If not, a simple Snackbar has to be shown with this text.
     */
    private void initAndShowChat(String textSnackbar) {
        logDebug("initAndShowChat");
        if (!initChat()) {
            return;
        }

        initializeInputText();
        checkIfIsAlreadyJoiningOrLeaving();

        int chatConnection = megaChatApi.getChatConnectionState(idChat);
        logDebug("Chat connection (" + idChat + ") is: " + chatConnection);

        if (adapter == null) {
            createAdapter();
        } else {
            adapter.updateChatRoom(chatRoom);
            adapter.notifyDataSetChanged();
        }

        setPreviewersView();
        titleToolbar.setText(getTitleChat(chatRoom));
        setChatSubtitle();
        privateIconToolbar.setVisibility(chatRoom.isPublic() ? View.GONE : View.VISIBLE);
        muteIconToolbar.setVisibility(isEnableChatNotifications(chatRoom.getChatId()) ? View.GONE : View.VISIBLE);
        isOpeningChat = true;

        String textToShowB = getString(R.string.chat_loading_messages);

        try {
            textToShowB = textToShowB.replace("[A]", "<font color=\'"
                    + ColorUtils.getColorHexString(this, R.color.grey_300_grey_600)
                    + "\'>");
            textToShowB = textToShowB.replace("[/A]", "</font>");
            textToShowB = textToShowB.replace("[B]", "<font color=\'"
                    + ColorUtils.getColorHexString(this, R.color.grey_900_grey_100)
                    + "\'>");
            textToShowB = textToShowB.replace("[/B]", "</font>");
        } catch (Exception e) {
            logWarning("Exception formatting string", e);
        }

        emptyScreen(HtmlCompat.fromHtml(textToShowB, HtmlCompat.FROM_HTML_MODE_LEGACY));

        if (!isTextEmpty(textSnackbar)) {
            String chatLink = getIntent().getStringExtra(CHAT_LINK_EXTRA);

            if (!isTextEmpty(chatLink) && !isShareLinkDialogDismissed) {
                showShareChatLinkDialog(this, chatRoom, chatLink);
            } else {
                showSnackbar(SNACKBAR_TYPE, textSnackbar, MEGACHAT_INVALID_HANDLE);
            }
        }

        loadHistory();
        logDebug("On create: stateHistory: " + stateHistory);
        if (isLocationDialogShown) {
            showSendLocationDialog();
        }

        if (isJoinCallDialogShown) {
            MegaChatCall callInThisChat = megaChatApi.getChatCall(chatRoom.getChatId());
            if (callInThisChat != null && !callInThisChat.isOnHold() && chatRoom.isGroup()) {
                MegaChatCall anotherCallActive = getAnotherActiveCall(chatRoom.getChatId());
                if (anotherCallActive != null ) {
                    showJoinCallDialog(callInThisChat.getChatid(), anotherCallActive);
                }else{
                    MegaChatCall anotherCallOnHold = getAnotherCallOnHold(chatRoom.getChatId());
                    if(anotherCallOnHold != null){
                        showJoinCallDialog(callInThisChat.getChatid(), anotherCallOnHold);
                    }
                }
            }
        }
    }

    private void emptyScreen(CharSequence text){
        if (getResources().getConfiguration().orientation == Configuration.ORIENTATION_LANDSCAPE) {
            emptyImageView.setImageResource(R.drawable.empty_chat_message_landscape);
        } else {
            emptyImageView.setImageResource(R.drawable.empty_chat_message_portrait);
        }

        emptyTextView.setText(text);
        emptyTextView.setVisibility(View.VISIBLE);
        emptyLayout.setVisibility(View.VISIBLE);

        chatRelativeLayout.setVisibility(View.GONE);
    }

    public void removeChatLink(){
        logDebug("removeChatLink");
        megaChatApi.removeChatLink(idChat, this);
    }

    /**
     * Requests to load for first time chat messages.
     * It controls if it is the real first time, or the device was rotated with the "isTurn" flag.
     */
    public void loadHistory() {
        if (chatRoom == null) {
            return;
        }

        long unreadCount = chatRoom.getUnreadCount();
        lastSeenReceived = unreadCount == 0;

        if (lastSeenReceived) {
            logDebug("loadMessages:unread is 0");

            if (!isTurn) {
                lastIdMsgSeen = MEGACHAT_INVALID_HANDLE;
                generalUnreadCount = 0;
            }
        } else {
            if (!isTurn) {
                lastIdMsgSeen = megaChatApi.getLastMessageSeenId(idChat);
                generalUnreadCount = unreadCount;
            } else {
                logDebug("Do not change lastSeenId --> rotating screen");
            }

            if (lastIdMsgSeen != -1) {
                logDebug("lastSeenId: " + lastIdMsgSeen);
            } else {
                logError("Error:InvalidLastMessage");
            }
        }

        askForMoreMessages();
    }

    /**
     * Sets the visibility of the groupalSubtitleToolbar view.
     * If it is visible some attributes of the layout should be updated due to the marquee behaviour.
     *
     * This method should be used always the visibility of groupalSubtitleToolbar
     * changes instead of change the visibility directly.
     *
     * @param visible   true if visible, false otherwise
     */
    private void setGroupalSubtitleToolbarVisibility(boolean visible) {
        if (subtitleCall.getVisibility() == View.VISIBLE) {
            visible = false;
        }

        groupalSubtitleToolbar.setVisibility(visible ? View.VISIBLE : View.GONE);

        if (visible) {
            groupalSubtitleToolbar.setSelected(true);
            groupalSubtitleToolbar.setHorizontallyScrolling(true);
            groupalSubtitleToolbar.setFocusable(true);
            groupalSubtitleToolbar.setEllipsize(TextUtils.TruncateAt.MARQUEE);
            groupalSubtitleToolbar.setMarqueeRepeatLimit(-1);
            groupalSubtitleToolbar.setSingleLine(true);
            groupalSubtitleToolbar.setHorizontallyScrolling(true);
        }
    }

    private void setSubtitleVisibility() {
        if(chatRoom == null){
            chatRoom = megaChatApi.getChatRoom(idChat);
        }

        if(chatRoom == null)
            return;

        boolean isGroup = chatRoom.isGroup();

        individualSubtitleToobar.setVisibility(isGroup ? View.GONE : View.VISIBLE);
        setGroupalSubtitleToolbarVisibility(isGroup);

        if (chatRoom.isGroup()) {
            iconStateToolbar.setVisibility(View.GONE);
        }
    }

    private void setPreviewGroupalSubtitle() {
        long participants = chatRoom.getPeerCount();

        if (!chatRoom.isPreview() && chatRoom.isActive()) {
            participants++;
        }

        setGroupalSubtitleToolbarVisibility(participants > 0);
        if (participants > 0) {
            groupalSubtitleToolbar.setText(adjustForLargeFont(getResources()
                    .getQuantityString(R.plurals.subtitle_of_group_chat, (int) participants, (int) participants)));
        }
    }

    public void setChatSubtitle(){
        logDebug("setChatSubtitle");
        if(chatRoom==null){
            return;
        }
        int width;
        if(isScreenInPortrait(this)){
            if(chatRoom.isGroup()) {
                width = scaleWidthPx(TITLE_TOOLBAR_PORT, getOutMetrics());
            }else {
                width = scaleWidthPx(TITLE_TOOLBAR_IND_PORT, getOutMetrics());
            }
        }else{
            width = scaleWidthPx(TITLE_TOOLBAR_LAND, getOutMetrics());
        }
        titleToolbar.setMaxWidthEmojis(width);
        titleToolbar.setTypeEllipsize(TextUtils.TruncateAt.END);
        setSubtitleVisibility();

        if (chatC.isInAnonymousMode() && megaChatApi.getChatConnectionState(idChat)==MegaChatApi.CHAT_CONNECTION_ONLINE) {
            logDebug("Is preview");
            setPreviewGroupalSubtitle();
            tB.setOnClickListener(this);
            setBottomLayout(SHOW_JOIN_LAYOUT);

        }else if(megaChatApi.getConnectionState()!=MegaChatApi.CONNECTED||megaChatApi.getChatConnectionState(idChat)!=MegaChatApi.CHAT_CONNECTION_ONLINE) {
            logDebug("Chat not connected ConnectionState: " + megaChatApi.getConnectionState() + " ChatConnectionState: " + megaChatApi.getChatConnectionState(idChat));
            tB.setOnClickListener(this);
            if (chatRoom.isPreview()) {
                logDebug("Chat not connected: is preview");
                setPreviewGroupalSubtitle();
                setBottomLayout(SHOW_NOTHING_LAYOUT);
            } else {
                logDebug("Chat not connected: is not preview");
                if (chatRoom.isGroup()) {
                    groupalSubtitleToolbar.setText(adjustForLargeFont(getString(R.string.invalid_connection_state)));
                } else {
                    individualSubtitleToobar.setText(adjustForLargeFont(getString(R.string.invalid_connection_state)));
                }

                int permission = chatRoom.getOwnPrivilege();
                logDebug("Check permissions");
                if ((permission == MegaChatRoom.PRIV_RO) || (permission == MegaChatRoom.PRIV_RM)) {
                    setBottomLayout(SHOW_NOTHING_LAYOUT);
                } else {
                    setBottomLayout(SHOW_WRITING_LAYOUT);
                }
            }
        }else{
            logDebug("Karere connection state: " + megaChatApi.getConnectionState());
            logDebug("Chat connection state: " + megaChatApi.getChatConnectionState(idChat));

            int permission = chatRoom.getOwnPrivilege();
            if (chatRoom.isGroup()) {
                tB.setOnClickListener(this);
                if(chatRoom.isPreview()){
                    logDebug("Is preview");
                    setPreviewGroupalSubtitle();
                   setBottomLayout(openingAndJoining ? SHOW_JOINING_OR_LEFTING_LAYOUT : SHOW_JOIN_LAYOUT);
                }
                else {
                    logDebug("Check permissions group chat");
                    if (permission == MegaChatRoom.PRIV_RO) {
                        logDebug("Permission RO");
                        setBottomLayout(SHOW_NOTHING_LAYOUT);

                        if (chatRoom.isArchived()) {
                            logDebug("Chat is archived");
                            groupalSubtitleToolbar.setText(adjustForLargeFont(getString(R.string.archived_chat)));
                        } else {
                            groupalSubtitleToolbar.setText(adjustForLargeFont(getString(R.string.observer_permission_label_participants_panel)));
                        }
                    }else if (permission == MegaChatRoom.PRIV_RM) {
                        logDebug("Permission RM");
                        setBottomLayout(SHOW_NOTHING_LAYOUT);

                        if (chatRoom.isArchived()) {
                            logDebug("Chat is archived");
                            groupalSubtitleToolbar.setText(adjustForLargeFont(getString(R.string.archived_chat)));
                        }
                        else if (!chatRoom.isActive()) {
                            groupalSubtitleToolbar.setText(adjustForLargeFont(getString(R.string.inactive_chat)));
                        }
                        else {
                            groupalSubtitleToolbar.setText(null);
                            setGroupalSubtitleToolbarVisibility(false);
                        }
                    }
                    else{
                        logDebug("Permission: " + permission);

                        setBottomLayout(SHOW_WRITING_LAYOUT);

                        if(chatRoom.isArchived()){
                            logDebug("Chat is archived");
                            groupalSubtitleToolbar.setText(adjustForLargeFont(getString(R.string.archived_chat)));
                        }
                        else if(chatRoom.hasCustomTitle()){
                            setCustomSubtitle();
                        }
                        else{
                            long participantsLabel = chatRoom.getPeerCount()+1; //Add one to include me
                            groupalSubtitleToolbar.setText(adjustForLargeFont(getResources().getQuantityString(R.plurals.subtitle_of_group_chat, (int) participantsLabel, participantsLabel)));
                        }
                    }
                }
            }
            else{
                logDebug("Check permissions one to one chat");
                if(permission==MegaChatRoom.PRIV_RO) {
                    logDebug("Permission RO");

                    if(megaApi!=null){
                        if(megaApi.getRootNode()!=null){
                            long chatHandle = chatRoom.getChatId();
                            MegaChatRoom chat = megaChatApi.getChatRoom(chatHandle);
                            long userHandle = chat.getPeerHandle(0);
                            String userHandleEncoded = MegaApiAndroid.userHandleToBase64(userHandle);
                            MegaUser user = megaApi.getContact(userHandleEncoded);

                            if(user!=null && user.getVisibility() == MegaUser.VISIBILITY_VISIBLE){
                                tB.setOnClickListener(this);
                            }
                            else{
                                tB.setOnClickListener(null);
                            }
                        }
                    }
                    else{
                        tB.setOnClickListener(null);
                    }
                    setBottomLayout(SHOW_NOTHING_LAYOUT);

                    if(chatRoom.isArchived()){
                        logDebug("Chat is archived");
                        individualSubtitleToobar.setText(adjustForLargeFont(getString(R.string.archived_chat)));
                    }
                    else{
                        individualSubtitleToobar.setText(adjustForLargeFont(getString(R.string.observer_permission_label_participants_panel)));
                    }
                }
                else if(permission==MegaChatRoom.PRIV_RM) {
                    tB.setOnClickListener(this);

                    logDebug("Permission RM");
                    setBottomLayout(SHOW_NOTHING_LAYOUT);

                    if(chatRoom.isArchived()){
                        logDebug("Chat is archived");
                        individualSubtitleToobar.setText(adjustForLargeFont(getString(R.string.archived_chat)));
                    }
                    else if(!chatRoom.isActive()){
                        individualSubtitleToobar.setText(adjustForLargeFont(getString(R.string.inactive_chat)));
                    }
                    else{
                        individualSubtitleToobar.setText(null);
                        individualSubtitleToobar.setVisibility(View.GONE);
                    }
                }
                else{
                    tB.setOnClickListener(this);

                    long userHandle = chatRoom.getPeerHandle(0);
                    setStatus(userHandle);
                    setBottomLayout(SHOW_WRITING_LAYOUT);
                }
            }
        }
    }

    /**
     * Updates the views that have to be shown at the bottom of the UI.
     *
     * @param show  indicates which layout has to be shown at the bottom of the UI
     */
    public void setBottomLayout(int show) {
        if (app.getStorageState() == STORAGE_STATE_PAYWALL) {
            show = SHOW_NOTHING_LAYOUT;
        } else if (joiningOrLeaving) {
            show = SHOW_JOINING_OR_LEFTING_LAYOUT;
        }

        RelativeLayout.LayoutParams params = (RelativeLayout.LayoutParams) messagesContainerLayout.getLayoutParams();

        switch (show) {
            case SHOW_JOINING_OR_LEFTING_LAYOUT:
                writingContainerLayout.setVisibility(View.GONE);
                joinChatLinkLayout.setVisibility(View.GONE);
                params.addRule(RelativeLayout.ABOVE, R.id.joining_leaving_layout_chat_layout);
                messagesContainerLayout.setLayoutParams(params);
                fragmentVoiceClip.setVisibility(View.GONE);
                joiningLeavingLayout.setVisibility(View.VISIBLE);
                joiningLeavingText.setText(joiningOrLeavingAction);
                break;

            case SHOW_JOIN_LAYOUT:
                writingContainerLayout.setVisibility(View.GONE);
                joinChatLinkLayout.setVisibility(View.VISIBLE);
                params.addRule(RelativeLayout.ABOVE, R.id.join_chat_layout_chat_layout);
                messagesContainerLayout.setLayoutParams(params);
                fragmentVoiceClip.setVisibility(View.GONE);
                joiningLeavingLayout.setVisibility(View.GONE);
                break;

            case SHOW_NOTHING_LAYOUT:
                writingContainerLayout.setVisibility(View.GONE);
                joinChatLinkLayout.setVisibility(View.GONE);
                fragmentVoiceClip.setVisibility(View.GONE);
                joiningLeavingLayout.setVisibility(View.GONE);
                break;

            default:
                writingContainerLayout.setVisibility(View.VISIBLE);
                joinChatLinkLayout.setVisibility(View.GONE);
                params.addRule(RelativeLayout.ABOVE, R.id.writing_container_layout_chat_layout);
                messagesContainerLayout.setLayoutParams(params);
                fragmentVoiceClip.setVisibility(View.VISIBLE);
                joiningLeavingLayout.setVisibility(View.GONE);
        }
    }

    /**
     * When the group chat has a custom title, the subtitle has to contain the participants' names.
     * It sets the custom subtitle. The subtitle would contain the participant's names following these rules:
     * - If the group has four or less participants: all their names.
     * - If the group has more than four participants: the names of the three first participants and X more,
     *      which "X" is the number of the rest of participants
     */
    private void setCustomSubtitle() {
        logDebug("setCustomSubtitle");
        long participantsCount = chatRoom.getPeerCount();

        if (participantsCount == 0 && !chatRoom.isPreview()) {
            groupalSubtitleToolbar.setText(R.string.bucket_word_me);
            return;
        }

        StringBuilder customSubtitle = new StringBuilder();

        for (int i = 0; i < participantsCount; i++) {
            if ((i == 1 || i == 2) && areMoreParticipants(i)) {
                customSubtitle.append(", ");
            }
            String participantName = chatC.getParticipantFirstName(chatRoom.getPeerHandle(i));
            if (isTextEmpty(participantName)) {
                sendGetPeerAttributesRequest(participantsCount);
                return;
            } else if (i == 0 && !areMoreParticipants(i)) {
                if (!chatRoom.isPreview()) {
                    customSubtitle.append(participantName)
                            .append(", ").append(getString(R.string.bucket_word_me));
                    groupalSubtitleToolbar.setText(adjustForLargeFont(customSubtitle.toString()));
                } else {
                    groupalSubtitleToolbar.setText(adjustForLargeFont(participantName));
                }
            } else if (areMoreParticipantsThanMaxAllowed(i)) {
                String firstNames = customSubtitle.append(participantName).toString();
                groupalSubtitleToolbar.setText(adjustForLargeFont(getString(R.string.custom_subtitle_of_group_chat, firstNames, participantsCount - 2)));
                break;
            } else {
                customSubtitle.append(participantName);

                if (i == participantsCount - 1) {
                    if (!chatRoom.isPreview()) {
                        customSubtitle.append(", ").append(getString(R.string.bucket_word_me));
                    }
                    groupalSubtitleToolbar.setText(adjustForLargeFont(customSubtitle.toString()));
                }
            }
        }

        if (isTextEmpty(groupalSubtitleToolbar.getText().toString())) {
            groupalSubtitleToolbar.setText(null);
            setGroupalSubtitleToolbarVisibility(false);
        }
    }

    /**
     * Checks if there are more participants in the group chat after the current position.
     *
     * @param position  position to check
     * @return  True if there are more participants after the current position, false otherwise.
     */
    private boolean areMoreParticipants(long position) {
        return chatRoom.getPeerCount() > position;
    }

    /**
     * Checks if there only three participants in the group chat.
     *
     * @param position  position to check
     * @return  True if there are three participants, false otherwise.
     */
    private boolean areSameParticipantsAsMaxAllowed(long position) {
        return chatRoom.getPeerCount() == MAX_NAMES_PARTICIPANTS && position == 2;
    }

    /**
     * Checks if there are more than three participants in the group chat.
     *
     * @param position  position to check
     * @return True if there are more than three participants, false otherwise.
     */
    private boolean areMoreParticipantsThanMaxAllowed(long position) {
        return chatRoom.getPeerCount() > MAX_NAMES_PARTICIPANTS && position == 2;
    }

    /**
     * Requests the attributes of the participants when they unavailable.
     *
     * @param participantsCount number of participants in the group chat.
     */
    private void sendGetPeerAttributesRequest(long participantsCount) {
        MegaHandleList handleList = MegaHandleList.createInstance();

        for (int i = 0; i < participantsCount; i++) {
            handleList.addMegaHandle(chatRoom.getPeerHandle(i));

            if (areMoreParticipantsThanMaxAllowed(i) || areSameParticipantsAsMaxAllowed(i))
                break;
        }

        if (handleList.size() > 0) {
            megaChatApi.loadUserAttributes(chatRoom.getChatId(), handleList, new GetPeerAttributesListener(this));
        }
    }

    /**
     * Updates the custom subtitle when the request for load the participants' attributes finishes.
     *
     * @param chatId        identifier of the chat received in the request
     * @param handleList    list of the participants' handles
     */
    public void updateCustomSubtitle(long chatId, MegaHandleList handleList) {
        if (handleList == null || handleList.size() == 0
                || chatId != chatRoom.getChatId() || megaChatApi.getChatRoom(chatId) == null)
            return;

        chatRoom = megaChatApi.getChatRoom(chatId);

        for (int i = 0; i < handleList.size(); i++) {
            chatC.setNonContactAttributesInDB(handleList.get(i));
        }

        setCustomSubtitle();
    }

    public void setLastGreen(String date){
        individualSubtitleToobar.setText(date);
        individualSubtitleToobar.isMarqueeIsNecessary(this);
        if(subtitleCall.getVisibility()!=View.VISIBLE && groupalSubtitleToolbar.getVisibility()!=View.VISIBLE){
            individualSubtitleToobar.setVisibility(View.VISIBLE);
        }
    }

    public void requestLastGreen(int state){
        logDebug("State: " + state);

        if(chatRoom!=null && !chatRoom.isGroup() && !chatRoom.isArchived()){
            if(state == INITIAL_PRESENCE_STATUS){
                state = megaChatApi.getUserOnlineStatus(chatRoom.getPeerHandle(0));
            }

            if(state != MegaChatApi.STATUS_ONLINE && state != MegaChatApi.STATUS_BUSY && state != MegaChatApi.STATUS_INVALID){
                logDebug("Request last green for user");
                megaChatApi.requestLastGreen(chatRoom.getPeerHandle(0), this);
            }
        }
    }

    public void setStatus(long userHandle){

        iconStateToolbar.setVisibility(View.GONE);

        if(megaChatApi.getConnectionState()!=MegaChatApi.CONNECTED){
            logWarning("Chat not connected");
            individualSubtitleToobar.setText(adjustForLargeFont(getString(R.string.invalid_connection_state)));
        }
        else if(chatRoom.isArchived()){
            logDebug("Chat is archived");
            individualSubtitleToobar.setText(adjustForLargeFont(getString(R.string.archived_chat)));
        }
        else if(!chatRoom.isGroup()){
            int state = megaChatApi.getUserOnlineStatus(userHandle);

            if(state == MegaChatApi.STATUS_ONLINE){
                logDebug("This user is connected");
                individualSubtitleToobar.setText(adjustForLargeFont(getString(R.string.online_status)));
                iconStateToolbar.setVisibility(View.VISIBLE);
                iconStateToolbar.setImageDrawable(ContextCompat.getDrawable(this,
                        Util.isDarkMode(this) ? R.drawable.ic_online_dark_appbar
                                : R.drawable.ic_online_light));
            }
            else if(state == MegaChatApi.STATUS_AWAY){
                logDebug("This user is away");
                individualSubtitleToobar.setText(adjustForLargeFont(getString(R.string.away_status)));
                iconStateToolbar.setVisibility(View.VISIBLE);
                iconStateToolbar.setImageDrawable(ContextCompat.getDrawable(this,
                        Util.isDarkMode(this) ? R.drawable.ic_away_dark_appbar
                                : R.drawable.ic_away_light));
            }
            else if(state == MegaChatApi.STATUS_BUSY){
                logDebug("This user is busy");
                individualSubtitleToobar.setText(adjustForLargeFont(getString(R.string.busy_status)));
                iconStateToolbar.setVisibility(View.VISIBLE);
                iconStateToolbar.setImageDrawable(ContextCompat.getDrawable(this,
                        Util.isDarkMode(this) ? R.drawable.ic_busy_dark_appbar
                                : R.drawable.ic_busy_light));
            }
            else if(state == MegaChatApi.STATUS_OFFLINE){
                logDebug("This user is offline");
                individualSubtitleToobar.setText(adjustForLargeFont(getString(R.string.offline_status)));
                iconStateToolbar.setVisibility(View.VISIBLE);
                iconStateToolbar.setImageDrawable(ContextCompat.getDrawable(this,
                        Util.isDarkMode(this) ? R.drawable.ic_offline_dark_appbar
                                : R.drawable.ic_offline_light));
            }
            else if(state == MegaChatApi.STATUS_INVALID){
                logWarning("INVALID status: " + state);
                individualSubtitleToobar.setText(null);
                individualSubtitleToobar.setVisibility(View.GONE);
            }
            else{
                logDebug("This user status is: " + state);
                individualSubtitleToobar.setText(null);
                individualSubtitleToobar.setVisibility(View.GONE);
            }
        }
    }

    public int compareTime(AndroidMegaChatMessage message, AndroidMegaChatMessage previous){
        return compareTime(message.getMessage().getTimestamp(), previous.getMessage().getTimestamp());
    }

    public int compareTime(long timeStamp, AndroidMegaChatMessage previous){
        return compareTime(timeStamp, previous.getMessage().getTimestamp());
    }

    public int compareTime(long timeStamp, long previous){
        if(previous!=-1){

            Calendar cal = calculateDateFromTimestamp(timeStamp);
            Calendar previousCal =  calculateDateFromTimestamp(previous);

            TimeUtils tc = new TimeUtils(TIME);

            int result = tc.compare(cal, previousCal);
            logDebug("RESULTS compareTime: " + result);
            return result;
        }
        else{
            logWarning("return -1");
            return -1;
        }
    }

    public int compareDate(AndroidMegaChatMessage message, AndroidMegaChatMessage previous){
        return compareDate(message.getMessage().getTimestamp(), previous.getMessage().getTimestamp());
    }

    public int compareDate(long timeStamp, AndroidMegaChatMessage previous){
        return compareDate(timeStamp, previous.getMessage().getTimestamp());
    }

    public int compareDate(long timeStamp, long previous){
        logDebug("compareDate");

        if(previous!=-1){
            Calendar cal = calculateDateFromTimestamp(timeStamp);
            Calendar previousCal =  calculateDateFromTimestamp(previous);

            TimeUtils tc = new TimeUtils(DATE);

            int result = tc.compare(cal, previousCal);
            logDebug("RESULTS compareDate: "+result);
            return result;
        }
        else{
            logWarning("return -1");
            return -1;
        }
    }

    @Override
    public boolean onCreateOptionsMenu(Menu menu) {
        logDebug("onCreateOptionsMenuLollipop");
        // Inflate the menu items for use in the action bar
        MenuInflater inflater = getMenuInflater();
        inflater.inflate(R.menu.chat_action, menu);

        callMenuItem = menu.findItem(R.id.cab_menu_call_chat);
        videoMenuItem = menu.findItem(R.id.cab_menu_video_chat);
        selectMenuItem = menu.findItem(R.id.cab_menu_select_messages);
        inviteMenuItem = menu.findItem(R.id.cab_menu_invite_chat);
        clearHistoryMenuItem = menu.findItem(R.id.cab_menu_clear_history_chat);
        contactInfoMenuItem = menu.findItem(R.id.cab_menu_contact_info_chat);
        leaveMenuItem = menu.findItem(R.id.cab_menu_leave_chat);
        archiveMenuItem = menu.findItem(R.id.cab_menu_archive_chat);
        muteMenuItem = menu.findItem(R.id.cab_menu_mute_chat);
        unMuteMenuItem = menu.findItem(R.id.cab_menu_unmute_chat);

        return super.onCreateOptionsMenu(menu);
    }

    @Override
    public boolean onPrepareOptionsMenu(Menu menu){
        logDebug("onPrepareOptionsMenu");

        if (chatRoom != null && !joiningOrLeaving) {
            if (isEnableChatNotifications(chatRoom.getChatId())) {
                unMuteMenuItem.setVisible(false);
                muteMenuItem.setVisible(true);
            } else {
                muteMenuItem.setVisible(false);
                unMuteMenuItem.setVisible(true);
            }

            if(!shouldMuteOrUnmuteOptionsBeShown(this, chatRoom)){
                unMuteMenuItem.setVisible(false);
                muteMenuItem.setVisible(false);
            }

            checkSelectOption();
            callMenuItem.setEnabled(false);
            callMenuItem.setIcon(mutateIcon(this, R.drawable.ic_phone_white, R.color.grey_054_white_054));
            if (chatRoom.isGroup()) {
                videoMenuItem.setVisible(false);
            }else{
                videoMenuItem.setEnabled(false);
                videoMenuItem.setIcon(mutateIcon(this, R.drawable.ic_videocam_white, R.color.grey_054_white_054));
            }

            if(chatRoom.isPreview() || !isStatusConnected(this, idChat)) {
                leaveMenuItem.setVisible(false);
                clearHistoryMenuItem.setVisible(false);
                inviteMenuItem.setVisible(false);
                contactInfoMenuItem.setVisible(false);
                archiveMenuItem.setVisible(false);
            }else {

                if (megaChatApi != null && (megaChatApi.getNumCalls() <= 0 || (!participatingInACall() && !megaChatApi.hasCallInChatRoom(chatRoom.getChatId())))) {
                    if (!chatRoom.isGroup() || chatRoom.getPeerCount() > 0) {
                        callMenuItem.setEnabled(true);
                        callMenuItem.setIcon(mutateIcon(this, R.drawable.ic_phone_white, R.color.grey_087_white_087));
                    }

                    if (chatRoom.isGroup()) {
                        videoMenuItem.setVisible(false);
                    } else {
                        videoMenuItem.setEnabled(true);
                        videoMenuItem.setIcon(mutateIcon(this, R.drawable.ic_videocam_white, R.color.grey_087_white_087));
                    }
                }

                archiveMenuItem.setVisible(true);
                if(chatRoom.isArchived()){
                    archiveMenuItem.setTitle(getString(R.string.general_unarchive));
                }
                else{
                    archiveMenuItem.setTitle(getString(R.string.general_archive));
                }

                int permission = chatRoom.getOwnPrivilege();
                logDebug("Permission in the chat: " + permission);
                if (chatRoom.isGroup()) {
                    if (permission == MegaChatRoom.PRIV_MODERATOR) {

                        inviteMenuItem.setVisible(true);

                        int lastMessageIndex = messages.size() - 1;
                        if (lastMessageIndex >= 0) {
                            AndroidMegaChatMessage lastMessage = messages.get(lastMessageIndex);
                            if (!lastMessage.isUploading()) {
                                if (lastMessage.getMessage().getType() == MegaChatMessage.TYPE_TRUNCATE) {
                                    logDebug("Last message is TRUNCATE");
                                    clearHistoryMenuItem.setVisible(false);
                                } else {
                                    logDebug("Last message is NOT TRUNCATE");
                                    clearHistoryMenuItem.setVisible(true);
                                }
                            } else {
                                logDebug("Last message is UPLOADING");
                                clearHistoryMenuItem.setVisible(true);
                            }
                        }
                        else {
                            clearHistoryMenuItem.setVisible(false);
                        }

                        leaveMenuItem.setVisible(true);
                    } else if (permission == MegaChatRoom.PRIV_RM) {
                        logDebug("Group chat PRIV_RM");
                        leaveMenuItem.setVisible(false);
                        clearHistoryMenuItem.setVisible(false);
                        inviteMenuItem.setVisible(false);
                        callMenuItem.setVisible(false);
                        videoMenuItem.setVisible(false);
                    } else if (permission == MegaChatRoom.PRIV_RO) {
                        logDebug("Group chat PRIV_RO");
                        leaveMenuItem.setVisible(true);
                        clearHistoryMenuItem.setVisible(false);
                        inviteMenuItem.setVisible(false);
                        callMenuItem.setVisible(false);
                        videoMenuItem.setVisible(false);
                    } else if(permission == MegaChatRoom.PRIV_STANDARD){
                        logDebug("Group chat PRIV_STANDARD");
                        leaveMenuItem.setVisible(true);
                        clearHistoryMenuItem.setVisible(false);
                        inviteMenuItem.setVisible(false);
                    }else{
                        logDebug("Permission: " + permission);
                        leaveMenuItem.setVisible(true);
                        clearHistoryMenuItem.setVisible(false);
                        inviteMenuItem.setVisible(false);
                    }

                    contactInfoMenuItem.setTitle(getString(R.string.group_chat_info_label));
                    contactInfoMenuItem.setVisible(true);
                }
                else {
                    inviteMenuItem.setVisible(false);
                    if (permission == MegaChatRoom.PRIV_RO) {
                        clearHistoryMenuItem.setVisible(false);
                        contactInfoMenuItem.setVisible(false);
                        callMenuItem.setVisible(false);
                        videoMenuItem.setVisible(false);
                    } else {
                        clearHistoryMenuItem.setVisible(true);
                        contactInfoMenuItem.setTitle(getString(R.string.contact_properties_activity));
                        contactInfoMenuItem.setVisible(true);
                    }
                    leaveMenuItem.setVisible(false);
                }
            }

        }else{
            logWarning("Chatroom NULL on create menu");
            muteMenuItem.setVisible(false);
            unMuteMenuItem.setVisible(false);
            leaveMenuItem.setVisible(false);
            callMenuItem.setVisible(false);
            videoMenuItem.setVisible(false);
            selectMenuItem.setVisible(false);
            clearHistoryMenuItem.setVisible(false);
            inviteMenuItem.setVisible(false);
            contactInfoMenuItem.setVisible(false);
            archiveMenuItem.setVisible(false);
        }

        return super.onPrepareOptionsMenu(menu);
    }

    void ifAnonymousModeLogin(boolean pendingJoin) {
        if (chatC.isInAnonymousMode()) {
            Intent loginIntent = new Intent(this, LoginActivityLollipop.class);
            if (pendingJoin && getIntent() != null && getIntent().getDataString() != null) {
                String link = getIntent().getDataString();

                MegaApplication.getChatManagement().setPendingJoinLink(link);
                loginIntent.putExtra(VISIBLE_FRAGMENT,  LOGIN_FRAGMENT);
                loginIntent.setAction(ACTION_JOIN_OPEN_CHAT_LINK);
                loginIntent.setData(Uri.parse(link));
            } else {
                loginIntent.putExtra(VISIBLE_FRAGMENT,  TOUR_FRAGMENT);
            }

            loginIntent.setFlags(Intent.FLAG_ACTIVITY_REORDER_TO_FRONT);
            startActivity(loginIntent);
            app.setIsLoggingRunning(true);
        }

        closeChat(true);
        finish();
    }

    @Override
    public boolean onOptionsItemSelected(MenuItem item) {
        logDebug("onOptionsItemSelected");

        if (app.getStorageState() == STORAGE_STATE_PAYWALL &&
                (item.getItemId() == R.id.cab_menu_call_chat || item.getItemId() == R.id.cab_menu_video_chat)) {
            showOverDiskQuotaPaywallWarning();
            return false;
        }

        if (joiningOrLeaving && item.getItemId() != android.R.id.home) {
            return false;
        }

        switch (item.getItemId()) {
            // Respond to the action bar's Up/Home button
            case android.R.id.home: {
                if (emojiKeyboard != null) {
                    emojiKeyboard.hideBothKeyboard(this);
                }
                if (fileStorageLayout.isShown()) {
                    hideFileStorage();
                }
                if (handlerEmojiKeyboard != null) {
                    handlerEmojiKeyboard.removeCallbacksAndMessages(null);
                }
                if (handlerKeyboard != null) {
                    handlerKeyboard.removeCallbacksAndMessages(null);
                }
                ifAnonymousModeLogin(false);
                break;
            }
            case R.id.cab_menu_call_chat:{
                if(recordView.isRecordingNow() || canNotStartCall(this, chatRoom)) break;

                startVideo = false;
                if(checkPermissionsCall()){
                    startCall();
                }
                break;
            }
            case R.id.cab_menu_video_chat:{
                logDebug("cab_menu_video_chat");
                if(recordView.isRecordingNow() || canNotStartCall(this, chatRoom)) break;

                startVideo = true;
                if(checkPermissionsCall()){
                    startCall();
                }
                break;
            }
            case R.id.cab_menu_select_messages:
                activateActionMode();
                break;

            case R.id.cab_menu_invite_chat:
                if(recordView.isRecordingNow())
                    break;

                chooseAddParticipantDialog();
                break;

            case R.id.cab_menu_contact_info_chat:{
                if(recordView.isRecordingNow()) break;
                showGroupInfoActivity();
                break;
            }
            case R.id.cab_menu_clear_history_chat:{
                if(recordView.isRecordingNow()) break;

                logDebug("Clear history selected!");
                stopReproductions();
                showConfirmationClearChat(this, chatRoom);
                break;
            }
            case R.id.cab_menu_leave_chat:{
                if(recordView.isRecordingNow()) break;

                logDebug("Leave selected!");
                showConfirmationLeaveChat(chatActivity, chatRoom.getChatId(), chatActivity);
                break;
            }
            case R.id.cab_menu_archive_chat:{
                if(recordView.isRecordingNow()) break;

                logDebug("Archive/unarchive selected!");
                ChatController chatC = new ChatController(chatActivity);
                chatC.archiveChat(chatRoom);
                break;
            }

            case R.id.cab_menu_mute_chat:
                createMuteNotificationsAlertDialogOfAChat(this, chatRoom.getChatId());
                break;

            case R.id.cab_menu_unmute_chat:
                MegaApplication.getPushNotificationSettingManagement().controlMuteNotificationsOfAChat(this, NOTIFICATIONS_ENABLED, chatRoom.getChatId());
                break;
        }
        return super.onOptionsItemSelected(item);
    }

    /*
     *Prepare recording
     */
    private void prepareRecording() {
        recordView.playSound(TYPE_START_RECORD);
        stopReproductions();
    }


    /*
     * Start recording
     */
    public void startRecording(){
        long timeStamp = System.currentTimeMillis() / 1000;
        outputFileName = "/note_voice" + getVoiceClipName(timeStamp);
        File vcFile = buildVoiceClipFile(this, outputFileName);
        outputFileVoiceNotes = vcFile.getAbsolutePath();
        if (outputFileVoiceNotes == null) return;
        if (myAudioRecorder == null) myAudioRecorder = new MediaRecorder();
        try {
            myAudioRecorder.reset();
            myAudioRecorder.setAudioSource(MediaRecorder.AudioSource.MIC);
            myAudioRecorder.setOutputFormat(MediaRecorder.OutputFormat.MPEG_4);
            myAudioRecorder.setAudioEncoder(MediaRecorder.AudioEncoder.AAC);
            myAudioRecorder.setAudioEncodingBitRate(50000);
            myAudioRecorder.setAudioSamplingRate(44100);
            myAudioRecorder.setAudioChannels(1);
            myAudioRecorder.setOutputFile(outputFileVoiceNotes);
            myAudioRecorder.prepare();

        } catch (IOException e) {
            controlErrorRecording();
            e.printStackTrace();
            return;
        }
        myAudioRecorder.start();
        setRecordingNow(true);
        recordView.startRecordingTime();
        handlerVisualizer.post(updateVisualizer);
        initRecordingItems(IS_LOW);
        recordingLayout.setVisibility(View.VISIBLE);
    }

    private void initRecordingItems(boolean isLow){
        changeColor(firstBar, isLow);
        changeColor(secondBar, isLow);
        changeColor(thirdBar, isLow);
        changeColor(fourthBar, isLow);
        changeColor(fifthBar, isLow);
        changeColor(sixthBar, isLow);

    }

    public static String getVoiceClipName(long timestamp) {
        logDebug("timestamp: " + timestamp);
        //Get date time:
        try {
            Calendar calendar = Calendar.getInstance();
            TimeZone tz = TimeZone.getDefault();
            calendar.setTimeInMillis(timestamp * 1000L);
            calendar.add(Calendar.MILLISECOND, tz.getOffset(calendar.getTimeInMillis()));
            SimpleDateFormat sdf = new SimpleDateFormat("yyyyMMdd_HHmmss");
            return sdf.format(calendar.getTime()) + ".m4a";

        } catch (Exception e) {
            logError("Error getting the voice clip name", e);
        }

        return null;
    }

    private void controlErrorRecording() {
        destroyAudioRecorderElements();
        textChat.requestFocus();
    }

    private void hideRecordingLayout(){
        if(recordingLayout == null || recordingLayout.getVisibility() == View.GONE) return;
        recordingChrono.setText("00:00");
        recordingLayout.setVisibility(View.GONE);
    }

    private void destroyAudioRecorderElements(){
        abandonAudioFocus(audioFocusListener, mAudioManager, request);
        handlerVisualizer.removeCallbacks(updateVisualizer);

        hideRecordingLayout();
        outputFileVoiceNotes = null;
        outputFileName = null;
        setRecordingNow(false);

        if (myAudioRecorder == null) return;
        myAudioRecorder.reset();
        myAudioRecorder.release();
        myAudioRecorder = null;
    }

    /*
     * Cancel recording and reset the audio recorder
     */
    public void cancelRecording() {
        if (!isRecordingNow() || myAudioRecorder == null)
            return;

        hideRecordingLayout();
        handlerVisualizer.removeCallbacks(updateVisualizer);

        try {
            myAudioRecorder.stop();
            myAudioRecorder.reset();
            myAudioRecorder = null;
            abandonAudioFocus(audioFocusListener, mAudioManager, request);
            ChatController.deleteOwnVoiceClip(this, outputFileName);
            outputFileVoiceNotes = null;
            setRecordingNow(false);
            textChat.requestFocus();

        } catch (RuntimeException stopException) {
            logError("Error canceling a recording", stopException);
            ChatController.deleteOwnVoiceClip(this, outputFileName);
            controlErrorRecording();

        }
    }

    /*
     * Stop the Record and send it to the chat
     */
    private void sendRecording() {
        logDebug("sendRecording");

        if ((!recordView.isRecordingNow()) || (myAudioRecorder == null)) return;
        hideRecordingLayout();
        handlerVisualizer.removeCallbacks(updateVisualizer);

        try {
            myAudioRecorder.stop();
            recordView.playSound(TYPE_END_RECORD);
            abandonAudioFocus(audioFocusListener, mAudioManager, request);
            setRecordingNow(false);
            uploadPictureOrVoiceClip(outputFileVoiceNotes);
            outputFileVoiceNotes = null;
            textChat.requestFocus();
        } catch (RuntimeException ex) {
            controlErrorRecording();
        }
    }

    /*
     *Hide chat options while recording
     */
    private void hideChatOptions(){
        logDebug("hideChatOptions");
        textChat.setVisibility(View.INVISIBLE);
        sendIcon.setVisibility(View.GONE);
        disableButton(rLKeyboardTwemojiButton, keyboardTwemojiButton);
        disableButton(rLMediaButton, mediaButton);
        disableButton(rLPickAttachButton, pickAttachButton);
        disableButton(rLPickFileStorageButton, pickFileStorageButton);
        disableButton(rlGifButton, gifButton);
        keyboardTwemojiButton.setImageDrawable(ContextCompat.getDrawable(chatActivity, R.drawable.ic_emoji_light));
    }

    private void disableButton(final  FrameLayout layout, final  ImageButton button){
        logDebug("disableButton");
        layout.setOnClickListener(null);
        button.setOnClickListener(null);
        button.setVisibility(View.INVISIBLE);
    }

    /*
     *Show chat options when not being recorded
     */
    private void showChatOptions(){
        logDebug("showChatOptions");
        textChat.setVisibility(View.VISIBLE);
        enableButton(rLKeyboardTwemojiButton, keyboardTwemojiButton);
        enableButton(rLMediaButton, mediaButton);
        enableButton(rLPickAttachButton, pickAttachButton);
        enableButton(rLPickFileStorageButton, pickFileStorageButton);
        enableButton(rlGifButton, gifButton);
    }

    private void enableButton(FrameLayout layout, ImageButton button){
        logDebug("enableButton");
        layout.setOnClickListener(this);
        button.setOnClickListener(this);
        button.setVisibility(View.VISIBLE);
    }

    /**
     * Method that displays the send icon.
     */
    private void showSendIcon() {
        if(recordView.isRecordingNow())
            return;

        sendIcon.setEnabled(true);
<<<<<<< HEAD
        sendIcon.setImageDrawable(ContextCompat.getDrawable(chatActivity, editingMessage ?
                R.drawable.ic_select_thumbnail : R.drawable.ic_send_black));
       
=======
>>>>>>> 6895f4f0
        textChat.setHint(" ");
        setSizeInputText(false);
        sendIcon.setVisibility(View.VISIBLE);
        keyboardTwemojiButton.setImageDrawable(ContextCompat.getDrawable(chatActivity, R.drawable.ic_emoji_dark));
        currentRecordButtonState = 0;
        recordLayout.setVisibility(View.GONE);
        recordButtonLayout.setVisibility(View.GONE);
    }

    /*
     *Record button deactivated or ready to send
     */
    private void recordButtonDeactivated(boolean isDeactivated) {
        if (textChat != null && textChat.getText() != null && !isTextEmpty(textChat.getText().toString()) && isDeactivated) {
            showSendIcon();
        } else {
            recordButtonLayout.setBackground(null);
            keyboardTwemojiButton.setImageDrawable(ContextCompat.getDrawable(chatActivity, R.drawable.ic_emoji_light));
            sendIcon.setVisibility(View.GONE);
            recordButton.setVisibility(View.VISIBLE);

            if(isDeactivated){
                recordButton.activateOnClickListener(false);
                recordButton.setImageDrawable(ContextCompat.getDrawable(this, R.drawable.ic_mic_vc));
                recordButton.setColorFilter(ContextCompat.getColor(this, R.color.grey_054_white_054),
                        PorterDuff.Mode.SRC_IN);
                return;
            }

            recordButton.activateOnTouchListener(false);
            recordButton.activateOnClickListener(true);
            recordButton.setImageDrawable(ContextCompat.getDrawable(this, R.drawable.ic_send_white));
            recordButton.setColorFilter(ContextCompat.getColor(this, R.color.grey_054_white_054),
                    PorterDuff.Mode.SRC_IN);
        }
    }

    /*
     *Update the record button view depending on the state the recording is in
     */
    private void recordButtonStates(int recordButtonState){
        if (currentRecordButtonState == recordButtonState)
            return;

        currentRecordButtonState = recordButtonState;
        recordLayout.setVisibility(View.VISIBLE);
        recordButtonLayout.setVisibility(View.VISIBLE);
        if((currentRecordButtonState == RECORD_BUTTON_SEND) || (currentRecordButtonState == RECORD_BUTTON_ACTIVATED)){
            logDebug("SEND||ACTIVATED");
            recordView.setVisibility(View.VISIBLE);
            hideChatOptions();
            if(recordButtonState == RECORD_BUTTON_SEND){
                recordButtonDeactivated(false);
            }else{
                recordButtonLayout.setBackground(ContextCompat.getDrawable(this, R.drawable.recv_bg_mic));
                recordButton.activateOnTouchListener(true);
                recordButton.activateOnClickListener(false);
                recordButton.setImageDrawable(ContextCompat.getDrawable(this, R.drawable.ic_mic_vc));
                recordButton.setColorFilter(ContextCompat.getColor(this, R.color.white_black),
                        PorterDuff.Mode.SRC_IN);
            }

        }else if(currentRecordButtonState == RECORD_BUTTON_DEACTIVATED){
            logDebug("DESACTIVATED");
            showChatOptions();
            recordView.setVisibility(View.GONE);
            recordButton.activateOnTouchListener(true);
            recordButtonDeactivated(true);
        }
        placeRecordButton(currentRecordButtonState);
    }

    public void showBubble() {
        logDebug("showBubble");
        recordView.playSound(TYPE_ERROR_RECORD);
        bubbleLayout.setAlpha(1);
        bubbleLayout.setVisibility(View.VISIBLE);
        bubbleLayout.animate().alpha(0).setDuration(DURATION_BUBBLE);
        cancelRecording();
    }
    /*
    *Place the record button with the corresponding margins
    */
    public void placeRecordButton(int recordButtonState) {
        logDebug("recordButtonState: " + recordButtonState);
        int marginBottomVoicleLayout;
        recordView.recordButtonTranslation(recordButtonLayout,0,0);
        if(fileStorageLayout != null && fileStorageLayout.isShown() ||
                emojiKeyboard != null && emojiKeyboard.getEmojiKeyboardShown()) {
            marginBottomVoicleLayout = keyboardHeight + marginBottomDeactivated;
        }
        else {
            marginBottomVoicleLayout = marginBottomDeactivated;
        }

        int value = 0;
        int marginBottom = marginBottomVoicleLayout;
        int marginRight = 0;
        if(recordButtonState == RECORD_BUTTON_SEND || recordButtonState == RECORD_BUTTON_DEACTIVATED) {
            logDebug("SEND||DESACTIVATED");
            value = MARGIN_BUTTON_DEACTIVATED;
            if(recordButtonState == RECORD_BUTTON_DEACTIVATED) {
                logDebug("DESACTIVATED");
                marginRight = dp2px(14, getOutMetrics());
            }
        }
        else if(recordButtonState == RECORD_BUTTON_ACTIVATED) {
            logDebug("ACTIVATED");
            value = MARGIN_BOTTOM;
            if(fileStorageLayout != null && fileStorageLayout.isShown() ||
                    emojiKeyboard != null && emojiKeyboard.getEmojiKeyboardShown()) {
                marginBottom = keyboardHeight+marginBottomActivated;
            }
            else {
                marginBottom = marginBottomActivated;
            }
        }
        RelativeLayout.LayoutParams params = (RelativeLayout.LayoutParams) recordButtonLayout.getLayoutParams();
        params.height = dp2px(value, getOutMetrics());
        params.width = dp2px(value, getOutMetrics());
        params.addRule(RelativeLayout.ALIGN_PARENT_RIGHT);
        params.addRule(RelativeLayout.ALIGN_PARENT_BOTTOM);
        params.setMargins(0, 0, marginRight, marginBottom);
        recordButtonLayout.setLayoutParams(params);

        FrameLayout.LayoutParams paramsRecordView = (FrameLayout.LayoutParams) recordView.getLayoutParams();
        paramsRecordView.setMargins(0,0,0, marginBottomVoicleLayout);
        recordView.setLayoutParams(paramsRecordView);
    }

    public boolean isRecordingNow(){
        return recordView.isRecordingNow();
    }

    /*
     * Know if you're recording right now
     */
    public void setRecordingNow(boolean recordingNow) {
        if (recordView == null) return;

        recordView.setRecordingNow(recordingNow);
        if (recordView.isRecordingNow()) {
            recordButtonStates(RECORD_BUTTON_ACTIVATED);
            int screenRotation = getWindowManager().getDefaultDisplay().getRotation();
            switch (screenRotation) {
                case ROTATION_PORTRAIT: {
                    lockOrientationPortrait(this);
                    break;
                }
                case ROTATION_LANDSCAPE: {
                    lockOrientationLandscape(this);
                    break;
                }
                case ROTATION_REVERSE_PORTRAIT: {
                    lockOrientationReversePortrait(this);
                }
                case ROTATION_REVERSE_LANDSCAPE: {
                    lockOrientationReverseLandscape(this);
                    break;
                }
                default: {
                    unlockOrientation(this);
                    break;
                }
            }
            if (emojiKeyboard != null) emojiKeyboard.setListenerActivated(false);
            return;
        }

        unlockOrientation(this);
        recordButtonStates(RECORD_BUTTON_DEACTIVATED);
        if (emojiKeyboard != null) emojiKeyboard.setListenerActivated(true);
    }

    private void startCall(){
        stopReproductions();
        hideKeyboard();

        if (megaChatApi == null)
            return;

        MegaChatCall callInThisChat = megaChatApi.getChatCall(chatRoom.getChatId());
        if(callInThisChat != null){
            logDebug("There is a call in this chat");
            if (participatingInACall()) {
                long chatIdCallInProgress = getChatCallInProgress();
                if (callInThisChat.isOnHold() || chatIdCallInProgress == chatRoom.getChatId()) {
                    logDebug("I'm participating in the call of this chat");
                    returnCall(this, chatRoom.getChatId());
                    return;
                }

                logDebug("I'm participating in another call from another chat");
                MegaChatCall anotherOnHoldCall = getAnotherOnHoldCall(chatRoom.getChatId());
                if(anotherOnHoldCall != null) {
                    showJoinCallDialog(chatRoom.getChatId(), anotherOnHoldCall);
                }
                return;
            }

            if (canNotJoinCall(this, callInThisChat, chatRoom)) return;

            if (callInThisChat.getStatus() == MegaChatCall.CALL_STATUS_RING_IN) {
                logDebug("The call in this chat is Ring in");
                addChecksForACall(chatRoom.getChatId(), false);
                MegaApplication.setShowPinScreen(false);
                Intent intent = new Intent(this, ChatCallActivity.class);
                intent.addFlags(Intent.FLAG_ACTIVITY_CLEAR_TOP);
                intent.putExtra(CHAT_ID, idChat);
                startActivity(intent);
                return;
            }

            if (callInThisChat.getStatus() == MegaChatCall.CALL_STATUS_USER_NO_PRESENT) {
                logDebug("The call in this chat is In progress, but I do not participate");
                addChecksForACall(chatRoom.getChatId(), startVideo);
                megaChatApi.startChatCall(idChat, startVideo, this);
            }

            return;
        }

        if (!participatingInACall()) {
            logDebug("There is not a call in this chat and I am NOT in another call");
            addChecksForACall(chatRoom.getChatId(), startVideo);
            megaChatApi.startChatCall(idChat, startVideo, this);
        }else{
            logDebug("There is not a call in this chat and I am in another call");
        }

    }

    private boolean checkPermissions(String permission, int requestCode) {
        if (Build.VERSION.SDK_INT < Build.VERSION_CODES.M) {
            return true;
        }

        boolean hasPermission = (ContextCompat.checkSelfPermission(this, permission) == PackageManager.PERMISSION_GRANTED);

        if (!hasPermission) {
            ActivityCompat.requestPermissions(this, new String[]{permission}, requestCode);
            return false;
        }

        return true;
    }

    private boolean checkPermissionsVoiceClip() {
        logDebug("checkPermissionsVoiceClip()");
        return checkPermissions(Manifest.permission.RECORD_AUDIO, RECORD_VOICE_CLIP);
    }

    private boolean checkPermissionsCall() {
        logDebug("checkPermissionsCall");
        return checkPermissions(Manifest.permission.CAMERA, REQUEST_CAMERA)
                && checkPermissions(Manifest.permission.RECORD_AUDIO, REQUEST_RECORD_AUDIO);
    }

    private boolean checkPermissionsTakePicture() {
        logDebug("checkPermissionsTakePicture");
        return checkPermissions(Manifest.permission.CAMERA, REQUEST_CAMERA_TAKE_PICTURE)
                && checkPermissions(Manifest.permission.WRITE_EXTERNAL_STORAGE, REQUEST_WRITE_STORAGE_TAKE_PICTURE);
    }

    private boolean checkPermissionsReadStorage() {
        logDebug("checkPermissionsReadStorage");
        return checkPermissions(Manifest.permission.READ_EXTERNAL_STORAGE, REQUEST_READ_STORAGE);
    }

    private boolean checkPermissionWriteStorage(int code) {
        logDebug("checkPermissionsWriteStorage :" + code);
        return checkPermissions(Manifest.permission.WRITE_EXTERNAL_STORAGE, code);
    }

    @Override
    public void onRequestPermissionsResult(int requestCode, String[] permissions, int[] grantResults) {
        logDebug("onRequestPermissionsResult");
        super.onRequestPermissionsResult(requestCode, permissions, grantResults);
        if (grantResults.length == 0 || grantResults[0] != PackageManager.PERMISSION_GRANTED) return;
        switch (requestCode) {
            case REQUEST_WRITE_STORAGE: {
                logDebug("REQUEST_WRITE_STORAGE");
                //After storage authorization, resume unfinished download
                if (checkPermissionWriteStorage(REQUEST_WRITE_STORAGE)) {
                    ArrayList<MegaNodeList> list = new ArrayList<>();
                    if(preservedMessagesSelected != null && !preservedMessagesSelected.isEmpty()) {
                        for (int i = 0; i < preservedMessagesSelected.size(); i++) {
                            MegaNodeList megaNodeList = preservedMessagesSelected.get(i).getMessage().getMegaNodeList();
                            list.add(megaNodeList);
                        }

                        chatC.prepareForChatDownload(list);
                        preservedMessagesSelected = null;
                    }
                }
                break;
            }
            case REQUEST_WRITE_STORAGE_OFFLINE: {
                logDebug("REQUEST_WRITE_STORAGE");
                //After storage authorization, resume unfinished offline download
                if (checkPermissionWriteStorage(REQUEST_WRITE_STORAGE_OFFLINE)) {
                    chatC.saveForOfflineWithAndroidMessages(preservedMessagesSelected, chatRoom);
                    preservedMessagesSelected = null;
                }
                break;
            }
            case REQUEST_CAMERA:
            case REQUEST_RECORD_AUDIO:{
                logDebug("REQUEST_CAMERA || RECORD_AUDIO");
                if (checkPermissionsCall()) {
                    startCall();
                }
                break;
            }
            case REQUEST_CAMERA_TAKE_PICTURE:
            case REQUEST_WRITE_STORAGE_TAKE_PICTURE:{
                logDebug("REQUEST_CAMERA_TAKE_PICTURE || REQUEST_WRITE_STORAGE_TAKE_PICTURE");
                if (checkPermissionsTakePicture()) {
                    takePicture();
                }
                break;
            }
            case RECORD_VOICE_CLIP:
            case REQUEST_STORAGE_VOICE_CLIP:{
                logDebug("RECORD_VOICE_CLIP || REQUEST_STORAGE_VOICE_CLIP");
                if (checkPermissionsVoiceClip()) {
                   cancelRecording();
                }
                break;
            }
            case REQUEST_READ_STORAGE:{
                if (checkPermissionsReadStorage()) {
                    this.attachFromFileStorage();
                }
                break;
            }
            case LOCATION_PERMISSION_REQUEST_CODE: {
                if (ContextCompat.checkSelfPermission(this, Manifest.permission.ACCESS_FINE_LOCATION) == PackageManager.PERMISSION_GRANTED) {
                    Intent intent = new Intent(getApplicationContext(), MapsActivity.class);
                    intent.putExtra(EDITING_MESSAGE, editingMessage);
                    if (messageToEdit != null) {
                        intent.putExtra(MSG_ID, messageToEdit.getMsgId());
                    }
                    startActivityForResult(intent, REQUEST_CODE_SEND_LOCATION);
                }
                break;
            }
        }
    }

    public void chooseAddParticipantDialog(){
        logDebug("chooseAddContactDialog");

        if(megaApi!=null && megaApi.getRootNode()!=null){
            ArrayList<MegaUser> contacts = megaApi.getContacts();
            if(contacts==null){
                showSnackbar(SNACKBAR_TYPE, getString(R.string.no_contacts_invite), -1);
            }
            else {
                if(contacts.isEmpty()){
                    showSnackbar(SNACKBAR_TYPE, getString(R.string.no_contacts_invite), -1);
                }
                else{
                    Intent in = new Intent(this, AddContactActivityLollipop.class);
                    in.putExtra("contactType", CONTACT_TYPE_MEGA);
                    in.putExtra("chat", true);
                    in.putExtra("chatId", idChat);
                    in.putExtra("aBtitle", getString(R.string.add_participants_menu_item));
                    startActivityForResult(in, REQUEST_ADD_PARTICIPANTS);
                }
            }
        }
        else{
            logWarning("Online but not megaApi");
            showErrorAlertDialog(getString(R.string.error_server_connection_problem), false, this);
        }
    }

    public void chooseContactsDialog(){
        logDebug("chooseContactsDialog");

        if(megaApi!=null && megaApi.getRootNode()!=null){
            ArrayList<MegaUser> contacts = megaApi.getContacts();
            if(contacts==null){
                showSnackbar(SNACKBAR_TYPE, getString(R.string.no_contacts_invite), -1);
            }
            else {
                if(contacts.isEmpty()){
                    showSnackbar(SNACKBAR_TYPE, getString(R.string.no_contacts_invite), -1);
                }
                else{
                    Intent in = new Intent(this, AddContactActivityLollipop.class);
                    in.putExtra("contactType", CONTACT_TYPE_MEGA);
                    in.putExtra("chat", true);
                    in.putExtra("aBtitle", getString(R.string.send_contacts));
                    startActivityForResult(in, REQUEST_SEND_CONTACTS);
                }
            }
        }
        else{
            logWarning("Online but not megaApi");
            showErrorAlertDialog(getString(R.string.error_server_connection_problem), false, this);
        }
    }

    public void disablePinScreen(){
        logDebug("disablePinScreen");
        MegaApplication.setShowPinScreen(false);
    }

    public void showProgressForwarding(){
        logDebug("showProgressForwarding");

        statusDialog = new ProgressDialog(this);
        statusDialog.setMessage(getString(R.string.general_forwarding));
        statusDialog.show();
    }

    private void stopReproductions(){
        if(adapter!=null){
            adapter.stopAllReproductionsInProgress();
        }
    }

    public void forwardMessages(ArrayList<AndroidMegaChatMessage> messagesSelected){
        logDebug("forwardMessages");

        if (app.getStorageState() == STORAGE_STATE_PAYWALL) {
            showOverDiskQuotaPaywallWarning();
            return;
        }

        //Prevent trigger multiple forwarding messages screens in multiple clicks
        if (isForwardingMessage) {
            logDebug("Forwarding message is on going");
            return;
        }

        isForwardingMessage = true;
        storedUnhandledData(messagesSelected);
        checkIfIsNeededToAskForMyChatFilesFolder();
    }

    public void proceedWithAction() {
        if (isForwardingMessage) {
            stopReproductions();
            chatC.prepareAndroidMessagesToForward(preservedMessagesSelected, idChat);
        } else {
            startUploadService();
        }
    }

    @Override
    protected void onActivityResult(int requestCode, int resultCode, Intent intent) {
        logDebug("resultCode: " + resultCode);
        if (requestCode == REQUEST_ADD_PARTICIPANTS && resultCode == RESULT_OK) {
            if (intent == null) {
                logWarning("Return.....");
                return;
            }

            final List<String> contactsData = intent.getStringArrayListExtra(AddContactActivityLollipop.EXTRA_CONTACTS);
            if (contactsData != null) {
                new InviteToChatRoomListener(this).inviteToChat(chatRoom.getChatId(), contactsData);
            }
        }
        else if (requestCode == REQUEST_CODE_SELECT_IMPORT_FOLDER && resultCode == RESULT_OK) {
            if(!isOnline(this) || megaApi==null) {
                removeProgressDialog();
                showSnackbar(SNACKBAR_TYPE, getString(R.string.error_server_connection_problem), -1);
                return;
            }

            final long toHandle = intent.getLongExtra("IMPORT_TO", 0);

            final long[] importMessagesHandles = intent.getLongArrayExtra("HANDLES_IMPORT_CHAT");

            importNodes(toHandle, importMessagesHandles);
        }
        else if (requestCode == REQUEST_SEND_CONTACTS && resultCode == RESULT_OK) {
            final ArrayList<String> contactsData = intent.getStringArrayListExtra(AddContactActivityLollipop.EXTRA_CONTACTS);
            if (contactsData != null) {
                MegaHandleList handleList = MegaHandleList.createInstance();
                for(int i=0; i<contactsData.size();i++){
                    MegaUser user = megaApi.getContact(contactsData.get(i));
                    if (user != null) {
                        handleList.addMegaHandle(user.getHandle());

                    }
                }
                retryContactAttachment(handleList);
            }
        }
        else if (requestCode == REQUEST_CODE_SELECT_FILE && resultCode == RESULT_OK) {
            if (intent == null) {
                logWarning("Return.....");
                return;
            }

            long handles[] = intent.getLongArrayExtra(NODE_HANDLES);
            logDebug("Number of files to send: " + handles.length);

            chatC.checkIfNodesAreMineAndAttachNodes(handles, idChat);
        }
        else if (requestCode == REQUEST_CODE_GET && resultCode == RESULT_OK) {
            if (intent == null) {
                logWarning("Return.....");
                return;
            }

            intent.setAction(Intent.ACTION_GET_CONTENT);
            FilePrepareTask filePrepareTask = new FilePrepareTask(this);
            filePrepareTask.execute(intent);
            ProgressDialog temp = null;
            try{
                temp = new ProgressDialog(this);
                temp.setMessage(getString(R.string.upload_prepare));
                temp.show();
            }
            catch(Exception e){
                return;
            }
            statusDialog = temp;
        }
        else if (requestCode == REQUEST_CODE_SELECT_CHAT) {
            isForwardingMessage = false;
            if (resultCode != RESULT_OK) return;
            if (!isOnline(this)) {
                removeProgressDialog();

                showSnackbar(SNACKBAR_TYPE, getString(R.string.error_server_connection_problem), -1);
                return;
            }

            showProgressForwarding();

            long[] idMessages = intent.getLongArrayExtra(ID_MESSAGES);
            if (idMessages != null) logDebug("Send " + idMessages.length + " messages");

            long[] chatHandles = intent.getLongArrayExtra(SELECTED_CHATS);
            if (chatHandles != null) logDebug("Send to " + chatHandles.length + " chats");

            long[] contactHandles = intent.getLongArrayExtra(SELECTED_USERS);
            if (contactHandles != null) logDebug("Send to " + contactHandles.length + " contacts");

            if(idMessages != null) {
                ArrayList<MegaChatRoom> chats = new ArrayList<>();
                ArrayList<MegaUser> users = new ArrayList<>();

                if (contactHandles != null && contactHandles.length > 0) {
                    for (int i = 0; i < contactHandles.length; i++) {
                        MegaUser user = megaApi.getContact(MegaApiAndroid.userHandleToBase64(contactHandles[i]));
                        if (user != null) {
                            users.add(user);
                        }
                    }
                    if (chatHandles != null && chatHandles.length > 0 ){
                        for (int i = 0; i < chatHandles.length; i++) {
                            MegaChatRoom chatRoom = megaChatApi.getChatRoom(chatHandles[i]);
                            if (chatRoom != null) {
                                chats.add(chatRoom);
                            }
                        }
                    }
                    CreateChatListener listener = new CreateChatListener(chats, users, idMessages, this, CreateChatListener.SEND_MESSAGES, idChat);

                    if(users != null && !users.isEmpty()) {
                        for (MegaUser user : users) {
                            MegaChatPeerList peers = MegaChatPeerList.createInstance();
                            peers.addPeer(user.getHandle(), MegaChatPeerList.PRIV_STANDARD);
                            megaChatApi.createChat(false, peers, listener);
                        }
                    }

                }else if (chatHandles != null && chatHandles.length > 0 ){
                    int countChat = chatHandles.length;
                    logDebug("Selected: " + countChat + " chats to send");

                    MultipleForwardChatProcessor forwardChatProcessor = new MultipleForwardChatProcessor(this, chatHandles, idMessages, idChat);
                    forwardChatProcessor.forward(chatRoom);
                }else{
                    logError("Error on sending to chat");
                }
            }
        }
        else if (requestCode == TAKE_PHOTO_CODE && resultCode == RESULT_OK) {
            if (resultCode == Activity.RESULT_OK) {
                logDebug("TAKE_PHOTO_CODE ");
                onCaptureImageResult();

            } else {
                logError("TAKE_PHOTO_CODE--->ERROR!");
            }

        } else if (requestCode == REQUEST_CODE_SEND_LOCATION && resultCode == RESULT_OK) {
            if (intent == null) {
                return;
            }
            byte[] byteArray = intent.getByteArrayExtra(SNAPSHOT);
            //
            if (byteArray == null) return;
            Bitmap snapshot = BitmapFactory.decodeByteArray(byteArray, 0, byteArray.length);
            String encodedSnapshot = Base64.encodeToString(byteArray, Base64.DEFAULT);
            logDebug("Info bitmap: " + snapshot.getByteCount() + " " + snapshot.getWidth() + " " + snapshot.getHeight());

            float latitude = (float) intent.getDoubleExtra(LATITUDE, 0);
            float longitude = (float) intent.getDoubleExtra(LONGITUDE, 0);
            editingMessage = intent.getBooleanExtra(EDITING_MESSAGE, false);
            if (editingMessage) {
                long msgId = intent.getLongExtra(MSG_ID, -1);
                if (msgId != -1) {
                    messageToEdit = megaChatApi.getMessage(idChat, msgId);
                }
            }

            if (editingMessage && messageToEdit != null) {
                logDebug("Edit Geolocation - tempId: " + messageToEdit.getTempId() +" id: " + messageToEdit.getMsgId());
                if (messageToEdit.getTempId() != -1) {
                    MegaChatMessage editedMsg = megaChatApi.editGeolocation(idChat, messageToEdit.getTempId(), longitude, latitude, encodedSnapshot);
                    modifyLocationReceived(new AndroidMegaChatMessage(editedMsg), true);
                }
                else if (messageToEdit.getMsgId() != -1) {
                    MegaChatMessage editedMsg = megaChatApi.editGeolocation(idChat, messageToEdit.getMsgId(), longitude, latitude, encodedSnapshot);
                    modifyLocationReceived(new AndroidMegaChatMessage(editedMsg), false);
                }
                editingMessage = false;
                messageToEdit = null;
            }
            else {
                logDebug("Send location [longLatitude]: " + latitude + " [longLongitude]: " + longitude);
                sendLocationMessage(longitude, latitude, encodedSnapshot);
            }
        } else if (requestCode == REQUEST_CODE_SELECT_LOCAL_FOLDER && resultCode == RESULT_OK) {
            logDebug("Local folder selected");
            String parentPath = intent.getStringExtra(FileStorageActivityLollipop.EXTRA_PATH);
            Util.storeDownloadLocationIfNeeded(parentPath);

            chatC.prepareForDownload(intent, parentPath);
        } else if (requestCode == REQUEST_CODE_PICK_GIF && resultCode == RESULT_OK && intent != null) {
            sendGiphyMessageFromGifData(intent.getParcelableExtra(GIF_DATA));
        } else{
            logError("Error onActivityResult");
        }

        super.onActivityResult(requestCode, resultCode, intent);
    }

    public void importNodes(final long toHandle, final long[] importMessagesHandles){
        logDebug("importNode: " + toHandle +  " -> " + importMessagesHandles.length);
        statusDialog = new ProgressDialog(this);
        statusDialog.setMessage(getString(R.string.general_importing));
        statusDialog.show();

        MegaNode target = null;
        target = megaApi.getNodeByHandle(toHandle);
        if(target == null){
            target = megaApi.getRootNode();
        }
        logDebug("TARGET handle: " + target.getHandle());

        if(importMessagesHandles.length==1){
            for (int k = 0; k < importMessagesHandles.length; k++){
                MegaChatMessage message = megaChatApi.getMessage(idChat, importMessagesHandles[k]);
                if(message!=null){

                    MegaNodeList nodeList = message.getMegaNodeList();

                    for(int i=0;i<nodeList.size();i++){
                        MegaNode document = nodeList.get(i);
                        if (document != null) {
                            logDebug("DOCUMENT: " + document.getHandle());
                            document = chatC.authorizeNodeIfPreview(document, chatRoom);
                            if (target != null) {
//                            MegaNode autNode = megaApi.authorizeNode(document);

                                megaApi.copyNode(document, target, this);
                            } else {
                                logError("TARGET: null");
                               showSnackbar(SNACKBAR_TYPE, getString(R.string.import_success_error), -1);
                            }
                        }
                        else{
                            logError("DOCUMENT: null");
                            showSnackbar(SNACKBAR_TYPE, getString(R.string.import_success_error), -1);
                        }
                    }

                }
                else{
                    logError("MESSAGE is null");
                    showSnackbar(SNACKBAR_TYPE, getString(R.string.import_success_error), -1);
                }
            }
        }
        else {
            MultipleRequestListener listener = new MultipleRequestListener(MULTIPLE_CHAT_IMPORT, this);

            for (int k = 0; k < importMessagesHandles.length; k++){
                MegaChatMessage message = megaChatApi.getMessage(idChat, importMessagesHandles[k]);
                if(message!=null){

                    MegaNodeList nodeList = message.getMegaNodeList();

                    for(int i=0;i<nodeList.size();i++){
                        MegaNode document = nodeList.get(i);
                        if (document != null) {
                            logDebug("DOCUMENT: " + document.getHandle());
                            document = chatC.authorizeNodeIfPreview(document, chatRoom);
                            if (target != null) {
//                            MegaNode autNode = megaApi.authorizeNode(document);
                                megaApi.copyNode(document, target, listener);
                            } else {
                                logError("TARGET: null");
                            }
                        }
                        else{
                            logError("DOCUMENT: null");
                        }
                    }
                }
                else{
                    logError("MESSAGE is null");
                    showSnackbar(SNACKBAR_TYPE, getString(R.string.import_success_error), -1);
                }
            }
        }
    }

    public void retryNodeAttachment(long nodeHandle){
        megaChatApi.attachNode(idChat, nodeHandle, this);
    }

    public void retryContactAttachment(MegaHandleList handleList){
        logDebug("retryContactAttachment");
        MegaChatMessage contactMessage = megaChatApi.attachContacts(idChat, handleList);
        if(contactMessage!=null){
            AndroidMegaChatMessage androidMsgSent = new AndroidMegaChatMessage(contactMessage);
            sendMessageToUI(androidMsgSent);
        }
    }

    public void retryPendingMessage(long idMessage){
        logDebug("retryPendingMessage: " + idMessage);

        PendingMessageSingle pendMsg = dbH.findPendingMessageById(idMessage);

        if(pendMsg!=null){

            if(pendMsg.getNodeHandle()!=-1){
                removePendingMsg(idMessage);
                retryNodeAttachment(pendMsg.getNodeHandle());
            }
            else{
                logDebug("The file was not uploaded yet");

                ////Retry to send

                String filePath = pendMsg.getFilePath();

                File f = new File(filePath);
                if (!f.exists()) {
                    showSnackbar(SNACKBAR_TYPE, getResources().getQuantityString(R.plurals.messages_forwarded_error_not_available, 1, 1), -1);
                    return;
                }

                //Remove the old message from the UI and DB
                removePendingMsg(idMessage);

                Intent intent = new Intent(this, ChatUploadService.class);

                PendingMessageSingle pMsgSingle = createAttachmentPendingMessage(idChat,
                        f.getAbsolutePath(), f.getName(), false);

                long idMessageDb = pMsgSingle.getId();

                if(idMessageDb!=-1){
                    intent.putExtra(ChatUploadService.EXTRA_ID_PEND_MSG, idMessageDb);

                    if(!isLoadingHistory){
                        AndroidMegaChatMessage newNodeAttachmentMsg = new AndroidMegaChatMessage(pMsgSingle, true);
                        sendMessageToUI(newNodeAttachmentMsg);
                    }

//                ArrayList<String> filePaths = newPendingMsg.getFilePaths();
//                filePaths.add("/home/jfjf.jpg");

                    intent.putExtra(ChatUploadService.EXTRA_CHAT_ID, idChat);

                    checkIfServiceCanStart(intent);
                }
                else{
                    logError("Error when adding pending msg to the database");
                }
            }
        }
        else{
            logError("Pending message does not exist");
            showSnackbar(SNACKBAR_TYPE, getResources().getQuantityString(R.plurals.messages_forwarded_error_not_available, 1, 1), -1);
        }
    }

    private void setSizeInputText(boolean isEmpty){
        textChat.setMinLines(1);
        if (isEmpty) {
            textChat.setMaxLines(1);
        } else {
            int maxLines;
            if (textChat.getMaxLines() < (isInputTextExpanded ? MAX_LINES_INPUT_TEXT_EXPANDED : MAX_LINES_INPUT_TEXT_COLLAPSED) && textChat.getLineCount() == textChat.getMaxLines()) {
                maxLines = textChat.getLineCount() + 1;
            } else {
                maxLines = isInputTextExpanded ? MAX_LINES_INPUT_TEXT_EXPANDED : MAX_LINES_INPUT_TEXT_COLLAPSED;
            }

            textChat.setEllipsize(null);
            textChat.setMaxLines(maxLines);
        }
    }
    private void endCall(long chatHang){
        logDebug("chatHang: " + chatHang);
        if(megaChatApi!=null){
            megaChatApi.hangChatCall(chatHang, this);
        }
    }

    /**
     * Dialog to allow joining a group call when another one is active.
     *
     * @param callInThisChat  The chat ID of the group call.
     * @param anotherCall The in progress call.
     */
    public void showJoinCallDialog(long callInThisChat, MegaChatCall anotherCall) {
        LayoutInflater inflater = getLayoutInflater();
        View dialoglayout = inflater.inflate(R.layout.join_call_dialog, null);
        final Button holdJoinButton = dialoglayout.findViewById(R.id.hold_join_button);
        final Button endJoinButton = dialoglayout.findViewById(R.id.end_join_button);
        final Button cancelButton = dialoglayout.findViewById(R.id.cancel_button);

        MaterialAlertDialogBuilder builder = new MaterialAlertDialogBuilder(this, R.style.ThemeOverlay_Mega_MaterialAlertDialog);
        builder.setView(dialoglayout);
        dialogCall = builder.create();
        isJoinCallDialogShown = true;
        dialogCall.show();

        View.OnClickListener clickListener = v -> {
            switch (v.getId()) {
                case R.id.hold_join_button:
                    if(anotherCall.isOnHold()){
                        MegaChatCall callInChat = megaChatApi.getChatCall(callInThisChat);
                        if(callInChat != null){
                            if (callInChat.getStatus() == MegaChatCall.CALL_STATUS_RING_IN) {
                                addChecksForACall(callInThisChat, false);
                                megaChatApi.answerChatCall(callInThisChat, false, ChatActivityLollipop.this);
                            } else if (callInChat.getStatus() == MegaChatCall.CALL_STATUS_USER_NO_PRESENT) {
                                megaChatApi.startChatCall(idChat, false, ChatActivityLollipop.this);
                            }
                        }
                    }else{
                        megaChatApi.setCallOnHold(anotherCall.getChatid(), true, ChatActivityLollipop.this);
                    }
                    break;

                case R.id.end_join_button:
                    endCall(anotherCall.getChatid());
                    break;

                case R.id.cancel_button:
                    break;

            }
            if (dialogCall != null) {
                dialogCall.dismiss();
            }
        };

        dialogCall.setOnDismissListener(dialog -> isJoinCallDialogShown = false);
        holdJoinButton.setOnClickListener(clickListener);
        endJoinButton.setOnClickListener(clickListener);
        cancelButton.setOnClickListener(clickListener);
    }

    public void controlCamera(){
        stopReproductions();
        openCameraApp();
    }

    @Override
    public void onBackPressed() {
        retryConnectionsAndSignalPresence();
        if (emojiKeyboard != null && emojiKeyboard.getEmojiKeyboardShown()) {
            emojiKeyboard.hideBothKeyboard(this);
        } else if (fileStorageLayout.isShown()) {
            hideFileStorage();
        } else {
            if (handlerEmojiKeyboard != null) {
                handlerEmojiKeyboard.removeCallbacksAndMessages(null);
            }
            if (handlerKeyboard != null) {
                handlerKeyboard.removeCallbacksAndMessages(null);
            }
            ifAnonymousModeLogin(false);
        }
    }

    @Override
    public void onClick(View v) {
        logDebug("onClick");

        if (joiningOrLeaving && v.getId() != R.id.home)
            return;
        MegaChatCall callInThisChat;
        switch (v.getId()) {
            case R.id.home:
                onBackPressed();
                break;

            case R.id.call_on_hold_layout:
                callInThisChat = megaChatApi.getChatCall(chatRoom.getChatId());
                if (callInThisChat == null)
                    break;

                if (callInThisChat.getStatus() != MegaChatCall.CALL_STATUS_RING_IN &&
                        ((callInThisChat.getStatus() >= MegaChatCall.CALL_STATUS_REQUEST_SENT &&
                                callInThisChat.getStatus() <= MegaChatCall.CALL_STATUS_IN_PROGRESS) ||
                                callInThisChat.getStatus() == MegaChatCall.CALL_STATUS_RECONNECTING)) {
                    if (callInThisChat.isOnHold()) {
                        returnCall(this, chatRoom.getChatId());
                    }

                } else if (chatRoom.isGroup()) {
                    MegaChatCall anotherCall = getAnotherActiveCall(chatRoom.getChatId());
                    if (anotherCall == null) {
                        anotherCall = getAnotherOnHoldCall(chatRoom.getChatId());
                    }
                    if (anotherCall != null) {
                        showJoinCallDialog(callInThisChat.getChatid(), anotherCall);
                    }
                }
                break;

            case R.id.call_in_progress_layout:
                if (chatIdBanner == MEGACHAT_INVALID_HANDLE)
                    break;

                MegaChatCall callBanner = megaChatApi.getChatCall(chatIdBanner);
                if (callBanner == null || callBanner.getStatus() == MegaChatCall.CALL_STATUS_USER_NO_PRESENT ||
                        callBanner.getStatus() == MegaChatCall.CALL_STATUS_RING_IN) {
                    startVideo = false;
                    if (checkPermissionsCall()) {
                        startCall();
                    }
                } else {
                    returnCall(this, chatIdBanner);
                }
                break;

            case R.id.expand_input_text_icon:
                isInputTextExpanded = !isInputTextExpanded;
                checkExpandOrCollapseInputText();
                break;

            case R.id.record_and_send_icon:
                String text = textChat.getText().toString();
                if(text.trim().isEmpty()) break;
                if (editingMessage) {
                    editMessage(text);
                    finishMultiselectionMode();
                    checkActionMode();
                    hideEditMsgLayout();
                } else {
                    sendMessage(text);
                }
                textChat.setText("", TextView.BufferType.EDITABLE);
                controlExpandableInputText(1);
                break;

            case R.id.cancel_edit:
                editingMessage = false;
                messageToEdit = null;
                hideEditMsgLayout();
                textChat.setText(null);
                textChat.post(() -> {
                    controlExpandableInputText(textChat.getLineCount());
                });
                showSendIcon();
                refreshTextInput();
                break;

            case R.id.emoji_icon:
                logDebug("keyboard_icon_chat");
                hideFileStorage();
                if(emojiKeyboard==null) break;
                changeKeyboard(keyboardTwemojiButton);
                break;


            case R.id.media_icon_chat:
            case R.id.rl_media_icon_chat:
                logDebug("media_icon_chat");
                if (recordView.isRecordingNow()) break;
                hideKeyboard();
                if(isNecessaryDisableLocalCamera() != -1){
                    showConfirmationOpenCamera(this, ACTION_TAKE_PICTURE, false);
                    break;
                }
                controlCamera();
                break;

            case R.id.pick_file_storage_icon_chat:
            case R.id.rl_pick_file_storage_icon_chat:
                logDebug("file storage icon ");
                if (fileStorageLayout.isShown()) {
                    hideFileStorage();
                    if(emojiKeyboard != null){
                        emojiKeyboard.changeKeyboardIcon(false);
                    }
                } else {
                    if ((emojiKeyboard != null) && (emojiKeyboard.getLetterKeyboardShown())) {
                        emojiKeyboard.hideBothKeyboard(this);
                        handlerEmojiKeyboard.postDelayed(new Runnable() {
                            @Override
                            public void run() {
                                if (Build.VERSION.SDK_INT >= Build.VERSION_CODES.M) {
                                    boolean hasStoragePermission = (ContextCompat.checkSelfPermission(chatActivity, Manifest.permission.READ_EXTERNAL_STORAGE) == PackageManager.PERMISSION_GRANTED);
                                    if (!hasStoragePermission) {
                                        ActivityCompat.requestPermissions(chatActivity, new String[]{Manifest.permission.READ_EXTERNAL_STORAGE}, REQUEST_READ_STORAGE);
                                    } else {
                                        chatActivity.attachFromFileStorage();
                                    }
                                } else {
                                    chatActivity.attachFromFileStorage();
                                }
                            }
                        }, 250);
                    } else {

                        if (emojiKeyboard != null) {
                            emojiKeyboard.hideBothKeyboard(this);
                        }

                        if (Build.VERSION.SDK_INT >= Build.VERSION_CODES.M) {
                            boolean hasStoragePermission = (ContextCompat.checkSelfPermission(this, Manifest.permission.READ_EXTERNAL_STORAGE) == PackageManager.PERMISSION_GRANTED);
                            if (!hasStoragePermission) {
                                ActivityCompat.requestPermissions(this, new String[]{Manifest.permission.READ_EXTERNAL_STORAGE}, REQUEST_READ_STORAGE);

                            } else {
                                this.attachFromFileStorage();
                            }
                        } else {
                            this.attachFromFileStorage();
                        }
                    }
                }
                break;

            case R.id.rl_gif_chat:
            case R.id.gif_chat:
                startActivityForResult(
                        new Intent(this, GiphyPickerActivity.class), REQUEST_CODE_PICK_GIF);
                break;

            case R.id.toolbar_chat:
                logDebug("toolbar_chat");
                if(recordView.isRecordingNow()) break;

                showGroupInfoActivity();
                break;

            case R.id.new_messages_icon:
                goToEnd();
                break;

            case R.id.pick_attach_chat:
            case R.id.rl_attach_icon_chat:
                logDebug("Show attach bottom sheet");
                hideKeyboard();
                showSendAttachmentBottomSheet();
                break;

            case R.id.join_button:
                if (chatC.isInAnonymousMode()) {
                    ifAnonymousModeLogin(true);
                } else if (!isAlreadyJoining(idChat)) {
                    setJoiningOrLeaving(StringResourcesUtils.getString(R.string.joining_label));
                    megaChatApi.autojoinPublicChat(idChat, this);
                }

                break;

		}
    }

    public void sendLocation(){
        logDebug("sendLocation");
        if(MegaApplication.isEnabledGeoLocation()){
            getLocationPermission();
        }
        else{
            showSendLocationDialog();
        }
    }

    private void changeKeyboard(ImageButton btn){
        Drawable currentDrawable = btn.getDrawable();
        Drawable emojiDrawableLight = getResources().getDrawable(R.drawable.ic_emoji_light);
        Drawable emojiDrawableDark = getResources().getDrawable(R.drawable.ic_emoji_dark);
        Drawable keyboardDrawable = getResources().getDrawable(R.drawable.ic_keyboard_white);
        if ((areDrawablesIdentical(currentDrawable, emojiDrawableLight) ||
                areDrawablesIdentical(currentDrawable, emojiDrawableDark)) &&
                !emojiKeyboard.getEmojiKeyboardShown()) {
            if(emojiKeyboard.getLetterKeyboardShown()){
                emojiKeyboard.hideLetterKeyboard();
                handlerKeyboard.postDelayed(new Runnable() {
                    @Override
                    public void run() {
                        emojiKeyboard.showEmojiKeyboard();
                    }
                },250);
            }else{
                emojiKeyboard.showEmojiKeyboard();
            }
        }else if(areDrawablesIdentical(currentDrawable, keyboardDrawable) && !emojiKeyboard.getLetterKeyboardShown()){
            emojiKeyboard.showLetterKeyboard();
        }
    }

    public void sendFromCloud(){
        attachFromCloud();
    }

    public void sendFromFileSystem(){
        attachPhotoVideo();
    }

    void getLocationPermission() {
        if (ContextCompat.checkSelfPermission(this, Manifest.permission.ACCESS_FINE_LOCATION) != PackageManager.PERMISSION_GRANTED) {
            ActivityCompat.requestPermissions(this, new String[]{Manifest.permission.ACCESS_FINE_LOCATION}, LOCATION_PERMISSION_REQUEST_CODE);
        }
        else {
            Intent intent =  new Intent(getApplicationContext(), MapsActivity.class);
            intent.putExtra(EDITING_MESSAGE, editingMessage);
            if (messageToEdit != null) {
                intent.putExtra(MSG_ID, messageToEdit.getMsgId());
            }
            startActivityForResult(intent, REQUEST_CODE_SEND_LOCATION);
        }
    }

    void showSendLocationDialog () {
        MaterialAlertDialogBuilder builder = new MaterialAlertDialogBuilder(this);
        builder.setTitle(R.string.title_activity_maps)
                .setMessage(R.string.explanation_send_location)
                .setPositiveButton(getString(R.string.button_continue),
                new DialogInterface.OnClickListener() {
                    public void onClick(DialogInterface dialog, int whichButton) {
                        //getLocationPermission();
                        megaApi.enableGeolocation(chatActivity);
                    }
                })
                .setNegativeButton(R.string.general_cancel,
                new DialogInterface.OnClickListener() {
                    @Override
                    public void onClick(DialogInterface dialog, int which) {
                        try {
                            locationDialog.dismiss();
                            isLocationDialogShown = false;
                        } catch (Exception e){}
                    }
                });

        locationDialog = builder.create();
        locationDialog.setCancelable(false);
        locationDialog.setCanceledOnTouchOutside(false);
        locationDialog.show();
        isLocationDialogShown = true;
    }

    public void attachFromFileStorage(){
        logDebug("attachFromFileStorage");
        fileStorageF = ChatFileStorageFragment.newInstance();
        getSupportFragmentManager().beginTransaction().replace(R.id.fragment_container_file_storage, fileStorageF,"fileStorageF").commitNowAllowingStateLoss();
        hideInputText();
        fileStorageLayout.setVisibility(View.VISIBLE);
        pickFileStorageButton.setColorFilter(ContextCompat.getColor(this, R.color.teal_300_teal_200),
                PorterDuff.Mode.SRC_IN);
        placeRecordButton(RECORD_BUTTON_DEACTIVATED);
    }

    public void attachFromCloud(){
        logDebug("attachFromCloud");
        if(megaApi!=null && megaApi.getRootNode()!=null){
            ChatController chatC = new ChatController(this);
            chatC.pickFileToSend();
        }
        else{
            logWarning("Online but not megaApi");
            showErrorAlertDialog(getString(R.string.error_server_connection_problem), false, this);
        }
    }

    public void attachPhotoVideo(){
        logDebug("attachPhotoVideo");

        disablePinScreen();

        Intent intent = new Intent();
        intent.setAction(Intent.ACTION_OPEN_DOCUMENT);
        intent.setAction(Intent.ACTION_GET_CONTENT);
        intent.putExtra(Intent.EXTRA_ALLOW_MULTIPLE, true);
        intent.setType("*/*");

        startActivityForResult(Intent.createChooser(intent, null), REQUEST_CODE_GET);
    }

    public void sendMessage(String text){
        logDebug("sendMessage: ");
        MegaChatMessage msgSent = megaChatApi.sendMessage(idChat, text);
        AndroidMegaChatMessage androidMsgSent = new AndroidMegaChatMessage(msgSent);
        sendMessageToUI(androidMsgSent);
    }

    public void sendLocationMessage(float longLongitude, float longLatitude, String encodedSnapshot){
        logDebug("sendLocationMessage");
        MegaChatMessage locationMessage = megaChatApi.sendGeolocation(idChat, longLongitude, longLatitude, encodedSnapshot);
        if(locationMessage == null) return;
        AndroidMegaChatMessage androidMsgSent = new AndroidMegaChatMessage(locationMessage);
        sendMessageToUI(androidMsgSent);
    }

    /**
     * Sends a Giphy message from MegaChatGiphy object.
     *
     * @param giphy Giphy to send.
     */
    public void sendGiphyMessageFromMegaChatGiphy(MegaChatGiphy giphy) {
        if (giphy == null) {
            logWarning("MegaChatGiphy is null");
            return;
        }
        sendGiphyMessage(giphy.getMp4Src(), giphy.getWebpSrc(), giphy.getMp4Size(), giphy.getWebpSize(),
                giphy.getWidth(), giphy.getHeight(), giphy.getTitle());

    }

    /**
     * Sends a Giphy message from GifData object.
     *
     * @param gifData   Giphy to send.
     */
    public void sendGiphyMessageFromGifData(GifData gifData) {
        if (gifData == null) {
            logWarning("GifData is null");
            return;
        }

        sendGiphyMessage(gifData.getMp4Url(), gifData.getWebpUrl(), gifData.getMp4Size(), gifData.getWebpSize(),
                gifData.getWidth(), gifData.getHeight(), gifData.getTitle());
    }

    /**
     * Sends a Giphy message.
     *
     * @param srcMp4    Source location of the mp4
     * @param srcWebp   Source location of the webp
     * @param sizeMp4   Size in bytes of the mp4
     * @param sizeWebp  Size in bytes of the webp
     * @param width     Width of the giphy
     * @param height    Height of the giphy
     * @param title     Title of the giphy
     */
    public void sendGiphyMessage(String srcMp4, String srcWebp, long sizeMp4, long sizeWebp, int width, int height, String title) {
        MegaChatMessage giphyMessage = megaChatApi.sendGiphy(idChat, getGiphySrc(srcMp4), getGiphySrc(srcWebp),
                sizeMp4, sizeWebp, width, height, title);
        if (giphyMessage == null) return;

        AndroidMegaChatMessage androidMsgSent = new AndroidMegaChatMessage(giphyMessage);
        sendMessageToUI(androidMsgSent);
    }

    public void hideNewMessagesLayout(){
        logDebug("hideNewMessagesLayout");

        int position = positionNewMessagesLayout;

        positionNewMessagesLayout = INVALID_VALUE;
        lastIdMsgSeen = MEGACHAT_INVALID_HANDLE;
        generalUnreadCount = 0;
        lastSeenReceived = true;

        if(adapter!=null){
            adapter.notifyItemChanged(position);
        }
    }

    public void openCameraApp(){
        logDebug("openCameraApp()");
        if(checkPermissionsTakePicture()){
            takePicture();
        }
    }

    public void sendMessageToUI(AndroidMegaChatMessage androidMsgSent){
        logDebug("sendMessageToUI");

        if(positionNewMessagesLayout!=-1){
            hideNewMessagesLayout();
        }

        int infoToShow = -1;

        int index = messages.size()-1;
        if(androidMsgSent!=null){
            if(androidMsgSent.isUploading()){
                logDebug("Is uploading: ");

            }else if(androidMsgSent.getMessage() != null) {
                logDebug("Sent message with id temp: " + androidMsgSent.getMessage().getTempId());
                logDebug("State of the message: " + androidMsgSent.getMessage().getStatus());
            }

            if(index==-1){
                //First element
                logDebug("First element!");
                messages.add(androidMsgSent);
                messages.get(0).setInfoToShow(AndroidMegaChatMessage.CHAT_ADAPTER_SHOW_ALL);
            }
            else{
                //Not first element - Find where to add in the queue
                logDebug("NOT First element!");

                AndroidMegaChatMessage msg = messages.get(index);
                if(!androidMsgSent.isUploading()){
                    while(msg.isUploading()){
                        index--;
                        if (index == -1) {
                            break;
                        }
                        msg = messages.get(index);
                    }
                }

                while (!msg.isUploading() && msg.getMessage().getStatus() == MegaChatMessage.STATUS_SENDING_MANUAL) {
                    index--;
                    if (index == -1) {
                        break;
                    }
                    msg = messages.get(index);
                }

                index++;
                logDebug("Add in position: " + index);
                messages.add(index, androidMsgSent);
                infoToShow = adjustInfoToShow(index);
            }

            if (adapter == null) {
                createAdapter();
            } else {
                //Increment header position
                index++;
                adapter.addMessage(messages, index);
                mLayoutManager.scrollToPositionWithOffset(index, scaleHeightPx(infoToShow == AndroidMegaChatMessage.CHAT_ADAPTER_SHOW_ALL ? 50 : 20, getOutMetrics()));
            }
        }
        else{
            logError("Error sending message!");
        }
    }

    /**
     * Method for copying a message.
     *
     * @param message The message.
     * @return The copied text.
     */
    public String copyMessage(AndroidMegaChatMessage message) {
        return chatC.createSingleManagementString(message, chatRoom);
    }

    /**
     * Method for copying a text to the clipboard.
     *
     * @param text The text.
     */
    public void copyToClipboard(String text) {
        android.content.ClipboardManager clipboard = (android.content.ClipboardManager) getSystemService(Context.CLIPBOARD_SERVICE);
        android.content.ClipData clip = android.content.ClipData.newPlainText("Copied Text", text);
        clipboard.setPrimaryClip(clip);
        showSnackbar(SNACKBAR_TYPE, getString(R.string.messages_copied_clipboard), -1);
    }


    public void editMessage(ArrayList<AndroidMegaChatMessage> messagesSelected) {
        if (messagesSelected.isEmpty() || messagesSelected.get(0) == null)
            return;

        editingMessage = true;
        MegaChatMessage msg = messagesSelected.get(0).getMessage();
        MegaChatContainsMeta meta = msg.getContainsMeta();
        messageToEdit = msg;

        if (msg.getType() == MegaChatMessage.TYPE_CONTAINS_META && meta != null && meta.getType() == MegaChatContainsMeta.CONTAINS_META_GEOLOCATION) {
            sendLocation();
            finishMultiselectionMode();
            checkActionMode();
        } else {
            editMsgUI(messageToEdit.getContent());
        }
    }

    private void hideEditMsgLayout(){
        editMsgLayout.setVisibility(View.GONE);
        cancelEdit.setVisibility(View.GONE);
    }

    private void editMsgUI(String written){
        editMsgLayout.setVisibility(View.VISIBLE);
        cancelEdit.setVisibility(View.VISIBLE);
        editMsgText.setText(written);
        textChat.setText(written);
        textChat.setSelection(textChat.getText().length());
        textChat.post(() -> {
            controlExpandableInputText(textChat.getLineCount());
        });
        setSizeInputText(false);
        showSendIcon();
        hideKeyboard();
        showLetterKB();

        checkExpandOrCollapseInputText();
    }

    public void editMessage(String text) {
        if (messageToEdit.getContent().equals(text)) return;
        MegaChatMessage msgEdited = megaChatApi.editMessage(idChat,
                messageToEdit.getMsgId() != MEGACHAT_INVALID_HANDLE ? messageToEdit.getMsgId() : messageToEdit.getTempId(),
                text);

        if (msgEdited != null) {
            logDebug("Edited message: status: " + msgEdited.getStatus());
            AndroidMegaChatMessage androidMsgEdited = new AndroidMegaChatMessage(msgEdited);
            modifyMessageReceived(androidMsgEdited, false);
        } else {
            logWarning("Message cannot be edited!");
            showSnackbar(SNACKBAR_TYPE, getString(R.string.error_editing_message), MEGACHAT_INVALID_HANDLE);
        }
    }

    public void editMessageMS(String text, MegaChatMessage messageToEdit){
        logDebug("editMessageMS: ");
        MegaChatMessage msgEdited = null;

        if(messageToEdit.getMsgId()!=-1){
            msgEdited = megaChatApi.editMessage(idChat, messageToEdit.getMsgId(), text);
        }
        else{
            msgEdited = megaChatApi.editMessage(idChat, messageToEdit.getTempId(), text);
        }

        if(msgEdited!=null){
            logDebug("Edited message: status: " + msgEdited.getStatus());
            AndroidMegaChatMessage androidMsgEdited = new AndroidMegaChatMessage(msgEdited);
            modifyMessageReceived(androidMsgEdited, false);
        }
        else{
            logWarning("Message cannot be edited!");
            showSnackbar(SNACKBAR_TYPE, getString(R.string.error_editing_message), -1);
        }
    }

    public void showUploadPanel(){
        if (isBottomSheetDialogShown(bottomSheetDialogFragment)) return;

        bottomSheetDialogFragment = new AttachmentUploadBottomSheetDialogFragment();
        bottomSheetDialogFragment.show(getSupportFragmentManager(), bottomSheetDialogFragment.getTag());
    }

    public void activateActionMode(){
        if (!adapter.isMultipleSelect()) {
            adapter.setMultipleSelect(true);
            actionMode = startSupportActionMode(new ActionBarCallBack());
            updateActionModeTitle();
        }
    }

    private void reDoTheSelectionAfterRotation() {
        if (recoveredSelectedPositions == null || adapter == null)
            return;

        if (recoveredSelectedPositions.size() > 0) {
            activateActionMode();

            for (int position : recoveredSelectedPositions) {
                AndroidMegaChatMessage msg = adapter.getMessageAtMessagesPosition(position);
                if(msg != null) {
                    adapter.toggleSelection(msg.getMessage().getMsgId());
                }
            }
        }

        updateActionModeTitle();
    }

    public void activateActionModeWithItem(int positionInAdapter) {
        logDebug("activateActionModeWithItem");

        activateActionMode();
        if (adapter.isMultipleSelect()) {
            itemClick((positionInAdapter + 1), null);
        }
    }

    //Multiselect
    private class  ActionBarCallBack implements ActionMode.Callback {

        @Override
        public boolean onActionItemClicked(ActionMode mode, MenuItem item) {
            ArrayList<AndroidMegaChatMessage> messagesSelected = adapter.getSelectedMessages();

            if (app.getStorageState() == STORAGE_STATE_PAYWALL) {
                showOverDiskQuotaPaywallWarning();
                return false;
            }

            switch(item.getItemId()){
                case R.id.chat_cab_menu_edit:
                    editMessage(messagesSelected);
                    break;

                case R.id.chat_cab_menu_forward:
                    logDebug("Forward message");
                    forwardMessages(messagesSelected);
                    break;

                case R.id.chat_cab_menu_copy:
                    finishMultiselectionMode();
                    String text = "";
                    if (messagesSelected.size() == 1) {
                        text = copyMessage(messagesSelected.get(0));
                    } else {
                        text = copyMessages(messagesSelected);
                    }
                    copyToClipboard(text);
                    break;
                case R.id.chat_cab_menu_delete:
                    finishMultiselectionMode();
                    //Delete
                    showConfirmationDeleteMessages(messagesSelected, chatRoom);
                    break;

                case R.id.chat_cab_menu_download:
                    logDebug("chat_cab_menu_download ");
                    finishMultiselectionMode();

                    if (!checkPermissionWriteStorage(REQUEST_WRITE_STORAGE)) {
                        preservedMessagesSelected = messagesSelected;
                        return false;
                    }
                    ArrayList<MegaNodeList> list = new ArrayList<>();
                    for (int i = 0; i < messagesSelected.size(); i++) {
                        MegaNodeList megaNodeList = messagesSelected.get(i).getMessage().getMegaNodeList();
                        list.add(megaNodeList);
                    }
                    chatC.prepareForChatDownload(list);
                    break;

                case R.id.chat_cab_menu_import:
                    finishMultiselectionMode();
                    chatC.importNodesFromAndroidMessages(messagesSelected);
                    break;

                case R.id.chat_cab_menu_offline:
                    finishMultiselectionMode();
                    if (!checkPermissionWriteStorage(REQUEST_WRITE_STORAGE_OFFLINE)) {
                        preservedMessagesSelected = messagesSelected;
                        return false;
                    }
                    chatC.saveForOfflineWithAndroidMessages(messagesSelected, chatRoom);
                    break;

            }
            return false;
        }

        public String copyMessages(ArrayList<AndroidMegaChatMessage> messagesSelected){
            logDebug("copyMessages");
            ChatController chatC = new ChatController(chatActivity);
            StringBuilder builder = new StringBuilder();

            for(int i=0;i<messagesSelected.size();i++){
                AndroidMegaChatMessage messageSelected = messagesSelected.get(i);
                builder.append("[");
                String timestamp = formatShortDateTime(messageSelected.getMessage().getTimestamp());
                builder.append(timestamp);
                builder.append("] ");
                String messageString = chatC.createManagementString(messageSelected, chatRoom);
                builder.append(messageString);
                builder.append("\n");
            }
            return builder.toString();
        }


        @Override
        public boolean onCreateActionMode(ActionMode mode, Menu menu) {
            logDebug("onCreateActionMode");
            MenuInflater inflater = mode.getMenuInflater();
            inflater.inflate(R.menu.messages_chat_action, menu);

            importIcon = menu.findItem(R.id.chat_cab_menu_import);

            ColorUtils.changeStatusBarColorForElevation(ChatActivityLollipop.this, true);
            // No App bar in this activity, control tool bar instead.
            tB.setElevation(getResources().getDimension(R.dimen.toolbar_elevation));

            return true;
        }

        @Override
        public void onDestroyActionMode(ActionMode arg0) {
            logDebug("onDestroyActionMode");
            adapter.setMultipleSelect(false);
            editingMessage = false;
            recoveredSelectedPositions = null;
            clearSelections();

            // No App bar in this activity, control tool bar instead.
            boolean withElevation = listView.canScrollVertically(-1);
            ColorUtils.changeStatusBarColorForElevation(ChatActivityLollipop.this, withElevation);
            if(!withElevation) {
                tB.setElevation(0);
            }
        }

        @Override
        public boolean onPrepareActionMode(ActionMode mode, Menu menu) {
            logDebug("onPrepareActionMode");
            List<AndroidMegaChatMessage> selected = adapter.getSelectedMessages();
            if(selected.size() == 0){
                menu.findItem(R.id.chat_cab_menu_edit).setVisible(false);
                menu.findItem(R.id.chat_cab_menu_copy).setVisible(false);
                menu.findItem(R.id.chat_cab_menu_delete).setVisible(false);
                menu.findItem(R.id.chat_cab_menu_forward).setVisible(false);
                menu.findItem(R.id.chat_cab_menu_download).setVisible(false);
                menu.findItem(R.id.chat_cab_menu_offline).setVisible(false);
                importIcon.setVisible(false);

            }else {

                if((chatRoom.getOwnPrivilege()==MegaChatRoom.PRIV_RM||chatRoom.getOwnPrivilege()==MegaChatRoom.PRIV_RO) && !chatRoom.isPreview()){
                    logDebug("Chat without permissions || without preview");

                    boolean showCopy = true;
                    for (int i = 0; i < selected.size(); i++) {
                        MegaChatMessage msg = selected.get(i).getMessage();
                        if (msg.getType() == MegaChatMessage.TYPE_NODE_ATTACHMENT
                                || msg.getType() == MegaChatMessage.TYPE_CONTACT_ATTACHMENT
                                || msg.getType() == MegaChatMessage.TYPE_VOICE_CLIP
                                || (msg.getType() == MegaChatMessage.TYPE_CONTAINS_META && msg.getContainsMeta() != null
                                && (msg.getContainsMeta().getType() == MegaChatContainsMeta.CONTAINS_META_GEOLOCATION
                                || msg.getContainsMeta().getType() == MegaChatContainsMeta.CONTAINS_META_GIPHY))) {
                            showCopy = false;
                            break;
                        }
                    }

                    menu.findItem(R.id.chat_cab_menu_edit).setVisible(false);
                    menu.findItem(R.id.chat_cab_menu_copy).setVisible(showCopy);
                    menu.findItem(R.id.chat_cab_menu_delete).setVisible(false);
                    menu.findItem(R.id.chat_cab_menu_forward).setVisible(false);
                    menu.findItem(R.id.chat_cab_menu_download).setVisible(false);
                    menu.findItem(R.id.chat_cab_menu_offline).setVisible(false);
                    importIcon.setVisible(false);
                }
                else{
                    logDebug("Chat with permissions or preview");
                    if(isOnline(chatActivity) && !chatC.isInAnonymousMode()){
                        menu.findItem(R.id.chat_cab_menu_forward).setVisible(true);
                    }else{
                        menu.findItem(R.id.chat_cab_menu_forward).setVisible(false);
                    }

                    if (selected.size() == 1) {
                        if(hasMessagesRemoved(selected.get(0).getMessage())){
                            menu.findItem(R.id.chat_cab_menu_edit).setVisible(false);
                            menu.findItem(R.id.chat_cab_menu_copy).setVisible(false);
                            menu.findItem(R.id.chat_cab_menu_delete).setVisible(false);
                            menu.findItem(R.id.chat_cab_menu_forward).setVisible(false);
                            menu.findItem(R.id.chat_cab_menu_download).setVisible(false);
                            menu.findItem(R.id.chat_cab_menu_offline).setVisible(false);
                            importIcon.setVisible(false);

                        }else if(selected.get(0).isUploading()){
                            menu.findItem(R.id.chat_cab_menu_copy).setVisible(false);
                            menu.findItem(R.id.chat_cab_menu_delete).setVisible(false);
                            menu.findItem(R.id.chat_cab_menu_edit).setVisible(false);
                            menu.findItem(R.id.chat_cab_menu_forward).setVisible(false);
                            menu.findItem(R.id.chat_cab_menu_download).setVisible(false);
                            menu.findItem(R.id.chat_cab_menu_offline).setVisible(false);
                            importIcon.setVisible(false);

                        }else if(selected.get(0).getMessage().getType()==MegaChatMessage.TYPE_NODE_ATTACHMENT){
                            logDebug("TYPE_NODE_ATTACHMENT selected");
                            menu.findItem(R.id.chat_cab_menu_copy).setVisible(false);
                            menu.findItem(R.id.chat_cab_menu_edit).setVisible(false);

                            if(selected.get(0).getMessage().getUserHandle()==myUserHandle && selected.get(0).getMessage().isDeletable()){
                                logDebug("one message Message DELETABLE");
                                menu.findItem(R.id.chat_cab_menu_delete).setVisible(true);
                            }else{
                                menu.findItem(R.id.chat_cab_menu_delete).setVisible(false);
                            }

                            if(isOnline(chatActivity)){
                                menu.findItem(R.id.chat_cab_menu_download).setVisible(true);
                                if (chatC.isInAnonymousMode()) {
                                    menu.findItem(R.id.chat_cab_menu_offline).setVisible(false);
                                    importIcon.setVisible(false);
                                }
                                else {
                                    menu.findItem(R.id.chat_cab_menu_offline).setVisible(true);
                                    importIcon.setVisible(true);
                                }
                            }
                            else{
                                menu.findItem(R.id.chat_cab_menu_download).setVisible(false);
                                menu.findItem(R.id.chat_cab_menu_offline).setVisible(false);
                                importIcon.setVisible(false);
                            }
                        }
                        else if(selected.get(0).getMessage().getType()==MegaChatMessage.TYPE_CONTACT_ATTACHMENT){
                            logDebug("TYPE_CONTACT_ATTACHMENT selected");

                            menu.findItem(R.id.chat_cab_menu_copy).setVisible(false);
                            menu.findItem(R.id.chat_cab_menu_edit).setVisible(false);

                            if(selected.get(0).getMessage().getUserHandle()==myUserHandle && selected.get(0).getMessage().isDeletable()){
                                logDebug("one message Message DELETABLE");
                                menu.findItem(R.id.chat_cab_menu_delete).setVisible(true);
                            }
                            else{
                                logDebug("one message Message NOT DELETABLE");
                                menu.findItem(R.id.chat_cab_menu_delete).setVisible(false);
                            }

                            menu.findItem(R.id.chat_cab_menu_download).setVisible(false);
                            menu.findItem(R.id.chat_cab_menu_offline).setVisible(false);
                            importIcon.setVisible(false);
                        }
                        else if(selected.get(0).getMessage().getType()==MegaChatMessage.TYPE_VOICE_CLIP){
                            logDebug("TYPE_VOICE_CLIP selected");

                            menu.findItem(R.id.chat_cab_menu_copy).setVisible(false);
                            menu.findItem(R.id.chat_cab_menu_edit).setVisible(false);

                            if((selected.get(0).getMessage().getUserHandle()==myUserHandle) && (selected.get(0).getMessage().isDeletable())){
                                menu.findItem(R.id.chat_cab_menu_delete).setVisible(true);
                            }else{
                                menu.findItem(R.id.chat_cab_menu_delete).setVisible(false);
                            }
                            menu.findItem(R.id.chat_cab_menu_download).setVisible(false);
                            menu.findItem(R.id.chat_cab_menu_offline).setVisible(false);
                            importIcon.setVisible(false);

                        }
                        else{
                            logDebug("Other type: " + selected.get(0).getMessage().getType());

                            MegaChatMessage messageSelected= megaChatApi.getMessage(idChat, selected.get(0).getMessage().getMsgId());
                            if(messageSelected == null){
                                messageSelected = megaChatApi.getMessage(idChat, selected.get(0).getMessage().getTempId());
                                if(messageSelected == null){
                                    menu.findItem(R.id.chat_cab_menu_edit).setVisible(false);
                                    menu.findItem(R.id.chat_cab_menu_copy).setVisible(false);
                                    menu.findItem(R.id.chat_cab_menu_delete).setVisible(false);
                                    menu.findItem(R.id.chat_cab_menu_forward).setVisible(false);
                                    menu.findItem(R.id.chat_cab_menu_download).setVisible(false);
                                    menu.findItem(R.id.chat_cab_menu_offline).setVisible(false);
                                    importIcon.setVisible(false);
                                    return false;
                                }
                            }

                            if (messageSelected.getType() == MegaChatMessage.TYPE_CONTAINS_META
                                    && messageSelected.getContainsMeta() != null
                                    && (messageSelected.getContainsMeta().getType() == MegaChatContainsMeta.CONTAINS_META_GEOLOCATION
                                        || messageSelected.getContainsMeta().getType() == MegaChatContainsMeta.CONTAINS_META_GIPHY)) {
                                menu.findItem(R.id.chat_cab_menu_copy).setVisible(false);
                            } else {
                                menu.findItem(R.id.chat_cab_menu_copy).setVisible(true);
                            }

                            int type = selected.get(0).getMessage().getType();

                            if(messageSelected.getUserHandle()==myUserHandle){

                                if(messageSelected.isEditable()){
                                    logDebug("Message EDITABLE");
                                    menu.findItem(R.id.chat_cab_menu_edit).setVisible(true);
                                    menu.findItem(R.id.chat_cab_menu_delete).setVisible(true);
                                }
                                else{
                                    logDebug("Message NOT EDITABLE");
                                    menu.findItem(R.id.chat_cab_menu_edit).setVisible(false);
                                    menu.findItem(R.id.chat_cab_menu_delete).setVisible(false);
                                }

                                if (!isOnline(chatActivity) || type == MegaChatMessage.TYPE_TRUNCATE||type == MegaChatMessage.TYPE_ALTER_PARTICIPANTS||type == MegaChatMessage.TYPE_CHAT_TITLE||type == MegaChatMessage.TYPE_PRIV_CHANGE||type == MegaChatMessage.TYPE_CALL_ENDED||type == MegaChatMessage.TYPE_CALL_STARTED) {
                                    menu.findItem(R.id.chat_cab_menu_forward).setVisible(false);
                                }
                                else{
                                    menu.findItem(R.id.chat_cab_menu_forward).setVisible(true);
                                }
                            }
                            else{
                                menu.findItem(R.id.chat_cab_menu_edit).setVisible(false);
                                menu.findItem(R.id.chat_cab_menu_delete).setVisible(false);
                                importIcon.setVisible(false);

                                if (chatC.isInAnonymousMode() || !isOnline(chatActivity) || type == MegaChatMessage.TYPE_TRUNCATE||type == MegaChatMessage.TYPE_ALTER_PARTICIPANTS||type == MegaChatMessage.TYPE_CHAT_TITLE||type == MegaChatMessage.TYPE_PRIV_CHANGE||type == MegaChatMessage.TYPE_CALL_ENDED||type == MegaChatMessage.TYPE_CALL_STARTED) {
                                    menu.findItem(R.id.chat_cab_menu_forward).setVisible(false);
                                }
                                else{
                                    menu.findItem(R.id.chat_cab_menu_forward).setVisible(true);
                                }
                            }
                            menu.findItem(R.id.chat_cab_menu_download).setVisible(false);
                            menu.findItem(R.id.chat_cab_menu_offline).setVisible(false);
                            importIcon.setVisible(false);
                        }
                    }
                    else{
                        logDebug("Many items selected");
                        boolean isUploading = false;
                        boolean showDelete = true;
                        boolean showCopy = true;
                        boolean showForward = true;
                        boolean allNodeAttachments = true;
                        boolean isRemoved = false;

                        for(int i=0; i<selected.size();i++) {

                            if(hasMessagesRemoved(selected.get(i).getMessage())){
                                isRemoved = true;
                                break;
                            }

                            if (!isUploading) {
                                if (selected.get(i).isUploading()) {
                                    isUploading = true;
                                }
                            }

                            MegaChatMessage msg = selected.get(i).getMessage();

                            if (showCopy
                                    && (msg.getType() == MegaChatMessage.TYPE_NODE_ATTACHMENT
                                    || msg.getType() == MegaChatMessage.TYPE_CONTACT_ATTACHMENT
                                    || msg.getType() == MegaChatMessage.TYPE_VOICE_CLIP
                                    || (msg.getType() == MegaChatMessage.TYPE_CONTAINS_META && msg.getContainsMeta() != null
                                        && (msg.getContainsMeta().getType() == MegaChatContainsMeta.CONTAINS_META_GEOLOCATION
                                            || msg.getContainsMeta().getType() == MegaChatContainsMeta.CONTAINS_META_GIPHY)))) {
                                showCopy = false;
                            }

                            if((showDelete) && ((msg.getUserHandle() != myUserHandle) || ((msg.getType() == MegaChatMessage.TYPE_NORMAL || msg.getType() == MegaChatMessage.TYPE_NODE_ATTACHMENT || msg.getType() == MegaChatMessage.TYPE_CONTACT_ATTACHMENT || msg.getType() == MegaChatMessage.TYPE_CONTAINS_META || msg.getType() == MegaChatMessage.TYPE_VOICE_CLIP) && (!(msg.isDeletable()))))){
                                showDelete = false;
                            }

                            if((showForward) &&(msg.getType() == MegaChatMessage.TYPE_TRUNCATE||msg.getType() == MegaChatMessage.TYPE_ALTER_PARTICIPANTS||msg.getType() == MegaChatMessage.TYPE_CHAT_TITLE||msg.getType() == MegaChatMessage.TYPE_PRIV_CHANGE||msg.getType() == MegaChatMessage.TYPE_CALL_ENDED||msg.getType() == MegaChatMessage.TYPE_CALL_STARTED)) {
                                showForward = false;
                            }

                            if ((allNodeAttachments) && (selected.get(i).getMessage().getType() != MegaChatMessage.TYPE_NODE_ATTACHMENT)){
                                allNodeAttachments = false;
                            }
                        }

                        if (isUploading || isRemoved) {
                            menu.findItem(R.id.chat_cab_menu_copy).setVisible(false);
                            menu.findItem(R.id.chat_cab_menu_delete).setVisible(false);
                            menu.findItem(R.id.chat_cab_menu_edit).setVisible(false);
                            menu.findItem(R.id.chat_cab_menu_forward).setVisible(false);
                            menu.findItem(R.id.chat_cab_menu_download).setVisible(false);
                            menu.findItem(R.id.chat_cab_menu_offline).setVisible(false);
                            importIcon.setVisible(false);
                        }
                        else {
                            if(allNodeAttachments && isOnline(chatActivity)){
                                menu.findItem(R.id.chat_cab_menu_download).setVisible(true);
                                if (chatC.isInAnonymousMode()){
                                    menu.findItem(R.id.chat_cab_menu_offline).setVisible(false);
                                    importIcon.setVisible(false);
                                }
                                else {
                                    menu.findItem(R.id.chat_cab_menu_offline).setVisible(true);
                                    importIcon.setVisible(true);
                                }
                            }
                            else{
                                menu.findItem(R.id.chat_cab_menu_download).setVisible(false);
                                menu.findItem(R.id.chat_cab_menu_offline).setVisible(false);
                                importIcon.setVisible(false);
                            }

                            menu.findItem(R.id.chat_cab_menu_edit).setVisible(false);
                            if (chatC.isInAnonymousMode()){
                                menu.findItem(R.id.chat_cab_menu_copy).setVisible(false);
                                menu.findItem(R.id.chat_cab_menu_delete).setVisible(false);
                            }
                            else {
                                menu.findItem(R.id.chat_cab_menu_copy).setVisible(showCopy);
                                menu.findItem(R.id.chat_cab_menu_delete).setVisible(showDelete);
                            }
                            if(isOnline(chatActivity) && !chatC.isInAnonymousMode()){
                                menu.findItem(R.id.chat_cab_menu_forward).setVisible(showForward);
                            }
                            else{
                                menu.findItem(R.id.chat_cab_menu_forward).setVisible(false);
                            }
                        }
                    }
                }
            }
            return false;
        }
    }

    public boolean showSelectMenuItem(){
        if (adapter != null){
            return adapter.isMultipleSelect();
        }
        return false;
    }

    public void showConfirmationDeleteMessages(final ArrayList<AndroidMegaChatMessage> messages, final MegaChatRoom chat){
        logDebug("showConfirmationDeleteMessages");

        DialogInterface.OnClickListener dialogClickListener = new DialogInterface.OnClickListener() {
            @Override
            public void onClick(DialogInterface dialog, int which) {
                switch (which){
                    case DialogInterface.BUTTON_POSITIVE:
                        stopReproductions();
                        ChatController cC = new ChatController(chatActivity);
                        cC.deleteAndroidMessages(messages, chat);
                        break;
                    case DialogInterface.BUTTON_NEGATIVE:
                        //No button clicked
                        break;
                }
            }
        };

        MaterialAlertDialogBuilder builder = new MaterialAlertDialogBuilder(this, R.style.ThemeOverlay_Mega_MaterialAlertDialog);

        if(messages.size()==1){
            builder.setMessage(R.string.confirmation_delete_one_message);
        }
        else{
            builder.setMessage(R.string.confirmation_delete_several_messages);
        }
        builder.setPositiveButton(R.string.context_remove, dialogClickListener).setNegativeButton(R.string.general_cancel, dialogClickListener).show();
    }

    public void showConfirmationDeleteMessage(final long messageId, final long chatId){
        logDebug("showConfirmationDeleteMessage");

        DialogInterface.OnClickListener dialogClickListener = new DialogInterface.OnClickListener() {
            @Override
            public void onClick(DialogInterface dialog, int which) {
                switch (which){
                    case DialogInterface.BUTTON_POSITIVE:
                        ChatController cC = new ChatController(chatActivity);
                        cC.deleteMessageById(messageId, chatId);
                        break;
                    case DialogInterface.BUTTON_NEGATIVE:
                        //No button clicked
                        break;
                }
            }
        };

        MaterialAlertDialogBuilder builder = new MaterialAlertDialogBuilder(this, R.style.ThemeOverlay_Mega_MaterialAlertDialog);

        builder.setMessage(R.string.confirmation_delete_one_message);
        builder.setPositiveButton(R.string.context_remove, dialogClickListener)
                .setNegativeButton(R.string.general_cancel, dialogClickListener).show();
    }

    /*
     * Clear all selected items
     */
    private void clearSelections() {
        if(adapter.isMultipleSelect()){
            adapter.clearSelections();
        }
        updateActionModeTitle();
    }

    public void updateActionModeTitle() {
        try {
            if (actionMode != null) {
                if (adapter.getSelectedItemCount() == 0) {
                    actionMode.setTitle(getString(R.string.select_message_title).toUpperCase());
                } else {
                    actionMode.setTitle(adapter.getSelectedItemCount() + "");
                }
                actionMode.invalidate();
            }
        } catch (Exception e) {
            e.printStackTrace();
            logError("Invalidate error", e);
        }
    }

    /*
     * Disable selection
     */
    public void hideMultipleSelect() {
        if (adapter != null) {
            adapter.setMultipleSelect(false);
        }

        if (actionMode != null) {
            actionMode.finish();
        }
    }

    public void finishMultiselectionMode() {
        clearSelections();
        hideMultipleSelect();
    }

    private void checkActionMode(){
        if (adapter.isMultipleSelect() && actionMode != null) {
            actionMode.invalidate();
        }else{
            editingMessage = false;
        }
    }

    public void selectAll() {
        if (adapter != null) {
            if (adapter.isMultipleSelect()) {
                adapter.selectAll();
            } else {
                adapter.setMultipleSelect(true);
                adapter.selectAll();

                actionMode = startSupportActionMode(new ActionBarCallBack());
            }

            new Handler(Looper.getMainLooper()).post(() -> updateActionModeTitle());
        }
    }

    /**
     * Method for displaying feedback dialogue in a message.
     *
     * @param chatId      The chat ID.
     * @param megaMessage The message.
     * @param reaction    The reaction.
     */
    public void openInfoReactionBottomSheet(long chatId, AndroidMegaChatMessage megaMessage, String reaction) {
        if (chatRoom.getChatId() != chatId)
            return;

        showReactionBottomSheet(megaMessage, messages.indexOf(megaMessage), reaction);
    }

    public void openReactionBottomSheet(long chatId, AndroidMegaChatMessage megaMessage) {
        if (chatRoom.getChatId() != chatId)
            return;

        int positionInMessages = messages.indexOf(megaMessage);
        showReactionBottomSheet(megaMessage, positionInMessages, null);
    }

    public void itemLongClick(int positionInAdapter) {
        int positionInMessages = positionInAdapter - 1;
        if (positionInMessages >= messages.size())
            return;

        AndroidMegaChatMessage m = messages.get(positionInMessages);
        if (adapter.isMultipleSelect() || m == null || m.isUploading() || m.getMessage().getStatus() == MegaChatMessage.STATUS_SERVER_REJECTED || m.getMessage().getStatus() == MegaChatMessage.STATUS_SENDING_MANUAL)
            return;

        int type = m.getMessage().getType();
        switch (type) {
            case MegaChatMessage.TYPE_NODE_ATTACHMENT:
            case MegaChatMessage.TYPE_CONTACT_ATTACHMENT:
            case MegaChatMessage.TYPE_VOICE_CLIP:
            case MegaChatMessage.TYPE_NORMAL:
                showGeneralChatMessageBottomSheet(m, positionInMessages);
                break;

            case MegaChatMessage.TYPE_CONTAINS_META:
                MegaChatContainsMeta meta = m.getMessage().getContainsMeta();
                if (meta == null || meta.getType() == MegaChatContainsMeta.CONTAINS_META_INVALID)
                    return;

                if (meta.getType() == MegaChatContainsMeta.CONTAINS_META_RICH_PREVIEW
                        || meta.getType() == MegaChatContainsMeta.CONTAINS_META_GEOLOCATION
                        || meta.getType() == MegaChatContainsMeta.CONTAINS_META_GIPHY) {
                    showGeneralChatMessageBottomSheet(m, positionInMessages);
                }
                break;
        }
    }

    private boolean isSelectableMessage(AndroidMegaChatMessage message) {
        if (message.getMessage().getStatus() == MegaChatMessage.STATUS_SERVER_REJECTED || message.getMessage().getStatus() == MegaChatMessage.STATUS_SENDING_MANUAL)
            return false;

        int type = message.getMessage().getType();
        switch (type) {
            case MegaChatMessage.TYPE_NODE_ATTACHMENT:
            case MegaChatMessage.TYPE_CONTACT_ATTACHMENT:
            case MegaChatMessage.TYPE_VOICE_CLIP:
            case MegaChatMessage.TYPE_NORMAL:
            case MegaChatMessage.TYPE_CONTAINS_META:
            case MegaChatMessage.TYPE_PUBLIC_HANDLE_CREATE:
            case MegaChatMessage.TYPE_PUBLIC_HANDLE_DELETE:
            case MegaChatMessage.TYPE_SET_PRIVATE_MODE:
                return true;
            default:
                return false;
        }
    }

    public void itemClick(int positionInAdapter, int [] screenPosition) {
        int positionInMessages = positionInAdapter-1;

        if(positionInMessages < messages.size()){
            AndroidMegaChatMessage m = messages.get(positionInMessages);

            if (adapter.isMultipleSelect()) {
                logDebug("isMultipleSelect");
                if (!m.isUploading()) {
                    logDebug("isMultipleSelect - iNOTsUploading");
                    if (m.getMessage() != null) {
                        MegaChatContainsMeta meta = m.getMessage().getContainsMeta();
                        if (meta != null && meta.getType() == MegaChatContainsMeta.CONTAINS_META_INVALID) {
                        }else{
                            logDebug("Message id: " + m.getMessage().getMsgId());
                            logDebug("Timestamp: " + m.getMessage().getTimestamp());
                            if (isSelectableMessage(m)) {
                                adapter.toggleSelection(m.getMessage().getMsgId());
                                List<AndroidMegaChatMessage> messages = adapter.getSelectedMessages();
                                if (!messages.isEmpty()) {
                                    updateActionModeTitle();
                                }
                            }
                        }
                    }
                }
            }else{
                if(m!=null){
                    if(m.isUploading()){
                        showUploadingAttachmentBottomSheet(m, positionInMessages);
                    }else{
                        if((m.getMessage().getStatus()==MegaChatMessage.STATUS_SERVER_REJECTED)||(m.getMessage().getStatus()==MegaChatMessage.STATUS_SENDING_MANUAL)){
                            if(m.getMessage().getUserHandle()==megaChatApi.getMyUserHandle()) {
                                if (!(m.getMessage().isManagementMessage())) {
                                    logDebug("selected message handle: " + m.getMessage().getTempId());
                                    logDebug("selected message rowId: " + m.getMessage().getRowId());
                                    if ((m.getMessage().getStatus() == MegaChatMessage.STATUS_SERVER_REJECTED) || (m.getMessage().getStatus() == MegaChatMessage.STATUS_SENDING_MANUAL)) {
                                        logDebug("show not sent message panel");
                                        showMsgNotSentPanel(m, positionInMessages);
                                    }
                                }
                            }
                        }
                        else{
                            if(m.getMessage().getType()==MegaChatMessage.TYPE_NODE_ATTACHMENT){
                                MegaNodeList nodeList = m.getMessage().getMegaNodeList();
                                if(nodeList.size()==1){
                                    MegaNode node = chatC.authorizeNodeIfPreview(nodeList.get(0), chatRoom);
                                    if (MimeTypeList.typeForName(node.getName()).isImage()){
                                        if(node.hasPreview()){
                                            logDebug("Show full screen viewer");
                                            showFullScreenViewer(m.getMessage().getMsgId(), screenPosition);
                                        }
                                        else{
                                            logDebug("Image without preview - open with");
                                            openWith(this, node);
                                        }
                                    }
                                    else if (MimeTypeList.typeForName(node.getName()).isVideoReproducible()||MimeTypeList.typeForName(node.getName()).isAudio()){
                                        logDebug("isFile:isVideoReproducibleOrIsAudio");
                                        String mimeType = MimeTypeList.typeForName(node.getName()).getType();
                                        logDebug("FILE HANDLE: " + node.getHandle() + " TYPE: " + mimeType);

                                        Intent mediaIntent;
                                        boolean internalIntent;
                                        boolean opusFile = false;
                                        if (MimeTypeList.typeForName(node.getName()).isVideoNotSupported() || MimeTypeList.typeForName(node.getName()).isAudioNotSupported()){
                                            mediaIntent = new Intent(Intent.ACTION_VIEW);
                                            internalIntent=false;
                                            String[] s = node.getName().split("\\.");
                                            if (s != null && s.length > 1 && s[s.length-1].equals("opus")) {
                                                opusFile = true;
                                            }
                                        }
                                        else {
                                            logDebug("setIntentToAudioVideoPlayer");
                                            mediaIntent = new Intent(this, AudioVideoPlayerLollipop.class);
                                            internalIntent=true;
                                        }
                                        logDebug("putExtra: screenPosition("+screenPosition+"), msgId("+m.getMessage().getMsgId()+"), chatId("+idChat+"), filename("+node.getName()+")");

                                        mediaIntent.putExtra("screenPosition", screenPosition);
                                        mediaIntent.putExtra("adapterType", FROM_CHAT);
                                        mediaIntent.putExtra(IS_PLAYLIST, false);
                                        mediaIntent.putExtra("msgId", m.getMessage().getMsgId());
                                        mediaIntent.putExtra("chatId", idChat);
                                        mediaIntent.putExtra("FILENAME", node.getName());

                                        String localPath = getLocalFile(this, node.getName(), node.getSize());

                                        if (localPath != null){
                                            logDebug("localPath != null");

                                            File mediaFile = new File(localPath);
                                            //mediaIntent.setDataAndType(Uri.parse(localPath), mimeType);
                                            if (Build.VERSION.SDK_INT >= Build.VERSION_CODES.N && localPath.contains(Environment.getExternalStorageDirectory().getPath())) {
                                                logDebug("FileProviderOption");
                                                Uri mediaFileUri = FileProvider.getUriForFile(this, "mega.privacy.android.app.providers.fileprovider", mediaFile);
                                                if(mediaFileUri==null){
                                                    logDebug("ERROR:NULLmediaFileUri");
                                                    showSnackbar(SNACKBAR_TYPE, getString(R.string.general_text_error), -1);
                                                }
                                                else{
                                                    mediaIntent.setDataAndType(mediaFileUri, MimeTypeList.typeForName(node.getName()).getType());
                                                }
                                            }else{
                                                Uri mediaFileUri = Uri.fromFile(mediaFile);
                                                if(mediaFileUri==null){
                                                    logError("ERROR:NULLmediaFileUri");
                                                    showSnackbar(SNACKBAR_TYPE, getString(R.string.general_text_error), -1);
                                                }
                                                else{
                                                    mediaIntent.setDataAndType(mediaFileUri, MimeTypeList.typeForName(node.getName()).getType());
                                                }
                                            }
                                            mediaIntent.addFlags(Intent.FLAG_GRANT_READ_URI_PERMISSION);
                                        }else {
                                            logDebug("localPathNULL");
                                            if (isOnline(this)){
                                                if (megaApi.httpServerIsRunning() == 0) {
                                                    logDebug("megaApi.httpServerIsRunning() == 0");
                                                    megaApi.httpServerStart();
                                                }
                                                else{
                                                    logWarning("ERROR:httpServerAlreadyRunning");
                                                }

                                                ActivityManager.MemoryInfo mi = new ActivityManager.MemoryInfo();
                                                ActivityManager activityManager = (ActivityManager) this.getSystemService(Context.ACTIVITY_SERVICE);
                                                activityManager.getMemoryInfo(mi);

                                                if(mi.totalMem>BUFFER_COMP){
                                                    logDebug("Total mem: " + mi.totalMem + " allocate 32 MB");
                                                    megaApi.httpServerSetMaxBufferSize(MAX_BUFFER_32MB);
                                                }else{
                                                    logDebug("Total mem: " + mi.totalMem + " allocate 16 MB");
                                                    megaApi.httpServerSetMaxBufferSize(MAX_BUFFER_16MB);
                                                }

                                                String url = megaApi.httpServerGetLocalLink(node);
                                                if(url!=null){
                                                    logDebug("URL generated: " + url);
                                                    Uri parsedUri = Uri.parse(url);
                                                    if(parsedUri!=null){
                                                        logDebug("parsedUri!=null ---> " + parsedUri);
                                                        mediaIntent.setDataAndType(parsedUri, mimeType);
                                                    }else{
                                                        logError("ERROR:httpServerGetLocalLink");
                                                        showSnackbar(SNACKBAR_TYPE, getString(R.string.general_text_error), -1);
                                                    }
                                                }else{
                                                    logError("ERROR:httpServerGetLocalLink");
                                                    showSnackbar(SNACKBAR_TYPE, getString(R.string.general_text_error), -1);
                                                }
                                            }
                                            else {
                                                showSnackbar(SNACKBAR_TYPE, getString(R.string.error_server_connection_problem)+". "+ getString(R.string.no_network_connection_on_play_file), -1);
                                            }
                                        }
                                        mediaIntent.putExtra("HANDLE", node.getHandle());
                                        if (opusFile){
                                            logDebug("opusFile ");
                                            mediaIntent.setDataAndType(mediaIntent.getData(), "audio/*");
                                        }

                                        if(internalIntent || isIntentAvailable(this, mediaIntent)){
                                            startActivity(mediaIntent);
                                        } else {
                                            openWith(this, node);
                                        }
                                        overridePendingTransition(0,0);
                                        if (adapter != null) {
                                            adapter.setNodeAttachmentVisibility(false, holder_imageDrag, positionInMessages);
                                        }

                                    }else if (MimeTypeList.typeForName(node.getName()).isPdf()){

                                        logDebug("isFile:isPdf");
                                        String mimeType = MimeTypeList.typeForName(node.getName()).getType();
                                        logDebug("FILE HANDLE: " + node.getHandle() + " TYPE: " + mimeType);
                                        Intent pdfIntent = new Intent(this, PdfViewerActivityLollipop.class);
                                        pdfIntent.putExtra("inside", true);
                                        pdfIntent.putExtra("adapterType", FROM_CHAT);
                                        pdfIntent.putExtra("msgId", m.getMessage().getMsgId());
                                        pdfIntent.putExtra("chatId", idChat);

                                        String localPath = getLocalFile(this, node.getName(), node.getSize());

                                        if (localPath != null){
                                            File mediaFile = new File(localPath);
                                            if (Build.VERSION.SDK_INT >= Build.VERSION_CODES.N && localPath.contains(Environment.getExternalStorageDirectory().getPath())) {
                                                logDebug("FileProviderOption");
                                                Uri mediaFileUri = FileProvider.getUriForFile(this, "mega.privacy.android.app.providers.fileprovider", mediaFile);
                                                if(mediaFileUri==null){
                                                    logError("ERROR:NULLmediaFileUri");
                                                    showSnackbar(SNACKBAR_TYPE, getString(R.string.general_text_error), -1);
                                                }
                                                else{
                                                    pdfIntent.setDataAndType(mediaFileUri, MimeTypeList.typeForName(node.getName()).getType());
                                                }
                                            }
                                            else{
                                                Uri mediaFileUri = Uri.fromFile(mediaFile);
                                                if(mediaFileUri==null){
                                                    logError("ERROR:NULLmediaFileUri");
                                                    showSnackbar(SNACKBAR_TYPE, getString(R.string.general_text_error), -1);
                                                }
                                                else{
                                                    pdfIntent.setDataAndType(mediaFileUri, MimeTypeList.typeForName(node.getName()).getType());
                                                }
                                            }
                                            pdfIntent.addFlags(Intent.FLAG_GRANT_READ_URI_PERMISSION);
                                        }
                                        else {
                                            logWarning("localPathNULL");
                                            if (isOnline(this)){
                                                if (megaApi.httpServerIsRunning() == 0) {
                                                    megaApi.httpServerStart();
                                                }
                                                else{
                                                    logError("ERROR:httpServerAlreadyRunning");
                                                }
                                                ActivityManager.MemoryInfo mi = new ActivityManager.MemoryInfo();
                                                ActivityManager activityManager = (ActivityManager) this.getSystemService(Context.ACTIVITY_SERVICE);
                                                activityManager.getMemoryInfo(mi);
                                                if(mi.totalMem>BUFFER_COMP){
                                                    logDebug("Total mem: " + mi.totalMem + " allocate 32 MB");
                                                    megaApi.httpServerSetMaxBufferSize(MAX_BUFFER_32MB);
                                                }
                                                else{
                                                    logDebug("Total mem: " + mi.totalMem + " allocate 16 MB");
                                                    megaApi.httpServerSetMaxBufferSize(MAX_BUFFER_16MB);
                                                }
                                                String url = megaApi.httpServerGetLocalLink(node);
                                                if(url!=null){
                                                    logDebug("URL generated: " + url);
                                                    Uri parsedUri = Uri.parse(url);
                                                    if(parsedUri!=null){
                                                        pdfIntent.setDataAndType(parsedUri, mimeType);
                                                    }
                                                    else{
                                                        logError("ERROR:httpServerGetLocalLink");
                                                        showSnackbar(SNACKBAR_TYPE, getString(R.string.general_text_error), -1);
                                                    }
                                                }
                                                else{
                                                    logError("ERROR:httpServerGetLocalLink");
                                                    showSnackbar(SNACKBAR_TYPE, getString(R.string.general_text_error), -1);
                                                }
                                            }
                                            else {
                                                showSnackbar(SNACKBAR_TYPE, getString(R.string.error_server_connection_problem)+". "+ getString(R.string.no_network_connection_on_play_file), -1);
                                            }
                                        }
                                        pdfIntent.putExtra("HANDLE", node.getHandle());

                                        if (isIntentAvailable(this, pdfIntent)) {
                                            startActivity(pdfIntent);
                                        } else {
                                            logWarning("noAvailableIntent");
                                            openWith(this, node);
                                        }
                                        overridePendingTransition(0,0);
                                    } else {
                                        logDebug("NOT Image, pdf, audio or video - show node attachment panel for one node");
                                        openWith(this, node);
                                    }
                                }
                            }
                            else if(m.getMessage().getType()==MegaChatMessage.TYPE_CONTACT_ATTACHMENT){
                                logDebug("show contact attachment panel");
                                if (!isOnline(this)) {
                                    //No shown - is not possible to know is it already contact or not - megaApi not working
                                    showSnackbar(SNACKBAR_TYPE, getString(R.string.error_server_connection_problem), MEGACHAT_INVALID_HANDLE);
                                } else if (!chatC.isInAnonymousMode()) {
                                    if (m.getMessage().getUsersCount() < 1)
                                        return;

                                    if(m.getMessage().getUsersCount() > 1){
                                        ContactUtil.openContactAttachmentActivity(this, idChat, m.getMessage().getMsgId());
                                        return;
                                    }

                                    if (m.getMessage().getUserHandle(0) != megaChatApi.getMyUserHandle()) {
                                        String email = m.getMessage().getUserEmail(0);
                                        MegaUser contact = megaApi.getContact(email);

                                        if (contact != null && contact.getVisibility() == MegaUser.VISIBILITY_VISIBLE) {
                                            ContactUtil.openContactInfoActivity(this, email);
                                        } else {
                                            String text = getString(R.string.user_is_not_contact, converterShortCodes(getNameContactAttachment(m.getMessage())));
                                            showSnackbar(INVITE_CONTACT_TYPE, text, MEGACHAT_INVALID_HANDLE, m.getMessage().getUserEmail(0));
                                        }
                                    }
                                }
                            }
                            else if (m.getMessage().getType() == MegaChatMessage.TYPE_CONTAINS_META) {
                                logDebug("TYPE_CONTAINS_META");
                                MegaChatContainsMeta meta = m.getMessage().getContainsMeta();
                                if (meta == null || meta.getType() == MegaChatContainsMeta.CONTAINS_META_INVALID)
                                    return;
                                String url = null;
                                if (meta.getType() == MegaChatContainsMeta.CONTAINS_META_RICH_PREVIEW) {
                                    url = meta.getRichPreview().getUrl();

                                    if (isMEGALinkAndRequiresTransferSession(this, url)) {
                                        return;
                                    }
                                } else if (meta.getType() == MegaChatContainsMeta.CONTAINS_META_GEOLOCATION) {
                                    url = m.getMessage().getContent();
                                    MegaChatGeolocation location = meta.getGeolocation();
                                    if (location != null) {
                                        float latitude = location.getLatitude();
                                        float longitude = location.getLongitude();
                                        List<Address> addresses = getAddresses(this, latitude, longitude);
                                        if (addresses != null && !addresses.isEmpty()) {
                                            String address = addresses.get(0).getAddressLine(0);
                                            if (address != null) {
                                                url = "geo:" + latitude + "," + longitude + "?q=" + Uri.encode(address);
                                            }
                                        }
                                    }
                                }

                                if (url == null) return;

                                Intent browserIntent = new Intent(Intent.ACTION_VIEW, Uri.parse(url));

                                if (isIntentAvailable(this, browserIntent)) {
                                    startActivity(browserIntent);
                                } else {
                                    showSnackbar(SNACKBAR_TYPE, getString(R.string.intent_not_available_location), MEGACHAT_INVALID_HANDLE);
                                }
                            } else if(m.getMessage().getType() == MegaChatMessage.TYPE_NORMAL ){
                                logDebug("TYPE_NORMAL");
                                AndroidMegaRichLinkMessage richLinkMessage = m.getRichLinkMessage();

                                if(richLinkMessage != null){
                                    String url = richLinkMessage.getUrl();
                                    if (richLinkMessage.isChat()) {
                                        loadChatLink(url);
                                    } else {
                                        openMegaLink(url, richLinkMessage.getNode() != null ? richLinkMessage.getNode().isFile() : richLinkMessage.isFile());
                                    }
                                }

                            }
                        }
                    }
                }
            }
        }else{
            logDebug("DO NOTHING: Position (" + positionInMessages + ") is more than size in messages (size: " + messages.size() + ")");
        }
    }

    public void loadChatLink(String link){
        logDebug("loadChatLink: ");
        Intent intentOpenChat = new Intent(this, ChatActivityLollipop.class);
        intentOpenChat.setAction(ACTION_OPEN_CHAT_LINK);
        intentOpenChat.setData(Uri.parse(link));
        this.startActivity(intentOpenChat);
    }

    public void showFullScreenViewer(long msgId, int[] screenPosition){
        logDebug("showFullScreenViewer");
        int position = 0;
        boolean positionFound = false;
        List<Long> ids = new ArrayList<>();
        for(int i=0; i<messages.size();i++){
            AndroidMegaChatMessage androidMessage = messages.get(i);
            if(!androidMessage.isUploading()){
                MegaChatMessage msg = androidMessage.getMessage();

                if(msg.getType()==MegaChatMessage.TYPE_NODE_ATTACHMENT){
                    ids.add(msg.getMsgId());

                    if(msg.getMsgId()==msgId){
                        positionFound=true;
                    }
                    if(!positionFound){
                        MegaNodeList nodeList = msg.getMegaNodeList();
                        if(nodeList.size()==1){
                            MegaNode node = nodeList.get(0);
                            if(MimeTypeList.typeForName(node.getName()).isImage()){
                                position++;
                            }
                        }
                    }
                }
            }
        }

        Intent intent = new Intent(this, ChatFullScreenImageViewer.class);
        intent.putExtra("position", position);
        intent.putExtra("chatId", idChat);
        intent.putExtra("screenPosition", screenPosition);
        long[] array = new long[ids.size()];
        for(int i = 0; i < ids.size(); i++) {
            array[i] = ids.get(i);
        }
        intent.putExtra("messageIds", array);
        startActivity(intent);
        overridePendingTransition(0,0);
        if (adapter !=  null) {
            adapter.setNodeAttachmentVisibility(false, holder_imageDrag, position);
        }
    }

    @Override
    public void onChatRoomUpdate(MegaChatApiJava api, MegaChatRoom chat) {
        logDebug("onChatRoomUpdate!");
        this.chatRoom = chat;
        if (adapter != null) {
            adapter.updateChatRoom(chatRoom);
        }

        if(chat.hasChanged(MegaChatRoom.CHANGE_TYPE_CLOSED)){
            logDebug("CHANGE_TYPE_CLOSED for the chat: " + chat.getChatId());
            int permission = chat.getOwnPrivilege();
            logDebug("Permissions for the chat: " + permission);

            if(chat.isPreview()){
                if(permission==MegaChatRoom.PRIV_RM){
                    //Show alert to user
                    showSnackbar(SNACKBAR_TYPE, getString(R.string.alert_invalid_preview), -1);
                }
            }
            else{
                //Hide field to write
                joiningOrLeaving = false;
                setChatSubtitle();
                supportInvalidateOptionsMenu();
            }
        }
        else if(chat.hasChanged(MegaChatRoom.CHANGE_TYPE_STATUS)){
            logDebug("CHANGE_TYPE_STATUS for the chat: " + chat.getChatId());
            if(!(chatRoom.isGroup())){
                long userHandle = chatRoom.getPeerHandle(0);
                setStatus(userHandle);
            }
        }
        else if(chat.hasChanged(MegaChatRoom.CHANGE_TYPE_PARTICIPANTS)){
            logDebug("CHANGE_TYPE_PARTICIPANTS for the chat: " + chat.getChatId());
            setChatSubtitle();
        }
        else if(chat.hasChanged(MegaChatRoom.CHANGE_TYPE_OWN_PRIV)){
            logDebug("CHANGE_TYPE_OWN_PRIV for the chat: " + chat.getChatId());
            setChatSubtitle();
            supportInvalidateOptionsMenu();
        }
        else if(chat.hasChanged(MegaChatRoom.CHANGE_TYPE_TITLE)){
            updateTitle();
        }
        else if(chat.hasChanged(MegaChatRoom.CHANGE_TYPE_USER_STOP_TYPING)){
            logDebug("CHANGE_TYPE_USER_STOP_TYPING for the chat: " + chat.getChatId());

            long userHandleTyping = chat.getUserTyping();

            if(userHandleTyping==megaChatApi.getMyUserHandle()){
                return;
            }

            if(usersTypingSync==null){
                return;
            }

            //Find the item
            boolean found = false;
            for(UserTyping user : usersTypingSync) {
                if(user.getParticipantTyping().getHandle() == userHandleTyping) {
                    logDebug("Found user typing!");
                    usersTypingSync.remove(user);
                    found=true;
                    break;
                }
            }

            if(!found){
                logDebug("CHANGE_TYPE_USER_STOP_TYPING: Not found user typing");
            }
            else{
                updateUserTypingFromNotification();
            }

        }
        else if(chat.hasChanged(MegaChatRoom.CHANGE_TYPE_USER_TYPING)){
            logDebug("CHANGE_TYPE_USER_TYPING for the chat: " + chat.getChatId());
            if(chat!=null){

                long userHandleTyping = chat.getUserTyping();

                if(userHandleTyping==megaChatApi.getMyUserHandle()){
                    return;
                }

                if(usersTyping==null){
                    usersTyping = new ArrayList<>();
                    usersTypingSync = Collections.synchronizedList(usersTyping);
                }

                //Find if any notification arrives previously
                if(usersTypingSync.size()<=0){
                    logDebug("No more users writing");
                    MegaChatParticipant participantTyping = new MegaChatParticipant(userHandleTyping);
                    UserTyping currentUserTyping = new UserTyping(participantTyping);

                    String nameTyping = chatC.getParticipantFirstName(userHandleTyping);

                    logDebug("userHandleTyping: " + userHandleTyping);

                    if (isTextEmpty(nameTyping)) {
                        nameTyping = getString(R.string.transfer_unknown);
                    }

                    participantTyping.setFirstName(nameTyping);

                    userTypingTimeStamp = System.currentTimeMillis()/1000;
                    currentUserTyping.setTimeStampTyping(userTypingTimeStamp);

                    usersTypingSync.add(currentUserTyping);

                    String userTyping =  getResources().getQuantityString(R.plurals.user_typing, 1, toCDATA(usersTypingSync.get(0).getParticipantTyping().getFirstName()));
                    userTyping = userTyping.replace("[A]", "<font color=\'#8d8d94\'>");
                    userTyping = userTyping.replace("[/A]", "</font>");
                    userTypingText.setText(HtmlCompat.fromHtml(userTyping, HtmlCompat.FROM_HTML_MODE_LEGACY));

                    userTypingLayout.setVisibility(View.VISIBLE);
                }
                else{
                    logDebug("More users writing or the same in different timestamp");

                    //Find the item
                    boolean found = false;
                    for(UserTyping user : usersTypingSync) {
                        if(user.getParticipantTyping().getHandle() == userHandleTyping) {
                            logDebug("Found user typing!");
                            userTypingTimeStamp = System.currentTimeMillis()/1000;
                            user.setTimeStampTyping(userTypingTimeStamp);
                            found=true;
                            break;
                        }
                    }

                    if(!found){
                        logDebug("It's a new user typing");
                        MegaChatParticipant participantTyping = new MegaChatParticipant(userHandleTyping);
                        UserTyping currentUserTyping = new UserTyping(participantTyping);

                        String nameTyping = chatC.getParticipantFirstName(userHandleTyping);
                        if (isTextEmpty(nameTyping)) {
                            nameTyping = getString(R.string.transfer_unknown);
                        }

                        participantTyping.setFirstName(nameTyping);

                        userTypingTimeStamp = System.currentTimeMillis()/1000;
                        currentUserTyping.setTimeStampTyping(userTypingTimeStamp);

                        usersTypingSync.add(currentUserTyping);

                        //Show the notification
                        String userTyping;
                        int size = usersTypingSync.size();
                        switch (size) {
                            case 1:
                                userTyping = getResources().getQuantityString(R.plurals.user_typing, 1, usersTypingSync.get(0).getParticipantTyping().getFirstName());
                                userTyping = toCDATA(userTyping);
                                break;

                            case 2:
                                userTyping = getResources().getQuantityString(R.plurals.user_typing, 2, usersTypingSync.get(0).getParticipantTyping().getFirstName() + ", " + usersTypingSync.get(1).getParticipantTyping().getFirstName());
                                userTyping = toCDATA(userTyping);
                                break;

                            default:
                                String names = usersTypingSync.get(0).getParticipantTyping().getFirstName() + ", " + usersTypingSync.get(1).getParticipantTyping().getFirstName();
                                userTyping = String.format(getString(R.string.more_users_typing), toCDATA(names));
                                break;
                        }

                        userTyping = userTyping.replace("[A]", "<font color=\'#8d8d94\'>");
                        userTyping = userTyping.replace("[/A]", "</font>");

                        userTypingText.setText(HtmlCompat.fromHtml(userTyping, HtmlCompat.FROM_HTML_MODE_LEGACY));
                        userTypingLayout.setVisibility(View.VISIBLE);
                    }
                }

                int interval = 5000;
                IsTypingRunnable runnable = new IsTypingRunnable(userTypingTimeStamp, userHandleTyping);
                handlerReceive = new Handler();
                handlerReceive.postDelayed(runnable, interval);
            }
        }
        else if(chat.hasChanged(MegaChatRoom.CHANGE_TYPE_ARCHIVE)){
            logDebug("CHANGE_TYPE_ARCHIVE for the chat: " + chat.getChatId());
            setChatSubtitle();
        }
        else if(chat.hasChanged(MegaChatRoom.CHANGE_TYPE_CHAT_MODE)){
            logDebug("CHANGE_TYPE_CHAT_MODE for the chat: " + chat.getChatId());
        }
        else if(chat.hasChanged(MegaChatRoom.CHANGE_TYPE_UPDATE_PREVIEWERS)){
            logDebug("CHANGE_TYPE_UPDATE_PREVIEWERS for the chat: " + chat.getChatId());
            setPreviewersView();
        }
        else if (chat.hasChanged(MegaChatRoom.CHANGE_TYPE_RETENTION_TIME)) {
            logDebug("CHANGE_TYPE_RETENTION_TIME for the chat: " + chat.getChatId());
            Intent intentRetentionTime = new Intent(ACTION_UPDATE_RETENTION_TIME);
            intentRetentionTime.putExtra(RETENTION_TIME, chat.getRetentionTime());
            MegaApplication.getInstance().sendBroadcast(intentRetentionTime);
        }
    }

    void setPreviewersView () {
        if(chatRoom.getNumPreviewers()>0){
            observersNumberText.setText(chatRoom.getNumPreviewers()+"");
            observersLayout.setVisibility(View.VISIBLE);
        }
        else{
            observersLayout.setVisibility(View.GONE);
        }
    }

    private class IsTypingRunnable implements Runnable{

        long timeStamp;
        long userHandleTyping;

        public IsTypingRunnable(long timeStamp, long userHandleTyping) {
            this.timeStamp = timeStamp;
            this.userHandleTyping = userHandleTyping;
        }

        @Override
        public void run() {
            logDebug("Run off notification typing");
            long timeNow = System.currentTimeMillis()/1000;
            if ((timeNow - timeStamp) > 4){
                logDebug("Remove user from the list");

                boolean found = false;
                for(UserTyping user : usersTypingSync) {
                    if(user.getTimeStampTyping() == timeStamp) {
                        if(user.getParticipantTyping().getHandle() == userHandleTyping) {
                            logDebug("Found user typing in runnable!");
                            usersTypingSync.remove(user);
                            found=true;
                            break;
                        }
                    }
                }

                if(!found){
                    logDebug("Not found user typing in runnable!");
                }

                updateUserTypingFromNotification();
            }
        }
    }

    public void updateUserTypingFromNotification(){
        logDebug("updateUserTypingFromNotification");

        int size = usersTypingSync.size();
        logDebug("Size of typing: " + size);
        switch (size){
            case 0:{
                userTypingLayout.setVisibility(View.GONE);
                break;
            }
            case 1:{
                String userTyping = getResources().getQuantityString(R.plurals.user_typing, 1, usersTypingSync.get(0).getParticipantTyping().getFirstName());
                userTyping = toCDATA(userTyping);
                userTyping = userTyping.replace("[A]", "<font color=\'#8d8d94\'>");
                userTyping = userTyping.replace("[/A]", "</font>");

                Spanned result = null;
                if (android.os.Build.VERSION.SDK_INT >= android.os.Build.VERSION_CODES.N) {
                    result = Html.fromHtml(userTyping,Html.FROM_HTML_MODE_LEGACY);
                } else {
                    result = Html.fromHtml(userTyping);
                }

                userTypingText.setText(result);
                break;
            }
            case 2:{
                String userTyping = getResources().getQuantityString(R.plurals.user_typing, 2, usersTypingSync.get(0).getParticipantTyping().getFirstName()+", "+usersTypingSync.get(1).getParticipantTyping().getFirstName());
                userTyping = toCDATA(userTyping);
                userTyping = userTyping.replace("[A]", "<font color=\'#8d8d94\'>");
                userTyping = userTyping.replace("[/A]", "</font>");

                Spanned result = null;
                if (android.os.Build.VERSION.SDK_INT >= android.os.Build.VERSION_CODES.N) {
                    result = Html.fromHtml(userTyping,Html.FROM_HTML_MODE_LEGACY);
                } else {
                    result = Html.fromHtml(userTyping);
                }

                userTypingText.setText(result);
                break;
            }
            default:{
                String names = usersTypingSync.get(0).getParticipantTyping().getFirstName()+", "+usersTypingSync.get(1).getParticipantTyping().getFirstName();
                String userTyping = String.format(getString(R.string.more_users_typing), toCDATA(names));

                userTyping = userTyping.replace("[A]", "<font color=\'#8d8d94\'>");
                userTyping = userTyping.replace("[/A]", "</font>");

                Spanned result = null;
                if (android.os.Build.VERSION.SDK_INT >= android.os.Build.VERSION_CODES.N) {
                    result = Html.fromHtml(userTyping,Html.FROM_HTML_MODE_LEGACY);
                } else {
                    result = Html.fromHtml(userTyping);
                }

                userTypingText.setText(result);
                break;
            }
        }
    }

    public void setRichLinkInfo(long msgId, AndroidMegaRichLinkMessage richLinkMessage){
        logDebug("setRichLinkInfo");

        int indexToChange = -1;
        ListIterator<AndroidMegaChatMessage> itr = messages.listIterator(messages.size());

        // Iterate in reverse.
        while(itr.hasPrevious()) {
            AndroidMegaChatMessage messageToCheck = itr.previous();

            if(!messageToCheck.isUploading()){
                if(messageToCheck.getMessage().getMsgId()==msgId){
                    indexToChange = itr.nextIndex();
                    logDebug("Found index to change: " + indexToChange);
                    break;
                }
            }
        }

        if(indexToChange!=-1){

            AndroidMegaChatMessage androidMsg = messages.get(indexToChange);

            androidMsg.setRichLinkMessage(richLinkMessage);

            try{
                if(adapter!=null){
                    adapter.notifyItemChanged(indexToChange+1);
                }
            }
            catch(IllegalStateException e){
                logError("IllegalStateException: do not update adapter", e);
            }

        }
        else{
            logError("Error, rich link message not found!!");
        }
    }

    public void setRichLinkImage(long msgId){
        logDebug("setRichLinkImage");

        int indexToChange = -1;
        ListIterator<AndroidMegaChatMessage> itr = messages.listIterator(messages.size());

        // Iterate in reverse.
        while(itr.hasPrevious()) {
            AndroidMegaChatMessage messageToCheck = itr.previous();

            if(!messageToCheck.isUploading()){
                if(messageToCheck.getMessage().getMsgId()==msgId){
                    indexToChange = itr.nextIndex();
                    logDebug("Found index to change: " + indexToChange);
                    break;
                }
            }
        }

        if(indexToChange!=-1){

            if(adapter!=null){
                adapter.notifyItemChanged(indexToChange+1);
            }
        }
        else{
            logError("Error, rich link message not found!!");
        }
    }

    public int checkMegaLink(MegaChatMessage msg){
        logDebug("checkMegaLink");

        //Check if it is a MEGA link
        if (msg.getType() != MegaChatMessage.TYPE_NORMAL || msg.getContent() == null) return -1;

        String link = extractMegaLink(msg.getContent());

        if (isChatLink(link)) {
            logDebug("isChatLink");
            ChatLinkInfoListener listener = new ChatLinkInfoListener(this, msg.getMsgId(), megaApi);
            megaChatApi.checkChatLink(link, listener);

            return MEGA_CHAT_LINK;
        }

        if (link == null || megaApi == null || megaApi.getRootNode() == null) return -1;

        logDebug("The link was found");

        ChatLinkInfoListener listener = null;
        if (isFileLink(link)) {
            logDebug("isFileLink");
            listener = new ChatLinkInfoListener(this, msg.getMsgId(), megaApi);
            megaApi.getPublicNode(link, listener);
            return MEGA_FILE_LINK;
        } else {
            logDebug("isFolderLink");

            MegaApiAndroid megaApiFolder = getLocalMegaApiFolder();
            listener = new ChatLinkInfoListener(this, msg.getMsgId(), megaApi, megaApiFolder);
            megaApiFolder.loginToFolder(link, listener);
            return MEGA_FOLDER_LINK;
        }
    }

    @Override
    public void onMessageLoaded(MegaChatApiJava api, MegaChatMessage msg) {

        if (msg != null) {
            logDebug("STATUS: " + msg.getStatus());
            logDebug("TEMP ID: " + msg.getTempId());
            logDebug("FINAL ID: " + msg.getMsgId());
            logDebug("TIMESTAMP: " + msg.getTimestamp());
            logDebug("TYPE: " + msg.getType());

            if(messages!=null){
                logDebug("Messages size: "+messages.size());
            }

            if(msg.isDeleted()){
                logDebug("DELETED MESSAGE!!!!");
                numberToLoad--;
                return;
            }

            if(msg.isEdited()){
                logDebug("EDITED MESSAGE!!!!");
            }

            if(msg.getType()==MegaChatMessage.TYPE_REVOKE_NODE_ATTACHMENT) {
                logDebug("TYPE_REVOKE_NODE_ATTACHMENT MESSAGE!!!!");
                numberToLoad--;
                return;
            }

            checkMegaLink(msg);

            if(msg.getType()==MegaChatMessage.TYPE_NODE_ATTACHMENT){
                logDebug("TYPE_NODE_ATTACHMENT MESSAGE!!!!");
            }

            if(msg.getStatus()==MegaChatMessage.STATUS_SERVER_REJECTED){
                logDebug("STATUS_SERVER_REJECTED " + msg.getStatus());
            }

            if(msg.getStatus()==MegaChatMessage.STATUS_SENDING_MANUAL){

                logDebug("STATUS_SENDING_MANUAL: Getting messages not sent!!!: " + msg.getStatus());
                AndroidMegaChatMessage androidMsg = new AndroidMegaChatMessage(msg);

                if(msg.isEdited()){
                    logDebug("MESSAGE EDITED");

                    if(!noMoreNoSentMessages){
                        logDebug("NOT noMoreNoSentMessages");
                        addInBufferSending(androidMsg);
                    }else{
                        logDebug("Try to recover the initial msg");
                        if(msg.getMsgId()!=-1){
                            MegaChatMessage notEdited = megaChatApi.getMessage(idChat, msg.getMsgId());
                            logDebug("Content not edited");
                            AndroidMegaChatMessage androidMsgNotEdited = new AndroidMegaChatMessage(notEdited);
                            int returnValue = modifyMessageReceived(androidMsgNotEdited, false);
                            if(returnValue!=-1){
                                logDebug("Message " + returnValue + " modified!");
                            }
                        }

                        appendMessageAnotherMS(androidMsg);
                    }
                }
                else{
                    logDebug("NOT MESSAGE EDITED");
                    int resultModify = -1;
                    if(msg.getUserHandle()==megaChatApi.getMyUserHandle()){
                        if(msg.getType()==MegaChatMessage.TYPE_NODE_ATTACHMENT){
                            logDebug("Modify my message and node attachment");

                            long idMsg =  dbH.findPendingMessageByIdTempKarere(msg.getTempId());
                            logDebug("The id of my pending message is: " + idMsg);
                            if(idMsg!=-1){
                                resultModify = modifyAttachmentReceived(androidMsg, idMsg);
                                dbH.removePendingMessageById(idMsg);
                                if(resultModify==-1){
                                    logDebug("Node attachment message not in list -> resultModify -1");
//                            AndroidMegaChatMessage msgToAppend = new AndroidMegaChatMessage(msg);
//                            appendMessagePosition(msgToAppend);
                                }
                                else{
                                    logDebug("Modify attachment");
                                    numberToLoad--;
                                    return;
                                }
                            }
                        }
                    }

                    int returnValue = modifyMessageReceived(androidMsg, true);
                    if(returnValue!=-1){
                        logDebug("Message " + returnValue + " modified!");
                        numberToLoad--;
                        return;
                    }
                    addInBufferSending(androidMsg);
                    if(!noMoreNoSentMessages){
                        logDebug("NOT noMoreNoSentMessages");
                    }
                }
            }
            else if(msg.getStatus()==MegaChatMessage.STATUS_SENDING){
                logDebug("SENDING: Getting messages not sent !!!-------------------------------------------------: "+msg.getStatus());
                AndroidMegaChatMessage androidMsg = new AndroidMegaChatMessage(msg);
                int returnValue = modifyMessageReceived(androidMsg, true);
                if(returnValue!=-1){
                    logDebug("Message " + returnValue + " modified!");
                    numberToLoad--;
                    return;
                }
                addInBufferSending(androidMsg);
                if(!noMoreNoSentMessages){
                    logDebug("NOT noMoreNoSentMessages");
                }
            }
            else{
                if(!noMoreNoSentMessages){
                    logDebug("First message with NORMAL status");
                    noMoreNoSentMessages=true;
                    if(!bufferSending.isEmpty()){
                        bufferMessages.addAll(bufferSending);
                        bufferSending.clear();
                    }
                }

                AndroidMegaChatMessage androidMsg = new AndroidMegaChatMessage(msg);

                if (lastIdMsgSeen != -1) {
                    if(lastIdMsgSeen ==msg.getMsgId()){
                        logDebug("Last message seen received!");
                        lastSeenReceived=true;
                        positionToScroll = 0;
                        logDebug("positionToScroll: " + positionToScroll);
                    }
                }
                else{
                    logDebug("lastMessageSeen is -1");
                    lastSeenReceived=true;
                }

//                megaChatApi.setMessageSeen(idChat, msg.getMsgId());

                if(positionToScroll>=0){
                    positionToScroll++;
                    logDebug("positionToScroll:increase: " + positionToScroll);
                }
                bufferMessages.add(androidMsg);
                logDebug("Size of buffer: " + bufferMessages.size());
                logDebug("Size of messages: " + messages.size());
            }
        }
        else{
            logDebug("NULLmsg:REACH FINAL HISTORY:stateHistory " + stateHistory);
            if (!bufferSending.isEmpty()) {
                bufferMessages.addAll(bufferSending);
                bufferSending.clear();
            }

            if (stateHistory == MegaChatApi.SOURCE_ERROR) {
                logDebug("SOURCE_ERROR: wait to CHAT ONLINE connection");
                retryHistory = true;
            } else if (thereAreNotMoreMessages()) {
                logDebug("SOURCE_NONE: there are no more messages");
                fullHistoryReceivedOnLoad();
            } else if (bufferMessages.size() == NUMBER_MESSAGES_TO_LOAD) {
                allMessagesRequestedAreLoaded();
            } else {
                long pendingMessagesCount = numberToLoad - bufferMessages.size();
                if (pendingMessagesCount > 0) {
                    logDebug("Fewer messages received (" + bufferMessages.size() + ") than asked (" + NUMBER_MESSAGES_TO_LOAD + "): ask for the rest of messages (" + pendingMessagesCount + ")");
                    askForMoreMessages(pendingMessagesCount);

                    if (thereAreNotMoreMessages()) {
                        logDebug("SOURCE_NONE: there are no more messages");
                        fullHistoryReceivedOnLoad();
                    }
                } else {
                    allMessagesRequestedAreLoaded();
                }
            }
        }
        logDebug("END onMessageLoaded - messages.size=" + messages.size());
    }

    private void allMessagesRequestedAreLoaded() {
        logDebug("All the messages asked are loaded");
        long messagesLoadedCount = bufferMessages.size() + messages.size();
        fullHistoryReceivedOnLoad();

        if (messagesLoadedCount < Math.abs(generalUnreadCount) && messagesLoadedCount < MAX_NUMBER_MESSAGES_TO_LOAD_NOT_SEEN) {
            askForMoreMessages();
        }
    }

    public boolean thereAreNotMoreMessages() {
        return stateHistory == MegaChatApi.SOURCE_NONE;
    }

    /**
     * Initiates fetching 32 messages more of the current ChatRoom.
     */
    private void askForMoreMessages() {
        askForMoreMessages(NUMBER_MESSAGES_TO_LOAD);
    }

    /**
     * Initiates fetching some messages more of the current ChatRoom.
     *
     * @param messagesCount number of messages to be fetched
     */
    private void askForMoreMessages(long messagesCount) {
        isLoadingHistory = true;
        numberToLoad = messagesCount;
        stateHistory = megaChatApi.loadMessages(idChat, (int) numberToLoad);
        getMoreHistory = false;
    }

    /**
     * Updates the loaded messages in the adapter when all the messages have been received.
     */
    public void fullHistoryReceivedOnLoad() {
        logDebug("fullHistoryReceivedOnLoad");

        isLoadingHistory = false;
        isOpeningChat = false;

        if (!bufferMessages.isEmpty()) {
            logDebug("Buffer size: " + bufferMessages.size());
            loadBufferMessages();
            checkLastSeenId();

            if (lastSeenReceived && positionToScroll > 0 && positionToScroll < messages.size()) {
                logDebug("Last message seen received");
                //Find last message
                updateLocalLastSeenId();
                scrollToMessage(isTurn ? -1 : lastIdMsgSeen);
            }

            setLastMessageSeen();
        }

        logDebug("getMoreHistoryTRUE");
        getMoreHistory = true;

        //Load pending messages
        if(!pendingMessagesLoaded){
            pendingMessagesLoaded = true;
            loadPendingMessages();

            if (positionToScroll <= 0) {
                mLayoutManager.scrollToPosition(messages.size());
            }
        }

        chatRelativeLayout.setVisibility(View.VISIBLE);
        emptyLayout.setVisibility(View.GONE);
    }

    @Override
    public void onMessageReceived(MegaChatApiJava api, MegaChatMessage msg) {
        logDebug("CHAT CONNECTION STATE: " + api.getChatConnectionState(idChat));
        logDebug("STATUS: " + msg.getStatus());
        logDebug("TEMP ID: " + msg.getTempId());
        logDebug("FINAL ID: " + msg.getMsgId());
        logDebug("TIMESTAMP: " + msg.getTimestamp());
        logDebug("TYPE: " + msg.getType());

        if(msg.getType()==MegaChatMessage.TYPE_REVOKE_NODE_ATTACHMENT) {
            logDebug("TYPE_REVOKE_NODE_ATTACHMENT MESSAGE!!!!");
            return;
        }

        if(msg.getStatus()==MegaChatMessage.STATUS_SERVER_REJECTED){
            logDebug("STATUS_SERVER_REJECTED: " + msg.getStatus());
        }

        if (!msg.isManagementMessage() || msg.getType() == MegaChatMessage.TYPE_CALL_ENDED) {
            if(positionNewMessagesLayout!=-1){
                logDebug("Layout unread messages shown: " + generalUnreadCount);
                if(generalUnreadCount<0){
                    generalUnreadCount--;
                }
                else{
                    generalUnreadCount++;
                }

                if(adapter!=null){
                    adapter.notifyItemChanged(positionNewMessagesLayout);
                }
            }
        }
        else {
            int messageType = msg.getType();
            logDebug("Message type: " + messageType);

            switch (messageType) {
                case MegaChatMessage.TYPE_ALTER_PARTICIPANTS:{
                    if(msg.getUserHandle()==myUserHandle) {
                        logDebug("me alter participant");
                        hideNewMessagesLayout();
                    }
                    break;
                }
                case MegaChatMessage.TYPE_PRIV_CHANGE:{
                    if(msg.getUserHandle()==myUserHandle){
                        logDebug("I change a privilege");
                        hideNewMessagesLayout();
                    }
                    break;
                }
                case MegaChatMessage.TYPE_CHAT_TITLE:{
                    if(msg.getUserHandle()==myUserHandle) {
                        logDebug("I change the title");
                        hideNewMessagesLayout();
                    }
                    break;
                }
            }
        }

        if(!msgsReceived.contains(msg.getMsgId())){
            msgsReceived.add(msg.getMsgId());
        }

        if(setAsRead){
            markAsSeen(msg);
        }

        if(msg.getType()==MegaChatMessage.TYPE_CHAT_TITLE){
            String newTitle = msg.getContent();
            if(newTitle!=null){
                titleToolbar.setText(newTitle);
            }
        }
        else if(msg.getType()==MegaChatMessage.TYPE_TRUNCATE){
            invalidateOptionsMenu();
        }

        AndroidMegaChatMessage androidMsg = new AndroidMegaChatMessage(msg);
        appendMessagePosition(androidMsg);

        if(mLayoutManager.findLastCompletelyVisibleItemPosition()==messages.size()-1){
            mLayoutManager.scrollToPosition(messages.size());
        }
        else{
            if(emojiKeyboard !=null){
                if((emojiKeyboard.getLetterKeyboardShown() || emojiKeyboard.getEmojiKeyboardShown())&&(messages.size()==1)){
                    mLayoutManager.scrollToPosition(messages.size());
                }
            }
            showScrollToLastMsgButton();
        }

        checkMegaLink(msg);
    }
    public void sendToDownload(MegaNodeList nodelist){
        logDebug("sendToDownload");
        chatC.prepareForChatDownload(nodelist);
    }

    @Override
    public void onReactionUpdate(MegaChatApiJava api, long msgid, String reaction, int count) {
        MegaChatMessage message = api.getMessage(idChat, msgid);
        if (adapter == null || message == null) {
            logWarning("Message not found");
            return;
        }

        adapter.checkReactionUpdated(idChat, message, reaction, count);

        if (bottomSheetDialogFragment != null && bottomSheetDialogFragment.isAdded() && bottomSheetDialogFragment instanceof InfoReactionsBottomSheet) {
            ((InfoReactionsBottomSheet) bottomSheetDialogFragment).changeInReactionReceived(msgid, idChat, reaction, count);
        }
    }

    @Override
    public void onMessageUpdate(MegaChatApiJava api, MegaChatMessage msg) {
        logDebug("msgID "+ msg.getMsgId());
        logDebug("onMessageUpdate ");
        int resultModify = -1;
        if(msg.isDeleted()){
            if(adapter!=null){
                adapter.stopPlaying(msg.getMsgId());
            }
            deleteMessage(msg, false);
            if(msgsReceived.contains(msg.getMsgId())){
                msgsReceived.remove(msg.getMsgId());
                if(unreadMsgsLayout.getVisibility() == View.VISIBLE){
                    showScrollToLastMsgButton();
                }
            }
            return;
        }
        AndroidMegaChatMessage androidMsg = new AndroidMegaChatMessage(msg);

        if(msg.hasChanged(MegaChatMessage.CHANGE_TYPE_ACCESS)){
            logDebug("Change access of the message");
            logDebug("One attachment revoked, modify message");
            resultModify = modifyMessageReceived(androidMsg, false);
            if (resultModify == -1) {
                logDebug("Modify result is -1");
                int firstIndexShown = messages.get(0).getMessage().getMsgIndex();
                logDebug("The first index is: " + firstIndexShown + " the index of the updated message: " + msg.getMsgIndex());
                if (firstIndexShown <= msg.getMsgIndex()) {
                    logDebug("The message should be in the list");
                    if (msg.getType() == MegaChatMessage.TYPE_NODE_ATTACHMENT) {

                        logDebug("Node attachment message not in list -> append");
                        AndroidMegaChatMessage msgToAppend = new AndroidMegaChatMessage(msg);
                        reinsertNodeAttachmentNoRevoked(msgToAppend);
                    }
                } else {
                    if (messages.size() < NUMBER_MESSAGES_BEFORE_LOAD) {
                        logDebug("Show more message - add to the list");
                        if (msg.getType() == MegaChatMessage.TYPE_NODE_ATTACHMENT) {

                            logDebug("Node attachment message not in list -> append");
                            AndroidMegaChatMessage msgToAppend = new AndroidMegaChatMessage(msg);
                            reinsertNodeAttachmentNoRevoked(msgToAppend);
                        }
                    }
                }
            }
        }
        else if(msg.hasChanged(MegaChatMessage.CHANGE_TYPE_CONTENT)){
            logDebug("Change content of the message");

            if(msg.getType()==MegaChatMessage.TYPE_TRUNCATE){
                clearHistory(androidMsg);
            }
            else{

                disableMultiselection();
                if(msg.isDeleted()){
                    logDebug("Message deleted!!");
                }
                checkMegaLink(msg);
                if (msg.getContainsMeta() != null && msg.getContainsMeta().getType() == MegaChatContainsMeta.CONTAINS_META_GEOLOCATION){
                    logDebug("CONTAINS_META_GEOLOCATION");
                }
                resultModify = modifyMessageReceived(androidMsg, false);
                logDebug("resultModify: " + resultModify);
            }
        }
        else if(msg.hasChanged(MegaChatMessage.CHANGE_TYPE_STATUS)){

            int statusMsg = msg.getStatus();
            logDebug("Status change: "+ statusMsg + "T emporal id: "+ msg.getTempId() + " Final id: "+ msg.getMsgId());

            if(msg.getUserHandle()==megaChatApi.getMyUserHandle()){
                if((msg.getType()==MegaChatMessage.TYPE_NODE_ATTACHMENT)||(msg.getType()==MegaChatMessage.TYPE_VOICE_CLIP)){
                    logDebug("Modify my message and node attachment");

                    long idMsg =  dbH.findPendingMessageByIdTempKarere(msg.getTempId());
                    logDebug("The id of my pending message is: " + idMsg);
                    if(idMsg!=-1){
                        resultModify = modifyAttachmentReceived(androidMsg, idMsg);
                        if(resultModify==-1){
                            logWarning("Node attachment message not in list -> resultModify -1");
//                            AndroidMegaChatMessage msgToAppend = new AndroidMegaChatMessage(msg);
//                            appendMessagePosition(msgToAppend);
                        }
                        else{
                            dbH.removePendingMessageById(idMsg);
                        }
                        return;
                    }
                }
            }

            if(msg.getStatus()==MegaChatMessage.STATUS_SEEN){
                logDebug("STATUS_SEEN");
            }
            else if(msg.getStatus()==MegaChatMessage.STATUS_SERVER_RECEIVED){
                logDebug("STATUS_SERVER_RECEIVED");

                if(msg.getType()==MegaChatMessage.TYPE_NORMAL){
                    if(msg.getUserHandle()==megaChatApi.getMyUserHandle()){
                        checkMegaLink(msg);
                    }
                }

                resultModify = modifyMessageReceived(androidMsg, true);
                logDebug("resultModify: " + resultModify);
            }
            else if(msg.getStatus()==MegaChatMessage.STATUS_SERVER_REJECTED){
                logDebug("STATUS_SERVER_REJECTED: " + msg.getStatus());
                deleteMessage(msg, true);
            }
            else{
                logDebug("Status: " + msg.getStatus());
                logDebug("Timestamp: " + msg.getTimestamp());

                resultModify = modifyMessageReceived(androidMsg, false);
                logDebug("resultModify: " + resultModify);
            }
        }
    }

    /**
     * Method that controls the update of the chat history depending on the retention time.
     *
     * @param msgId Message ID from which the messages are to be deleted.
     */
    private void updateHistoryByRetentionTime(long msgId) {
        if (messages != null && !messages.isEmpty()) {
            for (AndroidMegaChatMessage message : messages) {
                if (message != null && message.getMessage() != null &&
                        message.getMessage().getMsgId() == msgId) {

                    int position = messages.indexOf(message);

                    if (position < messages.size() - 1) {
                        List<AndroidMegaChatMessage> messagesCopy = new ArrayList<>(messages);
                        messages.clear();

                        for (int i = position + 1; i < messagesCopy.size(); i++) {
                            messages.add(messagesCopy.get(i));
                        }
                    } else {
                        messages.clear();
                    }

                    updateMessages();
                    break;
                }
            }
        }
    }

    @Override
    public void onHistoryTruncatedByRetentionTime(MegaChatApiJava api, MegaChatMessage msg) {
        if (msg == null) {
            return;
        }

        updateHistoryByRetentionTime(msg.getMsgId());
    }

    private void disableMultiselection(){
        if (adapter == null || !adapter.isMultipleSelect())
            return;

        finishMultiselectionMode();
    }

    @Override
    public void onHistoryReloaded(MegaChatApiJava api, MegaChatRoom chat) {
        logDebug("onHistoryReloaded");
        cleanBuffers();
        invalidateOptionsMenu();
        logDebug("Load new history");

        long unread = chatRoom.getUnreadCount();
        generalUnreadCount = unread;
        lastSeenReceived = unread == 0;

        if (unread == 0) {
            lastIdMsgSeen = MEGACHAT_INVALID_HANDLE;
            logDebug("loadMessages unread is 0");
        } else {
            lastIdMsgSeen = megaChatApi.getLastMessageSeenId(idChat);
            if (lastIdMsgSeen != -1) {
                logDebug("Id of last message seen: " + lastIdMsgSeen);
            } else {
                logError("Error the last message seen shouldn't be NULL");
            }
        }
    }

    public void deleteMessage(MegaChatMessage msg, boolean rejected){
        int indexToChange = -1;

        ListIterator<AndroidMegaChatMessage> itr = messages.listIterator(messages.size());

        // Iterate in reverse.
        while(itr.hasPrevious()) {
            AndroidMegaChatMessage messageToCheck = itr.previous();
            logDebug("Index: " + itr.nextIndex());

            if(!messageToCheck.isUploading()){
                if (rejected) {
                    if (messageToCheck.getMessage().getTempId() == msg.getTempId()) {
                        indexToChange = itr.nextIndex();
                        break;
                    }
                } else {
                    if (messageToCheck.getMessage().getMsgId() == msg.getMsgId()
                        || (msg.getTempId() != -1
                        && messageToCheck.getMessage().getTempId() == msg.getTempId())) {
                        indexToChange = itr.nextIndex();
                        break;
                    }
                }
            }
        }

        if(indexToChange!=-1) {
            messages.remove(indexToChange);
            logDebug("Removed index: " + indexToChange + " positionNewMessagesLayout: " + positionNewMessagesLayout + " messages size: " + messages.size());
            if (positionNewMessagesLayout <= indexToChange) {
                if (generalUnreadCount == 1 || generalUnreadCount == -1) {
                    logDebug("Reset generalUnread:Position where new messages layout is show: " + positionNewMessagesLayout);
                    generalUnreadCount = 0;
                    lastIdMsgSeen = -1;
                } else {
                    logDebug("Decrease generalUnread:Position where new messages layout is show: " + positionNewMessagesLayout);
                    generalUnreadCount--;
                }
                adapter.notifyItemChanged(positionNewMessagesLayout);
            }

            if(!messages.isEmpty()){
                //Update infoToShow of the next message also
                if (indexToChange == 0) {
                    messages.get(indexToChange).setInfoToShow(AndroidMegaChatMessage.CHAT_ADAPTER_SHOW_ALL);
                    //Check if there is more messages and update the following one
                    if(messages.size()>1){
                        adjustInfoToShow(indexToChange+1);
                        setShowAvatar(indexToChange+1);
                    }
                }
                else{
                    //Not first element
                    if (indexToChange == messages.size()) {
                        logDebug("The last message removed, do not check more messages");
                        setShowAvatar(indexToChange - 1);
                    } else {
                        adjustInfoToShow(indexToChange);
                        setShowAvatar(indexToChange);
                        setShowAvatar(indexToChange - 1);
                    }
                }
            }
            adapter.removeMessage(indexToChange + 1, messages);
            disableMultiselection();
        } else {
            logWarning("index to change not found");
        }
    }

    public int modifyAttachmentReceived(AndroidMegaChatMessage msg, long idPendMsg){
        logDebug("ID: " + msg.getMessage().getMsgId() + ", tempID: " + msg.getMessage().getTempId() + ", Status: " + msg.getMessage().getStatus());
        int indexToChange = -1;
        ListIterator<AndroidMegaChatMessage> itr = messages.listIterator(messages.size());

        // Iterate in reverse.
        while(itr.hasPrevious()) {
            AndroidMegaChatMessage messageToCheck = itr.previous();

            if(messageToCheck.getPendingMessage()!=null){
                logDebug("Pending ID: " + messageToCheck.getPendingMessage().getId() + ", other: "+ idPendMsg);

                if(messageToCheck.getPendingMessage().getId()==idPendMsg){
                    indexToChange = itr.nextIndex();
                    logDebug("Found index to change: " + indexToChange);
                    break;
                }
            }
        }

        if(indexToChange!=-1){

            logDebug("INDEX change, need to reorder");
            messages.remove(indexToChange);
            logDebug("Removed index: " + indexToChange);
            logDebug("Messages size: " + messages.size());
            adapter.removeMessage(indexToChange+1, messages);

            int scrollToP = appendMessagePosition(msg);
            if(scrollToP!=-1){
                if(msg.getMessage().getStatus()==MegaChatMessage.STATUS_SERVER_RECEIVED){
                    logDebug("Need to scroll to position: " + indexToChange);
                    final int indexToScroll = scrollToP+1;
                    mLayoutManager.scrollToPositionWithOffset(indexToScroll,scaleHeightPx(20, getOutMetrics()));

                }
            }
        }
        else{
            logError("Error, id pending message message not found!!");
        }
        logDebug("Index modified: " + indexToChange);
        return indexToChange;
    }

    /**
     * Checks on the provided list if the message to update exists.
     * If so, returns its index on list.
     *
     * @param msg           The updated AndroidMegaChatMessage.
     * @param checkTempId   True if has to check the temp id instead of final id.
     * @param itr           ListIterator containing the list of messages to check.
     * @return The index to change if successful, INVALID_POSITION otherwise.
     */
    private int getIndexToUpdate(AndroidMegaChatMessage msg, boolean checkTempId, ListIterator<AndroidMegaChatMessage> itr) {
        // Iterate in reverse.
        while (itr.hasPrevious()) {
            AndroidMegaChatMessage messageToCheck = itr.previous();

            if (!messageToCheck.isUploading()) {
                logDebug("Checking with Msg ID: " + messageToCheck.getMessage().getMsgId()
                        + " and Msg TEMP ID: " + messageToCheck.getMessage().getTempId());

                if (checkTempId && msg.getMessage().getTempId() != MEGACHAT_INVALID_HANDLE
                        && msg.getMessage().getTempId() == messageToCheck.getMessage().getTempId()) {
                    logDebug("Modify received message with idTemp");
                    return itr.nextIndex();
                } else if (msg.getMessage().getMsgId() != MEGACHAT_INVALID_HANDLE
                        && msg.getMessage().getMsgId() == messageToCheck.getMessage().getMsgId()) {
                    logDebug("modifyMessageReceived");
                    return itr.nextIndex();
                }
            } else {
                logDebug("This message is uploading");
            }
        }

        return INVALID_POSITION;
    }

    /**
     * Modifies a message on UI (messages list and adapter), on bufferMessages list
     * or on bufferSending list, if it has been already loaded.
     *
     * @param msg           The updated AndroidMegaChatMessage.
     * @param checkTempId   True if has to check the temp id instead of final id.
     * @return The index to change if successful, INVALID_POSITION otherwise.
     */
    public int modifyMessageReceived(AndroidMegaChatMessage msg, boolean checkTempId){
        logDebug("Msg ID: " + msg.getMessage().getMsgId()
                + "Msg TEMP ID: " + msg.getMessage().getTempId()
                + "Msg status: " + msg.getMessage().getStatus());

        ListIterator<AndroidMegaChatMessage> itr = messages.listIterator(messages.size());
        int indexToChange = getIndexToUpdate(msg, checkTempId, itr);


        if (indexToChange == INVALID_POSITION) {
            itr = bufferMessages.listIterator(bufferMessages.size());
            indexToChange = getIndexToUpdate(msg, checkTempId, itr);

            if (indexToChange != INVALID_POSITION) {
                bufferMessages.set(indexToChange, msg);
                return indexToChange;
            }
        }

        if (indexToChange == INVALID_POSITION) {
            itr = bufferSending.listIterator(bufferSending.size());
            indexToChange = getIndexToUpdate(msg, checkTempId, itr);

            if (indexToChange != INVALID_POSITION) {
                bufferSending.set(indexToChange, msg);
                return indexToChange;
            }
        }

        logDebug("Index to change = " + indexToChange);
        if (indexToChange == INVALID_POSITION) {
            return indexToChange;
        }

        AndroidMegaChatMessage messageToUpdate = messages.get(indexToChange);
        if (isItSameMsg(messageToUpdate.getMessage(), msg.getMessage())) {
            logDebug("The internal index not change");

            if(msg.getMessage().getStatus()==MegaChatMessage.STATUS_SENDING_MANUAL){
                logDebug("Modified a MANUAl SENDING msg");
                //Check the message to change is not the last one
                int lastI = messages.size()-1;
                if(indexToChange<lastI){
                    //Check if there is already any MANUAL_SENDING in the queue
                    AndroidMegaChatMessage previousMessage = messages.get(lastI);
                    if(previousMessage.isUploading()){
                        logDebug("Previous message is uploading");
                    }
                    else{
                        if(previousMessage.getMessage().getStatus()==MegaChatMessage.STATUS_SENDING_MANUAL){
                            logDebug("More MANUAL SENDING in queue");
                            logDebug("Removed index: " + indexToChange);
                            messages.remove(indexToChange);
                            appendMessageAnotherMS(msg);
                            adapter.notifyDataSetChanged();
                            return indexToChange;
                        }
                    }
                }
            }

            logDebug("Modified message keep going");
            messages.set(indexToChange, msg);

            //Update infoToShow also
            if (indexToChange == 0) {
                messages.get(indexToChange).setInfoToShow(AndroidMegaChatMessage.CHAT_ADAPTER_SHOW_ALL);
                messages.get(indexToChange).setShowAvatar(true);
            }
            else{
                //Not first element
                adjustInfoToShow(indexToChange);
                setShowAvatar(indexToChange);

                //Create adapter
                if (adapter == null) {
                    adapter = new MegaChatLollipopAdapter(this, chatRoom, messages,messagesPlaying, removedMessages,  listView);
                    adapter.setHasStableIds(true);
                    listView.setAdapter(adapter);
                } else {
                    adapter.modifyMessage(messages, indexToChange+1);
                }
            }
        }
        else{
            logDebug("INDEX change, need to reorder");
            messages.remove(indexToChange);
            logDebug("Removed index: " + indexToChange);
            logDebug("Messages size: " + messages.size());
            adapter.removeMessage(indexToChange+1, messages);
            int scrollToP = appendMessagePosition(msg);
            if(scrollToP!=-1){
                if(msg.getMessage().getStatus()==MegaChatMessage.STATUS_SERVER_RECEIVED){
                    mLayoutManager.scrollToPosition(scrollToP+1);
                }
            }
            logDebug("Messages size: " + messages.size());
        }

        return indexToChange;
    }

    public void modifyLocationReceived(AndroidMegaChatMessage editedMsg, boolean hasTempId){
        logDebug("Edited Msg ID: " + editedMsg.getMessage().getMsgId() + ", Old Msg ID: " + messageToEdit.getMsgId());
        logDebug("Edited Msg TEMP ID: " + editedMsg.getMessage().getTempId() + ", Old Msg TEMP ID: " + messageToEdit.getTempId());
        logDebug("Edited Msg status: " + editedMsg.getMessage().getStatus() + ", Old Msg status: " + messageToEdit.getStatus());
        int indexToChange = -1;
        ListIterator<AndroidMegaChatMessage> itr = messages.listIterator(messages.size());

        boolean editedMsgHasTempId = false;
        if (editedMsg.getMessage().getTempId() != -1) {
            editedMsgHasTempId = true;
        }

        // Iterate in reverse.
        while(itr.hasPrevious()) {
            AndroidMegaChatMessage messageToCheck = itr.previous();
            logDebug("Index: " + itr.nextIndex());

            if(!messageToCheck.isUploading()){
                logDebug("Checking with Msg ID: " + messageToCheck.getMessage().getMsgId() + " and Msg TEMP ID: " + messageToCheck.getMessage().getTempId());
                if (hasTempId) {
                    if (editedMsgHasTempId && messageToCheck.getMessage().getTempId() == editedMsg.getMessage().getTempId()) {
                        indexToChange = itr.nextIndex();
                        break;
                    }
                    else if (!editedMsgHasTempId && messageToCheck.getMessage().getTempId() == editedMsg.getMessage().getMsgId()){
                        indexToChange = itr.nextIndex();
                        break;
                    }
                }
                else {
                    if (editedMsgHasTempId && messageToCheck.getMessage().getMsgId() == editedMsg.getMessage().getTempId()) {
                        indexToChange = itr.nextIndex();
                        break;
                    }
                    else if (!editedMsgHasTempId && messageToCheck.getMessage().getMsgId() == editedMsg.getMessage().getMsgId()){
                        indexToChange = itr.nextIndex();
                        break;
                    }
                }
            }
            else{
                logDebug("This message is uploading");
            }
        }

        logDebug("Index to change = " + indexToChange);
        if(indexToChange!=-1){

            AndroidMegaChatMessage messageToUpdate = messages.get(indexToChange);
            if(messageToUpdate.getMessage().getMsgIndex()==editedMsg.getMessage().getMsgIndex()){
                logDebug("The internal index not change");

                if(editedMsg.getMessage().getStatus()==MegaChatMessage.STATUS_SENDING_MANUAL){
                    logDebug("Modified a MANUAl SENDING msg");
                    //Check the message to change is not the last one
                    int lastI = messages.size()-1;
                    if(indexToChange<lastI){
                        //Check if there is already any MANUAL_SENDING in the queue
                        AndroidMegaChatMessage previousMessage = messages.get(lastI);
                        if(previousMessage.isUploading()){
                            logDebug("Previous message is uploading");
                        }
                        else if(previousMessage.getMessage().getStatus()==MegaChatMessage.STATUS_SENDING_MANUAL){
                            logDebug("More MANUAL SENDING in queue");
                            logDebug("Removed index: " + indexToChange);
                            messages.remove(indexToChange);
                            appendMessageAnotherMS(editedMsg);
                            adapter.notifyDataSetChanged();
                        }
                    }
                }

                logDebug("Modified message keep going");
                messages.set(indexToChange, editedMsg);

                //Update infoToShow also
                if (indexToChange == 0) {
                    messages.get(indexToChange).setInfoToShow(AndroidMegaChatMessage.CHAT_ADAPTER_SHOW_ALL);
                    messages.get(indexToChange).setShowAvatar(true);
                }
                else{
                    //Not first element
                    adjustInfoToShow(indexToChange);
                    setShowAvatar(indexToChange);

                    //Create adapter
                    if (adapter == null) {
                        createAdapter();
                    } else {
                        adapter.modifyMessage(messages, indexToChange+1);
                    }
                }
            }
            else{
                logDebug("INDEX change, need to reorder");
                messages.remove(indexToChange);
                logDebug("Removed index: " + indexToChange);
                logDebug("Messages size: " + messages.size());
                adapter.removeMessage(indexToChange+1, messages);
                int scrollToP = appendMessagePosition(editedMsg);
                if(scrollToP!=-1 && editedMsg.getMessage().getStatus()==MegaChatMessage.STATUS_SERVER_RECEIVED){
                    mLayoutManager.scrollToPosition(scrollToP+1);
                }
                logDebug("Messages size: " + messages.size());
            }
        }
        else{
            logError("Error, id temp message not found!! indexToChange == -1");
        }
    }

    public void loadBufferMessages(){
        logDebug("loadBufferMessages");
        ListIterator<AndroidMegaChatMessage> itr = bufferMessages.listIterator();
        while (itr.hasNext()) {
            int currentIndex = itr.nextIndex();
            AndroidMegaChatMessage messageToShow = itr.next();
            loadMessage(messageToShow, currentIndex);
        }

        //Create adapter
        if(adapter==null){
           createAdapter();
        }
        else{
            adapter.loadPreviousMessages(messages, bufferMessages.size());

            logDebug("addMessage: " + messages.size());
            updateActionModeTitle();
            reDoTheSelectionAfterRotation();
            recoveredSelectedPositions = null;
        }

        logDebug("AFTER updateMessagesLoaded: " + messages.size() + " messages in list");

        bufferMessages.clear();
    }

    public void clearHistory(AndroidMegaChatMessage androidMsg){
        ListIterator<AndroidMegaChatMessage> itr = messages.listIterator(messages.size());

        int indexToChange=-1;
        // Iterate in reverse.
        while(itr.hasPrevious()) {
            AndroidMegaChatMessage messageToCheck = itr.previous();

            if(!messageToCheck.isUploading()){
                if(messageToCheck.getMessage().getStatus()!=MegaChatMessage.STATUS_SENDING){

                    indexToChange = itr.nextIndex();
                    logDebug("Found index of last sent and confirmed message: " + indexToChange);
                    break;
                }
            }
        }

//        indexToChange = 2;
        if(indexToChange != messages.size()-1){
            logDebug("Clear history of confirmed messages: " + indexToChange);

            List<AndroidMegaChatMessage> messagesCopy = new ArrayList<>(messages);
            messages.clear();
            messages.add(androidMsg);

            for(int i = indexToChange+1; i<messagesCopy.size();i++){
                messages.add(messagesCopy.get(i));
            }
        }
        else{
            logDebug("Clear all messages");
            messages.clear();
            messages.add(androidMsg);
        }

        removedMessages.clear();

        if(messages.size()==1){
            androidMsg.setInfoToShow(AndroidMegaChatMessage.CHAT_ADAPTER_SHOW_ALL);
        }
        else{
            for(int i=0; i<messages.size();i++){
                adjustInfoToShow(i);
            }
        }

        updateMessages();
    }

    /**
     * Method to control the visibility of the select option.
     */
    private void checkSelectOption() {
        if (selectMenuItem == null)
            return;

        boolean selectableMessages = false;
        if ((messages != null && chatRoom != null && !joiningOrLeaving && messages.size() > 0)) {
            for (AndroidMegaChatMessage msg : messages) {
                if (msg == null || msg.getMessage() == null) {
                    continue;
                }

                switch (msg.getMessage().getType()) {
                    case MegaChatMessage.TYPE_CONTAINS_META:
                    case MegaChatMessage.TYPE_NORMAL:
                    case MegaChatMessage.TYPE_NODE_ATTACHMENT:
                    case MegaChatMessage.TYPE_VOICE_CLIP:
                    case MegaChatMessage.TYPE_CONTACT_ATTACHMENT:
                        selectableMessages = true;
                        break;
                }
            }
        }
        selectMenuItem.setVisible(selectableMessages);
    }


    private void updateMessages(){
        checkSelectOption();
        adapter.setMessages(messages);
    }

    /**
     * Gets the pending messages from DB and add them if needed to the UI.
     */
    public void loadPendingMessages() {
        ArrayList<AndroidMegaChatMessage> pendMsgs = dbH.findPendingMessagesNotSent(idChat);
        logDebug("Number of pending: " + pendMsgs.size());

        for (AndroidMegaChatMessage msg : pendMsgs) {
            if (msg == null || msg.getPendingMessage() == null) {
                logWarning("Null pending messages");
                continue;
            }

            PendingMessageSingle pendingMsg = msg.getPendingMessage();

            if (pendingMsg.getTransferTag() != INVALID_ID) {
                MegaTransfer transfer = megaApi.getTransferByTag(pendingMsg.getTransferTag());
                if (transfer == null) {
                    transfer = findTransferFromPendingMessage(pendingMsg);
                }

                if (transfer == null || transfer.getState() == MegaTransfer.STATE_FAILED) {
                    int tag = transfer != null ? transfer.getTag() : INVALID_ID;
                    dbH.updatePendingMessage(pendingMsg.getId(), tag, INVALID_OPTION, PendingMessageSingle.STATE_ERROR_UPLOADING);
                    pendingMsg.setState(PendingMessageSingle.STATE_ERROR_UPLOADING);
                } else if (transfer.getState() == MegaTransfer.STATE_COMPLETED || transfer.getState() == MegaTransfer.STATE_CANCELLED) {
                    dbH.updatePendingMessage(pendingMsg.getId(), transfer.getTag(), INVALID_OPTION, PendingMessageSingle.STATE_SENT);
                    continue;
                }
            } else if (pendingMsg.getState() == PendingMessageSingle.STATE_PREPARING_FROM_EXPLORER) {
                dbH.updatePendingMessage(pendingMsg.getId(), INVALID_ID, INVALID_OPTION, PendingMessageSingle.STATE_PREPARING);
                pendingMsg.setState(PendingMessageSingle.STATE_PREPARING);
            }

            appendMessagePosition(msg);
        }
    }

    /**
     * If a transfer has been resumed, its tag is not the same as the initial one.
     * This method gets the transfer with the new tag if exists with the pending message identifier.
     *
     * @param pendingMsg Pending message from which the transfer has to be found.
     * @return The transfer if exist, null otherwise.
     */
    private MegaTransfer findTransferFromPendingMessage(PendingMessageSingle pendingMsg) {
        if (megaApi.getNumPendingUploads() == 0) {
            logDebug("There is not any upload in progress.");
            return null;
        }

        MegaTransferData transferData = megaApi.getTransferData(null);
        if (transferData == null) {
            logDebug("transferData is null.");
            return null;
        }

        for (int i = 0; i < transferData.getNumUploads(); i++) {
            MegaTransfer transfer = megaApi.getTransferByTag(transferData.getUploadTag(i));
            if (transfer == null) {
                continue;
            }

            String data = transfer.getAppData();
            if (isTextEmpty(data) || !data.contains(APP_DATA_CHAT) || data.contains(APP_DATA_VOICE_CLIP)) {
                continue;
            }

            if (pendingMsg.getId() == getPendingMessageIdFromAppData(data)) {
                return transfer;
            }
        }

        return null;
    }

    public void loadMessage(AndroidMegaChatMessage messageToShow, int currentIndex){
        messageToShow.setInfoToShow(AndroidMegaChatMessage.CHAT_ADAPTER_SHOW_ALL);
        messages.add(0,messageToShow);

        if(messages.size()>1) {
            adjustInfoToShow(1);
        }

        setShowAvatar(0);

    }

    public void appendMessageAnotherMS(AndroidMegaChatMessage msg){
        logDebug("appendMessageAnotherMS");
        messages.add(msg);
        int lastIndex = messages.size()-1;

        if(lastIndex==0){
            messages.get(lastIndex).setInfoToShow(AndroidMegaChatMessage.CHAT_ADAPTER_SHOW_ALL);
        }
        else{
            adjustInfoToShow(lastIndex);
        }

        //Create adapter
        if(adapter==null){
            logDebug("Create adapter");
            createAdapter();
        }else{

            if(lastIndex==0){
                logDebug("Arrives the first message of the chat");
                updateMessages();
            }
            else{
                adapter.addMessage(messages, lastIndex+1);
            }
        }
    }

    public int reinsertNodeAttachmentNoRevoked(AndroidMegaChatMessage msg){
        logDebug("reinsertNodeAttachmentNoRevoked");
        int lastIndex = messages.size()-1;
        logDebug("Last index: " + lastIndex);
        if(messages.size()==-1){
            msg.setInfoToShow(AndroidMegaChatMessage.CHAT_ADAPTER_SHOW_ALL);
            messages.add(msg);
        }
        else {
            logDebug("Finding where to append the message");
            while(messages.get(lastIndex).getMessage().getMsgIndex()>msg.getMessage().getMsgIndex()){
                logDebug("Last index: " + lastIndex);
                lastIndex--;
                if (lastIndex == -1) {
                    break;
                }
            }
            logDebug("Last index: " + lastIndex);
            lastIndex++;
            logDebug("Append in position: " + lastIndex);
            messages.add(lastIndex, msg);
            adjustInfoToShow(lastIndex);
            int nextIndex = lastIndex+1;
            if(nextIndex<=messages.size()-1){
                adjustInfoToShow(nextIndex);
            }
            int previousIndex = lastIndex-1;
            if(previousIndex>=0){
                adjustInfoToShow(previousIndex);
            }
        }

        //Create adapter
        if(adapter==null){
            logDebug("Create adapter");
            createAdapter();
        }else{
            if(lastIndex<0){
                logDebug("Arrives the first message of the chat");
                updateMessages();
            }
            else{
                adapter.addMessage(messages, lastIndex+1);
            }
        }
        return lastIndex;
    }

    public int appendMessagePosition(AndroidMegaChatMessage msg){
        logDebug("appendMessagePosition: " + messages.size() + " messages");
        int lastIndex = messages.size()-1;
        if(messages.size()==0){
            msg.setInfoToShow(AndroidMegaChatMessage.CHAT_ADAPTER_SHOW_ALL);
            msg.setShowAvatar(true);
            messages.add(msg);
        }else{
            logDebug("Finding where to append the message");

            if(msg.isUploading()){
                lastIndex++;
                logDebug("The message is uploading add to index: " + lastIndex + "with state: " + msg.getPendingMessage().getState());
            }else{
                logDebug("Status of message: " + msg.getMessage().getStatus());
                if(lastIndex>=0) {
                    while (messages.get(lastIndex).isUploading()) {
                        logDebug("One less index is uploading");
                        lastIndex--;
                        if(lastIndex==-1){
                            break;
                        }
                    }
                }
                if(lastIndex>=0) {
                    while (messages.get(lastIndex).getMessage().getStatus() == MegaChatMessage.STATUS_SENDING_MANUAL) {
                        logDebug("One less index is MANUAL SENDING");
                        lastIndex--;
                        if(lastIndex==-1){
                            break;
                        }
                    }
                }
                if(lastIndex>=0) {
                    if (msg.getMessage().getStatus() == MegaChatMessage.STATUS_SERVER_RECEIVED || msg.getMessage().getStatus() == MegaChatMessage.STATUS_NOT_SEEN) {
                        while (messages.get(lastIndex).getMessage().getStatus() == MegaChatMessage.STATUS_SENDING) {
                            logDebug("One less index");
                            lastIndex--;
                            if(lastIndex==-1){
                                break;
                            }
                        }
                    }
                }

                lastIndex++;
                logDebug("Append in position: " + lastIndex);
            }
            if(lastIndex>=0){
                messages.add(lastIndex, msg);
                adjustInfoToShow(lastIndex);
                msg.setShowAvatar(true);
                if(!messages.get(lastIndex).isUploading()){
                    int nextIndex = lastIndex+1;
                    if(nextIndex<messages.size()){
                        if(messages.get(nextIndex)!=null) {
                            if(messages.get(nextIndex).isUploading()){
                                adjustInfoToShow(nextIndex);
                            }
                        }
                    }
                }
                if(lastIndex>0){
                    setShowAvatar(lastIndex-1);
                }
            }
        }

        //Create adapter
        if(adapter==null){
            logDebug("Create adapter");
            createAdapter();
        }else{
            logDebug("Update adapter with last index: " + lastIndex);
            if(lastIndex<0){
                logDebug("Arrives the first message of the chat");
                updateMessages();
            }else{
                adapter.addMessage(messages, lastIndex+1);
                adapter.notifyItemChanged(lastIndex);
            }
        }
        return lastIndex;
    }

    public int adjustInfoToShow(int index) {
        logDebug("Index: " + index);

        AndroidMegaChatMessage msg = messages.get(index);

        long userHandleToCompare = -1;
        long previousUserHandleToCompare = -1;

        if(msg.isUploading()){
            userHandleToCompare = myUserHandle;
        }
        else{

            if ((msg.getMessage().getType() == MegaChatMessage.TYPE_PRIV_CHANGE) || (msg.getMessage().getType() == MegaChatMessage.TYPE_ALTER_PARTICIPANTS)) {
                userHandleToCompare = msg.getMessage().getHandleOfAction();
            } else {
                userHandleToCompare = msg.getMessage().getUserHandle();
            }
        }

        if(index==0){
            msg.setInfoToShow(AndroidMegaChatMessage.CHAT_ADAPTER_SHOW_ALL);
        }
        else{
            AndroidMegaChatMessage previousMessage = messages.get(index-1);

            if(previousMessage.isUploading()){

                logDebug("The previous message is uploading");
                if(msg.isUploading()){
                    logDebug("The message is also uploading");
                    if (compareDate(msg.getPendingMessage().getUploadTimestamp(), previousMessage.getPendingMessage().getUploadTimestamp()) == 0) {
                        //Same date
                        if (compareTime(msg.getPendingMessage().getUploadTimestamp(), previousMessage.getPendingMessage().getUploadTimestamp()) == 0) {
                            msg.setInfoToShow(AndroidMegaChatMessage.CHAT_ADAPTER_SHOW_NOTHING);
                        } else {
                            //Different minute
                            msg.setInfoToShow(AndroidMegaChatMessage.CHAT_ADAPTER_SHOW_TIME);
                        }
                    } else {
                        //Different date
                        msg.setInfoToShow(AndroidMegaChatMessage.CHAT_ADAPTER_SHOW_ALL);
                    }
                }
                else{
                    if (compareDate(msg.getMessage().getTimestamp(), previousMessage.getPendingMessage().getUploadTimestamp()) == 0) {
                        //Same date
                        if (compareTime(msg.getMessage().getTimestamp(), previousMessage.getPendingMessage().getUploadTimestamp()) == 0) {
                            msg.setInfoToShow(AndroidMegaChatMessage.CHAT_ADAPTER_SHOW_NOTHING);
                        } else {
                            //Different minute
                            msg.setInfoToShow(AndroidMegaChatMessage.CHAT_ADAPTER_SHOW_TIME);
                        }
                    } else {
                        //Different date
                        msg.setInfoToShow(AndroidMegaChatMessage.CHAT_ADAPTER_SHOW_ALL);
                    }
                }
            }
            else{
                logDebug("The previous message is NOT uploading");

                if (userHandleToCompare == myUserHandle) {
                    logDebug("MY message!!");
//                log("MY message!!: "+messageToShow.getContent());
                    if ((previousMessage.getMessage().getType() == MegaChatMessage.TYPE_PRIV_CHANGE) || (previousMessage.getMessage().getType() == MegaChatMessage.TYPE_ALTER_PARTICIPANTS)) {
                        previousUserHandleToCompare = previousMessage.getMessage().getHandleOfAction();
                    } else {
                        previousUserHandleToCompare = previousMessage.getMessage().getUserHandle();
                    }

//                    log("previous message: "+previousMessage.getContent());
                    if (previousUserHandleToCompare == myUserHandle) {
                        logDebug("Last message and previous is mine");
                        //The last two messages are mine
                        if(msg.isUploading()){
                            logDebug("The msg to append is uploading");
                            if (compareDate(msg.getPendingMessage().getUploadTimestamp(), previousMessage) == 0) {
                                //Same date
                                if (compareTime(msg.getPendingMessage().getUploadTimestamp(), previousMessage) == 0) {
                                    msg.setInfoToShow(AndroidMegaChatMessage.CHAT_ADAPTER_SHOW_NOTHING);
                                } else {
                                    //Different minute
                                    msg.setInfoToShow(AndroidMegaChatMessage.CHAT_ADAPTER_SHOW_TIME);
                                }
                            } else {
                                //Different date
                                msg.setInfoToShow(AndroidMegaChatMessage.CHAT_ADAPTER_SHOW_ALL);
                            }
                        }
                        else{
                            if (compareDate(msg, previousMessage) == 0) {
                                //Same date
                                if (compareTime(msg, previousMessage) == 0) {
                                    if ((msg.getMessage().isManagementMessage())) {
                                        msg.setInfoToShow(AndroidMegaChatMessage.CHAT_ADAPTER_SHOW_TIME);
                                    }
                                    else{
                                        msg.setInfoToShow(AndroidMegaChatMessage.CHAT_ADAPTER_SHOW_NOTHING);
                                    }
                                } else {
                                    //Different minute
                                    msg.setInfoToShow(AndroidMegaChatMessage.CHAT_ADAPTER_SHOW_TIME);
                                }
                            } else {
                                //Different date
                                msg.setInfoToShow(AndroidMegaChatMessage.CHAT_ADAPTER_SHOW_ALL);
                            }
                        }

                    } else {
                        //The last message is mine, the previous not
                        logDebug("Last message is mine, NOT previous");
                        if(msg.isUploading()) {
                            logDebug("The msg to append is uploading");
                            if (compareDate(msg.getPendingMessage().getUploadTimestamp(), previousMessage) == 0) {
                                msg.setInfoToShow(AndroidMegaChatMessage.CHAT_ADAPTER_SHOW_TIME);
                            } else {
                                //Different date
                                msg.setInfoToShow(AndroidMegaChatMessage.CHAT_ADAPTER_SHOW_ALL);
                            }
                        }
                        else{
                            if (compareDate(msg, previousMessage) == 0) {
                                msg.setInfoToShow(AndroidMegaChatMessage.CHAT_ADAPTER_SHOW_TIME);
                            } else {
                                //Different date
                                msg.setInfoToShow(AndroidMegaChatMessage.CHAT_ADAPTER_SHOW_ALL);
                            }
                        }
                    }

                } else {
                    logDebug("NOT MY message!! - CONTACT");
//                    log("previous message: "+previousMessage.getContent());

                    if ((previousMessage.getMessage().getType() == MegaChatMessage.TYPE_PRIV_CHANGE) || (previousMessage.getMessage().getType() == MegaChatMessage.TYPE_ALTER_PARTICIPANTS)) {
                        previousUserHandleToCompare = previousMessage.getMessage().getHandleOfAction();
                    } else {
                        previousUserHandleToCompare = previousMessage.getMessage().getUserHandle();
                    }

                    if (previousUserHandleToCompare == userHandleToCompare) {
                        //The last message is also a contact's message
                        if(msg.isUploading()) {
                            if (compareDate(msg.getPendingMessage().getUploadTimestamp(), previousMessage) == 0) {
                                //Same date
                                if (compareTime(msg.getPendingMessage().getUploadTimestamp(), previousMessage) == 0) {
                                    logDebug("Add with show nothing - same userHandle");
                                    msg.setInfoToShow(AndroidMegaChatMessage.CHAT_ADAPTER_SHOW_NOTHING);

                                } else {
                                    //Different minute
                                    msg.setInfoToShow(AndroidMegaChatMessage.CHAT_ADAPTER_SHOW_TIME);
                                }
                            } else {
                                //Different date
                                msg.setInfoToShow(AndroidMegaChatMessage.CHAT_ADAPTER_SHOW_ALL);
                            }
                        }
                        else{

                            if (compareDate(msg, previousMessage) == 0) {
                                //Same date
                                if (compareTime(msg, previousMessage) == 0) {
                                    if ((msg.getMessage().isManagementMessage())) {
                                        msg.setInfoToShow(AndroidMegaChatMessage.CHAT_ADAPTER_SHOW_TIME);
                                    }
                                    else{
                                        msg.setInfoToShow(AndroidMegaChatMessage.CHAT_ADAPTER_SHOW_NOTHING);
                                    }
                                } else {
                                    //Different minute
                                    msg.setInfoToShow(AndroidMegaChatMessage.CHAT_ADAPTER_SHOW_TIME);
                                }
                            } else {
                                //Different date
                                msg.setInfoToShow(AndroidMegaChatMessage.CHAT_ADAPTER_SHOW_ALL);
                            }
                        }

                    } else {
                        //The last message is from contact, the previous not
                        logDebug("Different user handle");
                        if(msg.isUploading()) {
                            if (compareDate(msg.getPendingMessage().getUploadTimestamp(), previousMessage) == 0) {
                                //Same date
                                if (compareTime(msg.getPendingMessage().getUploadTimestamp(), previousMessage) == 0) {
                                    if(previousUserHandleToCompare==myUserHandle){
                                        msg.setInfoToShow(AndroidMegaChatMessage.CHAT_ADAPTER_SHOW_TIME);
                                    }
                                    else{
                                        msg.setInfoToShow(AndroidMegaChatMessage.CHAT_ADAPTER_SHOW_NOTHING);
                                    }

                                } else {
                                    //Different minute
                                    msg.setInfoToShow(AndroidMegaChatMessage.CHAT_ADAPTER_SHOW_TIME);
                                }

                            } else {
                                //Different date
                                msg.setInfoToShow(AndroidMegaChatMessage.CHAT_ADAPTER_SHOW_ALL);
                            }
                        }
                        else{
                            if (compareDate(msg, previousMessage) == 0) {
                                if (compareTime(msg, previousMessage) == 0) {
                                    if(previousUserHandleToCompare==myUserHandle){
                                        msg.setInfoToShow(AndroidMegaChatMessage.CHAT_ADAPTER_SHOW_TIME);
                                    }
                                    else{
                                        if ((msg.getMessage().isManagementMessage())) {
                                            msg.setInfoToShow(AndroidMegaChatMessage.CHAT_ADAPTER_SHOW_TIME);
                                        }
                                        else{
                                            msg.setInfoToShow(AndroidMegaChatMessage.CHAT_ADAPTER_SHOW_TIME);
                                        }
                                    }

                                } else {
                                    //Different minute
                                    msg.setInfoToShow(AndroidMegaChatMessage.CHAT_ADAPTER_SHOW_TIME);
                                }

                            } else {
                                //Different date
                                msg.setInfoToShow(AndroidMegaChatMessage.CHAT_ADAPTER_SHOW_ALL);
                            }
                        }
                    }
                }

            }
        }
        return msg.getInfoToShow();
    }

    public void setShowAvatar(int index){
        logDebug("Index: " + index);

        AndroidMegaChatMessage msg = messages.get(index);

        long userHandleToCompare = -1;
        long previousUserHandleToCompare = -1;

        if(msg.isUploading()){
            msg.setShowAvatar(false);
            return;
        }

        if (userHandleToCompare == myUserHandle) {
            logDebug("MY message!!");
        }else{
            logDebug("Contact message");
            if ((msg.getMessage().getType() == MegaChatMessage.TYPE_PRIV_CHANGE) || (msg.getMessage().getType() == MegaChatMessage.TYPE_ALTER_PARTICIPANTS)) {
                userHandleToCompare = msg.getMessage().getHandleOfAction();
            } else {
                userHandleToCompare = msg.getMessage().getUserHandle();
            }
            logDebug("userHandleTocompare: " + userHandleToCompare);
            AndroidMegaChatMessage previousMessage = null;
            if(messages.size()-1 > index){
                previousMessage = messages.get(index + 1);
                if(previousMessage==null){
                    msg.setShowAvatar(true);
                    logWarning("Previous message is null");
                    return;
                }
                if(previousMessage.isUploading()){
                    msg.setShowAvatar(true);
                    logDebug("Previous is uploading");
                    return;
                }

                if((previousMessage.getMessage().getType() == MegaChatMessage.TYPE_PRIV_CHANGE) || (previousMessage.getMessage().getType() == MegaChatMessage.TYPE_ALTER_PARTICIPANTS)) {
                    previousUserHandleToCompare = previousMessage.getMessage().getHandleOfAction();
                }else{
                    previousUserHandleToCompare = previousMessage.getMessage().getUserHandle();
                }

                logDebug("previousUserHandleToCompare: " + previousUserHandleToCompare);

                if ((previousMessage.getMessage().getType() == MegaChatMessage.TYPE_CALL_ENDED) || (previousMessage.getMessage().getType() == MegaChatMessage.TYPE_CALL_STARTED) || (previousMessage.getMessage().getType() == MegaChatMessage.TYPE_PRIV_CHANGE) || (previousMessage.getMessage().getType() == MegaChatMessage.TYPE_ALTER_PARTICIPANTS) || (previousMessage.getMessage().getType() == MegaChatMessage.TYPE_CHAT_TITLE)) {
                    msg.setShowAvatar(true);
                    logDebug("Set: " + true);
                } else {
                    if (previousUserHandleToCompare == userHandleToCompare) {
                        msg.setShowAvatar(false);
                        logDebug("Set: " + false);
                    }else{
                        msg.setShowAvatar(true);
                        logDebug("Set: " + true);
                    }
                }
            }
            else{
                logWarning("No previous message");
                msg.setShowAvatar(true);
            }
        }
    }

    public void showMsgNotSentPanel(AndroidMegaChatMessage message, int position){
        logDebug("Position: " + position);

        selectedPosition = position;

        if (message == null || isBottomSheetDialogShown(bottomSheetDialogFragment)) return;

        selectedMessageId = message.getMessage().getRowId();
        logDebug("Temporal id of MS message: "+message.getMessage().getTempId());
        bottomSheetDialogFragment = new MessageNotSentBottomSheetDialogFragment();
        bottomSheetDialogFragment.show(getSupportFragmentManager(), bottomSheetDialogFragment.getTag());
    }

    public void showSendAttachmentBottomSheet(){
        logDebug("showSendAttachmentBottomSheet");

        if (isBottomSheetDialogShown(bottomSheetDialogFragment)) return;

        bottomSheetDialogFragment = new SendAttachmentChatBottomSheetDialogFragment();
        bottomSheetDialogFragment.show(getSupportFragmentManager(), bottomSheetDialogFragment.getTag());
    }

    public void showUploadingAttachmentBottomSheet(AndroidMegaChatMessage message, int position){
        logDebug("showUploadingAttachmentBottomSheet: "+position);

        if (message == null || message.getPendingMessage() == null
                || message.getPendingMessage().getState() == PendingMessageSingle.STATE_COMPRESSING
                || isBottomSheetDialogShown(bottomSheetDialogFragment)) {
            return;
        }

        selectedPosition = position;
        selectedMessageId = message.getPendingMessage().getId();

        bottomSheetDialogFragment = new PendingMessageBottomSheetDialogFragment();
        bottomSheetDialogFragment.show(getSupportFragmentManager(), bottomSheetDialogFragment.getTag());
    }

    public void showReactionBottomSheet(AndroidMegaChatMessage message, int position, String reaction) {
        if (message == null || message.getMessage() == null)
            return;

        selectedPosition = position;
        hideBottomSheet();
        selectedMessageId = message.getMessage().getMsgId();

        if (reaction == null) {
            bottomSheetDialogFragment = new ReactionsBottomSheet();
            bottomSheetDialogFragment.show(getSupportFragmentManager(), bottomSheetDialogFragment.getTag());
        } else if (chatRoom != null && !chatRoom.isPreview() && chatRoom.getOwnPrivilege() != MegaChatRoom.PRIV_RM) {
            bottomSheetDialogFragment = new InfoReactionsBottomSheet(this, reaction);
            bottomSheetDialogFragment.show(getSupportFragmentManager(), bottomSheetDialogFragment.getTag());
        }
    }

    public void hideBottomSheet() {
        if (isBottomSheetDialogShown(bottomSheetDialogFragment)) {
            bottomSheetDialogFragment.dismissAllowingStateLoss();
        }
    }

    private void showGeneralChatMessageBottomSheet(AndroidMegaChatMessage message, int position) {
        selectedPosition = position;

        if (message == null || isBottomSheetDialogShown(bottomSheetDialogFragment)) return;

        selectedMessageId = message.getMessage().getMsgId();
        bottomSheetDialogFragment = new GeneralChatMessageBottomSheet();
        bottomSheetDialogFragment.show(getSupportFragmentManager(), bottomSheetDialogFragment.getTag());
    }

    public void removeMsgNotSent(){
        logDebug("Selected position: " + selectedPosition);
        messages.remove(selectedPosition);
        adapter.removeMessage(selectedPosition, messages);
    }

    public void updatingRemovedMessage(MegaChatMessage message) {
        for (int i = 0; i < messages.size(); i++) {
            MegaChatMessage messageToCompare = messages.get(i).getMessage();
            if (messageToCompare != null && messageToCompare.getTempId() == message.getTempId() && messageToCompare.getMsgId() == message.getMsgId()) {
                RemovedMessage msg = new RemovedMessage(messageToCompare.getTempId(), messageToCompare.getMsgId());
                removedMessages.add(msg);
                adapter.notifyItemChanged(i + 1);
            }
        }
    }

    public void removePendingMsg(long id){
        logDebug("Selected message ID: " + selectedMessageId);

        PendingMessageSingle pMsg = dbH.findPendingMessageById(id);
        if(pMsg!=null && pMsg.getState()==PendingMessageSingle.STATE_UPLOADING) {
            if (pMsg.getTransferTag() != -1) {
                logDebug("Transfer tag: " + pMsg.getTransferTag());
                if (megaApi != null) {
                    megaApi.cancelTransferByTag(pMsg.getTransferTag(), this);
                }
            }
        }

        if(pMsg!=null && pMsg.getState()!=PendingMessageSingle.STATE_SENT){
            try{
                dbH.removePendingMessageById(id);
                messages.remove(selectedPosition);
                adapter.removeMessage(selectedPosition, messages);
            }
            catch (IndexOutOfBoundsException e){
                logError("EXCEPTION", e);
            }
        }
        else{
            showSnackbar(SNACKBAR_TYPE, getString(R.string.error_message_already_sent), -1);
        }
    }

    /**
     * Updates the UI of a pending message.
     *
     * @param pendingMsg The pending message to update.
     */
    private void updatePendingMessage(PendingMessageSingle pendingMsg) {
        ListIterator<AndroidMegaChatMessage> itr = messages.listIterator(messages.size());

        while (itr.hasPrevious()) {
            AndroidMegaChatMessage messageToCheck = itr.previous();

            if (messageToCheck.getPendingMessage() != null
                    && messageToCheck.getPendingMessage().getId() == pendingMsg.id) {
                int indexToChange = itr.nextIndex();
                logDebug("Found index to update: " + indexToChange);

                messages.set(indexToChange, new AndroidMegaChatMessage(pendingMsg,
                        pendingMsg.getState() == PendingMessageSingle.STATE_UPLOADING));

                adapter.modifyMessage(messages, indexToChange + 1);
                break;
            }
        }
    }

    public void showSnackbar(int type, String s, long idChat){
        showSnackbar(type, fragmentContainer, s, idChat);
    }

    public void showSnackbar(int type, String s, long idChat, String emailUser){
        showSnackbar(type, fragmentContainer, s, idChat, emailUser);
    }

    public void removeProgressDialog(){
        if (statusDialog != null) {
            try {
                statusDialog.dismiss();
            } catch (Exception ex) {}
        }
    }

    public void startConversation(long handle){
        logDebug("Handle: " + handle);
        MegaChatRoom chat = megaChatApi.getChatRoomByUser(handle);
        MegaChatPeerList peers = MegaChatPeerList.createInstance();
        if(chat==null){
            logDebug("No chat, create it!");
            peers.addPeer(handle, MegaChatPeerList.PRIV_STANDARD);
            megaChatApi.createChat(false, peers, this);
        }
        else{
            logDebug("There is already a chat, open it!");
            Intent intentOpenChat = new Intent(this, ChatActivityLollipop.class);
            intentOpenChat.setAction(ACTION_CHAT_SHOW_MESSAGES);
            intentOpenChat.putExtra(CHAT_ID, chat.getChatId());
            this.startActivity(intentOpenChat);
        }
    }

    public void startGroupConversation(ArrayList<Long> userHandles){
        logDebug("startGroupConversation");

        MegaChatPeerList peers = MegaChatPeerList.createInstance();

        for(int i=0;i<userHandles.size();i++){
            long handle = userHandles.get(i);
            peers.addPeer(handle, MegaChatPeerList.PRIV_STANDARD);
        }
        megaChatApi.createChat(true, peers, this);
    }

    public void setMessages(ArrayList<AndroidMegaChatMessage> messages){
        if(dialog!=null){
            dialog.dismiss();
        }

        this.messages = messages;
        //Create adapter
        if (adapter == null) {
            createAdapter();
        } else {
            updateMessages();
        }
    }

    private void createAdapter() {
        //Create adapter
        adapter = new MegaChatLollipopAdapter(this, chatRoom, messages, messagesPlaying, removedMessages, listView);
        adapter.setHasStableIds(true);
        listView.setLayoutManager(mLayoutManager);
        listView.setAdapter(adapter);
        updateMessages();
    }

    public void updateReactionAdapter(MegaChatMessage msg, String reaction, int count) {
        adapter.checkReactionUpdated(idChat, msg, reaction, count);
    }

    @Override
    public void onRequestStart(MegaChatApiJava api, MegaChatRequest request) {

    }

    @Override
    public void onRequestUpdate(MegaChatApiJava api, MegaChatRequest request) {

    }

    @Override
    public void onRequestFinish(MegaChatApiJava api, MegaChatRequest request, MegaChatError e) {
        logDebug("onRequestFinish: " + request.getRequestString() + " " + request.getType());

       if (request.getType() == MegaChatRequest.TYPE_HANG_CHAT_CALL) {
            if (e.getErrorCode() == MegaChatError.ERROR_OK) {
                logDebug("The call has been successfully hung up");
                MegaChatCall call = api.getChatCall(idChat);
                if (call == null) return;
                if (call.getStatus() == MegaChatCall.CALL_STATUS_RING_IN) {
                    addChecksForACall(chatRoom.getChatId(), false);
                    api.answerChatCall(idChat, false, this);

                } else if (call.getStatus() == MegaChatCall.CALL_STATUS_USER_NO_PRESENT) {
                    api.startChatCall(idChat, false, this);
                }
            } else {
                logError("ERROR WHEN TYPE_HANG_CHAT_CALL e.getErrorCode(): " + e.getErrorString());
            }

        } else if (request.getType() == MegaChatRequest.TYPE_START_CHAT_CALL) {
            if (e.getErrorCode() == MegaChatError.ERROR_OK) {
                logDebug(" The call has been started success");
                openCall();
            } else {
                logError("ERROR WHEN TYPE_START_CHAT_CALL e.getErrorCode(): " + e.getErrorString());
                showSnackbar(SNACKBAR_TYPE, getString(R.string.call_error), MEGACHAT_INVALID_HANDLE);
            }
        } else if (request.getType() == MegaChatRequest.TYPE_ANSWER_CHAT_CALL) {
            if (e.getErrorCode() == MegaChatError.ERROR_OK) {
                logDebug("The call has been answered success");
                openCall();
            } else {
                logError("ERROR WHEN TYPE_ANSWER_CHAT_CALL e.getErrorCode(): " + e.getErrorString());
                if (e.getErrorCode() == MegaChatError.ERROR_TOOMANY) {
                    showSnackbar(SNACKBAR_TYPE, getString(R.string.call_error_too_many_participants), -1);
                } else {
                    showSnackbar(SNACKBAR_TYPE, getString(R.string.call_error), -1);
                }
            }

        }else if (request.getType() == MegaChatRequest.TYPE_SET_CALL_ON_HOLD) {
                if (e.getErrorCode() == MegaChatError.ERROR_OK) {
                    MegaChatCall call = megaChatApi.getChatCall(idChat);
                    if (call == null)
                        return;

                    logDebug("Active call on hold. Joinning in the group chat.");
                    if (call.getStatus() == MegaChatCall.CALL_STATUS_RING_IN) {
                        addChecksForACall(chatRoom.getChatId(), false);
                        megaChatApi.answerChatCall(idChat, false, this);
                    } else if (call.getStatus() == MegaChatCall.CALL_STATUS_USER_NO_PRESENT) {
                        megaChatApi.startChatCall(idChat, false, this);
                    }
                } else {
                    logError("Error putting the call on hold" + e.getErrorCode());
                }

       } else if (request.getType() == MegaChatRequest.TYPE_REMOVE_FROM_CHATROOM) {
           logDebug("Remove participant: " + request.getUserHandle() + " my user: " + megaChatApi.getMyUserHandle());

           if (e.getErrorCode() == MegaChatError.ERROR_OK) {
               logDebug("Participant removed OK");
               invalidateOptionsMenu();
           } else {
               logError("ERROR WHEN TYPE_REMOVE_FROM_CHATROOM " + e.getErrorString());
               showSnackbar(SNACKBAR_TYPE, getTranslatedErrorString(e), MEGACHAT_INVALID_HANDLE);
           }
       } else if (request.getType() == MegaChatRequest.TYPE_ATTACH_NODE_MESSAGE) {
            removeProgressDialog();

            disableMultiselection();

            if(e.getErrorCode()==MegaChatError.ERROR_OK){
                logDebug("File sent correctly");
                MegaNodeList nodeList = request.getMegaNodeList();

                for(int i = 0; i<nodeList.size();i++){
                    logDebug("Node handle: " + nodeList.get(i).getHandle());
                }
                AndroidMegaChatMessage androidMsgSent = new AndroidMegaChatMessage(request.getMegaChatMessage());
                sendMessageToUI(androidMsgSent);

            }else{
                logError("File NOT sent: " + e.getErrorCode() + "___" + e.getErrorString());
                showSnackbar(SNACKBAR_TYPE, getString(R.string.error_attaching_node_from_cloud), -1);
            }

        }else if(request.getType() == MegaChatRequest.TYPE_REVOKE_NODE_MESSAGE){
            if(e.getErrorCode()==MegaChatError.ERROR_OK){
                logDebug("Node revoked correctly, msg id: " + request.getMegaChatMessage().getMsgId());
            }
            else{
                logError("NOT revoked correctly");
                showSnackbar(SNACKBAR_TYPE, getString(R.string.error_revoking_node), -1);
            }

        }else if(request.getType() == MegaChatRequest.TYPE_CREATE_CHATROOM){
            logDebug("Create chat request finish!!!");
            if(e.getErrorCode()==MegaChatError.ERROR_OK){

                logDebug("Open new chat");
                Intent intent = new Intent(this, ChatActivityLollipop.class);
                intent.setAction(ACTION_CHAT_SHOW_MESSAGES);
                intent.putExtra(CHAT_ID, request.getChatHandle());
                this.startActivity(intent);
                finish();
            }
            else{
                logError("ERROR WHEN CREATING CHAT " + e.getErrorString());
                showSnackbar(SNACKBAR_TYPE, getString(R.string.create_chat_error), -1);
            }
        } else if (request.getType() == MegaChatRequest.TYPE_LOAD_PREVIEW) {
            if (e.getErrorCode() == MegaChatError.ERROR_OK || e.getErrorCode() == MegaChatError.ERROR_EXIST) {
                if (idChat != MEGACHAT_INVALID_HANDLE && megaChatApi.getChatRoom(idChat) != null) {
                    logDebug("Close previous chat");
                    megaChatApi.closeChatRoom(idChat, this);
                }

                idChat = request.getChatHandle();
                megaChatApi.addChatListener(this);
                
                if (idChat != MEGACHAT_INVALID_HANDLE) {
                    dbH.setLastPublicHandle(idChat);
                    dbH.setLastPublicHandleTimeStamp();
                    dbH.setLastPublicHandleType(MegaApiJava.AFFILIATE_TYPE_CHAT);
                }

                MegaApplication.setOpenChatId(idChat);

                if (e.getErrorCode() == MegaChatError.ERROR_OK && openingAndJoining) {
                    if (!isAlreadyJoining(idChat)) {
                        megaChatApi.autojoinPublicChat(idChat, this);
                    }

                    openingAndJoining = false;
                } else if (e.getErrorCode() == MegaChatError.ERROR_EXIST) {
                    if (megaChatApi.getChatRoom(idChat).isActive()) {
                        //I'm already participant
                        joiningOrLeaving = false;
                        openingAndJoining = false;
                    } else {
                        if (initChat()) {
                            //Chat successfully initialized, now can rejoin
                            setJoiningOrLeaving(StringResourcesUtils.getString(R.string.joining_label));
                            titleToolbar.setText(getTitleChat(chatRoom));
                            groupalSubtitleToolbar.setText(null);
                            setGroupalSubtitleToolbarVisibility(false);

                            if (adapter == null) {
                                createAdapter();
                            } else {
                                adapter.updateChatRoom(chatRoom);
                                adapter.notifyDataSetChanged();
                            }

                            if (!isAlreadyJoining(idChat)
                                    && !isAlreadyJoining(request.getUserHandle())) {
                                megaChatApi.autorejoinPublicChat(idChat, request.getUserHandle(), this);
                            }
                        } else {
                            logWarning("Error opening chat before rejoin");
                        }
                        return;
                    }
                }

                initAndShowChat(null);
                supportInvalidateOptionsMenu();
            } else {
                String text;
                if (e.getErrorCode() == MegaChatError.ERROR_NOENT) {
                    text = getString(R.string.invalid_chat_link);
                } else {
                    showSnackbar(SNACKBAR_TYPE, getString(R.string.error_general_nodes), MEGACHAT_INVALID_HANDLE);
                    text = getString(R.string.error_chat_link);
                }

                emptyScreen(text);
            }
        } else if (request.getType() == MegaChatRequest.TYPE_AUTOJOIN_PUBLIC_CHAT) {
            joiningOrLeaving = false;

            if (e.getErrorCode() == MegaChatError.ERROR_OK) {
                if (request.getUserHandle() != MEGACHAT_INVALID_HANDLE) {
                    //Rejoin option
                    initializeInputText();
                    isOpeningChat = true;
                    loadHistory();
                } else {
                    //Join
                    setChatSubtitle();
                    setPreviewersView();
                }

                supportInvalidateOptionsMenu();
            } else {
                MegaChatRoom chatRoom = megaChatApi.getChatRoom(idChat);
                if (chatRoom != null && chatRoom.getOwnPrivilege() >= MegaChatRoom.PRIV_RO) {
                    logWarning("I'm already a participant");
                    return;
                }

                logError("ERROR WHEN JOINING CHAT " + e.getErrorCode() + " " + e.getErrorString());
                showSnackbar(SNACKBAR_TYPE, getString(R.string.error_general_nodes), MEGACHAT_INVALID_HANDLE);
            }
        } else if(request.getType() == MegaChatRequest.TYPE_LAST_GREEN){
            logDebug("TYPE_LAST_GREEN requested");

        }else if(request.getType() == MegaChatRequest.TYPE_ARCHIVE_CHATROOM){

            long chatHandle = request.getChatHandle();
            chatRoom = megaChatApi.getChatRoom(chatHandle);
            String chatTitle = getTitleChat(chatRoom);

            if(chatTitle==null){
                chatTitle = "";
            }
            else if(!chatTitle.isEmpty() && chatTitle.length()>60){
                chatTitle = chatTitle.substring(0,59)+"...";
            }

            if(!chatTitle.isEmpty() && chatRoom.isGroup() && !chatRoom.hasCustomTitle()){
                chatTitle = "\""+chatTitle+"\"";
            }

            supportInvalidateOptionsMenu();
            setChatSubtitle();

            if (!chatRoom.isArchived()) {
                requestLastGreen(INITIAL_PRESENCE_STATUS);
            }

            if(e.getErrorCode()==MegaChatError.ERROR_OK){

                if(request.getFlag()){
                    logDebug("Chat archived");
                    sendBroadcastChatArchived(chatTitle);
                }
                else{
                    logDebug("Chat unarchived");
                    showSnackbar(SNACKBAR_TYPE, getString(R.string.success_unarchive_chat, chatTitle), -1);
                }

            }else{
                if(request.getFlag()){
                    logError("ERROR WHEN ARCHIVING CHAT " + e.getErrorString());
                    showSnackbar(SNACKBAR_TYPE, getString(R.string.error_archive_chat, chatTitle), -1);
                }else{
                    logError("ERROR WHEN UNARCHIVING CHAT " + e.getErrorString());
                    showSnackbar(SNACKBAR_TYPE, getString(R.string.error_unarchive_chat, chatTitle), -1);
                }
            }
        }
        else if (request.getType() == MegaChatRequest.TYPE_CHAT_LINK_HANDLE) {
            if(request.getFlag() && request.getNumRetry()==0){
                logDebug("Removing chat link");
                if(e.getErrorCode()==MegaChatError.ERROR_OK){
                    showSnackbar(SNACKBAR_TYPE, getString(R.string.chat_link_deleted), -1);
                }
                else{
                    if (e.getErrorCode() == MegaChatError.ERROR_ARGS) {
                        logError("The chatroom isn't grupal or public");
                    }
                    else if (e.getErrorCode()==MegaChatError.ERROR_NOENT){
                        logError("The chatroom doesn't exist or the chatid is invalid");
                    }
                    else if(e.getErrorCode()==MegaChatError.ERROR_ACCESS){
                        logError("The chatroom doesn't have a topic or the caller isn't an operator");
                    }
                    else{
                        logError("Error TYPE_CHAT_LINK_HANDLE " + e.getErrorCode());
                    }
                    showSnackbar(SNACKBAR_TYPE, getString(R.string.general_error) + ": " + e.getErrorString(), -1);
                }
            }
        }
    }

    @Override
    public void onRequestTemporaryError(MegaChatApiJava api, MegaChatRequest request, MegaChatError e) {
        logWarning("onRequestTemporaryError");
    }

    @Override
    protected void onStop() {
        super.onStop();
    }

    private void cleanBuffers(){
        if(!bufferMessages.isEmpty()){
            bufferMessages.clear();
        }
        if(!messages.isEmpty()){
            messages.clear();
        }
        if(!removedMessages.isEmpty()){
            removedMessages.clear();
        }
    }

    @Override
    protected void onDestroy() {
        logDebug("onDestroy()");

        destroySpeakerAudioManger();
        cleanBuffers();
        if (handlerEmojiKeyboard != null){
            handlerEmojiKeyboard.removeCallbacksAndMessages(null);
        }
        if (handlerKeyboard != null) {
            handlerKeyboard.removeCallbacksAndMessages(null);
        }

        if (megaChatApi != null && idChat != -1) {
            megaChatApi.closeChatRoom(idChat, this);
            MegaApplication.setClosedChat(true);
            megaChatApi.removeChatListener(this);

            if (chatRoom != null && chatRoom.isPreview()) {
                megaChatApi.closeChatPreview(idChat);
            }
        }

        if (handler != null) {
            handler.removeCallbacksAndMessages(null);
        }

        if (handlerReceive != null) {
            handlerReceive.removeCallbacksAndMessages(null);
        }
        if (handlerSend != null) {
            handlerSend.removeCallbacksAndMessages(null);
        }

        hideCallBar(null);

        destroyAudioRecorderElements();
        if(adapter!=null) {
            adapter.stopAllReproductionsInProgress();
            adapter.destroyVoiceElemnts();
        }

        unregisterReceiver(historyTruncatedByRetentionTimeReceiver);
        unregisterReceiver(chatRoomMuteUpdateReceiver);
        unregisterReceiver(dialogConnectReceiver);
        unregisterReceiver(voiceclipDownloadedReceiver);
        unregisterReceiver(userNameReceiver);
        unregisterReceiver(chatArchivedReceiver);
        unregisterReceiver(chatCallUpdateReceiver);
        unregisterReceiver(chatSessionUpdateReceiver);
        unregisterReceiver(leftChatReceiver);
        unregisterReceiver(closeChatReceiver);
        unregisterReceiver(chatUploadStartedReceiver);

        if(megaApi != null) {
            megaApi.removeRequestListener(this);
        }

        super.onDestroy();
    }

    /**
     * Method for saving in the database if there was something written in the input text or if a message was being edited
     */
    private void saveInputText() {
        try {
            if (textChat != null) {
                String written = textChat.getText().toString();
                if (written != null) {
                    if (dbH == null) {
                        dbH = MegaApplication.getInstance().getDbH();
                    }
                    ChatItemPreferences prefs = dbH.findChatPreferencesByHandle(Long.toString(idChat));
                    String editedMessageId = editingMessage && messageToEdit != null ? Long.toString(messageToEdit.getMsgId()) : "";
                    if (prefs != null) {
                        prefs.setEditedMsgId(editedMessageId);
                        prefs.setWrittenText(written);
                        dbH.setWrittenTextItem(Long.toString(idChat), written, editedMessageId);
                    } else {
                        prefs = new ChatItemPreferences(Long.toString(idChat), written, editedMessageId);
                        dbH.setChatItemPreferences(prefs);
                    }
                }
            }
        } catch (Exception e) {
            logError("Written message not stored on DB", e);
        }
    }

    public void closeChat(boolean shouldLogout) {
        logDebug("closeChat");
        if (megaChatApi == null || chatRoom == null || idChat == MEGACHAT_INVALID_HANDLE) {
            return;
        }
        saveInputText();
        shouldLogout = chatC.isInAnonymousMode() && shouldLogout;
        megaChatApi.closeChatRoom(idChat, this);

        if (chatRoom.isPreview()) {
            megaChatApi.closeChatPreview(idChat);
        }

        MegaApplication.setClosedChat(true);
        megaChatApi.removeChatListener(this);

        if (shouldLogout) {
            megaChatApi.logout();
        }

        chatRoom = null;
        idChat = MEGACHAT_INVALID_HANDLE;
    }

    @Override
    protected void onNewIntent(Intent intent){
        logDebug("onNewIntent");
        hideKeyboard();
        if (intent != null){
            if (intent.getAction() != null){
                if(intent.getAction().equals(ACTION_UPDATE_ATTACHMENT)){
                    logDebug("Intent to update an attachment with error");

                    long idPendMsg = intent.getLongExtra("ID_MSG", -1);
                    if(idPendMsg!=-1){
                        int indexToChange = -1;
                        ListIterator<AndroidMegaChatMessage> itr = messages.listIterator(messages.size());

                        // Iterate in reverse.
                        while(itr.hasPrevious()) {
                            AndroidMegaChatMessage messageToCheck = itr.previous();

                            if(messageToCheck.isUploading()){
                                if(messageToCheck.getPendingMessage().getId()==idPendMsg){
                                    indexToChange = itr.nextIndex();
                                    logDebug("Found index to change: " + indexToChange);
                                    break;
                                }
                            }
                        }

                        if(indexToChange!=-1){
                            logDebug("Index modified: " + indexToChange);

                            PendingMessageSingle pendingMsg = null;
                            if(idPendMsg!=-1){
                                pendingMsg = dbH.findPendingMessageById(idPendMsg);

                                if(pendingMsg!=null){
                                    messages.get(indexToChange).setPendingMessage(pendingMsg);
                                    adapter.modifyMessage(messages, indexToChange+1);
                                }
                            }
                        }
                        else{
                            logError("Error, id pending message message not found!!");
                        }
                    }
                    else{
                        logError("Error. The idPendMsg is -1");
                    }

                    int isOverquota = intent.getIntExtra("IS_OVERQUOTA", 0);
                    if(isOverquota==1){
                        showOverquotaAlert(false);
                    }
                    else if (isOverquota==2){
                        showOverquotaAlert(true);
                    }

                    return;
                }else{
                    long newidChat = intent.getLongExtra(CHAT_ID, MEGACHAT_INVALID_HANDLE);
                    if(intent.getAction().equals(ACTION_CHAT_SHOW_MESSAGES) || intent.getAction().equals(ACTION_OPEN_CHAT_LINK) || idChat != newidChat) {
                        cleanBuffers();
                        pendingMessagesLoaded = false;
                    }
                    if (messagesPlaying != null && !messagesPlaying.isEmpty()) {
                        for (MessageVoiceClip m : messagesPlaying) {
                            m.getMediaPlayer().release();
                            m.setMediaPlayer(null);
                        }
                        messagesPlaying.clear();
                    }

                    closeChat(false);
                    MegaApplication.setOpenChatId(-1);
                    initAfterIntent(intent, null);
                }

            }
        }
        super.onNewIntent(intent);
        setIntent(intent);
    }

    public MegaChatRoom getChatRoom() {
        return chatRoom;
    }

    public void setChatRoom(MegaChatRoom chatRoom) {
        this.chatRoom = chatRoom;
    }

    public void revoke(){
        logDebug("revoke");
        megaChatApi.revokeAttachmentMessage(idChat, selectedMessageId);
    }

    @Override
    public void onRequestStart(MegaApiJava api, MegaRequest request) {

    }

    @Override
    public void onRequestUpdate(MegaApiJava api, MegaRequest request) {

    }

    @Override
    public void onRequestFinish(MegaApiJava api, MegaRequest request, MegaError e) {
        removeProgressDialog();
        if (request.getType() == MegaRequest.TYPE_INVITE_CONTACT){
            logDebug("MegaRequest.TYPE_INVITE_CONTACT finished: " + request.getNumber());

            if(request.getNumber()== MegaContactRequest.INVITE_ACTION_REMIND){
                showSnackbar(SNACKBAR_TYPE, getString(R.string.context_contact_invitation_resent), -1);
            }
            else{
                if (e.getErrorCode() == MegaError.API_OK){
                    logDebug("OK INVITE CONTACT: " + request.getEmail());
                    if(request.getNumber()==MegaContactRequest.INVITE_ACTION_ADD)
                    {
                        showSnackbar(SNACKBAR_TYPE, getString(R.string.context_contact_request_sent, request.getEmail()), -1);
                    }
                }
                else{
                    logError("Code: " + e.getErrorString());
                    if(e.getErrorCode()==MegaError.API_EEXIST)
                    {
                        showSnackbar(SNACKBAR_TYPE, getString(R.string.context_contact_already_invited, request.getEmail()), -1);
                    }
                    else if(request.getNumber()==MegaContactRequest.INVITE_ACTION_ADD && e.getErrorCode()==MegaError.API_EARGS)
                    {
                        showSnackbar(SNACKBAR_TYPE, getString(R.string.error_own_email_as_contact), -1);
                    }
                    else{
                        showSnackbar(SNACKBAR_TYPE, getString(R.string.general_error), -1);
                    }
                    logError("ERROR: " + e.getErrorCode() + "___" + e.getErrorString());
                }
            }
        }
        else if(request.getType() == MegaRequest.TYPE_COPY){
            if (e.getErrorCode() != MegaError.API_OK) {

                logDebug("e.getErrorCode() != MegaError.API_OK");

                if(e.getErrorCode()==MegaError.API_EOVERQUOTA){
                    logWarning("OVERQUOTA ERROR: " + e.getErrorCode());
                    Intent intent = new Intent(this, ManagerActivityLollipop.class);
                    intent.setAction(ACTION_OVERQUOTA_STORAGE);
                    startActivity(intent);
                    finish();
                }
                else if(e.getErrorCode()==MegaError.API_EGOINGOVERQUOTA){
                    logWarning("OVERQUOTA ERROR: " + e.getErrorCode());
                    Intent intent = new Intent(this, ManagerActivityLollipop.class);
                    intent.setAction(ACTION_PRE_OVERQUOTA_STORAGE);
                    startActivity(intent);
                    finish();
                }
                else
                {
                    showSnackbar(SNACKBAR_TYPE, getString(R.string.import_success_error), -1);
                }

            }else{
                showSnackbar(SNACKBAR_TYPE, getString(R.string.import_success_message), -1);
            }
        }
        else if (request.getType() == MegaRequest.TYPE_CANCEL_TRANSFER){
            if (e.getErrorCode() != MegaError.API_OK) {
                logError("Error TYPE_CANCEL_TRANSFER: " + e.getErrorCode());
            }
            else{
                logDebug("Chat upload cancelled");
            }
        }
        else if (request.getType() == MegaRequest.TYPE_SET_ATTR_USER){
            if(request.getParamType()==MegaApiJava.USER_ATTR_GEOLOCATION){
                if(e.getErrorCode() == MegaError.API_OK){
                    logDebug("Attribute USER_ATTR_GEOLOCATION enabled");
                    MegaApplication.setEnabledGeoLocation(true);
                    getLocationPermission();
                }
                else{
                    logDebug("Attribute USER_ATTR_GEOLOCATION disabled");
                    MegaApplication.setEnabledGeoLocation(false);
                }
            }
        }
    }

    @Override
    public void onRequestTemporaryError(MegaApiJava api, MegaRequest request, MegaError e) {

    }

    protected MegaChatLollipopAdapter getAdapter() {
        return adapter;
    }

    @Override
    public void onSaveInstanceState(Bundle outState){
        super.onSaveInstanceState(outState);
        outState.putLong(CHAT_ID, idChat);
        outState.putLong("selectedMessageId", selectedMessageId);
        outState.putInt("selectedPosition", selectedPosition);
        outState.putLong(LAST_MESSAGE_SEEN, lastIdMsgSeen);
        outState.putLong(GENERAL_UNREAD_COUNT, generalUnreadCount);
        outState.putString("mOutputFilePath",mOutputFilePath);
        outState.putBoolean("isShareLinkDialogDismissed", isShareLinkDialogDismissed);
        if(msgsReceived != null && !msgsReceived.isEmpty()){
            long[] longArray = new long[msgsReceived.size()];
            for (int i = 0; i < msgsReceived.size(); i++)
                longArray[i] = msgsReceived.get(i);

            outState.putLongArray(NUM_MSGS_RECEIVED_AND_UNREAD, longArray);
        }

        if(adapter == null)
            return;


        RotatableAdapter currentAdapter = getAdapter();
        if(currentAdapter != null & adapter.isMultipleSelect()){
            ArrayList<Integer> selectedPositions= (ArrayList<Integer>) (currentAdapter.getSelectedItems());
            outState.putIntegerArrayList(SELECTED_ITEMS, selectedPositions);
        }

        MessageVoiceClip messageVoiceClip = adapter.getVoiceClipPlaying();
        if (messageVoiceClip != null) {
            outState.putBoolean(PLAYING, true);
            outState.putLong(ID_VOICE_CLIP_PLAYING, messageVoiceClip.getIdMessage());
            outState.putLong(MESSAGE_HANDLE_PLAYING, messageVoiceClip.getMessageHandle());
            outState.putLong(USER_HANDLE_PLAYING, messageVoiceClip.getUserHandle());
            outState.putInt(PROGRESS_PLAYING, messageVoiceClip.getProgress());
        } else {
            outState.putBoolean(PLAYING, false);

        }
        outState.putBoolean("isLocationDialogShown", isLocationDialogShown);
        outState.putBoolean(JOINING_OR_LEAVING, joiningOrLeaving);
        outState.putString(JOINING_OR_LEAVING_ACTION, joiningOrLeavingAction);
        outState.putBoolean(OPENING_AND_JOINING_ACTION, openingAndJoining);
        outState.putBoolean(ERROR_REACTION_DIALOG, errorReactionsDialogIsShown);
        outState.putLong(TYPE_ERROR_REACTION, typeErrorReaction);
    }

    public void askSizeConfirmationBeforeChatDownload(String parentPath, ArrayList<MegaNode> nodeList, long size){
        logDebug("askSizeConfirmationBeforeChatDownload");

        final String parentPathC = parentPath;
        final ArrayList<MegaNode> nodeListC = nodeList;
        final long sizeC = size;
        final ChatController chatC = new ChatController(this);

        MaterialAlertDialogBuilder builder = new MaterialAlertDialogBuilder(this, R.style.ThemeOverlay_Mega_MaterialAlertDialog);
        LinearLayout confirmationLayout = new LinearLayout(this);
        confirmationLayout.setOrientation(LinearLayout.VERTICAL);
        LinearLayout.LayoutParams params = new LinearLayout.LayoutParams(LinearLayout.LayoutParams.MATCH_PARENT, WRAP_CONTENT);
        params.setMargins(scaleWidthPx(20, getOutMetrics()), scaleHeightPx(10, getOutMetrics()), scaleWidthPx(17, getOutMetrics()), 0);

        final CheckBox dontShowAgain =new CheckBox(this);
        dontShowAgain.setText(getString(R.string.checkbox_not_show_again));
        dontShowAgain.setTextColor(ColorUtils.getThemeColor(this, android.R.attr.textColorSecondary));

        confirmationLayout.addView(dontShowAgain, params);

        builder.setView(confirmationLayout);

//				builder.setTitle(getString(R.string.confirmation_required));

        builder.setMessage(getString(R.string.alert_larger_file, getSizeString(sizeC)));
        builder.setPositiveButton(getString(R.string.general_save_to_device),
                new DialogInterface.OnClickListener() {
                    public void onClick(DialogInterface dialog, int whichButton) {
                        if(dontShowAgain.isChecked()){
                            dbH.setAttrAskSizeDownload("false");
                        }
                        chatC.download(parentPathC, nodeListC);
                    }
                });
        builder.setNegativeButton(getString(android.R.string.cancel), new DialogInterface.OnClickListener() {
            public void onClick(DialogInterface dialog, int whichButton) {
                if(dontShowAgain.isChecked()){
                    dbH.setAttrAskSizeDownload("false");
                }
            }
        });

        downloadConfirmationDialog = builder.create();
        downloadConfirmationDialog.show();
    }

    /*
	 * Handle processed upload intent
	 */
    public void onIntentProcessed(List<ShareInfo> infos) {
        logDebug("onIntentProcessedLollipop");

        if (infos == null) {
            showSnackbar(SNACKBAR_TYPE, getString(R.string.upload_can_not_open), -1);
        }
        else {
            logDebug("Launch chat upload with files " + infos.size());
            for (ShareInfo info : infos) {
                Intent intent = new Intent(this, ChatUploadService.class);

                PendingMessageSingle pMsgSingle = createAttachmentPendingMessage(idChat,
                        info.getFileAbsolutePath(), info.getTitle(), false);

                long idMessage = pMsgSingle.getId();

                if(idMessage!=-1){
                    intent.putExtra(ChatUploadService.EXTRA_ID_PEND_MSG, idMessage);

                    logDebug("Size of the file: " + info.getSize());

                    AndroidMegaChatMessage newNodeAttachmentMsg = new AndroidMegaChatMessage(pMsgSingle, true);
                    sendMessageToUI(newNodeAttachmentMsg);

                    intent.putExtra(ChatUploadService.EXTRA_CHAT_ID, idChat);

                    checkIfServiceCanStart(intent);
                }
                else{
                    logError("Error when adding pending msg to the database");
                }

                removeProgressDialog();
            }
        }
    }

    /**
     * If the chat id received is valid, opens a chat after forward messages.
     * If no, only disables select mode and shows a Snackbar if the text received is not null neither empty.
     *
     * @param chatHandle Chat id.
     * @param text       Text to show as Snackbar if needed, null or empty otherwise.
     */
    public void openChatAfterForward(long chatHandle, String text) {
        removeProgressDialog();

        if (chatHandle == idChat || chatHandle == MEGACHAT_INVALID_HANDLE) {
            disableMultiselection();

            if (text != null) {
                showSnackbar(SNACKBAR_TYPE, text, MEGACHAT_INVALID_HANDLE);
            }

            return;
        }

        Intent intentOpenChat = new Intent(this, ManagerActivityLollipop.class);
        intentOpenChat.addFlags(Intent.FLAG_ACTIVITY_CLEAR_TOP);
        intentOpenChat.setAction(ACTION_CHAT_NOTIFICATION_MESSAGE);
        intentOpenChat.putExtra(CHAT_ID, chatHandle);
        intentOpenChat.putExtra(SHOW_SNACKBAR, text);
        closeChat(true);
        startActivity(intentOpenChat);
        finish();
    }

    public void markAsSeen(MegaChatMessage msg) {
        logDebug("markAsSeen");
        if (activityVisible) {
            if (msg.getStatus() != MegaChatMessage.STATUS_SEEN) {
                logDebug("Mark message: " + msg.getMsgId() + " as seen");
                megaChatApi.setMessageSeen(chatRoom.getChatId(), msg.getMsgId());
            }
        }
    }


   @Override
    public void onResume(){
        logDebug("onResume");
       super.onResume();
       stopService(new Intent(this, KeepAliveService.class));
        if(idChat!=-1 && chatRoom!=null) {

            setNodeAttachmentVisible();

            MegaApplication.setShowPinScreen(true);
            MegaApplication.setOpenChatId(idChat);
            supportInvalidateOptionsMenu();

            int chatConnection = megaChatApi.getChatConnectionState(idChat);
            logDebug("Chat connection (" + idChat+ ") is: " + chatConnection);
            if(chatConnection==MegaChatApi.CHAT_CONNECTION_ONLINE) {
                setAsRead = true;
                if(!chatRoom.isGroup()) {
                    requestLastGreen(INITIAL_PRESENCE_STATUS);
                }
            }
            else{
                setAsRead=false;
            }
            setChatSubtitle();
            if(emojiKeyboard!=null){
                emojiKeyboard.hideBothKeyboard(this);
            }

            try {
                ChatAdvancedNotificationBuilder notificationBuilder;
                notificationBuilder = ChatAdvancedNotificationBuilder.newInstance(this, megaApi, megaChatApi);
                notificationBuilder.removeAllChatNotifications();
            } catch (Exception e) {
                logError("Exception NotificationManager - remove all notifications", e);
            }
            //Update last seen position if different and there is unread messages
            //If the chat is being opened do not update, onLoad will do that

            //!isLoadingMessages
            if(!isOpeningChat) {
                logDebug("Chat is NOT loading history");
                if(lastSeenReceived == true && messages != null){

                    long unreadCount = chatRoom.getUnreadCount();
                    if (unreadCount != 0) {
                        lastIdMsgSeen = megaChatApi.getLastMessageSeenId(idChat);

                        //Find last message
                        int positionLastMessage = -1;
                        for(int i=messages.size()-1; i>=0;i--) {
                            AndroidMegaChatMessage androidMessage = messages.get(i);

                            if (!androidMessage.isUploading()) {
                                MegaChatMessage msg = androidMessage.getMessage();
                                if (msg.getMsgId() == lastIdMsgSeen) {
                                    positionLastMessage = i;
                                    break;
                                }
                            }
                        }

                        if(positionLastMessage==-1){
                            scrollToMessage(-1);

                        }
                        else{
                            //Check if it has no my messages after

                            if(positionLastMessage >= messages.size()-1){
                                logDebug("Nothing after, do not increment position");
                            }
                            else{
                                positionLastMessage = positionLastMessage + 1;
                            }

                            AndroidMegaChatMessage message = messages.get(positionLastMessage);
                            logDebug("Position lastMessage found: " + positionLastMessage + " messages.size: " + messages.size());

                            while(message.getMessage().getUserHandle()==megaChatApi.getMyUserHandle()){
                                lastIdMsgSeen = message.getMessage().getMsgId();
                                positionLastMessage = positionLastMessage + 1;
                                message = messages.get(positionLastMessage);
                            }

                            generalUnreadCount = unreadCount;
                            scrollToMessage(lastIdMsgSeen);
                        }
                    }
                    else{
                        if(generalUnreadCount!=0){
                            scrollToMessage(-1);
                        }
                    }
                }
                setLastMessageSeen();
            }
            else{
                logDebug("openingChat:doNotUpdateLastMessageSeen");
            }

            activityVisible = true;
            updateCallBar();
            if(aB != null && aB.getTitle() != null){
                titleToolbar.setText(adjustForLargeFont(titleToolbar.getText().toString()));
            }
            updateActionModeTitle();
        }
    }

    public void scrollToMessage(long lastId){
        if(messages == null || messages.isEmpty())
            return;

        for(int i=messages.size()-1; i>=0;i--) {
            AndroidMegaChatMessage androidMessage = messages.get(i);

            if (!androidMessage.isUploading()) {
                MegaChatMessage msg = androidMessage.getMessage();
                if (msg.getMsgId() == lastId) {
                    logDebug("Scroll to position: " + i);
                    mLayoutManager.scrollToPositionWithOffset(i+1,scaleHeightPx(30, getOutMetrics()));
                    break;
                }
            }
        }

    }

    public void setLastMessageSeen(){
        logDebug("setLastMessageSeen");

        if(messages!=null){
            if(!messages.isEmpty()){
                AndroidMegaChatMessage lastMessage = messages.get(messages.size()-1);
                int index = messages.size()-1;
                if((lastMessage!=null)&&(lastMessage.getMessage()!=null)){
                    if (!lastMessage.isUploading()) {
                        while (lastMessage.getMessage().getUserHandle() == megaChatApi.getMyUserHandle()) {
                            index--;
                            if (index == -1) {
                                break;
                            }
                            lastMessage = messages.get(index);
                        }

                        if (lastMessage.getMessage() != null && app.isActivityVisible()) {
                            boolean resultMarkAsSeen = megaChatApi.setMessageSeen(idChat, lastMessage.getMessage().getMsgId());
                            logDebug("Result setMessageSeen: " + resultMarkAsSeen);
                        }

                    } else {
                        while (lastMessage.isUploading() == true) {
                            index--;
                            if (index == -1) {
                                break;
                            }
                            lastMessage = messages.get(index);
                        }
                        if((lastMessage!=null)&&(lastMessage.getMessage()!=null)){

                            while (lastMessage.getMessage().getUserHandle() == megaChatApi.getMyUserHandle()) {
                                index--;
                                if (index == -1) {
                                    break;
                                }
                                lastMessage = messages.get(index);
                            }

                            if (lastMessage.getMessage() != null && app.isActivityVisible()) {
                                boolean resultMarkAsSeen = megaChatApi.setMessageSeen(idChat, lastMessage.getMessage().getMsgId());
                                logDebug("Result setMessageSeen: " + resultMarkAsSeen);
                            }
                        }
                    }
                }
                else{
                    logError("lastMessageNUll");
                }
            }
        }
    }

    @Override
    protected void onPause(){
        super.onPause();

        if (rtcAudioManager != null)
            rtcAudioManager.unregisterProximitySensor();

        destroyAudioRecorderElements();
        if(adapter!=null) {
            adapter.pausePlaybackInProgress();
        }
        hideKeyboard();
        activityVisible = false;
        MegaApplication.setOpenChatId(-1);
    }

    @Override
    public void onChatListItemUpdate(MegaChatApiJava api, MegaChatListItem item) {
        if(item.hasChanged(MegaChatListItem.CHANGE_TYPE_UNREAD_COUNT)) {
            updateNavigationToolbarIcon();
        }
    }

    public void updateNavigationToolbarIcon(){

        if (Build.VERSION.SDK_INT >= Build.VERSION_CODES.KITKAT) {

            if(!chatC.isInAnonymousMode()){
                int numberUnread = megaChatApi.getUnreadChats();

                if(numberUnread==0){
                    aB.setHomeAsUpIndicator(upArrow);
                }
                else{

                    badgeDrawable.setProgress(1.0f);

                    if(numberUnread>9){
                        badgeDrawable.setText("9+");
                    }
                    else{
                        badgeDrawable.setText(numberUnread+"");
                    }

                    aB.setHomeAsUpIndicator(badgeDrawable);
                }
            }
            else{
                aB.setHomeAsUpIndicator(upArrow);
            }
        }
        else{
            aB.setHomeAsUpIndicator(upArrow);
        }
    }

    @Override
    public void onChatInitStateUpdate(MegaChatApiJava api, int newState) {

    }

    @Override
    public void onChatPresenceConfigUpdate(MegaChatApiJava api, MegaChatPresenceConfig config) {

    }

    @Override
    public void onChatOnlineStatusUpdate(MegaChatApiJava api, long userHandle, int status, boolean inProgress) {
        logDebug("status: " + status + ", inProgress: " + inProgress);
        setChatSubtitle();
        requestLastGreen(status);
    }

    @Override
    public void onChatConnectionStateUpdate(MegaChatApiJava api, long chatid, int newState) {
        logDebug("Chat ID: "+ chatid + ". New State: " + newState);

        if (idChat == chatid) {
            if (newState == MegaChatApi.CHAT_CONNECTION_ONLINE) {
                logDebug("Chat is now ONLINE");
                setAsRead = true;
                setLastMessageSeen();

                if (stateHistory == MegaChatApi.SOURCE_ERROR && retryHistory) {
                    logWarning("SOURCE_ERROR:call to load history again");
                    retryHistory = false;
                    loadHistory();
                }

            } else {
                setAsRead = false;
            }

            updateCallBar();
            setChatSubtitle();
            supportInvalidateOptionsMenu();
        }
    }

    @Override
    public void onChatPresenceLastGreen(MegaChatApiJava api, long userhandle, int lastGreen) {
        logDebug("userhandle: " + userhandle + ", lastGreen: " + lastGreen);

        if (chatRoom == null) {
            return;
        }

        if(!chatRoom.isGroup() && userhandle == chatRoom.getPeerHandle(0)){
            logDebug("Update last green");
            minutesLastGreen = lastGreen;

            int state = megaChatApi.getUserOnlineStatus(chatRoom.getPeerHandle(0));

            if(state != MegaChatApi.STATUS_ONLINE && state != MegaChatApi.STATUS_BUSY && state != MegaChatApi.STATUS_INVALID){
                String formattedDate = lastGreenDate(this, lastGreen);

                setLastGreen(formattedDate);

                logDebug("Date last green: " + formattedDate);
            }
        }
    }

    public void takePicture(){
        logDebug("takePicture");
        Intent intent = new Intent(MediaStore.ACTION_IMAGE_CAPTURE);
        if (intent.resolveActivity(getPackageManager()) != null) {
            File photoFile = createImageFile();
            Uri photoURI;
            if(photoFile != null){
                if (Build.VERSION.SDK_INT >= Build.VERSION_CODES.N) {
                    photoURI = FileProvider.getUriForFile(this, "mega.privacy.android.app.providers.fileprovider", photoFile);
                }
                else{
                    photoURI = Uri.fromFile(photoFile);
                }
                mOutputFilePath = photoFile.getAbsolutePath();
                if(mOutputFilePath!=null){
                    intent.setFlags(Intent.FLAG_GRANT_READ_URI_PERMISSION);
                    intent.setFlags(Intent.FLAG_GRANT_WRITE_URI_PERMISSION);
                    intent.putExtra(MediaStore.EXTRA_OUTPUT, photoURI);
                    startActivityForResult(intent, TAKE_PHOTO_CODE);
                }
            }
        }
    }

    public void uploadPictureOrVoiceClip(String path){
        if(path == null) return;

        File file;
        if (path.startsWith("content:")) {
            file = getFileFromContentUri(this, Uri.parse(path));
        } else if (isVoiceClip(path)) {
            file = buildVoiceClipFile(this, outputFileName);
            if (!isFileAvailable(file)) return;
        } else {
            file = new File(path);
            if (!MimeTypeList.typeForName(file.getAbsolutePath()).isImage()) return;
        }

        Intent intent = new Intent(this, ChatUploadService.class);
        PendingMessageSingle pMsgSingle = new PendingMessageSingle();
        pMsgSingle.setChatId(idChat);
        if(isVoiceClip(file.getAbsolutePath())){
            pMsgSingle.setType(TYPE_VOICE_CLIP);
            intent.putExtra(EXTRA_TRANSFER_TYPE, APP_DATA_VOICE_CLIP);
        }

        long timestamp = System.currentTimeMillis()/1000;
        pMsgSingle.setUploadTimestamp(timestamp);

        String fingerprint = megaApi.getFingerprint(file.getAbsolutePath());
        pMsgSingle.setFilePath(file.getAbsolutePath());
        pMsgSingle.setName(file.getName());
        pMsgSingle.setFingerprint(fingerprint);
        long idMessage = dbH.addPendingMessage(pMsgSingle);
        pMsgSingle.setId(idMessage);

        if(idMessage == -1) return;

        logDebug("idMessage = " + idMessage);
        intent.putExtra(ChatUploadService.EXTRA_ID_PEND_MSG, idMessage);
        if(!isLoadingHistory){
            logDebug("sendMessageToUI");
            AndroidMegaChatMessage newNodeAttachmentMsg = new AndroidMegaChatMessage(pMsgSingle, true);
            sendMessageToUI(newNodeAttachmentMsg);
        }
        intent.putExtra(ChatUploadService.EXTRA_CHAT_ID, idChat);

        checkIfServiceCanStart(intent);
    }


    private void showOverquotaAlert(boolean prewarning){
        logDebug("prewarning: " + prewarning);

        MaterialAlertDialogBuilder builder = new MaterialAlertDialogBuilder(this);
        builder.setTitle(getString(R.string.overquota_alert_title));

        if(prewarning){
            builder.setMessage(getString(R.string.pre_overquota_alert_text));
        }
        else{
            builder.setMessage(getString(R.string.overquota_alert_text));
        }

        if(chatAlertDialog ==null){

            builder.setPositiveButton(getString(R.string.my_account_upgrade_pro), new android.content.DialogInterface.OnClickListener() {

                @Override
                public void onClick(DialogInterface dialog, int which) {
                    navigateToUpgradeAccount();
                }
            });
            builder.setNegativeButton(getString(R.string.general_cancel), new android.content.DialogInterface.OnClickListener() {

                @Override
                public void onClick(DialogInterface dialog, int which) {
                    dialog.dismiss();
                    chatAlertDialog =null;
                }
            });

            chatAlertDialog = builder.create();
            chatAlertDialog.setCanceledOnTouchOutside(false);
        }

        chatAlertDialog.show();
    }

    private void showCallInProgressLayout(String text, boolean shouldChronoShown, MegaChatCall call) {
        if (callInProgressText != null) {
            callInProgressText.setText(text);
        }

        if (shouldChronoShown) {
            startChronometers(call);
        } else {
            stopChronometers(call);
        }

        chatIdBanner = call.getChatid();

        if (callInProgressLayout != null && callInProgressLayout.getVisibility() != View.VISIBLE) {
            callInProgressLayout.setAlpha(1);
            callInProgressLayout.setVisibility(View.VISIBLE);
            callInProgressLayout.setOnClickListener(this);
        }
    }

    /**
     * Method to start the chronometer related to the current call
     *
     * @param call The current call in progress.
     */
    private void startChronometers(MegaChatCall call) {
        if (callInProgressChrono == null) {
            return;
        }

        activateChrono(true, callInProgressChrono, call);
        callInProgressChrono.setOnChronometerTickListener(chronometer -> {
            if (subtitleChronoCall == null) {
                return;
            }

            subtitleChronoCall.setVisibility(View.VISIBLE);
            subtitleChronoCall.setText(chronometer.getText());
        });
    }

    /**
     * Method to stop the chronometer related to the current call
     *
     * @param call The current call in progress.
     */
    private void stopChronometers(MegaChatCall call) {
        if (callInProgressChrono != null) {
            activateChrono(false, callInProgressChrono, call);
            callInProgressChrono.setOnChronometerTickListener(null);
        }

        if (subtitleChronoCall != null) {
            subtitleChronoCall.setVisibility(View.GONE);
        }
    }

    /**
     * Method for hiding the current call bar.
     *
     * @param call The call.
     */
    private void hideCallBar(MegaChatCall call) {
        invalidateOptionsMenu();
        stopChronometers(call);

        if (callInProgressLayout != null) {
            callInProgressLayout.setVisibility(View.GONE);
            callInProgressLayout.setOnClickListener(null);
            subtitleCall.setVisibility(View.GONE);
            setSubtitleVisibility();
        }
        if(returnCallOnHoldButton != null) {
            returnCallOnHoldButton.setVisibility(View.GONE);
        }
    }

    /**
     * Method to get another call on hold.
     *
     * @param currentChatId Call id.
     * @return The another call.
     */
    private MegaChatCall getAnotherOnHoldCall(long currentChatId) {
        return getAnotherOnHoldOrActiveCall(currentChatId, false);
    }

    /**
     * Method to get another call in progress.
     *
     * @param currentChatId Call id.
     * @return The another call.
     */
    private MegaChatCall getAnotherActiveCall(long currentChatId) {
        return getAnotherOnHoldOrActiveCall(currentChatId, true);
    }

    /**
     * Method to get another call in progress or on hold.
     *
     * @param currentChatId Call id.
     * @param isActiveCall  True if wants to get a call in progress,
     *                      false if wants to get a call on hold.
     * @return The another call.
     */
    private MegaChatCall getAnotherOnHoldOrActiveCall(long currentChatId, boolean isActiveCall) {
        ArrayList<Long> chatsIDsWithCallActive = getCallsParticipating();
        if (chatsIDsWithCallActive != null && !chatsIDsWithCallActive.isEmpty()) {
            for (Long anotherChatId : chatsIDsWithCallActive) {
                if (anotherChatId != currentChatId && megaChatApi.getChatCall(anotherChatId) != null &&
                        ((isActiveCall && !megaChatApi.getChatCall(anotherChatId).isOnHold()) ||
                                (!isActiveCall && megaChatApi.getChatCall(anotherChatId).isOnHold()))) {
                    return megaChatApi.getChatCall(anotherChatId);
                }
            }
        }
        return null;
    }

    /**
     * Method for updating the bar that indicates the current call in this chat.
     */
    private void updateCallBar() {
        if (chatRoom == null || chatRoom.isPreview() || !chatRoom.isActive() ||
                megaChatApi.getNumCalls() <= 0 || !isStatusConnected(this, idChat)) {
            /*No calls*/
            subtitleCall.setVisibility(View.GONE);
            setSubtitleVisibility();
            MegaChatCall call = megaChatApi.getChatCall(idChat);
            hideCallBar(call);
            return;
        }

        MegaChatCall anotherActiveCall = getAnotherActiveCall(idChat);
        MegaChatCall anotherOnHoldCall = getAnotherOnHoldCall(idChat);
        MegaChatCall callInThisChat = megaChatApi.getChatCall(chatRoom.getChatId());

        if (callInThisChat == null || (callInThisChat.getStatus() != MegaChatCall.CALL_STATUS_RECONNECTING && !isStatusConnected(this, idChat))) {
            /*No call in this chatRoom*/
            if ((anotherActiveCall != null || anotherOnHoldCall != null) &&
                    MegaApplication.getCallLayoutStatus(anotherActiveCall != null ? anotherActiveCall.getChatid() : anotherOnHoldCall.getChatid())) {
                updateCallInProgressLayout(anotherActiveCall != null ? anotherActiveCall : anotherOnHoldCall,
                        getString(R.string.call_in_progress_layout));
                returnCallOnHoldButton.setVisibility(View.GONE);
            } else {
                hideCallBar(null);
            }
            return;
        }

        /*Call in this chatRoom*/
        int callStatus = callInThisChat.getStatus();
        logDebug("The call status in this chatRoom is "+callStatusToString(callStatus));
        if (callStatus == MegaChatCall.CALL_STATUS_DESTROYED) {
            subtitleCall.setVisibility(View.GONE);
            setSubtitleVisibility();
            if ((anotherActiveCall != null || anotherOnHoldCall != null) &&
                    MegaApplication.getCallLayoutStatus(anotherActiveCall != null ? anotherActiveCall.getChatid() : anotherOnHoldCall.getChatid())) {
                updateCallInProgressLayout(anotherActiveCall != null ? anotherActiveCall : anotherOnHoldCall,
                        getString(anotherActiveCall != null ? R.string.call_in_progress_layout : R.string.call_on_hold));
                returnCallOnHoldButton.setVisibility(View.GONE);
            } else {
                hideCallBar(megaChatApi.getChatCall(idChat));
            }
            return;
        }

        if (callStatus == MegaChatCall.CALL_STATUS_IN_PROGRESS && (callInThisChat.isOnHold() || isSessionOnHold(callInThisChat.getChatid()))) {
            if (anotherActiveCall != null || anotherOnHoldCall != null) {
                updateCallInProgressLayout(anotherActiveCall != null ? anotherActiveCall : anotherOnHoldCall,
                        getString(R.string.call_in_progress_layout));
                returnCallOnHoldButtonText.setText(getResources().getString(R.string.call_on_hold));
                returnCallOnHoldButtonIcon.setImageResource(R.drawable.ic_transfers_pause);
                returnCallOnHoldButton.setVisibility(View.VISIBLE);
            } else {
                updateCallInProgressLayout(callInThisChat, getString(R.string.call_in_progress_layout));
                returnCallOnHoldButton.setVisibility(View.GONE);
            }
            return;
        }

        returnCallOnHoldButton.setVisibility(View.GONE);

        if ((anotherActiveCall == null && anotherOnHoldCall == null) && callStatus == MegaChatCall.CALL_STATUS_RECONNECTING) {
            MegaApplication.setCallLayoutStatus(idChat, false);
        }

        logDebug("Call Status in this chatRoom: "+callStatusToString(callStatus));
        switch (callStatus){
            case MegaChatCall.CALL_STATUS_TERMINATING_USER_PARTICIPATION:
            case MegaChatCall.CALL_STATUS_USER_NO_PRESENT:
            case MegaChatCall.CALL_STATUS_RING_IN:
                if(chatRoom == null)
                    break;

                if(chatRoom.isGroup()){
                    if (anotherActiveCall == null && anotherOnHoldCall == null) {
                        usersWithVideo();
                        long callerHandle = callInThisChat.getCaller();
                        String callerFullName = chatC.getParticipantFullName(callerHandle);
                        String textLayout;
                        if (callerHandle != MEGACHAT_INVALID_HANDLE && !isTextEmpty(callerFullName)) {
                            textLayout = getString(R.string.join_call_layout_in_group_call, callerFullName);
                        } else {
                            textLayout = getString(R.string.join_call_layout);
                        }
                        tapToReturnLayout(callInThisChat, textLayout);
                    }else{
                        updateCallInProgressLayout(anotherActiveCall != null ? anotherActiveCall : anotherOnHoldCall,
                                getString(R.string.call_in_progress_layout));
                        returnCallOnHoldButton.setVisibility(View.VISIBLE);
                        returnCallOnHoldButtonText.setText(getResources().getString(R.string.title_join_call));
                        returnCallOnHoldButtonIcon.setImageResource(R.drawable.ic_call_chat);
                    }
                }else{
                    if(callStatus == MegaChatCall.CALL_STATUS_USER_NO_PRESENT &&
                            isAfterReconnecting(this, callInProgressLayout, callInProgressText))
                        break;

                    if(anotherActiveCall == null && anotherOnHoldCall == null) {
                        if(callStatus == MegaChatCall.CALL_STATUS_RING_IN &&
                                (MegaApplication.getCallLayoutStatus(idChat) || !megaApi.isChatNotifiable(idChat))){
                            tapToReturnLayout(callInThisChat, getString(R.string.call_in_progress_layout));
                            break;
                        }
                        hideCallBar(callInThisChat);
                    }else{
                        updateCallInProgressLayout(anotherActiveCall != null ? anotherActiveCall : anotherOnHoldCall,
                                getString(R.string.call_in_progress_layout));
                    }
                }
                break;

            case MegaChatCall.CALL_STATUS_REQUEST_SENT:
                if (MegaApplication.getCallLayoutStatus(idChat)) {
                    tapToReturnLayout(callInThisChat, getString(R.string.call_in_progress_layout));
                    break;
                }

                hideCallBar(callInThisChat);
                break;

            case MegaChatCall.CALL_STATUS_RECONNECTING:
                subtitleChronoCall.setVisibility(View.GONE);
                callInProgressLayout.setBackgroundColor(ContextCompat.getColor(this, R.color.orange_400));
                showCallInProgressLayout(getString(R.string.reconnecting_message), false, callInThisChat);
                callInProgressLayout.setOnClickListener(this);
                break;

            case MegaChatCall.CALL_STATUS_IN_PROGRESS:
                if(!MegaApplication.getCallLayoutStatus(idChat)){
                    hideCallBar(callInThisChat);
                    break;
                }

                callInProgressLayout.setBackgroundColor(ColorUtils.getThemeColor(this, R.attr.colorSecondary));
                if (!isAfterReconnecting(this, callInProgressLayout, callInProgressText)) {
                    updateCallInProgressLayout(callInThisChat, getString(R.string.call_in_progress_layout));
                    break;
                }

                callInProgressLayout.setOnClickListener(null);
                showCallInProgressLayout(getString(R.string.connected_message), false, callInThisChat);
                callInProgressLayout.setAlpha(1);
                callInProgressLayout.setVisibility(View.VISIBLE);
                callInProgressLayout.animate()
                        .alpha(0f)
                        .setDuration(QUICK_INFO_ANIMATION)
                        .setListener(new AnimatorListenerAdapter() {
                            @Override
                            public void onAnimationEnd(Animator animation) {
                                callInProgressLayout.setVisibility(View.GONE);
                                updateCallInProgressLayout(callInThisChat, getString(R.string.call_in_progress_layout));
                            }
                        });
                break;

        }
    }

    private void tapToReturnLayout(MegaChatCall call, String text){
        callInProgressLayout.setBackgroundColor(ColorUtils.getThemeColor(this, R.attr.colorSecondary));
        showCallInProgressLayout(text, false, call);
        callInProgressLayout.setOnClickListener(this);
    }

    private void updateCallInProgressLayout(MegaChatCall call, String text){
        if (call == null)
            return;

        showCallInProgressLayout(text, true, call);
        callInProgressLayout.setOnClickListener(this);
        if (chatRoom != null && chatRoom.isGroup()) {
            subtitleCall.setVisibility(View.VISIBLE);
            individualSubtitleToobar.setVisibility(View.GONE);
            setGroupalSubtitleToolbarVisibility(false);
        }

        usersWithVideo();
        invalidateOptionsMenu();
    }

    public void usersWithVideo() {
        if (megaChatApi == null || chatRoom == null || !chatRoom.isGroup() || subtitleCall.getVisibility() != View.VISIBLE)
            return;

        MegaChatCall call = megaChatApi.getChatCall(idChat);
        if(call == null)
            return;

        int usersWithVideo = call.getNumParticipants(MegaChatCall.VIDEO);
        int totalVideosAllowed = megaChatApi.getMaxVideoCallParticipants();
        if (usersWithVideo <= 0 || totalVideosAllowed == 0) {
            participantsLayout.setVisibility(View.GONE);
            return;
        }
        participantsText.setText(usersWithVideo + "/" + totalVideosAllowed);
        participantsLayout.setVisibility(View.VISIBLE);
    }

    public void goToEnd(){
        logDebug("goToEnd()");
        int infoToShow = -1;
        if(!messages.isEmpty()){
            int index = messages.size()-1;

            AndroidMegaChatMessage msg = messages.get(index);

            while (!msg.isUploading() && msg.getMessage().getStatus() == MegaChatMessage.STATUS_SENDING_MANUAL) {
                index--;
                if (index == -1) {
                    break;
                }
                msg = messages.get(index);
            }

            if(index == (messages.size()-1)){
                //Scroll to end
                mLayoutManager.scrollToPositionWithOffset(index+1,scaleHeightPx(20, getOutMetrics()));
            }else{
                index++;
                infoToShow = adjustInfoToShow(index);
                if(infoToShow== AndroidMegaChatMessage.CHAT_ADAPTER_SHOW_ALL){
                    mLayoutManager.scrollToPositionWithOffset(index, scaleHeightPx(50, getOutMetrics()));
                }else{
                    mLayoutManager.scrollToPositionWithOffset(index, scaleHeightPx(20, getOutMetrics()));
                }
            }
        }
    }

    /**
     * Method to hide the button, to scroll to the last message, in a chatroom.
     */
    public void hideScrollToLastMsgButton() {
        msgsReceived.clear();
        if (unreadMsgsLayout.getVisibility() != View.VISIBLE)
            return;

        unreadMsgsLayout.animate()
                .alpha(0.0f)
                .setDuration(500)
                .withEndAction(() -> {
                    unreadMsgsLayout.setVisibility(View.GONE);
                    unreadMsgsLayout.setAlpha(1.0f);
                })
                .start();
    }

    /**
     * Method of showing the button to scroll to the last message in a chat room.
     */
    private void showScrollToLastMsgButton() {
        if (msgsReceived != null && msgsReceived.size() > 0) {
            unreadBadgeText.setText(msgsReceived.size() + "");
            unreadBadgeText.setVisibility(View.VISIBLE);
        } else {
            unreadBadgeText.setVisibility(View.GONE);
        }

        if (unreadMsgsLayout.getVisibility() == View.VISIBLE)
            return;

        unreadMsgsLayout.setVisibility(View.VISIBLE);
    }

    public MegaApiAndroid getLocalMegaApiFolder() {

        PackageManager m = getPackageManager();
        String s = getPackageName();
        PackageInfo p;
        String path = null;
        try {
            p = m.getPackageInfo(s, 0);
            path = p.applicationInfo.dataDir + "/";
        } catch (PackageManager.NameNotFoundException e) {
            e.printStackTrace();
        }

        MegaApiAndroid megaApiFolder = new MegaApiAndroid(MegaApplication.APP_KEY, BuildConfig.USER_AGENT, path);

        megaApiFolder.setDownloadMethod(MegaApiJava.TRANSFER_METHOD_AUTO_ALTERNATIVE);
        megaApiFolder.setUploadMethod(MegaApiJava.TRANSFER_METHOD_AUTO_ALTERNATIVE);

        return megaApiFolder;
    }

    public File createImageFile() {
        logDebug("createImageFile");
        String timeStamp = new SimpleDateFormat("yyyyMMdd_HHmmss").format(new Date());
        String imageFileName = "picture" + timeStamp + "_";
        File storageDir = getExternalFilesDir(null);
        if (!storageDir.exists()) {
            storageDir.mkdir();
        }
        return new File(storageDir, imageFileName + ".jpg");
    }

    private void controlExpandableInputText(int linesCount) {
        expandCollapseInputTextLayout.setVisibility(linesCount >= MIN_LINES_TO_EXPAND_INPUT_TEXT ? View.VISIBLE : View.GONE);
    }

    private void collapseInputText(){
        isInputTextExpanded = false;
        checkExpandOrCollapseInputText();
    }

    private void checkExpandOrCollapseInputText() {
        if (!isInputTextExpanded) {
            expandCollapseInputTextLayout.setPadding(0, dp2px(editMsgLayout.getVisibility() == View.VISIBLE ?
                    58 : 18, getOutMetrics()), 0, 0);

            writingContainerLayout.setBackgroundColor(Color.TRANSPARENT);
            inputTextLayout.setBackground(null);
            writeMsgLayout.setBackground(ContextCompat.getDrawable(this, R.drawable.background_write_layout));
            tB.setVisibility(View.VISIBLE);
            expandCollapseInputTextIcon.setImageDrawable(ContextCompat.getDrawable(this, R.drawable.ic_expand_text_input));
            writingContainerLayout.getLayoutParams().height = WRAP_CONTENT;
            bottomItems.getLayoutParams().height = WRAP_CONTENT;
            inputTextLayout.getLayoutParams().height = WRAP_CONTENT;
            writeMsgLayout.getLayoutParams().height = WRAP_CONTENT;
            textChat.getLayoutParams().height = WRAP_CONTENT;
        } else {
            expandCollapseInputTextLayout.setPadding(0, dp2px(editMsgLayout.getVisibility() == View.VISIBLE ?
                    71 : 18, getOutMetrics()), 0, 0);
            writingContainerLayout.setBackgroundColor(getResources().getColor(R.color.black_12_alpha));
            inputTextLayout.setBackground(ContextCompat.getDrawable(this, R.drawable.background_expanded_write_layout));
            writeMsgLayout.setBackground(null);
            tB.setVisibility(View.GONE);
            expandCollapseInputTextIcon.setImageDrawable(ContextCompat.getDrawable(this, R.drawable.ic_collapse_text_input));
            writingContainerLayout.getLayoutParams().height = MATCH_PARENT;
            bottomItems.getLayoutParams().height = MATCH_PARENT;
            inputTextLayout.getLayoutParams().height = MATCH_PARENT;
            writeMsgLayout.getLayoutParams().height = MATCH_PARENT;
            textChat.getLayoutParams().height = MATCH_PARENT;
        }

        writingContainerLayout.requestLayout();
        bottomItems.requestLayout();
        inputTextLayout.requestLayout();
        writeMsgLayout.requestLayout();
        textChat.requestLayout();

        setSizeInputText(isTextEmpty(textChat.getText().toString()));
    }

    /**
     * Manages the result after pick an image with camera.
     */
    private void onCaptureImageResult() {
        if (mOutputFilePath == null) {
            logDebug("mOutputFilePath is null");
            return;
        }

        File f = new File(mOutputFilePath);

        File publicFile = FileUtil.copyFileToDCIM(f);
        //Remove mOutputFilePath
        if (f.exists()) {
            if (f.isDirectory()) {
                if (f.list() != null && f.list().length <= 0) {
                    f.delete();
                }
            } else {
                f.delete();
            }
        }

        Uri finalUri = Uri.fromFile(publicFile);
        galleryAddPic(finalUri);
        uploadPictureOrVoiceClip(publicFile.getPath());
    }

    private void galleryAddPic(Uri contentUri) {
        logDebug("galleryAddPic");
        if(contentUri!=null){
            Intent mediaScanIntent = new Intent(Intent.ACTION_MEDIA_SCANNER_SCAN_FILE, contentUri);
            sendBroadcast(mediaScanIntent);
        }
    }

    public void hideKeyboard() {
        hideFileStorage();
        if (emojiKeyboard == null)
            return;

        emojiKeyboard.hideBothKeyboard(this);
    }

    public void showConfirmationConnect(){
        logDebug("showConfirmationConnect");

        DialogInterface.OnClickListener dialogClickListener = new DialogInterface.OnClickListener() {
            @Override
            public void onClick(DialogInterface dialog, int which) {
                switch (which){
                    case DialogInterface.BUTTON_POSITIVE:
                        startConnection();
                        finish();
                        break;

                    case DialogInterface.BUTTON_NEGATIVE:
                        logDebug("BUTTON_NEGATIVE");
                        break;
                }
            }
        };

        MaterialAlertDialogBuilder builder = new MaterialAlertDialogBuilder(this);
        try {
            builder.setMessage(R.string.confirmation_to_reconnect).setPositiveButton(R.string.general_ok, dialogClickListener)
                    .setNegativeButton(R.string.general_cancel, dialogClickListener).show().setCanceledOnTouchOutside(false);
        }
        catch (Exception e){}
    }

    public void startConnection() {
        logDebug("Broadcast to ManagerActivity");
        Intent intent = new Intent(BROADCAST_ACTION_INTENT_CONNECTIVITY_CHANGE);
        intent.putExtra(ACTION_TYPE, START_RECONNECTION);
        sendBroadcast(intent);
    }

    public int getDeviceDensity(){
        int screen = 0;
        switch (getResources().getDisplayMetrics().densityDpi) {
            case DisplayMetrics.DENSITY_LOW:
                screen = 1;
                break;
            case DisplayMetrics.DENSITY_MEDIUM:
                screen = 1;
                break;
            case DisplayMetrics.DENSITY_HIGH:
                screen = 1;
                break;
            case DisplayMetrics.DENSITY_XHIGH:
                screen = 0;
                break;
            case DisplayMetrics.DENSITY_XXHIGH:
                screen = 0;
                break;
            case DisplayMetrics.DENSITY_XXXHIGH:
                screen = 0;
                break;
            default:
                screen = 0;
        }
        return screen;
    }

    public void setNodeAttachmentVisible() {
        logDebug("setNodeAttachmentVisible");
        if (adapter != null && holder_imageDrag != null && position_imageDrag != -1) {
            adapter.setNodeAttachmentVisibility(true, holder_imageDrag, position_imageDrag);
            holder_imageDrag = null;
            position_imageDrag = -1;
        }
    }

    private void addInBufferSending(AndroidMegaChatMessage androidMsg){
        if(bufferSending.isEmpty()){
            bufferSending.add(0,androidMsg);
        }else{
            boolean isContained = false;
            for(int i=0; i<bufferSending.size(); i++){
                if((bufferSending.get(i).getMessage().getMsgId() == androidMsg.getMessage().getMsgId())&&(bufferSending.get(i).getMessage().getTempId() == androidMsg.getMessage().getTempId())){
                    isContained = true;
                    break;
                }
            }
            if(!isContained){
                bufferSending.add(0,androidMsg);
            }
        }
    }

    private void createSpeakerAudioManger(){
        if(rtcAudioManager != null) return;
        speakerWasActivated = true;
        rtcAudioManager = AppRTCAudioManager.create(this, speakerWasActivated, INVALID_CALL_STATUS);
        rtcAudioManager.setOnProximitySensorListener(new OnProximitySensorListener() {
            @Override
            public void needToUpdate(boolean isNear) {
                if(!speakerWasActivated && !isNear){
                    adapter.pausePlaybackInProgress();
                }else if(speakerWasActivated && isNear){
                    speakerWasActivated = false;
                }
            }
        });
    }

    public void startProximitySensor(){
        logDebug("Starting proximity sensor");
        createSpeakerAudioManger();
        rtcAudioManager.startProximitySensor();
    }
    private void activateSpeaker(){
        if(!speakerWasActivated){
            speakerWasActivated = true;
        }
        if(rtcAudioManager != null){
            rtcAudioManager.updateSpeakerStatus(true, INVALID_CALL_STATUS);
        }
    }

    public void stopProximitySensor(){
        if(rtcAudioManager == null) return;
        activateSpeaker();
        rtcAudioManager.unregisterProximitySensor();
        destroySpeakerAudioManger();
    }

    private void destroySpeakerAudioManger(){
        if (rtcAudioManager == null) return;
        try {
            rtcAudioManager.stop();
            rtcAudioManager = null;
        } catch (Exception e) {
            logError("Exception stopping speaker audio manager", e);
        }
    }


    public void setShareLinkDialogDismissed (boolean dismissed) {
        isShareLinkDialogDismissed = dismissed;
    }

    private void checkIfServiceCanStart(Intent intent) {
        preservedIntents.add(intent);
        if (!isAskingForMyChatFiles) {
            checkIfIsNeededToAskForMyChatFilesFolder();
        }
    }

    private void checkIfIsNeededToAskForMyChatFilesFolder() {
        if (existsMyChatFilesFolder()) {
            setMyChatFilesFolder(getMyChatFilesFolder());

            if (isForwardingFromNC()) {
                handleStoredData();
            } else {
                proceedWithAction();
            }
        } else {
            isAskingForMyChatFiles = true;
            megaApi.getMyChatFilesFolder(new GetAttrUserListener(this));
        }
    }

    public void startUploadService() {
        if (!isWaitingForMoreFiles && !preservedIntents.isEmpty()) {
            for (Intent intent : preservedIntents) {
                intent.putExtra(ChatUploadService.EXTRA_PARENT_NODE, myChatFilesFolder.serialize());
                startService(intent);
            }
            preservedIntents.clear();
        }
    }

    public void setMyChatFilesFolder(MegaNode myChatFilesFolder) {
        isAskingForMyChatFiles = false;
        this.myChatFilesFolder = myChatFilesFolder;
    }

    public boolean isForwardingFromNC() {
        return isForwardingFromNC;
    }

    private void sendBroadcastChatArchived(String chatTitle) {
        Intent intent = new Intent(BROADCAST_ACTION_INTENT_CHAT_ARCHIVED);
        intent.putExtra(CHAT_TITLE, chatTitle);
        sendBroadcast(intent);
        closeChat(true);
        finish();
    }

    public void setIsWaitingForMoreFiles (boolean isWaitingForMoreFiles) {
        this.isWaitingForMoreFiles = isWaitingForMoreFiles;
    }

    public long getCurrentChatid() {
        return idChat;
    }

    Runnable updateVisualizer = new Runnable() {
        @Override
        public void run() {
            if (recordView.isRecordingNow() && recordingLayout.getVisibility() == View.VISIBLE) {
                updateAmplitudeVisualizer(myAudioRecorder.getMaxAmplitude());
                handlerVisualizer.postDelayed(this, REPEAT_INTERVAL);
            }
        }
    };

    private void updateAmplitudeVisualizer(int newAmplitude) {
        if (currentAmplitude != -1 && getRangeAmplitude(currentAmplitude) == getRangeAmplitude(newAmplitude))
            return;
        currentAmplitude = newAmplitude;
        needToUpdateVisualizer(currentAmplitude);
    }

    private int getRangeAmplitude(int value) {
        if(value < MIN_FIRST_AMPLITUDE) return NOT_SOUND;
        if(value >= MIN_FIRST_AMPLITUDE && value < MIN_SECOND_AMPLITUDE) return FIRST_RANGE;
        if(value >= MIN_SECOND_AMPLITUDE && value < MIN_THIRD_AMPLITUDE) return SECOND_RANGE;
        if(value >= MIN_THIRD_AMPLITUDE && value < MIN_FOURTH_AMPLITUDE) return THIRD_RANGE;
        if(value >= MIN_FOURTH_AMPLITUDE && value < MIN_FIFTH_AMPLITUDE) return FOURTH_RANGE;
        if(value >= MIN_FIFTH_AMPLITUDE && value < MIN_SIXTH_AMPLITUDE) return FIFTH_RANGE;
        return SIXTH_RANGE;
    }

    private void changeColor(RelativeLayout bar, boolean isLow) {
        Drawable background;
        if(isLow){
            background = ContextCompat.getDrawable(this, R.drawable.recording_low);
        }else{
            background = ContextCompat.getDrawable(this, R.drawable.recording_high);
        }
        if (bar.getBackground() == background) return;
        bar.setBackground(background);
    }
    private void needToUpdateVisualizer(int currentAmplitude) {
        int resultRange = getRangeAmplitude(currentAmplitude);

        if (resultRange == NOT_SOUND) {
            initRecordingItems(IS_LOW);
            return;
        }
        if (resultRange == SIXTH_RANGE) {
            initRecordingItems(IS_HIGH);
            return;
        }
        changeColor(firstBar, IS_HIGH);
        changeColor(sixthBar, IS_LOW);

        if (resultRange > FIRST_RANGE) {
            changeColor(secondBar, IS_HIGH);
            if (resultRange > SECOND_RANGE) {
                changeColor(thirdBar, IS_HIGH);
                if (resultRange > THIRD_RANGE) {
                    changeColor(fourthBar, IS_HIGH);
                    if (resultRange > FOURTH_RANGE) {
                        changeColor(fifthBar, IS_HIGH);
                    } else {
                        changeColor(fifthBar, IS_LOW);
                    }
                } else {
                    changeColor(fourthBar, IS_LOW);
                    changeColor(fifthBar, IS_LOW);
                }
            } else {
                changeColor(thirdBar, IS_LOW);
                changeColor(fourthBar, IS_LOW);
                changeColor(fifthBar, IS_LOW);
            }
        } else {
            changeColor(secondBar, IS_LOW);
            changeColor(thirdBar, IS_LOW);
            changeColor(fourthBar, IS_LOW);
            changeColor(fifthBar, IS_LOW);
        }
    }

    public long getLastIdMsgSeen() {
        return lastIdMsgSeen;
    }

    public long getGeneralUnreadCount() {
        return generalUnreadCount;
    }

    public void setPositionNewMessagesLayout(int positionNewMessagesLayout) {
        this.positionNewMessagesLayout = positionNewMessagesLayout;
    }

    /**
     * Checks if it is already joining or leaving the chat to set the right UI.
     */
    private void checkIfIsAlreadyJoiningOrLeaving() {
        if (MegaApplication.getChatManagement().isAlreadyJoining(idChat)) {
            joiningOrLeaving = true;
            joiningOrLeavingAction = StringResourcesUtils.getString(R.string.joining_label);
        } else if (MegaApplication.getChatManagement().isAlreadyLeaving(idChat)) {
            joiningOrLeaving = true;
            joiningOrLeavingAction = StringResourcesUtils.getString(R.string.leaving_label);
        }
    }

    /**
     * Initializes the joining or leaving UI depending on the action received.
     *
     * @param action    String which indicates if the UI to set is the joining or leaving state.
     */
    private void setJoiningOrLeaving(String action) {
        joiningOrLeaving = true;
        joiningOrLeavingAction = action;
        joiningLeavingText.setText(action);
        setBottomLayout(SHOW_JOINING_OR_LEFTING_LAYOUT);
        invalidateOptionsMenu();
    }

    /**
     * Checks if the chat is already joining before add it to the list.
     *
     * @return True if the chat is already joining, false otherwise.
     */
    private boolean isAlreadyJoining(long id) {
        if (MegaApplication.getChatManagement().isAlreadyJoining(id)) {
            return true;
        }

        MegaApplication.getChatManagement().addJoiningChatId(id);
        return false;
    }

    public void setLastIdMsgSeen(long lastIdMsgSeen) {
        this.lastIdMsgSeen = lastIdMsgSeen;
    }

    /**
     * Gets the visible positions on adapter and updates the uploading messages between them, if any.
     */
    public void updatePausedUploadingMessages() {
        if (mLayoutManager == null || adapter == null) {
            return;
        }

        adapter.updatePausedUploadingMessages(mLayoutManager.findFirstVisibleItemPosition(),
                mLayoutManager.findLastVisibleItemPosition());
    }

    /**
     * Method for opening the Call Activity.
     */
    private void openCall(){
        MegaApplication.setShowPinScreen(false);
        Intent i = new Intent(this, ChatCallActivity.class);
        i.putExtra(CHAT_ID, idChat);
        i.setAction(SECOND_CALL);
        i.addFlags(Intent.FLAG_ACTIVITY_NEW_TASK);
        this.startActivity(i);
    }


    /*
     * Gets the position of an attachment message if it is visible and exists.
     *
     * @param handle The handle of the attachment.
     * @return The position of the message if it is visible and exists, INVALID_POSITION otherwise.
     */
    public int getPositionOfAttachmentMessageIfVisible(long handle) {
        if (mLayoutManager == null || adapter == null) {
            return INVALID_POSITION;
        }

        int firstVisiblePosition = mLayoutManager.findFirstVisibleItemPosition();
        if (firstVisiblePosition == INVALID_POSITION || firstVisiblePosition == 0) {
            firstVisiblePosition = 1;
        }

        int lastVisiblePosition = mLayoutManager.findLastVisibleItemPosition();
        if (lastVisiblePosition == INVALID_POSITION) {
            lastVisiblePosition = adapter.getItemCount() - 1;
        }

        for (int i = lastVisiblePosition; i >= firstVisiblePosition; i--) {
            AndroidMegaChatMessage msg = adapter.getMessageAtAdapterPosition(i);
            MegaChatMessage chatMessage = msg.getMessage();
            if (chatMessage != null
                    && chatMessage.getMegaNodeList() != null
                    && chatMessage.getMegaNodeList().get(0) != null
                    && chatMessage.getMegaNodeList().get(0).getHandle() == handle) {
                return i;
            }
        }

        return INVALID_POSITION;
    }

    /**
     * Method to display a dialog to show the error related with the chat reactions.
     *
     * @param typeError Type of Error.
     */
    public void createLimitReactionsAlertDialog(long typeError) {
        MaterialAlertDialogBuilder dialogBuilder = new MaterialAlertDialogBuilder(this, R.style.ThemeOverlay_Mega_MaterialAlertDialog);
        dialogBuilder.setMessage(typeError == REACTION_ERROR_TYPE_USER
                ? getString(R.string.limit_reaction_per_user, MAX_REACTIONS_PER_USER)
                : getString(R.string.limit_reaction_per_message, MAX_REACTIONS_PER_MESSAGE))
                .setOnDismissListener(dialog -> {
                    errorReactionsDialogIsShown = false;
                    typeErrorReaction = REACTION_ERROR_DEFAULT_VALUE;
                })
                .setPositiveButton(getString(R.string.general_ok),
                        (dialog, which) -> {
                            dialog.dismiss();
                        });

        errorReactionsDialog = dialogBuilder.create();
        errorReactionsDialog.show();
        errorReactionsDialogIsShown = true;
        typeErrorReaction = typeError;
    }

    /**
     * Method for correctly updating the id of the last read message.
     */
    private void checkLastSeenId() {
        if (lastIdMsgSeen == INVALID_LAST_SEEN_ID && messages != null && !messages.isEmpty() && messages.get(0) != null && messages.get(0).getMessage() != null) {
            lastIdMsgSeen = messages.get(0).getMessage().getMsgId();
            updateLocalLastSeenId();
        }
    }

    /**
     * Method to find the appropriate position of unread messages. Taking into account the last received message that is read and the messages sent by me.
     */
    private void updateLocalLastSeenId() {
        int positionLastMessage = -1;
        for (int i = messages.size() - 1; i >= 0; i--) {
            AndroidMegaChatMessage androidMessage = messages.get(i);
            if (androidMessage != null && !androidMessage.isUploading()) {
                MegaChatMessage msg = androidMessage.getMessage();
                if (msg != null && msg.getMsgId() == lastIdMsgSeen) {
                    positionLastMessage = i;
                    break;
                }
            }
        }

        positionLastMessage = positionLastMessage + 1;
        if(positionLastMessage >= messages.size())
            return;

        AndroidMegaChatMessage message = messages.get(positionLastMessage);

        while (message.getMessage().getUserHandle() == megaChatApi.getMyUserHandle()) {
            lastIdMsgSeen = message.getMessage().getMsgId();
            positionLastMessage = positionLastMessage + 1;
            if (positionLastMessage < messages.size()) {
                message = messages.get(positionLastMessage);
            } else {
                break;
            }
        }
    }
}<|MERGE_RESOLUTION|>--- conflicted
+++ resolved
@@ -17,11 +17,8 @@
 import android.graphics.Bitmap;
 import android.graphics.BitmapFactory;
 import android.graphics.Color;
-<<<<<<< HEAD
-=======
 import android.graphics.PorterDuff;
 import android.graphics.PorterDuffColorFilter;
->>>>>>> 6895f4f0
 import android.graphics.drawable.Drawable;
 import android.location.Address;
 import android.media.AudioFocusRequest;
@@ -378,15 +375,9 @@
     private MegaChatMessage messageToEdit = null;
 
     private CoordinatorLayout fragmentContainer;
-<<<<<<< HEAD
     private RelativeLayout writingContainerLayout;
     private RelativeLayout inputTextLayout;
     private LinearLayout bottomItems;
-
-=======
-    private LinearLayout writingContainerLayout;
-    private RelativeLayout writingLayout;
->>>>>>> 6895f4f0
 
     private RelativeLayout joinChatLinkLayout;
     private Button joinButton;
@@ -477,11 +468,6 @@
     private AlertDialog locationDialog;
     private boolean isLocationDialogShown = false;
     private boolean isJoinCallDialogShown = false;
-<<<<<<< HEAD
-=======
-    private RelativeLayout inputTextLayout;
-    private View separatorOptions;
->>>>>>> 6895f4f0
 
     /*Voice clips*/
     private String outputFileVoiceNotes = null;
@@ -1299,41 +1285,8 @@
 
             @Override
             public void onScrolled(RecyclerView recyclerView, int dx, int dy) {
-<<<<<<< HEAD
+                checkScroll();
                 int currentLastVisibleItemPosition = mLayoutManager.findLastVisibleItemPosition();
-=======
-                checkScroll();
-
-                // Get the first visible item
-
-                if(!messages.isEmpty()){
-                    int lastPosition = messages.size()-1;
-                    AndroidMegaChatMessage msg = messages.get(lastPosition);
-
-                    while (!msg.isUploading() && msg.getMessage().getStatus() == MegaChatMessage.STATUS_SENDING_MANUAL) {
-                        lastPosition--;
-                        msg = messages.get(lastPosition);
-                    }
-                    if (lastPosition == (messages.size() - 1)) {
-                        //Scroll to end
-                        if ((messages.size() - 1) == (mLayoutManager.findLastVisibleItemPosition() - 1)) {
-                            hideMessageJump();
-                        } else if ((messages.size() - 1) > (mLayoutManager.findLastVisibleItemPosition() - 1)) {
-                            if (newVisibility) {
-                                showJumpMessage();
-                            }
-                        }
-                    } else {
-                        lastPosition++;
-                        if (lastPosition == (mLayoutManager.findLastVisibleItemPosition() - 1)) {
-                            hideMessageJump();
-                        } else if (lastPosition != (mLayoutManager.findLastVisibleItemPosition() - 1)) {
-                            if (newVisibility) {
-                                showJumpMessage();
-                            }
-                        }
-                    }
->>>>>>> 6895f4f0
 
                 if (lastVisibleItemPosition == INVALID_POSITION) {
                     lastVisibleItemPosition = currentLastVisibleItemPosition;
@@ -1586,11 +1539,9 @@
         collapseInputText();
         sendIcon.setVisibility(View.GONE);
         sendIcon.setEnabled(false);
-<<<<<<< HEAD
         keyboardTwemojiButton.setImageDrawable(ContextCompat.getDrawable(chatActivity, R.drawable.ic_emoji_light));
-        sendIcon.setImageDrawable(ContextCompat.getDrawable(chatActivity, R.drawable.ic_send_trans));
-=======
->>>>>>> 6895f4f0
+        sendIcon.setImageDrawable(ContextCompat.getDrawable(chatActivity, R.drawable.ic_send_black));
+
         if (chatRoom != null) {
             megaChatApi.sendStopTypingNotification(chatRoom.getChatId());
             String title;
@@ -2834,12 +2785,9 @@
             return;
 
         sendIcon.setEnabled(true);
-<<<<<<< HEAD
         sendIcon.setImageDrawable(ContextCompat.getDrawable(chatActivity, editingMessage ?
                 R.drawable.ic_select_thumbnail : R.drawable.ic_send_black));
-       
-=======
->>>>>>> 6895f4f0
+
         textChat.setHint(" ");
         setSizeInputText(false);
         sendIcon.setVisibility(View.VISIBLE);
@@ -9279,7 +9227,7 @@
         } else {
             expandCollapseInputTextLayout.setPadding(0, dp2px(editMsgLayout.getVisibility() == View.VISIBLE ?
                     71 : 18, getOutMetrics()), 0, 0);
-            writingContainerLayout.setBackgroundColor(getResources().getColor(R.color.black_12_alpha));
+            writingContainerLayout.setBackgroundColor(getResources().getColor(R.color.black_87_opacity));
             inputTextLayout.setBackground(ContextCompat.getDrawable(this, R.drawable.background_expanded_write_layout));
             writeMsgLayout.setBackground(null);
             tB.setVisibility(View.GONE);
