--- conflicted
+++ resolved
@@ -520,18 +520,8 @@
 
         updateNavigationToolbarIcon();
 
-<<<<<<< HEAD
-        messages = new ArrayList<>();
-        bufferMessages = new ArrayList<>();
-        bufferManualSending = new ArrayList<>();
-        bufferSending = new ArrayList<>();
-
         fragmentContainer = findViewById(R.id.fragment_container_chat);
         writingContainerLayout = findViewById(R.id.writing_container_layout_chat_layout);
-=======
-        fragmentContainer = (CoordinatorLayout) findViewById(R.id.fragment_container_chat);
-        writingContainerLayout = (RelativeLayout) findViewById(R.id.writing_container_layout_chat_layout);
->>>>>>> 59633128
 
         joinChatLinkLayout = findViewById(R.id.join_chat_layout_chat_layout);
         joinButton = findViewById(R.id.join_button);
