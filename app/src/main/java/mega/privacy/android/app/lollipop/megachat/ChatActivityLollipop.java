package mega.privacy.android.app.lollipop.megachat;

import android.Manifest;
import android.app.Activity;
import android.app.ActivityManager;
import android.app.ProgressDialog;
import android.content.BroadcastReceiver;
import android.content.Context;
import android.content.DialogInterface;
import android.content.Intent;
import android.content.IntentFilter;
import android.content.pm.PackageInfo;
import android.content.pm.PackageManager;
import android.content.res.Configuration;
import android.graphics.Bitmap;
import android.graphics.BitmapFactory;
import android.location.Address;
import android.media.MediaRecorder;
import android.net.Uri;
import android.os.Build;
import android.os.Bundle;
import android.os.Environment;
import android.os.Handler;
import android.os.SystemClock;
import android.provider.MediaStore;
import android.support.design.widget.CoordinatorLayout;
import android.support.v4.app.ActivityCompat;
import android.support.v4.content.ContextCompat;
import android.support.v4.content.FileProvider;
import android.support.v4.content.LocalBroadcastManager;
import android.support.v7.app.ActionBar;
import android.support.v7.app.AlertDialog;
import android.support.v7.view.ActionMode;
import android.support.v7.widget.RecyclerView;
import android.support.v7.widget.SimpleItemAnimator;
import android.support.v7.widget.Toolbar;
import android.text.Editable;
import android.text.Html;
import android.text.Spanned;
import android.text.TextWatcher;
import android.util.Base64;
import android.util.DisplayMetrics;
import android.view.Display;
import android.view.HapticFeedbackConstants;
import android.view.KeyEvent;
import android.view.Menu;
import android.view.MenuInflater;
import android.view.MenuItem;
import android.view.MotionEvent;
import android.view.View;
import android.view.Window;
import android.view.WindowManager;
import android.view.inputmethod.EditorInfo;
import android.widget.Button;
import android.widget.CheckBox;
import android.widget.Chronometer;
import android.widget.FrameLayout;
import android.widget.ImageButton;
import android.widget.ImageView;
import android.widget.LinearLayout;
import android.widget.RelativeLayout;
import android.widget.TextView;
import android.widget.Toast;
import com.google.firebase.iid.FirebaseInstanceId;
import java.io.File;
import java.io.FileInputStream;
import java.io.FileOutputStream;
import java.io.IOException;
import java.io.InputStream;
import java.io.OutputStream;
import java.text.SimpleDateFormat;
import java.util.ArrayList;
import java.util.Calendar;
import java.util.Collections;
import java.util.Date;
import java.util.List;
import java.util.ListIterator;
import mega.privacy.android.app.DatabaseHandler;
import mega.privacy.android.app.MegaApplication;
import mega.privacy.android.app.MimeTypeList;
import mega.privacy.android.app.R;
import mega.privacy.android.app.ShareInfo;
import mega.privacy.android.app.components.BubbleDrawable;
import mega.privacy.android.app.components.MarqueeTextView;
import mega.privacy.android.app.components.NpaLinearLayoutManager;
import mega.privacy.android.app.components.twemoji.EmojiEditText;
import mega.privacy.android.app.components.twemoji.EmojiKeyboard;
import mega.privacy.android.app.components.twemoji.OnPlaceButtonListener;
import mega.privacy.android.app.components.voiceClip.OnBasketAnimationEnd;
import mega.privacy.android.app.components.voiceClip.OnRecordClickListener;
import mega.privacy.android.app.components.voiceClip.OnRecordListener;
import mega.privacy.android.app.components.voiceClip.RecordButton;
import mega.privacy.android.app.components.voiceClip.RecordView;
import mega.privacy.android.app.lollipop.AddContactActivityLollipop;
import mega.privacy.android.app.lollipop.AudioVideoPlayerLollipop;
import mega.privacy.android.app.lollipop.ContactInfoActivityLollipop;
import mega.privacy.android.app.lollipop.FileLinkActivityLollipop;
import mega.privacy.android.app.lollipop.FileStorageActivityLollipop;
import mega.privacy.android.app.lollipop.FolderLinkActivityLollipop;
import mega.privacy.android.app.lollipop.LoginActivityLollipop;
import mega.privacy.android.app.lollipop.ManagerActivityLollipop;
import mega.privacy.android.app.lollipop.PdfViewerActivityLollipop;
import mega.privacy.android.app.lollipop.PinActivityLollipop;
import mega.privacy.android.app.lollipop.controllers.ChatController;
import mega.privacy.android.app.lollipop.listeners.ChatLinkInfoListener;
import mega.privacy.android.app.lollipop.listeners.CreateChatToPerformActionListener;
import mega.privacy.android.app.lollipop.listeners.MultipleForwardChatProcessor;
import mega.privacy.android.app.lollipop.listeners.MultipleGroupChatRequestListener;
import mega.privacy.android.app.lollipop.listeners.MultipleRequestListener;
import mega.privacy.android.app.lollipop.megachat.calls.ChatCallActivity;
import mega.privacy.android.app.lollipop.megachat.chatAdapters.MegaChatLollipopAdapter;
import mega.privacy.android.app.lollipop.tasks.FilePrepareTask;
import mega.privacy.android.app.modalbottomsheet.chatmodalbottomsheet.AttachmentUploadBottomSheetDialogFragment;
import mega.privacy.android.app.modalbottomsheet.chatmodalbottomsheet.ContactAttachmentBottomSheetDialogFragment;
import mega.privacy.android.app.modalbottomsheet.chatmodalbottomsheet.MessageNotSentBottomSheetDialogFragment;
import mega.privacy.android.app.modalbottomsheet.chatmodalbottomsheet.NodeAttachmentBottomSheetDialogFragment;
import mega.privacy.android.app.modalbottomsheet.chatmodalbottomsheet.PendingMessageBottomSheetDialogFragment;
import mega.privacy.android.app.modalbottomsheet.chatmodalbottomsheet.SendAttachmentChatBottomSheetDialogFragment;
import mega.privacy.android.app.utils.ChatUtil;
import mega.privacy.android.app.utils.Constants;
import mega.privacy.android.app.utils.MegaApiUtils;
import mega.privacy.android.app.utils.TimeUtils;
import mega.privacy.android.app.utils.Util;
import nz.mega.sdk.MegaApiAndroid;
import nz.mega.sdk.MegaApiJava;
import nz.mega.sdk.MegaChatApi;
import nz.mega.sdk.MegaChatApiAndroid;
import nz.mega.sdk.MegaChatApiJava;
import nz.mega.sdk.MegaChatCall;
import nz.mega.sdk.MegaChatCallListenerInterface;
import nz.mega.sdk.MegaChatContainsMeta;
import nz.mega.sdk.MegaChatError;
import nz.mega.sdk.MegaChatGeolocation;
import nz.mega.sdk.MegaChatListItem;
import nz.mega.sdk.MegaChatListenerInterface;
import nz.mega.sdk.MegaChatMessage;
import nz.mega.sdk.MegaChatPeerList;
import nz.mega.sdk.MegaChatPresenceConfig;
import nz.mega.sdk.MegaChatRequest;
import nz.mega.sdk.MegaChatRequestListenerInterface;
import nz.mega.sdk.MegaChatRoom;
import nz.mega.sdk.MegaChatRoomListenerInterface;
import nz.mega.sdk.MegaContactRequest;
import nz.mega.sdk.MegaError;
import nz.mega.sdk.MegaHandleList;
import nz.mega.sdk.MegaNode;
import nz.mega.sdk.MegaNodeList;
import nz.mega.sdk.MegaRequest;
import nz.mega.sdk.MegaRequestListenerInterface;
import nz.mega.sdk.MegaTransfer;
import nz.mega.sdk.MegaUser;

import static mega.privacy.android.app.utils.Util.adjustForLargeFont;
import static mega.privacy.android.app.utils.Util.context;
import static mega.privacy.android.app.utils.Util.toCDATA;


public class ChatActivityLollipop extends PinActivityLollipop implements MegaChatCallListenerInterface, MegaChatRequestListenerInterface, MegaRequestListenerInterface, MegaChatListenerInterface, MegaChatRoomListenerInterface,  View.OnClickListener {

    public MegaChatLollipopAdapter.ViewHolderMessageChat holder_imageDrag;
    public int position_imageDrag = -1;

    public static int NUMBER_MESSAGES_TO_LOAD = 20;
    public static int NUMBER_MESSAGES_BEFORE_LOAD = 8;

    public static int MEGA_FILE_LINK = 1;
    public static int MEGA_FOLDER_LINK = 2;
    public static int MEGA_CHAT_LINK = 3;

    public static int SHOW_WRITING_LAYOUT = 1;
    public static int SHOW_JOIN_LAYOUT = 2;
    public static int SHOW_NOTHING_LAYOUT = 3;
    public static int INITIAL_PRESENCE_STATUS = -55;
    private static int RECORD_BUTTON_SEND = 1;
    private static int RECORD_BUTTON_ACTIVATED = 2;
    private static int RECORD_BUTTON_DESACTIVATED = 3;

    private int currentRecordButtonState = 0;
    String mOutputFilePath;
    int keyboardHeight;
    int marginBottomDesactivated;
    int marginBottomActivated;
    boolean newVisibility = false;
    boolean getMoreHistory=false;

    int minutesLastGreen = -1;
    boolean isLoadingHistory = false;

    private AlertDialog errorOpenChatDialog;

    long numberToLoad = -1;

    private android.support.v7.app.AlertDialog downloadConfirmationDialog;
    private AlertDialog chatAlertDialog;

    ProgressDialog dialog;
    ProgressDialog statusDialog;

    boolean retryHistory = false;

    public long lastIdMsgSeen = -1;
    public long generalUnreadCount = -1;
    boolean lastSeenReceived = false;
    int positionToScroll = -1;
    public int positionNewMessagesLayout = -1;

    MegaApiAndroid megaApi;
    MegaChatApiAndroid megaChatApi;

    Handler handlerReceive;
    Handler handlerSend;
    Handler handlerKeyboard;
    Handler handlerEmojiKeyboard;

    TextView emptyTextView;
    ImageView emptyImageView;
    LinearLayout emptyLayout;

    boolean pendingMessagesLoaded = false;

    public boolean activityVisible = false;
    boolean setAsRead = false;

    boolean isOpeningChat = true;

    int selectedPosition;
    public long selectedMessageId = -1;
    MegaChatRoom chatRoom;

    public long idChat;

    boolean noMoreNoSentMessages = false;

    public int showRichLinkWarning = Constants.RICH_WARNING_TRUE;

    private BadgeDrawerArrowDrawable badgeDrawable;

    ChatController chatC;
    boolean scrollingUp = false;

    long myUserHandle;

    ActionBar aB;
    Toolbar tB;
    LinearLayout toolbarElements;
    RelativeLayout toolbarElementsInside;

    TextView titleToolbar;
    MarqueeTextView individualSubtitleToobar;
    TextView groupalSubtitleToolbar;
    LinearLayout subtitleCall;
    Chronometer chronoCall;
    LinearLayout participantsLayout;
    TextView participantsText;
    ImageView iconStateToolbar;

    ImageView privateIconToolbar;

    float density;
    DisplayMetrics outMetrics;
    Display display;

    boolean editingMessage = false;
    MegaChatMessage messageToEdit = null;

    CoordinatorLayout fragmentContainer;
    RelativeLayout writingContainerLayout;
    RelativeLayout writeLayout;
    RelativeLayout writingLayout;

    RelativeLayout joinChatLinkLayout;
    Button joinButton;

    RelativeLayout chatRelativeLayout;
    RelativeLayout userTypingLayout;
    TextView userTypingText;
    boolean sendIsTyping=true;
    long userTypingTimeStamp = -1;
    ImageButton keyboardTwemojiButton;
    ImageButton mediaButton;
    ImageButton pickFileStorageButton;
    ImageButton pickAttachButton;

    EmojiKeyboard emojiKeyboard;
    LinearLayout linearLayoutOptions;

    RelativeLayout rLKeyboardTwemojiButton;
    RelativeLayout rLMediaButton;
    RelativeLayout rLPickFileStorageButton;
    RelativeLayout rLPickAttachButton;

    RelativeLayout callInProgressLayout;
    TextView callInProgressText;
    Chronometer callInProgressChrono;

    boolean startVideo = false;

    EmojiEditText textChat;
    ImageButton sendIcon;
    RelativeLayout messagesContainerLayout;

    RelativeLayout observersLayout;
    TextView observersNumberText;

    RecyclerView listView;
    NpaLinearLayoutManager mLayoutManager;

    ChatActivityLollipop chatActivity;

    MenuItem importIcon;
    MenuItem callMenuItem;
    MenuItem videoMenuItem;
    MenuItem inviteMenuItem;
    MenuItem clearHistoryMenuItem;
    MenuItem contactInfoMenuItem;
    MenuItem leaveMenuItem;
    MenuItem archiveMenuItem;

    String intentAction;
    MegaChatLollipopAdapter adapter;
    int stateHistory;

    DatabaseHandler dbH = null;

    FrameLayout fragmentContainerFileStorage;
    RelativeLayout fileStorageLayout;
    private ChatFileStorageFragment fileStorageF;

    ArrayList<AndroidMegaChatMessage> messages;
    ArrayList<AndroidMegaChatMessage> bufferMessages;
    ArrayList<AndroidMegaChatMessage> bufferManualSending;
    ArrayList<AndroidMegaChatMessage> bufferSending;
    ArrayList<MessageVoiceClip> messagesPlaying;


    public static int TYPE_MESSAGE_JUMP_TO_LEAST = 0;
    public static int TYPE_MESSAGE_NEW_MESSAGE = 1;
    RelativeLayout messageJumpLayout;
    TextView messageJumpText;
    boolean isHideJump = false;
    int typeMessageJump = 0;
    boolean visibilityMessageJump=false;
    boolean isTurn = false;
    Handler handler;

    private AlertDialog locationDialog;
    private boolean isLocationDialogShown = false;

    /*Voice clips*/
    private String outputFileVoiceNotes = null;
    private RelativeLayout recordLayout;
    private RelativeLayout recordButtonLayout;
    private RecordButton recordButton;
    private MediaRecorder myAudioRecorder = null;
    private LinearLayout bubbleLayout;
    private TextView bubbleText;
    private RecordView recordView;
    private FrameLayout fragmentVoiceClip;

    private boolean isShareLinkDialogDismissed = false;

    private ActionMode actionMode;

    private class UserTyping {
        MegaChatParticipant participantTyping;
        long timeStampTyping;

        public UserTyping(MegaChatParticipant participantTyping) {
            this.participantTyping = participantTyping;
        }

        public MegaChatParticipant getParticipantTyping() {
            return participantTyping;
        }

        public void setParticipantTyping(MegaChatParticipant participantTyping) {
            this.participantTyping = participantTyping;
        }

        public long getTimeStampTyping() {
            return timeStampTyping;
        }

        public void setTimeStampTyping(long timeStampTyping) {
            this.timeStampTyping = timeStampTyping;
        }
    }

    private BroadcastReceiver voiceclipDownloadedReceiver = new BroadcastReceiver() {
        @Override
        public void onReceive(Context context, Intent intent) {
            if (intent != null) {
                long nodeHandle = intent.getLongExtra("nodeHandle", 0);
                int resultTransfer = intent.getIntExtra("resultTransfer",0);
                if(adapter!=null){
                    adapter.finishedVoiceClipDownload(nodeHandle, resultTransfer);
                }
            }
        }
    };

    private BroadcastReceiver dialogConnectReceiver = new BroadcastReceiver() {
        @Override
        public void onReceive(Context context, Intent intent) {
            log("Network broadcast received on chatActivity!");
            if (intent != null){
                showConfirmationConnect();
            }
        }
    };

    ArrayList<UserTyping> usersTyping;
    List<UserTyping> usersTypingSync;

    public void openMegaLink(String url, boolean isFile){
        log("openMegaLink");
        if(isFile){
            Intent openFileIntent = new Intent(this, FileLinkActivityLollipop.class);
            openFileIntent.setFlags(Intent.FLAG_ACTIVITY_CLEAR_TOP);
            openFileIntent.setAction(Constants.ACTION_OPEN_MEGA_LINK);
            openFileIntent.setData(Uri.parse(url));
            startActivity(openFileIntent);
        }else{
            Intent openFolderIntent = new Intent(this, FolderLinkActivityLollipop.class);
            openFolderIntent.setFlags(Intent.FLAG_ACTIVITY_CLEAR_TOP);
            openFolderIntent.setAction(Constants.ACTION_OPEN_MEGA_FOLDER_LINK);
            openFolderIntent.setData(Uri.parse(url));
            startActivity(openFolderIntent);
        }
    }

    public void showMessageInfo(int positionInAdapter){
        log("showMessageInfo");
        int position = positionInAdapter-1;

        if(position<messages.size()) {
            AndroidMegaChatMessage androidM = messages.get(position);
            StringBuilder messageToShow = new StringBuilder("");
            String token = FirebaseInstanceId.getInstance().getToken();
            if(token!=null){
                messageToShow.append("FCM TOKEN: " +token);
            }
            messageToShow.append("\nCHAT ID: " + MegaApiJava.userHandleToBase64(idChat));
            messageToShow.append("\nMY USER HANDLE: " +MegaApiJava.userHandleToBase64(megaChatApi.getMyUserHandle()));
            if(androidM!=null){
                MegaChatMessage m = androidM.getMessage();
                if(m!=null){
                    messageToShow.append("\nMESSAGE TYPE: " +m.getType());
                    messageToShow.append("\nMESSAGE TIMESTAMP: " +m.getTimestamp());
                    messageToShow.append("\nMESSAGE USERHANDLE: " +MegaApiJava.userHandleToBase64(m.getUserHandle()));
                    messageToShow.append("\nMESSAGE ID: " +MegaApiJava.userHandleToBase64(m.getMsgId()));
                    messageToShow.append("\nMESSAGE TEMP ID: " +MegaApiJava.userHandleToBase64(m.getTempId()));
                }
            }
            Toast.makeText(this, messageToShow, Toast.LENGTH_SHORT).show();
        }
    }

    public void showGroupInfoActivity(){
        log("showGroupInfoActivity");
        if(chatRoom.isGroup()){
            Intent i = new Intent(this, GroupChatInfoActivityLollipop.class);
            i.putExtra("handle", chatRoom.getChatId());
            this.startActivity(i);
        }else{
            Intent i = new Intent(this, ContactInfoActivityLollipop.class);
            i.putExtra("handle", chatRoom.getChatId());
            this.startActivity(i);
        }
    }

    @Override
    protected void onCreate(Bundle savedInstanceState) {
        log("onCreate");
//        stopService(new Intent(this,IncomingCallService.class));
        requestWindowFeature(Window.FEATURE_NO_TITLE);
        super.onCreate(savedInstanceState);

        if (megaApi == null) {
            MegaApplication app = (MegaApplication) getApplication();
            megaApi = app.getMegaApi();
        }

        if (megaChatApi == null) {
            MegaApplication app = (MegaApplication) getApplication();
            megaChatApi = app.getMegaChatApi();
        }

        if(megaChatApi==null||megaChatApi.getInitState()==MegaChatApi.INIT_ERROR||megaChatApi.getInitState()==MegaChatApi.INIT_NOT_DONE){
            log("Refresh session - karere");
            Intent intent = new Intent(this, LoginActivityLollipop.class);
            intent.putExtra("visibleFragment", Constants. LOGIN_FRAGMENT);
            intent.setFlags(Intent.FLAG_ACTIVITY_CLEAR_TOP);
            startActivity(intent);
            finish();
            return;
        }

        megaChatApi.addChatListener(this);
        megaChatApi.addChatCallListener(this);

        dbH = DatabaseHandler.getDbHandler(this);

        handler = new Handler();

        chatActivity = this;
        chatC = new ChatController(chatActivity);

        LocalBroadcastManager.getInstance(this).registerReceiver(dialogConnectReceiver, new IntentFilter(Constants.BROADCAST_ACTION_INTENT_CONNECTIVITY_CHANGE_DIALOG));
        LocalBroadcastManager.getInstance(this).registerReceiver(voiceclipDownloadedReceiver, new IntentFilter(Constants.BROADCAST_ACTION_INTENT_VOICE_CLIP_DOWNLOADED));

        getWindow().setStatusBarColor(ContextCompat.getColor(this, R.color.lollipop_dark_primary_color));

        setContentView(R.layout.activity_chat);
        display = getWindowManager().getDefaultDisplay();
        outMetrics = new DisplayMetrics();
        display.getMetrics(outMetrics);
        density  = getResources().getDisplayMetrics().density;

        //Set toolbar
        tB = (Toolbar) findViewById(R.id.toolbar_maps);
        setSupportActionBar(tB);
        aB = getSupportActionBar();
        aB.setDisplayHomeAsUpEnabled(true);
        aB.setDisplayShowHomeEnabled(true);
        aB.setTitle(null);
        aB.setSubtitle(null);

        tB.setOnClickListener(this);
        toolbarElements = (LinearLayout) tB.findViewById(R.id.toolbar_elements);
        toolbarElementsInside = (RelativeLayout) findViewById(R.id.toolbar_elements_inside);
        titleToolbar = (TextView) tB.findViewById(R.id.title_toolbar);
        individualSubtitleToobar = (MarqueeTextView) tB.findViewById(R.id.individual_subtitle_toolbar);
        groupalSubtitleToolbar = (TextView) tB.findViewById(R.id.groupal_subtitle_toolbar);
        subtitleCall = (LinearLayout) tB.findViewById(R.id.subtitle_call);
        chronoCall = (Chronometer) tB.findViewById(R.id.chrono_call);
        participantsLayout = (LinearLayout) tB.findViewById(R.id.ll_participants);
        participantsText = (TextView) tB.findViewById(R.id.participants_text);
        iconStateToolbar = (ImageView) tB.findViewById(R.id.state_icon_toolbar);
        privateIconToolbar = (ImageView) tB.findViewById(R.id.private_icon_toolbar);

        titleToolbar.setText("");
        individualSubtitleToobar.setText("");
        individualSubtitleToobar.setVisibility(View.GONE);
        groupalSubtitleToolbar.setText("");
        groupalSubtitleToolbar.setVisibility(View.GONE);
        subtitleCall.setVisibility(View.GONE);
        chronoCall.setVisibility(View.GONE);
        participantsLayout.setVisibility(View.GONE);
        iconStateToolbar.setVisibility(View.GONE);
        privateIconToolbar.setVisibility(View.GONE);

        badgeDrawable = new BadgeDrawerArrowDrawable(getSupportActionBar().getThemedContext());
        getWindow().setSoftInputMode(WindowManager.LayoutParams.SOFT_INPUT_STATE_HIDDEN);

        emptyLayout = (LinearLayout) findViewById(R.id.empty_messages_layout);
        emptyTextView = (TextView) findViewById(R.id.empty_text_chat_recent);
        emptyImageView = (ImageView) findViewById(R.id.empty_image_view_chat);

        updateNavigationToolbarIcon();

        fragmentContainer = (CoordinatorLayout) findViewById(R.id.fragment_container_chat);
        writingContainerLayout = (RelativeLayout) findViewById(R.id.writing_container_layout_chat_layout);

        joinChatLinkLayout = (RelativeLayout) findViewById(R.id.join_chat_layout_chat_layout);
        joinButton = (Button) findViewById(R.id.join_button);
        joinButton.setOnClickListener(this);

        messageJumpLayout = (RelativeLayout) findViewById(R.id.message_jump_layout);
        messageJumpText = (TextView) findViewById(R.id.message_jump_text);
        messageJumpLayout.setVisibility(View.GONE);
        writeLayout = (RelativeLayout) findViewById(R.id.write_layout);
        writingLayout = (RelativeLayout) findViewById(R.id.writing_linear_layout_chat);

        linearLayoutOptions = (LinearLayout)findViewById(R.id.linear_layout_options);
        rLKeyboardTwemojiButton = (RelativeLayout) findViewById(R.id.rl_keyboard_twemoji_chat);
        rLMediaButton = (RelativeLayout) findViewById(R.id.rl_media_icon_chat);
        rLPickFileStorageButton = (RelativeLayout) findViewById(R.id.rl_pick_file_storage_icon_chat);
        rLPickAttachButton = (RelativeLayout) findViewById(R.id.rl_attach_icon_chat);

        keyboardTwemojiButton = (ImageButton) findViewById(R.id.keyboard_twemoji_chat);
        mediaButton = (ImageButton) findViewById(R.id.media_icon_chat);
        pickFileStorageButton = (ImageButton) findViewById(R.id.pick_file_storage_icon_chat);
        pickAttachButton = (ImageButton) findViewById(R.id.pick_attach_chat);

        textChat = (EmojiEditText) findViewById(R.id.edit_text_chat);
        textChat.setVisibility(View.VISIBLE);
        if(getResources().getConfiguration().orientation == Configuration.ORIENTATION_LANDSCAPE){
            textChat.setEmojiSize(Util.scaleWidthPx(10, outMetrics));
        }else{
            textChat.setEmojiSize(Util.scaleWidthPx(20, outMetrics));
        }

        keyboardHeight = outMetrics.heightPixels / 2 - ChatUtil.getActionBarHeight(this, getResources());
        marginBottomDesactivated = Util.px2dp(48, outMetrics);
        marginBottomActivated = Util.px2dp(24, outMetrics);

        callInProgressLayout = (RelativeLayout) findViewById(R.id.call_in_progress_layout);
        callInProgressLayout.setVisibility(View.GONE);
        callInProgressText = (TextView) findViewById(R.id.call_in_progress_text);
        callInProgressChrono = (Chronometer) findViewById(R.id.call_in_progress_chrono);
        callInProgressChrono.setVisibility(View.GONE);

        enableButton(rLKeyboardTwemojiButton,keyboardTwemojiButton);
        enableButton(rLMediaButton,mediaButton);
        enableButton(rLPickAttachButton,pickAttachButton);
        enableButton(rLPickFileStorageButton,pickFileStorageButton);

        messageJumpLayout.setOnClickListener(this);

        fragmentContainerFileStorage = (FrameLayout) findViewById(R.id.fragment_container_file_storage);
        fileStorageLayout = (RelativeLayout) findViewById(R.id.relative_layout_file_storage);
        fileStorageLayout.setVisibility(View.GONE);
        pickFileStorageButton.setImageResource(R.drawable.ic_b_select_image);

        chatRelativeLayout  = (RelativeLayout) findViewById(R.id.relative_chat_layout);

        sendIcon = (ImageButton) findViewById(R.id.send_message_icon_chat);
        sendIcon.setOnClickListener(this);
        sendIcon.setEnabled(true);

        //Voice clip elements
        fragmentVoiceClip = (FrameLayout) findViewById(R.id.fragment_voice_clip);
        recordLayout = (RelativeLayout) findViewById(R.id.layout_button_layout);
        recordButtonLayout = (RelativeLayout) findViewById(R.id.record_button_layout);
        recordButton = (RecordButton) findViewById(R.id.record_button);
        recordButton.setEnabled(true);
        recordButton.setHapticFeedbackEnabled(true);
        recordView = (RecordView) findViewById(R.id.record_view);
        recordView.setLessThanSecondAllowed(false);
        recordView.setVisibility(View.GONE);

        bubbleLayout = (LinearLayout) findViewById(R.id.bubble_layout);
        BubbleDrawable myBubble = new BubbleDrawable(BubbleDrawable.CENTER, ContextCompat.getColor(this,R.color.turn_on_notifications_text));
        myBubble.setCornerRadius(30);
        myBubble.setPointerAlignment(BubbleDrawable.RIGHT);
        myBubble.setPadding(25, 25, 25, 25);
        bubbleLayout.setBackground(myBubble);
        bubbleLayout.setVisibility(View.GONE);

        bubbleText = (TextView) findViewById(R.id.bubble_text);
        if(getResources().getConfiguration().orientation == Configuration.ORIENTATION_LANDSCAPE){
            bubbleText.setMaxWidth(Util.scaleWidthPx(350, outMetrics));
        }else{
            bubbleText.setMaxWidth(Util.scaleWidthPx(250, outMetrics));
        }

        recordButton.setRecordView(recordView);
        myAudioRecorder = new MediaRecorder();


        emojiKeyboard = (EmojiKeyboard)findViewById(R.id.emojiView);
        emojiKeyboard.init(this, textChat, keyboardTwemojiButton, fragmentVoiceClip, recordButtonLayout, recordView);

        handlerKeyboard = new Handler();
        handlerEmojiKeyboard = new Handler();

        textChat.setEnabled(true);
        emojiKeyboard.setListenerActivated(true);

        observersLayout = (RelativeLayout) findViewById(R.id.observers_layout);
        observersNumberText = (TextView) findViewById(R.id.observers_text);

        textChat.addTextChangedListener(new TextWatcher() {
            public void afterTextChanged(Editable s) { }

            public void beforeTextChanged(CharSequence s, int start, int count, int after) { }

            public void onTextChanged(CharSequence s, int start, int before, int count) {

                if (s != null) {
                    if (s.length() > 0) {
                        String temp = s.toString();
                        if(temp.trim().length()>0){
                            sendIcon.setVisibility(View.VISIBLE);
                            currentRecordButtonState = 0;
                            recordLayout.setVisibility(View.GONE);
                            recordButtonLayout.setVisibility(View.GONE);
                            textChat.setHint(" ");
                            textChat.setMinLines(1);
                            textChat.setMaxLines(5);
                        }else {
                            recordButtonStates(RECORD_BUTTON_DESACTIVATED);
                            log("textChat:TextChangedListener:onTextChanged:lengthInvalid1:sendStopTypingNotification");
                            megaChatApi.sendStopTypingNotification(chatRoom.getChatId());

                            if (chatRoom.hasCustomTitle()) {
                                textChat.setHint(getString(R.string.type_message_hint_with_customized_title, chatRoom.getTitle()));
                            } else {
                                textChat.setHint(getString(R.string.type_message_hint_with_default_title, chatRoom.getTitle()));
                            }
                            textChat.setMinLines(1);
                            textChat.setMaxLines(1);
                        }
                    }else {
                        recordButtonStates(RECORD_BUTTON_DESACTIVATED);
                        log("textChat:TextChangedListener:onTextChanged:lengthInvalid2:sendStopTypingNotification");
                        if (chatRoom != null) {
                            megaChatApi.sendStopTypingNotification(chatRoom.getChatId());

                            if (chatRoom.hasCustomTitle()) {
                                textChat.setHint(getString(R.string.type_message_hint_with_customized_title, chatRoom.getTitle()));
                            }
                            else {
                                textChat.setHint(getString(R.string.type_message_hint_with_default_title, chatRoom.getTitle()));
                            }
                        }
                        textChat.setMinLines(1);
                        textChat.setMaxLines(1);
                    }
                }else{
                    recordButtonStates(RECORD_BUTTON_DESACTIVATED);
                    log("textChat:TextChangedListener:onTextChanged:nullText:sendStopTypingNotification");
                    megaChatApi.sendStopTypingNotification(chatRoom.getChatId());

                    if(chatRoom.hasCustomTitle()){
                        textChat.setHint(getString(R.string.type_message_hint_with_customized_title, chatRoom.getTitle()));
                    }else{
                        textChat.setHint(getString(R.string.type_message_hint_with_default_title, chatRoom.getTitle()));
                    }
                    textChat.setMinLines(1);
                    textChat.setMaxLines(1);
                }

                if(getCurrentFocus() == textChat){
                    // is only executed if the EditText was directly changed by the user
                    if(sendIsTyping){
                        log("textChat:TextChangedListener:onTextChanged:sendIsTyping:sendTypingNotification");
                        sendIsTyping=false;
                        megaChatApi.sendTypingNotification(chatRoom.getChatId());

                        int interval = 4000;
                        Runnable runnable = new Runnable(){
                            public void run() {
                                sendIsTyping=true;
                            }
                        };
                        handlerSend = new Handler();
                        handlerSend.postDelayed(runnable, interval);
                    }

                    if(megaChatApi.isSignalActivityRequired()){
                        megaChatApi.signalPresenceActivity();
                    }
                }
                else{
                    log("textChat:TextChangedListener:onTextChanged:nonFocusTextChat:sendStopTypingNotification");
                    if (chatRoom != null) {
                        megaChatApi.sendStopTypingNotification(chatRoom.getChatId());
                    }
                }
            }
        });

        textChat.setOnTouchListener(new View.OnTouchListener() {
            @Override
            public boolean onTouch(View v, MotionEvent event) {
                //Hide fileStorageLayout
                hideFileStorage();
                showLetterKB();

                return false;
            }
        });

        textChat.setOnLongClickListener(new View.OnLongClickListener() {
            @Override
            public boolean onLongClick(View v) {
                //Hide fileStorageLayout
                hideFileStorage();
                showLetterKB();
                return false;
            }
        });

        textChat.setOnEditorActionListener(new TextView.OnEditorActionListener() {
            @Override
            public boolean onEditorAction(TextView v, int actionId, KeyEvent event) {
                if (actionId == EditorInfo.IME_ACTION_DONE) {
                    //Hide fileStorageLayout
                    hideFileStorage();
                    showLetterKB();
                }
                return false;
            }
        });


        /*
        *If the recording button (an arrow) is clicked, the recording will be sent to the chat
        */
        recordButton.setOnRecordClickListener(new OnRecordClickListener() {
            @Override
            public void onClick(View v) {
                log("recordButton.setOnRecordClickListener:onClick");
                sendRecording();
            }
        });


        /*
         *Events of the recording
         */
        recordView.setOnRecordListener(new OnRecordListener() {
            @Override
            public void onStart() {
                log("recordView.setOnRecordListener:onStart");
                if(!isAllowedToRecord()) return;
                prepareRecording();
            }
            @Override
            public void onLessThanSecond() {
                log("recordView.setOnRecordListener:onLessThanSecond");
                if(!isAllowedToRecord()) return;
                showBubble();
            }

            @Override
            public void onCancel() {
                log("recordView.setOnRecordListener:onCancel");
                recordButton.performHapticFeedback(HapticFeedbackConstants.CONTEXT_CLICK);
                cancelRecording();
            }
            @Override
            public void onLock() {
                log("recordView.setOnRecordListener:onLock");
                recordButtonStates(RECORD_BUTTON_SEND);
            }
            @Override
            public void onFinish(long recordTime) {
                log("recordView.setOnRecordListener:onFinish");
                sendRecording();
            }

            @Override
            public void finishedSound() {
                log("recordView.setOnRecordListener:finishedSound ---> startRecording");
                startRecording();
            }
        });

        recordView.setOnBasketAnimationEndListener(new OnBasketAnimationEnd() {
            @Override
            public void onAnimationEnd() {
                log("recordView.setOnBasketAnimationEndListener:onAnimationEnd");
                recordButton.performHapticFeedback(HapticFeedbackConstants.CONTEXT_CLICK);
                cancelRecording();
            }

            @Override
            public void deactivateRecordButton() {
                log("recordView.setOnBasketAnimationEndListener:desactivateRecordButton");
                hideChatOptions();
                recordView.setVisibility(View.VISIBLE);
                recordLayout.setVisibility(View.VISIBLE);
                recordButtonLayout.setVisibility(View.VISIBLE);
                recordButton.activateOnTouchListener(false);
                recordButtonDeactivated(true);
                placeRecordButton(RECORD_BUTTON_DESACTIVATED);
            }
        });


        emojiKeyboard.setOnPlaceButtonListener(new OnPlaceButtonListener() {
            @Override
            public void needToPlace() {

                if(sendIcon.getVisibility() != View.VISIBLE){
                    recordLayout.setVisibility(View.VISIBLE);
                    recordButtonLayout.setVisibility(View.VISIBLE);
                }
                recordView.setVisibility(View.INVISIBLE);
                recordButton.activateOnTouchListener(true);
                placeRecordButton(RECORD_BUTTON_DESACTIVATED);
            }
        });



        messageJumpLayout.setOnClickListener(this);

        fragmentContainerFileStorage = (FrameLayout) findViewById(R.id.fragment_container_file_storage);
        fileStorageLayout = (RelativeLayout) findViewById(R.id.relative_layout_file_storage);
        fileStorageLayout.setVisibility(View.GONE);
        pickFileStorageButton.setImageResource(R.drawable.ic_b_select_image);

        listView = (RecyclerView) findViewById(R.id.messages_chat_list_view);
        listView.setClipToPadding(false);;
        listView.setNestedScrollingEnabled(false);
        ((SimpleItemAnimator) listView.getItemAnimator()).setSupportsChangeAnimations(false);

        mLayoutManager = new NpaLinearLayoutManager(this);
        mLayoutManager.setStackFromEnd(true);
        listView.setLayoutManager(mLayoutManager);

        listView.addOnScrollListener(new RecyclerView.OnScrollListener() {

            @Override
            public void onScrolled(RecyclerView recyclerView, int dx, int dy) {
                // Get the first visible item
                if((messages!=null)&&(messages.size()>0)){
                    int lastPosition = messages.size()-1;
                    AndroidMegaChatMessage msg = messages.get(lastPosition);

                    while (!msg.isUploading() && msg.getMessage().getStatus() == MegaChatMessage.STATUS_SENDING_MANUAL) {
                        lastPosition--;
                        msg = messages.get(lastPosition);
                    }
                    if(lastPosition == (messages.size()-1)){
                        //Scroll to end
                        if((messages.size()-1) == (mLayoutManager.findLastVisibleItemPosition()-1)){
                            hideMessageJump();
                        }else if((messages.size()-1) > (mLayoutManager.findLastVisibleItemPosition()-1)){
                            if(newVisibility){
                                showJumpMessage();
                            }
                        }
                    }else{
                        lastPosition++;
                        if(lastPosition == (mLayoutManager.findLastVisibleItemPosition()-1)){
                            hideMessageJump();
                        }else if(lastPosition != (mLayoutManager.findLastVisibleItemPosition()-1)){
                            if(newVisibility){
                                showJumpMessage();
                            }
                        }
                    }


                }

                if(stateHistory!=MegaChatApi.SOURCE_NONE){
                    if (dy > 0) {
                        // Scrolling up
                        scrollingUp = true;
                    } else {
                        // Scrolling down
                        scrollingUp = false;
                    }

                    if(!scrollingUp){
                        int pos = mLayoutManager.findFirstVisibleItemPosition();
                        if(pos<=NUMBER_MESSAGES_BEFORE_LOAD&&getMoreHistory){
                            log("DE->loadMessages:scrolling up");
                            isLoadingHistory = true;
                            stateHistory = megaChatApi.loadMessages(idChat, NUMBER_MESSAGES_TO_LOAD);
                            positionToScroll = -1;
                            getMoreHistory = false;
                        }
                    }
                }
            }
        });

        messagesContainerLayout = (RelativeLayout) findViewById(R.id.message_container_chat_layout);

        userTypingLayout = (RelativeLayout) findViewById(R.id.user_typing_layout);
        userTypingLayout.setVisibility(View.GONE);
        userTypingText = (TextView) findViewById(R.id.user_typing_text);

        initAfterIntent(getIntent(), savedInstanceState);

        log("FINISH on Create");
    }

    private boolean isAllowedToRecord(){
        if(ChatUtil.participatingInACall(megaChatApi)){
            showSnackbar(Constants.SNACKBAR_TYPE, context.getString(R.string.not_allowed_recording_voice_clip), -1);
            return false;
        }

        if(!checkPermissionsVoiceClip()) return false;

        return true;

    }

    private void showLetterKB(){
        if((emojiKeyboard == null) || (emojiKeyboard.getLetterKeyboardShown())) return;
        emojiKeyboard.showLetterKeyboard();
    }
    private void hideFileStorage(){
        if((!fileStorageLayout.isShown())) return;
        fileStorageLayout.setVisibility(View.GONE);
        pickFileStorageButton.setImageResource(R.drawable.ic_b_select_image);
        placeRecordButton(RECORD_BUTTON_DESACTIVATED);
        if (fileStorageF == null) return;
        fileStorageF.clearSelections();
        fileStorageF.hideMultipleSelect();
    }

    public void initAfterIntent(Intent newIntent, Bundle savedInstanceState){
        log("initAfterIntent");

        if (newIntent != null){
            log("Intent is not null");
            intentAction = newIntent.getAction();
            if (intentAction != null){
                if (intentAction.equals(Constants.ACTION_OPEN_CHAT_LINK) || intentAction.equals(Constants.ACTION_JOIN_OPEN_CHAT_LINK)){
                    String link = newIntent.getDataString();
                    megaChatApi.openChatPreview(link, this);
                }
                else{
                    idChat = newIntent.getLongExtra("CHAT_ID", -1);

                    myUserHandle = megaChatApi.getMyUserHandle();

                    if(savedInstanceState!=null) {
                        log("Bundle is NOT NULL");
                        selectedMessageId = savedInstanceState.getLong("selectedMessageId", -1);
                        log("Handle of the message: "+selectedMessageId);
                        selectedPosition = savedInstanceState.getInt("selectedPosition", -1);
                        isHideJump = savedInstanceState.getBoolean("isHideJump",false);
                        typeMessageJump = savedInstanceState.getInt("typeMessageJump",-1);
                        visibilityMessageJump = savedInstanceState.getBoolean("visibilityMessageJump",false);
                        mOutputFilePath = savedInstanceState.getString("mOutputFilePath");
                        isShareLinkDialogDismissed = savedInstanceState.getBoolean("isShareLinkDialogDismissed", false);
                        isLocationDialogShown = savedInstanceState.getBoolean("isLocationDialogShown", false);

                        if(visibilityMessageJump){
                            if(typeMessageJump == TYPE_MESSAGE_NEW_MESSAGE){
                                messageJumpText.setText(getResources().getString(R.string.message_new_messages));
                                messageJumpLayout.setVisibility(View.VISIBLE);
                            }else if(typeMessageJump == TYPE_MESSAGE_JUMP_TO_LEAST){
                                messageJumpText.setText(getResources().getString(R.string.message_jump_latest));
                                messageJumpLayout.setVisibility(View.VISIBLE);
                            }
                        }

                        lastIdMsgSeen = savedInstanceState.getLong("lastMessageSeen",-1);
                        if(lastIdMsgSeen != -1){
                            isTurn = true;
                        }
                        generalUnreadCount = savedInstanceState.getLong("generalUnreadCount",-1);
                        boolean isPlaying = savedInstanceState.getBoolean("isAnyPlaying", false);
                        if(isPlaying){
                            long idMessageVoicePlaying = savedInstanceState.getLong("idMessageVoicePlaying", -1);
                            long messageHandleVoicePlaying = savedInstanceState.getLong("messageHandleVoicePlaying", -1);
                            long userHandleVoicePlaying = savedInstanceState.getLong("userHandleVoicePlaying", -1);
                            int progressVoicePlaying = savedInstanceState.getInt("progressVoicePlaying", 0);
                            if((messagesPlaying!=null) && (!messagesPlaying.isEmpty())){
                                for(MessageVoiceClip m:messagesPlaying){
                                    m.getMediaPlayer().release();
                                    m.setMediaPlayer(null);
                                }
                                messagesPlaying.clear();
                            }


                            if(messagesPlaying == null) messagesPlaying = new ArrayList<>();
                            boolean exist = false;

                            if(!messagesPlaying.isEmpty()){
                                for(MessageVoiceClip m:messagesPlaying){
                                    if(m.getIdMessage() == idMessageVoicePlaying){
                                        exist = true;
                                        break;
                                    }
                                }
                            }
                            if(!exist){
                                MessageVoiceClip messagePlaying = new MessageVoiceClip(idMessageVoicePlaying, userHandleVoicePlaying, messageHandleVoicePlaying);
                                messagePlaying.setProgress(progressVoicePlaying);
                                messagePlaying.setPlayingWhenTheScreenRotated(true);
                                messagesPlaying.add(messagePlaying);
                            }
                        }
                    }

                    String text = null;
                    if (intentAction.equals(Constants.ACTION_CHAT_SHOW_MESSAGES)) {
                        log("ACTION_CHAT_SHOW_MESSAGES");
                        isOpeningChat = true;

                        int errorCode = newIntent.getIntExtra("PUBLIC_LINK", 1);
                        if (savedInstanceState == null) {
                            text = newIntent.getStringExtra("showSnackbar");
                            if (text == null) {
                                if (errorCode != 1) {
                                    if (errorCode == MegaChatError.ERROR_OK) {
                                        text = getString(R.string.chat_link_copied_clipboard);
                                    }
                                    else {
                                        log("initAfterIntent:publicLinkError:errorCode");
                                        text = getString(R.string.general_error) + ": " + errorCode;
                                    }
                                }
                            }
                        }
                        else if (errorCode != 1 && errorCode == MegaChatError.ERROR_OK && !isShareLinkDialogDismissed) {
                                text = getString(R.string.chat_link_copied_clipboard);
                        }
                    }
                    showChat(text);
                }
            }
        }
        else{
            log("INTENT is NULL");
        }
    }

    public void showChat(String textSnackbar){
        if(idChat!=-1) {
            //REcover chat
            log("Recover chat with id: " + idChat);
            chatRoom = megaChatApi.getChatRoom(idChat);
            if(chatRoom==null){
                log("Chatroom is NULL - finish activity!!");
                finish();
            }
            initializeTextChat();

            megaChatApi.closeChatRoom(idChat, null);

            boolean result = megaChatApi.openChatRoom(idChat, this);
            log("Result of open chat: " + result);
            if(result){
                MegaApplication.setClosedChat(false);
            }

            if(!result){
                log("----Error on openChatRoom");
                if(errorOpenChatDialog==null){
                    android.support.v7.app.AlertDialog.Builder builder;
                    if (Build.VERSION.SDK_INT >= Build.VERSION_CODES.HONEYCOMB) {
                        builder = new AlertDialog.Builder(this, R.style.AppCompatAlertDialogStyle);
                    }
                    else{
                        builder = new AlertDialog.Builder(this);
                    }
                    builder.setTitle(getString(R.string.chat_error_open_title));
                    builder.setMessage(getString(R.string.chat_error_open_message));

                    builder.setPositiveButton(getString(R.string.cam_sync_ok),
                            new DialogInterface.OnClickListener() {
                                public void onClick(DialogInterface dialog, int whichButton) {
                                    finish();
                                }
                            }
                    );
                    errorOpenChatDialog = builder.create();
                    errorOpenChatDialog.show();
                }
            }
            else {
                int chatConnection = megaChatApi.getChatConnectionState(idChat);
                log("Chat connection (" + idChat + ") is: " + chatConnection);

                messages = new ArrayList<AndroidMegaChatMessage>();
                bufferMessages = new ArrayList<AndroidMegaChatMessage>();
                bufferManualSending = new ArrayList<AndroidMegaChatMessage>();
                bufferSending = new ArrayList<AndroidMegaChatMessage>();


                if (adapter == null) {
                    adapter = new MegaChatLollipopAdapter(this, chatRoom, messages, messagesPlaying, listView);
                    adapter.setHasStableIds(true);
                    listView.setAdapter(adapter);
                }

                setPreviewersView();

                titleToolbar.setText(chatRoom.getTitle());
                setChatSubtitle();

                if (!chatRoom.isPublic()) {
                    privateIconToolbar.setVisibility(View.VISIBLE);
                }
                else {
                    privateIconToolbar.setVisibility(View.GONE);
                }

                isOpeningChat = true;

                LinearLayout.LayoutParams emptyTextViewParams1 = (LinearLayout.LayoutParams) emptyImageView.getLayoutParams();

                if (getResources().getConfiguration().orientation == Configuration.ORIENTATION_LANDSCAPE) {
                    emptyImageView.setImageResource(R.drawable.chat_empty_landscape);
                    emptyTextViewParams1.setMargins(0, Util.scaleHeightPx(40, outMetrics), 0, Util.scaleHeightPx(24, outMetrics));
                } else {
                    emptyImageView.setImageResource(R.drawable.ic_empty_chat_list);
                    emptyTextViewParams1.setMargins(0, Util.scaleHeightPx(100, outMetrics), 0, Util.scaleHeightPx(24, outMetrics));
                }

                emptyImageView.setLayoutParams(emptyTextViewParams1);

                String textToShowB = String.format(getString(R.string.chat_loading_messages));

                try {
                    textToShowB = textToShowB.replace("[A]", "<font color=\'#7a7a7a\'>");
                    textToShowB = textToShowB.replace("[/A]", "</font>");
                    textToShowB = textToShowB.replace("[B]", "<font color=\'#000000\'>");
                    textToShowB = textToShowB.replace("[/B]", "</font>");
                } catch (Exception e) {
                }
                Spanned resultB = null;
                if (android.os.Build.VERSION.SDK_INT >= android.os.Build.VERSION_CODES.N) {
                    resultB = Html.fromHtml(textToShowB, Html.FROM_HTML_MODE_LEGACY);
                } else {
                    resultB = Html.fromHtml(textToShowB);
                }

                emptyTextView.setText(resultB);
                emptyTextView.setVisibility(View.VISIBLE);
                emptyLayout.setVisibility(View.VISIBLE);

                chatRelativeLayout.setVisibility(View.GONE);

                if(textSnackbar!=null){
                    String chatLink = getIntent().getStringExtra("CHAT_LINK");
                    if (chatLink != null && !isShareLinkDialogDismissed) {
                        ChatUtil.showShareChatLinkDialog(this, chatRoom, chatLink);
                    }
                    else {
                        showSnackbar(Constants.SNACKBAR_TYPE, textSnackbar, -1);
                    }
                }

                loadHistory();
                log("On create: stateHistory: " + stateHistory);
                if (isLocationDialogShown) {
                    showSendLocationDialog();
                }
            }
        }
        else{
            log("Chat ID -1 error");
        }

        log("FINISH on Create");
    }

    public void removeChatLink(){
        log("removeChatLink");
        megaChatApi.removeChatLink(idChat, this);
    }

    public void loadHistory(){
        log("loadHistory");

        isLoadingHistory = true;

        long unreadCount = chatRoom.getUnreadCount();
        if (unreadCount == 0) {
            if(!isTurn) {
                lastIdMsgSeen = -1;
                generalUnreadCount = -1;
                stateHistory = megaChatApi.loadMessages(idChat, NUMBER_MESSAGES_TO_LOAD);
                numberToLoad=NUMBER_MESSAGES_TO_LOAD;
            }else{
                if (generalUnreadCount < 0) {
                    log("loadHistory:A->loadMessages " + chatRoom.getUnreadCount());
                    long unreadAbs = Math.abs(generalUnreadCount);
                    numberToLoad =  (int) unreadAbs+NUMBER_MESSAGES_TO_LOAD;
                    stateHistory = megaChatApi.loadMessages(idChat, (int) numberToLoad);
                }
                else{
                    log("loadHistory:B->loadMessages " + chatRoom.getUnreadCount());
                    numberToLoad =  (int) generalUnreadCount+NUMBER_MESSAGES_TO_LOAD;
                    stateHistory = megaChatApi.loadMessages(idChat, (int) numberToLoad);
                }
            }
            lastSeenReceived = true;
            log("loadHistory:C->loadMessages:unread is 0");
        } else {
            if(!isTurn){
                lastIdMsgSeen = megaChatApi.getLastMessageSeenId(idChat);
                generalUnreadCount = unreadCount;
            }
            else{
                log("Do not change lastSeenId --> rotating screen");
            }

            if (lastIdMsgSeen != -1) {
                log("loadHistory:lastSeenId: " + lastIdMsgSeen);
            } else {
                log("loadHistory:Error:InvalidLastMessage");
            }

            lastSeenReceived = false;
            if (unreadCount < 0) {
                log("loadHistory:A->loadMessages " + chatRoom.getUnreadCount());
                long unreadAbs = Math.abs(unreadCount);
                numberToLoad =  (int) unreadAbs+NUMBER_MESSAGES_TO_LOAD;
                stateHistory = megaChatApi.loadMessages(idChat, (int) numberToLoad);
            }
            else{
                log("loadHistory:B->loadMessages " + chatRoom.getUnreadCount());
                numberToLoad =  (int) unreadCount+NUMBER_MESSAGES_TO_LOAD;
                stateHistory = megaChatApi.loadMessages(idChat, (int) numberToLoad);
            }
        }
        log("loadHistory:END:numberToLoad: "+numberToLoad);
    }

    void setSubtitleVisibility() {
        if (chatRoom.isGroup()) {
            individualSubtitleToobar.setVisibility(View.GONE);
            groupalSubtitleToolbar.setVisibility(View.VISIBLE);
            iconStateToolbar.setVisibility(View.GONE);
        }
        else {
            individualSubtitleToobar.setVisibility(View.VISIBLE);
            groupalSubtitleToolbar.setVisibility(View.GONE);
        }
        subtitleCall.setVisibility(View.GONE);
    }

    void setPreviewGroupalSubtitle () {
        long participants = chatRoom.getPeerCount();
        if (participants > 0) {
            groupalSubtitleToolbar.setVisibility(View.VISIBLE);
            groupalSubtitleToolbar.setText(adjustForLargeFont(getString(R.string.number_of_participants, participants)));
        }
        else {
            groupalSubtitleToolbar.setVisibility(View.GONE);
        }
    }

    public void setChatSubtitle(){
        log("setChatSubtitle");
        if(chatRoom==null){
            return;
        }

        setSubtitleVisibility();

        if (chatC.isInAnonymousMode() && megaChatApi.getChatConnectionState(idChat)==MegaChatApi.CHAT_CONNECTION_ONLINE) {
            log("setChatSubtitle:isPreview");
            setPreviewGroupalSubtitle();
            tB.setOnClickListener(this);
            setBottomLayout(SHOW_JOIN_LAYOUT);

        }else if(megaChatApi.getConnectionState()!=MegaChatApi.CONNECTED||megaChatApi.getChatConnectionState(idChat)!=MegaChatApi.CHAT_CONNECTION_ONLINE){
            log("Chat not connected ConnectionState: "+megaChatApi.getConnectionState()+" ChatConnectionState: "+megaChatApi.getChatConnectionState(idChat));
            tB.setOnClickListener(this);
            if(chatRoom.isPreview()){
                log("Chat not connected:setChatSubtitle:isPreview");
                setPreviewGroupalSubtitle();
                setBottomLayout(SHOW_NOTHING_LAYOUT);
            }else{
                log("Chat not connected:setChatSubtitle:isNOTPreview");
                if (chatRoom.isGroup()) {
                    groupalSubtitleToolbar.setText(adjustForLargeFont(getString(R.string.invalid_connection_state)));
                }else{
                    individualSubtitleToobar.setText(adjustForLargeFont(getString(R.string.invalid_connection_state)));
                }

<<<<<<< HEAD
            tB.setOnClickListener(null);
        }
        else{
=======
                int permission = chatRoom.getOwnPrivilege();
                log("Check permissions");
                if ((permission == MegaChatRoom.PRIV_RO)|| (permission == MegaChatRoom.PRIV_RM)){
                    setBottomLayout(SHOW_NOTHING_LAYOUT);
                }else{
                    setBottomLayout(SHOW_WRITING_LAYOUT);
                }
            }

        }else{
>>>>>>> 46dcc178
            log("karere connection state: "+megaChatApi.getConnectionState());
            log("chat connection state: "+megaChatApi.getChatConnectionState(idChat));

            int permission = chatRoom.getOwnPrivilege();
            if (chatRoom.isGroup()) {
                tB.setOnClickListener(this);
                if(chatRoom.isPreview()){
                    log("setChatSubtitle:isPreview");
                    setPreviewGroupalSubtitle();
                    if (getIntent() != null && getIntent().getAction() != null && getIntent().getAction().equals(Constants.ACTION_JOIN_OPEN_CHAT_LINK)) {
                        setBottomLayout(SHOW_NOTHING_LAYOUT);
                    }else {
                        setBottomLayout(SHOW_JOIN_LAYOUT);
                    }

                    return;
                }
                else {
                    log("Check permissions group chat");
                    if (permission == MegaChatRoom.PRIV_RO) {
                        log("Permission RO");
                        setBottomLayout(SHOW_NOTHING_LAYOUT);

                        if (chatRoom.isArchived()) {
                            log("Chat is archived");
                            groupalSubtitleToolbar.setText(adjustForLargeFont(getString(R.string.archived_chat)));
                        } else {
                            groupalSubtitleToolbar.setText(adjustForLargeFont(getString(R.string.observer_permission_label_participants_panel)));
                        }
                    }else if (permission == MegaChatRoom.PRIV_RM) {
                        log("Permission RM");
                        setBottomLayout(SHOW_NOTHING_LAYOUT);

                        if (chatRoom.isArchived()) {
                            log("Chat is archived");
                            groupalSubtitleToolbar.setText(adjustForLargeFont(getString(R.string.archived_chat)));
                        }
                        else if (!chatRoom.isActive()) {
                            groupalSubtitleToolbar.setText(adjustForLargeFont(getString(R.string.inactive_chat)));
                        }
                        else {
                            groupalSubtitleToolbar.setText(null);
                            groupalSubtitleToolbar.setVisibility(View.GONE);
                        }
                    }
                    else{
                        log("permission: "+permission);

                        setBottomLayout(SHOW_WRITING_LAYOUT);

                        if(chatRoom.isArchived()){
                            log("Chat is archived");
                            groupalSubtitleToolbar.setText(adjustForLargeFont(getString(R.string.archived_chat)));
                        }
                        else if(chatRoom.hasCustomTitle()){
                            setCustomSubtitle();
                        }
                        else{
                            long participantsLabel = chatRoom.getPeerCount()+1; //Add one to include me
                            groupalSubtitleToolbar.setText(adjustForLargeFont(getResources().getQuantityString(R.plurals.subtitle_of_group_chat, (int) participantsLabel, participantsLabel)));
                        }
                    }
                }
            }
            else{
                log("Check permissions one to one chat");
                if(permission==MegaChatRoom.PRIV_RO) {
                    log("Permission RO");

                    if(megaApi!=null){
                        if(megaApi.getRootNode()!=null){
                            long chatHandle = chatRoom.getChatId();
                            MegaChatRoom chat = megaChatApi.getChatRoom(chatHandle);
                            long userHandle = chat.getPeerHandle(0);
                            String userHandleEncoded = MegaApiAndroid.userHandleToBase64(userHandle);
                            MegaUser user = megaApi.getContact(userHandleEncoded);

                            if(user!=null && user.getVisibility() == MegaUser.VISIBILITY_VISIBLE){
                                tB.setOnClickListener(this);
                            }
                            else{
                                tB.setOnClickListener(null);
                            }
                        }
                    }
                    else{
                        tB.setOnClickListener(null);
                    }
                    setBottomLayout(SHOW_NOTHING_LAYOUT);

                    if(chatRoom.isArchived()){
                        log("Chat is archived");
                        individualSubtitleToobar.setText(adjustForLargeFont(getString(R.string.archived_chat)));
                    }
                    else{
                        individualSubtitleToobar.setText(adjustForLargeFont(getString(R.string.observer_permission_label_participants_panel)));
                    }
                }
                else if(permission==MegaChatRoom.PRIV_RM) {
                    tB.setOnClickListener(this);

                    log("Permission RM");
                    setBottomLayout(SHOW_NOTHING_LAYOUT);

                    if(chatRoom.isArchived()){
                        log("Chat is archived");
                        individualSubtitleToobar.setText(adjustForLargeFont(getString(R.string.archived_chat)));
                    }
                    else if(!chatRoom.isActive()){
                        individualSubtitleToobar.setText(adjustForLargeFont(getString(R.string.inactive_chat)));
                    }
                    else{
                        individualSubtitleToobar.setText(null);
                        individualSubtitleToobar.setVisibility(View.GONE);
                    }
                }
                else{
                    tB.setOnClickListener(this);

                    long userHandle = chatRoom.getPeerHandle(0);
                    setStatus(userHandle);
                    setBottomLayout(SHOW_WRITING_LAYOUT);
                }
            }
        }
    }

    public void setBottomLayout(int show) {
        if (show == SHOW_JOIN_LAYOUT) {
            writingContainerLayout.setVisibility(View.GONE);
            joinChatLinkLayout.setVisibility(View.VISIBLE);
            RelativeLayout.LayoutParams params = (RelativeLayout.LayoutParams) messagesContainerLayout.getLayoutParams();
            params.addRule(RelativeLayout.ABOVE, R.id.join_chat_layout_chat_layout);
            messagesContainerLayout.setLayoutParams(params);
            fragmentVoiceClip.setVisibility(View.GONE);
        }else if (show == SHOW_NOTHING_LAYOUT) {
            writingContainerLayout.setVisibility(View.GONE);
            joinChatLinkLayout.setVisibility(View.GONE);
            fragmentVoiceClip.setVisibility(View.GONE);
        }else{
            writingContainerLayout.setVisibility(View.VISIBLE);
            joinChatLinkLayout.setVisibility(View.GONE);
            RelativeLayout.LayoutParams params = (RelativeLayout.LayoutParams) messagesContainerLayout.getLayoutParams();
            params.addRule(RelativeLayout.ABOVE, R.id.writing_container_layout_chat_layout);
            messagesContainerLayout.setLayoutParams(params);
            fragmentVoiceClip.setVisibility(View.VISIBLE);
        }
    }

    public void setCustomSubtitle(){
        log("setCustomSubtitle");

        long participantsCount = chatRoom.getPeerCount();
        StringBuilder customSubtitle = new StringBuilder("");
        for(int i=0;i<participantsCount;i++) {

            if(i!=0){
                customSubtitle.append(", ");
            }

            String participantName = chatRoom.getPeerFirstname(i);
            if(participantName==null){
                //Get the lastname
                String participantLastName = chatRoom.getPeerLastname(i);
                if(participantLastName==null){
                    //Get the email
                    String participantEmail = chatRoom.getPeerEmail(i);
                    customSubtitle.append(participantEmail);
                }
                else{
                    if(participantLastName.trim().isEmpty()){
                        //Get the email
                        String participantEmail = chatRoom.getPeerEmail(i);
                        customSubtitle.append(participantEmail);
                    }
                    else{
                        //Append last name to the title
                        customSubtitle.append(participantLastName);
                    }
                }
            }
            else{
                if(participantName.trim().isEmpty()){
                    //Get the lastname
                    String participantLastName = chatRoom.getPeerLastname(i);
                    if(participantLastName==null){
                        //Get the email
                        String participantEmail = chatRoom.getPeerEmail(i);
                        customSubtitle.append(participantEmail);
                    }
                    else{
                        if(participantLastName.trim().isEmpty()){
                            //Get the email
                            String participantEmail = chatRoom.getPeerEmail(i);
                            customSubtitle.append(participantEmail);
                        }
                        else{
                            //Append last name to the title
                            customSubtitle.append(participantLastName);
                        }
                    }
                }
                else{
                    //Append first name to the title
                    customSubtitle.append(participantName);
                }
            }
        }
        if (customSubtitle.toString().trim().isEmpty()){
            groupalSubtitleToolbar.setText(null);
            groupalSubtitleToolbar.setVisibility(View.GONE);
        }
        else {
            groupalSubtitleToolbar.setText(adjustForLargeFont(customSubtitle.toString()));
        }
    }

    public void setLastGreen(String date){
        individualSubtitleToobar.setText(date);
        individualSubtitleToobar.isMarqueeIsNecessary(this);
        if(subtitleCall.getVisibility()!=View.VISIBLE && groupalSubtitleToolbar.getVisibility()!=View.VISIBLE){
            individualSubtitleToobar.setVisibility(View.VISIBLE);
        }
    }

    public void requestLastGreen(int state){
        log("requestLastGreen: "+state);

        if(chatRoom!=null && !chatRoom.isGroup() && !chatRoom.isArchived()){
            if(state == INITIAL_PRESENCE_STATUS){
                state = megaChatApi.getUserOnlineStatus(chatRoom.getPeerHandle(0));
            }

            if(state != MegaChatApi.STATUS_ONLINE && state != MegaChatApi.STATUS_BUSY && state != MegaChatApi.STATUS_INVALID){
                log("Request last green for user");
                megaChatApi.requestLastGreen(chatRoom.getPeerHandle(0), this);
            }
        }
    }

    public void setStatus(long userHandle){

        iconStateToolbar.setVisibility(View.GONE);

        if(megaChatApi.getConnectionState()!=MegaChatApi.CONNECTED){
            log("Chat not connected");
            individualSubtitleToobar.setText(adjustForLargeFont(getString(R.string.invalid_connection_state)));
        }
        else if(chatRoom.isArchived()){
            log("Chat is archived");
            individualSubtitleToobar.setText(adjustForLargeFont(getString(R.string.archived_chat)));
        }
        else if(!chatRoom.isGroup()){
            int state = megaChatApi.getUserOnlineStatus(userHandle);

            if(state == MegaChatApi.STATUS_ONLINE){
                log("This user is connected");
                individualSubtitleToobar.setText(adjustForLargeFont(getString(R.string.online_status)));
                iconStateToolbar.setVisibility(View.VISIBLE);
                iconStateToolbar.setImageDrawable(ContextCompat.getDrawable(this, R.drawable.ic_online));

            }
            else if(state == MegaChatApi.STATUS_AWAY){
                log("This user is away");
                individualSubtitleToobar.setText(adjustForLargeFont(getString(R.string.away_status)));
                iconStateToolbar.setVisibility(View.VISIBLE);
                iconStateToolbar.setImageDrawable(ContextCompat.getDrawable(this, R.drawable.ic_away));

            }
            else if(state == MegaChatApi.STATUS_BUSY){
                log("This user is busy");
                individualSubtitleToobar.setText(adjustForLargeFont(getString(R.string.busy_status)));
                iconStateToolbar.setVisibility(View.VISIBLE);
                iconStateToolbar.setImageDrawable(ContextCompat.getDrawable(this, R.drawable.ic_busy));

            }
            else if(state == MegaChatApi.STATUS_OFFLINE){
                log("This user is offline");
                individualSubtitleToobar.setText(adjustForLargeFont(getString(R.string.offline_status)));
                iconStateToolbar.setVisibility(View.VISIBLE);
                iconStateToolbar.setImageDrawable(ContextCompat.getDrawable(this, R.drawable.ic_offline));

            }
            else if(state == MegaChatApi.STATUS_INVALID){
                log("INVALID status: "+state);
                individualSubtitleToobar.setText(null);
                individualSubtitleToobar.setVisibility(View.GONE);
            }
            else{
                log("This user status is: "+state);
                individualSubtitleToobar.setText(null);
                individualSubtitleToobar.setVisibility(View.GONE);
            }
        }
    }

    public int compareTime(AndroidMegaChatMessage message, AndroidMegaChatMessage previous){
        return compareTime(message.getMessage().getTimestamp(), previous.getMessage().getTimestamp());
    }

    public int compareTime(long timeStamp, AndroidMegaChatMessage previous){
        return compareTime(timeStamp, previous.getMessage().getTimestamp());
    }

    public int compareTime(long timeStamp, long previous){
        if(previous!=-1){

            Calendar cal = Util.calculateDateFromTimestamp(timeStamp);
            Calendar previousCal =  Util.calculateDateFromTimestamp(previous);

            TimeUtils tc = new TimeUtils(TimeUtils.TIME);

            int result = tc.compare(cal, previousCal);
            log("RESULTS compareTime: "+result);
            return result;
        }
        else{
            log("return -1");
            return -1;
        }
    }

    public int compareDate(AndroidMegaChatMessage message, AndroidMegaChatMessage previous){
        return compareDate(message.getMessage().getTimestamp(), previous.getMessage().getTimestamp());
    }

    public int compareDate(long timeStamp, AndroidMegaChatMessage previous){
        return compareDate(timeStamp, previous.getMessage().getTimestamp());
    }

    public int compareDate(long timeStamp, long previous){
        log("compareDate");

        if(previous!=-1){
            Calendar cal = Util.calculateDateFromTimestamp(timeStamp);
            Calendar previousCal =  Util.calculateDateFromTimestamp(previous);

            TimeUtils tc = new TimeUtils(TimeUtils.DATE);

            int result = tc.compare(cal, previousCal);
            log("RESULTS compareDate: "+result);
            return result;
        }
        else{
            log("return -1");
            return -1;
        }
    }

    @Override
    public boolean onCreateOptionsMenu(Menu menu) {
        log("onCreateOptionsMenuLollipop");
        // Inflate the menu items for use in the action bar
        MenuInflater inflater = getMenuInflater();
        inflater.inflate(R.menu.chat_action, menu);

        callMenuItem = menu.findItem(R.id.cab_menu_call_chat);
        videoMenuItem = menu.findItem(R.id.cab_menu_video_chat);
        inviteMenuItem = menu.findItem(R.id.cab_menu_invite_chat);
        clearHistoryMenuItem = menu.findItem(R.id.cab_menu_clear_history_chat);
        contactInfoMenuItem = menu.findItem(R.id.cab_menu_contact_info_chat);
        leaveMenuItem = menu.findItem(R.id.cab_menu_leave_chat);
        archiveMenuItem = menu.findItem(R.id.cab_menu_archive_chat);

        return super.onCreateOptionsMenu(menu);
    }

    @Override
    public boolean onPrepareOptionsMenu(Menu menu){
        log("onPrepareOptionsMenu");

        if(chatRoom!=null){
            log("onPrepareOptionsMenu chatRoom!=null");
            callMenuItem.setEnabled(false);
            callMenuItem.setIcon(Util.mutateIcon(this, R.drawable.ic_phone_white, R.color.white_50_opacity));
            if (chatRoom.isGroup()) {
                videoMenuItem.setVisible(false);
            }else{
                videoMenuItem.setEnabled(false);
                videoMenuItem.setIcon(Util.mutateIcon(this, R.drawable.ic_videocam_white, R.color.white_50_opacity));
            }


            if ((chatRoom.isPreview()) || (megaChatApi.getConnectionState() != MegaChatApi.CONNECTED)
                        || (megaChatApi.getChatConnectionState(idChat) != MegaChatApi.CHAT_CONNECTION_ONLINE)) {
                log("onPrepareOptionsMenu chatRoom.isPreview || megaChatApi.getConnectionState() "+megaChatApi.getConnectionState()+" || megaChatApi.getChatConnectionState(idChat) "+(megaChatApi.getChatConnectionState(idChat)));

                leaveMenuItem.setVisible(false);
                clearHistoryMenuItem.setVisible(false);
                inviteMenuItem.setVisible(false);
                contactInfoMenuItem.setVisible(false);
                archiveMenuItem.setVisible(false);
            }else {
                if(megaChatApi.getNumCalls() <= 0){
                    callMenuItem.setEnabled(true);
                    callMenuItem.setIcon(Util.mutateIcon(this, R.drawable.ic_phone_white, R.color.background_chat));

                    if (chatRoom.isGroup()) {
                        videoMenuItem.setVisible(false);
                    }else{
                        videoMenuItem.setEnabled(true);
                        videoMenuItem.setIcon(Util.mutateIcon(this, R.drawable.ic_videocam_white, R.color.background_chat));
                    }

                }else{
                    if( (megaChatApi!=null) && (!ChatUtil.participatingInACall(megaChatApi)) && (!megaChatApi.hasCallInChatRoom(chatRoom.getChatId()))){
                        callMenuItem.setEnabled(true);
                        callMenuItem.setIcon(Util.mutateIcon(this, R.drawable.ic_phone_white, R.color.background_chat));

                        if (chatRoom.isGroup()) {
                            videoMenuItem.setVisible(false);
                        }else{
                            videoMenuItem.setEnabled(true);
                            videoMenuItem.setIcon(Util.mutateIcon(this, R.drawable.ic_videocam_white, R.color.background_chat));
                        }
                    }
                }

                archiveMenuItem.setVisible(true);
                if(chatRoom.isArchived()){
                    archiveMenuItem.setTitle(getString(R.string.general_unarchive));
                }
                else{
                    archiveMenuItem.setTitle(getString(R.string.general_archive));
                }

                int permission = chatRoom.getOwnPrivilege();
                log("Permission in the chat: " + permission);
                if (chatRoom.isGroup()) {

                    if (permission == MegaChatRoom.PRIV_MODERATOR) {

                        inviteMenuItem.setVisible(true);

                        int lastMessageIndex = messages.size() - 1;
                        if (lastMessageIndex >= 0) {
                            AndroidMegaChatMessage lastMessage = messages.get(lastMessageIndex);
                            if (!lastMessage.isUploading()) {
                                if (lastMessage.getMessage().getType() == MegaChatMessage.TYPE_TRUNCATE) {
                                    log("Last message is TRUNCATE");
                                    clearHistoryMenuItem.setVisible(false);
                                } else {
                                    log("Last message is NOT TRUNCATE");
                                    clearHistoryMenuItem.setVisible(true);
                                }
                            } else {
                                log("Last message is UPLOADING");
                                clearHistoryMenuItem.setVisible(true);
                            }
                        }
                        else {
                            clearHistoryMenuItem.setVisible(false);
                        }

                        leaveMenuItem.setVisible(true);
                    } else if (permission == MegaChatRoom.PRIV_RM) {
                        log("Group chat PRIV_RM");
                        leaveMenuItem.setVisible(false);
                        clearHistoryMenuItem.setVisible(false);
                        inviteMenuItem.setVisible(false);
                        callMenuItem.setVisible(false);
                        videoMenuItem.setVisible(false);
                    } else if (permission == MegaChatRoom.PRIV_RO) {
                        log("Group chat PRIV_RO");
                        leaveMenuItem.setVisible(true);
                        clearHistoryMenuItem.setVisible(false);
                        inviteMenuItem.setVisible(false);
                        callMenuItem.setVisible(false);
                        videoMenuItem.setVisible(false);
                    } else if(permission == MegaChatRoom.PRIV_STANDARD){
                        log("Group chat PRIV_STANDARD");
                        leaveMenuItem.setVisible(true);
                        clearHistoryMenuItem.setVisible(false);
                        inviteMenuItem.setVisible(false);
                    }else{
                        log("Permission: " + permission);
                        leaveMenuItem.setVisible(true);
                        clearHistoryMenuItem.setVisible(false);
                        inviteMenuItem.setVisible(false);
                    }

                    contactInfoMenuItem.setTitle(getString(R.string.group_chat_info_label));
                    contactInfoMenuItem.setVisible(true);
                }
                else {
                    inviteMenuItem.setVisible(false);
                    if (permission == MegaChatRoom.PRIV_RO) {
                        clearHistoryMenuItem.setVisible(false);
                        contactInfoMenuItem.setVisible(false);
                        callMenuItem.setVisible(false);
                        videoMenuItem.setVisible(false);
                    } else {
                        clearHistoryMenuItem.setVisible(true);
                        contactInfoMenuItem.setTitle(getString(R.string.contact_properties_activity));
                        contactInfoMenuItem.setVisible(true);
                    }
                    leaveMenuItem.setVisible(false);
                }
            }

        }else{
            log("Chatroom NULL on create menu");
            leaveMenuItem.setVisible(false);
            callMenuItem.setVisible(false);
            videoMenuItem.setVisible(false);
            clearHistoryMenuItem.setVisible(false);
            inviteMenuItem.setVisible(false);
            contactInfoMenuItem.setVisible(false);
            archiveMenuItem.setVisible(false);
        }

        return super.onPrepareOptionsMenu(menu);
    }

    void ifAnonymousModeLogin(boolean pendingJoin) {
        if(chatC.isInAnonymousMode()){
            Intent loginIntent = new Intent(this, LoginActivityLollipop.class);
            loginIntent.putExtra("visibleFragment", Constants. LOGIN_FRAGMENT);
            if (pendingJoin && getIntent() != null && getIntent().getDataString() != null) {
                loginIntent.setAction(Constants.ACTION_JOIN_OPEN_CHAT_LINK);
                loginIntent.setData(Uri.parse(getIntent().getDataString()));
                loginIntent.putExtra("idChatToJoin", idChat);
                closeChat(true);
            }
            startActivity(loginIntent);
        }
        finish();
    }

    @Override
    public boolean onOptionsItemSelected(MenuItem item) {
        log("onOptionsItemSelected");

        switch (item.getItemId()) {
            // Respond to the action bar's Up/Home button
            case android.R.id.home: {
                closeChat(true);
                ifAnonymousModeLogin(false);
                break;
            }
            case R.id.cab_menu_call_chat:{
                if(recordView.isRecordingNow()) break;

                startVideo = false;
                if(checkPermissionsCall()){
                    startCall();
                }
                break;
            }
            case R.id.cab_menu_video_chat:{
                log("cab_menu_video_chat");
                if(recordView.isRecordingNow()) break;

                startVideo = true;
                if(checkPermissionsCall()){
                    startCall();
                }
                break;
            }
            case R.id.cab_menu_invite_chat:{
                if(recordView.isRecordingNow()) break;

                chooseAddParticipantDialog();
                break;
            }
            case R.id.cab_menu_contact_info_chat:{
                if(recordView.isRecordingNow()) break;

                if(chatRoom.isGroup()){
                    Intent i = new Intent(this, GroupChatInfoActivityLollipop.class);
                    i.putExtra("handle", chatRoom.getChatId());
                    this.startActivity(i);
                }
                else{
                    Intent i = new Intent(this, ContactInfoActivityLollipop.class);
                    i.putExtra("handle", chatRoom.getChatId());
                    this.startActivity(i);
                }
                break;
            }
            case R.id.cab_menu_clear_history_chat:{
                if(recordView.isRecordingNow()) break;

                log("Clear history selected!");
                showConfirmationClearChat(chatRoom);
                break;
            }
            case R.id.cab_menu_leave_chat:{
                if(recordView.isRecordingNow()) break;

                log("Leave selected!");
                showConfirmationLeaveChat(chatRoom);
                break;
            }
            case R.id.cab_menu_archive_chat:{
                if(recordView.isRecordingNow()) break;

                log("Archive/unarchive selected!");
                ChatController chatC = new ChatController(chatActivity);
                chatC.archiveChat(chatRoom);
                break;
            }
        }
        return super.onOptionsItemSelected(item);
    }

    /*
    *Prepare recording
     */
    public void prepareRecording(){
        log("prepareRecording");
        recordView.playSound(Constants.TYPE_START_RECORD);
        stopReproductions();
    }

<<<<<<< HEAD

        /*
     * Start recording
     */
    public void startRecording(){
        log("startRecording() with Permissions");
        String path = Environment.getExternalStorageDirectory().getAbsolutePath() +"/"+ Util.voiceNotesDIR;
        File newFolder = new File(path);
        newFolder.mkdirs();
        outputFileVoiceNotes = path + "/note_voice.m4a";
        long timeStamp = System.currentTimeMillis()/1000;
        File voiceFile = new File(outputFileVoiceNotes);
        String name = Util.getVoiceClipName(timeStamp, voiceFile.getAbsolutePath());
        outputFileVoiceNotes = path + "/note_voice"+name;

        if(outputFileVoiceNotes == null) return;

        if(myAudioRecorder == null)  myAudioRecorder = new MediaRecorder();

        try {
            myAudioRecorder.reset();
            myAudioRecorder.setAudioSource(MediaRecorder.AudioSource.MIC);
            myAudioRecorder.setOutputFormat(MediaRecorder.OutputFormat.MPEG_4);
            myAudioRecorder.setAudioEncoder(MediaRecorder.AudioEncoder.AAC);
            myAudioRecorder.setOutputFile(outputFileVoiceNotes);
            myAudioRecorder.prepare();
            myAudioRecorder.start();
            setRecordingNow(true);
        } catch (IOException e) {
            log("startRecording: error try to start recording");
            e.printStackTrace();
        }

    }

    /*
     * Cancel recording and reset the audio recorder
     */
    private void cancelRecording(){
        log("cancelRecording");
        if(!isRecordingNow()) return;
        if(myAudioRecorder == null) return;
        myAudioRecorder.reset();
        outputFileVoiceNotes = null;
        setRecordingNow(false);

    }

    /*
    * Stop the Record and send it to the chat
    */
    private void sendRecording(){
        log("sendRecording");
        if((!recordView.isRecordingNow()) || (myAudioRecorder == null)) return;
        try{

            log("sendRecording: playSound - RECORD_FINISHED");
            myAudioRecorder.stop();
            recordView.playSound(Constants.TYPE_END_RECORD);
            setRecordingNow(false);
            recordButton.performHapticFeedback(HapticFeedbackConstants.CONTEXT_CLICK);

            uploadPictureOrVoiceClip(outputFileVoiceNotes, true);
            outputFileVoiceNotes = null;
        }catch(RuntimeException ex){
            log("sendRecording: error try to send recording");

        }
    }

    /*
     *Hide chat options while recording
     */
    private void hideChatOptions(){
        log("hideChatOptions");
        textChat.setVisibility(View.INVISIBLE);
        sendIcon.setVisibility(View.GONE);
        disableButton(rLKeyboardTwemojiButton,keyboardTwemojiButton);
        disableButton(rLMediaButton,mediaButton);
        disableButton(rLPickAttachButton,pickAttachButton);
        disableButton(rLPickFileStorageButton,pickFileStorageButton);
    }

    private void disableButton(final  RelativeLayout layout, final  ImageButton button){
        log("disableButton");
        layout.setOnClickListener(null);
        button.setOnClickListener(null);
        button.setVisibility(View.INVISIBLE);
    }

    /*
     *Show chat options when not being recorded
     */
    private void showChatOptions(){
        log("showChatOptions");
        textChat.setVisibility(View.VISIBLE);
        enableButton(rLKeyboardTwemojiButton,keyboardTwemojiButton);
        enableButton(rLMediaButton,mediaButton);
        enableButton(rLPickAttachButton,pickAttachButton);
        enableButton(rLPickFileStorageButton,pickFileStorageButton);
    }

    private void enableButton(RelativeLayout layout, ImageButton button){
        log("enableButton");
        layout.setOnClickListener(this);
        button.setOnClickListener(this);
        button.setVisibility(View.VISIBLE);
    }

    /*
     *Record button deactivated or ready to send
     */
    private void recordButtonDeactivated(boolean isDesactivated){
        log("recordButtonDeactivated");
        recordView.showLock(false);
        recordButtonLayout.setBackground(null);
        sendIcon.setVisibility(View.GONE);
        recordButton.setVisibility(View.VISIBLE);

        if(isDesactivated){
            recordButton.activateOnClickListener(false);
            recordButton.setImageDrawable(ContextCompat.getDrawable(this, R.drawable.ic_mic_vc_off));
            recordButton.setColorFilter(null);
            return;
        }
        recordButton.activateOnTouchListener(false);
        recordButton.activateOnClickListener(true);
        recordButton.setImageDrawable(ContextCompat.getDrawable(this, R.drawable.ic_send_white));
        recordButton.setColorFilter(ContextCompat.getColor(context, R.color.accentColor));
    }

    /*
     *Update the record button view depending on the state the recording is in
     */
    private void recordButtonStates(int recordButtonState){
        log("recordButtonStates == "+recordButtonState);

        if(currentRecordButtonState == recordButtonState) return;

        currentRecordButtonState = recordButtonState;
        recordLayout.setVisibility(View.VISIBLE);
        recordButtonLayout.setVisibility(View.VISIBLE);
        if((currentRecordButtonState == RECORD_BUTTON_SEND) || (currentRecordButtonState == RECORD_BUTTON_ACTIVATED)){
            log("recordButtonStates:SEND||ACTIVATED");
            recordView.setVisibility(View.VISIBLE);
            hideChatOptions();
            if(recordButtonState == RECORD_BUTTON_SEND){
                recordButtonDeactivated(false);
=======
                }else{
                    if(callInThisChat.getStatus() == MegaChatCall.CALL_STATUS_RING_IN){
                        log("startCall:I'm not in this call, but it is ring in");
                        MegaApplication.setShowPinScreen(false);
                        Intent intent = new Intent(this, ChatCallActivity.class);
                        intent.addFlags(Intent.FLAG_ACTIVITY_CLEAR_TOP);
                        intent.putExtra("chatHandle", idChat);
                        startActivity(intent);

                    }else if (callInThisChat.getStatus() == MegaChatCall.CALL_STATUS_USER_NO_PRESENT){
                        log("startCall:I'm not in this call, but it is in progress");
                        megaChatApi.startChatCall(idChat, startVideo, this);
                    }
                }
>>>>>>> 46dcc178
            }else{
                recordButtonLayout.setBackground(ContextCompat.getDrawable(this, R.drawable.recv_bg_mic));
                recordButton.activateOnTouchListener(true);
                recordButton.activateOnClickListener(false);
                recordButton.setImageDrawable(ContextCompat.getDrawable(this, R.drawable.ic_mic_vc_on));
                recordButton.setColorFilter(null);
            }

        }else if(currentRecordButtonState == RECORD_BUTTON_DESACTIVATED){
            log("recordButtonStates:DESACTIVATED");
            showChatOptions();
            recordView.setVisibility(View.GONE);
            recordButton.activateOnTouchListener(true);
            recordButtonDeactivated(true);
        }
        placeRecordButton(currentRecordButtonState);
    }

    public void showBubble(){
        log("showBubble");
        recordButton.performHapticFeedback(HapticFeedbackConstants.CONTEXT_CLICK);
        recordView.playSound(Constants.TYPE_ERROR_RECORD);
        bubbleLayout.setAlpha(1);
        bubbleLayout.setVisibility(View.VISIBLE);
        bubbleLayout.animate().alpha(0).setDuration(4000);
        cancelRecording();
    }

    /*
    *Place the record button with the corresponding margins
    */
    public void placeRecordButton(int recordButtonState){
        log("placeRecordButton");
        int marginBottomVoicleLayout;
        recordView.recordButtonTranslation(recordButtonLayout,0,0);
        if(((fileStorageLayout!=null) && (fileStorageLayout.isShown())) || ((emojiKeyboard!=null) && (emojiKeyboard.getEmojiKeyboardShown()))){
            marginBottomVoicleLayout = keyboardHeight+marginBottomDesactivated;
        }else {
            marginBottomVoicleLayout = marginBottomDesactivated;
        }

        int value = 0;
        int marginBottom = marginBottomVoicleLayout;
        int marginRight = 0;
        if((recordButtonState == RECORD_BUTTON_SEND)||(recordButtonState == RECORD_BUTTON_DESACTIVATED)){
            log("placeRecordButton:SEND||DESACTIVATED");
            value = 48;
            if(recordButtonState == RECORD_BUTTON_DESACTIVATED){
                marginRight = Util.px2dp(14, outMetrics);
            }
        }else if(recordButtonState == RECORD_BUTTON_ACTIVATED){
            log("placeRecordButton:ACTIVATED");
            value = 80;
            if(((fileStorageLayout!=null) && (fileStorageLayout.isShown())) || ((emojiKeyboard!=null) && (emojiKeyboard.getEmojiKeyboardShown()))){
                marginBottom = keyboardHeight+marginBottomActivated;
            }else {
                marginBottom = marginBottomActivated;
            }
        }
        RelativeLayout.LayoutParams params = (RelativeLayout.LayoutParams) recordButtonLayout.getLayoutParams();
        params.height = Util.px2dp(value, outMetrics);
        params.width = Util.px2dp(value, outMetrics);
        params.addRule(RelativeLayout.ALIGN_PARENT_RIGHT);
        params.addRule(RelativeLayout.ALIGN_PARENT_BOTTOM);
        params.setMargins(0, 0, marginRight, marginBottom);
        recordButtonLayout.setLayoutParams(params);

        FrameLayout.LayoutParams paramsRecordView = (FrameLayout.LayoutParams) recordView.getLayoutParams();
        paramsRecordView.setMargins(0,0,0, marginBottomVoicleLayout);
        recordView.setLayoutParams(paramsRecordView);
    }

    public boolean isRecordingNow(){
        return recordView.isRecordingNow();
    }

    /*
     * Know if you're recording right now
     */
    public void setRecordingNow(boolean recordingNow) {
        log("setRecordingNow -> "+recordingNow);
        recordView.setRecordingNow(recordingNow);
        if(recordView.isRecordingNow()){
            if(getResources().getConfiguration().orientation == Configuration.ORIENTATION_LANDSCAPE){
                ChatUtil.lockOrientationLandscape(this);
            }else{
                ChatUtil.lockOrientationPortrait(this);
            }

            recordButtonStates(RECORD_BUTTON_ACTIVATED);
            if(emojiKeyboard!=null) emojiKeyboard.setListenerActivated(false);
            return;
        }
        ChatUtil.unlockOrientation(this);
        recordButtonStates(RECORD_BUTTON_DESACTIVATED);
        if(emojiKeyboard!=null) emojiKeyboard.setListenerActivated(true);


    }

<<<<<<< HEAD
=======
    private boolean checkPermissionsTakePicture(){
        log("checkPermissionsTakePicture");
>>>>>>> 46dcc178

    private void startCall(){
        log("startCall ");

        stopReproductions();
        hideKeyboard();

        if(megaChatApi == null) return;

        MegaChatCall callInThisChat = megaChatApi.getChatCall(chatRoom.getChatId());
        if(callInThisChat != null){
            log("startCall there is a call in this chat");

            if((megaChatApi!=null)&&(ChatUtil.participatingInACall(megaChatApi))){
                long chatIdCallInProgress = ChatUtil.getChatCallInProgress(megaChatApi);
                if(chatIdCallInProgress == chatRoom.getChatId()){
                    log("startCall:I'm in this call");
                    ChatUtil.returnCall(this, megaChatApi);
                }else{
                    log("startCall:I'm in other call");
                    showConfirmationToJoinCall(chatRoom);
                }

            }
            else if(callInThisChat.getStatus() == MegaChatCall.CALL_STATUS_RING_IN){
                log("startCall:I'm not in a call, this call is ring in");
                MegaApplication.setShowPinScreen(false);
                Intent intent = new Intent(this, ChatCallActivity.class);
                intent.addFlags(Intent.FLAG_ACTIVITY_CLEAR_TOP);
                intent.putExtra("chatHandle", idChat);
                startActivity(intent);

            }
            else if (callInThisChat.getStatus() == MegaChatCall.CALL_STATUS_USER_NO_PRESENT){
                log("startCall:I'm not in a call, this call is user no present");
                megaChatApi.startChatCall(idChat, startVideo, this);
            }
        }
        else if((megaChatApi!=null)&&(!ChatUtil.participatingInACall(megaChatApi))){
            log("startCall there is not a call in this chat and i'm not in other call");
            megaChatApi.startChatCall(idChat, startVideo, this);
        }
    }

    public boolean checkPermissionsVoiceClip(){
        log("checkPermissionsVoiceClip()");
        if (Build.VERSION.SDK_INT < Build.VERSION_CODES.M)  return true;

        boolean hasRecordAudioPermission = (ContextCompat.checkSelfPermission(this, Manifest.permission.RECORD_AUDIO) == PackageManager.PERMISSION_GRANTED);
        if (!hasRecordAudioPermission) {
            ActivityCompat.requestPermissions(this, new String[]{Manifest.permission.RECORD_AUDIO}, Constants.RECORD_VOICE_CLIP);
            return false;
        }

        boolean hasStoragePermission = (ContextCompat.checkSelfPermission(this, Manifest.permission.WRITE_EXTERNAL_STORAGE) == PackageManager.PERMISSION_GRANTED);
        if (!hasStoragePermission) {
            ActivityCompat.requestPermissions(this, new String[]{Manifest.permission.WRITE_EXTERNAL_STORAGE, Manifest.permission.READ_EXTERNAL_STORAGE}, Constants.REQUEST_STORAGE_VOICE_CLIP);
            return false;
        }

        return true;
    }

    public boolean checkPermissionsCall(){
        log("checkPermissionsCall");
        if (Build.VERSION.SDK_INT < Build.VERSION_CODES.M)  return true;

        boolean hasCameraPermission = (ContextCompat.checkSelfPermission(this, Manifest.permission.CAMERA) == PackageManager.PERMISSION_GRANTED);
        if (!hasCameraPermission) {
            ActivityCompat.requestPermissions(this, new String[]{Manifest.permission.CAMERA}, Constants.REQUEST_CAMERA);
            return false;
        }

        boolean hasRecordAudioPermission = (ContextCompat.checkSelfPermission(this, Manifest.permission.RECORD_AUDIO) == PackageManager.PERMISSION_GRANTED);
        if (!hasRecordAudioPermission) {
            ActivityCompat.requestPermissions(this, new String[]{Manifest.permission.RECORD_AUDIO}, Constants.RECORD_AUDIO);
            return false;
        }

        return true;
    }

    public boolean checkPermissionsTakePicture(){
        log("checkPermissionsTakePicture");

        if (Build.VERSION.SDK_INT < Build.VERSION_CODES.M)  return true;

        boolean hasCameraPermission = (ContextCompat.checkSelfPermission(this, Manifest.permission.CAMERA) == PackageManager.PERMISSION_GRANTED);
        if (!hasCameraPermission) {
            ActivityCompat.requestPermissions(this, new String[]{Manifest.permission.CAMERA}, Constants.REQUEST_CAMERA_TAKE_PICTURE);
            return false;
        }

        boolean hasStoragePermission = (ContextCompat.checkSelfPermission(this, Manifest.permission.WRITE_EXTERNAL_STORAGE) == PackageManager.PERMISSION_GRANTED);
        if (!hasStoragePermission) {
            ActivityCompat.requestPermissions(this, new String[]{Manifest.permission.WRITE_EXTERNAL_STORAGE}, Constants.REQUEST_WRITE_STORAGE_TAKE_PICTURE);
            return false;
        }

        return true;
    }

    private boolean checkPermissionsReadStorage() {
        log("checkPermissionsReadStorage");
        if (Build.VERSION.SDK_INT < Build.VERSION_CODES.M) return true;

        boolean hasReadStoragePermission = (ContextCompat.checkSelfPermission(this, Manifest.permission.READ_EXTERNAL_STORAGE) == PackageManager.PERMISSION_GRANTED);
        if (!hasReadStoragePermission) {
            ActivityCompat.requestPermissions(this, new String[]{Manifest.permission.READ_EXTERNAL_STORAGE}, Constants.REQUEST_READ_STORAGE);
            return false;
        }

        return true;

    }

    @Override
    public void onRequestPermissionsResult(int requestCode, String[] permissions, int[] grantResults) {
        log("onRequestPermissionsResult");
        super.onRequestPermissionsResult(requestCode, permissions, grantResults);
        switch (requestCode) {
            case Constants.REQUEST_CAMERA:
            case Constants.RECORD_AUDIO:{
                log("REQUEST_CAMERA || RECORD_AUDIO");
                if (grantResults.length > 0 && grantResults[0] == PackageManager.PERMISSION_GRANTED && checkPermissionsCall()) {
                    startCall();
                }
                break;
            }
            case Constants.REQUEST_CAMERA_TAKE_PICTURE:
            case Constants.REQUEST_WRITE_STORAGE_TAKE_PICTURE:{
                log("REQUEST_CAMERA_TAKE_PICTURE || REQUEST_WRITE_STORAGE_TAKE_PICTURE");
                if (grantResults.length > 0 && grantResults[0] == PackageManager.PERMISSION_GRANTED && checkPermissionsTakePicture()) {
                    takePicture();
                }
                break;
            }
            case Constants.RECORD_VOICE_CLIP:
            case Constants.REQUEST_STORAGE_VOICE_CLIP:{
                log("RECORD_VOICE_CLIP || REQUEST_STORAGE_VOICE_CLIP");
                if (grantResults.length > 0 && grantResults[0] == PackageManager.PERMISSION_GRANTED && checkPermissionsVoiceClip()) {
                   cancelRecording();
                }
                break;
            }
            case Constants.REQUEST_READ_STORAGE:{
                if (grantResults.length > 0 && grantResults[0] == PackageManager.PERMISSION_GRANTED && checkPermissionsReadStorage()) {
                    this.attachFromFileStorage();
                }
                break;
            }
            case Constants.LOCATION_PERMISSION_REQUEST_CODE: {
                if (grantResults.length > 0 && grantResults[0] == PackageManager.PERMISSION_GRANTED
                    && ContextCompat.checkSelfPermission(this, Manifest.permission.ACCESS_FINE_LOCATION) == PackageManager.PERMISSION_GRANTED){
                    Intent intent =  new Intent(getApplicationContext(), MapsActivity.class);
                    intent.putExtra("editingMessage", editingMessage);
                    if (messageToEdit != null) {
                        intent.putExtra("msg_id", messageToEdit.getMsgId());
                    }
                    startActivityForResult(intent, Constants.REQUEST_CODE_SEND_LOCATION);
                }
                break;
            }
        }
    }

    public void chooseAddParticipantDialog(){
        log("chooseAddContactDialog");

        if(megaApi!=null && megaApi.getRootNode()!=null){
            ArrayList<MegaUser> contacts = megaApi.getContacts();
            if(contacts==null){
                showSnackbar(Constants.SNACKBAR_TYPE, getString(R.string.no_contacts_invite), -1);
            }
            else {
                if(contacts.isEmpty()){
                    showSnackbar(Constants.SNACKBAR_TYPE, getString(R.string.no_contacts_invite), -1);
                }
                else{
                    Intent in = new Intent(this, AddContactActivityLollipop.class);
                    in.putExtra("contactType", Constants.CONTACT_TYPE_MEGA);
                    in.putExtra("chat", true);
                    in.putExtra("chatId", idChat);
                    in.putExtra("aBtitle", getString(R.string.add_participants_menu_item));
                    startActivityForResult(in, Constants.REQUEST_ADD_PARTICIPANTS);
                }
            }
        }
        else{
            log("Online but not megaApi");
            Util.showErrorAlertDialog(getString(R.string.error_server_connection_problem), false, this);
        }
    }

    public void chooseContactsDialog(){
        log("chooseContactsDialog");

        if(megaApi!=null && megaApi.getRootNode()!=null){
            ArrayList<MegaUser> contacts = megaApi.getContacts();
            if(contacts==null){
                showSnackbar(Constants.SNACKBAR_TYPE, getString(R.string.no_contacts_invite), -1);
            }
            else {
                if(contacts.isEmpty()){
                    showSnackbar(Constants.SNACKBAR_TYPE, getString(R.string.no_contacts_invite), -1);
                }
                else{
                    Intent in = new Intent(this, AddContactActivityLollipop.class);
                    in.putExtra("contactType", Constants.CONTACT_TYPE_MEGA);
                    in.putExtra("chat", true);
                    in.putExtra("aBtitle", getString(R.string.add_contacts));
                    startActivityForResult(in, Constants.REQUEST_SEND_CONTACTS);
                }
            }
        }
        else{
            log("Online but not megaApi");
            Util.showErrorAlertDialog(getString(R.string.error_server_connection_problem), false, this);
        }
    }

    public void disablePinScreen(){
        log("disablePinScreen");
        MegaApplication.setShowPinScreen(false);
    }

    public void showProgressForwarding(){
        log("showProgressForwarding");

        statusDialog = new ProgressDialog(this);
        statusDialog.setMessage(getString(R.string.general_forwarding));
        statusDialog.show();
    }

    private void stopReproductions(){
        if(adapter!=null){
            adapter.stopAllReproductionsInProgress();
        }
    }

    public void forwardMessages(ArrayList<AndroidMegaChatMessage> messagesSelected){
        log("forwardMessages");
        stopReproductions();
        chatC.prepareAndroidMessagesToForward(messagesSelected, idChat);
    }

    @Override
    protected void onActivityResult(int requestCode, int resultCode, Intent intent) {
        log("onActivityResult, resultCode: " + resultCode);
        if (requestCode == Constants.REQUEST_ADD_PARTICIPANTS && resultCode == RESULT_OK) {
            if (intent == null) {
                log("Return.....");
                return;
            }

            final ArrayList<String> contactsData = intent.getStringArrayListExtra(AddContactActivityLollipop.EXTRA_CONTACTS);
            MultipleGroupChatRequestListener multipleListener = null;

            if (contactsData != null) {

                if (contactsData.size() == 1) {
                    MegaUser user = megaApi.getContact(contactsData.get(0));
                    if (user != null) {
                        megaChatApi.inviteToChat(chatRoom.getChatId(), user.getHandle(), MegaChatPeerList.PRIV_STANDARD, this);
                    }
                } else {
                    log("Add multiple participants "+contactsData.size());
                    multipleListener = new MultipleGroupChatRequestListener(this);
                    for (int i = 0; i < contactsData.size(); i++) {
                        MegaUser user = megaApi.getContact(contactsData.get(i));
                        if (user != null) {
                            megaChatApi.inviteToChat(chatRoom.getChatId(), user.getHandle(), MegaChatPeerList.PRIV_STANDARD, multipleListener);
                        }
                    }
                }
            }
        }
        else if (requestCode == Constants.REQUEST_CODE_SELECT_IMPORT_FOLDER && resultCode == RESULT_OK) {
            if(!Util.isOnline(this) || megaApi==null) {
                removeProgressDialog();
                showSnackbar(Constants.SNACKBAR_TYPE, getString(R.string.error_server_connection_problem), -1);
                return;
            }

            final long toHandle = intent.getLongExtra("IMPORT_TO", 0);

            final long[] importMessagesHandles = intent.getLongArrayExtra("HANDLES_IMPORT_CHAT");

            importNodes(toHandle, importMessagesHandles);
        }
        else if (requestCode == Constants.REQUEST_SEND_CONTACTS && resultCode == RESULT_OK) {
            final ArrayList<String> contactsData = intent.getStringArrayListExtra(AddContactActivityLollipop.EXTRA_CONTACTS);
            if (contactsData != null) {
                MegaHandleList handleList = MegaHandleList.createInstance();
                for(int i=0; i<contactsData.size();i++){
                    MegaUser user = megaApi.getContact(contactsData.get(i));
                    if (user != null) {
                        handleList.addMegaHandle(user.getHandle());

                    }
                }
                MegaChatMessage contactMessage = megaChatApi.attachContacts(idChat, handleList);
                if(contactMessage!=null){
                    AndroidMegaChatMessage androidMsgSent = new AndroidMegaChatMessage(contactMessage);
                    sendMessageToUI(androidMsgSent);
                }
            }
        }
        else if (requestCode == Constants.REQUEST_CODE_SELECT_FILE && resultCode == RESULT_OK) {
            if (intent == null) {
                log("Return.....");
                return;
            }

            long handles[] = intent.getLongArrayExtra("NODE_HANDLES");
            log("Number of files to send: "+handles.length);

            for(int i=0; i<handles.length; i++){
                megaChatApi.attachNode(idChat, handles[i], this);
            }
            log("---- no more files to send");
        }
        else if (requestCode == Constants.REQUEST_CODE_GET && resultCode == RESULT_OK) {
            if (intent == null) {
                log("Return.....");
                return;
            }

            intent.setAction(Intent.ACTION_GET_CONTENT);
            FilePrepareTask filePrepareTask = new FilePrepareTask(this);
            filePrepareTask.execute(intent);
            ProgressDialog temp = null;
            try{
                temp = new ProgressDialog(this);
                temp.setMessage(getString(R.string.upload_prepare));
                temp.show();
            }
            catch(Exception e){
                return;
            }
            statusDialog = temp;
        }
        else if (requestCode == Constants.REQUEST_CODE_SELECT_CHAT && resultCode == RESULT_OK) {
            if(!Util.isOnline(this)) {
                removeProgressDialog();

                showSnackbar(Constants.SNACKBAR_TYPE, getString(R.string.error_server_connection_problem), -1);
                return;
            }

            showProgressForwarding();

            long[] idMessages = intent.getLongArrayExtra("ID_MESSAGES");
            log("Send "+idMessages.length+" messages");

            long[] chatHandles = intent.getLongArrayExtra("SELECTED_CHATS");
            log("Send to "+chatHandles.length+" chats");

            long[] contactHandles = intent.getLongArrayExtra("SELECTED_USERS");

            if (chatHandles != null && chatHandles.length > 0 && idMessages != null) {
                if (contactHandles != null && contactHandles.length > 0) {
                    ArrayList<MegaUser> users = new ArrayList<>();
                    ArrayList<MegaChatRoom> chats =  new ArrayList<>();

                    for (int i=0; i<contactHandles.length; i++) {
                        MegaUser user = megaApi.getContact(MegaApiAndroid.userHandleToBase64(contactHandles[i]));
                        if (user != null) {
                            users.add(user);
                        }
                    }

                    for (int i=0; i<chatHandles.length; i++) {
                        MegaChatRoom chatRoom = megaChatApi.getChatRoom(chatHandles[i]);
                        if (chatRoom != null) {
                            chats.add(chatRoom);
                        }
                    }

                    CreateChatToPerformActionListener listener = new CreateChatToPerformActionListener(chats, users, idMessages, this, CreateChatToPerformActionListener.SEND_MESSAGES, idChat);

                    for (MegaUser user : users) {
                        MegaChatPeerList peers = MegaChatPeerList.createInstance();
                        peers.addPeer(user.getHandle(), MegaChatPeerList.PRIV_STANDARD);
                        megaChatApi.createChat(false, peers, listener);
                    }
                }
                else {
                    int countChat = chatHandles.length;
                    log("Selected: " + countChat + " chats to send");

                    MultipleForwardChatProcessor forwardChatProcessor = new MultipleForwardChatProcessor(this, chatHandles, idMessages, idChat);
                    forwardChatProcessor.forward(chatRoom);
                }
            }
            else {
                log("Error on sending to chat");
            }
        }
        else if (requestCode == Constants.TAKE_PHOTO_CODE && resultCode == RESULT_OK) {
            if (resultCode == Activity.RESULT_OK) {
                log("TAKE_PHOTO_CODE ");
//                String filePath = Environment.getExternalStorageDirectory().getAbsolutePath() + "/" + Util.temporalPicDIR + "/picture.jpg";
//                File imgFile = new File(filePath);
//                String name = Util.getPhotoSyncName(imgFile.lastModified(), imgFile.getAbsolutePath());
//                String newPath = Environment.getExternalStorageDirectory().getAbsolutePath() + "/" + Util.temporalPicDIR + "/" + name;
//                File newFile = new File(newPath);
//                imgFile.renameTo(newFile);
//                uploadPicture(newPath);

                onCaptureImageResult();
//                uploadPicture(finalUri);

            } else {
                log("TAKE_PHOTO_CODE--->ERROR!");
            }

        }
        else  if (requestCode == Constants.REQUEST_CODE_SEND_LOCATION && resultCode == RESULT_OK) {
            if (intent == null) {
                return;
            }
            byte[] byteArray = intent.getByteArrayExtra("snapshot");
            //
            if (byteArray == null) return;
            Bitmap snapshot = BitmapFactory.decodeByteArray(byteArray, 0, byteArray.length);
            String encodedSnapshot = Base64.encodeToString(byteArray, Base64.DEFAULT);
            log("info bitmap: "+snapshot.getByteCount()+" "+snapshot.getWidth()+" "+snapshot.getHeight());

            double latitude = intent.getDoubleExtra("latitude", 0);
            double longitude = intent.getDoubleExtra("longitude", 0);
            editingMessage = intent.getBooleanExtra("editingMessage", false);
            if (editingMessage) {
                long msgId = intent.getLongExtra("msg_id", -1);
                if (msgId != -1) {
                    messageToEdit = megaChatApi.getMessage(idChat, msgId);
                }
            }
            String locationName = intent.getStringExtra("name");
            String locationAddress = intent.getStringExtra("address");

            log("Send location [latitude]: " + latitude + " [longitude]: " + longitude + " [name]: " + locationName + " [address]: " + locationAddress);

            float longLongitude = (float)longitude;

            float longLatitude = (float)latitude;

            if (editingMessage && messageToEdit != null) {
                log("editGeolocation tempId: "+ messageToEdit.getTempId()+" id: "+messageToEdit.getMsgId());
                if (messageToEdit.getTempId() != -1) {
                    MegaChatMessage editedMsg = megaChatApi.editGeolocation(idChat, messageToEdit.getTempId(), longLongitude, longLatitude, encodedSnapshot);
                    modifyLocationReceived(new AndroidMegaChatMessage(editedMsg), true);
                }
                else if (messageToEdit.getMsgId() != -1) {
                    MegaChatMessage editedMsg = megaChatApi.editGeolocation(idChat, messageToEdit.getMsgId(), longLongitude, longLatitude, encodedSnapshot);
                    modifyLocationReceived(new AndroidMegaChatMessage(editedMsg), false);
                }
                editingMessage = false;
                messageToEdit = null;
            }
            else {
                log("Send location [longLatitude]: " + longLatitude + " [longLongitude]: " + longLongitude);
                sendLocationMessage(longLongitude, longLatitude, encodedSnapshot);
            }
        }
        else if (requestCode == Constants.REQUEST_CODE_SELECT_LOCAL_FOLDER && resultCode == RESULT_OK) {
            log("local folder selected");
            String parentPath = intent.getStringExtra(FileStorageActivityLollipop.EXTRA_PATH);
            long[] hashes = intent.getLongArrayExtra(FileStorageActivityLollipop.EXTRA_DOCUMENT_HASHES);
            if (hashes != null) {
                ArrayList<MegaNode> megaNodes = new ArrayList<>();
                for (int i=0; i<hashes.length; i++) {
                    MegaNode node = megaApi.getNodeByHandle(hashes[i]);
                    if (node != null) {
                        megaNodes.add(node);
                    }
                    else {
                        log("Node NULL, not added");
                    }
                }
                if (megaNodes.size() > 0) {
                    chatC.checkSizeBeforeDownload(parentPath, megaNodes);
                }
            }
        }
        else{
            log("Error onActivityResult");
        }

        super.onActivityResult(requestCode, resultCode, intent);
    }

    public void importNodes(final long toHandle, final long[] importMessagesHandles){
        log("importNode: "+toHandle+ " -> "+ importMessagesHandles.length);
        statusDialog = new ProgressDialog(this);
        statusDialog.setMessage(getString(R.string.general_importing));
        statusDialog.show();

        MegaNode target = null;
        target = megaApi.getNodeByHandle(toHandle);
        if(target == null){
            target = megaApi.getRootNode();
        }
        log("TARGET handle: " + target.getHandle());

        if(importMessagesHandles.length==1){
            for (int k = 0; k < importMessagesHandles.length; k++){
                MegaChatMessage message = megaChatApi.getMessage(idChat, importMessagesHandles[k]);
                if(message!=null){

                    MegaNodeList nodeList = message.getMegaNodeList();

                    for(int i=0;i<nodeList.size();i++){
                        MegaNode document = nodeList.get(i);
                        if (document != null) {
                            log("DOCUMENT: " + document.getHandle());
                            document = chatC.authorizeNodeIfPreview(document, chatRoom);
                            if (target != null) {
//                            MegaNode autNode = megaApi.authorizeNode(document);

                                megaApi.copyNode(document, target, this);
                            } else {
                                log("TARGET: null");
                               showSnackbar(Constants.SNACKBAR_TYPE, getString(R.string.import_success_error), -1);
                            }
                        }
                        else{
                            log("DOCUMENT: null");
                            showSnackbar(Constants.SNACKBAR_TYPE, getString(R.string.import_success_error), -1);
                        }
                    }

                }
                else{
                    log("MESSAGE is null");
                    showSnackbar(Constants.SNACKBAR_TYPE, getString(R.string.import_success_error), -1);
                }
            }
        }
        else {
            MultipleRequestListener listener = new MultipleRequestListener(Constants.MULTIPLE_CHAT_IMPORT, this);

            for (int k = 0; k < importMessagesHandles.length; k++){
                MegaChatMessage message = megaChatApi.getMessage(idChat, importMessagesHandles[k]);
                if(message!=null){

                    MegaNodeList nodeList = message.getMegaNodeList();

                    for(int i=0;i<nodeList.size();i++){
                        MegaNode document = nodeList.get(i);
                        if (document != null) {
                            log("DOCUMENT: " + document.getHandle());
                            document = chatC.authorizeNodeIfPreview(document, chatRoom);
                            if (target != null) {
//                            MegaNode autNode = megaApi.authorizeNode(document);
                                megaApi.copyNode(document, target, listener);
                            } else {
                                log("TARGET: null");
                            }
                        }
                        else{
                            log("DOCUMENT: null");
                        }
                    }
                }
                else{
                    log("MESSAGE is null");
                    showSnackbar(Constants.SNACKBAR_TYPE, getString(R.string.import_success_error), -1);
                }
            }
        }
    }

    public void retryNodeAttachment(long nodeHandle){
        megaChatApi.attachNode(idChat, nodeHandle, this);
    }

    public void retryContactAttachment(MegaHandleList handleList){
        log("retryContactAttachment");
        MegaChatMessage contactMessage = megaChatApi.attachContacts(idChat, handleList);
        if(contactMessage!=null){
            AndroidMegaChatMessage androidMsgSent = new AndroidMegaChatMessage(contactMessage);
            sendMessageToUI(androidMsgSent);
        }
    }

    public void retryPendingMessage(long idMessage){
        log("retryPendingMessage: "+idMessage);

        PendingMessageSingle pendMsg = dbH.findPendingMessageById(idMessage);

        if(pendMsg!=null){

            if(pendMsg.getNodeHandle()!=-1){
                removePendingMsg(idMessage);
                retryNodeAttachment(pendMsg.getNodeHandle());
            }
            else{
                log("The file was not uploaded yet");

                ////Retry to send

                String filePath = pendMsg.getFilePath();

                File f = new File(filePath);
                if (!f.exists()) {
                    showSnackbar(Constants.SNACKBAR_TYPE, getResources().getQuantityString(R.plurals.messages_forwarded_error_not_available, 1, 1), -1);
                    return;
                }

                //Remove the old message from the UI and DB
                removePendingMsg(idMessage);

                Intent intent = new Intent(this, ChatUploadService.class);

                PendingMessageSingle pMsgSingle = new PendingMessageSingle();
                pMsgSingle.setChatId(idChat);
                long timestamp = System.currentTimeMillis()/1000;
                pMsgSingle.setUploadTimestamp(timestamp);

                String fingerprint = megaApi.getFingerprint(f.getAbsolutePath());

                pMsgSingle.setFilePath(f.getAbsolutePath());
                pMsgSingle.setName(f.getName());
                pMsgSingle.setFingerprint(fingerprint);

                long idMessageDb = dbH.addPendingMessage(pMsgSingle);
                pMsgSingle.setId(idMessageDb);
                if(idMessageDb!=-1){
                    intent.putExtra(ChatUploadService.EXTRA_ID_PEND_MSG, idMessageDb);

                    if(!isLoadingHistory){
                        AndroidMegaChatMessage newNodeAttachmentMsg = new AndroidMegaChatMessage(pMsgSingle, true);
                        sendMessageToUI(newNodeAttachmentMsg);
                    }

//                ArrayList<String> filePaths = newPendingMsg.getFilePaths();
//                filePaths.add("/home/jfjf.jpg");

                    intent.putExtra(ChatUploadService.EXTRA_CHAT_ID, idChat);

                    startService(intent);
                }
                else{
                    log("Error when adding pending msg to the database");
                }
            }
        }
        else{
            log("Pending message does not exist");
            showSnackbar(Constants.SNACKBAR_TYPE, getResources().getQuantityString(R.plurals.messages_forwarded_error_not_available, 1, 1), -1);
        }
    }

    private void endCall(long chatHang){
        log("endCall");
        if(megaChatApi!=null){
            megaChatApi.hangChatCall(chatHang, this);
        }
    }

    private void showConfirmationToJoinCall(final MegaChatRoom c){
        log("showConfirmationToJoinCall");

        DialogInterface.OnClickListener dialogClickListener = new DialogInterface.OnClickListener() {
            @Override
            public void onClick(DialogInterface dialog, int which) {
                switch (which){
                    case DialogInterface.BUTTON_POSITIVE:
                        log("showConfirmationToJoinCall: END & JOIN");
                        //Find the call in progress:
                        if(megaChatApi!=null){
                            endCall(ChatUtil.getChatCallInProgress(megaChatApi));
                        }
                        break;

                    case DialogInterface.BUTTON_NEGATIVE:
                        //No button clicked
                        break;
                }
            }
        };

        android.support.v7.app.AlertDialog.Builder builder = new android.support.v7.app.AlertDialog.Builder(this, R.style.AppCompatAlertDialogStyle);
        String message= getResources().getString(R.string.text_join_call);
        builder.setTitle(R.string.title_join_call);
        builder.setMessage(message).setPositiveButton(context.getString(R.string.answer_call_incoming).toUpperCase(), dialogClickListener).setNegativeButton(R.string.general_cancel, dialogClickListener).show();
    }

    public void showConfirmationOpenCamera(final MegaChatRoom c){
        log("showConfirmationOpenCamera");

        DialogInterface.OnClickListener dialogClickListener = new DialogInterface.OnClickListener() {
            @Override
            public void onClick(DialogInterface dialog, int which) {
                switch (which){
                    case DialogInterface.BUTTON_POSITIVE: {
                        log("Open camera and lost the camera in the call");
                        stopReproductions();

                        //Find the call in progress:
                        if(megaChatApi!=null){
                            long chatIdCallInProgress = ChatUtil.getChatCallInProgress(megaChatApi);

                            MegaChatCall callInProgress = megaChatApi.getChatCall(chatIdCallInProgress);
                            if(callInProgress!=null){
                                if(callInProgress.hasLocalVideo()){
                                    megaChatApi.disableVideo(chatIdCallInProgress, null);
                                }
                                openCameraApp();
                            }
                        }
                        break;
                    }
                    case DialogInterface.BUTTON_NEGATIVE:
                        //No button clicked
                        break;
                }
            }
        };

        android.support.v7.app.AlertDialog.Builder builder = new android.support.v7.app.AlertDialog.Builder(this, R.style.AppCompatAlertDialogStyle);
        String message= getResources().getString(R.string.confirmation_open_camera_on_chat);
        builder.setTitle(R.string.title_confirmation_open_camera_on_chat);
        builder.setMessage(message).setPositiveButton(R.string.context_open_link, dialogClickListener).setNegativeButton(R.string.general_cancel, dialogClickListener).show();
    }

    public void showConfirmationClearChat(final MegaChatRoom c){
        log("showConfirmationClearChat");

        DialogInterface.OnClickListener dialogClickListener = new DialogInterface.OnClickListener() {
            @Override
            public void onClick(DialogInterface dialog, int which) {
                switch (which){
                    case DialogInterface.BUTTON_POSITIVE:
                        log("Clear chat!");
<<<<<<< HEAD
                        stopReproductions();

//						megaChatApi.truncateChat(chatHandle, MegaChatHandle.MEGACHAT_INVALID_HANDLE);
                        log("Clear history selected!");
=======
>>>>>>> 46dcc178
                        chatC.clearHistory(c);
                        break;

                    case DialogInterface.BUTTON_NEGATIVE:
                        //No button clicked
                        break;
                }
            }
        };

        android.support.v7.app.AlertDialog.Builder builder;
        if (Build.VERSION.SDK_INT >= Build.VERSION_CODES.HONEYCOMB) {
            builder = new AlertDialog.Builder(this, R.style.AppCompatAlertDialogStyle);
        }
        else{
            builder = new AlertDialog.Builder(this);
        }
        String message= getResources().getString(R.string.confirmation_clear_group_chat);
        builder.setTitle(R.string.title_confirmation_clear_group_chat);
        builder.setMessage(message).setPositiveButton(R.string.general_clear, dialogClickListener)
                .setNegativeButton(R.string.general_cancel, dialogClickListener).show();
    }

    public void showConfirmationLeaveChat (final MegaChatRoom c){
        log("showConfirmationLeaveChat");

        DialogInterface.OnClickListener dialogClickListener = new DialogInterface.OnClickListener() {
            @Override
            public void onClick(DialogInterface dialog, int which) {
                switch (which){
                    case DialogInterface.BUTTON_POSITIVE: {
                        stopReproductions();

                        ChatController chatC = new ChatController(chatActivity);
                        chatC.leaveChat(c);
                        break;
                    }
                    case DialogInterface.BUTTON_NEGATIVE:
                        //No button clicked
                        break;
                }
            }
        };

        android.support.v7.app.AlertDialog.Builder builder;
        if (Build.VERSION.SDK_INT >= Build.VERSION_CODES.HONEYCOMB) {
            builder = new AlertDialog.Builder(this, R.style.AppCompatAlertDialogStyle);
        }
        else{
            builder = new AlertDialog.Builder(this);
        }
        builder.setTitle(getResources().getString(R.string.title_confirmation_leave_group_chat));
        String message= getResources().getString(R.string.confirmation_leave_group_chat);
        builder.setMessage(message).setPositiveButton(R.string.general_leave, dialogClickListener)
                .setNegativeButton(R.string.general_cancel, dialogClickListener).show();
    }

    public void showConfirmationRejoinChat(final long publicHandle){
        log("showConfirmationRejoinChat");

        DialogInterface.OnClickListener dialogClickListener = new DialogInterface.OnClickListener() {
            @Override
            public void onClick(DialogInterface dialog, int which) {
                switch (which){
                    case DialogInterface.BUTTON_POSITIVE: {
                        log("Rejoin chat!: " + publicHandle);
                        megaChatApi.autorejoinPublicChat(idChat, publicHandle, chatActivity);
                        break;
                    }
                    case DialogInterface.BUTTON_NEGATIVE: {
                        //No button clicked
                        break;
                    }
                }
            }
        };

        android.support.v7.app.AlertDialog.Builder builder = new android.support.v7.app.AlertDialog.Builder(this);
        String message= getResources().getString(R.string.confirmation_rejoin_chat_link);
        builder.setMessage(message).setPositiveButton(R.string.action_join, dialogClickListener)
                .setNegativeButton(R.string.general_cancel, dialogClickListener).show();
    }

    @Override
    public void onBackPressed() {
        log("onBackPressed");
        retryConnectionsAndSignalPresence();

        closeChat(true);

        if(emojiKeyboard!=null && ((emojiKeyboard.getLetterKeyboardShown())||(emojiKeyboard.getEmojiKeyboardShown()))){
            emojiKeyboard.hideBothKeyboard(this);
        }
        else{
            if(fileStorageLayout.isShown()){
                hideFileStorage();
            }else{
                if (handlerEmojiKeyboard != null){
                    handlerEmojiKeyboard.removeCallbacksAndMessages(null);
                }
                if (handlerKeyboard != null){
                    handlerKeyboard.removeCallbacksAndMessages(null);
                }
                ifAnonymousModeLogin(false);
            }
        }
    }

    public static void log(String message) {
        Util.log("ChatActivityLollipop",message);
    }

    @Override
    public void onClick(View v) {
        log("onClick");

        switch (v.getId()) {
            case R.id.home:{
                onBackPressed();
                break;
            }
            case R.id.call_in_progress_layout:{
                log("call_in_progress_layout");
                startVideo = false;
                if(checkPermissionsCall()){
                    startCall();
                }
                break;
            }
            case R.id.send_message_icon_chat:{
                log("onClick:send_message_icon_chat");
                writingLayout.setClickable(false);
                String text = textChat.getText().toString();
                if(text.isEmpty()) break;

                if (editingMessage) {
                    log("onClick:send_message_icon_chat:editingMessage");
                    editMessage(text);
                    clearSelections();
                    hideMultipleSelect();
                    actionMode.invalidate();
                } else {
                    log("onClick:send_message_icon_chat:sendindMessage");
                    sendMessage(text);
                }
                textChat.setText("", TextView.BufferType.EDITABLE);
                break;
            }
            case R.id.keyboard_twemoji_chat:
            case R.id.rl_keyboard_twemoji_chat:{
                log("onClick:keyboard_icon_chat:  ");
                hideFileStorage();

                if(emojiKeyboard==null) break;

                    if(emojiKeyboard.getLetterKeyboardShown()){
                        emojiKeyboard.hideLetterKeyboard();
                        handlerKeyboard.postDelayed(new Runnable() {
                            @Override
                            public void run() {
                                emojiKeyboard.showEmojiKeyboard();
                            }
                        },250);

                    }
                    else if(emojiKeyboard.getEmojiKeyboardShown()){
                        emojiKeyboard.showLetterKeyboard();
                    }
                    else{
                        emojiKeyboard.showEmojiKeyboard();
                    }
                break;
            }

            case R.id.media_icon_chat:
            case R.id.rl_media_icon_chat: {
                log("onClick:media_icon_chat");
                if (recordView.isRecordingNow()) break;

                hideKeyboard();
                if (ChatUtil.participatingInACall(megaChatApi)) {
                    showConfirmationOpenCamera(chatRoom);
                } else {
                    openCameraApp();
                }
                break;
            }
            case R.id.pick_file_storage_icon_chat:
            case R.id.rl_pick_file_storage_icon_chat:{
                log("file storage icon ");
                 if(fileStorageLayout.isShown()){
                     hideFileStorage();
                    }else{
                        if((emojiKeyboard!=null)&&(emojiKeyboard.getLetterKeyboardShown())){
                            emojiKeyboard.hideBothKeyboard(this);
                            handlerEmojiKeyboard.postDelayed(new Runnable() {
                                @Override
                                public void run() {
                                    if (Build.VERSION.SDK_INT >= Build.VERSION_CODES.M) {
                                        boolean hasStoragePermission = (ContextCompat.checkSelfPermission(chatActivity, Manifest.permission.READ_EXTERNAL_STORAGE) == PackageManager.PERMISSION_GRANTED);
                                        if (!hasStoragePermission) {
                                            ActivityCompat.requestPermissions(chatActivity,new String[]{Manifest.permission.READ_EXTERNAL_STORAGE},Constants.REQUEST_READ_STORAGE);
                                        }else{
                                            chatActivity.attachFromFileStorage();
                                        }
                                    }
                                    else{
                                        chatActivity.attachFromFileStorage();
                                    }
                                }
                            },250);
                        }else{

                            if(emojiKeyboard!=null){
                                emojiKeyboard.hideBothKeyboard(this);
                            }

                            if (Build.VERSION.SDK_INT >= Build.VERSION_CODES.M) {
                                boolean hasStoragePermission = (ContextCompat.checkSelfPermission(this, Manifest.permission.READ_EXTERNAL_STORAGE) == PackageManager.PERMISSION_GRANTED);
                                if (!hasStoragePermission) {
                                    ActivityCompat.requestPermissions(this,new String[]{Manifest.permission.READ_EXTERNAL_STORAGE},Constants.REQUEST_READ_STORAGE);

                                }else{
                                    this.attachFromFileStorage();
                                }
                            }
                            else{
                                this.attachFromFileStorage();
                            }
                        }
                    }
                break;
            }
            case R.id.toolbar_maps:{
                log("onClick:toolbar_chat");
                if(recordView.isRecordingNow()) break;

                showGroupInfoActivity();
                break;
            }
            case R.id.message_jump_layout:{
                goToEnd();
                break;
            }
            case R.id.pick_attach_chat:
            case R.id.rl_attach_icon_chat: {
                log("Show attach bottom sheet");
                hideKeyboard();
                showSendAttachmentBottomSheet();
                break;
            }
            case R.id.join_button:{
                if (chatC.isInAnonymousMode()) {
                    ifAnonymousModeLogin(true);
                }
                else {
                    megaChatApi.autojoinPublicChat(idChat, this);
                }
                break;
            }
		}
    }

    public void sendLocation(){
        log("sendLocation");
        if(MegaApplication.isEnabledGeoLocation()){
            getLocationPermission();
        }
        else{
            showSendLocationDialog();
        }
    }

    public void sendContact(){
        attachContact();
    }

    public void sendFromCloud(){
        attachFromCloud();
    }

    public void sendFromFileSystem(){
        attachPhotoVideo();
    }

    void getLocationPermission() {
        if (ContextCompat.checkSelfPermission(this, Manifest.permission.ACCESS_FINE_LOCATION) != PackageManager.PERMISSION_GRANTED) {
            ActivityCompat.requestPermissions(this, new String[]{Manifest.permission.ACCESS_FINE_LOCATION}, Constants.LOCATION_PERMISSION_REQUEST_CODE);
        }
        else {
            Intent intent =  new Intent(getApplicationContext(), MapsActivity.class);
            intent.putExtra("editingMessage", editingMessage);
            if (messageToEdit != null) {
                intent.putExtra("msg_id", messageToEdit.getMsgId());
            }
            startActivityForResult(intent, Constants.REQUEST_CODE_SEND_LOCATION);
        }
    }

    void showSendLocationDialog () {
        AlertDialog.Builder builder = new AlertDialog.Builder(this);
        builder.setTitle(R.string.title_activity_maps)
                .setMessage(R.string.explanation_send_location)
                .setPositiveButton(getString(R.string.button_continue),
                new DialogInterface.OnClickListener() {
                    public void onClick(DialogInterface dialog, int whichButton) {
                        //getLocationPermission();
                        megaApi.enableGeolocation(chatActivity);
                    }
                })
                .setNegativeButton(R.string.general_cancel,
                new DialogInterface.OnClickListener() {
                    @Override
                    public void onClick(DialogInterface dialog, int which) {
                        try {
                            locationDialog.dismiss();
                            isLocationDialogShown = false;
                        } catch (Exception e){}
                    }
                });

        locationDialog = builder.create();
        locationDialog.setCancelable(false);
        locationDialog.setCanceledOnTouchOutside(false);
        locationDialog.show();
        isLocationDialogShown = true;
    }

    public void attachFromFileStorage(){
        log("attachFromFileStorage");
        fileStorageF = ChatFileStorageFragment.newInstance();
        getSupportFragmentManager().beginTransaction().replace(R.id.fragment_container_file_storage, fileStorageF,"fileStorageF").commitNowAllowingStateLoss();
        fileStorageLayout.setVisibility(View.VISIBLE);
        pickFileStorageButton.setImageResource(R.drawable.ic_g_select_image);
        placeRecordButton(RECORD_BUTTON_DESACTIVATED);
    }

    public void attachFromCloud(){
        log("attachFromCloud");
        if(megaApi!=null && megaApi.getRootNode()!=null){
            ChatController chatC = new ChatController(this);
            chatC.pickFileToSend();
        }
        else{
            log("Online but not megaApi");
            Util.showErrorAlertDialog(getString(R.string.error_server_connection_problem), false, this);
        }
    }

    public void attachContact(){
        log("attachContact");
        chooseContactsDialog();
    }

    public void attachPhotoVideo(){
        log("attachPhotoVideo");

        disablePinScreen();

        Intent intent = new Intent();
        intent.setAction(Intent.ACTION_OPEN_DOCUMENT);
        intent.setAction(Intent.ACTION_GET_CONTENT);
        intent.putExtra(Intent.EXTRA_ALLOW_MULTIPLE, true);
        intent.setType("*/*");

        startActivityForResult(Intent.createChooser(intent, null), Constants.REQUEST_CODE_GET);
    }

    public void sendMessage(String text){
        log("sendMessage: ");

        MegaChatMessage msgSent = megaChatApi.sendMessage(idChat, text);
        AndroidMegaChatMessage androidMsgSent = new AndroidMegaChatMessage(msgSent);
        sendMessageToUI(androidMsgSent);
    }

    public void sendLocationMessage(float longLongitude, float longLatitude, String encodedSnapshot){
        log("sendLocationMessage");
        MegaChatMessage locationMessage = megaChatApi.sendGeolocation(idChat, longLongitude, longLatitude, encodedSnapshot);
        if(locationMessage == null) return;
        AndroidMegaChatMessage androidMsgSent = new AndroidMegaChatMessage(locationMessage);
        sendMessageToUI(androidMsgSent);

    }

    public void hideNewMessagesLayout(){
        log("hideNewMessagesLayout");

        int position = positionNewMessagesLayout;

        positionNewMessagesLayout = -1;
        lastIdMsgSeen = -1;
        generalUnreadCount = -1;
        lastSeenReceived = true;
        newVisibility = false;

        if(adapter!=null){
            adapter.notifyItemChanged(position);
        }
    }

    public void openCameraApp(){
        log("openCameraApp()");
        if(checkPermissionsTakePicture()){
            takePicture();
        }
    }

    public void sendMessageToUI(AndroidMegaChatMessage androidMsgSent){
        log("sendMessageToUI");

        if(positionNewMessagesLayout!=-1){
            hideNewMessagesLayout();
        }

        int infoToShow = -1;

        int index = messages.size()-1;
        if(androidMsgSent!=null){
<<<<<<< HEAD
=======
            if(androidMsgSent.isUploading()){
                log("Is uploading: ");
            }
            else{
                log("Sent message with id temp: "+androidMsgSent.getMessage().getTempId());
                log("State of the message: "+androidMsgSent.getMessage().getStatus());
            }

>>>>>>> 46dcc178
            if(index==-1){
                //First element
                log("sendMessageToUI:First element!");
                messages.add(androidMsgSent);
                messages.get(0).setInfoToShow(AndroidMegaChatMessage.CHAT_ADAPTER_SHOW_ALL);
            }
            else{
                //Not first element - Find where to add in the queue
                log("sendMessageToUI:NOT First element!");

                AndroidMegaChatMessage msg = messages.get(index);
                if(!androidMsgSent.isUploading()){
                    while(msg.isUploading()){
                        index--;
                        if (index == -1) {
                            break;
                        }
                        msg = messages.get(index);
                    }
                }

                while (!msg.isUploading() && msg.getMessage().getStatus() == MegaChatMessage.STATUS_SENDING_MANUAL) {
                    index--;
                    if (index == -1) {
                        break;
                    }
                    msg = messages.get(index);
                }

                index++;
                log("sendMessageToUI:Add in position: "+index);
                messages.add(index, androidMsgSent);
                infoToShow = adjustInfoToShow(index);
            }

            if (adapter == null){
                log("sendMessageToUI:adapter NULL");
                adapter = new MegaChatLollipopAdapter(this, chatRoom, messages, messagesPlaying, listView);
                adapter.setHasStableIds(true);
                listView.setLayoutManager(mLayoutManager);
                listView.setAdapter(adapter);
                adapter.setMessages(messages);
            }else{
                log("sendMessageToUI:adapter is NOT null  A addMEssage()");
                adapter.addMessage(messages, index);
                if(infoToShow== AndroidMegaChatMessage.CHAT_ADAPTER_SHOW_ALL){
                    mLayoutManager.scrollToPositionWithOffset(index, Util.scaleHeightPx(50, outMetrics));
                }else{
                    mLayoutManager.scrollToPositionWithOffset(index, Util.scaleHeightPx(20, outMetrics));
                }
            }
        }
        else{
            log("sendMessageToUI:Error sending message!");
        }
    }

    public void editMessage(String text){
        log("editMessage: ");
        MegaChatMessage msgEdited = null;

        if(messageToEdit.getMsgId()!=-1){
            msgEdited = megaChatApi.editMessage(idChat, messageToEdit.getMsgId(), text);
        }
        else{
            msgEdited = megaChatApi.editMessage(idChat, messageToEdit.getTempId(), text);
        }

        if(msgEdited!=null){
            log("Edited message: status: "+msgEdited.getStatus());
            AndroidMegaChatMessage androidMsgEdited = new AndroidMegaChatMessage(msgEdited);
            modifyMessageReceived(androidMsgEdited, false);
        }
        else{
            log("Message cannot be edited!");
            showSnackbar(Constants.SNACKBAR_TYPE, getString(R.string.error_editing_message), -1);
        }
    }

    public void editMessageMS(String text, MegaChatMessage messageToEdit){
        log("editMessageMS: ");
        MegaChatMessage msgEdited = null;

        if(messageToEdit.getMsgId()!=-1){
            msgEdited = megaChatApi.editMessage(idChat, messageToEdit.getMsgId(), text);
        }
        else{
            msgEdited = megaChatApi.editMessage(idChat, messageToEdit.getTempId(), text);
        }

        if(msgEdited!=null){
            log("Edited message: status: "+msgEdited.getStatus());
            AndroidMegaChatMessage androidMsgEdited = new AndroidMegaChatMessage(msgEdited);
            modifyMessageReceived(androidMsgEdited, false);
        }
        else{
            log("Message cannot be edited!");
            showSnackbar(Constants.SNACKBAR_TYPE, getString(R.string.error_editing_message), -1);
        }
    }

    public void showUploadPanel(){
        AttachmentUploadBottomSheetDialogFragment bottomSheetDialogFragment = new AttachmentUploadBottomSheetDialogFragment();
        bottomSheetDialogFragment.show(getSupportFragmentManager(), bottomSheetDialogFragment.getTag());
    }

    public void activateActionMode(){
        log("activateActionMode");
        if (!adapter.isMultipleSelect()){
            adapter.setMultipleSelect(true);
            actionMode = startSupportActionMode(new ActionBarCallBack());
        }
    }


    //Multiselect
    private class  ActionBarCallBack implements ActionMode.Callback {

        @Override
        public boolean onActionItemClicked(ActionMode mode, MenuItem item) {
            ArrayList<AndroidMegaChatMessage> messagesSelected = adapter.getSelectedMessages();

            switch(item.getItemId()){
                case R.id.chat_cab_menu_edit:{
                    log("Edit text");
                    MegaChatMessage msg = messagesSelected.get(0).getMessage();
                    MegaChatContainsMeta meta = msg.getContainsMeta();
                    editingMessage = true;
                    messageToEdit = msg;

                    if (msg.getType() == MegaChatMessage.TYPE_CONTAINS_META && meta != null && meta.getType() == MegaChatContainsMeta.CONTAINS_META_GEOLOCATION) {
                        sendLocation();
                        clearSelections();
                        hideMultipleSelect();
                        actionMode.invalidate();
                    }
                    else {
                        textChat.setText(messageToEdit.getContent());
                        textChat.setSelection(textChat.getText().length());
                    }
                    break;
                }
                case R.id.chat_cab_menu_forward:{
                    log("Forward message");
                    forwardMessages(messagesSelected);
                    break;
                }
                case R.id.chat_cab_menu_copy:{
                    clearSelections();
                    hideMultipleSelect();
                    String text = "";

                    if(messagesSelected.size()==1){
                        AndroidMegaChatMessage message = messagesSelected.get(0);
                        text = chatC.createSingleManagementString(message, chatRoom);
                    }else{
                        text = copyMessages(messagesSelected);
                    }

                    if(android.os.Build.VERSION.SDK_INT < android.os.Build.VERSION_CODES.HONEYCOMB) {
                        android.text.ClipboardManager clipboard = (android.text.ClipboardManager) getSystemService(Context.CLIPBOARD_SERVICE);
                        clipboard.setText(text);
                    } else {
                        android.content.ClipboardManager clipboard = (android.content.ClipboardManager) getSystemService(Context.CLIPBOARD_SERVICE);
                        android.content.ClipData clip = android.content.ClipData.newPlainText("Copied Text", text);
                        clipboard.setPrimaryClip(clip);
                    }
                    showSnackbar(Constants.SNACKBAR_TYPE, getString(R.string.messages_copied_clipboard), -1);

                    break;
                }
                case R.id.chat_cab_menu_delete:{
                    clearSelections();
                    hideMultipleSelect();
                    //Delete
                    showConfirmationDeleteMessages(messagesSelected, chatRoom);
                    break;
                }
                case R.id.chat_cab_menu_download:{
                    log("chat_cab_menu_download ");
                    clearSelections();
                    hideMultipleSelect();
                    ArrayList<MegaNodeList> list = new ArrayList<>();
                    for(int i = 0; i<messagesSelected.size();i++){
                        MegaNodeList megaNodeList = messagesSelected.get(i).getMessage().getMegaNodeList();
                        list.add(megaNodeList);
                    }
                    chatC.prepareForChatDownload(list);
                    break;
                }
                case R.id.chat_cab_menu_import:{
                    clearSelections();
                    hideMultipleSelect();
                    chatC.importNodesFromAndroidMessages(messagesSelected);
                    break;
                }
                case R.id.chat_cab_menu_offline:{
                    clearSelections();
                    hideMultipleSelect();
                    chatC.saveForOfflineWithAndroidMessages(messagesSelected, chatRoom);
                    break;
                }
            }
            return false;
        }

        public String copyMessages(ArrayList<AndroidMegaChatMessage> messagesSelected){
            log("copyMessages");
            ChatController chatC = new ChatController(chatActivity);
            StringBuilder builder = new StringBuilder();

            for(int i=0;i<messagesSelected.size();i++){
                AndroidMegaChatMessage messageSelected = messagesSelected.get(i);
                builder.append("[");
                String timestamp = TimeUtils.formatShortDateTime(messageSelected.getMessage().getTimestamp());
                builder.append(timestamp);
                builder.append("] ");
                String messageString = chatC.createManagementString(messageSelected, chatRoom);
                builder.append(messageString);
                builder.append("\n");
            }
            return builder.toString();
        }

        @Override
        public boolean onCreateActionMode(ActionMode mode, Menu menu) {
            MenuInflater inflater = mode.getMenuInflater();
            inflater.inflate(R.menu.messages_chat_action, menu);

            importIcon = menu.findItem(R.id.chat_cab_menu_import);
            menu.findItem(R.id.chat_cab_menu_offline).setIcon(Util.mutateIconSecondary(chatActivity, R.drawable.ic_b_save_offline, R.color.white));

            Util.changeStatusBarColorActionMode(chatActivity, getWindow(), handler, 1);
            return true;
        }

        @Override
        public void onDestroyActionMode(ActionMode arg0) {
            log("onDestroyActionMode");
            adapter.setMultipleSelect(false);
//            textChat.getText().clear();
            editingMessage = false;
            clearSelections();
            Util.changeStatusBarColorActionMode(chatActivity, getWindow(), handler, 0);
        }

        @Override
        public boolean onPrepareActionMode(ActionMode mode, Menu menu) {
            log("onPrepareActionMode");
            List<AndroidMegaChatMessage> selected = adapter.getSelectedMessages();
            if (selected.size() !=0) {
//                MenuItem unselect = menu.findItem(R.id.cab_menu_unselect_all);
                if((chatRoom.getOwnPrivilege()==MegaChatRoom.PRIV_RM||chatRoom.getOwnPrivilege()==MegaChatRoom.PRIV_RO) && !chatRoom.isPreview()){
<<<<<<< HEAD
=======
                    log("Chat without permissions || without preview");

>>>>>>> 46dcc178
                    boolean showCopy = true;
                    for(int i=0; i<selected.size();i++) {
                        MegaChatMessage msg = selected.get(i).getMessage();
                        if ((showCopy) && (msg.getType() == MegaChatMessage.TYPE_NODE_ATTACHMENT || msg.getType()  == MegaChatMessage.TYPE_CONTACT_ATTACHMENT || msg.getType()  == MegaChatMessage.TYPE_VOICE_CLIP || ((msg.getType() == MegaChatMessage.TYPE_CONTAINS_META) && (msg.getContainsMeta() != null) && (msg.getContainsMeta().getType() == MegaChatContainsMeta.CONTAINS_META_GEOLOCATION))) ) {
                            showCopy = false;
                        }
                    }
                    menu.findItem(R.id.chat_cab_menu_edit).setVisible(false);
                    menu.findItem(R.id.chat_cab_menu_copy).setVisible(showCopy);
                    menu.findItem(R.id.chat_cab_menu_delete).setVisible(false);
                    menu.findItem(R.id.chat_cab_menu_forward).setVisible(false);
                    menu.findItem(R.id.chat_cab_menu_download).setVisible(false);
                    menu.findItem(R.id.chat_cab_menu_offline).setVisible(false);
                    importIcon.setVisible(false);
                }
                else{
                    log("Chat with permissions or preview");
                    if(Util.isOnline(chatActivity) && !chatC.isInAnonymousMode()){
                        menu.findItem(R.id.chat_cab_menu_forward).setVisible(true);
                    }else{
                        menu.findItem(R.id.chat_cab_menu_forward).setVisible(false);
                    }

                    if (selected.size() == 1) {
                        if(selected.get(0).isUploading()){
                            menu.findItem(R.id.chat_cab_menu_copy).setVisible(false);
                            menu.findItem(R.id.chat_cab_menu_delete).setVisible(false);
                            menu.findItem(R.id.chat_cab_menu_edit).setVisible(false);
                            menu.findItem(R.id.chat_cab_menu_forward).setVisible(false);
                            menu.findItem(R.id.chat_cab_menu_download).setVisible(false);
                            menu.findItem(R.id.chat_cab_menu_offline).setVisible(false);
                            importIcon.setVisible(false);

                        }else if(selected.get(0).getMessage().getType()==MegaChatMessage.TYPE_NODE_ATTACHMENT){
                            log("TYPE_NODE_ATTACHMENT selected");
                            menu.findItem(R.id.chat_cab_menu_copy).setVisible(false);
                            menu.findItem(R.id.chat_cab_menu_edit).setVisible(false);

                            if(selected.get(0).getMessage().getUserHandle()==myUserHandle && selected.get(0).getMessage().isDeletable()){
                                log("one message Message DELETABLE");
                                menu.findItem(R.id.chat_cab_menu_delete).setVisible(true);
                            }else{
                                menu.findItem(R.id.chat_cab_menu_delete).setVisible(false);
                            }

                            if(Util.isOnline(chatActivity)){
                                menu.findItem(R.id.chat_cab_menu_download).setVisible(true);
                                if (chatC.isInAnonymousMode()) {
                                    menu.findItem(R.id.chat_cab_menu_offline).setVisible(false);
                                    importIcon.setVisible(false);
                                }
                                else {
                                    menu.findItem(R.id.chat_cab_menu_offline).setVisible(true);
                                    importIcon.setVisible(true);
                                }
                            }
                            else{
                                menu.findItem(R.id.chat_cab_menu_download).setVisible(false);
                                menu.findItem(R.id.chat_cab_menu_offline).setVisible(false);
                                importIcon.setVisible(false);
                            }
                        }
                        else if(selected.get(0).getMessage().getType()==MegaChatMessage.TYPE_CONTACT_ATTACHMENT){
                            log("TYPE_CONTACT_ATTACHMENT selected");

                            menu.findItem(R.id.chat_cab_menu_copy).setVisible(false);
                            menu.findItem(R.id.chat_cab_menu_edit).setVisible(false);

                            if(selected.get(0).getMessage().getUserHandle()==myUserHandle && selected.get(0).getMessage().isDeletable()){
                                log("one message Message DELETABLE");
                                menu.findItem(R.id.chat_cab_menu_delete).setVisible(true);
                            }
                            else{
                                log("one message Message NOT DELETABLE");
                                menu.findItem(R.id.chat_cab_menu_delete).setVisible(false);
                            }

                            menu.findItem(R.id.chat_cab_menu_download).setVisible(false);
                            menu.findItem(R.id.chat_cab_menu_offline).setVisible(false);
                            importIcon.setVisible(false);
                        }
                        else if(selected.get(0).getMessage().getType()==MegaChatMessage.TYPE_VOICE_CLIP){
                            log("TYPE_VOICE_CLIP selected");

                            menu.findItem(R.id.chat_cab_menu_copy).setVisible(false);
                            menu.findItem(R.id.chat_cab_menu_edit).setVisible(false);

                            if((selected.get(0).getMessage().getUserHandle()==myUserHandle) && (selected.get(0).getMessage().isDeletable())){
                                menu.findItem(R.id.chat_cab_menu_delete).setVisible(true);
                            }else{
                                menu.findItem(R.id.chat_cab_menu_delete).setVisible(false);
                            }
                            menu.findItem(R.id.chat_cab_menu_download).setVisible(false);
                            menu.findItem(R.id.chat_cab_menu_offline).setVisible(false);
                            importIcon.setVisible(false);

                        }
                        else{
<<<<<<< HEAD
                            log("other type: "+selected.get(0).getMessage().getType());

                            MegaChatMessage messageSelected= megaChatApi.getMessage(idChat, selected.get(0).getMessage().getMsgId());
                            if((messageSelected.getType() == MegaChatMessage.TYPE_CONTAINS_META) && (messageSelected.getContainsMeta()!=null && messageSelected.getContainsMeta().getType() == MegaChatContainsMeta.CONTAINS_META_GEOLOCATION)){
                                log("TYPE_CONTAINS_META && CONTAINS_META_GEOLOCATION");
                                menu.findItem(R.id.chat_cab_menu_copy).setVisible(false);
                            }else{
                                menu.findItem(R.id.chat_cab_menu_copy).setVisible(true);
                            }

                            int type = selected.get(0).getMessage().getType();
=======
                            log(selected.get(0).getMessage().getType()+" selected");

                            menu.findItem(R.id.chat_cab_menu_copy).setVisible(true);
                            MegaChatMessage messageSelected= megaChatApi.getMessage(idChat, selected.get(0).getMessage().getMsgId());
                            if(messageSelected == null){
                                messageSelected = megaChatApi.getMessage(idChat, selected.get(0).getMessage().getTempId());
                                if(messageSelected == null){
                                    menu.findItem(R.id.chat_cab_menu_edit).setVisible(false);
                                    menu.findItem(R.id.chat_cab_menu_copy).setVisible(false);
                                    menu.findItem(R.id.chat_cab_menu_delete).setVisible(false);
                                    menu.findItem(R.id.chat_cab_menu_forward).setVisible(false);
                                    menu.findItem(R.id.chat_cab_menu_download).setVisible(false);
                                    menu.findItem(R.id.chat_cab_menu_offline).setVisible(false);
                                    importIcon.setVisible(false);
                                    return false;
                                }
                            }
>>>>>>> 46dcc178

                            if(messageSelected.getUserHandle()==myUserHandle){

                                if(messageSelected.isEditable()){
                                    log("Message EDITABLE");
                                    menu.findItem(R.id.chat_cab_menu_edit).setVisible(true);
                                    menu.findItem(R.id.chat_cab_menu_delete).setVisible(true);
                                }
                                else{
                                    log("Message NOT EDITABLE");
                                    menu.findItem(R.id.chat_cab_menu_edit).setVisible(false);
                                    menu.findItem(R.id.chat_cab_menu_delete).setVisible(false);
                                }

                                if (!Util.isOnline(chatActivity) || type == MegaChatMessage.TYPE_TRUNCATE||type == MegaChatMessage.TYPE_ALTER_PARTICIPANTS||type == MegaChatMessage.TYPE_CHAT_TITLE||type == MegaChatMessage.TYPE_PRIV_CHANGE||type == MegaChatMessage.TYPE_CALL_ENDED||type == MegaChatMessage.TYPE_CALL_STARTED) {
                                    menu.findItem(R.id.chat_cab_menu_forward).setVisible(false);
                                }
                                else{
                                    menu.findItem(R.id.chat_cab_menu_forward).setVisible(true);
                                }
                            }
                            else{
                                menu.findItem(R.id.chat_cab_menu_edit).setVisible(false);
                                menu.findItem(R.id.chat_cab_menu_delete).setVisible(false);
                                importIcon.setVisible(false);

<<<<<<< HEAD
=======
                                int type = selected.get(0).getMessage().getType();
>>>>>>> 46dcc178
                                if (chatC.isInAnonymousMode() || !Util.isOnline(chatActivity) || type == MegaChatMessage.TYPE_TRUNCATE||type == MegaChatMessage.TYPE_ALTER_PARTICIPANTS||type == MegaChatMessage.TYPE_CHAT_TITLE||type == MegaChatMessage.TYPE_PRIV_CHANGE||type == MegaChatMessage.TYPE_CALL_ENDED||type == MegaChatMessage.TYPE_CALL_STARTED) {
                                    menu.findItem(R.id.chat_cab_menu_forward).setVisible(false);
                                }
                                else{
                                    menu.findItem(R.id.chat_cab_menu_forward).setVisible(true);
                                }
                            }
                            menu.findItem(R.id.chat_cab_menu_download).setVisible(false);
                            menu.findItem(R.id.chat_cab_menu_offline).setVisible(false);
                            importIcon.setVisible(false);
                        }
                    }
                    else{
                        log("onPrepareActionMode: Many items selected");

                        log("Many items selected");
                        boolean isUploading = false;
                        boolean showDelete = true;
                        boolean showCopy = true;
                        boolean showForward = true;
                        boolean allNodeAttachments = true;

                        for(int i=0; i<selected.size();i++) {

                            if (!isUploading) {
                                if (selected.get(i).isUploading()) {
                                    isUploading = true;
                                }
                            }

                            MegaChatMessage msg = selected.get(i).getMessage();

                            if ((showCopy) && (msg.getType() == MegaChatMessage.TYPE_NODE_ATTACHMENT || msg.getType()  == MegaChatMessage.TYPE_CONTACT_ATTACHMENT || msg.getType()  == MegaChatMessage.TYPE_VOICE_CLIP || ((msg.getType() == MegaChatMessage.TYPE_CONTAINS_META) && (msg.getContainsMeta() != null) && (msg.getContainsMeta().getType() == MegaChatContainsMeta.CONTAINS_META_GEOLOCATION))) ) {
                                showCopy = false;
                            }

                            if((showDelete) && ((msg.getUserHandle() != myUserHandle) || ((msg.getType() == MegaChatMessage.TYPE_NORMAL || msg.getType() == MegaChatMessage.TYPE_NODE_ATTACHMENT || msg.getType() == MegaChatMessage.TYPE_CONTACT_ATTACHMENT || msg.getType() == MegaChatMessage.TYPE_CONTAINS_META || msg.getType() == MegaChatMessage.TYPE_VOICE_CLIP) && (!(msg.isDeletable()))))){
                                showDelete = false;
                            }

                            if((showForward) &&(msg.getType() == MegaChatMessage.TYPE_TRUNCATE||msg.getType() == MegaChatMessage.TYPE_ALTER_PARTICIPANTS||msg.getType() == MegaChatMessage.TYPE_CHAT_TITLE||msg.getType() == MegaChatMessage.TYPE_PRIV_CHANGE||msg.getType() == MegaChatMessage.TYPE_CALL_ENDED||msg.getType() == MegaChatMessage.TYPE_CALL_STARTED)) {
                                showForward = false;
                            }

                            if ((allNodeAttachments) && (selected.get(i).getMessage().getType() != MegaChatMessage.TYPE_NODE_ATTACHMENT)){
                                allNodeAttachments = false;
                            }
                        }

                        if (isUploading) {
                            menu.findItem(R.id.chat_cab_menu_copy).setVisible(false);
                            menu.findItem(R.id.chat_cab_menu_delete).setVisible(false);
                            menu.findItem(R.id.chat_cab_menu_edit).setVisible(false);
                            menu.findItem(R.id.chat_cab_menu_forward).setVisible(false);
                            menu.findItem(R.id.chat_cab_menu_download).setVisible(false);
                            menu.findItem(R.id.chat_cab_menu_offline).setVisible(false);
                            importIcon.setVisible(false);
                        }
                        else {
                            if(allNodeAttachments && Util.isOnline(chatActivity)){
                                menu.findItem(R.id.chat_cab_menu_download).setVisible(true);
                                if (chatC.isInAnonymousMode()){
                                    menu.findItem(R.id.chat_cab_menu_offline).setVisible(false);
                                    importIcon.setVisible(false);
                                }
                                else {
                                    menu.findItem(R.id.chat_cab_menu_offline).setVisible(true);
                                    importIcon.setVisible(true);
                                }
                            }
                            else{
                                menu.findItem(R.id.chat_cab_menu_download).setVisible(false);
                                menu.findItem(R.id.chat_cab_menu_offline).setVisible(false);
                                importIcon.setVisible(false);
                            }

                            menu.findItem(R.id.chat_cab_menu_edit).setVisible(false);
                            if (chatC.isInAnonymousMode()){
                                menu.findItem(R.id.chat_cab_menu_copy).setVisible(false);
                                menu.findItem(R.id.chat_cab_menu_delete).setVisible(false);
                            }
                            else {
                                menu.findItem(R.id.chat_cab_menu_copy).setVisible(showCopy);
                                menu.findItem(R.id.chat_cab_menu_delete).setVisible(showDelete);
                            }
                            if(Util.isOnline(chatActivity) && !chatC.isInAnonymousMode()){
                                menu.findItem(R.id.chat_cab_menu_forward).setVisible(showForward);
                            }
                            else{
                                menu.findItem(R.id.chat_cab_menu_forward).setVisible(false);
                            }
                        }
                    }
                }
            }
            return false;
        }
    }

    public boolean showSelectMenuItem(){
        if (adapter != null){
            return adapter.isMultipleSelect();
        }
        return false;
    }

    public void showConfirmationDeleteMessages(final ArrayList<AndroidMegaChatMessage> messages, final MegaChatRoom chat){
        log("showConfirmationDeleteMessages");

        DialogInterface.OnClickListener dialogClickListener = new DialogInterface.OnClickListener() {
            @Override
            public void onClick(DialogInterface dialog, int which) {
                switch (which){
                    case DialogInterface.BUTTON_POSITIVE:
                        stopReproductions();

                        ChatController cC = new ChatController(chatActivity);
                        cC.deleteAndroidMessages(messages, chat);
                        break;
                    case DialogInterface.BUTTON_NEGATIVE:
                        //No button clicked
                        break;
                }
            }
        };

        AlertDialog.Builder builder;
        if (Build.VERSION.SDK_INT >= Build.VERSION_CODES.HONEYCOMB) {
            builder = new AlertDialog.Builder(this, R.style.AppCompatAlertDialogStyle);
        }
        else{
            builder = new AlertDialog.Builder(this);
        }

        if(messages.size()==1){
            builder.setMessage(R.string.confirmation_delete_one_message);
        }
        else{
            builder.setMessage(R.string.confirmation_delete_several_messages);
        }
        builder.setPositiveButton(R.string.context_remove, dialogClickListener).setNegativeButton(R.string.general_cancel, dialogClickListener).show();
    }

    public void showConfirmationDeleteMessage(final long messageId, final long chatId){
        log("showConfirmationDeleteMessage");

        DialogInterface.OnClickListener dialogClickListener = new DialogInterface.OnClickListener() {
            @Override
            public void onClick(DialogInterface dialog, int which) {
                switch (which){
                    case DialogInterface.BUTTON_POSITIVE:
                        ChatController cC = new ChatController(chatActivity);
                        cC.deleteMessageById(messageId, chatId);
                        break;
                    case DialogInterface.BUTTON_NEGATIVE:
                        //No button clicked
                        break;
                }
            }
        };

        AlertDialog.Builder builder;
        if (Build.VERSION.SDK_INT >= Build.VERSION_CODES.HONEYCOMB) {
            builder = new AlertDialog.Builder(this, R.style.AppCompatAlertDialogStyle);
        }
        else{
            builder = new AlertDialog.Builder(this);
        }

        builder.setMessage(R.string.confirmation_delete_one_message);
        builder.setPositiveButton(R.string.context_remove, dialogClickListener)
                .setNegativeButton(R.string.general_cancel, dialogClickListener).show();
    }

    /*
     * Clear all selected items
     */
    private void clearSelections() {
        if(adapter.isMultipleSelect()){
            adapter.clearSelections();
        }
        updateActionModeTitle();
    }

    private void updateActionModeTitle() {
        try {
            actionMode.setTitle(adapter.getSelectedItemCount()+"");
            actionMode.invalidate();
        } catch (Exception e) {
            e.printStackTrace();
            log("oninvalidate error");
        }
    }

    /*
     * Disable selection
     */
    public void hideMultipleSelect() {
        log("hideMultipleSelect");
        adapter.setMultipleSelect(false);
        if (actionMode != null) {
            actionMode.finish();
        }
    }



    public void selectAll() {
        if (adapter != null) {
            if (adapter.isMultipleSelect()) {
                adapter.selectAll();
            } else {
                adapter.setMultipleSelect(true);
                adapter.selectAll();

                actionMode = startSupportActionMode(new ActionBarCallBack());
            }

            updateActionModeTitle();
        }
    }

    public void itemClick(int positionInAdapter, int [] screenPosition) {
        log("itemClick : position: "+positionInAdapter);
        int positionInMessages = positionInAdapter-1;

        if(positionInMessages < messages.size()){
            AndroidMegaChatMessage m = messages.get(positionInMessages);

            if (adapter.isMultipleSelect()) {
                log("itemClick isMultipleSelect");
                if (!m.isUploading()) {
                    log("itemClick isMultipleSelect - iNOTsUploading");
                    if (m.getMessage() != null) {
                        MegaChatContainsMeta meta = m.getMessage().getContainsMeta();
                        if (meta != null && meta.getType() == MegaChatContainsMeta.CONTAINS_META_INVALID) {
                        }else{
                            log("Message id: " + m.getMessage().getMsgId());
                            log("Timestamp: " + m.getMessage().getTimestamp());

                            adapter.toggleSelection(positionInAdapter);
                            List<AndroidMegaChatMessage> messages = adapter.getSelectedMessages();
                            if (messages.size() > 0) {
                                updateActionModeTitle();
                            }
                        }
                    }

//                    adapter.toggleSelection(positionInAdapter);

//                    List<AndroidMegaChatMessage> messages = adapter.getSelectedMessages();
//                    if (messages.size() > 0) {
//                        updateActionModeTitle();
////                adapter.notifyDataSetChanged();
//                    }
////                    else {
////                        hideMultipleSelect();
////                    }
                }
            }else{
                if(m!=null){
                    if(m.isUploading()){
                        showUploadingAttachmentBottomSheet(m, positionInMessages);
                    }else{
                        if((m.getMessage().getStatus()==MegaChatMessage.STATUS_SERVER_REJECTED)||(m.getMessage().getStatus()==MegaChatMessage.STATUS_SENDING_MANUAL)){
                            if(m.getMessage().getUserHandle()==megaChatApi.getMyUserHandle()) {
                                if (!(m.getMessage().isManagementMessage())) {
                                    log("selected message handle: " + m.getMessage().getTempId());
                                    log("selected message rowId: " + m.getMessage().getRowId());
                                    if ((m.getMessage().getStatus() == MegaChatMessage.STATUS_SERVER_REJECTED) || (m.getMessage().getStatus() == MegaChatMessage.STATUS_SENDING_MANUAL)) {
                                        log("show not sent message panel");
                                        showMsgNotSentPanel(m, positionInMessages);
                                    }
                                }
                            }
                        }
                        else{
                            if(m.getMessage().getType()==MegaChatMessage.TYPE_NODE_ATTACHMENT){
                                log("itemCLick: TYPE_NODE_ATTACHMENT");
                                MegaNodeList nodeList = m.getMessage().getMegaNodeList();
                                if(nodeList.size()==1){
                                    MegaNode node = chatC.authorizeNodeIfPreview(nodeList.get(0), chatRoom);
                                    if (MimeTypeList.typeForName(node.getName()).isImage()){

                                        if(node.hasPreview()){
                                            log("Show full screen viewer");
                                            showFullScreenViewer(m.getMessage().getMsgId(), screenPosition);
                                        }
                                        else{
                                            log("Image without preview - show node attachment panel for one node");
                                            showNodeAttachmentBottomSheet(m, positionInMessages);
                                        }
                                    }
                                    else if (MimeTypeList.typeForName(node.getName()).isVideoReproducible()||MimeTypeList.typeForName(node.getName()).isAudio()){
                                        log("itemClick:isFile:isVideoReproducibleOrIsAudio");
                                        String mimeType = MimeTypeList.typeForName(node.getName()).getType();
<<<<<<< HEAD
=======
                                        log("itemClick:FILE HANDLE: " + node.getHandle() + " TYPE: "+mimeType);

>>>>>>> 46dcc178
                                        Intent mediaIntent;
                                        boolean internalIntent;
                                        boolean opusFile = false;
                                        if (MimeTypeList.typeForName(node.getName()).isVideoNotSupported() || MimeTypeList.typeForName(node.getName()).isAudioNotSupported()){
                                            mediaIntent = new Intent(Intent.ACTION_VIEW);
                                            internalIntent=false;
                                            String[] s = node.getName().split("\\.");
                                            if (s != null && s.length > 1 && s[s.length-1].equals("opus")) {
                                                opusFile = true;
                                            }
                                        }
                                        else {
                                            log("itemClick:setIntentToAudioVideoPlayer");
                                            mediaIntent = new Intent(this, AudioVideoPlayerLollipop.class);
                                            internalIntent=true;
                                        }
                                        log("itemClick:putExtra: screenPosition("+screenPosition+"), msgId("+m.getMessage().getMsgId()+"), chatId("+idChat+"), filename("+node.getName()+")");

                                        mediaIntent.putExtra("screenPosition", screenPosition);
                                        mediaIntent.putExtra("adapterType", Constants.FROM_CHAT);
                                        mediaIntent.putExtra("isPlayList", false);
                                        mediaIntent.putExtra("msgId", m.getMessage().getMsgId());
                                        mediaIntent.putExtra("chatId", idChat);
                                        mediaIntent.putExtra("FILENAME", node.getName());

                                        String downloadLocationDefaultPath = ChatUtil.getDefaultLocationPath(this,false);
                                        String localPath = Util.getLocalFile(this, node.getName(), node.getSize(), downloadLocationDefaultPath);
                                        log("localPath: "+localPath);

                                        File f = new File(downloadLocationDefaultPath, node.getName());
                                        boolean isOnMegaDownloads = false;
                                        if(f.exists() && (f.length() == node.getSize())){
                                            isOnMegaDownloads = true;
                                        }
                                        log("isOnMegaDownloads: "+isOnMegaDownloads);
                                        if (localPath != null && (isOnMegaDownloads || (megaApi.getFingerprint(node) != null && megaApi.getFingerprint(node).equals(megaApi.getFingerprint(localPath))))){
                                            log("localPath != null");

                                            File mediaFile = new File(localPath);
                                            //mediaIntent.setDataAndType(Uri.parse(localPath), mimeType);
                                            if (Build.VERSION.SDK_INT >= Build.VERSION_CODES.N && localPath.contains(Environment.getExternalStorageDirectory().getPath())) {
                                                log("itemClick:FileProviderOption");
                                                Uri mediaFileUri = FileProvider.getUriForFile(this, "mega.privacy.android.app.providers.fileprovider", mediaFile);
                                                if(mediaFileUri==null){
                                                    log("itemClick:ERROR:NULLmediaFileUri");
                                                    showSnackbar(Constants.SNACKBAR_TYPE, getString(R.string.general_text_error), -1);
                                                }
                                                else{
                                                    mediaIntent.setDataAndType(mediaFileUri, MimeTypeList.typeForName(node.getName()).getType());
                                                }
                                            }else{
                                                Uri mediaFileUri = Uri.fromFile(mediaFile);
                                                if(mediaFileUri==null){
                                                    log("itemClick:ERROR:NULLmediaFileUri");
                                                    showSnackbar(Constants.SNACKBAR_TYPE, getString(R.string.general_text_error), -1);
                                                }
                                                else{
                                                    mediaIntent.setDataAndType(mediaFileUri, MimeTypeList.typeForName(node.getName()).getType());
                                                }
                                            }
                                            mediaIntent.addFlags(Intent.FLAG_GRANT_READ_URI_PERMISSION);
                                        }else {
                                            log("itemClick:localPathNULL");
                                            if (Util.isOnline(this)){
                                                if (megaApi.httpServerIsRunning() == 0) {
                                                    log("megaApi.httpServerIsRunning() == 0");
                                                    megaApi.httpServerStart();
                                                }
                                                else{
                                                    log("itemClick:ERROR:httpServerAlreadyRunning");
                                                }

                                                ActivityManager.MemoryInfo mi = new ActivityManager.MemoryInfo();
                                                ActivityManager activityManager = (ActivityManager) this.getSystemService(Context.ACTIVITY_SERVICE);
                                                activityManager.getMemoryInfo(mi);

                                                if(mi.totalMem>Constants.BUFFER_COMP){
                                                    log("itemClick:total mem: "+mi.totalMem+" allocate 32 MB");
                                                    megaApi.httpServerSetMaxBufferSize(Constants.MAX_BUFFER_32MB);
                                                }else{
                                                    log("itemClick:total mem: "+mi.totalMem+" allocate 16 MB");
                                                    megaApi.httpServerSetMaxBufferSize(Constants.MAX_BUFFER_16MB);
                                                }

                                                String url = megaApi.httpServerGetLocalLink(node);
                                                if(url!=null){
                                                    log("URL generated: "+ url);
                                                    Uri parsedUri = Uri.parse(url);
                                                    if(parsedUri!=null){
                                                        log("itemClick:parsedUri!=null ---> "+parsedUri);
                                                        mediaIntent.setDataAndType(parsedUri, mimeType);
                                                    }else{
                                                        log("itemClick:ERROR:httpServerGetLocalLink");
                                                        showSnackbar(Constants.SNACKBAR_TYPE, getString(R.string.general_text_error), -1);
                                                    }
                                                }else{
                                                    log("itemClick:ERROR:httpServerGetLocalLink");
                                                    showSnackbar(Constants.SNACKBAR_TYPE, getString(R.string.general_text_error), -1);
                                                }
                                            }
                                            else {
                                                showSnackbar(Constants.SNACKBAR_TYPE, getString(R.string.error_server_connection_problem)+". "+ getString(R.string.no_network_connection_on_play_file), -1);
                                            }
                                        }
                                        mediaIntent.putExtra("HANDLE", node.getHandle());
                                        if (opusFile){
                                            log("opusFile ");
                                            mediaIntent.setDataAndType(mediaIntent.getData(), "audio/*");
                                        }
                                        if(internalIntent){
                                            startActivity(mediaIntent);
                                        }else{
                                            log("itemClick:externalIntent");
                                            if (MegaApiUtils.isIntentAvailable(this, mediaIntent)){
                                                startActivity(mediaIntent);
                                            }else{
                                                log("itemClick:noAvailableIntent");
                                                showNodeAttachmentBottomSheet(m, positionInMessages);
                                            }
                                        }
                                        overridePendingTransition(0,0);
                                        if (adapter != null) {
                                            adapter.setNodeAttachmentVisibility(false, holder_imageDrag, positionInMessages);
                                        }

                                    }else if (MimeTypeList.typeForName(node.getName()).isPdf()){

                                        log("itemClick:isFile:isPdf");
                                        String mimeType = MimeTypeList.typeForName(node.getName()).getType();
                                        log("itemClick:FILE HANDLE: " + node.getHandle() + " TYPE: "+mimeType);
                                        Intent pdfIntent = new Intent(this, PdfViewerActivityLollipop.class);
                                        pdfIntent.putExtra("inside", true);
                                        pdfIntent.putExtra("adapterType", Constants.FROM_CHAT);
                                        pdfIntent.putExtra("msgId", m.getMessage().getMsgId());
                                        pdfIntent.putExtra("chatId", idChat);

                                        String downloadLocationDefaultPath = Util.getDownloadLocation(this);
                                        String localPath = Util.getLocalFile(this, node.getName(), node.getSize(), downloadLocationDefaultPath);
                                        File f = new File(downloadLocationDefaultPath, node.getName());
                                        boolean isOnMegaDownloads = false;
                                        if(f.exists() && (f.length() == node.getSize())){
                                            isOnMegaDownloads = true;
                                        }
                                        log("isOnMegaDownloads: "+isOnMegaDownloads);
                                        if (localPath != null && (isOnMegaDownloads || (megaApi.getFingerprint(node) != null && megaApi.getFingerprint(node).equals(megaApi.getFingerprint(localPath))))){
                                            File mediaFile = new File(localPath);
                                            if (Build.VERSION.SDK_INT >= Build.VERSION_CODES.N && localPath.contains(Environment.getExternalStorageDirectory().getPath())) {
                                                log("itemClick:FileProviderOption");
                                                Uri mediaFileUri = FileProvider.getUriForFile(this, "mega.privacy.android.app.providers.fileprovider", mediaFile);
                                                if(mediaFileUri==null){
                                                    log("itemClick:ERROR:NULLmediaFileUri");
                                                    showSnackbar(Constants.SNACKBAR_TYPE, getString(R.string.general_text_error), -1);
                                                }
                                                else{
                                                    pdfIntent.setDataAndType(mediaFileUri, MimeTypeList.typeForName(node.getName()).getType());
                                                }
                                            }
                                            else{
                                                Uri mediaFileUri = Uri.fromFile(mediaFile);
                                                if(mediaFileUri==null){
                                                    log("itemClick:ERROR:NULLmediaFileUri");
                                                    showSnackbar(Constants.SNACKBAR_TYPE, getString(R.string.general_text_error), -1);
                                                }
                                                else{
                                                    pdfIntent.setDataAndType(mediaFileUri, MimeTypeList.typeForName(node.getName()).getType());
                                                }
                                            }
                                            pdfIntent.addFlags(Intent.FLAG_GRANT_READ_URI_PERMISSION);
                                        }
                                        else {
                                            log("itemClick:localPathNULL");
                                            if (Util.isOnline(this)){
                                                if (megaApi.httpServerIsRunning() == 0) {
                                                    megaApi.httpServerStart();
                                                }
                                                else{
                                                    log("itemClick:ERROR:httpServerAlreadyRunning");
                                                }
                                                ActivityManager.MemoryInfo mi = new ActivityManager.MemoryInfo();
                                                ActivityManager activityManager = (ActivityManager) this.getSystemService(Context.ACTIVITY_SERVICE);
                                                activityManager.getMemoryInfo(mi);
                                                if(mi.totalMem>Constants.BUFFER_COMP){
                                                    log("itemClick:total mem: "+mi.totalMem+" allocate 32 MB");
                                                    megaApi.httpServerSetMaxBufferSize(Constants.MAX_BUFFER_32MB);
                                                }
                                                else{
                                                    log("itemClick:total mem: "+mi.totalMem+" allocate 16 MB");
                                                    megaApi.httpServerSetMaxBufferSize(Constants.MAX_BUFFER_16MB);
                                                }
                                                String url = megaApi.httpServerGetLocalLink(node);
                                                if(url!=null){
                                                    log("URL generated: "+ url);
                                                    Uri parsedUri = Uri.parse(url);
                                                    if(parsedUri!=null){
                                                        pdfIntent.setDataAndType(parsedUri, mimeType);
                                                    }
                                                    else{
                                                        log("itemClick:ERROR:httpServerGetLocalLink");
                                                        showSnackbar(Constants.SNACKBAR_TYPE, getString(R.string.general_text_error), -1);
                                                    }
                                                }
                                                else{
                                                    log("itemClick:ERROR:httpServerGetLocalLink");
                                                    showSnackbar(Constants.SNACKBAR_TYPE, getString(R.string.general_text_error), -1);
                                                }
                                            }
                                            else {
                                                showSnackbar(Constants.SNACKBAR_TYPE, getString(R.string.error_server_connection_problem)+". "+ getString(R.string.no_network_connection_on_play_file), -1);
                                            }
                                        }
                                        pdfIntent.putExtra("HANDLE", node.getHandle());

                                        if (MegaApiUtils.isIntentAvailable(this, pdfIntent)){
                                            startActivity(pdfIntent);
                                        }
                                        else{
                                            log("itemClick:noAvailableIntent");
                                            showNodeAttachmentBottomSheet(m, positionInMessages);
                                        }
                                        overridePendingTransition(0,0);
                                    }
                                    else{
                                        log("NOT Image, pdf, audio or video - show node attachment panel for one node");
                                        showNodeAttachmentBottomSheet(m, positionInMessages);
                                    }
                                }
                                else{
                                    log("show node attachment panel");
                                    showNodeAttachmentBottomSheet(m, positionInMessages);
                                }
                            }
                            else if(m.getMessage().getType()==MegaChatMessage.TYPE_CONTACT_ATTACHMENT){
                                log("TYPE_CONTACT_ATTACHMENT");
                                log("show contact attachment panel");
                                if (Util.isOnline(this)) {
                                    if (!chatC.isInAnonymousMode() && m != null) {
                                        if (m.getMessage().getUsersCount() == 1) {
                                            long userHandle = m.getMessage().getUserHandle(0);
                                            if(userHandle != megaChatApi.getMyUserHandle()){
                                                showContactAttachmentBottomSheet(m, positionInMessages);
                                            }
                                        }else{
                                            showContactAttachmentBottomSheet(m, positionInMessages);
                                        }
                                    }
                                }
                                else{
                                    //No shown - is not possible to know is it already contact or not - megaApi not working
                                    showSnackbar(Constants.SNACKBAR_TYPE, getString(R.string.error_server_connection_problem), -1);
                                }
                            }
                            else if(m.getMessage().getType()==MegaChatMessage.TYPE_CONTAINS_META){
                                log("TYPE_CONTAINS_META");
                                MegaChatContainsMeta meta = m.getMessage().getContainsMeta();
                                if((meta == null) || (meta.getType() == MegaChatContainsMeta.CONTAINS_META_INVALID))return;
                                    String url = null;
                                    if(meta.getType()==MegaChatContainsMeta.CONTAINS_META_RICH_PREVIEW){
                                        url = meta.getRichPreview().getUrl();
                                    }else if (meta.getType()==MegaChatContainsMeta.CONTAINS_META_GEOLOCATION){
                                        url = m.getMessage().getContent();
                                        MegaChatGeolocation location = meta.getGeolocation();
                                        if (location != null) {
                                            float latitude = location.getLatitude();
                                            float longitude = location.getLongitude();
                                            List<Address> addresses = MapsActivity.getAddresses(this, latitude, longitude, 1);
                                            if (addresses != null && !addresses.isEmpty()) {
                                                String address = addresses.get(0).getAddressLine(0);
                                                if (address != null) {
                                                    url = "geo:" + latitude + "," + longitude + "?q=" + Uri.encode(address);
                                                }
                                            }
                                        }
                                    }
                                    if (url == null) return;
                                    Intent browserIntent = new Intent(Intent.ACTION_VIEW, Uri.parse(url));
                                    startActivity(browserIntent);

                            }else if((m.getMessage().getType() == MegaChatMessage.TYPE_NORMAL) && (m.getRichLinkMessage()!=null)){
                                log("TYPE_NORMAL");
                                AndroidMegaRichLinkMessage richLinkMessage = m.getRichLinkMessage();
                                String url = richLinkMessage.getUrl();

                                if(richLinkMessage.isChat()){
                                    loadChatLink(url);
                                }
                                else{
                                    if(richLinkMessage.getNode()!=null){
                                        if(richLinkMessage.getNode().isFile()){
                                            openMegaLink(url, true);
                                        }
                                        else{
                                            openMegaLink(url, false);
                                        }
                                    }
                                    else{
                                        if(richLinkMessage.isFile()){
                                            openMegaLink(url, true);
                                        }
                                        else{
                                            openMegaLink(url, false);
                                        }
                                    }
                                }
                            }
                        }
                    }
                }

            }
        }else{
            log("DO NOTHING: Position ("+positionInMessages+") is more than size in messages (size: "+messages.size()+")");
        }
    }

    public void loadChatLink(String link){
        log("loadChatLink: ");
        Intent intentOpenChat = new Intent(this, ChatActivityLollipop.class);
        intentOpenChat.setAction(Constants.ACTION_OPEN_CHAT_LINK);
        intentOpenChat.setData(Uri.parse(link));
        this.startActivity(intentOpenChat);
    }

    public void showFullScreenViewer(long msgId, int[] screenPosition){
        log("showFullScreenViewer");
        int position = 0;
        boolean positionFound = false;
        List<Long> ids = new ArrayList<>();
        for(int i=0; i<messages.size();i++){
            AndroidMegaChatMessage androidMessage = messages.get(i);
            if(!androidMessage.isUploading()){
                MegaChatMessage msg = androidMessage.getMessage();

                if(msg.getType()==MegaChatMessage.TYPE_NODE_ATTACHMENT){
                    ids.add(msg.getMsgId());

                    if(msg.getMsgId()==msgId){
                        positionFound=true;
                    }
                    if(!positionFound){
                        MegaNodeList nodeList = msg.getMegaNodeList();
                        if(nodeList.size()==1){
                            MegaNode node = nodeList.get(0);
                            if(MimeTypeList.typeForName(node.getName()).isImage()){
                                position++;
                            }
                        }
                    }
                }
            }
        }

        Intent intent = new Intent(this, ChatFullScreenImageViewer.class);
        intent.putExtra("position", position);
        intent.putExtra("chatId", idChat);
        intent.putExtra("screenPosition", screenPosition);
        long[] array = new long[ids.size()];
        for(int i = 0; i < ids.size(); i++) {
            array[i] = ids.get(i);
        }
        intent.putExtra("messageIds", array);
        startActivity(intent);
        overridePendingTransition(0,0);
        if (adapter !=  null) {
            adapter.setNodeAttachmentVisibility(false, holder_imageDrag, position);
        }
    }

    @Override
    public void onChatRoomUpdate(MegaChatApiJava api, MegaChatRoom chat) {
        log("onChatRoomUpdate!");
        this.chatRoom = chat;
        if(chat.hasChanged(MegaChatRoom.CHANGE_TYPE_CLOSED)){
            log("CHANGE_TYPE_CLOSED for the chat: "+chat.getChatId());
            int permission = chat.getOwnPrivilege();
            log("Permissions for the chat: "+permission);

            if(chat.isPreview()){
                if(permission==MegaChatRoom.PRIV_RM){
                    //Show alert to user
                    showSnackbar(Constants.SNACKBAR_TYPE, getString(R.string.alert_invalid_preview), -1);
                }
            }
            else{
                //Hide field to write
                setChatSubtitle();
                supportInvalidateOptionsMenu();
            }
        }
        else if(chat.hasChanged(MegaChatRoom.CHANGE_TYPE_STATUS)){
            log("CHANGE_TYPE_STATUS for the chat: "+chat.getChatId());
            if(!(chatRoom.isGroup())){
                long userHandle = chatRoom.getPeerHandle(0);
                setStatus(userHandle);
            }
        }
        else if(chat.hasChanged(MegaChatRoom.CHANGE_TYPE_PARTICIPANTS)){
            log("CHANGE_TYPE_PARTICIPANTS for the chat: "+chat.getChatId());
            setChatSubtitle();
        }
        else if(chat.hasChanged(MegaChatRoom.CHANGE_TYPE_OWN_PRIV)){
            log("CHANGE_TYPE_OWN_PRIV for the chat: "+chat.getChatId());
            setChatSubtitle();
            supportInvalidateOptionsMenu();
        }
        else if(chat.hasChanged(MegaChatRoom.CHANGE_TYPE_TITLE)){
            log("CHANGE_TYPE_TITLE for the chat: "+chat.getChatId());
        }
        else if(chat.hasChanged(MegaChatRoom.CHANGE_TYPE_USER_STOP_TYPING)){
            log("CHANGE_TYPE_USER_STOP_TYPING for the chat: "+chat.getChatId());

            long userHandleTyping = chat.getUserTyping();

            if(userHandleTyping==megaChatApi.getMyUserHandle()){
                return;
            }

            if(usersTypingSync==null){
                return;
            }

            //Find the item
            boolean found = false;
            for(UserTyping user : usersTypingSync) {
                if(user.getParticipantTyping().getHandle() == userHandleTyping) {
                    log("Found user typing!");
                    usersTypingSync.remove(user);
                    found=true;
                    break;
                }
            }

            if(!found){
                log("CHANGE_TYPE_USER_STOP_TYPING: Not found user typing");
            }
            else{
                updateUserTypingFromNotification();
            }

        }
        else if(chat.hasChanged(MegaChatRoom.CHANGE_TYPE_USER_TYPING)){
            log("CHANGE_TYPE_USER_TYPING for the chat: "+chat.getChatId());
            if(chat!=null){

                long userHandleTyping = chat.getUserTyping();

                if(userHandleTyping==megaChatApi.getMyUserHandle()){
                    return;
                }

                if(usersTyping==null){
                    usersTyping = new ArrayList<UserTyping>();
                    usersTypingSync = Collections.synchronizedList(usersTyping);
                }

                //Find if any notification arrives previously
                if(usersTypingSync.size()<=0){
                    log("No more users writing");
                    MegaChatParticipant participantTyping = new MegaChatParticipant(userHandleTyping);
                    UserTyping currentUserTyping = new UserTyping(participantTyping);

                    String nameTyping = chatC.getFirstName(userHandleTyping, chatRoom);

                    log("userHandleTyping: "+userHandleTyping);


                    if(nameTyping==null){
                        log("NULL name");
                        nameTyping = getString(R.string.transfer_unknown);
                    }
                    else{
                        if(nameTyping.trim().isEmpty()){
                            log("EMPTY name");
                            nameTyping = getString(R.string.transfer_unknown);
                        }
                    }
                    participantTyping.setFirstName(nameTyping);

                    userTypingTimeStamp = System.currentTimeMillis()/1000;
                    currentUserTyping.setTimeStampTyping(userTypingTimeStamp);

                    usersTypingSync.add(currentUserTyping);

                    String userTyping =  getResources().getQuantityString(R.plurals.user_typing, 1, toCDATA(usersTypingSync.get(0).getParticipantTyping().getFirstName()));

                    userTyping = userTyping.replace("[A]", "<font color=\'#8d8d94\'>");
                    userTyping = userTyping.replace("[/A]", "</font>");

                    Spanned result = null;
                    if (android.os.Build.VERSION.SDK_INT >= android.os.Build.VERSION_CODES.N) {
                        result = Html.fromHtml(userTyping,Html.FROM_HTML_MODE_LEGACY);
                    } else {
                        result = Html.fromHtml(userTyping);
                    }

                    userTypingText.setText(result);

                    userTypingLayout.setVisibility(View.VISIBLE);
                }
                else{
                    log("More users writing or the same in different timestamp");

                    //Find the item
                    boolean found = false;
                    for(UserTyping user : usersTypingSync) {
                        if(user.getParticipantTyping().getHandle() == userHandleTyping) {
                            log("Found user typing!");
                            userTypingTimeStamp = System.currentTimeMillis()/1000;
                            user.setTimeStampTyping(userTypingTimeStamp);
                            found=true;
                            break;
                        }
                    }

                    if(!found){
                        log("It's a new user typing");
                        MegaChatParticipant participantTyping = new MegaChatParticipant(userHandleTyping);
                        UserTyping currentUserTyping = new UserTyping(participantTyping);

                        String nameTyping = chatC.getFirstName(userHandleTyping, chatRoom);
                        if(nameTyping==null){
                            log("NULL name");
                            nameTyping = getString(R.string.transfer_unknown);
                        }
                        else{
                            if(nameTyping.trim().isEmpty()){
                                log("EMPTY name");
                                nameTyping = getString(R.string.transfer_unknown);
                            }
                        }
                        participantTyping.setFirstName(nameTyping);

                        userTypingTimeStamp = System.currentTimeMillis()/1000;
                        currentUserTyping.setTimeStampTyping(userTypingTimeStamp);

                        usersTypingSync.add(currentUserTyping);

                        //Show the notification
                        int size = usersTypingSync.size();
                        switch (size){
                            case 1:{
                                String userTyping = getResources().getQuantityString(R.plurals.user_typing, 1, usersTypingSync.get(0).getParticipantTyping().getFirstName());
                                userTyping = toCDATA(userTyping);
                                userTyping = userTyping.replace("[A]", "<font color=\'#8d8d94\'>");
                                userTyping = userTyping.replace("[/A]", "</font>");

                                Spanned result = null;
                                if (android.os.Build.VERSION.SDK_INT >= android.os.Build.VERSION_CODES.N) {
                                    result = Html.fromHtml(userTyping,Html.FROM_HTML_MODE_LEGACY);
                                } else {
                                    result = Html.fromHtml(userTyping);
                                }

                                userTypingText.setText(result);
                                break;
                            }
                            case 2:{
                                String userTyping = getResources().getQuantityString(R.plurals.user_typing, 2, usersTypingSync.get(0).getParticipantTyping().getFirstName()+", "+usersTypingSync.get(1).getParticipantTyping().getFirstName());
                                userTyping = toCDATA(userTyping);
                                userTyping = userTyping.replace("[A]", "<font color=\'#8d8d94\'>");
                                userTyping = userTyping.replace("[/A]", "</font>");

                                Spanned result = null;
                                if (android.os.Build.VERSION.SDK_INT >= android.os.Build.VERSION_CODES.N) {
                                    result = Html.fromHtml(userTyping,Html.FROM_HTML_MODE_LEGACY);
                                } else {
                                    result = Html.fromHtml(userTyping);
                                }

                                userTypingText.setText(result);
                                break;
                            }
                            default:{
                                String names = usersTypingSync.get(0).getParticipantTyping().getFirstName()+", "+usersTypingSync.get(1).getParticipantTyping().getFirstName();
                                String userTyping = String.format(getString(R.string.more_users_typing),toCDATA(names));

                                userTyping = userTyping.replace("[A]", "<font color=\'#8d8d94\'>");
                                userTyping = userTyping.replace("[/A]", "</font>");

                                Spanned result = null;
                                if (android.os.Build.VERSION.SDK_INT >= android.os.Build.VERSION_CODES.N) {
                                    result = Html.fromHtml(userTyping,Html.FROM_HTML_MODE_LEGACY);
                                } else {
                                    result = Html.fromHtml(userTyping);
                                }

                                userTypingText.setText(result);
                                break;
                            }
                        }
                        userTypingLayout.setVisibility(View.VISIBLE);
                    }
                }

                int interval = 5000;
                IsTypingRunnable runnable = new IsTypingRunnable(userTypingTimeStamp, userHandleTyping);
                handlerReceive = new Handler();
                handlerReceive.postDelayed(runnable, interval);
            }
        }
        else if(chat.hasChanged(MegaChatRoom.CHANGE_TYPE_ARCHIVE)){
            log("CHANGE_TYPE_ARCHIVE for the chat: "+chat.getChatId());
            setChatSubtitle();
        }
        else if(chat.hasChanged(MegaChatRoom.CHANGE_TYPE_CHAT_MODE)){
            log("CHANGE_TYPE_CHAT_MODE for the chat: "+chat.getChatId());
        }
        else if(chat.hasChanged(MegaChatRoom.CHANGE_TYPE_UPDATE_PREVIEWERS)){
            log("CHANGE_TYPE_UPDATE_PREVIEWERS for the chat: "+chat.getChatId());
            setPreviewersView();
        }
    }

    void setPreviewersView () {
        if(chatRoom.getNumPreviewers()>0){
            observersNumberText.setText(chatRoom.getNumPreviewers()+"");
            observersLayout.setVisibility(View.VISIBLE);
        }
        else{
            observersLayout.setVisibility(View.GONE);
        }
    }

    private class IsTypingRunnable implements Runnable{

        long timeStamp;
        long userHandleTyping;

        public IsTypingRunnable(long timeStamp, long userHandleTyping) {
            this.timeStamp = timeStamp;
            this.userHandleTyping = userHandleTyping;
        }

        @Override
        public void run() {
            log("Run off notification typing");
            long timeNow = System.currentTimeMillis()/1000;
            if ((timeNow - timeStamp) > 4){
                log("Remove user from the list");

                boolean found = false;
                for(UserTyping user : usersTypingSync) {
                    if(user.getTimeStampTyping() == timeStamp) {
                        if(user.getParticipantTyping().getHandle() == userHandleTyping) {
                            log("Found user typing in runnable!");
                            usersTypingSync.remove(user);
                            found=true;
                            break;
                        }
                    }
                }

                if(!found){
                    log("Not found user typing in runnable!");
                }

                updateUserTypingFromNotification();
            }
        }
    }

    public void updateUserTypingFromNotification(){
        log("updateUserTypingFromNotification");

        int size = usersTypingSync.size();
        log("Size of typing: "+size);
        switch (size){
            case 0:{
                userTypingLayout.setVisibility(View.GONE);
                break;
            }
            case 1:{
                String userTyping = getResources().getQuantityString(R.plurals.user_typing, 1, usersTypingSync.get(0).getParticipantTyping().getFirstName());
                userTyping = toCDATA(userTyping);
                userTyping = userTyping.replace("[A]", "<font color=\'#8d8d94\'>");
                userTyping = userTyping.replace("[/A]", "</font>");

                Spanned result = null;
                if (android.os.Build.VERSION.SDK_INT >= android.os.Build.VERSION_CODES.N) {
                    result = Html.fromHtml(userTyping,Html.FROM_HTML_MODE_LEGACY);
                } else {
                    result = Html.fromHtml(userTyping);
                }

                userTypingText.setText(result);
                break;
            }
            case 2:{
                String userTyping = getResources().getQuantityString(R.plurals.user_typing, 2, usersTypingSync.get(0).getParticipantTyping().getFirstName()+", "+usersTypingSync.get(1).getParticipantTyping().getFirstName());
                userTyping = toCDATA(userTyping);
                userTyping = userTyping.replace("[A]", "<font color=\'#8d8d94\'>");
                userTyping = userTyping.replace("[/A]", "</font>");

                Spanned result = null;
                if (android.os.Build.VERSION.SDK_INT >= android.os.Build.VERSION_CODES.N) {
                    result = Html.fromHtml(userTyping,Html.FROM_HTML_MODE_LEGACY);
                } else {
                    result = Html.fromHtml(userTyping);
                }

                userTypingText.setText(result);
                break;
            }
            default:{
                String names = usersTypingSync.get(0).getParticipantTyping().getFirstName()+", "+usersTypingSync.get(1).getParticipantTyping().getFirstName();
                String userTyping = String.format(getString(R.string.more_users_typing), toCDATA(names));

                userTyping = userTyping.replace("[A]", "<font color=\'#8d8d94\'>");
                userTyping = userTyping.replace("[/A]", "</font>");

                Spanned result = null;
                if (android.os.Build.VERSION.SDK_INT >= android.os.Build.VERSION_CODES.N) {
                    result = Html.fromHtml(userTyping,Html.FROM_HTML_MODE_LEGACY);
                } else {
                    result = Html.fromHtml(userTyping);
                }

                userTypingText.setText(result);
                break;
            }
        }
    }

    public void setRichLinkInfo(long msgId, AndroidMegaRichLinkMessage richLinkMessage){
        log("setRichLinkInfo");

        int indexToChange = -1;
        ListIterator<AndroidMegaChatMessage> itr = messages.listIterator(messages.size());

        // Iterate in reverse.
        while(itr.hasPrevious()) {
            AndroidMegaChatMessage messageToCheck = itr.previous();

            if(!messageToCheck.isUploading()){
                if(messageToCheck.getMessage().getMsgId()==msgId){
                    indexToChange = itr.nextIndex();
                    log("Found index to change: "+indexToChange);
                    break;
                }
            }
        }

        if(indexToChange!=-1){

            AndroidMegaChatMessage androidMsg = messages.get(indexToChange);

            androidMsg.setRichLinkMessage(richLinkMessage);

            try{
                if(adapter!=null){
                    adapter.notifyItemChanged(indexToChange+1);
                }
            }
            catch(IllegalStateException e){
                log("IllegalStateException: do not update adapter");
            }

        }
        else{
            log("Error, rich link message not found!!");
        }
    }

    public void setRichLinkImage(long msgId){
        log("setRichLinkImage");

        int indexToChange = -1;
        ListIterator<AndroidMegaChatMessage> itr = messages.listIterator(messages.size());

        // Iterate in reverse.
        while(itr.hasPrevious()) {
            AndroidMegaChatMessage messageToCheck = itr.previous();

            if(!messageToCheck.isUploading()){
                if(messageToCheck.getMessage().getMsgId()==msgId){
                    indexToChange = itr.nextIndex();
                    log("Found index to change: "+indexToChange);
                    break;
                }
            }
        }

        if(indexToChange!=-1){

            if(adapter!=null){
                adapter.notifyItemChanged(indexToChange+1);
            }
        }
        else{
            log("Error, rich link message not found!!");
        }
    }

    public int checkMegaLink(MegaChatMessage msg){
        log("checkMegaLink");
        //Check if it is a MEGA link
        if(msg.getType()==MegaChatMessage.TYPE_NORMAL){
            if(msg.getContent()!=null){
                String link = AndroidMegaRichLinkMessage.extractMegaLink(msg.getContent());

                if(AndroidMegaRichLinkMessage.isChatLink(link)){

                    log("isChatLink");
                    ChatLinkInfoListener listener = new ChatLinkInfoListener(this, msg.getMsgId(), megaApi);
                    megaChatApi.checkChatLink(link, listener);

                    return MEGA_CHAT_LINK;
                }
                else{
                    boolean isFile = AndroidMegaRichLinkMessage.isFileLink(link);

                    if(link!=null){
                        log("The link was found");
                        if(megaApi!=null && megaApi.getRootNode()!=null){
                            ChatLinkInfoListener listener = null;
                            if(isFile){
                                log("isFileLink");
                                listener = new ChatLinkInfoListener(this, msg.getMsgId(), megaApi);
                                megaApi.getPublicNode(link, listener);
                                return MEGA_FILE_LINK;
                            }
                            else{
                                log("isFolderLink");

                                MegaApiAndroid megaApiFolder = getLocalMegaApiFolder();
                                listener = new ChatLinkInfoListener(this, msg.getMsgId(), megaApi, megaApiFolder);
                                megaApiFolder.loginToFolder(link, listener);
                                return MEGA_FOLDER_LINK;
                            }

                        }
                    }
                }
            }
        }
        return -1;
    }

    @Override
    public void onMessageLoaded(MegaChatApiJava api, MegaChatMessage msg) {
        log("onMessageLoaded!------------------------");

        if(msg!=null){
            log("STATUS: "+msg.getStatus());
            log("TEMP ID: "+msg.getTempId());
            log("FINAL ID: "+msg.getMsgId());
            log("TIMESTAMP: "+msg.getTimestamp());
            log("TYPE: "+msg.getType());

            if(messages!=null){
                log("Messages size: "+messages.size());
            }

            if(msg.isDeleted()){
                log("DELETED MESSAGE!!!!");
                return;
            }

            if(msg.isEdited()){
                log("EDITED MESSAGE!!!!");
            }

            if(msg.getType()==MegaChatMessage.TYPE_REVOKE_NODE_ATTACHMENT) {
                log("TYPE_REVOKE_NODE_ATTACHMENT MESSAGE!!!!");
                return;
            }

            checkMegaLink(msg);

            if(msg.getType()==MegaChatMessage.TYPE_NODE_ATTACHMENT){
                log("TYPE_NODE_ATTACHMENT MESSAGE!!!!");
                MegaNodeList nodeList = msg.getMegaNodeList();
                int revokedCount = 0;

                for(int i=0; i<nodeList.size(); i++){
                    MegaNode node = nodeList.get(i);
                    boolean revoked = megaChatApi.isRevoked(idChat, node.getHandle());
                    if(revoked){
                        log("The node is revoked: "+node.getHandle());
                        revokedCount++;
                    }
                    else{
                        log("Node NOT revoked: "+node.getHandle());
                    }
                }

                if(revokedCount==nodeList.size()){
                    log("RETURN");
                    return;
                }
            }

            if(msg.getStatus()==MegaChatMessage.STATUS_SERVER_REJECTED){
                log("onMessageLoaded: STATUS_SERVER_REJECTED----- "+msg.getStatus());
            }

            if(msg.getStatus()==MegaChatMessage.STATUS_SENDING_MANUAL){

                log("MANUAL_S:onMessageLoaded: Getting messages not sent !!!-------------------------------------------------: "+msg.getStatus());
                AndroidMegaChatMessage androidMsg = new AndroidMegaChatMessage(msg);

                if(msg.isEdited()){
                    log("MESSAGE EDITED");

                    if(!noMoreNoSentMessages){
                        log("onMessageLoaded: NOT noMoreNoSentMessages");
                        addInBufferSending(androidMsg);
                    }else{
                        log("Try to recover the initial msg");
                        if(msg.getMsgId()!=-1){
                            MegaChatMessage notEdited = megaChatApi.getMessage(idChat, msg.getMsgId());
                            log("Content not edited");
                            AndroidMegaChatMessage androidMsgNotEdited = new AndroidMegaChatMessage(notEdited);
                            int returnValue = modifyMessageReceived(androidMsgNotEdited, false);
                            if(returnValue!=-1){
                                log("onMessageLoaded: Message " + returnValue + " modified!");
                            }
                        }

                        appendMessageAnotherMS(androidMsg);
                    }
                }
                else{
                    log("NOOOT MESSAGE EDITED");
                    int resultModify = -1;
                    if(msg.getUserHandle()==megaChatApi.getMyUserHandle()){
                        if(msg.getType()==MegaChatMessage.TYPE_NODE_ATTACHMENT){
                            log("Modify my message and node attachment");

                            long idMsg =  dbH.findPendingMessageByIdTempKarere(msg.getTempId());
                            log("----The id of my pending message is: "+idMsg);
                            if(idMsg!=-1){
                                resultModify = modifyAttachmentReceived(androidMsg, idMsg);
                                dbH.removePendingMessageById(idMsg);
                                if(resultModify==-1){
                                    log("Node attachment message not in list -> resultModify -1");
//                            AndroidMegaChatMessage msgToAppend = new AndroidMegaChatMessage(msg);
//                            appendMessagePosition(msgToAppend);
                                }
                                else{
                                    log("onMessageLoaded: Modify attachment");
                                    return;
                                }
                            }
                        }
                    }

                    int returnValue = modifyMessageReceived(androidMsg, true);
                    if(returnValue!=-1){
                        log("onMessageLoaded: Message " + returnValue + " modified!");
                        return;
                    }
                    addInBufferSending(androidMsg);
                    if(!noMoreNoSentMessages){
                        log("onMessageLoaded: NOT noMoreNoSentMessages");
                    }
                }
            }
            else if(msg.getStatus()==MegaChatMessage.STATUS_SENDING){
                log("SENDING: onMessageLoaded: Getting messages not sent !!!-------------------------------------------------: "+msg.getStatus());
                AndroidMegaChatMessage androidMsg = new AndroidMegaChatMessage(msg);
                int returnValue = modifyMessageReceived(androidMsg, true);
                if(returnValue!=-1){
                    log("onMessageLoaded: Message " + returnValue + " modified!");
                    return;
                }
                addInBufferSending(androidMsg);
                if(!noMoreNoSentMessages){
                    log("onMessageLoaded: NOT noMoreNoSentMessages");
                }
            }
            else{
                if(!noMoreNoSentMessages){
                    log("First message with NORMAL status");
                    noMoreNoSentMessages=true;
                    //Copy to bufferMessages
                    for(int i=0;i<bufferSending.size();i++){
                        bufferMessages.add(bufferSending.get(i));
                    }
                    bufferSending.clear();
                }

                AndroidMegaChatMessage androidMsg = new AndroidMegaChatMessage(msg);

                if (lastIdMsgSeen != -1) {
                    if(lastIdMsgSeen ==msg.getMsgId()){
                        log("onMessageLoaded: Last message seen received!");
                        lastSeenReceived=true;
                        positionToScroll = 0;
                        log("positionToScroll: "+positionToScroll);
                    }
                }
                else{
                    log("lastMessageSeen is -1");
                    lastSeenReceived=true;
                }

//                megaChatApi.setMessageSeen(idChat, msg.getMsgId());

                if(positionToScroll>=0){
                    positionToScroll++;
                    log("positionToScroll:increase: "+positionToScroll);
                }
                bufferMessages.add(androidMsg);
                log("onMessageLoaded: Size of buffer: "+bufferMessages.size());
                log("onMessageLoaded: Size of messages: "+messages.size());
            }
        }
        else{
            log("onMessageLoaded:NULLmsg:REACH FINAL HISTORY:stateHistory "+stateHistory);

            if(bufferSending.size()!=0){
                for(int i=0;i<bufferSending.size();i++){
                    bufferMessages.add(bufferSending.get(i));
                }
                bufferSending.clear();
            }

            log("onMessageLoaded:numberToLoad: "+numberToLoad+" bufferSize: "+bufferMessages.size()+" messagesSize: "+messages.size());
            if((bufferMessages.size()+messages.size())>=numberToLoad){
                fullHistoryReceivedOnLoad();
                isLoadingHistory = false;
            }
            else if(((bufferMessages.size()+messages.size())<numberToLoad) && (stateHistory==MegaChatApi.SOURCE_ERROR)){
                log("onMessageLoaded:noMessagesLoaded&SOURCE_ERROR: wait to CHAT ONLINE connection");
                retryHistory = true;
            }
            else{
                log("onMessageLoaded:lessNumberReceived");
                if((stateHistory!=MegaChatApi.SOURCE_NONE)&&(stateHistory!=MegaChatApi.SOURCE_ERROR)){
                    log("But more history exists --> loadMessages");
                    log("G->loadMessages unread is 0");
                    isLoadingHistory = true;
                    stateHistory = megaChatApi.loadMessages(idChat, NUMBER_MESSAGES_TO_LOAD);
                    log("New state of history: "+stateHistory);
                    getMoreHistory = false;
                    if(stateHistory==MegaChatApi.SOURCE_NONE || stateHistory==MegaChatApi.SOURCE_ERROR){
                        fullHistoryReceivedOnLoad();
                        isLoadingHistory = false;
                    }
                }
                else{
                    fullHistoryReceivedOnLoad();
                    isLoadingHistory = false;
                }
            }
        }
        log("END onMessageLoaded-----------messages.size="+messages.size());
    }

    public void fullHistoryReceivedOnLoad(){
        log("fullHistoryReceivedOnLoad");

        isOpeningChat = false;

        if(bufferMessages.size()!=0){
            log("fullHistoryReceivedOnLoad:buffer size: "+bufferMessages.size());
            loadBufferMessages();

            if(lastSeenReceived==false){
                log("fullHistoryReceivedOnLoad: last message seen NOT received");
                if(stateHistory!=MegaChatApi.SOURCE_NONE){
                    log("fullHistoryReceivedOnLoad:F->loadMessages");
                    isLoadingHistory = true;
                    stateHistory = megaChatApi.loadMessages(idChat, NUMBER_MESSAGES_TO_LOAD);
                }
            }
            else{
                log("fullHistoryReceivedOnLoad: last message seen received");
                if(positionToScroll>0){
                    log("fullHistoryReceivedOnLoad: Scroll to position: "+positionToScroll);
                    if(positionToScroll<messages.size()){
//                        mLayoutManager.scrollToPositionWithOffset(positionToScroll+1,Util.scaleHeightPx(50, outMetrics));
                        //Find last message
                        int positionLastMessage = -1;
                        for(int i=messages.size()-1; i>=0;i--) {
                            AndroidMegaChatMessage androidMessage = messages.get(i);

                            if (!androidMessage.isUploading()) {

                                MegaChatMessage msg = androidMessage.getMessage();
                                if (msg.getMsgId() == lastIdMsgSeen) {
                                    positionLastMessage = i;
                                    break;
                                }
                            }
                        }

                        //Check if it has no my messages after
                        positionLastMessage = positionLastMessage + 1;
                        AndroidMegaChatMessage message = messages.get(positionLastMessage);

                        while(message.getMessage().getUserHandle()==megaChatApi.getMyUserHandle()){
                            lastIdMsgSeen = message.getMessage().getMsgId();
                            positionLastMessage = positionLastMessage + 1;
                            message = messages.get(positionLastMessage);
                        }

                        if(isTurn){
                            scrollToMessage(-1);

                        }else{
                            scrollToMessage(lastIdMsgSeen);
                        }

                    }
                    else{
                        log("Error, the position to scroll is more than size of messages");
                    }
                }
            }

            setLastMessageSeen();
        }
        else{
            log("fullHistoryReceivedOnLoad:bufferEmpty");
        }

        log("fullHistoryReceivedOnLoad:getMoreHistoryTRUE");
        getMoreHistory = true;

        //Load pending messages
        if(!pendingMessagesLoaded){
            pendingMessagesLoaded = true;
            loadPendingMessages();
            if(positionToScroll<=0){
                mLayoutManager.scrollToPosition(messages.size());
            }
        }

        chatRelativeLayout.setVisibility(View.VISIBLE);
        emptyLayout.setVisibility(View.GONE);
    }

    @Override
    public void onMessageReceived(MegaChatApiJava api, MegaChatMessage msg) {
        log("onMessageReceived!");
        log("------------------------------------------"+api.getChatConnectionState(idChat));
        log("STATUS: "+msg.getStatus());
        log("TEMP ID: "+msg.getTempId());
        log("FINAL ID: "+msg.getMsgId());
        log("TIMESTAMP: "+msg.getTimestamp());
        log("TYPE: "+msg.getType());

        if(msg.getType()==MegaChatMessage.TYPE_REVOKE_NODE_ATTACHMENT) {
            log("TYPE_REVOKE_NODE_ATTACHMENT MESSAGE!!!!");
            return;
        }

        if(msg.getStatus()==MegaChatMessage.STATUS_SERVER_REJECTED){
            log("onMessageReceived: STATUS_SERVER_REJECTED----- "+msg.getStatus());
        }

        if(!msg.isManagementMessage()){
            log("isNOTManagementMessage!");
            if(positionNewMessagesLayout!=-1){
                log("Layout unread messages shown: "+generalUnreadCount);
                if(generalUnreadCount<0){
                    generalUnreadCount--;
                }
                else{
                    generalUnreadCount++;
                }

                if(adapter!=null){
                    adapter.notifyItemChanged(positionNewMessagesLayout);
                }
            }
        }
        else {
            int messageType = msg.getType();
            log("Message type: " + messageType);

            switch (messageType) {
                case MegaChatMessage.TYPE_ALTER_PARTICIPANTS:{
                    if(msg.getUserHandle()==myUserHandle) {
                        log("me alter participant");
                        hideNewMessagesLayout();
                    }
                    break;
                }
                case MegaChatMessage.TYPE_PRIV_CHANGE:{
                    if(msg.getUserHandle()==myUserHandle){
                        log("I change a privilege");
                        hideNewMessagesLayout();
                    }
                    break;
                }
                case MegaChatMessage.TYPE_CHAT_TITLE:{
                    if(msg.getUserHandle()==myUserHandle) {
                        log("I change the title");
                        hideNewMessagesLayout();
                    }
                    break;
                }
            }
        }

        if(setAsRead){
            markAsSeen(msg);
        }

        if(msg.getType()==MegaChatMessage.TYPE_CHAT_TITLE){
            log("Change of chat title");
            String newTitle = msg.getContent();
            if(newTitle!=null){

                titleToolbar.setText(newTitle);
            }
        }
        else if(msg.getType()==MegaChatMessage.TYPE_TRUNCATE){
            invalidateOptionsMenu();
        }

        AndroidMegaChatMessage androidMsg = new AndroidMegaChatMessage(msg);
        appendMessagePosition(androidMsg);

        if(mLayoutManager.findLastCompletelyVisibleItemPosition()==messages.size()-1){
            log("Do scroll to end");
            mLayoutManager.scrollToPosition(messages.size());
        }
        else{
            if(emojiKeyboard !=null){
                if((emojiKeyboard.getLetterKeyboardShown() || emojiKeyboard.getEmojiKeyboardShown())&&(messages.size()==1)){
                    mLayoutManager.scrollToPosition(messages.size());
                }
            }
            log("DONT scroll to end");
            if(typeMessageJump !=  TYPE_MESSAGE_NEW_MESSAGE){
                messageJumpText.setText(getResources().getString(R.string.message_new_messages));
                typeMessageJump = TYPE_MESSAGE_NEW_MESSAGE;
            }

            if(messageJumpLayout.getVisibility() != View.VISIBLE){
                messageJumpText.setText(getResources().getString(R.string.message_new_messages));
                messageJumpLayout.setVisibility(View.VISIBLE);
            }
        }

        checkMegaLink(msg);

//        mLayoutManager.setStackFromEnd(true);
//        mLayoutManager.scrollToPosition(0);
    }
    public void sendToDownload(MegaNodeList nodelist){
        log("sendToDownload ");
        chatC.prepareForChatDownload(nodelist, true);
    }

    /*
    * Delete a voice note from local storage
     */
    public void deleteOwnVoiceClip(String nameFile){
        log("deleteOwnVoiceClip");
        String path = ChatUtil.getDefaultLocationPath(context, true);
        File f = new File(path, nameFile);
        if(f.exists()){
            f.delete();
        }

    }
    @Override
    public void onMessageUpdate(MegaChatApiJava api, MegaChatMessage msg) {
        log("onMessageUpdate!: "+ msg.getMsgId());

        int resultModify = -1;
        if(msg.isDeleted()){
            if(adapter!=null){
                adapter.stopPlaying(msg.getMsgId());
            }
            deleteMessage(msg, false);
            return;
        }

        AndroidMegaChatMessage androidMsg = new AndroidMegaChatMessage(msg);

        if(msg.hasChanged(MegaChatMessage.CHANGE_TYPE_ACCESS)){
            log("onMessageUpdate() Change access of the message");
            MegaNodeList nodeList = msg.getMegaNodeList();
            int revokedCount = 0;

            for(int i=0; i<nodeList.size(); i++){
                MegaNode node = nodeList.get(i);
                boolean revoked = megaChatApi.isRevoked(idChat, node.getHandle());
                if(revoked){
                    log("The node is revoked: "+node.getHandle());
                    revokedCount++;
                }
                else{
                    log("Node not revoked: "+node.getHandle());
                }
            }

            if(revokedCount==nodeList.size()){
                log("All the attachments have been revoked");
                deleteMessage(msg, false);
            }
            else{
                log("One attachment revoked, modify message");
                resultModify = modifyMessageReceived(androidMsg, false);

                if(resultModify==-1) {
                    log("Modify result is -1");
                    int firstIndexShown = messages.get(0).getMessage().getMsgIndex();
                    log("The first index is: "+firstIndexShown+ " the index of the updated message: "+msg.getMsgIndex());
                    if(firstIndexShown<=msg.getMsgIndex()){
                        log("The message should be in the list");
                        if(msg.getType()==MegaChatMessage.TYPE_NODE_ATTACHMENT){

                            log("A - Node attachment message not in list -> append");
                            AndroidMegaChatMessage msgToAppend = new AndroidMegaChatMessage(msg);
                            reinsertNodeAttachmentNoRevoked(msgToAppend);
                        }
                    }
                    else{
                        if(messages.size()<NUMBER_MESSAGES_BEFORE_LOAD){
                            log("Show more message - add to the list");
                            if(msg.getType()==MegaChatMessage.TYPE_NODE_ATTACHMENT){

                                log("B - Node attachment message not in list -> append");
                                AndroidMegaChatMessage msgToAppend = new AndroidMegaChatMessage(msg);
                                reinsertNodeAttachmentNoRevoked(msgToAppend);
                            }
                        }
                    }

                }
            }
        }
        else if(msg.hasChanged(MegaChatMessage.CHANGE_TYPE_CONTENT)){
            log("onMessageUpdate() Change content of the message");

            if(msg.getType()==MegaChatMessage.TYPE_TRUNCATE){
                log("TRUNCATE MESSAGE");
                clearHistory(androidMsg);
            }
            else{
                if(msg.isDeleted()){
                    log("Message deleted!!");
                }

                checkMegaLink(msg);

                if (msg.getContainsMeta() != null && msg.getContainsMeta().getType() == MegaChatContainsMeta.CONTAINS_META_GEOLOCATION){
                    log("onMessageUpdate CONTAINS_META_GEOLOCATION");
                }

                resultModify = modifyMessageReceived(androidMsg, false);
                log("onMessageUpdate: resultModify: " + resultModify);
            }
        }
        else if(msg.hasChanged(MegaChatMessage.CHANGE_TYPE_STATUS)){

            int statusMsg = msg.getStatus();
            log("onMessageUpdate() Status change: "+statusMsg + "T emporal id: "+msg.getTempId() + " Final id: "+msg.getMsgId());

            if(msg.getUserHandle()==megaChatApi.getMyUserHandle()){
                if((msg.getType()==MegaChatMessage.TYPE_NODE_ATTACHMENT)||(msg.getType()==MegaChatMessage.TYPE_VOICE_CLIP)){
                    log("onMessageUpdate() Modify my message and node attachment");

                    long idMsg =  dbH.findPendingMessageByIdTempKarere(msg.getTempId());
                    log("----The id of my pending message is: "+idMsg);
                    if(idMsg!=-1){
                        resultModify = modifyAttachmentReceived(androidMsg, idMsg);
                        if(resultModify==-1){
                            log("Node attachment message not in list -> resultModify -1");
//                            AndroidMegaChatMessage msgToAppend = new AndroidMegaChatMessage(msg);
//                            appendMessagePosition(msgToAppend);
                        }
                        else{
                            dbH.removePendingMessageById(idMsg);
                        }
                        return;
                    }
                }
            }

            if(msg.getStatus()==MegaChatMessage.STATUS_SEEN){
                log("STATUS_SEEN");
            }
            else if(msg.getStatus()==MegaChatMessage.STATUS_SERVER_RECEIVED){
                log("STATUS_SERVER_RECEIVED");

                if(msg.getType()==MegaChatMessage.TYPE_NORMAL){
                    if(msg.getUserHandle()==megaChatApi.getMyUserHandle()){
                        checkMegaLink(msg);
                    }
                }

                resultModify = modifyMessageReceived(androidMsg, true);
                log("onMessageUpdate: resultModify: "+resultModify);
            }
            else if(msg.getStatus()==MegaChatMessage.STATUS_SERVER_REJECTED){
                log("onMessageUpdate: STATUS_SERVER_REJECTED----- "+msg.getStatus());
                deleteMessage(msg, true);
            }
            else{
                log("-----------Status : "+msg.getStatus());
                log("-----------Timestamp: "+msg.getTimestamp());

                resultModify = modifyMessageReceived(androidMsg, false);
                log("onMessageUpdate: resultModify: "+resultModify);
            }
        }
    }

    @Override
    public void onHistoryReloaded(MegaChatApiJava api, MegaChatRoom chat) {
        log("onHistoryReloaded");
        bufferMessages.clear();
        messages.clear();
        if((messagesPlaying!=null) && (!messagesPlaying.isEmpty())){
            for(MessageVoiceClip m:messagesPlaying){
                m.getMediaPlayer().release();
                m.setMediaPlayer(null);
            }
        }
        messagesPlaying.clear();

        invalidateOptionsMenu();
        log("Load new history");

        long unread = chatRoom.getUnreadCount();
        //                        stateHistory = megaChatApi.loadMessages(idChat, NUMBER_MESSAGES_TO_LOAD);
        if (unread == 0) {
            lastIdMsgSeen = -1;
            generalUnreadCount = -1;
            lastSeenReceived = true;
            log("onHistoryReloaded: loadMessages unread is 0");
        } else {
            lastIdMsgSeen = megaChatApi.getLastMessageSeenId(idChat);
            generalUnreadCount = unread;

            if (lastIdMsgSeen != -1) {
                log("onHistoryReloaded: Id of last message seen: " + lastIdMsgSeen);
            } else {
                log("onHistoryReloaded: Error the last message seen shouldn't be NULL");
            }

            lastSeenReceived = false;
        }
    }

    public void deleteMessage(MegaChatMessage msg, boolean rejected){
        log("deleteMessage");
        int indexToChange = -1;

        ListIterator<AndroidMegaChatMessage> itr = messages.listIterator(messages.size());

        // Iterate in reverse.
        while(itr.hasPrevious()) {
            AndroidMegaChatMessage messageToCheck = itr.previous();
            log("Index: " + itr.nextIndex());

            if(!messageToCheck.isUploading()){
                if(rejected){
                    if (messageToCheck.getMessage().getTempId() == msg.getTempId()) {
                        indexToChange = itr.nextIndex();
                        break;
                    }
                }
                else{
                    if (messageToCheck.getMessage().getMsgId() == msg.getMsgId()) {
                        indexToChange = itr.nextIndex();
                        break;
                    }
                }
            }
        }

        if(indexToChange!=-1) {
            messages.remove(indexToChange);
            log("Removed index: " + indexToChange + " positionNewMessagesLayout: "+ positionNewMessagesLayout +" messages size: " + messages.size());
//                adapter.notifyDataSetChanged();

            if(positionNewMessagesLayout<=indexToChange){
                if(generalUnreadCount==1 || generalUnreadCount==-1){
                    log("Reset generalUnread:Position where new messages layout is show: " + positionNewMessagesLayout);
                    generalUnreadCount = 0;
                    lastIdMsgSeen = -1;
                }
                else{
                    log("Decrease generalUnread:Position where new messages layout is show: " + positionNewMessagesLayout);
                    generalUnreadCount--;
                }
                adapter.notifyItemChanged(positionNewMessagesLayout);
            }

            if(!messages.isEmpty()){
                //Update infoToShow of the next message also
                if (indexToChange == 0) {
                    messages.get(indexToChange).setInfoToShow(AndroidMegaChatMessage.CHAT_ADAPTER_SHOW_ALL);
                    //Check if there is more messages and update the following one
                    if(messages.size()>1){
                        adjustInfoToShow(indexToChange+1);
                        setShowAvatar(indexToChange+1);
                    }
                }
                else{
                    //Not first element
                    if(indexToChange==messages.size()){
                        log("The last message removed, do not check more messages");
                        setShowAvatar(indexToChange-1);
                        return;
                    }

                    adjustInfoToShow(indexToChange);
                    setShowAvatar(indexToChange);
                    setShowAvatar(indexToChange-1);
                }
            }

            adapter.removeMessage(indexToChange+1, messages);
        }
        else{
            log("index to change not found");
        }
    }

    public int modifyAttachmentReceived(AndroidMegaChatMessage msg, long idPendMsg){
        log("modifyAttachmentReceived: id: "+msg.getMessage().getMsgId()+" tempID: "+msg.getMessage().getTempId()+" status: "+msg.getMessage().getStatus());
        int indexToChange = -1;
        ListIterator<AndroidMegaChatMessage> itr = messages.listIterator(messages.size());

        // Iterate in reverse.
        while(itr.hasPrevious()) {
            AndroidMegaChatMessage messageToCheck = itr.previous();

            if(messageToCheck.getPendingMessage()!=null){
                log("pending id: "+messageToCheck.getPendingMessage().getId() + " other: "+ idPendMsg);
                log("pending id: "+messageToCheck.getPendingMessage().getId() + " other: "+ idPendMsg);
                if(messageToCheck.getPendingMessage().getId()==idPendMsg){
                    indexToChange = itr.nextIndex();
                    log("Found index to change: "+indexToChange);
                    break;
                }
            }
        }

        if(indexToChange!=-1){

            log("modifyAttachmentReceived: INDEX change, need to reorder");
            messages.remove(indexToChange);
            log("Removed index: "+indexToChange);
            log("modifyAttachmentReceived: messages size: "+messages.size());
            adapter.removeMessage(indexToChange+1, messages);

            int scrollToP = appendMessagePosition(msg);
            if(scrollToP!=-1){
                if(msg.getMessage().getStatus()==MegaChatMessage.STATUS_SERVER_RECEIVED){
                    log("modifyAttachmentReceived: need to scroll to position: "+indexToChange);
                    final int indexToScroll = scrollToP+1;
                    mLayoutManager.scrollToPositionWithOffset(indexToScroll,Util.scaleHeightPx(20, outMetrics));

                }
            }
        }
        else{
            log("Error, id pending message message not found!!");
        }
        log("Index modified: "+indexToChange);
        return indexToChange;
    }


    public int modifyMessageReceived(AndroidMegaChatMessage msg, boolean checkTempId){
        log("modifyMessageReceived");
        log("Msg ID: "+msg.getMessage().getMsgId());
        log("Msg TEMP ID: "+msg.getMessage().getTempId());
        log("Msg status: "+msg.getMessage().getStatus());
        int indexToChange = -1;
        ListIterator<AndroidMegaChatMessage> itr = messages.listIterator(messages.size());

        // Iterate in reverse.
        while(itr.hasPrevious()) {
            AndroidMegaChatMessage messageToCheck = itr.previous();
            log("Index: "+itr.nextIndex());

            if(!messageToCheck.isUploading()){
                log("Checking with Msg ID: "+messageToCheck.getMessage().getMsgId());
                log("Checking with Msg TEMP ID: "+messageToCheck.getMessage().getTempId());

                if(checkTempId){
                    log("Check temporal IDS----");
                    if (messageToCheck.getMessage().getTempId() == msg.getMessage().getTempId()) {
                        log("modifyMessageReceived with idTemp");
                        indexToChange = itr.nextIndex();
                        break;
                    }
                }
                else{
                    if (messageToCheck.getMessage().getMsgId() == msg.getMessage().getMsgId()) {
                        log("modifyMessageReceived");
                        indexToChange = itr.nextIndex();
                        break;
                    }
                }
            }
            else{

                log("This message is uploading");
            }
        }

        log("---------------Index to change = "+indexToChange);
        if(indexToChange==-1) return indexToChange;
        log("indexToChange == "+indexToChange);

        AndroidMegaChatMessage messageToUpdate = messages.get(indexToChange);
        if(messageToUpdate.getMessage().getMsgIndex()==msg.getMessage().getMsgIndex()){
            log("modifyMessageReceived: The internal index not change");

            if(msg.getMessage().getStatus()==MegaChatMessage.STATUS_SENDING_MANUAL){
                log("Modified a MANUAl SENDING msg");
                //Check the message to change is not the last one
                int lastI = messages.size()-1;
                if(indexToChange<lastI){
                    //Check if there is already any MANUAL_SENDING in the queue
                    AndroidMegaChatMessage previousMessage = messages.get(lastI);
                    if(previousMessage.isUploading()){
                        log("Previous message is uploading");
                    }
                    else{
                        if(previousMessage.getMessage().getStatus()==MegaChatMessage.STATUS_SENDING_MANUAL){
                            log("More MANUAL SENDING in queue");
                            log("Removed index: "+indexToChange);
                            messages.remove(indexToChange);
                            appendMessageAnotherMS(msg);
                            adapter.notifyDataSetChanged();
                            return indexToChange;
                        }
                    }
                }
            }

            log("Modified message keep going");
            messages.set(indexToChange, msg);

            //Update infoToShow also
            if (indexToChange == 0) {
                messages.get(indexToChange).setInfoToShow(AndroidMegaChatMessage.CHAT_ADAPTER_SHOW_ALL);
                messages.get(indexToChange).setShowAvatar(true);
            }
            else{
                //Not first element
                adjustInfoToShow(indexToChange);
                setShowAvatar(indexToChange);

                //Create adapter
                if (adapter == null) {
                    adapter = new MegaChatLollipopAdapter(this, chatRoom, messages,messagesPlaying,  listView);
                    adapter.setHasStableIds(true);
                    listView.setAdapter(adapter);
                } else {
                    adapter.modifyMessage(messages, indexToChange+1);
                }
            }
        }
        else{
            log("modifyMessageReceived: INDEX change, need to reorder");
            messages.remove(indexToChange);
            log("Removed index: "+indexToChange);
            log("modifyMessageReceived: messages size: "+messages.size());
            adapter.removeMessage(indexToChange+1, messages);
            int scrollToP = appendMessagePosition(msg);
            if(scrollToP!=-1){
                if(msg.getMessage().getStatus()==MegaChatMessage.STATUS_SERVER_RECEIVED){
                    mLayoutManager.scrollToPosition(scrollToP+1);
                    //mLayoutManager.scrollToPositionWithOffset(scrollToP, Util.scaleHeightPx(20, outMetrics));
                }
            }
            log("modifyMessageReceived: messages size 2: "+messages.size());
        }

        return indexToChange;
    }

    public void modifyLocationReceived(AndroidMegaChatMessage editedMsg, boolean hasTempId){
        log("modifyLocationReceived");
        log("Edited Msg ID: "+editedMsg.getMessage().getMsgId()+" Old Msg ID: "+messageToEdit.getMsgId());
        log("Edited Msg TEMP ID: "+editedMsg.getMessage().getTempId()+" Old Msg TEMP ID: "+messageToEdit.getTempId());
        log("Edited Msg status: "+editedMsg.getMessage().getStatus()+" Old Msg status: "+messageToEdit.getStatus());
        int indexToChange = -1;
        ListIterator<AndroidMegaChatMessage> itr = messages.listIterator(messages.size());

        boolean editedMsgHasTempId = false;
        if (editedMsg.getMessage().getTempId() != -1) {
            editedMsgHasTempId = true;
        }

        // Iterate in reverse.
        while(itr.hasPrevious()) {
            AndroidMegaChatMessage messageToCheck = itr.previous();
            log("Index: "+itr.nextIndex());

            if(!messageToCheck.isUploading()){
                log("Checking with Msg ID: "+messageToCheck.getMessage().getMsgId()+" and Msg TEMP ID: "+messageToCheck.getMessage().getTempId());
                if (hasTempId) {
                    if (editedMsgHasTempId && messageToCheck.getMessage().getTempId() == editedMsg.getMessage().getTempId()) {
                        indexToChange = itr.nextIndex();
                        break;
                    }
                    else if (!editedMsgHasTempId && messageToCheck.getMessage().getTempId() == editedMsg.getMessage().getMsgId()){
                        indexToChange = itr.nextIndex();
                        break;
                    }
                }
                else {
                    if (editedMsgHasTempId && messageToCheck.getMessage().getMsgId() == editedMsg.getMessage().getTempId()) {
                        indexToChange = itr.nextIndex();
                        break;
                    }
                    else if (!editedMsgHasTempId && messageToCheck.getMessage().getMsgId() == editedMsg.getMessage().getMsgId()){
                        indexToChange = itr.nextIndex();
                        break;
                    }
                }
            }
            else{
                log("This message is uploading");
            }
        }

        log("---------------Index to change = "+indexToChange);
        if(indexToChange!=-1){
            log("indexToChange == "+indexToChange);

            AndroidMegaChatMessage messageToUpdate = messages.get(indexToChange);
            if(messageToUpdate.getMessage().getMsgIndex()==editedMsg.getMessage().getMsgIndex()){
                log("modifyLocationReceived: The internal index not change");

                if(editedMsg.getMessage().getStatus()==MegaChatMessage.STATUS_SENDING_MANUAL){
                    log("Modified a MANUAl SENDING msg");
                    //Check the message to change is not the last one
                    int lastI = messages.size()-1;
                    if(indexToChange<lastI){
                        //Check if there is already any MANUAL_SENDING in the queue
                        AndroidMegaChatMessage previousMessage = messages.get(lastI);
                        if(previousMessage.isUploading()){
                            log("Previous message is uploading");
                        }
                        else if(previousMessage.getMessage().getStatus()==MegaChatMessage.STATUS_SENDING_MANUAL){
                            log("More MANUAL SENDING in queue");
                            log("Removed index: "+indexToChange);
                            messages.remove(indexToChange);
                            appendMessageAnotherMS(editedMsg);
                            adapter.notifyDataSetChanged();
                        }
                    }
                }

                log("Modified message keep going");
                messages.set(indexToChange, editedMsg);

                //Update infoToShow also
                if (indexToChange == 0) {
                    messages.get(indexToChange).setInfoToShow(AndroidMegaChatMessage.CHAT_ADAPTER_SHOW_ALL);
                    messages.get(indexToChange).setShowAvatar(true);
                }
                else{
                    //Not first element
                    adjustInfoToShow(indexToChange);
                    setShowAvatar(indexToChange);

                    //Create adapter
                    if (adapter == null) {
                        adapter = new MegaChatLollipopAdapter(this, chatRoom, messages, messagesPlaying, listView);
                        adapter.setHasStableIds(true);
                        listView.setAdapter(adapter);
                    } else {
                        adapter.modifyMessage(messages, indexToChange+1);
                    }
                }
            }
            else{
                log("modifyLocationReceived: INDEX change, need to reorder");
                messages.remove(indexToChange);
                log("Removed index: "+indexToChange);
                log("modifyLocationReceived: messages size: "+messages.size());
                adapter.removeMessage(indexToChange+1, messages);
                int scrollToP = appendMessagePosition(editedMsg);
                if(scrollToP!=-1 && editedMsg.getMessage().getStatus()==MegaChatMessage.STATUS_SERVER_RECEIVED){
                    mLayoutManager.scrollToPosition(scrollToP+1);
                }
                log("modifyLocationReceived: messages size 2: "+messages.size());
            }
        }
        else{
            log("Error, id temp message not found!! indexToChange == -1");
        }
    }

    public void loadBufferMessages(){
        log("loadBufferMessages");
        ListIterator<AndroidMegaChatMessage> itr = bufferMessages.listIterator();
        while (itr.hasNext()) {
            int currentIndex = itr.nextIndex();
            AndroidMegaChatMessage messageToShow = itr.next();
            loadMessage(messageToShow);
        }

        //Create adapter
        if(adapter==null){
            adapter = new MegaChatLollipopAdapter(this, chatRoom, messages, messagesPlaying, listView);
            adapter.setHasStableIds(true);
            listView.setLayoutManager(mLayoutManager);
            listView.setAdapter(adapter);
            adapter.setMessages(messages);
        }
        else{
            adapter.loadPreviousMessages(messages, bufferMessages.size());

            log("addMessage: "+messages.size());
        }

        log("AFTER updateMessagesLoaded: "+messages.size()+" messages in list");

        bufferMessages.clear();
    }

    public void clearHistory(AndroidMegaChatMessage androidMsg){
        log("clearHistory");

        ListIterator<AndroidMegaChatMessage> itr = messages.listIterator(messages.size());

        int indexToChange=-1;
        // Iterate in reverse.
        while(itr.hasPrevious()) {
            AndroidMegaChatMessage messageToCheck = itr.previous();

            if(!messageToCheck.isUploading()){
                if(messageToCheck.getMessage().getStatus()!=MegaChatMessage.STATUS_SENDING){

                    indexToChange = itr.nextIndex();
                    log("Found index of last sent and confirmed message: "+indexToChange);
                    break;
                }
            }
        }

//        indexToChange = 2;
        if(indexToChange != messages.size()-1){
            log("Clear history of confirmed messages: "+indexToChange);

            List<AndroidMegaChatMessage> messagesCopy = new ArrayList<>(messages);
            messages.clear();
            messages.add(androidMsg);

            for(int i = indexToChange+1; i<messagesCopy.size();i++){
                messages.add(messagesCopy.get(i));
            }
        }
        else{
            log("Clear all messages");
            messages.clear();
            messages.add(androidMsg);
        }

        if(messages.size()==1){
            androidMsg.setInfoToShow(AndroidMegaChatMessage.CHAT_ADAPTER_SHOW_ALL);
        }
        else{
            for(int i=0; i<messages.size();i++){
                adjustInfoToShow(i);
            }
        }

        adapter.setMessages(messages);
    }

    public void loadPendingMessages(){
        log("loadPendingMessages");
        ArrayList<AndroidMegaChatMessage> pendMsgs = dbH.findPendingMessagesNotSent(idChat);
//        dbH.findPendingMessagesBySent(1);
        log("Number of pending: "+pendMsgs.size());

        for(int i=0;i<pendMsgs.size();i++){
            AndroidMegaChatMessage pMsg = pendMsgs.get(i);
            if(pMsg!=null && pMsg.getPendingMessage()!=null){
                if(pMsg.getPendingMessage().getState()==PendingMessageSingle.STATE_PREPARING){
                    if(pMsg.getPendingMessage().getTransferTag()!=-1){
                        log("STATE_PREPARING:Transfer tag: "+pMsg.getPendingMessage().getTransferTag());
                        if(megaApi!=null) {
                            MegaTransfer t = megaApi.getTransferByTag(pMsg.getPendingMessage().getTransferTag());
                            if(t!=null){
                                if(t.getState()==MegaTransfer.STATE_COMPLETED){
                                    dbH.updatePendingMessageOnTransferFinish(pMsg.getPendingMessage().getId(), "-1", PendingMessageSingle.STATE_SENT);
                                }
                                else if(t.getState()==MegaTransfer.STATE_CANCELLED){
                                    dbH.updatePendingMessageOnTransferFinish(pMsg.getPendingMessage().getId(), "-1", PendingMessageSingle.STATE_SENT);
                                }
                                else if(t.getState()==MegaTransfer.STATE_FAILED){
                                    dbH.updatePendingMessageOnTransferFinish(pMsg.getPendingMessage().getId(), "-1", PendingMessageSingle.STATE_ERROR_UPLOADING);
                                    pMsg.getPendingMessage().setState(PendingMessageSingle.STATE_ERROR_UPLOADING);
                                    appendMessagePosition(pMsg);
                                }
                                else{
                                    log("STATE_PREPARING:Found transfer in progress for the message");
                                    appendMessagePosition(pMsg);
                                }
                            }
                            else{
                                log("STATE_PREPARING:Mark message as error uploading - no transfer in progress");
                                dbH.updatePendingMessageOnTransferFinish(pMsg.getPendingMessage().getId(), "-1", PendingMessageSingle.STATE_ERROR_UPLOADING);
                                pMsg.getPendingMessage().setState(PendingMessageSingle.STATE_ERROR_UPLOADING);
                                appendMessagePosition(pMsg);
                            }
                        }
                    }
                }
                else if(pMsg.getPendingMessage().getState()==PendingMessageSingle.STATE_PREPARING_FROM_EXPLORER){
                    log("STATE_PREPARING_FROM_EXPLORER: Convert to STATE_PREPARING");
                    dbH.updatePendingMessageOnTransferFinish(pMsg.getPendingMessage().getId(), "-1", PendingMessageSingle.STATE_PREPARING);
                    pMsg.getPendingMessage().setState(PendingMessageSingle.STATE_PREPARING);
                    appendMessagePosition(pMsg);
                }
                else if(pMsg.getPendingMessage().getState()==PendingMessageSingle.STATE_UPLOADING){
                    if(pMsg.getPendingMessage().getTransferTag()!=-1){
                        log("STATE_UPLOADING:Transfer tag: "+pMsg.getPendingMessage().getTransferTag());
                        if(megaApi!=null){
                            MegaTransfer t = megaApi.getTransferByTag(pMsg.getPendingMessage().getTransferTag());
                            if(t!=null){
                                if(t.getState()==MegaTransfer.STATE_COMPLETED){
                                    dbH.updatePendingMessageOnTransferFinish(pMsg.getPendingMessage().getId(), "-1", PendingMessageSingle.STATE_SENT);
                                }
                                else if(t.getState()==MegaTransfer.STATE_CANCELLED){
                                    dbH.updatePendingMessageOnTransferFinish(pMsg.getPendingMessage().getId(), "-1", PendingMessageSingle.STATE_SENT);
                                }
                                else if(t.getState()==MegaTransfer.STATE_FAILED){
                                    dbH.updatePendingMessageOnTransferFinish(pMsg.getPendingMessage().getId(), "-1", PendingMessageSingle.STATE_ERROR_UPLOADING);
                                    pMsg.getPendingMessage().setState(PendingMessageSingle.STATE_ERROR_UPLOADING);
                                    appendMessagePosition(pMsg);
                                }
                                else{
                                    log("STATE_UPLOADING:Found transfer in progress for the message");
                                    appendMessagePosition(pMsg);
                                }
                            }
                            else{
                                log("STATE_UPLOADING:Mark message as error uploading - no transfer in progress");
                                dbH.updatePendingMessageOnTransferFinish(pMsg.getPendingMessage().getId(), "-1", PendingMessageSingle.STATE_ERROR_UPLOADING);
                                pMsg.getPendingMessage().setState(PendingMessageSingle.STATE_ERROR_UPLOADING);
                                appendMessagePosition(pMsg);
                            }
                        }
                    }
                }
                else{
                    appendMessagePosition(pMsg);
                }
            }
            else{
                log("Null pending messages");
            }
        }
    }

    public void loadMessage(AndroidMegaChatMessage messageToShow){
        log("loadMessage");
        messageToShow.setInfoToShow(AndroidMegaChatMessage.CHAT_ADAPTER_SHOW_ALL);
        messages.add(0,messageToShow);

        if(messages.size()>1) {
            adjustInfoToShow(1);
        }

        setShowAvatar(0);

        if(adapter.isMultipleSelect()){
            adapter.updateSelectionOnScroll();
        }
    }

    public void appendMessageAnotherMS(AndroidMegaChatMessage msg){
        log("appendMessageAnotherMS");
        messages.add(msg);
        int lastIndex = messages.size()-1;

        if(lastIndex==0){
            messages.get(lastIndex).setInfoToShow(AndroidMegaChatMessage.CHAT_ADAPTER_SHOW_ALL);
        }
        else{
            adjustInfoToShow(lastIndex);
        }

        //Create adapter
        if(adapter==null){
            log("Create adapter");
            adapter = new MegaChatLollipopAdapter(this, chatRoom, messages, messagesPlaying, listView);
            adapter.setHasStableIds(true);
            listView.setLayoutManager(mLayoutManager);
            listView.setAdapter(adapter);
            adapter.setMessages(messages);
        }
        else{
            log("Update adapter with last index: "+lastIndex);
            if(lastIndex==0){
                log("Arrives the first message of the chat");
                adapter.setMessages(messages);
            }
            else{
                adapter.addMessage(messages, lastIndex+1);
            }
        }
    }

    public int reinsertNodeAttachmentNoRevoked(AndroidMegaChatMessage msg){
        log("*reinsertNodeAttachmentNoRevoked");
        int lastIndex = messages.size()-1;
        log("1lastIndex: "+lastIndex);
        if(messages.size()==-1){
            log("lastIndex: "+lastIndex);
            msg.setInfoToShow(AndroidMegaChatMessage.CHAT_ADAPTER_SHOW_ALL);
            messages.add(msg);
        }
        else {
            log("Finding where to append the message");
            while(messages.get(lastIndex).getMessage().getMsgIndex()>msg.getMessage().getMsgIndex()){
                log("3lastIndex: "+lastIndex);
                lastIndex--;
                if (lastIndex == -1) {
                    break;
                }
            }
            log("4lastIndex: "+lastIndex);
            lastIndex++;
            log("Append in position: "+lastIndex);
            messages.add(lastIndex, msg);
            adjustInfoToShow(lastIndex);
            int nextIndex = lastIndex+1;
            if(nextIndex<=messages.size()-1){
                adjustInfoToShow(nextIndex);
            }
            int previousIndex = lastIndex-1;
            if(previousIndex>=0){
                adjustInfoToShow(previousIndex);
            }
        }

        //Create adapter
        if(adapter==null){
            log("Create adapter");
            adapter = new MegaChatLollipopAdapter(this, chatRoom, messages,messagesPlaying,  listView);
            adapter.setHasStableIds(true);
            listView.setLayoutManager(mLayoutManager);
            listView.setAdapter(adapter);
            adapter.setMessages(messages);
        }
        else{
            log("Update adapter with last index: "+lastIndex);
            if(lastIndex<0){
                log("Arrives the first message of the chat");
                adapter.setMessages(messages);
            }
            else{
                adapter.addMessage(messages, lastIndex+1);
            }
        }
        return lastIndex;
    }

    public int appendMessagePosition(AndroidMegaChatMessage msg){
        log("appendMessagePosition: "+messages.size()+" messages");

        int lastIndex = messages.size()-1;
        if(messages.size()==0){
            msg.setInfoToShow(AndroidMegaChatMessage.CHAT_ADAPTER_SHOW_ALL);
            msg.setShowAvatar(true);
            messages.add(msg);
        }else{
            log("Finding where to append the message");

            if(msg.isUploading()){
                lastIndex++;
                log("The message is uploading add to index: "+lastIndex+ "with state: "+msg.getPendingMessage().getState());
            }else{
                log("status of message: "+msg.getMessage().getStatus());
                if(lastIndex>=0) {
                    while (messages.get(lastIndex).isUploading()) {
                        log("one less index is uploading");
                        lastIndex--;
                        if(lastIndex==-1){
                            break;
                        }
                    }
                }
                if(lastIndex>=0) {
                    while (messages.get(lastIndex).getMessage().getStatus() == MegaChatMessage.STATUS_SENDING_MANUAL) {
                        log("one less index is MANUAL SENDING");
                        lastIndex--;
                        if(lastIndex==-1){
                            break;
                        }
                    }
                }
                if(lastIndex>=0) {
                    if (msg.getMessage().getStatus() == MegaChatMessage.STATUS_SERVER_RECEIVED || msg.getMessage().getStatus() == MegaChatMessage.STATUS_NOT_SEEN) {
                        while (messages.get(lastIndex).getMessage().getStatus() == MegaChatMessage.STATUS_SENDING) {
                            log("one less index");
                            lastIndex--;
                            if(lastIndex==-1){
                                break;
                            }
                        }
                    }
                }

                lastIndex++;
                log("Append in position: "+lastIndex);
            }
            if(lastIndex>=0){
                messages.add(lastIndex, msg);
                adjustInfoToShow(lastIndex);
                msg.setShowAvatar(true);
                if(!messages.get(lastIndex).isUploading()){
                    int nextIndex = lastIndex+1;
                    if(nextIndex<messages.size()){
                        if(messages.get(nextIndex)!=null) {
                            if(messages.get(nextIndex).isUploading()){
                                adjustInfoToShow(nextIndex);
                            }
                        }
                    }
                }
                if(lastIndex>0){
                    setShowAvatar(lastIndex-1);
                }
            }
        }

        //Create adapter
        if(adapter==null){
            log("Create adapter");
            adapter = new MegaChatLollipopAdapter(this, chatRoom, messages, messagesPlaying, listView);
            adapter.setHasStableIds(true);
            listView.setLayoutManager(mLayoutManager);
            listView.setAdapter(adapter);
            adapter.setMessages(messages);
        }else{
            log("Update adapter with last index: "+lastIndex);
            if(lastIndex<0){
                log("Arrives the first message of the chat");
                adapter.setMessages(messages);
            }
            else{
                adapter.addMessage(messages, lastIndex+1);
                adapter.notifyItemChanged(lastIndex);
            }
        }
        return lastIndex;
    }

    public int adjustInfoToShow(int index) {
        log("adjustInfoToShow");

        AndroidMegaChatMessage msg = messages.get(index);

        long userHandleToCompare = -1;
        long previousUserHandleToCompare = -1;

        if(msg.isUploading()){
            userHandleToCompare = myUserHandle;
        }
        else{
            if ((msg.getMessage().getType() == MegaChatMessage.TYPE_CALL_ENDED) || (msg.getMessage().getType() == MegaChatMessage.TYPE_CALL_STARTED)){
                msg.setInfoToShow(AndroidMegaChatMessage.CHAT_ADAPTER_SHOW_TIME);
                return AndroidMegaChatMessage.CHAT_ADAPTER_SHOW_TIME;
            }

            if ((msg.getMessage().getType() == MegaChatMessage.TYPE_PRIV_CHANGE) || (msg.getMessage().getType() == MegaChatMessage.TYPE_ALTER_PARTICIPANTS)) {
                userHandleToCompare = msg.getMessage().getHandleOfAction();
            } else {
                userHandleToCompare = msg.getMessage().getUserHandle();
            }
        }

        if(index==0){
            msg.setInfoToShow(AndroidMegaChatMessage.CHAT_ADAPTER_SHOW_ALL);
        }
        else{
            AndroidMegaChatMessage previousMessage = messages.get(index-1);

            if(previousMessage.isUploading()){

                log("The previous message is uploading");
                if(msg.isUploading()){
                    log("The message is also uploading");
                    if (compareDate(msg.getPendingMessage().getUploadTimestamp(), previousMessage.getPendingMessage().getUploadTimestamp()) == 0) {
                        //Same date
                        if (compareTime(msg.getPendingMessage().getUploadTimestamp(), previousMessage.getPendingMessage().getUploadTimestamp()) == 0) {
                            msg.setInfoToShow(AndroidMegaChatMessage.CHAT_ADAPTER_SHOW_NOTHING);
                        } else {
                            //Different minute
                            msg.setInfoToShow(AndroidMegaChatMessage.CHAT_ADAPTER_SHOW_TIME);
                        }
                    } else {
                        //Different date
                        msg.setInfoToShow(AndroidMegaChatMessage.CHAT_ADAPTER_SHOW_ALL);
                    }
                }
                else{
                    if (compareDate(msg.getMessage().getTimestamp(), previousMessage.getPendingMessage().getUploadTimestamp()) == 0) {
                        //Same date
                        if (compareTime(msg.getMessage().getTimestamp(), previousMessage.getPendingMessage().getUploadTimestamp()) == 0) {
                            msg.setInfoToShow(AndroidMegaChatMessage.CHAT_ADAPTER_SHOW_NOTHING);
                        } else {
                            //Different minute
                            msg.setInfoToShow(AndroidMegaChatMessage.CHAT_ADAPTER_SHOW_TIME);
                        }
                    } else {
                        //Different date
                        msg.setInfoToShow(AndroidMegaChatMessage.CHAT_ADAPTER_SHOW_ALL);
                    }
                }
            }
            else{
                log("The previous message is NOT uploading");

                if (userHandleToCompare == myUserHandle) {
                    log("MY message!!");
//                log("MY message!!: "+messageToShow.getContent());
                    if ((previousMessage.getMessage().getType() == MegaChatMessage.TYPE_PRIV_CHANGE) || (previousMessage.getMessage().getType() == MegaChatMessage.TYPE_ALTER_PARTICIPANTS)) {
                        previousUserHandleToCompare = previousMessage.getMessage().getHandleOfAction();
                    } else {
                        previousUserHandleToCompare = previousMessage.getMessage().getUserHandle();
                    }

//                    log("previous message: "+previousMessage.getContent());
                    if (previousUserHandleToCompare == myUserHandle) {
                        log("Last message and previous is mine");
                        //The last two messages are mine
                        if(msg.isUploading()){
                            log("The msg to append is uploading");
                            if (compareDate(msg.getPendingMessage().getUploadTimestamp(), previousMessage) == 0) {
                                //Same date
                                if (compareTime(msg.getPendingMessage().getUploadTimestamp(), previousMessage) == 0) {
                                    msg.setInfoToShow(AndroidMegaChatMessage.CHAT_ADAPTER_SHOW_NOTHING);
                                } else {
                                    //Different minute
                                    msg.setInfoToShow(AndroidMegaChatMessage.CHAT_ADAPTER_SHOW_TIME);
                                }
                            } else {
                                //Different date
                                msg.setInfoToShow(AndroidMegaChatMessage.CHAT_ADAPTER_SHOW_ALL);
                            }
                        }
                        else{
                            if (compareDate(msg, previousMessage) == 0) {
                                //Same date
                                if (compareTime(msg, previousMessage) == 0) {
                                    if ((msg.getMessage().isManagementMessage())) {
                                        msg.setInfoToShow(AndroidMegaChatMessage.CHAT_ADAPTER_SHOW_TIME);
                                    }
                                    else{
                                        msg.setInfoToShow(AndroidMegaChatMessage.CHAT_ADAPTER_SHOW_NOTHING);
                                    }
                                } else {
                                    //Different minute
                                    msg.setInfoToShow(AndroidMegaChatMessage.CHAT_ADAPTER_SHOW_TIME);
                                }
                            } else {
                                //Different date
                                msg.setInfoToShow(AndroidMegaChatMessage.CHAT_ADAPTER_SHOW_ALL);
                            }
                        }

                    } else {
                        //The last message is mine, the previous not
                        log("Last message is mine, NOT previous");
                        if(msg.isUploading()) {
                            log("The msg to append is uploading");
                            if (compareDate(msg.getPendingMessage().getUploadTimestamp(), previousMessage) == 0) {
                                msg.setInfoToShow(AndroidMegaChatMessage.CHAT_ADAPTER_SHOW_TIME);
                            } else {
                                //Different date
                                msg.setInfoToShow(AndroidMegaChatMessage.CHAT_ADAPTER_SHOW_ALL);
                            }
                        }
                        else{
                            if (compareDate(msg, previousMessage) == 0) {
                                msg.setInfoToShow(AndroidMegaChatMessage.CHAT_ADAPTER_SHOW_TIME);
                            } else {
                                //Different date
                                msg.setInfoToShow(AndroidMegaChatMessage.CHAT_ADAPTER_SHOW_ALL);
                            }
                        }
                    }

                } else {
                    log("NOT MY message!! - CONTACT");
//                    log("previous message: "+previousMessage.getContent());

                    if ((previousMessage.getMessage().getType() == MegaChatMessage.TYPE_PRIV_CHANGE) || (previousMessage.getMessage().getType() == MegaChatMessage.TYPE_ALTER_PARTICIPANTS)) {
                        previousUserHandleToCompare = previousMessage.getMessage().getHandleOfAction();
                    } else {
                        previousUserHandleToCompare = previousMessage.getMessage().getUserHandle();
                    }

                    if (previousUserHandleToCompare == userHandleToCompare) {
                        //The last message is also a contact's message
                        if(msg.isUploading()) {
                            if (compareDate(msg.getPendingMessage().getUploadTimestamp(), previousMessage) == 0) {
                                //Same date
                                if (compareTime(msg.getPendingMessage().getUploadTimestamp(), previousMessage) == 0) {
                                    log("Add with show nothing - same userHandle");
                                    msg.setInfoToShow(AndroidMegaChatMessage.CHAT_ADAPTER_SHOW_NOTHING);

                                } else {
                                    //Different minute
                                    msg.setInfoToShow(AndroidMegaChatMessage.CHAT_ADAPTER_SHOW_TIME);
                                }
                            } else {
                                //Different date
                                msg.setInfoToShow(AndroidMegaChatMessage.CHAT_ADAPTER_SHOW_ALL);
                            }
                        }
                        else{

                            if (compareDate(msg, previousMessage) == 0) {
                                //Same date
                                if (compareTime(msg, previousMessage) == 0) {
                                    if ((msg.getMessage().isManagementMessage())) {
                                        msg.setInfoToShow(AndroidMegaChatMessage.CHAT_ADAPTER_SHOW_TIME);
                                    }
                                    else{
                                        msg.setInfoToShow(AndroidMegaChatMessage.CHAT_ADAPTER_SHOW_NOTHING);
                                    }
                                } else {
                                    //Different minute
                                    msg.setInfoToShow(AndroidMegaChatMessage.CHAT_ADAPTER_SHOW_TIME);
                                }
                            } else {
                                //Different date
                                msg.setInfoToShow(AndroidMegaChatMessage.CHAT_ADAPTER_SHOW_ALL);
                            }
                        }

                    } else {
                        //The last message is from contact, the previous not
                        log("Different user handle");
                        if(msg.isUploading()) {
                            if (compareDate(msg.getPendingMessage().getUploadTimestamp(), previousMessage) == 0) {
                                //Same date
                                if (compareTime(msg.getPendingMessage().getUploadTimestamp(), previousMessage) == 0) {
                                    if(previousUserHandleToCompare==myUserHandle){
                                        msg.setInfoToShow(AndroidMegaChatMessage.CHAT_ADAPTER_SHOW_TIME);
                                    }
                                    else{
                                        msg.setInfoToShow(AndroidMegaChatMessage.CHAT_ADAPTER_SHOW_NOTHING);
                                    }

                                } else {
                                    //Different minute
                                    msg.setInfoToShow(AndroidMegaChatMessage.CHAT_ADAPTER_SHOW_TIME);
                                }

                            } else {
                                //Different date
                                msg.setInfoToShow(AndroidMegaChatMessage.CHAT_ADAPTER_SHOW_ALL);
                            }
                        }
                        else{
                            if (compareDate(msg, previousMessage) == 0) {
                                if (compareTime(msg, previousMessage) == 0) {
                                    if(previousUserHandleToCompare==myUserHandle){
                                        msg.setInfoToShow(AndroidMegaChatMessage.CHAT_ADAPTER_SHOW_TIME);
                                    }
                                    else{
                                        if ((msg.getMessage().isManagementMessage())) {
                                            msg.setInfoToShow(AndroidMegaChatMessage.CHAT_ADAPTER_SHOW_TIME);
                                        }
                                        else{
                                            msg.setInfoToShow(AndroidMegaChatMessage.CHAT_ADAPTER_SHOW_TIME);
                                        }
                                    }

                                } else {
                                    //Different minute
                                    msg.setInfoToShow(AndroidMegaChatMessage.CHAT_ADAPTER_SHOW_TIME);
                                }

                            } else {
                                //Different date
                                msg.setInfoToShow(AndroidMegaChatMessage.CHAT_ADAPTER_SHOW_ALL);
                            }
                        }
                    }
                }

            }
        }
        return msg.getInfoToShow();
    }

    public void setShowAvatar(int index){
        log("setShowAvatar: "+index);

        AndroidMegaChatMessage msg = messages.get(index);

        long userHandleToCompare = -1;
        long previousUserHandleToCompare = -1;

        if(msg.isUploading()){
            msg.setShowAvatar(false);
            return;
        }

        if (userHandleToCompare == myUserHandle) {
            log("MY message!!");
        }else{
            log("contact message");
            if ((msg.getMessage().getType() == MegaChatMessage.TYPE_PRIV_CHANGE) || (msg.getMessage().getType() == MegaChatMessage.TYPE_ALTER_PARTICIPANTS)) {
                userHandleToCompare = msg.getMessage().getHandleOfAction();
            } else {
                userHandleToCompare = msg.getMessage().getUserHandle();
            }
            log("userHandleTocompare: "+userHandleToCompare);
            AndroidMegaChatMessage previousMessage = null;
            if(messages.size()-1 > index){
                previousMessage = messages.get(index + 1);
                if(previousMessage==null){
                    msg.setShowAvatar(true);
                    log("Previous message is null");
                    return;
                }
                if(previousMessage.isUploading()){
                    msg.setShowAvatar(true);
                    log("Previous is uploading");
                    return;
                }

                if((previousMessage.getMessage().getType() == MegaChatMessage.TYPE_PRIV_CHANGE) || (previousMessage.getMessage().getType() == MegaChatMessage.TYPE_ALTER_PARTICIPANTS)) {
                    previousUserHandleToCompare = previousMessage.getMessage().getHandleOfAction();
                }else{
                    previousUserHandleToCompare = previousMessage.getMessage().getUserHandle();
                }

                log("previousUserHandleToCompare: "+previousUserHandleToCompare);

//                if(previousMessage.getInfoToShow()!=AndroidMegaChatMessage.CHAT_ADAPTER_SHOW_NOTHING){
//                    msg.setShowAvatar(true);
//                }
//                else{
                    if ((previousMessage.getMessage().getType() == MegaChatMessage.TYPE_CALL_ENDED) || (previousMessage.getMessage().getType() == MegaChatMessage.TYPE_CALL_STARTED) || (previousMessage.getMessage().getType() == MegaChatMessage.TYPE_PRIV_CHANGE) || (previousMessage.getMessage().getType() == MegaChatMessage.TYPE_ALTER_PARTICIPANTS) || (previousMessage.getMessage().getType() == MegaChatMessage.TYPE_CHAT_TITLE)) {
                        msg.setShowAvatar(true);
                        log("Set: "+true);
                    } else {
                        if (previousUserHandleToCompare == userHandleToCompare) {
                            msg.setShowAvatar(false);
                            log("Set: "+false);
                        }else{
                            msg.setShowAvatar(true);
                            log("Set: "+true);
                        }
                    }
//                }
            }
            else{
                log("No previous message");
                msg.setShowAvatar(true);
            }
        }
    }

    public boolean isGroup(){
        return chatRoom.isGroup();
    }

    public void showMsgNotSentPanel(AndroidMegaChatMessage message, int position){
        log("showMsgNotSentPanel: "+position);

        this.selectedPosition = position;
        this.selectedMessageId = message.getMessage().getRowId();
        log("Temporal id of MS message: "+message.getMessage().getTempId());

        if(message!=null){
            MessageNotSentBottomSheetDialogFragment bottomSheetDialogFragment = new MessageNotSentBottomSheetDialogFragment();
            bottomSheetDialogFragment.show(getSupportFragmentManager(), bottomSheetDialogFragment.getTag());
        }
    }

    public void showNodeAttachmentBottomSheet(AndroidMegaChatMessage message, int position){
        log("showNodeAttachmentBottomSheet: "+position);
        this.selectedPosition = position;

        if(message!=null){
            this.selectedMessageId = message.getMessage().getMsgId();
//            this.selectedChatItem = chat;
            NodeAttachmentBottomSheetDialogFragment bottomSheetDialogFragment = new NodeAttachmentBottomSheetDialogFragment();
            bottomSheetDialogFragment.show(getSupportFragmentManager(), bottomSheetDialogFragment.getTag());
        }
    }

    public void showSendAttachmentBottomSheet(){
        log("showSendAttachmentBottomSheet");

        SendAttachmentChatBottomSheetDialogFragment bottomSheetDialogFragment = new SendAttachmentChatBottomSheetDialogFragment();
        bottomSheetDialogFragment.show(getSupportFragmentManager(), bottomSheetDialogFragment.getTag());
    }

    public void showUploadingAttachmentBottomSheet(AndroidMegaChatMessage message, int position){
        log("showUploadingAttachmentBottomSheet: "+position);
        this.selectedPosition = position;
        if(message!=null){
            this.selectedMessageId = message.getPendingMessage().getId();

            PendingMessageBottomSheetDialogFragment pendingMsgSheetDialogFragment = new PendingMessageBottomSheetDialogFragment();
            pendingMsgSheetDialogFragment.show(getSupportFragmentManager(), pendingMsgSheetDialogFragment.getTag());
        }
    }

    public void showContactAttachmentBottomSheet(AndroidMegaChatMessage message, int position){
        log("showContactAttachmentBottomSheet: "+position);
        this.selectedPosition = position;

        if(message!=null){
            this.selectedMessageId = message.getMessage().getMsgId();
//            this.selectedChatItem = chat;
            ContactAttachmentBottomSheetDialogFragment bottomSheetDialogFragment = new ContactAttachmentBottomSheetDialogFragment();
            bottomSheetDialogFragment.show(getSupportFragmentManager(), bottomSheetDialogFragment.getTag());
        }
    }

    public void removeMsgNotSent(){
        log("removeMsgNotSent: "+selectedPosition);
        messages.remove(selectedPosition);
        adapter.removeMessage(selectedPosition, messages);
    }

    public void removePendingMsg(long id){
        log("removePendingMsg: "+selectedMessageId);

        PendingMessageSingle pMsg = dbH.findPendingMessageById(id);
        if(pMsg!=null && pMsg.getState()==PendingMessageSingle.STATE_UPLOADING) {
            if (pMsg.getTransferTag() != -1) {
                log("Transfer tag: " + pMsg.getTransferTag());
                if (megaApi != null) {
                    megaApi.cancelTransferByTag(pMsg.getTransferTag(), this);
                }
            }
        }

        if(pMsg!=null && pMsg.getState()!=PendingMessageSingle.STATE_SENT){
            try{
                dbH.removePendingMessageById(id);
                messages.remove(selectedPosition);
                adapter.removeMessage(selectedPosition, messages);
            }
            catch (IndexOutOfBoundsException e){
                log("removePendingMsg: EXCEPTION: "+e.getMessage());
            }
        }
        else{
            showSnackbar(Constants.SNACKBAR_TYPE, getString(R.string.error_message_already_sent), -1);
        }
    }

    public void showSnackbar(int type, String s, long idChat){
        showSnackbar(type, fragmentContainer, s, idChat);
    }

    public void removeProgressDialog(){
        if (statusDialog != null) {
            try {
                statusDialog.dismiss();
            } catch (Exception ex) {}
        }
    }

    public void startConversation(long handle){
        log("startConversation");
        MegaChatRoom chat = megaChatApi.getChatRoomByUser(handle);
        MegaChatPeerList peers = MegaChatPeerList.createInstance();
        if(chat==null){
            log("No chat, create it!");
            peers.addPeer(handle, MegaChatPeerList.PRIV_STANDARD);
            megaChatApi.createChat(false, peers, this);
        }
        else{
            log("There is already a chat, open it!");
            Intent intentOpenChat = new Intent(this, ChatActivityLollipop.class);
            intentOpenChat.setAction(Constants.ACTION_CHAT_SHOW_MESSAGES);
            intentOpenChat.putExtra("CHAT_ID", chat.getChatId());
            this.startActivity(intentOpenChat);
            finish();
        }
    }

    public void startGroupConversation(ArrayList<Long> userHandles){
        log("startGroupConversation");

        MegaChatPeerList peers = MegaChatPeerList.createInstance();

        for(int i=0;i<userHandles.size();i++){
            long handle = userHandles.get(i);
            peers.addPeer(handle, MegaChatPeerList.PRIV_STANDARD);
        }
        megaChatApi.createChat(true, peers, this);
    }

    public void setMessages(ArrayList<AndroidMegaChatMessage> messages){
        if(dialog!=null){
            dialog.dismiss();
        }

        this.messages = messages;
        //Create adapter
        if (adapter == null) {
            adapter = new MegaChatLollipopAdapter(this, chatRoom, messages, messagesPlaying, listView);
            adapter.setHasStableIds(true);
            listView.setAdapter(adapter);
            adapter.setMessages(messages);
        } else {
            adapter.setMessages(messages);
        }
    }

    @Override
    public void onRequestStart(MegaChatApiJava api, MegaChatRequest request) {

    }

    @Override
    public void onRequestUpdate(MegaChatApiJava api, MegaChatRequest request) {

    }

    @Override
    public void onRequestFinish(MegaChatApiJava api, MegaChatRequest request, MegaChatError e) {
        log("onRequestFinish: "+request.getRequestString()+" "+request.getType());

        if(request.getType() == MegaChatRequest.TYPE_TRUNCATE_HISTORY){
            log("Truncate history request finish!!!");
            if(e.getErrorCode()==MegaChatError.ERROR_OK){
                log("Ok. Clear history done");
                showSnackbar(Constants.SNACKBAR_TYPE, getString(R.string.clear_history_success), -1);
                hideMessageJump();
            }else{
                log("Error clearing history: "+e.getErrorString());
                showSnackbar(Constants.SNACKBAR_TYPE, getString(R.string.clear_history_error), -1);
            }
        }else if(request.getType() == MegaChatRequest.TYPE_HANG_CHAT_CALL){
            if(e.getErrorCode()==MegaChatError.ERROR_OK){
                log("TYPE_HANG_CHAT_CALL finished with success  ---> answerChatCall chatid = "+idChat);
                if(megaChatApi!=null){
                    MegaChatCall call = megaChatApi.getChatCall(idChat);
                    if(call!=null) {
                        if(call.getStatus() == MegaChatCall.CALL_STATUS_RING_IN){
                            megaChatApi.answerChatCall(idChat, false, this);
                        }else if(call.getStatus() == MegaChatCall.CALL_STATUS_USER_NO_PRESENT ){
                            megaChatApi.startChatCall(idChat, false, this);
                        }
                    }
                }
            }else{
                log("ERROR WHEN TYPE_HANG_CHAT_CALL e.getErrorCode(): " + e.getErrorString());
            }

        }else if(request.getType() == MegaChatRequest.TYPE_START_CHAT_CALL){
            if(e.getErrorCode()==MegaChatError.ERROR_OK){
                log("TYPE_START_CHAT_CALL finished with success");
                //getFlag - Returns true if it is a video-audio call or false for audio call
            }else{
                log("ERROR WHEN TYPE_START_CHAT_CALL e.getErrorCode(): " + e.getErrorString());
                if(e.getErrorCode() == MegaChatError.ERROR_TOOMANY){
                    showSnackbar(Constants.SNACKBAR_TYPE, getString(R.string.call_error_too_many_participants), -1);
                }else{
                    showSnackbar(Constants.SNACKBAR_TYPE, getString(R.string.call_error), -1);
                }
            }

        }else if(request.getType() == MegaChatRequest.TYPE_ANSWER_CHAT_CALL){
            if(e.getErrorCode()==MegaChatError.ERROR_OK){
                log("TYPE_ANSWER_CHAT_CALL finished with success");
                //getFlag - Returns true if it is a video-audio call or false for audio call
            }else{
                log("ERROR WHEN TYPE_ANSWER_CHAT_CALL e.getErrorCode(): " + e.getErrorString());
                if(e.getErrorCode() == MegaChatError.ERROR_TOOMANY){

                    showSnackbar(Constants.SNACKBAR_TYPE, getString(R.string.call_error_too_many_participants), -1);
                }else{
                    showSnackbar(Constants.SNACKBAR_TYPE, getString(R.string.call_error), -1);
                }
            }

        }else if(request.getType() == MegaChatRequest.TYPE_REMOVE_FROM_CHATROOM){
            log("Remove participant: "+request.getUserHandle()+" my user: "+megaChatApi.getMyUserHandle());

            if(e.getErrorCode()==MegaChatError.ERROR_OK){
                log("Participant removed OK");
                invalidateOptionsMenu();

            }
            else{
                log("EEEERRRRROR WHEN TYPE_REMOVE_FROM_CHATROOM " + e.getErrorString());
                showSnackbar(Constants.SNACKBAR_TYPE, getString(R.string.remove_participant_error), -1);
            }

        }else if(request.getType() == MegaChatRequest.TYPE_INVITE_TO_CHATROOM){
            log("Request type: "+MegaChatRequest.TYPE_INVITE_TO_CHATROOM);
            if(e.getErrorCode()==MegaChatError.ERROR_OK){
                showSnackbar(Constants.SNACKBAR_TYPE, getString(R.string.add_participant_success), -1);
            }
            else{
                if(e.getErrorCode() == MegaChatError.ERROR_EXIST){
                    showSnackbar(Constants.SNACKBAR_TYPE, getString(R.string.add_participant_error_already_exists), -1);
                }
                else{
                    showSnackbar(Constants.SNACKBAR_TYPE, getString(R.string.add_participant_error), -1);
                }
            }

        }
        else if(request.getType() == MegaChatRequest.TYPE_ATTACH_NODE_MESSAGE){
            removeProgressDialog();

            if(adapter!=null){
                if(adapter.isMultipleSelect()){
                    clearSelections();
                    hideMultipleSelect();
                }
            }

            if(e.getErrorCode()==MegaChatError.ERROR_OK){
                log("File sent correctly");
                MegaNodeList nodeList = request.getMegaNodeList();

                for(int i = 0; i<nodeList.size();i++){
                    log("Node handle: "+nodeList.get(i).getHandle());
                }
                AndroidMegaChatMessage androidMsgSent = new AndroidMegaChatMessage(request.getMegaChatMessage());
                sendMessageToUI(androidMsgSent);

            }else{
                log("File NOT sent: "+e.getErrorCode()+"___"+e.getErrorString());
                showSnackbar(Constants.SNACKBAR_TYPE, getString(R.string.error_attaching_node_from_cloud), -1);
            }

        }else if(request.getType() == MegaChatRequest.TYPE_REVOKE_NODE_MESSAGE){
            if(e.getErrorCode()==MegaChatError.ERROR_OK){
                log("Node revoked correctly, msg id: "+request.getMegaChatMessage().getMsgId());
            }
            else{
                log("NOT revoked correctly");
                showSnackbar(Constants.SNACKBAR_TYPE, getString(R.string.error_revoking_node), -1);
            }

        }else if(request.getType() == MegaChatRequest.TYPE_CREATE_CHATROOM){
            log("Create chat request finish!!!");
            if(e.getErrorCode()==MegaChatError.ERROR_OK){

                log("open new chat");
                Intent intent = new Intent(this, ChatActivityLollipop.class);
                intent.setAction(Constants.ACTION_CHAT_SHOW_MESSAGES);
                intent.putExtra("CHAT_ID", request.getChatHandle());
                this.startActivity(intent);
                finish();
            }
            else{
                log("EEEERRRRROR WHEN CREATING CHAT " + e.getErrorString());
                showSnackbar(Constants.SNACKBAR_TYPE, getString(R.string.create_chat_error), -1);
            }
        }
        else if(request.getType() == MegaChatRequest.TYPE_LOAD_PREVIEW){
            if(e.getErrorCode()==MegaChatError.ERROR_OK || e.getErrorCode()==MegaChatError.ERROR_EXIST){
                if (idChat != -1 && megaChatApi.getChatRoom(idChat) != null) {
                    log("Close previous chat");
                    megaChatApi.closeChatRoom(idChat, null);
                }
                idChat = request.getChatHandle();
                MegaApplication.setOpenChatId(idChat);
                showChat(null);
                if (e.getErrorCode() == MegaChatError.ERROR_EXIST) {
                    if (megaChatApi.getChatRoom(idChat).isActive()) {
                        log("ERROR: You are already a participant of the chat link or are trying to open it again");
                    } else {
                        showConfirmationRejoinChat(request.getUserHandle());
                    }
                }
            }
            else {
                if(e.getErrorCode()==MegaChatError.ERROR_NOENT){
                    emptyTextView.setText(getString(R.string.invalid_chat_link));
                }
                else{
                    showSnackbar(Constants.MESSAGE_SNACKBAR_TYPE, getString(R.string.error_general_nodes), -1);
                    emptyTextView.setText(getString(R.string.error_chat_link));
                }

                emptyTextView.setVisibility(View.VISIBLE);
                emptyLayout.setVisibility(View.VISIBLE);
                chatRelativeLayout.setVisibility(View.GONE);

                LinearLayout.LayoutParams emptyTextViewParams1 = (LinearLayout.LayoutParams)emptyImageView.getLayoutParams();
                if(getResources().getConfiguration().orientation == Configuration.ORIENTATION_LANDSCAPE){
                    emptyImageView.setImageResource(R.drawable.chat_empty_landscape);
                    emptyTextViewParams1.setMargins(0, Util.scaleHeightPx(40, outMetrics), 0, Util.scaleHeightPx(24, outMetrics));
                }else{
                    emptyImageView.setImageResource(R.drawable.ic_empty_chat_list);
                    emptyTextViewParams1.setMargins(0, Util.scaleHeightPx(100, outMetrics), 0, Util.scaleHeightPx(24, outMetrics));
                }

                emptyImageView.setLayoutParams(emptyTextViewParams1);
            }
        }
        else if(request.getType() == MegaChatRequest.TYPE_AUTOJOIN_PUBLIC_CHAT) {
            if (e.getErrorCode() == MegaChatError.ERROR_OK) {

                if (request.getUserHandle() != -1) {
                    //Rejoin option
                    showChat(null);
                } else {
                    //Join
                    setChatSubtitle();
                    setPreviewersView();
                    supportInvalidateOptionsMenu();
                }
            } else {
                log("EEEERRRRROR WHEN JOINING CHAT " + e.getErrorCode() + " " + e.getErrorString());
                showSnackbar(Constants.MESSAGE_SNACKBAR_TYPE, getString(R.string.error_general_nodes), -1);
            }
        }
        else if(request.getType() == MegaChatRequest.TYPE_LAST_GREEN){
            log("TYPE_LAST_GREEN requested");

        }else if(request.getType() == MegaChatRequest.TYPE_ARCHIVE_CHATROOM){
            long chatHandle = request.getChatHandle();
            chatRoom = megaChatApi.getChatRoom(chatHandle);
            String chatTitle = chatRoom.getTitle();

            if(chatTitle==null){
                chatTitle = "";
            }
            else if(!chatTitle.isEmpty() && chatTitle.length()>60){
                chatTitle = chatTitle.substring(0,59)+"...";
            }

            if(!chatTitle.isEmpty() && chatRoom.isGroup() && !chatRoom.hasCustomTitle()){
                chatTitle = "\""+chatTitle+"\"";
            }

            if(e.getErrorCode()==MegaChatError.ERROR_OK){
                if(request.getFlag()){
                    log("Chat archived");
                    showSnackbar(Constants.SNACKBAR_TYPE, getString(R.string.success_archive_chat, chatTitle), -1);
                }
                else{
                    log("Chat unarchived");
                    showSnackbar(Constants.SNACKBAR_TYPE, getString(R.string.success_unarchive_chat, chatTitle), -1);
                }

            }else{
                if(request.getFlag()){
                    log("EEEERRRRROR WHEN ARCHIVING CHAT " + e.getErrorString());
                    showSnackbar(Constants.SNACKBAR_TYPE, getString(R.string.error_archive_chat, chatTitle), -1);
                }else{
                    log("EEEERRRRROR WHEN UNARCHIVING CHAT " + e.getErrorString());
                    showSnackbar(Constants.SNACKBAR_TYPE, getString(R.string.error_unarchive_chat, chatTitle), -1);
                }
            }

            supportInvalidateOptionsMenu();
            setChatSubtitle();

            if(!chatRoom.isArchived()){
                requestLastGreen(INITIAL_PRESENCE_STATUS);
            }
        }
        else if (request.getType() == MegaChatRequest.TYPE_CHAT_LINK_HANDLE) {
            if(request.getFlag() && request.getNumRetry()==0){
                log("Removing chat link");
                if(e.getErrorCode()==MegaChatError.ERROR_OK){
                    showSnackbar(Constants.SNACKBAR_TYPE, getString(R.string.chat_link_deleted), -1);
                }
                else{
                    if (e.getErrorCode() == MegaChatError.ERROR_ARGS) {
                        log("The chatroom isn't grupal or public");
                    }
                    else if (e.getErrorCode()==MegaChatError.ERROR_NOENT){
                        log("The chatroom doesn't exist or the chatid is invalid");
                    }
                    else if(e.getErrorCode()==MegaChatError.ERROR_ACCESS){
                        log("The chatroom doesn't have a topic or the caller isn't an operator");
                    }
                    else{
                        log("Error TYPE_CHAT_LINK_HANDLE "+e.getErrorCode());
                    }
                    showSnackbar(Constants.SNACKBAR_TYPE, getString(R.string.general_error) + ": " + e.getErrorString(), -1);
                }
            }
        }
    }

    @Override
    public void onRequestTemporaryError(MegaChatApiJava api, MegaChatRequest request, MegaChatError e) {
        log("onRequestTemporaryError");
    }

    @Override
    protected void onStop() {
        log("onStop()");
        try{
            if(textChat!=null){
                String written = textChat.getText().toString();
                if(written!=null){
                    dbH.setWrittenTextItem(Long.toString(idChat), textChat.getText().toString());
                }
            }
            else{
                log("textChat is NULL");
            }
        }catch (Exception e){
            log("Written message not stored on DB");
        }
        super.onStop();
    }

    @Override
    protected void onDestroy(){
        log("onDestroy()");
        hideKeyboard();

        if (handlerEmojiKeyboard != null){
            handlerEmojiKeyboard.removeCallbacksAndMessages(null);
        }
        if (handlerKeyboard != null){
            handlerKeyboard.removeCallbacksAndMessages(null);
        }

        if(recordView!=null){
            recordView.destroyHandlers();
        }

        if (handler != null) {
            handler.removeCallbacksAndMessages(null);
        }

        if (handlerReceive != null) {
            handlerReceive.removeCallbacksAndMessages(null);
        }
        if (handlerSend != null) {
            handlerSend.removeCallbacksAndMessages(null);
        }

        if(myAudioRecorder!=null){
            myAudioRecorder.reset();
            myAudioRecorder.release();
            myAudioRecorder = null;
            outputFileVoiceNotes = null;
            setRecordingNow(false);
        }

        if(adapter!=null) {
            adapter.destroyVoiceElemnts();
        }
        if(callInProgressChrono!=null){
            callInProgressChrono.stop();
            callInProgressChrono.setVisibility(View.GONE);
        }
        if(callInProgressLayout!=null){
            callInProgressLayout.setVisibility(View.GONE);
        }
        LocalBroadcastManager.getInstance(this).unregisterReceiver(dialogConnectReceiver);
        LocalBroadcastManager.getInstance(this).unregisterReceiver(voiceclipDownloadedReceiver);

        if(megaApi != null) {
            megaApi.removeRequestListener(this);
        }
        if (megaChatApi != null) {
            megaChatApi.closeChatRoom(idChat, this);
            MegaApplication.setClosedChat(true);
            megaChatApi.removeChatListener(this);
            megaChatApi.removeChatCallListener(this);
        }

        super.onDestroy();
    }

    public void closeChat(boolean shouldLogout){
        log("closeChat");
        if(idChat!=-1){
            megaChatApi.closeChatRoom(idChat, this);
        }

        if(chatRoom!=null){
            if(chatRoom.isPreview()){
                megaChatApi.closeChatPreview(idChat);

                if(chatC.isInAnonymousMode() && shouldLogout){
                    megaChatApi.logout();
                }
            }
        }

        MegaApplication.setClosedChat(true);
    }

    @Override
    protected void onNewIntent(Intent intent){
        log("onNewIntent");
        hideKeyboard();
        if (intent != null){
            if (intent.getAction() != null){
                log("Intent is here!: "+intent.getAction());
                if (intent.getAction().equals(Constants.ACTION_CLEAR_CHAT)){
                    log("Intent to Clear history");
                    showConfirmationClearChat(chatRoom);
                }
                else if(intent.getAction().equals(Constants.ACTION_UPDATE_ATTACHMENT)){
                    log("Intent to update an attachment with error");

                    long idPendMsg = intent.getLongExtra("ID_MSG", -1);
                    if(idPendMsg!=-1){
                        int indexToChange = -1;
                        ListIterator<AndroidMegaChatMessage> itr = messages.listIterator(messages.size());

                        // Iterate in reverse.
                        while(itr.hasPrevious()) {
                            AndroidMegaChatMessage messageToCheck = itr.previous();

                            if(messageToCheck.isUploading()){
                                if(messageToCheck.getPendingMessage().getId()==idPendMsg){
                                    indexToChange = itr.nextIndex();
                                    log("Found index to change: "+indexToChange);
                                    break;
                                }
                            }
                        }

                        if(indexToChange!=-1){
                            log("Index modified: "+indexToChange);

                            PendingMessageSingle pendingMsg = null;
                            if(idPendMsg!=-1){
                                pendingMsg = dbH.findPendingMessageById(idPendMsg);

                                if(pendingMsg!=null){
                                    messages.get(indexToChange).setPendingMessage(pendingMsg);
                                    adapter.modifyMessage(messages, indexToChange+1);
                                }
                            }
                        }
                        else{
                            log("Error, id pending message message not found!!");
                        }
                    }
                    else{
                        log("Error. The idPendMsg is -1");
                    }

                    int isOverquota = intent.getIntExtra("IS_OVERQUOTA", 0);
                    if(isOverquota==1){
                        showOverquotaAlert(false);
                    }
                    else if (isOverquota==2){
                        showOverquotaAlert(true);
                    }

                    return;
                }
                else if((intent.getAction().equals(Constants.ACTION_CHAT_SHOW_MESSAGES))||(intent.getAction().equals(Constants.ACTION_OPEN_CHAT_LINK))){
                    log("Intent to open new chat: "+intent.getAction());
                    if(messages!=null){
                        messages.clear();
                    }

                    if((messagesPlaying!=null) && (!messagesPlaying.isEmpty())){
                        for(MessageVoiceClip m:messagesPlaying){
                            m.getMediaPlayer().release();
                            m.setMediaPlayer(null);
                        }
                        messagesPlaying.clear();
                    }

                    adapter.notifyDataSetChanged();
                    closeChat(false);
                    MegaApplication.setOpenChatId(-1);
                    initAfterIntent(intent, null);
                }
                else{
                    log("Other intent");
                }
            }
        }
        super.onNewIntent(intent);
        setIntent(intent);
        return;
    }

    public String getPeerFullName(long userHandle){
        return chatRoom.getPeerFullnameByHandle(userHandle);
    }

    public MegaChatRoom getChatRoom() {
        return chatRoom;
    }

    public void setChatRoom(MegaChatRoom chatRoom) {
        this.chatRoom = chatRoom;
    }

    public void revoke(){
        log("revoke");
        megaChatApi.revokeAttachmentMessage(idChat, selectedMessageId);
    }

    @Override
    public void onRequestStart(MegaApiJava api, MegaRequest request) {

    }

    @Override
    public void onRequestUpdate(MegaApiJava api, MegaRequest request) {

    }

    @Override
    public void onRequestFinish(MegaApiJava api, MegaRequest request, MegaError e) {
        removeProgressDialog();

        if (request.getType() == MegaRequest.TYPE_INVITE_CONTACT){
            log("MegaRequest.TYPE_INVITE_CONTACT finished: "+request.getNumber());

            if(request.getNumber()== MegaContactRequest.INVITE_ACTION_REMIND){
                showSnackbar(Constants.SNACKBAR_TYPE, getString(R.string.context_contact_invitation_resent), -1);
            }
            else{
                if (e.getErrorCode() == MegaError.API_OK){
                    log("OK INVITE CONTACT: "+request.getEmail());
                    if(request.getNumber()==MegaContactRequest.INVITE_ACTION_ADD)
                    {
                        showSnackbar(Constants.SNACKBAR_TYPE, getString(R.string.context_contact_request_sent, request.getEmail()), -1);
                    }
                }
                else{
                    log("Code: "+e.getErrorString());
                    if(e.getErrorCode()==MegaError.API_EEXIST)
                    {
                        showSnackbar(Constants.SNACKBAR_TYPE, getString(R.string.context_contact_already_invited, request.getEmail()), -1);
                    }
                    else if(request.getNumber()==MegaContactRequest.INVITE_ACTION_ADD && e.getErrorCode()==MegaError.API_EARGS)
                    {
                        showSnackbar(Constants.SNACKBAR_TYPE, getString(R.string.error_own_email_as_contact), -1);
                    }
                    else{
                        showSnackbar(Constants.SNACKBAR_TYPE, getString(R.string.general_error), -1);
                    }
                    log("ERROR: " + e.getErrorCode() + "___" + e.getErrorString());
                }
            }
        }
        else if(request.getType() == MegaRequest.TYPE_COPY){
            if (e.getErrorCode() != MegaError.API_OK) {

                log("e.getErrorCode() != MegaError.API_OK");

                if(e.getErrorCode()==MegaError.API_EOVERQUOTA){
                    log("OVERQUOTA ERROR: "+e.getErrorCode());
                    Intent intent = new Intent(this, ManagerActivityLollipop.class);
                    intent.setAction(Constants.ACTION_OVERQUOTA_STORAGE);
                    startActivity(intent);
                    finish();
                }
                else if(e.getErrorCode()==MegaError.API_EGOINGOVERQUOTA){
                    log("OVERQUOTA ERROR: "+e.getErrorCode());
                    Intent intent = new Intent(this, ManagerActivityLollipop.class);
                    intent.setAction(Constants.ACTION_PRE_OVERQUOTA_STORAGE);
                    startActivity(intent);
                    finish();
                }
                else
                {
                    showSnackbar(Constants.SNACKBAR_TYPE, getString(R.string.import_success_error), -1);
                }

            }else{
                showSnackbar(Constants.SNACKBAR_TYPE, getString(R.string.import_success_message), -1);
            }
        }
        else if (request.getType() == MegaRequest.TYPE_CANCEL_TRANSFER){
            if (e.getErrorCode() != MegaError.API_OK) {
                log("Error TYPE_CANCEL_TRANSFER: "+e.getErrorCode());
            }
            else{
                log("Chat upload cancelled");
            }
        }
        else if (request.getType() == MegaRequest.TYPE_SET_ATTR_USER){
            if(request.getParamType()==MegaApiJava.USER_ATTR_GEOLOCATION){
                if(e.getErrorCode() == MegaError.API_OK){
                    log("Attribute USER_ATTR_GEOLOCATION enabled");
                    MegaApplication.setEnabledGeoLocation(true);
                    getLocationPermission();
                }
                else{
                    log("Attribute USER_ATTR_GEOLOCATION disabled");
                    MegaApplication.setEnabledGeoLocation(false);
                }
            }
        }
    }

    @Override
    public void onRequestTemporaryError(MegaApiJava api, MegaRequest request, MegaError e) {

    }

    @Override
    public void onSaveInstanceState(Bundle outState){
        log("onSaveInstanceState");
        super.onSaveInstanceState(outState);
        outState.putLong("idChat", idChat);
        outState.putLong("selectedMessageId", selectedMessageId);
        outState.putInt("selectedPosition", selectedPosition);
        outState.putInt("typeMessageJump",typeMessageJump);

        if(messageJumpLayout.getVisibility() == View.VISIBLE){
            visibilityMessageJump = true;
        }else{
            visibilityMessageJump = false;
        }
        outState.putBoolean("visibilityMessageJump",visibilityMessageJump);
        outState.putLong("lastMessageSeen", lastIdMsgSeen);
        outState.putLong("generalUnreadCount", generalUnreadCount);
        outState.putBoolean("isHideJump",isHideJump);
        outState.putString("mOutputFilePath",mOutputFilePath);
        outState.putBoolean("isShareLinkDialogDismissed", isShareLinkDialogDismissed);
        if(adapter == null) return;
        MessageVoiceClip messageVoiceClip = adapter.getVoiceClipPlaying();
        if(messageVoiceClip!=null){
            outState.putBoolean("isAnyPlaying",true);
            outState.putLong("idMessageVoicePlaying", messageVoiceClip.getIdMessage());
            outState.putLong("messageHandleVoicePlaying", messageVoiceClip.getMessageHandle());
            outState.putLong("userHandleVoicePlaying", messageVoiceClip.getUserHandle());
            outState.putInt("progressVoicePlaying", messageVoiceClip.getProgress());
        }else{
            outState.putBoolean("isAnyPlaying",false);

        }
        outState.putBoolean("isLocationDialogShown", isLocationDialogShown);
//        outState.putInt("position_imageDrag", position_imageDrag);
//        outState.putSerializable("holder_imageDrag", holder_imageDrag);
    }

    public void askSizeConfirmationBeforeChatDownload(String parentPath, ArrayList<MegaNode> nodeList, long size){
        log("askSizeConfirmationBeforeChatDownload");

        final String parentPathC = parentPath;
        final ArrayList<MegaNode> nodeListC = nodeList;
        final long sizeC = size;
        final ChatController chatC = new ChatController(this);

        android.support.v7.app.AlertDialog.Builder builder;
        if (Build.VERSION.SDK_INT >= Build.VERSION_CODES.HONEYCOMB) {
            builder = new AlertDialog.Builder(this, R.style.AppCompatAlertDialogStyle);
        }
        else{
            builder = new AlertDialog.Builder(this);
        }
        LinearLayout confirmationLayout = new LinearLayout(this);
        confirmationLayout.setOrientation(LinearLayout.VERTICAL);
        LinearLayout.LayoutParams params = new LinearLayout.LayoutParams(LinearLayout.LayoutParams.MATCH_PARENT, LinearLayout.LayoutParams.WRAP_CONTENT);
        params.setMargins(Util.scaleWidthPx(20, outMetrics), Util.scaleHeightPx(10, outMetrics), Util.scaleWidthPx(17, outMetrics), 0);

        final CheckBox dontShowAgain =new CheckBox(this);
        dontShowAgain.setText(getString(R.string.checkbox_not_show_again));
        dontShowAgain.setTextColor(ContextCompat.getColor(this, R.color.text_secondary));

        confirmationLayout.addView(dontShowAgain, params);

        builder.setView(confirmationLayout);

//				builder.setTitle(getString(R.string.confirmation_required));

        builder.setMessage(getString(R.string.alert_larger_file, Util.getSizeString(sizeC)));
        builder.setPositiveButton(getString(R.string.general_save_to_device),
                new DialogInterface.OnClickListener() {
                    public void onClick(DialogInterface dialog, int whichButton) {
                        if(dontShowAgain.isChecked()){
                            dbH.setAttrAskSizeDownload("false");
                        }
                        chatC.download(parentPathC, nodeListC);
                    }
                });
        builder.setNegativeButton(getString(android.R.string.cancel), new DialogInterface.OnClickListener() {
            public void onClick(DialogInterface dialog, int whichButton) {
                if(dontShowAgain.isChecked()){
                    dbH.setAttrAskSizeDownload("false");
                }
            }
        });

        downloadConfirmationDialog = builder.create();
        downloadConfirmationDialog.show();
    }

    /*
	 * Handle processed upload intent
	 */
    public void onIntentProcessed(List<ShareInfo> infos) {
        log("onIntentProcessedLollipop");

        if (infos == null) {
            showSnackbar(Constants.SNACKBAR_TYPE, getString(R.string.upload_can_not_open), -1);
        }
        else {
            log("Launch chat upload with files "+infos.size());
            for (ShareInfo info : infos) {
                Intent intent = new Intent(this, ChatUploadService.class);

                PendingMessageSingle pMsgSingle = new PendingMessageSingle();
                pMsgSingle.setChatId(idChat);
                long timestamp = System.currentTimeMillis()/1000;
                pMsgSingle.setUploadTimestamp(timestamp);

                String fingerprint = megaApi.getFingerprint(info.getFileAbsolutePath());

                pMsgSingle.setFilePath(info.getFileAbsolutePath());
                pMsgSingle.setName(info.getTitle());
                pMsgSingle.setFingerprint(fingerprint);

                long idMessage = dbH.addPendingMessage(pMsgSingle);
                pMsgSingle.setId(idMessage);

                if(idMessage!=-1){
                    intent.putExtra(ChatUploadService.EXTRA_ID_PEND_MSG, idMessage);

                    log("size of the file: "+info.getSize());

                    AndroidMegaChatMessage newNodeAttachmentMsg = new AndroidMegaChatMessage(pMsgSingle, true);
                    sendMessageToUI(newNodeAttachmentMsg);

                    intent.putExtra(ChatUploadService.EXTRA_CHAT_ID, idChat);

                    startService(intent);
                }
                else{
                    log("Error when adding pending msg to the database");
                }

                removeProgressDialog();
            }
        }
    }

    public void openChatAfterForward(long chatHandle, String text){
        log("openChatAfterForward");

        removeProgressDialog();

        if(chatHandle==idChat){
            log("Chat already opened");

            if(adapter!=null){
                if(adapter.isMultipleSelect()){
                    clearSelections();
                    hideMultipleSelect();
                }
            }

            if(text!=null){
                showSnackbar(Constants.SNACKBAR_TYPE, text, -1);
            }
        }
        else{
            if(chatHandle!=-1){
                log("Open chat to forward messages");

                Intent intentOpenChat = new Intent(this, ManagerActivityLollipop.class);
                intentOpenChat.addFlags(Intent.FLAG_ACTIVITY_CLEAR_TOP);
                intentOpenChat.setAction(Constants.ACTION_CHAT_NOTIFICATION_MESSAGE);
                intentOpenChat.putExtra("CHAT_ID", chatHandle);
                if(text!=null){
                    intentOpenChat.putExtra("showSnackbar", text);
                }
                startActivity(intentOpenChat);
                closeChat(true);
                finish();
            }
            else{
                if(adapter.isMultipleSelect()){
                    clearSelections();
                    hideMultipleSelect();
                }
                if(text!=null){
                    showSnackbar(Constants.SNACKBAR_TYPE, text, -1);
                }
            }
        }
    }

    public void markAsSeen(MegaChatMessage msg){
        log("markAsSeen");
        if(activityVisible){
            if(msg.getStatus()!=MegaChatMessage.STATUS_SEEN) {
                megaChatApi.setMessageSeen(chatRoom.getChatId(), msg.getMsgId());
            }
        }
    }

    private void initializeTextChat(){
        hideKeyboard();
        setChatSubtitle();

        ChatItemPreferences prefs = dbH.findChatPreferencesByHandle(Long.toString(idChat));
        if(prefs!=null){
            String written = prefs.getWrittenText();
            if(written!=null && (!written.isEmpty())){
                textChat.setText(written);
                sendIcon.setVisibility(View.VISIBLE);
                currentRecordButtonState = 0;

                recordLayout.setVisibility(View.GONE);
                recordButtonLayout.setVisibility(View.GONE);
                textChat.setHint(" ");
                textChat.setMinLines(1);
                textChat.setMaxLines(5);
                return;
            }
        }else{
            prefs = new ChatItemPreferences(Long.toString(idChat), Boolean.toString(true), "");
            dbH.setChatItemPreferences(prefs);
        }
        recordButtonStates(RECORD_BUTTON_DESACTIVATED);
        if(chatRoom.hasCustomTitle()){
            textChat.setHint(getString(R.string.type_message_hint_with_customized_title, chatRoom.getTitle()));
        }else{
            textChat.setHint(getString(R.string.type_message_hint_with_default_title, chatRoom.getTitle()));
        }
        textChat.setMinLines(1);
        textChat.setMaxLines(1);
    }

   @Override
    protected void onResume(){
        log("onResume");
        super.onResume();

        if(idChat!=-1 && chatRoom!=null) {

            setNodeAttachmentVisible();

            MegaApplication.setShowPinScreen(true);
            MegaApplication.setOpenChatId(idChat);

            supportInvalidateOptionsMenu();

            int chatConnection = megaChatApi.getChatConnectionState(idChat);
            log("Chat connection (" + idChat+ ") is: "+chatConnection);
            if(chatConnection==MegaChatApi.CHAT_CONNECTION_ONLINE) {
                setAsRead = true;
                if(!chatRoom.isGroup()) {
                    requestLastGreen(INITIAL_PRESENCE_STATUS);
                }
            }
            else{
                setAsRead=false;
            }

            //Update last seen position if different and there is unread messages
            //If the chat is being opened do not update, onLoad will do that

            //!isLoadingMessages
            if(!isOpeningChat) {
                log("Chat is NOT loading history");
                if(lastSeenReceived == true && messages != null){

                    long unreadCount = chatRoom.getUnreadCount();
                    if (unreadCount != 0) {
                        lastIdMsgSeen = megaChatApi.getLastMessageSeenId(idChat);

                        //Find last message
                        int positionLastMessage = -1;
                        for(int i=messages.size()-1; i>=0;i--) {
                            AndroidMegaChatMessage androidMessage = messages.get(i);

                            if (!androidMessage.isUploading()) {
                                MegaChatMessage msg = androidMessage.getMessage();
                                if (msg.getMsgId() == lastIdMsgSeen) {
                                    positionLastMessage = i;
                                    break;
                                }
                            }
                        }

                        if(positionLastMessage==-1){
                            scrollToMessage(-1);

                        }
                        else{
                            //Check if it has no my messages after

                            if(positionLastMessage >= messages.size()-1){
                                log("Nothing after, do not increment position");
                            }
                            else{
                                positionLastMessage = positionLastMessage + 1;
                            }

                            AndroidMegaChatMessage message = messages.get(positionLastMessage);
                            log("Position lastMessage found: "+positionLastMessage+" messages.size: "+messages.size());

                            while(message.getMessage().getUserHandle()==megaChatApi.getMyUserHandle()){
                                lastIdMsgSeen = message.getMessage().getMsgId();
                                positionLastMessage = positionLastMessage + 1;
                                message = messages.get(positionLastMessage);
                            }

                            generalUnreadCount = unreadCount;

                            scrollToMessage(lastIdMsgSeen);
                        }
                    }
                    else{
                        if(generalUnreadCount!=0){
                            scrollToMessage(-1);
                        }
                    }
                }
                setLastMessageSeen();
            }
            else{
                log("onResume:openingChat:doNotUpdateLastMessageSeen");
            }

            activityVisible = true;
            showCallLayout(megaChatApi.getChatCall(idChat));
            if(aB != null && aB.getTitle() != null){
                titleToolbar.setText(adjustForLargeFont(titleToolbar.getText().toString()));
            }
        }
    }

    public void scrollToMessage(long lastId){
        for(int i=messages.size()-1; i>=0;i--) {
            AndroidMegaChatMessage androidMessage = messages.get(i);

            if (!androidMessage.isUploading()) {
                MegaChatMessage msg = androidMessage.getMessage();
                if (msg.getMsgId() == lastId) {
                    log("scrollToPosition: "+i);
                    mLayoutManager.scrollToPositionWithOffset(i+1,Util.scaleHeightPx(30, outMetrics));
                    break;
                }
            }
        }

    }

    public void setLastMessageSeen(){
        log("setLastMessageSeen");

        if(messages!=null){
            if(!messages.isEmpty()){
                AndroidMegaChatMessage lastMessage = messages.get(messages.size()-1);
                int index = messages.size()-1;
                if((lastMessage!=null)&&(lastMessage.getMessage()!=null)){
                    if (!lastMessage.isUploading()) {
                        while (lastMessage.getMessage().getUserHandle() == megaChatApi.getMyUserHandle()) {
                            index--;
                            if (index == -1) {
                                break;
                            }
                            lastMessage = messages.get(index);
                        }

                        if (lastMessage.getMessage() != null) {
                            boolean resultMarkAsSeen = megaChatApi.setMessageSeen(idChat, lastMessage.getMessage().getMsgId());
                            log("(A)Result setMessageSeen: " + resultMarkAsSeen);
                        }

                    } else {
                        while (lastMessage.isUploading() == true) {
                            index--;
                            if (index == -1) {
                                break;
                            }
                            lastMessage = messages.get(index);
                        }
                        if((lastMessage!=null)&&(lastMessage.getMessage()!=null)){

                            while (lastMessage.getMessage().getUserHandle() == megaChatApi.getMyUserHandle()) {
                                index--;
                                if (index == -1) {
                                    break;
                                }
                                lastMessage = messages.get(index);
                            }

                            if (lastMessage.getMessage() != null) {
                                boolean resultMarkAsSeen = megaChatApi.setMessageSeen(idChat, lastMessage.getMessage().getMsgId());
                                log("(B)Result setMessageSeen: " + resultMarkAsSeen);
                            }
                        }
                    }
                }
                else{
                    log("ERROR:lastMessageNUll");
                }
            }
        }
    }

    @Override
    protected void onPause(){
        log("onPause");
        super.onPause();
        hideKeyboard();

        activityVisible = false;
        MegaApplication.setOpenChatId(-1);
    }

    @Override
    public void onChatListItemUpdate(MegaChatApiJava api, MegaChatListItem item) {
        if(item.hasChanged(MegaChatListItem.CHANGE_TYPE_UNREAD_COUNT)) {
            updateNavigationToolbarIcon();
        }
    }

    public void updateNavigationToolbarIcon(){

        if (Build.VERSION.SDK_INT >= Build.VERSION_CODES.KITKAT) {

            if(!chatC.isInAnonymousMode()){
                int numberUnread = megaChatApi.getUnreadChats();

                if(numberUnread==0){
                    aB.setHomeAsUpIndicator(R.drawable.ic_arrow_back_white);
                }
                else{

                    badgeDrawable.setProgress(1.0f);

                    if(numberUnread>9){
                        badgeDrawable.setText("9+");
                    }
                    else{
                        badgeDrawable.setText(numberUnread+"");
                    }

                    aB.setHomeAsUpIndicator(badgeDrawable);
                }
            }
            else{
                aB.setHomeAsUpIndicator(R.drawable.ic_arrow_back_white);
            }
        }
        else{
            aB.setHomeAsUpIndicator(R.drawable.ic_arrow_back_white);
        }
    }

    @Override
    public void onChatInitStateUpdate(MegaChatApiJava api, int newState) {

    }

    @Override
    public void onChatPresenceConfigUpdate(MegaChatApiJava api, MegaChatPresenceConfig config) {

    }

    @Override
    public void onChatOnlineStatusUpdate(MegaChatApiJava api, long userHandle, int status, boolean inProgress) {
        log("onChatOnlineStatusUpdate: " + status + "___" + inProgress);
        setChatSubtitle();
        requestLastGreen(status);
    }

    @Override
    public void onChatConnectionStateUpdate(MegaChatApiJava api, long chatid, int newState) {
        log("onChatConnectionStateUpdate: "+newState);

        supportInvalidateOptionsMenu();

        if (idChat == chatid) {
            if (newState == MegaChatApi.CHAT_CONNECTION_ONLINE) {
                log("Chat is now ONLINE");
                setAsRead = true;
                setLastMessageSeen();

                if (stateHistory == MegaChatApi.SOURCE_ERROR && retryHistory) {
                    log("onChatConnectionStateUpdate:SOURCE_ERROR:call to load history again");
                    retryHistory = false;
                    loadHistory();
                }

            } else {
                setAsRead = false;
            }

            setChatSubtitle();
        }
    }

    @Override
    public void onChatPresenceLastGreen(MegaChatApiJava api, long userhandle, int lastGreen) {
        log("onChatPresenceLastGreen: "+lastGreen);
        if(!chatRoom.isGroup() && userhandle == chatRoom.getPeerHandle(0)){
            log("Update last green");
            minutesLastGreen = lastGreen;

            int state = megaChatApi.getUserOnlineStatus(chatRoom.getPeerHandle(0));

            if(state != MegaChatApi.STATUS_ONLINE && state != MegaChatApi.STATUS_BUSY && state != MegaChatApi.STATUS_INVALID){
                String formattedDate = TimeUtils.lastGreenDate(this, lastGreen);

                setLastGreen(formattedDate);

                log("Date last green: "+formattedDate);
            }
        }
    }

    public void takePicture(){
        log("takePicture");
        Intent intent = new Intent(MediaStore.ACTION_IMAGE_CAPTURE);
        if (intent.resolveActivity(getPackageManager()) != null) {
            File photoFile = createImageFile();
            Uri photoURI;
            if(photoFile != null){
                if (Build.VERSION.SDK_INT >= Build.VERSION_CODES.N) {
                    photoURI = FileProvider.getUriForFile(this, "mega.privacy.android.app.providers.fileprovider", photoFile);
                }
                else{
                    photoURI = Uri.fromFile(photoFile);
                }
                mOutputFilePath = photoFile.getAbsolutePath();
                if(mOutputFilePath!=null){
                    intent.setFlags(Intent.FLAG_GRANT_READ_URI_PERMISSION);
                    intent.setFlags(Intent.FLAG_GRANT_WRITE_URI_PERMISSION);
                    intent.putExtra(MediaStore.EXTRA_OUTPUT, photoURI);
                    startActivityForResult(intent, Constants.TAKE_PHOTO_CODE);
                }
            }
        }
    }


    public void uploadPictureOrVoiceClip(String path, boolean isVoiceClip){
        if(path == null) return;

        log("uploadPictureOrVoiceClip: path "+path);
        File selfie = new File(path);

        if(!(MimeTypeList.typeForName(selfie.getAbsolutePath()).isAudioVoiceClip()) && !(MimeTypeList.typeForName(selfie.getAbsolutePath()).isImage())){
            log("uploadPictureOrVoiceClip:it is not an audio or image");
            return;
        }

        Intent intent = new Intent(this, ChatUploadService.class);
        PendingMessageSingle pMsgSingle = new PendingMessageSingle();
        pMsgSingle.setChatId(idChat);
        if(isVoiceClip){
            pMsgSingle.setType(Constants.TYPE_VOICE_CLIP);
        }
        long timestamp = System.currentTimeMillis()/1000;
        pMsgSingle.setUploadTimestamp(timestamp);

        String fingerprint = megaApi.getFingerprint(selfie.getAbsolutePath());
        pMsgSingle.setFilePath(selfie.getAbsolutePath());
        pMsgSingle.setName(selfie.getName());
        pMsgSingle.setFingerprint(fingerprint);
        long idMessage = dbH.addPendingMessage(pMsgSingle);
        pMsgSingle.setId(idMessage);

        if(idMessage == -1) return;

        log("uploadPictureOrVoiceClip:idMessage = "+idMessage);
        intent.putExtra(ChatUploadService.EXTRA_ID_PEND_MSG, idMessage);
        if(!isLoadingHistory){
            log("uploadPictureOrVoiceClip:sendMessageToUI");
            AndroidMegaChatMessage newNodeAttachmentMsg = new AndroidMegaChatMessage(pMsgSingle, true);
            sendMessageToUI(newNodeAttachmentMsg);
        }
        intent.putExtra(ChatUploadService.EXTRA_CHAT_ID, idChat);
        if(isVoiceClip){
            intent.putExtra("type", Constants.EXTRA_VOICE_CLIP);
        }
        startService(intent);
    }

    private void showOverquotaAlert(boolean prewarning){
        log("showOverquotaAlert: prewarning: "+prewarning);

        AlertDialog.Builder builder = new AlertDialog.Builder(this);
        builder.setTitle(getString(R.string.overquota_alert_title));

        if(prewarning){
            builder.setMessage(getString(R.string.pre_overquota_alert_text));
        }
        else{
            builder.setMessage(getString(R.string.overquota_alert_text));
        }

        if(chatAlertDialog ==null){

            builder.setPositiveButton(getString(R.string.my_account_upgrade_pro), new android.content.DialogInterface.OnClickListener() {

                @Override
                public void onClick(DialogInterface dialog, int which) {
                    showUpgradeAccount();
                }
            });
            builder.setNegativeButton(getString(R.string.general_cancel), new android.content.DialogInterface.OnClickListener() {

                @Override
                public void onClick(DialogInterface dialog, int which) {
                    dialog.dismiss();
                    chatAlertDialog =null;
                }
            });

            chatAlertDialog = builder.create();
            chatAlertDialog.setCanceledOnTouchOutside(false);
        }

        chatAlertDialog.show();
    }

    public void showUpgradeAccount(){
        log("showUpgradeAccount");
        Intent upgradeIntent = new Intent(this, ManagerActivityLollipop.class);
        upgradeIntent.setAction(Constants.ACTION_SHOW_UPGRADE_ACCOUNT);
        startActivity(upgradeIntent);
    }

    public void showJumpMessage(){
        if((!isHideJump)&&(typeMessageJump!=TYPE_MESSAGE_NEW_MESSAGE)){
            typeMessageJump = TYPE_MESSAGE_JUMP_TO_LEAST;
            messageJumpText.setText(getResources().getString(R.string.message_jump_latest));
            messageJumpLayout.setVisibility(View.VISIBLE);
        }
    }

    @Override
    public void onChatCallUpdate(MegaChatApiJava api, MegaChatCall call) {

        if((call.hasChanged(MegaChatCall.CHANGE_TYPE_STATUS)) && (call.getStatus() == MegaChatCall.CALL_STATUS_IN_PROGRESS)){
            log("onChatCallUpdate ");
            cancelRecording();
        }

        if (call.getChatid() == idChat) {
            if (call.hasChanged(MegaChatCall.CHANGE_TYPE_STATUS)) {

                int callStatus = call.getStatus();
                switch (callStatus) {
                    case MegaChatCall.CALL_STATUS_USER_NO_PRESENT:
                    case MegaChatCall.CALL_STATUS_RING_IN:
                    case MegaChatCall.CALL_STATUS_REQUEST_SENT:
                    case MegaChatCall.CALL_STATUS_IN_PROGRESS:{
                        showCallLayout(call);
                        break;
                    }
                    case MegaChatCall.CALL_STATUS_DESTROYED: {
                        log("onChatCallUpdate:STATUS: DESTROYED");

                        setSubtitleVisibility();
                        if (chronoCall != null) {
                            chronoCall.stop();
                            chronoCall.setVisibility(View.GONE);
                        }
                        if (callInProgressLayout.getVisibility() != View.GONE) {
                            callInProgressLayout.setVisibility(View.GONE);
                            callInProgressLayout.setOnClickListener(null);
                            if (callInProgressChrono != null) {
                                callInProgressChrono.stop();
                                callInProgressChrono.setVisibility(View.GONE);
                            }
                        }
                        invalidateOptionsMenu();
                        break;
                    }
                    default:
                        break;
                }

            } else if ((call.hasChanged(MegaChatCall.CHANGE_TYPE_REMOTE_AVFLAGS))||(call.hasChanged(MegaChatCall.CHANGE_TYPE_LOCAL_AVFLAGS)) || (call.hasChanged(MegaChatCall.CHANGE_TYPE_CALL_COMPOSITION))) {
                log("onChatCallUpdate: REMOTE_AVFLAGS || LOCAL_AVFLAGS || COMPOSITION");
                usersWithVideo();
            }
        }else{
            log("onChatCallUpdate: different chat");

        }
    }

    private void showCallLayout(MegaChatCall call){
        log("showCallLayout");
        if((call==null)&&(megaChatApi!=null)){
            call = megaChatApi.getChatCall(idChat);
            if (call == null) {
                return;
            }
        }

        if((call.getStatus() == MegaChatCall.CALL_STATUS_USER_NO_PRESENT) || (call.getStatus() == MegaChatCall.CALL_STATUS_RING_IN)){
            if(isGroup()){
                //Group:
                log("showCallLayout: USER_NO_PRESENT || RING_IN - Group");
                if(chronoCall!=null){
                    chronoCall.stop();
                    chronoCall.setVisibility(View.GONE);
                }
                usersWithVideo();

                long callerHandle = call.getCaller();
                if(callerHandle != -1){
                    String textJoinCall = getString(R.string.join_call_layout_in_group_call, getPeerFullName(callerHandle));
                    callInProgressText.setText(textJoinCall);
                }else{
                    callInProgressText.setText(getString(R.string.join_call_layout));
                }
                callInProgressLayout.setVisibility(View.VISIBLE);
                callInProgressLayout.setOnClickListener(this);

                if(callInProgressChrono!=null){
                    callInProgressChrono.stop();
                    callInProgressChrono.setVisibility(View.GONE);
                }
                usersWithVideo();

            }else{
                //Individual:
                log("showCallLayout: USER_NO_PRESENT || RING_IN - Individual");
                if(chronoCall!=null){
                    chronoCall.stop();
                    chronoCall.setVisibility(View.GONE);
                }

                callInProgressLayout.setVisibility(View.GONE);
                callInProgressLayout.setOnClickListener(this);
                callInProgressText.setText(getString(R.string.call_in_progress_layout));

                if(callInProgressChrono!=null){
                    callInProgressChrono.stop();
                    callInProgressChrono.setVisibility(View.GONE);
                }
            }

        }else if(call.getStatus() == MegaChatCall.CALL_STATUS_REQUEST_SENT){
            log("showCallLayout: REQUEST_SENT");

            if(chronoCall!=null){
                chronoCall.stop();
                chronoCall.setVisibility(View.GONE);
            }

            callInProgressLayout.setVisibility(View.VISIBLE);
            callInProgressLayout.setOnClickListener(this);
            callInProgressText.setText(getString(R.string.call_in_progress_layout));
            if(callInProgressChrono!=null){
                callInProgressChrono.stop();
                callInProgressChrono.setVisibility(View.GONE);
            }


        }else if(call.getStatus() == MegaChatCall.CALL_STATUS_IN_PROGRESS){
            callInProgressLayout.setVisibility(View.VISIBLE);
            callInProgressLayout.setOnClickListener(this);
            callInProgressText.setText(getString(R.string.call_in_progress_layout));
            if(callInProgressChrono!=null){
                callInProgressChrono.setVisibility(View.VISIBLE);
                callInProgressChrono.setBase(SystemClock.elapsedRealtime() - (call.getDuration()*1000));
                callInProgressChrono.start();
                callInProgressChrono.setFormat("%s");
            }

            if(isGroup()) {
                log("showCallLayout: IN_PROGRESS - Group");

                //Group:
                subtitleCall.setVisibility(View.VISIBLE);
                individualSubtitleToobar.setVisibility(View.GONE);
                groupalSubtitleToolbar.setVisibility(View.GONE);
                if(chronoCall!=null){
                    chronoCall.setVisibility(View.VISIBLE);
                    chronoCall.setBase(SystemClock.elapsedRealtime() - (call.getDuration()*1000));
                    chronoCall.start();
                    chronoCall.setFormat("%s");
                }
                usersWithVideo();

            }else{
                log("showCallLayout: IN_PROGRESS - Individual");

                //Individual:
                if(chronoCall!=null){
                    chronoCall.stop();
                    chronoCall.setVisibility(View.GONE);
                }
            }
            invalidateOptionsMenu();
        }
    }

    private  void usersWithVideo(){
        if(megaChatApi!=null){
            MegaChatCall call = megaChatApi.getChatCall(idChat);
            if(call!=null){
                if(isGroup() && (subtitleCall.getVisibility() == View.VISIBLE)){
                    int usersWithVideo = call.getNumParticipants(MegaChatCall.VIDEO);
                    int totalVideosAllowed = megaChatApi.getMaxVideoCallParticipants();
                    if((usersWithVideo > 0) && (totalVideosAllowed != 0)){
                        participantsText.setText(usersWithVideo + "/" + totalVideosAllowed);
                        participantsLayout.setVisibility(View.VISIBLE);
                    }else{
                        participantsLayout.setVisibility(View.GONE);
                    }
                }
            }
        }
    }

    public void goToEnd(){
        log("goToEnd()");
        int infoToShow = -1;
        if((messages!=null)&&(messages.size()>0)){
            int index = messages.size()-1;

            AndroidMegaChatMessage msg = messages.get(index);

            while (!msg.isUploading() && msg.getMessage().getStatus() == MegaChatMessage.STATUS_SENDING_MANUAL) {
                index--;
                if (index == -1) {
                    break;
                }
                msg = messages.get(index);
            }

            if(index == (messages.size()-1)){
                //Scroll to end
                mLayoutManager.scrollToPositionWithOffset(index+1,Util.scaleHeightPx(20, outMetrics));
            }else{
                index++;
                infoToShow = adjustInfoToShow(index);
                if(infoToShow== AndroidMegaChatMessage.CHAT_ADAPTER_SHOW_ALL){
                    mLayoutManager.scrollToPositionWithOffset(index, Util.scaleHeightPx(50, outMetrics));
                }else{
                    mLayoutManager.scrollToPositionWithOffset(index, Util.scaleHeightPx(20, outMetrics));
                }
            }
        }
        hideMessageJump();
    }

    public void setNewVisibility(boolean vis){
        newVisibility = vis;
    }

    public void hideMessageJump(){
        isHideJump = true;
        visibilityMessageJump=false;
        if(messageJumpLayout.getVisibility() == View.VISIBLE){
            messageJumpLayout.animate()
                        .alpha(0.0f)
                        .setDuration(1000)
                        .withEndAction(new Runnable() {
                            @Override public void run() {
                                messageJumpLayout.setVisibility(View.GONE);
                                messageJumpLayout.setAlpha(1.0f);
                            }
                        })
                        .start();
        }
    }

    public MegaApiAndroid getLocalMegaApiFolder() {

        PackageManager m = getPackageManager();
        String s = getPackageName();
        PackageInfo p;
        String path = null;
        try {
            p = m.getPackageInfo(s, 0);
            path = p.applicationInfo.dataDir + "/";
        } catch (PackageManager.NameNotFoundException e) {
            e.printStackTrace();
        }

        MegaApiAndroid megaApiFolder = new MegaApiAndroid(MegaApplication.APP_KEY,
                MegaApplication.USER_AGENT, path);

        megaApiFolder.setDownloadMethod(MegaApiJava.TRANSFER_METHOD_AUTO_ALTERNATIVE);
        megaApiFolder.setUploadMethod(MegaApiJava.TRANSFER_METHOD_AUTO_ALTERNATIVE);

        return megaApiFolder;
    }

    public File createImageFile() {
        log("createImageFile");
        String timeStamp = new SimpleDateFormat("yyyyMMdd_HHmmss").format(new Date());
        String imageFileName = "picture" + timeStamp + "_";
        File storageDir = getExternalFilesDir(null);
        if (!storageDir.exists()) {
            storageDir.mkdir();
        }
        return new File(storageDir, imageFileName + ".jpg");
    }

    private void onCaptureImageResult() {
        log("onCaptureImageResult");
        if (mOutputFilePath != null) {
            File f = new File(mOutputFilePath);
            if(f!=null){
                try {
                    File publicFile = copyImageFile(f);
                    //Remove mOutputFilePath
                    if (f.exists()) {
                        if (f.isDirectory()) {
                            if(f.list().length <= 0){
                                f.delete();
                            }
                        }else{
                            f.delete();
                        }
                    }
                    if(publicFile!=null){
                        Uri finalUri = Uri.fromFile(publicFile);
                        galleryAddPic(finalUri);
                        uploadPictureOrVoiceClip(publicFile.getPath(), false);
                    }

                } catch (IOException e) {
                    e.printStackTrace();
                }
            }

        }
    }

    public File copyImageFile(File fileToCopy) throws IOException {
        log("copyImageFile");
        File storageDir = new File(Environment.getExternalStoragePublicDirectory(Environment.DIRECTORY_DCIM), "Camera");
        if (!storageDir.exists()) {
            storageDir.mkdir();
        }
        File copyFile = new File(storageDir, fileToCopy.getName());
        copyFile.createNewFile();
        copy(fileToCopy, copyFile);
        return copyFile;
    }

    public static void copy(File src, File dst) throws IOException {
        log("copy");
        InputStream in = new FileInputStream(src);
        OutputStream out = new FileOutputStream(dst);
        byte[] buf = new byte[1024];
        int len;
        while ((len = in.read(buf)) > 0) {
            out.write(buf, 0, len);
        }
        in.close();
        out.close();
    }

    private void galleryAddPic(Uri contentUri) {
        log("galleryAddPic");
        if(contentUri!=null){
            Intent mediaScanIntent = new Intent(Intent.ACTION_MEDIA_SCANNER_SCAN_FILE, contentUri);
            sendBroadcast(mediaScanIntent);
        }
    }

    public void hideKeyboard() {
        log("hideKeyboard");
        hideFileStorage();

        if(emojiKeyboard!=null) {
            emojiKeyboard.hideBothKeyboard(this);
        }
    }

    public void showConfirmationConnect(){
        log("showConfirmationConnect");

        DialogInterface.OnClickListener dialogClickListener = new DialogInterface.OnClickListener() {
            @Override
            public void onClick(DialogInterface dialog, int which) {
                switch (which){
                    case DialogInterface.BUTTON_POSITIVE:
                        startConnection();
                        finish();
                        break;

                    case DialogInterface.BUTTON_NEGATIVE:
                        log("showConfirmationConnect: BUTTON_NEGATIVE");
                        break;
                }
            }
        };

        AlertDialog.Builder builder = new AlertDialog.Builder(this);
        try {
            builder.setMessage(R.string.confirmation_to_reconnect).setPositiveButton(R.string.cam_sync_ok, dialogClickListener)
                    .setNegativeButton(R.string.general_cancel, dialogClickListener).show().setCanceledOnTouchOutside(false);
        }
        catch (Exception e){}
    }

    public void startConnection() {
        log("startConnection: Broadcast to ManagerActivity");
        Intent intent = new Intent(Constants.BROADCAST_ACTION_INTENT_CONNECTIVITY_CHANGE);
        intent.putExtra("actionType", Constants.START_RECONNECTION);
        LocalBroadcastManager.getInstance(getApplicationContext()).sendBroadcast(intent);
    }

    public int getDeviceDensity(){
        int screen = 0;
        switch (getResources().getDisplayMetrics().densityDpi) {
            case DisplayMetrics.DENSITY_LOW:
                screen = 1;
                break;
            case DisplayMetrics.DENSITY_MEDIUM:
                screen = 1;
                break;
            case DisplayMetrics.DENSITY_HIGH:
                screen = 1;
                break;
            case DisplayMetrics.DENSITY_XHIGH:
                screen = 0;
                break;
            case DisplayMetrics.DENSITY_XXHIGH:
                screen = 0;
                break;
            case DisplayMetrics.DENSITY_XXXHIGH:
                screen = 0;
                break;
            default:
                screen = 0;
        }
        return screen;
    }

    public void setNodeAttachmentVisible() {
        log("setNodeAttachmentVisible");
        if (adapter != null && holder_imageDrag != null && position_imageDrag != -1) {
            adapter.setNodeAttachmentVisibility(true, holder_imageDrag, position_imageDrag);
            holder_imageDrag = null;
            position_imageDrag = -1;
        }
    }

<<<<<<< HEAD
=======
    private void addInBufferSending(AndroidMegaChatMessage androidMsg){
        if(bufferSending.isEmpty()){
            bufferSending.add(0,androidMsg);
        }else{
            boolean isContained = false;
            for(int i=0; i<bufferSending.size(); i++){
                if((bufferSending.get(i).getMessage().getMsgId() == androidMsg.getMessage().getMsgId())&&(bufferSending.get(i).getMessage().getTempId() == androidMsg.getMessage().getTempId())){
                    isContained = true;
                    break;
                }
            }
            if(!isContained){
                bufferSending.add(0,androidMsg);
            }
        }
    }

    public void hideFileStorageSection(){
        log("hideFileStorageSEctocioon");
        if (fileStorageF != null) {
            fileStorageF.clearSelections();
            fileStorageF.hideMultipleSelect();
        }
        fileStorageLayout.setVisibility(View.GONE);
        pickFileStorageButton.setImageResource(R.drawable.ic_b_select_image);
    }
>>>>>>> 46dcc178

    public void setShareLinkDialogDismissed (boolean dismissed) {
        isShareLinkDialogDismissed = dismissed;
    }
}<|MERGE_RESOLUTION|>--- conflicted
+++ resolved
@@ -979,6 +979,7 @@
         if((emojiKeyboard == null) || (emojiKeyboard.getLetterKeyboardShown())) return;
         emojiKeyboard.showLetterKeyboard();
     }
+
     private void hideFileStorage(){
         if((!fileStorageLayout.isShown())) return;
         fileStorageLayout.setVisibility(View.GONE);
@@ -1332,37 +1333,30 @@
             tB.setOnClickListener(this);
             setBottomLayout(SHOW_JOIN_LAYOUT);
 
-        }else if(megaChatApi.getConnectionState()!=MegaChatApi.CONNECTED||megaChatApi.getChatConnectionState(idChat)!=MegaChatApi.CHAT_CONNECTION_ONLINE){
-            log("Chat not connected ConnectionState: "+megaChatApi.getConnectionState()+" ChatConnectionState: "+megaChatApi.getChatConnectionState(idChat));
+        }else if(megaChatApi.getConnectionState()!=MegaChatApi.CONNECTED||megaChatApi.getChatConnectionState(idChat)!=MegaChatApi.CHAT_CONNECTION_ONLINE) {
+            log("Chat not connected ConnectionState: " + megaChatApi.getConnectionState() + " ChatConnectionState: " + megaChatApi.getChatConnectionState(idChat));
             tB.setOnClickListener(this);
-            if(chatRoom.isPreview()){
+            if (chatRoom.isPreview()) {
                 log("Chat not connected:setChatSubtitle:isPreview");
                 setPreviewGroupalSubtitle();
                 setBottomLayout(SHOW_NOTHING_LAYOUT);
-            }else{
+            } else {
                 log("Chat not connected:setChatSubtitle:isNOTPreview");
                 if (chatRoom.isGroup()) {
                     groupalSubtitleToolbar.setText(adjustForLargeFont(getString(R.string.invalid_connection_state)));
-                }else{
+                } else {
                     individualSubtitleToobar.setText(adjustForLargeFont(getString(R.string.invalid_connection_state)));
                 }
 
-<<<<<<< HEAD
-            tB.setOnClickListener(null);
-        }
-        else{
-=======
                 int permission = chatRoom.getOwnPrivilege();
                 log("Check permissions");
-                if ((permission == MegaChatRoom.PRIV_RO)|| (permission == MegaChatRoom.PRIV_RM)){
+                if ((permission == MegaChatRoom.PRIV_RO) || (permission == MegaChatRoom.PRIV_RM)) {
                     setBottomLayout(SHOW_NOTHING_LAYOUT);
-                }else{
+                } else {
                     setBottomLayout(SHOW_WRITING_LAYOUT);
                 }
             }
-
         }else{
->>>>>>> 46dcc178
             log("karere connection state: "+megaChatApi.getConnectionState());
             log("chat connection state: "+megaChatApi.getChatConnectionState(idChat));
 
@@ -1970,7 +1964,7 @@
     }
 
     /*
-    *Prepare recording
+     *Prepare recording
      */
     public void prepareRecording(){
         log("prepareRecording");
@@ -1978,9 +1972,7 @@
         stopReproductions();
     }
 
-<<<<<<< HEAD
-
-        /*
+    /*
      * Start recording
      */
     public void startRecording(){
@@ -2091,14 +2083,14 @@
     /*
      *Record button deactivated or ready to send
      */
-    private void recordButtonDeactivated(boolean isDesactivated){
+    private void recordButtonDeactivated(boolean isDeactivated){
         log("recordButtonDeactivated");
         recordView.showLock(false);
         recordButtonLayout.setBackground(null);
         sendIcon.setVisibility(View.GONE);
         recordButton.setVisibility(View.VISIBLE);
 
-        if(isDesactivated){
+        if(isDeactivated){
             recordButton.activateOnClickListener(false);
             recordButton.setImageDrawable(ContextCompat.getDrawable(this, R.drawable.ic_mic_vc_off));
             recordButton.setColorFilter(null);
@@ -2127,22 +2119,6 @@
             hideChatOptions();
             if(recordButtonState == RECORD_BUTTON_SEND){
                 recordButtonDeactivated(false);
-=======
-                }else{
-                    if(callInThisChat.getStatus() == MegaChatCall.CALL_STATUS_RING_IN){
-                        log("startCall:I'm not in this call, but it is ring in");
-                        MegaApplication.setShowPinScreen(false);
-                        Intent intent = new Intent(this, ChatCallActivity.class);
-                        intent.addFlags(Intent.FLAG_ACTIVITY_CLEAR_TOP);
-                        intent.putExtra("chatHandle", idChat);
-                        startActivity(intent);
-
-                    }else if (callInThisChat.getStatus() == MegaChatCall.CALL_STATUS_USER_NO_PRESENT){
-                        log("startCall:I'm not in this call, but it is in progress");
-                        megaChatApi.startChatCall(idChat, startVideo, this);
-                    }
-                }
->>>>>>> 46dcc178
             }else{
                 recordButtonLayout.setBackground(ContextCompat.getDrawable(this, R.drawable.recv_bg_mic));
                 recordButton.activateOnTouchListener(true);
@@ -2239,15 +2215,7 @@
         ChatUtil.unlockOrientation(this);
         recordButtonStates(RECORD_BUTTON_DESACTIVATED);
         if(emojiKeyboard!=null) emojiKeyboard.setListenerActivated(true);
-
-
-    }
-
-<<<<<<< HEAD
-=======
-    private boolean checkPermissionsTakePicture(){
-        log("checkPermissionsTakePicture");
->>>>>>> 46dcc178
+    }
 
     private void startCall(){
         log("startCall ");
@@ -2984,13 +2952,7 @@
                 switch (which){
                     case DialogInterface.BUTTON_POSITIVE:
                         log("Clear chat!");
-<<<<<<< HEAD
                         stopReproductions();
-
-//						megaChatApi.truncateChat(chatHandle, MegaChatHandle.MEGACHAT_INVALID_HANDLE);
-                        log("Clear history selected!");
-=======
->>>>>>> 46dcc178
                         chatC.clearHistory(c);
                         break;
 
@@ -3410,8 +3372,6 @@
 
         int index = messages.size()-1;
         if(androidMsgSent!=null){
-<<<<<<< HEAD
-=======
             if(androidMsgSent.isUploading()){
                 log("Is uploading: ");
             }
@@ -3420,7 +3380,6 @@
                 log("State of the message: "+androidMsgSent.getMessage().getStatus());
             }
 
->>>>>>> 46dcc178
             if(index==-1){
                 //First element
                 log("sendMessageToUI:First element!");
@@ -3674,11 +3633,9 @@
             if (selected.size() !=0) {
 //                MenuItem unselect = menu.findItem(R.id.cab_menu_unselect_all);
                 if((chatRoom.getOwnPrivilege()==MegaChatRoom.PRIV_RM||chatRoom.getOwnPrivilege()==MegaChatRoom.PRIV_RO) && !chatRoom.isPreview()){
-<<<<<<< HEAD
-=======
+
                     log("Chat without permissions || without preview");
 
->>>>>>> 46dcc178
                     boolean showCopy = true;
                     for(int i=0; i<selected.size();i++) {
                         MegaChatMessage msg = selected.get(i).getMessage();
@@ -3777,22 +3734,8 @@
 
                         }
                         else{
-<<<<<<< HEAD
                             log("other type: "+selected.get(0).getMessage().getType());
 
-                            MegaChatMessage messageSelected= megaChatApi.getMessage(idChat, selected.get(0).getMessage().getMsgId());
-                            if((messageSelected.getType() == MegaChatMessage.TYPE_CONTAINS_META) && (messageSelected.getContainsMeta()!=null && messageSelected.getContainsMeta().getType() == MegaChatContainsMeta.CONTAINS_META_GEOLOCATION)){
-                                log("TYPE_CONTAINS_META && CONTAINS_META_GEOLOCATION");
-                                menu.findItem(R.id.chat_cab_menu_copy).setVisible(false);
-                            }else{
-                                menu.findItem(R.id.chat_cab_menu_copy).setVisible(true);
-                            }
-
-                            int type = selected.get(0).getMessage().getType();
-=======
-                            log(selected.get(0).getMessage().getType()+" selected");
-
-                            menu.findItem(R.id.chat_cab_menu_copy).setVisible(true);
                             MegaChatMessage messageSelected= megaChatApi.getMessage(idChat, selected.get(0).getMessage().getMsgId());
                             if(messageSelected == null){
                                 messageSelected = megaChatApi.getMessage(idChat, selected.get(0).getMessage().getTempId());
@@ -3807,7 +3750,15 @@
                                     return false;
                                 }
                             }
->>>>>>> 46dcc178
+
+                            if((messageSelected.getType() == MegaChatMessage.TYPE_CONTAINS_META) && (messageSelected.getContainsMeta()!=null && messageSelected.getContainsMeta().getType() == MegaChatContainsMeta.CONTAINS_META_GEOLOCATION)){
+                                log("TYPE_CONTAINS_META && CONTAINS_META_GEOLOCATION");
+                                menu.findItem(R.id.chat_cab_menu_copy).setVisible(false);
+                            }else{
+                                menu.findItem(R.id.chat_cab_menu_copy).setVisible(true);
+                            }
+
+                            int type = selected.get(0).getMessage().getType();
 
                             if(messageSelected.getUserHandle()==myUserHandle){
 
@@ -3834,10 +3785,6 @@
                                 menu.findItem(R.id.chat_cab_menu_delete).setVisible(false);
                                 importIcon.setVisible(false);
 
-<<<<<<< HEAD
-=======
-                                int type = selected.get(0).getMessage().getType();
->>>>>>> 46dcc178
                                 if (chatC.isInAnonymousMode() || !Util.isOnline(chatActivity) || type == MegaChatMessage.TYPE_TRUNCATE||type == MegaChatMessage.TYPE_ALTER_PARTICIPANTS||type == MegaChatMessage.TYPE_CHAT_TITLE||type == MegaChatMessage.TYPE_PRIV_CHANGE||type == MegaChatMessage.TYPE_CALL_ENDED||type == MegaChatMessage.TYPE_CALL_STARTED) {
                                     menu.findItem(R.id.chat_cab_menu_forward).setVisible(false);
                                 }
@@ -4134,11 +4081,8 @@
                                     else if (MimeTypeList.typeForName(node.getName()).isVideoReproducible()||MimeTypeList.typeForName(node.getName()).isAudio()){
                                         log("itemClick:isFile:isVideoReproducibleOrIsAudio");
                                         String mimeType = MimeTypeList.typeForName(node.getName()).getType();
-<<<<<<< HEAD
-=======
                                         log("itemClick:FILE HANDLE: " + node.getHandle() + " TYPE: "+mimeType);
 
->>>>>>> 46dcc178
                                         Intent mediaIntent;
                                         boolean internalIntent;
                                         boolean opusFile = false;
@@ -8383,8 +8327,6 @@
         }
     }
 
-<<<<<<< HEAD
-=======
     private void addInBufferSending(AndroidMegaChatMessage androidMsg){
         if(bufferSending.isEmpty()){
             bufferSending.add(0,androidMsg);
@@ -8402,17 +8344,6 @@
         }
     }
 
-    public void hideFileStorageSection(){
-        log("hideFileStorageSEctocioon");
-        if (fileStorageF != null) {
-            fileStorageF.clearSelections();
-            fileStorageF.hideMultipleSelect();
-        }
-        fileStorageLayout.setVisibility(View.GONE);
-        pickFileStorageButton.setImageResource(R.drawable.ic_b_select_image);
-    }
->>>>>>> 46dcc178
-
     public void setShareLinkDialogDismissed (boolean dismissed) {
         isShareLinkDialogDismissed = dismissed;
     }
