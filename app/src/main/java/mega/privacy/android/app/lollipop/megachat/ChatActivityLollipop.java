--- conflicted
+++ resolved
@@ -2617,15 +2617,7 @@
             long handles[] = intent.getLongArrayExtra("NODE_HANDLES");
             logDebug("Number of files to send: " + handles.length);
 
-<<<<<<< HEAD
             chatC.checkIfNodesAreMineAndAttachNodes(handles, idChat);
-            log("---- no more files to send");
-=======
-            for(int i=0; i<handles.length; i++){
-                megaChatApi.attachNode(idChat, handles[i], this);
-            }
-            logDebug("No more files to send");
->>>>>>> 094d50ad
         }
         else if (requestCode == REQUEST_CODE_GET && resultCode == RESULT_OK) {
             if (intent == null) {
