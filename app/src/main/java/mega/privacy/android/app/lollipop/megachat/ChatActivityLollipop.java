--- conflicted
+++ resolved
@@ -230,7 +230,7 @@
     private static final String OPENING_AND_JOINING_ACTION = "OPENING_AND_JOINING_ACTION";
     private static final String ERROR_REACTION_DIALOG = "ERROR_REACTION_DIALOG";
     private static final String TYPE_ERROR_REACTION = "TYPE_ERROR_REACTION";
-    private static final String DONWLOAD_TO_GALLERY = "DONWLOAD_TO_GALLERY";
+    private static final String DOWNLOAD_TO_GALLERY = "DOWNLOAD_TO_GALLERY";
 
     private final static int NUMBER_MESSAGES_TO_LOAD = 32;
     private final static int MAX_NUMBER_MESSAGES_TO_LOAD_NOT_SEEN = 256;
@@ -519,6 +519,7 @@
     private AudioFocusListener audioFocusListener;
 
     private boolean downloadToGallery;
+
     @Override
     public void storedUnhandledData(ArrayList<AndroidMegaChatMessage> preservedData) {
         this.preservedMessagesSelected = preservedData;
@@ -1469,7 +1470,7 @@
                         isTurn = lastIdMsgSeen != MEGACHAT_INVALID_HANDLE;
 
                         generalUnreadCount = savedInstanceState.getLong(GENERAL_UNREAD_COUNT, 0);
-                        downloadToGallery = savedInstanceState.getBoolean(DONWLOAD_TO_GALLERY, false);
+                        downloadToGallery = savedInstanceState.getBoolean(DOWNLOAD_TO_GALLERY, false);
 
                         boolean isPlaying = savedInstanceState.getBoolean(PLAYING, false);
                         if (isPlaying) {
@@ -3099,29 +3100,11 @@
         super.onRequestPermissionsResult(requestCode, permissions, grantResults);
         if (grantResults.length == 0 || grantResults[0] != PackageManager.PERMISSION_GRANTED) return;
 
-<<<<<<< HEAD
         if (nodeSaver.handleRequestPermissionsResult(requestCode)) {
             return;
         }
 
         switch (requestCode) {
-=======
-                        chatC.prepareForChatDownload(list, downloadToGallery);
-                        preservedMessagesSelected = null;
-                    }
-                }
-                break;
-            }
-            case REQUEST_WRITE_STORAGE_OFFLINE: {
-                logDebug("REQUEST_WRITE_STORAGE");
-                //After storage authorization, resume unfinished offline download
-                if (checkPermissionWriteStorage(REQUEST_WRITE_STORAGE_OFFLINE)) {
-                    chatC.saveForOfflineWithAndroidMessages(preservedMessagesSelected, chatRoom);
-                    preservedMessagesSelected = null;
-                }
-                break;
-            }
->>>>>>> fc61f980
             case REQUEST_CAMERA:
             case REQUEST_RECORD_AUDIO:{
                 logDebug("REQUEST_CAMERA || RECORD_AUDIO");
@@ -4385,25 +4368,17 @@
                         MegaNodeList megaNodeList = messagesSelected.get(i).getMessage().getMegaNodeList();
                         list.add(megaNodeList);
                     }
-<<<<<<< HEAD
                     nodeSaver.saveNodeLists(list, false, false, false, true);
                     break;
 
                 case R.id.chat_cab_menu_import:
                     finishMultiselectionMode();
-                    chatC.importNodesFromAndroidMessages(messagesSelected);
+                    chatC.importNodesFromAndroidMessages(messagesSelected, IMPORT_ONLY_OPTION);
                     break;
 
                 case R.id.chat_cab_menu_offline:
                     finishMultiselectionMode();
                     chatC.saveForOfflineWithAndroidMessages(messagesSelected, chatRoom);
-=======
-                    chatC.prepareForChatDownload(list, downloadToGallery);
-                    break;
-
-                case R.id.chat_cab_menu_import:
-                    chatC.importNodesFromAndroidMessages(messagesSelected, IMPORT_ONLY_OPTION);
->>>>>>> fc61f980
                     break;
             }
             return false;
@@ -8257,7 +8232,7 @@
         outState.putBoolean("isHideJump",isHideJump);
         outState.putString("mOutputFilePath",mOutputFilePath);
         outState.putBoolean("isShareLinkDialogDismissed", isShareLinkDialogDismissed);
-        outState.putBoolean(DONWLOAD_TO_GALLERY, downloadToGallery);
+        outState.putBoolean(DOWNLOAD_TO_GALLERY, downloadToGallery);
 
         nodeSaver.saveState(outState);
 
