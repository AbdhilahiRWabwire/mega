--- conflicted
+++ resolved
@@ -7472,36 +7472,6 @@
 
     @Override
     protected void onStop() {
-<<<<<<< HEAD
-        logDebug("onStop()");
-        try{
-            if(textChat!=null){
-                String written = textChat.getText().toString();
-                if(written!=null){
-                    if (dbH == null) {
-                        dbH = MegaApplication.getInstance().getDbH();
-                    }
-
-                    ChatItemPreferences prefs = dbH.findChatPreferencesByHandle(Long.toString(idChat));
-                    String editedMessageId = editingMessage && messageToEdit != null ? Long.toString(messageToEdit.getMsgId()) : "";
-                    if (prefs != null) {
-                        prefs.setEditedMsgId(editedMessageId);
-                        prefs.setWrittenText(written);
-                        dbH.setWrittenTextItem(Long.toString(idChat), written, editedMessageId);
-                    } else {
-                        prefs = new ChatItemPreferences(Long.toString(idChat), written, editedMessageId);
-                        dbH.setChatItemPreferences(prefs);
-                    }
-                }
-            }
-            else{
-                logWarning("textChat is NULL");
-            }
-        }catch (Exception e){
-            logError("Written message not stored on DB", e);
-        }
-=======
->>>>>>> 9b315098
         super.onStop();
     }
 
@@ -7594,7 +7564,7 @@
                         prefs.setWrittenText(written);
                         dbH.setWrittenTextItem(Long.toString(idChat), written, editedMessageId);
                     } else {
-                        prefs = new ChatItemPreferences(Long.toString(idChat), Boolean.toString(true), written, editedMessageId);
+                        prefs = new ChatItemPreferences(Long.toString(idChat), written, editedMessageId);
                         dbH.setChatItemPreferences(prefs);
                     }
                 }
