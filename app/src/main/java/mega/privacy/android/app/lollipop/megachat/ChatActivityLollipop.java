package mega.privacy.android.app.lollipop.megachat;

import android.Manifest;
import android.animation.Animator;
import android.animation.AnimatorListenerAdapter;
import android.app.Activity;
import android.app.ActivityManager;
import android.app.ProgressDialog;
import android.content.BroadcastReceiver;
import android.content.Context;
import android.content.DialogInterface;
import android.content.Intent;
import android.content.IntentFilter;
import android.content.pm.PackageInfo;
import android.content.pm.PackageManager;
import android.content.res.Configuration;
import android.graphics.Bitmap;
import android.graphics.BitmapFactory;
import android.graphics.drawable.Drawable;
import android.location.Address;
import android.media.MediaRecorder;
import android.net.Uri;
import android.os.Build;
import android.os.Bundle;
import android.os.Environment;
import android.os.Handler;
import android.provider.MediaStore;
import com.google.android.material.bottomsheet.BottomSheetDialogFragment;
import androidx.coordinatorlayout.widget.CoordinatorLayout;
import androidx.core.app.ActivityCompat;
import androidx.core.content.ContextCompat;
import androidx.core.content.FileProvider;
import androidx.localbroadcastmanager.content.LocalBroadcastManager;
import androidx.appcompat.app.ActionBar;
import androidx.appcompat.app.AlertDialog;
import androidx.appcompat.view.ActionMode;
import androidx.recyclerview.widget.RecyclerView;
import androidx.recyclerview.widget.SimpleItemAnimator;
import androidx.appcompat.widget.Toolbar;
import android.text.Editable;
import android.text.Html;
import android.text.SpannableStringBuilder;
import android.text.Spanned;
import android.text.TextUtils;
import android.text.TextWatcher;
import android.util.Base64;
import android.util.DisplayMetrics;
import android.view.HapticFeedbackConstants;
import android.view.KeyEvent;
import android.view.Menu;
import android.view.MenuInflater;
import android.view.MenuItem;
import android.view.MotionEvent;
import android.view.View;
import android.view.Window;
import android.view.inputmethod.EditorInfo;
import android.widget.Button;
import android.widget.CheckBox;
import android.widget.Chronometer;
import android.widget.FrameLayout;
import android.widget.ImageButton;
import android.widget.ImageView;
import android.widget.LinearLayout;
import android.widget.RelativeLayout;
import android.widget.TextView;
import android.widget.Toast;

import com.google.firebase.iid.FirebaseInstanceId;

import java.io.File;
import java.io.FileInputStream;
import java.io.FileOutputStream;
import java.io.IOException;
import java.io.InputStream;
import java.io.OutputStream;
import java.text.SimpleDateFormat;
import java.util.ArrayList;
import java.util.Calendar;
import java.util.Collections;
import java.util.Date;
import java.util.List;
import java.util.ListIterator;
import java.util.TimeZone;

import mega.privacy.android.app.DatabaseHandler;
import mega.privacy.android.app.MegaApplication;
import mega.privacy.android.app.MimeTypeList;
import mega.privacy.android.app.R;
import mega.privacy.android.app.ShareInfo;
import mega.privacy.android.app.components.BubbleDrawable;
import mega.privacy.android.app.components.MarqueeTextView;
import mega.privacy.android.app.components.NpaLinearLayoutManager;
import mega.privacy.android.app.components.twemoji.EmojiEditText;
import mega.privacy.android.app.components.twemoji.EmojiKeyboard;
import mega.privacy.android.app.components.twemoji.EmojiManager;
import mega.privacy.android.app.components.twemoji.EmojiTextView;
import mega.privacy.android.app.components.twemoji.OnPlaceButtonListener;
import mega.privacy.android.app.components.voiceClip.OnBasketAnimationEnd;
import mega.privacy.android.app.components.voiceClip.OnRecordClickListener;
import mega.privacy.android.app.components.voiceClip.OnRecordListener;
import mega.privacy.android.app.components.voiceClip.RecordButton;
import mega.privacy.android.app.components.voiceClip.RecordView;
import mega.privacy.android.app.interfaces.OnProximitySensorListener;
import mega.privacy.android.app.fcm.KeepAliveService;
import mega.privacy.android.app.interfaces.StoreDataBeforeForward;
import mega.privacy.android.app.listeners.GetAttrUserListener;
import mega.privacy.android.app.listeners.GetPeerAttributesListener;
import mega.privacy.android.app.lollipop.AddContactActivityLollipop;
import mega.privacy.android.app.lollipop.AudioVideoPlayerLollipop;
import mega.privacy.android.app.lollipop.ContactInfoActivityLollipop;
import mega.privacy.android.app.lollipop.DownloadableActivity;
import mega.privacy.android.app.lollipop.FileLinkActivityLollipop;
import mega.privacy.android.app.lollipop.FileStorageActivityLollipop;
import mega.privacy.android.app.lollipop.FolderLinkActivityLollipop;
import mega.privacy.android.app.lollipop.LoginActivityLollipop;
import mega.privacy.android.app.lollipop.ManagerActivityLollipop;
import mega.privacy.android.app.lollipop.PdfViewerActivityLollipop;
import mega.privacy.android.app.lollipop.adapters.RotatableAdapter;
import mega.privacy.android.app.lollipop.controllers.ChatController;
import mega.privacy.android.app.lollipop.listeners.ChatLinkInfoListener;
import mega.privacy.android.app.listeners.CreateChatListener;
import mega.privacy.android.app.lollipop.listeners.MultipleForwardChatProcessor;
import mega.privacy.android.app.lollipop.listeners.MultipleGroupChatRequestListener;
import mega.privacy.android.app.lollipop.listeners.MultipleRequestListener;
import mega.privacy.android.app.lollipop.megachat.calls.ChatCallActivity;
import mega.privacy.android.app.lollipop.megachat.chatAdapters.MegaChatLollipopAdapter;
import mega.privacy.android.app.lollipop.tasks.FilePrepareTask;
import mega.privacy.android.app.modalbottomsheet.chatmodalbottomsheet.AttachmentUploadBottomSheetDialogFragment;
import mega.privacy.android.app.modalbottomsheet.chatmodalbottomsheet.ContactAttachmentBottomSheetDialogFragment;
import mega.privacy.android.app.modalbottomsheet.chatmodalbottomsheet.GeneralChatMessageBottomSheet;
import mega.privacy.android.app.modalbottomsheet.chatmodalbottomsheet.MessageNotSentBottomSheetDialogFragment;
import mega.privacy.android.app.modalbottomsheet.chatmodalbottomsheet.NodeAttachmentBottomSheetDialogFragment;
import mega.privacy.android.app.modalbottomsheet.chatmodalbottomsheet.PendingMessageBottomSheetDialogFragment;
import mega.privacy.android.app.modalbottomsheet.chatmodalbottomsheet.SendAttachmentChatBottomSheetDialogFragment;
import mega.privacy.android.app.utils.TimeUtils;
import nz.mega.sdk.MegaApiAndroid;
import nz.mega.sdk.MegaApiJava;
import nz.mega.sdk.MegaChatApi;
import nz.mega.sdk.MegaChatApiAndroid;
import nz.mega.sdk.MegaChatApiJava;
import nz.mega.sdk.MegaChatCall;
import nz.mega.sdk.MegaChatContainsMeta;
import nz.mega.sdk.MegaChatError;
import nz.mega.sdk.MegaChatGeolocation;
import nz.mega.sdk.MegaChatListItem;
import nz.mega.sdk.MegaChatListenerInterface;
import nz.mega.sdk.MegaChatMessage;
import nz.mega.sdk.MegaChatPeerList;
import nz.mega.sdk.MegaChatPresenceConfig;
import nz.mega.sdk.MegaChatRequest;
import nz.mega.sdk.MegaChatRequestListenerInterface;
import nz.mega.sdk.MegaChatRoom;
import nz.mega.sdk.MegaChatRoomListenerInterface;
import nz.mega.sdk.MegaContactRequest;
import nz.mega.sdk.MegaError;
import nz.mega.sdk.MegaHandleList;
import nz.mega.sdk.MegaNode;
import nz.mega.sdk.MegaNodeList;
import nz.mega.sdk.MegaRequest;
import nz.mega.sdk.MegaRequestListenerInterface;
import nz.mega.sdk.MegaTransfer;
import nz.mega.sdk.MegaUser;

import static mega.privacy.android.app.lollipop.AudioVideoPlayerLollipop.*;
import static mega.privacy.android.app.lollipop.megachat.AndroidMegaRichLinkMessage.*;
import static mega.privacy.android.app.lollipop.megachat.MapsActivity.*;
import static mega.privacy.android.app.modalbottomsheet.ModalBottomSheetUtil.*;
import static mega.privacy.android.app.utils.CacheFolderManager.*;
import static mega.privacy.android.app.utils.ChatUtil.*;
import static mega.privacy.android.app.utils.CallUtil.*;
import static mega.privacy.android.app.utils.Constants.*;
import static mega.privacy.android.app.utils.FileUtils.*;
import static mega.privacy.android.app.utils.LogUtil.*;
import static mega.privacy.android.app.utils.MegaApiUtils.*;
import static mega.privacy.android.app.utils.MegaNodeUtil.*;
import static mega.privacy.android.app.utils.TimeUtils.*;
import static mega.privacy.android.app.utils.Util.*;
import static mega.privacy.android.app.utils.ContactUtil.*;
import static mega.privacy.android.app.utils.TextUtil.*;
import static mega.privacy.android.app.constants.BroadcastConstants.*;
import static nz.mega.sdk.MegaChatApiJava.MEGACHAT_INVALID_HANDLE;

public class ChatActivityLollipop extends DownloadableActivity implements MegaChatRequestListenerInterface, MegaRequestListenerInterface, MegaChatListenerInterface, MegaChatRoomListenerInterface, View.OnClickListener, StoreDataBeforeForward<ArrayList<AndroidMegaChatMessage>> {

    private static final int MAX_NAMES_PARTICIPANTS = 4;

    public MegaChatLollipopAdapter.ViewHolderMessageChat holder_imageDrag;
    public int position_imageDrag = -1;
    private static final String PLAYING = "isAnyPlaying";
    private static final String ID_VOICE_CLIP_PLAYING = "idMessageVoicePlaying";
    private static final String PROGRESS_PLAYING = "progressVoicePlaying";
    private static final String MESSAGE_HANDLE_PLAYING = "messageHandleVoicePlaying";
    private static final String USER_HANDLE_PLAYING = "userHandleVoicePlaying";
    private static final String LAST_MESSAGE_SEEN = "LAST_MESSAGE_SEEN";
    private static final String GENERAL_UNREAD_COUNT = "GENERAL_UNREAD_COUNT";
    private static final String SELECTED_ITEMS = "selectedItems";

    private final static int NUMBER_MESSAGES_TO_LOAD = 32;
    private final static int MAX_NUMBER_MESSAGES_TO_LOAD_NOT_SEEN = 256;
    private final static int NUMBER_MESSAGES_BEFORE_LOAD = 8;
    public static final int REPEAT_INTERVAL = 40;

    private final static int ROTATION_PORTRAIT = 0;
    private final static int ROTATION_LANDSCAPE = 1;
    private final static int ROTATION_REVERSE_PORTRAIT = 2;
    private final static int ROTATION_REVERSE_LANDSCAPE = 3;
    private final static int MAX_LINES_INPUT_TEXT = 5;
    private final static int TITLE_TOOLBAR_PORT = 140;
    private final static int TITLE_TOOLBAR_LAND = 250;
    private final static int TITLE_TOOLBAR_IND_PORT = 100;
    private final static int HINT_LAND = 550;
    private final static int HINT_PORT = 250;
    private final static boolean IS_LOW = true;
    private final static boolean IS_HIGH = false;

    public static int MEGA_FILE_LINK = 1;
    public static int MEGA_FOLDER_LINK = 2;
    public static int MEGA_CHAT_LINK = 3;

    private final static int SHOW_WRITING_LAYOUT = 1;
    private final static int SHOW_JOIN_LAYOUT = 2;
    private final static int SHOW_NOTHING_LAYOUT = 3;
    private final static int INITIAL_PRESENCE_STATUS = -55;
    private final static int RECORD_BUTTON_SEND = 1;
    private final static int RECORD_BUTTON_ACTIVATED = 2;
    private final static int RECORD_BUTTON_DEACTIVATED = 3;

    private final static int PADDING_BUBBLE = 25;
    private final static int CORNER_RADIUS_BUBBLE = 30;
    private final static int MAX_WIDTH_BUBBLE = 350;
    private final static int MARGIN_BUTTON_DEACTIVATED = 48;
    private final static int MARGIN_BUTTON_ACTIVATED = 24;
    private final static int MARGIN_BOTTOM = 80;
    private final static int DURATION_BUBBLE = 4000;
    private int MIN_FIRST_AMPLITUDE = 2;
    private int MIN_SECOND_AMPLITUDE;
    private int MIN_THIRD_AMPLITUDE;
    private int MIN_FOURTH_AMPLITUDE;
    private int MIN_FIFTH_AMPLITUDE;
    private int MIN_SIXTH_AMPLITUDE;
    private final static int NOT_SOUND = 0;
    private final static int FIRST_RANGE = 1;
    private final static int SECOND_RANGE = 2;
    private final static int THIRD_RANGE = 3;
    private final static int FOURTH_RANGE = 4;
    private final static int FIFTH_RANGE = 5;
    private final static int SIXTH_RANGE = 6;
    private final static int WIDTH_BAR = 8;

    private final static int TYPE_MESSAGE_JUMP_TO_LEAST = 0;
    private final static int TYPE_MESSAGE_NEW_MESSAGE = 1;

    private int currentRecordButtonState;
    private String mOutputFilePath;
    private int keyboardHeight;
    private int marginBottomDeactivated;
    private int marginBottomActivated;
    private boolean newVisibility;
    private boolean getMoreHistory;
    private int minutesLastGreen = INVALID_VALUE;
    private boolean isLoadingHistory;
    private AlertDialog errorOpenChatDialog;
    private long numberToLoad;
    private ArrayList<Integer> recoveredSelectedPositions = null;

    private androidx.appcompat.app.AlertDialog downloadConfirmationDialog;
    private AlertDialog chatAlertDialog;

    ProgressDialog dialog;
    ProgressDialog statusDialog;

    boolean retryHistory = false;

    private long lastIdMsgSeen = MEGACHAT_INVALID_HANDLE;
    private long generalUnreadCount;
    private boolean lastSeenReceived;
    private int positionToScroll = INVALID_VALUE;
    private int positionNewMessagesLayout = INVALID_VALUE;

    MegaApiAndroid megaApi;
    MegaChatApiAndroid megaChatApi;

    Handler handlerReceive;
    Handler handlerSend;
    Handler handlerKeyboard;
    Handler handlerEmojiKeyboard;

    private TextView emptyTextView;
    private ImageView emptyImageView;
    private RelativeLayout emptyLayout;

    boolean pendingMessagesLoaded = false;

    public boolean activityVisible = false;
    boolean setAsRead = false;

    boolean isOpeningChat = true;

    public int selectedPosition = INVALID_POSITION;
    public long selectedMessageId = -1;
    MegaChatRoom chatRoom;

    public long idChat;

    boolean noMoreNoSentMessages = false;

    public int showRichLinkWarning = RICH_WARNING_TRUE;

    private BadgeDrawerArrowDrawable badgeDrawable;

    ChatController chatC;
    boolean scrollingUp = false;

    long myUserHandle;

    ActionBar aB;
    Toolbar tB;
    RelativeLayout toolbarElementsInside;

    private EmojiTextView titleToolbar;
    private MarqueeTextView individualSubtitleToobar;
    private EmojiTextView groupalSubtitleToolbar;
    LinearLayout subtitleCall;
    Chronometer subtitleChronoCall;
    LinearLayout participantsLayout;
    TextView participantsText;
    ImageView iconStateToolbar;

    ImageView privateIconToolbar;

    boolean editingMessage = false;
    MegaChatMessage messageToEdit = null;

    CoordinatorLayout fragmentContainer;
    RelativeLayout writingContainerLayout;
    RelativeLayout writingLayout;

    RelativeLayout joinChatLinkLayout;
    Button joinButton;

    RelativeLayout chatRelativeLayout;
    RelativeLayout userTypingLayout;
    TextView userTypingText;
    boolean sendIsTyping=true;
    long userTypingTimeStamp = -1;
    private ImageButton keyboardTwemojiButton;
    ImageButton mediaButton;
    ImageButton pickFileStorageButton;
    ImageButton pickAttachButton;

    private EmojiKeyboard emojiKeyboard;
    private RelativeLayout rLKeyboardTwemojiButton;

    RelativeLayout rLMediaButton;
    RelativeLayout rLPickFileStorageButton;
    RelativeLayout rLPickAttachButton;

    RelativeLayout callInProgressLayout;
    TextView callInProgressText;
    Chronometer callInProgressChrono;

    boolean startVideo = false;

    private EmojiEditText textChat;
    ImageButton sendIcon;
    RelativeLayout messagesContainerLayout;

    RelativeLayout observersLayout;
    TextView observersNumberText;

    RecyclerView listView;
    NpaLinearLayoutManager mLayoutManager;

    ChatActivityLollipop chatActivity;

    private MenuItem importIcon;
    private MenuItem callMenuItem;
    private MenuItem videoMenuItem;
    private MenuItem selectMenuItem;
    private MenuItem inviteMenuItem;
    private MenuItem clearHistoryMenuItem;
    private MenuItem contactInfoMenuItem;
    private MenuItem leaveMenuItem;
    private MenuItem archiveMenuItem;

    String intentAction;
    MegaChatLollipopAdapter adapter;
    int stateHistory;

    DatabaseHandler dbH = null;

    FrameLayout fragmentContainerFileStorage;
    RelativeLayout fileStorageLayout;
    private ChatFileStorageFragment fileStorageF;

    private ArrayList<AndroidMegaChatMessage> messages = new ArrayList<>();
    private ArrayList<AndroidMegaChatMessage> bufferMessages = new ArrayList<>();
    private ArrayList<AndroidMegaChatMessage> bufferSending = new ArrayList<>();
    private ArrayList<MessageVoiceClip> messagesPlaying = new ArrayList<>();
    private ArrayList<RemovedMessage> removedMessages = new ArrayList<>();

    RelativeLayout messageJumpLayout;
    TextView messageJumpText;
    boolean isHideJump = false;
    int typeMessageJump = 0;
    boolean visibilityMessageJump=false;
    boolean isTurn = false;
    Handler handler;

    private AlertDialog locationDialog;
    private boolean isLocationDialogShown = false;
    private RelativeLayout inputTextLayout;
    private LinearLayout separatorOptions;

    /*Voice clips*/
    private String outputFileVoiceNotes = null;
    private String outputFileName = "";
    private RelativeLayout recordLayout;
    private RelativeLayout recordButtonLayout;
    private RecordButton recordButton;
    private MediaRecorder myAudioRecorder = null;
    private LinearLayout bubbleLayout;
    private TextView bubbleText;
    private RecordView recordView;
    private FrameLayout fragmentVoiceClip;
    private RelativeLayout voiceClipLayout;
    private boolean isShareLinkDialogDismissed = false;
    private RelativeLayout recordingLayout;
    private TextView recordingChrono;
    private RelativeLayout firstBar, secondBar, thirdBar, fourthBar, fifthBar, sixthBar;
    private int currentAmplitude = -1;
    private Handler handlerVisualizer = new Handler();

    private ActionMode actionMode;

    private AppRTCAudioManager rtcAudioManager = null;
    private boolean speakerWasActivated = true;

    // Data being stored when My Chat Files folder does not exist
    private ArrayList<AndroidMegaChatMessage> preservedMessagesSelected;
    private ArrayList<MegaChatMessage> preservedMsgSelected;
    private ArrayList<MegaChatMessage> preservedMsgToImport;
    private boolean isForwardingFromNC;

    private ArrayList<Intent> preservedIntents = new ArrayList<>();
    private boolean isWaitingForMoreFiles;
    private boolean isAskingForMyChatFiles;
    // The flag to indicate whether forwarding message is on going
    private boolean isForwardingMessage = false;

    private BottomSheetDialogFragment bottomSheetDialogFragment;

    private MegaNode myChatFilesFolder;
    private TextUtils.TruncateAt typeEllipsize = TextUtils.TruncateAt.END;

    @Override
    public void storedUnhandledData(ArrayList<AndroidMegaChatMessage> preservedData) {
        this.preservedMessagesSelected = preservedData;
    }

    @Override
    public void handleStoredData() {
        if (preservedMessagesSelected != null && !preservedMessagesSelected.isEmpty()) {
            forwardMessages(preservedMessagesSelected);
            preservedMessagesSelected = null;
        } else if (preservedMsgSelected != null && !preservedMsgSelected.isEmpty()) {
            chatC.proceedWithForward(myChatFilesFolder, preservedMsgSelected, preservedMsgToImport, idChat);
            isForwardingFromNC = false;
            preservedMsgSelected = null;
            preservedMsgToImport = null;
        }
    }

    @Override
    public void storedUnhandledData(ArrayList<MegaChatMessage> messagesSelected, ArrayList<MegaChatMessage> messagesToImport) {
        isForwardingFromNC = true;
        preservedMsgSelected = messagesSelected;
        preservedMsgToImport = messagesToImport;
        preservedMessagesSelected = null;
    }

    private class UserTyping {
        MegaChatParticipant participantTyping;
        long timeStampTyping;

        public UserTyping(MegaChatParticipant participantTyping) {
            this.participantTyping = participantTyping;
        }

        public MegaChatParticipant getParticipantTyping() {
            return participantTyping;
        }

        public void setParticipantTyping(MegaChatParticipant participantTyping) {
            this.participantTyping = participantTyping;
        }

        public long getTimeStampTyping() {
            return timeStampTyping;
        }

        public void setTimeStampTyping(long timeStampTyping) {
            this.timeStampTyping = timeStampTyping;
        }
    }

    private BroadcastReceiver voiceclipDownloadedReceiver = new BroadcastReceiver() {
        @Override
        public void onReceive(Context context, Intent intent) {
            if (intent != null) {
                long nodeHandle = intent.getLongExtra(EXTRA_NODE_HANDLE, 0);
                int resultTransfer = intent.getIntExtra(EXTRA_RESULT_TRANSFER,0);
                if(adapter!=null){
                    adapter.finishedVoiceClipDownload(nodeHandle, resultTransfer);
                }
            }
        }
    };

    private BroadcastReceiver dialogConnectReceiver = new BroadcastReceiver() {
        @Override
        public void onReceive(Context context, Intent intent) {
            logDebug("Network broadcast received on chatActivity!");
            if (intent != null){
                showConfirmationConnect();
            }
        }
    };

    private BroadcastReceiver chatArchivedReceiver = new BroadcastReceiver() {
        @Override
        public void onReceive(Context context, Intent intent) {
            if (intent == null) return;

            String title = intent.getStringExtra(CHAT_TITLE);
            sendBroadcastChatArchived(title);
        }
    };

    private BroadcastReceiver nicknameReceiver = new BroadcastReceiver() {
        @Override
        public void onReceive(Context context, Intent intent) {
            if (intent == null) return;
            long userHandle = intent.getLongExtra(EXTRA_USER_HANDLE, 0);
            if (userHandle != 0) {
                updateNicknameInChat();
            }
        }
    };

    private BroadcastReceiver chatCallUpdateReceiver = new BroadcastReceiver() {
        @Override
        public void onReceive(Context context, Intent intent) {
            if (intent == null || intent.getAction() == null)
                return;

            long chatId = intent.getLongExtra(UPDATE_CHAT_CALL_ID, -1);
            if (chatId != getCurrentChatid()) {
                logWarning("Call different chat");
                return;
            }

            if (intent.getAction().equals(ACTION_CALL_STATUS_UPDATE)) {
                int callStatus = intent.getIntExtra(UPDATE_CALL_STATUS, -1);
                updateLayout(callStatus);

                switch (callStatus) {
                    case MegaChatCall.CALL_STATUS_IN_PROGRESS:
                        cancelRecording();
                        break;
                    case MegaChatCall.CALL_STATUS_DESTROYED:
                        usersWithVideo();
                        break;
                }
            }

            if (intent.getAction().equals(ACTION_CHANGE_LOCAL_AVFLAGS) || intent.getAction().equals(ACTION_CHANGE_COMPOSITION)) {
                usersWithVideo();
            }
        }
    };

    private BroadcastReceiver chatSessionUpdateReceiver = new BroadcastReceiver() {
        @Override
        public void onReceive(Context context, Intent intent) {
            if (intent == null || intent.getAction() == null)
                return;

            long chatId = intent.getLongExtra(UPDATE_CHAT_CALL_ID, -1);
            if (chatId != getCurrentChatid()) {
                logWarning("Call different chat");
                return;
            }

            if (intent.getAction().equals(ACTION_CHANGE_REMOTE_AVFLAGS)) {
                usersWithVideo();
            }
        }
    };

    ArrayList<UserTyping> usersTyping;
    List<UserTyping> usersTypingSync;

    public void openMegaLink(String url, boolean isFile){
        logDebug("url: " + url + ", isFile: " + isFile);
        if(isFile){
            Intent openFileIntent = new Intent(this, FileLinkActivityLollipop.class);
            openFileIntent.setFlags(Intent.FLAG_ACTIVITY_CLEAR_TOP);
            openFileIntent.setAction(ACTION_OPEN_MEGA_LINK);
            openFileIntent.setData(Uri.parse(url));
            startActivity(openFileIntent);
        }else{
            Intent openFolderIntent = new Intent(this, FolderLinkActivityLollipop.class);
            openFolderIntent.setFlags(Intent.FLAG_ACTIVITY_CLEAR_TOP);
            openFolderIntent.setAction(ACTION_OPEN_MEGA_FOLDER_LINK);
            openFolderIntent.setData(Uri.parse(url));
            startActivity(openFolderIntent);
        }
    }

    public void showMessageInfo(int positionInAdapter){
        logDebug("showMessageInfo");
        int position = positionInAdapter-1;

        if(position<messages.size()) {
            AndroidMegaChatMessage androidM = messages.get(position);
            StringBuilder messageToShow = new StringBuilder("");
            String token = FirebaseInstanceId.getInstance().getToken();
            if(token!=null){
                messageToShow.append("FCM TOKEN: " +token);
            }
            messageToShow.append("\nCHAT ID: " + MegaApiJava.userHandleToBase64(idChat));
            messageToShow.append("\nMY USER HANDLE: " +MegaApiJava.userHandleToBase64(megaChatApi.getMyUserHandle()));
            if(androidM!=null){
                MegaChatMessage m = androidM.getMessage();
                if(m!=null){
                    messageToShow.append("\nMESSAGE TYPE: " +m.getType());
                    messageToShow.append("\nMESSAGE TIMESTAMP: " +m.getTimestamp());
                    messageToShow.append("\nMESSAGE USERHANDLE: " +MegaApiJava.userHandleToBase64(m.getUserHandle()));
                    messageToShow.append("\nMESSAGE ID: " +MegaApiJava.userHandleToBase64(m.getMsgId()));
                    messageToShow.append("\nMESSAGE TEMP ID: " +MegaApiJava.userHandleToBase64(m.getTempId()));
                }
            }
            Toast.makeText(this, messageToShow, Toast.LENGTH_SHORT).show();
        }
    }

    public void showGroupInfoActivity(){
        logDebug("showGroupInfoActivity");
        if(chatRoom.isGroup()){
            Intent i = new Intent(this, GroupChatInfoActivityLollipop.class);
            i.putExtra("handle", chatRoom.getChatId());
            this.startActivity(i);
        }else{
            Intent i = new Intent(this, ContactInfoActivityLollipop.class);
            i.putExtra("handle", chatRoom.getChatId());
            this.startActivity(i);
        }
    }

    @Override
    public void onCreate(Bundle savedInstanceState) {
        logDebug("onCreate");
        requestWindowFeature(Window.FEATURE_NO_TITLE);
        super.onCreate(savedInstanceState);

        if (megaApi == null) {
            megaApi = MegaApplication.getInstance().getMegaApi();
        }

        if (megaChatApi == null) {
            megaChatApi = MegaApplication.getInstance().getMegaChatApi();
        }

        if (megaChatApi == null || megaChatApi.getInitState() == MegaChatApi.INIT_ERROR || megaChatApi.getInitState() == MegaChatApi.INIT_NOT_DONE) {
            logDebug("Refresh session - karere");
            Intent intent = new Intent(this, LoginActivityLollipop.class);
            intent.putExtra(VISIBLE_FRAGMENT, LOGIN_FRAGMENT);
            intent.setFlags(Intent.FLAG_ACTIVITY_CLEAR_TOP);
            startActivity(intent);
            finish();
            return;
        }

        dbH = DatabaseHandler.getDbHandler(this);

        handler = new Handler();

        chatActivity = this;
        chatC = new ChatController(chatActivity);

        LocalBroadcastManager.getInstance(this).registerReceiver(dialogConnectReceiver, new IntentFilter(BROADCAST_ACTION_INTENT_CONNECTIVITY_CHANGE_DIALOG));
        LocalBroadcastManager.getInstance(this).registerReceiver(voiceclipDownloadedReceiver, new IntentFilter(BROADCAST_ACTION_INTENT_VOICE_CLIP_DOWNLOADED));
        LocalBroadcastManager.getInstance(this).registerReceiver(nicknameReceiver, new IntentFilter(BROADCAST_ACTION_INTENT_FILTER_NICKNAME));
        LocalBroadcastManager.getInstance(this).registerReceiver(chatArchivedReceiver, new IntentFilter(BROADCAST_ACTION_INTENT_CHAT_ARCHIVED_GROUP));

        IntentFilter filterCall = new IntentFilter(BROADCAST_ACTION_INTENT_CALL_UPDATE);
        filterCall.addAction(ACTION_CALL_STATUS_UPDATE);
        filterCall.addAction(ACTION_CHANGE_LOCAL_AVFLAGS);
        filterCall.addAction(ACTION_CHANGE_COMPOSITION);
        LocalBroadcastManager.getInstance(this).registerReceiver(chatCallUpdateReceiver, filterCall);

        IntentFilter filterSession = new IntentFilter(BROADCAST_ACTION_INTENT_SESSION_UPDATE);
        filterSession.addAction(ACTION_CHANGE_REMOTE_AVFLAGS);
        LocalBroadcastManager.getInstance(this).registerReceiver(chatSessionUpdateReceiver, filterSession);

        changeStatusBarColor(this, getWindow(), R.color.lollipop_dark_primary_color);

        setContentView(R.layout.activity_chat);

        //Set toolbar
        tB = findViewById(R.id.toolbar_chat);

        setSupportActionBar(tB);
        aB = getSupportActionBar();
        aB.setDisplayHomeAsUpEnabled(true);
        aB.setDisplayShowHomeEnabled(true);
        aB.setTitle(null);
        aB.setSubtitle(null);
        tB.setOnClickListener(this);

        int range = 32000/6;
        MIN_SECOND_AMPLITUDE = range;
        MIN_THIRD_AMPLITUDE = range * SECOND_RANGE;
        MIN_FOURTH_AMPLITUDE = range * THIRD_RANGE;
        MIN_FIFTH_AMPLITUDE = range * FOURTH_RANGE;
        MIN_SIXTH_AMPLITUDE = range * FIFTH_RANGE;

        toolbarElementsInside = tB.findViewById(R.id.toolbar_elements_inside);
        titleToolbar = tB.findViewById(R.id.title_toolbar);
        iconStateToolbar = tB.findViewById(R.id.state_icon_toolbar);
        privateIconToolbar = tB.findViewById(R.id.private_icon_toolbar);

        individualSubtitleToobar = tB.findViewById(R.id.individual_subtitle_toolbar);
        groupalSubtitleToolbar = tB.findViewById(R.id.groupal_subtitle_toolbar);

        subtitleCall = tB.findViewById(R.id.subtitle_call);
        subtitleChronoCall = tB.findViewById(R.id.chrono_call);
        participantsLayout = tB.findViewById(R.id.ll_participants);
        participantsText = tB.findViewById(R.id.participants_text);

        textChat = findViewById(R.id.edit_text_chat);
        textChat.setVisibility(View.VISIBLE);
        textChat.setEnabled(true);

        emptyLayout = findViewById(R.id.empty_messages_layout);
        emptyTextView = findViewById(R.id.empty_text_chat_recent);
        emptyImageView = findViewById(R.id.empty_image_view_chat);

        fragmentContainer = findViewById(R.id.fragment_container_chat);
        writingContainerLayout = findViewById(R.id.writing_container_layout_chat_layout);
        inputTextLayout = findViewById(R.id.write_layout);
        separatorOptions = findViewById(R.id.separator_layout_options);

        titleToolbar.setText("");
        individualSubtitleToobar.setText("");
        individualSubtitleToobar.setVisibility(View.GONE);
        groupalSubtitleToolbar.setText("");
        setGroupalSubtitleToolbarVisibility(false);
        subtitleCall.setVisibility(View.GONE);
        subtitleChronoCall.setVisibility(View.GONE);
        participantsLayout.setVisibility(View.GONE);
        iconStateToolbar.setVisibility(View.GONE);
        privateIconToolbar.setVisibility(View.GONE);
        badgeDrawable = new BadgeDrawerArrowDrawable(getSupportActionBar().getThemedContext());
        updateNavigationToolbarIcon();


        joinChatLinkLayout = findViewById(R.id.join_chat_layout_chat_layout);
        joinButton = findViewById(R.id.join_button);
        joinButton.setOnClickListener(this);

        messageJumpLayout = findViewById(R.id.message_jump_layout);
        messageJumpText = findViewById(R.id.message_jump_text);
        messageJumpLayout.setVisibility(View.GONE);
        writingLayout = findViewById(R.id.writing_linear_layout_chat);

        rLKeyboardTwemojiButton = findViewById(R.id.rl_keyboard_twemoji_chat);
        rLMediaButton = findViewById(R.id.rl_media_icon_chat);
        rLPickFileStorageButton = findViewById(R.id.rl_pick_file_storage_icon_chat);
        rLPickAttachButton = findViewById(R.id.rl_attach_icon_chat);

        keyboardTwemojiButton = findViewById(R.id.keyboard_twemoji_chat);
        mediaButton = findViewById(R.id.media_icon_chat);
        pickFileStorageButton = findViewById(R.id.pick_file_storage_icon_chat);
        pickAttachButton = findViewById(R.id.pick_attach_chat);

        keyboardHeight = getOutMetrics().heightPixels / 2 - getActionBarHeight(this, getResources());
        marginBottomDeactivated = px2dp(MARGIN_BUTTON_DEACTIVATED, getOutMetrics());
        marginBottomActivated = px2dp(MARGIN_BUTTON_ACTIVATED, getOutMetrics());

        callInProgressLayout = findViewById(R.id.call_in_progress_layout);
        callInProgressLayout.setVisibility(View.GONE);
        callInProgressText = findViewById(R.id.call_in_progress_text);
        callInProgressChrono = findViewById(R.id.call_in_progress_chrono);
        callInProgressChrono.setVisibility(View.GONE);

        /*Recording views*/
        recordingLayout = findViewById(R.id.recording_layout);
        recordingChrono = findViewById(R.id.recording_time);
        recordingChrono.setText(new SimpleDateFormat("mm:ss").format(0));
        firstBar = findViewById(R.id.first_bar);
        secondBar = findViewById(R.id.second_bar);
        thirdBar = findViewById(R.id.third_bar);
        fourthBar = findViewById(R.id.fourth_bar);
        fifthBar = findViewById(R.id.fifth_bar);
        sixthBar = findViewById(R.id.sixth_bar);

        initRecordingItems(IS_LOW);
        recordingLayout.setVisibility(View.GONE);

        enableButton(rLKeyboardTwemojiButton, keyboardTwemojiButton);
        enableButton(rLMediaButton, mediaButton);
        enableButton(rLPickAttachButton, pickAttachButton);
        enableButton(rLPickFileStorageButton, pickFileStorageButton);

        messageJumpLayout.setOnClickListener(this);

        fragmentContainerFileStorage = findViewById(R.id.fragment_container_file_storage);
        fileStorageLayout = findViewById(R.id.relative_layout_file_storage);
        fileStorageLayout.setVisibility(View.GONE);
        pickFileStorageButton.setImageResource(R.drawable.ic_b_select_image);

        chatRelativeLayout  = findViewById(R.id.relative_chat_layout);

        sendIcon = findViewById(R.id.send_message_icon_chat);
        sendIcon.setOnClickListener(this);
        sendIcon.setEnabled(true);

        //Voice clip elements
        voiceClipLayout =  findViewById(R.id.voice_clip_layout);
        fragmentVoiceClip = findViewById(R.id.fragment_voice_clip);
        recordLayout = findViewById(R.id.layout_button_layout);
        recordButtonLayout = findViewById(R.id.record_button_layout);
        recordButton = findViewById(R.id.record_button);
        recordButton.setEnabled(true);
        recordButton.setHapticFeedbackEnabled(true);
        recordView = findViewById(R.id.record_view);
        recordView.setVisibility(View.GONE);
        bubbleLayout = findViewById(R.id.bubble_layout);
        BubbleDrawable myBubble = new BubbleDrawable(BubbleDrawable.CENTER, ContextCompat.getColor(this,R.color.voice_clip_bubble));
        myBubble.setCornerRadius(CORNER_RADIUS_BUBBLE);
        myBubble.setPointerAlignment(BubbleDrawable.RIGHT);
        myBubble.setPadding(PADDING_BUBBLE, PADDING_BUBBLE, PADDING_BUBBLE, PADDING_BUBBLE);
        bubbleLayout.setBackground(myBubble);
        bubbleLayout.setVisibility(View.GONE);
        bubbleText = findViewById(R.id.bubble_text);
        bubbleText.setMaxWidth(px2dp(MAX_WIDTH_BUBBLE, getOutMetrics()));
        recordButton.setRecordView(recordView);
        myAudioRecorder = new MediaRecorder();
        showInputText();

        //Input text:
        handlerKeyboard = new Handler();
        handlerEmojiKeyboard = new Handler();

        emojiKeyboard = findViewById(R.id.emojiView);
        emojiKeyboard.init(this, textChat, keyboardTwemojiButton);
        emojiKeyboard.setListenerActivated(true);

        observersLayout = findViewById(R.id.observers_layout);
        observersNumberText = findViewById(R.id.observers_text);

        textChat.addTextChangedListener(new TextWatcher() {
            public void afterTextChanged(Editable s) {}

            public void beforeTextChanged(CharSequence s, int start, int count, int after) {}

            public void onTextChanged(CharSequence s, int start, int before, int count) {


                if (s != null && !s.toString().trim().isEmpty()) {
                    sendIcon.setEnabled(true);
                    sendIcon.setImageDrawable(ContextCompat.getDrawable(chatActivity, R.drawable.ic_send_black));
                    textChat.setHint(" ");
                    setSizeInputText(false);
                    sendIcon.setVisibility(View.VISIBLE);
                    currentRecordButtonState = 0;
                    recordLayout.setVisibility(View.GONE);
                    recordButtonLayout.setVisibility(View.GONE);
                } else {
                    refreshTextInput();
                }

                if (getCurrentFocus() == textChat) {
                    // is only executed if the EditText was directly changed by the user
                    if (sendIsTyping) {
                        logDebug("textChat:TextChangedListener:onTextChanged:sendIsTyping:sendTypingNotification");
                        sendIsTyping = false;
                        megaChatApi.sendTypingNotification(chatRoom.getChatId());

                        int interval = 4000;
                        Runnable runnable = new Runnable() {
                            public void run() {
                                sendIsTyping = true;
                            }
                        };
                        handlerSend = new Handler();
                        handlerSend.postDelayed(runnable, interval);
                    }

                    if (megaChatApi.isSignalActivityRequired()) {
                        megaChatApi.signalPresenceActivity();
                    }
                } else {
                    logDebug("textChat:TextChangedListener:onTextChanged:nonFocusTextChat:sendStopTypingNotification");
                    if (chatRoom != null) {
                        megaChatApi.sendStopTypingNotification(chatRoom.getChatId());
                    }
                }
            }
        });

        textChat.setOnTouchListener(new View.OnTouchListener() {
            @Override
            public boolean onTouch(View v, MotionEvent event) {
                //Hide fileStorageLayout
                hideFileStorage();
                showLetterKB();
                return false;
            }
        });

        textChat.setOnLongClickListener(new View.OnLongClickListener() {
            @Override
            public boolean onLongClick(View v) {
                //Hide fileStorageLayout
                hideFileStorage();
                showLetterKB();
                return false;
            }
        });

        textChat.setOnEditorActionListener(new TextView.OnEditorActionListener() {
            @Override
            public boolean onEditorAction(TextView v, int actionId, KeyEvent event) {
                if (actionId == EditorInfo.IME_ACTION_DONE) {
                    //Hide fileStorageLayout
                    hideFileStorage();
                    showLetterKB();
                }
                return false;
            }
        });

        /*
        *If the recording button (an arrow) is clicked, the recording will be sent to the chat
        */
        recordButton.setOnRecordClickListener(new OnRecordClickListener() {
            @Override
            public void onClick(View v) {
                logDebug("recordButton.setOnRecordClickListener:onClick");
                recordButton.performHapticFeedback(HapticFeedbackConstants.CONTEXT_CLICK);
                sendRecording();
            }
        });


        /*
         *Events of the recording
         */
        recordView.setOnRecordListener(new OnRecordListener() {
            @Override
            public void onStart() {
                logDebug("recordView.setOnRecordListener:onStart");
                if (participatingInACall()) {
                    showSnackbar(SNACKBAR_TYPE, getApplicationContext().getString(R.string.not_allowed_recording_voice_clip), -1);
                    return;
                }
                if (!isAllowedToRecord()) return;
                prepareRecording();
            }

            @Override
            public void onLessThanSecond() {
                logDebug("recordView.setOnRecordListener:onLessThanSecond");
                if (!isAllowedToRecord()) return;
                showBubble();
            }

            @Override
            public void onCancel() {
                logDebug("recordView.setOnRecordListener:onCancel");
                recordButton.performHapticFeedback(HapticFeedbackConstants.CONTEXT_CLICK);
                cancelRecording();
            }

            @Override
            public void onLock() {
                logDebug("recordView.setOnRecordListener:onLock");
                recordButtonStates(RECORD_BUTTON_SEND);
            }

            @Override
            public void onFinish(long recordTime) {
                logDebug("recordView.setOnRecordListener:onFinish");
                recordButton.performHapticFeedback(HapticFeedbackConstants.CONTEXT_CLICK);
                sendRecording();
            }

            @Override
            public void finishedSound() {
                logDebug("recordView.setOnRecordListener:finishedSound");
                if (!isAllowedToRecord()) return;
                startRecording();
            }

            @Override
            public void changeTimer(CharSequence time) {
               if(recordingLayout != null && recordingChrono != null && recordingLayout.getVisibility() == View.VISIBLE){
                   recordingChrono.setText(time);
               }
            }

        });

        recordView.setOnBasketAnimationEndListener(new OnBasketAnimationEnd() {
            @Override
            public void onAnimationEnd() {
                logDebug("recordView.setOnBasketAnimationEndListener:onAnimationEnd");
                recordButton.performHapticFeedback(HapticFeedbackConstants.CONTEXT_CLICK);
                cancelRecording();
            }

            @Override
            public void deactivateRecordButton() {
                logDebug("recordView.setOnBasketAnimationEndListener:desactivateRecordButton");
                hideChatOptions();
                recordView.setVisibility(View.VISIBLE);
                recordLayout.setVisibility(View.VISIBLE);
                recordButtonLayout.setVisibility(View.VISIBLE);
                recordButton.activateOnTouchListener(false);
                recordButtonDeactivated(true);
                placeRecordButton(RECORD_BUTTON_DEACTIVATED);
            }
        });


        emojiKeyboard.setOnPlaceButtonListener(new OnPlaceButtonListener() {
            @Override
            public void needToPlace() {
                logDebug("needTOPlaced");
                if(sendIcon.getVisibility() != View.VISIBLE){
                    recordLayout.setVisibility(View.VISIBLE);
                    recordButtonLayout.setVisibility(View.VISIBLE);
                }
                recordView.setVisibility(View.INVISIBLE);
                recordButton.activateOnTouchListener(true);
                placeRecordButton(RECORD_BUTTON_DEACTIVATED);
            }
        });

        messageJumpLayout.setOnClickListener(this);

        listView = findViewById(R.id.messages_chat_list_view);
        listView.setClipToPadding(false);

        listView.setNestedScrollingEnabled(false);
        ((SimpleItemAnimator) listView.getItemAnimator()).setSupportsChangeAnimations(false);

        mLayoutManager = new NpaLinearLayoutManager(this);
        mLayoutManager.setStackFromEnd(true);
        listView.setLayoutManager(mLayoutManager);

        listView.addOnScrollListener(new RecyclerView.OnScrollListener() {

            @Override
            public void onScrolled(RecyclerView recyclerView, int dx, int dy) {
                // Get the first visible item

                if(!messages.isEmpty()){
                    int lastPosition = messages.size()-1;
                    AndroidMegaChatMessage msg = messages.get(lastPosition);

                    while (!msg.isUploading() && msg.getMessage().getStatus() == MegaChatMessage.STATUS_SENDING_MANUAL) {
                        lastPosition--;
                        msg = messages.get(lastPosition);
                    }
                    if (lastPosition == (messages.size() - 1)) {
                        //Scroll to end
                        if ((messages.size() - 1) == (mLayoutManager.findLastVisibleItemPosition() - 1)) {
                            hideMessageJump();
                        } else if ((messages.size() - 1) > (mLayoutManager.findLastVisibleItemPosition() - 1)) {
                            if (newVisibility) {
                                showJumpMessage();
                            }
                        }
                    } else {
                        lastPosition++;
                        if (lastPosition == (mLayoutManager.findLastVisibleItemPosition() - 1)) {
                            hideMessageJump();
                        } else if (lastPosition != (mLayoutManager.findLastVisibleItemPosition() - 1)) {
                            if (newVisibility) {
                                showJumpMessage();
                            }
                        }
                    }


                }

                if (stateHistory != MegaChatApi.SOURCE_NONE) {
                    scrollingUp = dy > 0 ? true : false;

                    if (!scrollingUp && mLayoutManager.findFirstVisibleItemPosition() <= NUMBER_MESSAGES_BEFORE_LOAD && getMoreHistory) {
                        askForMoreMessages();
                        positionToScroll = INVALID_VALUE;
                    }
                }
            }
        });

        messagesContainerLayout = findViewById(R.id.message_container_chat_layout);

        userTypingLayout = findViewById(R.id.user_typing_layout);
        userTypingLayout.setVisibility(View.GONE);
        userTypingText = findViewById(R.id.user_typing_text);

        initAfterIntent(getIntent(), savedInstanceState);

        logDebug("FINISH on Create");
    }

    private boolean isAllowedToRecord() {
        logDebug("isAllowedToRecord ");
        if (participatingInACall()) return false;
        if (!checkPermissionsVoiceClip()) return false;
        return true;
    }

    private void showLetterKB() {
        if (emojiKeyboard == null || emojiKeyboard.getLetterKeyboardShown()) return;
        emojiKeyboard.showLetterKeyboard();
    }

    private void hideFileStorage() {
        if ((!fileStorageLayout.isShown())) return;
        showInputText();
        fileStorageLayout.setVisibility(View.GONE);
        pickFileStorageButton.setImageResource(R.drawable.ic_b_select_image);
        placeRecordButton(RECORD_BUTTON_DEACTIVATED);
        if (fileStorageF == null) return;
        fileStorageF.clearSelections();
        fileStorageF.hideMultipleSelect();
    }

    /*
     * Hide input text when file storage is shown
     */

    private void hideInputText(){
        inputTextLayout.setVisibility(View.GONE);
        separatorOptions.setVisibility(View.VISIBLE);
        voiceClipLayout.setVisibility(View.GONE);
       if(emojiKeyboard!=null)
        emojiKeyboard.hideKeyboardFromFileStorage();
    }

    /*
     * Show input text when file storage is hidden
     */

    private void showInputText(){
        inputTextLayout.setVisibility(View.VISIBLE);
        separatorOptions.setVisibility(View.GONE);
        voiceClipLayout.setVisibility(View.VISIBLE);

    }

    public void initAfterIntent(Intent newIntent, Bundle savedInstanceState){

        if (newIntent != null){
            logDebug("Intent is not null");
            intentAction = newIntent.getAction();
            if (intentAction != null){

                if (intentAction.equals(ACTION_OPEN_CHAT_LINK) || intentAction.equals(ACTION_JOIN_OPEN_CHAT_LINK)){
                    String link = newIntent.getDataString();
                    megaChatApi.openChatPreview(link, this);
                }
                else{

                    long newIdChat = newIntent.getLongExtra("CHAT_ID", -1);

                    if(idChat != newIdChat){
                        megaChatApi.closeChatRoom(idChat, this);
                        idChat = newIdChat;
                    }
                    megaChatApi.addChatListener(this);
                    myUserHandle = megaChatApi.getMyUserHandle();

                    if(savedInstanceState!=null) {

                        logDebug("Bundle is NOT NULL");
                        selectedMessageId = savedInstanceState.getLong("selectedMessageId", -1);
                        logDebug("Handle of the message: " + selectedMessageId);
                        selectedPosition = savedInstanceState.getInt("selectedPosition", -1);
                        isHideJump = savedInstanceState.getBoolean("isHideJump",false);
                        typeMessageJump = savedInstanceState.getInt("typeMessageJump",-1);
                        visibilityMessageJump = savedInstanceState.getBoolean("visibilityMessageJump",false);
                        mOutputFilePath = savedInstanceState.getString("mOutputFilePath");
                        isShareLinkDialogDismissed = savedInstanceState.getBoolean("isShareLinkDialogDismissed", false);
                        isLocationDialogShown = savedInstanceState.getBoolean("isLocationDialogShown", false);
                        recoveredSelectedPositions = savedInstanceState.getIntegerArrayList(SELECTED_ITEMS);

                        if(visibilityMessageJump){
                            if(typeMessageJump == TYPE_MESSAGE_NEW_MESSAGE){
                                messageJumpText.setText(getResources().getString(R.string.message_new_messages));
                                messageJumpLayout.setVisibility(View.VISIBLE);
                            }else if(typeMessageJump == TYPE_MESSAGE_JUMP_TO_LEAST){
                                messageJumpText.setText(getResources().getString(R.string.message_jump_latest));
                                messageJumpLayout.setVisibility(View.VISIBLE);
                            }
                        }

                        lastIdMsgSeen = savedInstanceState.getLong(LAST_MESSAGE_SEEN, MEGACHAT_INVALID_HANDLE);
                        isTurn = lastIdMsgSeen != MEGACHAT_INVALID_HANDLE;

                        generalUnreadCount = savedInstanceState.getLong(GENERAL_UNREAD_COUNT, 0);

                        boolean isPlaying = savedInstanceState.getBoolean(PLAYING, false);
                        if (isPlaying) {
                            long idMessageVoicePlaying = savedInstanceState.getLong(ID_VOICE_CLIP_PLAYING, -1);
                            long messageHandleVoicePlaying = savedInstanceState.getLong(MESSAGE_HANDLE_PLAYING, -1);
                            long userHandleVoicePlaying = savedInstanceState.getLong(USER_HANDLE_PLAYING, -1);
                            int progressVoicePlaying = savedInstanceState.getInt(PROGRESS_PLAYING, 0);

                            if (!messagesPlaying.isEmpty()) {
                                for (MessageVoiceClip m : messagesPlaying) {
                                    m.getMediaPlayer().release();
                                    m.setMediaPlayer(null);
                                }
                                messagesPlaying.clear();
                            }

                            MessageVoiceClip messagePlaying = new MessageVoiceClip(idMessageVoicePlaying, userHandleVoicePlaying, messageHandleVoicePlaying);
                            messagePlaying.setProgress(progressVoicePlaying);
                            messagePlaying.setPlayingWhenTheScreenRotated(true);
                            messagesPlaying.add(messagePlaying);

                        }
                    }

                    String text = null;
                    if (intentAction.equals(ACTION_CHAT_SHOW_MESSAGES)) {
                        logDebug("ACTION_CHAT_SHOW_MESSAGES");
                        isOpeningChat = true;

                        int errorCode = newIntent.getIntExtra("PUBLIC_LINK", 1);
                        if (savedInstanceState == null) {
                            text = newIntent.getStringExtra("showSnackbar");
                            if (text == null) {
                                if (errorCode != 1) {
                                    if (errorCode == MegaChatError.ERROR_OK) {
                                        text = getString(R.string.chat_link_copied_clipboard);
                                    }
                                    else {
                                        logDebug("initAfterIntent:publicLinkError:errorCode");
                                        text = getString(R.string.general_error) + ": " + errorCode;
                                    }
                                }
                            }
                        }
                        else if (errorCode != 1 && errorCode == MegaChatError.ERROR_OK && !isShareLinkDialogDismissed) {
                                text = getString(R.string.chat_link_copied_clipboard);
                        }
                    }
                    initAndShowChat(text);
                }
            }
        }
        else{
            logWarning("INTENT is NULL");
        }
    }

    private void initializeInputText() {
        hideKeyboard();
        setChatSubtitle();

        ChatItemPreferences prefs = dbH.findChatPreferencesByHandle(Long.toString(idChat));
        if (prefs != null) {
            String written = prefs.getWrittenText();
            if (!TextUtils.isEmpty(written)) {
                textChat.setText(written);
                sendIcon.setVisibility(View.VISIBLE);
                sendIcon.setEnabled(true);
                sendIcon.setImageDrawable(ContextCompat.getDrawable(chatActivity, R.drawable.ic_send_black));
                textChat.setHint(" ");
                setSizeInputText(false);
                currentRecordButtonState = 0;
                recordLayout.setVisibility(View.GONE);
                recordButtonLayout.setVisibility(View.GONE);
                return;
            }
        } else {
            prefs = new ChatItemPreferences(Long.toString(idChat), Boolean.toString(true), "");
            dbH.setChatItemPreferences(prefs);
        }
        refreshTextInput();
    }

    private CharSequence transformEmojis(String textToTransform, float sizeText){
        CharSequence text = textToTransform == null ? "" : textToTransform;
        String resultText = converterShortCodes(text.toString());
        SpannableStringBuilder spannableStringBuilder = new SpannableStringBuilder(resultText);
        EmojiManager.getInstance().replaceWithImages(this, spannableStringBuilder, sizeText, sizeText);
        int maxWidth;
        if(isScreenInPortrait(this)){
            maxWidth = HINT_PORT;
        }else{
            maxWidth = HINT_LAND;
        }
        CharSequence textF = TextUtils.ellipsize(spannableStringBuilder, textChat.getPaint(), px2dp(maxWidth, getOutMetrics()), typeEllipsize);
        return textF;
    }

    private void refreshTextInput() {
        recordButtonStates(RECORD_BUTTON_DEACTIVATED);
        sendIcon.setVisibility(View.GONE);
        sendIcon.setEnabled(false);
        sendIcon.setImageDrawable(ContextCompat.getDrawable(chatActivity, R.drawable.ic_send_trans));
        if (chatRoom != null) {
            megaChatApi.sendStopTypingNotification(chatRoom.getChatId());
            String title;
            setSizeInputText(true);
            if (chatRoom.hasCustomTitle()) {
                title = getString(R.string.type_message_hint_with_customized_title, chatRoom.getTitle());
            } else {
                title = getString(R.string.type_message_hint_with_default_title, chatRoom.getTitle());
            }
            textChat.setHint(transformEmojis(title, textChat.getTextSize()));
        }
    }

    public void updateNicknameInChat() {
        if (chatRoom.isGroup()) {
            setChatSubtitle();
        }
        if (adapter != null) {
            adapter.notifyDataSetChanged();
        }
    }

    private void updateTitle() {
        initializeInputText();
        titleToolbar.setText(chatRoom.getTitle());
    }

    /**
     * Opens a new chat conversation, checking if the id is valid and if the ChatRoom exists.
     * If an error ocurred opening the chat, an error dialog is shown.
     *
     * @return True if the chat was successfully opened, false otherwise
     */
    private boolean initChat() {
        if (idChat == MEGACHAT_INVALID_HANDLE) {
            logError("Chat ID -1 error");
            return false;
        }

        //Recover chat
        logDebug("Recover chat with id: " + idChat);
        chatRoom = megaChatApi.getChatRoom(idChat);
        if (chatRoom == null) {
            logError("Chatroom is NULL - finish activity!!");
            finish();
        }

        megaChatApi.closeChatRoom(idChat, this);
        if (megaChatApi.openChatRoom(idChat, this)) {
            MegaApplication.setClosedChat(false);
            return true;
        }

        logError("Error openChatRoom");
        if (errorOpenChatDialog == null) {
            AlertDialog.Builder builder = new AlertDialog.Builder(this);
            builder.setTitle(getString(R.string.chat_error_open_title))
                    .setMessage(getString(R.string.chat_error_open_message))
                    .setPositiveButton(getString(R.string.general_ok), (dialog, whichButton) -> finish());

<<<<<<< HEAD
                    builder.setPositiveButton(getString(R.string.general_ok),
                            new DialogInterface.OnClickListener() {
                                public void onClick(DialogInterface dialog, int whichButton) {
                                    finish();
                                }
                            }
                    );
                    errorOpenChatDialog = builder.create();
                    errorOpenChatDialog.show();
                }
            }
            else {
                initializeInputText();
                int chatConnection = megaChatApi.getChatConnectionState(idChat);
                logDebug("Chat connection (" + idChat + ") is: " + chatConnection);
                if (adapter == null) {
                    createAdapter();
                } else {
                    adapter.setChatRoom(chatRoom);
                    adapter.notifyDataSetChanged();
                }
                setPreviewersView();
                titleToolbar.setText(chatRoom.getTitle());
                setChatSubtitle();
                if (!chatRoom.isPublic()) {
                    privateIconToolbar.setVisibility(View.VISIBLE);
                }
                else {
                    privateIconToolbar.setVisibility(View.GONE);
                }
=======
            errorOpenChatDialog = builder.create();
            errorOpenChatDialog.show();
        }
        return false;
    }
>>>>>>> 09f1a412

    /**
     * Opens a new chat conversation.
     * If it went well, shows the chat with the empty state and requests messages.
     *
     * @param textSnackbar  if there is a chat link involved in the action, it it indicates the "Copy chat link" dialog has to be shown.
     *                      If not, a simple Snackbar has to be shown with this text.
     */
    private void initAndShowChat(String textSnackbar) {
        if (!initChat()) {
            return;
        }

<<<<<<< HEAD
                String textToShowB = getString(R.string.chat_loading_messages);

                try {
                    textToShowB = textToShowB.replace("[A]", "<font color=\'#7a7a7a\'>");
                    textToShowB = textToShowB.replace("[/A]", "</font>");
                    textToShowB = textToShowB.replace("[B]", "<font color=\'#000000\'>");
                    textToShowB = textToShowB.replace("[/B]", "</font>");
                } catch (Exception e) {
                }

                emptyScreen(getSpannedHtmlText(textToShowB).toString());
=======
        initializeInputText();

        int chatConnection = megaChatApi.getChatConnectionState(idChat);
        logDebug("Chat connection (" + idChat + ") is: " + chatConnection);

        if (adapter == null) {
            createAdapter();
        } else {
            adapter.notifyDataSetChanged();
        }
>>>>>>> 09f1a412

        setPreviewersView();
        titleToolbar.setText(chatRoom.getTitle());
        setChatSubtitle();
        privateIconToolbar.setVisibility(chatRoom.isPublic() ? View.GONE : View.VISIBLE);
        isOpeningChat = true;

        String textToShowB = getString(R.string.chat_loading_messages);

        try {
            textToShowB = textToShowB.replace("[A]", "<font color=\'#7a7a7a\'>");
            textToShowB = textToShowB.replace("[/A]", "</font>");
            textToShowB = textToShowB.replace("[B]", "<font color=\'#000000\'>");
            textToShowB = textToShowB.replace("[/B]", "</font>");
        } catch (Exception e) {
            logWarning("Exception formatting string", e);
        }

        emptyScreen(getSpannedHtmlText(textToShowB).toString());

        if (!isTextEmpty(textSnackbar)) {
            String chatLink = getIntent().getStringExtra(CHAT_LINK_EXTRA);

            if (!isTextEmpty(chatLink) && !isShareLinkDialogDismissed) {
                showShareChatLinkDialog(this, chatRoom, chatLink);
            } else {
                showSnackbar(SNACKBAR_TYPE, textSnackbar, MEGACHAT_INVALID_HANDLE);
            }
        }

        loadHistory();
        logDebug("On create: stateHistory: " + stateHistory);
        if (isLocationDialogShown) {
            showSendLocationDialog();
        }
    }

    private void emptyScreen(String text){
        if (getResources().getConfiguration().orientation == Configuration.ORIENTATION_LANDSCAPE) {
            emptyImageView.setImageResource(R.drawable.chat_empty_landscape);
        } else {
            emptyImageView.setImageResource(R.drawable.ic_empty_chat_list);
        }

        emptyTextView.setText(text);
        emptyTextView.setVisibility(View.VISIBLE);
        emptyLayout.setVisibility(View.VISIBLE);

        chatRelativeLayout.setVisibility(View.GONE);
    }

    public void removeChatLink(){
        logDebug("removeChatLink");
        megaChatApi.removeChatLink(idChat, this);
    }

    /**
     * Requests to load for first time chat messages.
     * It controls if it is the real first time, or the device was rotated with the "isTurn" flag.
     */
    public void loadHistory() {
        long unreadCount = chatRoom.getUnreadCount();
        lastSeenReceived = unreadCount == 0;

        if (unreadCount == 0) {
            logDebug("loadMessages:unread is 0");

            if (!isTurn) {
                lastIdMsgSeen = MEGACHAT_INVALID_HANDLE;
                generalUnreadCount = 0;
            }
        } else {
            if (!isTurn) {
                lastIdMsgSeen = megaChatApi.getLastMessageSeenId(idChat);
                generalUnreadCount = unreadCount;
            } else {
                logDebug("Do not change lastSeenId --> rotating screen");
            }

            if (lastIdMsgSeen != -1) {
                logDebug("lastSeenId: " + lastIdMsgSeen);
            } else {
                logError("Error:InvalidLastMessage");
            }
        }

        askForMoreMessages();
    }

    /**
     * Sets the visibility of the groupalSubtitleToolbar view.
     * If it is visible some attributes of the layout should be updated due to the marquee behaviour.
     *
     * This method should be used always the visibility of groupalSubtitleToolbar
     * changes instead of change the visibility directly.
     *
     * @param visible   true if visible, false otherwise
     */
    private void setGroupalSubtitleToolbarVisibility(boolean visible) {
        groupalSubtitleToolbar.setVisibility(visible ? View.VISIBLE : View.GONE);

        if (visible) {
            groupalSubtitleToolbar.setSelected(true);
            groupalSubtitleToolbar.setHorizontallyScrolling(true);
            groupalSubtitleToolbar.setFocusable(true);
            groupalSubtitleToolbar.setEllipsize(TextUtils.TruncateAt.MARQUEE);
            groupalSubtitleToolbar.setMarqueeRepeatLimit(-1);
            groupalSubtitleToolbar.setSingleLine(true);
            groupalSubtitleToolbar.setHorizontallyScrolling(true);
        }
    }

    private void setSubtitleVisibility() {
        boolean isGroup = chatRoom.isGroup();

        individualSubtitleToobar.setVisibility(isGroup ? View.GONE : View.VISIBLE);
        setGroupalSubtitleToolbarVisibility(isGroup);

        if (chatRoom.isGroup()) {
            iconStateToolbar.setVisibility(View.GONE);
        }

        subtitleCall.setVisibility(View.GONE);
    }

    private void setPreviewGroupalSubtitle() {
        long participants = chatRoom.getPeerCount();

        setGroupalSubtitleToolbarVisibility(participants > 0);
        if (participants > 0) {
            groupalSubtitleToolbar.setText(adjustForLargeFont(getString(R.string.number_of_participants, participants)));
        }
    }

    public void setChatSubtitle(){
        logDebug("setChatSubtitle");
        if(chatRoom==null){
            return;
        }
        int width;
        if(isScreenInPortrait(this)){
            if(isGroup()) {
                width = scaleWidthPx(TITLE_TOOLBAR_PORT, getOutMetrics());
            }else {
                width = scaleWidthPx(TITLE_TOOLBAR_IND_PORT, getOutMetrics());
            }
        }else{
            width = scaleWidthPx(TITLE_TOOLBAR_LAND, getOutMetrics());
        }
        titleToolbar.setMaxWidthEmojis(width);
        titleToolbar.setTypeEllipsize(TextUtils.TruncateAt.END);

        setSubtitleVisibility();

        if (chatC.isInAnonymousMode() && megaChatApi.getChatConnectionState(idChat)==MegaChatApi.CHAT_CONNECTION_ONLINE) {
            logDebug("Is preview");
            setPreviewGroupalSubtitle();
            tB.setOnClickListener(this);
            setBottomLayout(SHOW_JOIN_LAYOUT);

        }else if(megaChatApi.getConnectionState()!=MegaChatApi.CONNECTED||megaChatApi.getChatConnectionState(idChat)!=MegaChatApi.CHAT_CONNECTION_ONLINE) {
            logDebug("Chat not connected ConnectionState: " + megaChatApi.getConnectionState() + " ChatConnectionState: " + megaChatApi.getChatConnectionState(idChat));
            tB.setOnClickListener(this);
            if (chatRoom.isPreview()) {
                logDebug("Chat not connected: is preview");
                setPreviewGroupalSubtitle();
                setBottomLayout(SHOW_NOTHING_LAYOUT);
            } else {
                logDebug("Chat not connected: is not preview");
                if (chatRoom.isGroup()) {
                    groupalSubtitleToolbar.setText(adjustForLargeFont(getString(R.string.invalid_connection_state)));
                } else {
                    individualSubtitleToobar.setText(adjustForLargeFont(getString(R.string.invalid_connection_state)));
                }

                int permission = chatRoom.getOwnPrivilege();
                logDebug("Check permissions");
                if ((permission == MegaChatRoom.PRIV_RO) || (permission == MegaChatRoom.PRIV_RM)) {
                    setBottomLayout(SHOW_NOTHING_LAYOUT);
                } else {
                    setBottomLayout(SHOW_WRITING_LAYOUT);
                }
            }
        }else{
            logDebug("Karere connection state: " + megaChatApi.getConnectionState());
            logDebug("Chat connection state: " + megaChatApi.getChatConnectionState(idChat));

            int permission = chatRoom.getOwnPrivilege();
            if (chatRoom.isGroup()) {
                tB.setOnClickListener(this);
                if(chatRoom.isPreview()){
                    logDebug("Is preview");
                    setPreviewGroupalSubtitle();
                    if (getIntent() != null && getIntent().getAction() != null && getIntent().getAction().equals(ACTION_JOIN_OPEN_CHAT_LINK)) {
                        setBottomLayout(SHOW_NOTHING_LAYOUT);
                    }else {
                        setBottomLayout(SHOW_JOIN_LAYOUT);
                    }
                }
                else {
                    logDebug("Check permissions group chat");
                    if (permission == MegaChatRoom.PRIV_RO) {
                        logDebug("Permission RO");
                        setBottomLayout(SHOW_NOTHING_LAYOUT);

                        if (chatRoom.isArchived()) {
                            logDebug("Chat is archived");
                            groupalSubtitleToolbar.setText(adjustForLargeFont(getString(R.string.archived_chat)));
                        } else {
                            groupalSubtitleToolbar.setText(adjustForLargeFont(getString(R.string.observer_permission_label_participants_panel)));
                        }
                    }else if (permission == MegaChatRoom.PRIV_RM) {
                        logDebug("Permission RM");
                        setBottomLayout(SHOW_NOTHING_LAYOUT);

                        if (chatRoom.isArchived()) {
                            logDebug("Chat is archived");
                            groupalSubtitleToolbar.setText(adjustForLargeFont(getString(R.string.archived_chat)));
                        }
                        else if (!chatRoom.isActive()) {
                            groupalSubtitleToolbar.setText(adjustForLargeFont(getString(R.string.inactive_chat)));
                        }
                        else {
                            groupalSubtitleToolbar.setText(null);
                            setGroupalSubtitleToolbarVisibility(false);
                        }
                    }
                    else{
                        logDebug("Permission: " + permission);

                        setBottomLayout(SHOW_WRITING_LAYOUT);

                        if(chatRoom.isArchived()){
                            logDebug("Chat is archived");
                            groupalSubtitleToolbar.setText(adjustForLargeFont(getString(R.string.archived_chat)));
                        }
                        else if(chatRoom.hasCustomTitle()){
                            setCustomSubtitle();
                        }
                        else{
                            long participantsLabel = chatRoom.getPeerCount()+1; //Add one to include me
                            groupalSubtitleToolbar.setText(adjustForLargeFont(getResources().getQuantityString(R.plurals.subtitle_of_group_chat, (int) participantsLabel, participantsLabel)));
                        }
                    }
                }
            }
            else{
                logDebug("Check permissions one to one chat");
                if(permission==MegaChatRoom.PRIV_RO) {
                    logDebug("Permission RO");

                    if(megaApi!=null){
                        if(megaApi.getRootNode()!=null){
                            long chatHandle = chatRoom.getChatId();
                            MegaChatRoom chat = megaChatApi.getChatRoom(chatHandle);
                            long userHandle = chat.getPeerHandle(0);
                            String userHandleEncoded = MegaApiAndroid.userHandleToBase64(userHandle);
                            MegaUser user = megaApi.getContact(userHandleEncoded);

                            if(user!=null && user.getVisibility() == MegaUser.VISIBILITY_VISIBLE){
                                tB.setOnClickListener(this);
                            }
                            else{
                                tB.setOnClickListener(null);
                            }
                        }
                    }
                    else{
                        tB.setOnClickListener(null);
                    }
                    setBottomLayout(SHOW_NOTHING_LAYOUT);

                    if(chatRoom.isArchived()){
                        logDebug("Chat is archived");
                        individualSubtitleToobar.setText(adjustForLargeFont(getString(R.string.archived_chat)));
                    }
                    else{
                        individualSubtitleToobar.setText(adjustForLargeFont(getString(R.string.observer_permission_label_participants_panel)));
                    }
                }
                else if(permission==MegaChatRoom.PRIV_RM) {
                    tB.setOnClickListener(this);

                    logDebug("Permission RM");
                    setBottomLayout(SHOW_NOTHING_LAYOUT);

                    if(chatRoom.isArchived()){
                        logDebug("Chat is archived");
                        individualSubtitleToobar.setText(adjustForLargeFont(getString(R.string.archived_chat)));
                    }
                    else if(!chatRoom.isActive()){
                        individualSubtitleToobar.setText(adjustForLargeFont(getString(R.string.inactive_chat)));
                    }
                    else{
                        individualSubtitleToobar.setText(null);
                        individualSubtitleToobar.setVisibility(View.GONE);
                    }
                }
                else{
                    tB.setOnClickListener(this);

                    long userHandle = chatRoom.getPeerHandle(0);
                    setStatus(userHandle);
                    setBottomLayout(SHOW_WRITING_LAYOUT);
                }
            }
        }
    }

    public void setBottomLayout(int show) {
        if (show == SHOW_JOIN_LAYOUT) {
            writingContainerLayout.setVisibility(View.GONE);
            joinChatLinkLayout.setVisibility(View.VISIBLE);
            RelativeLayout.LayoutParams params = (RelativeLayout.LayoutParams) messagesContainerLayout.getLayoutParams();
            params.addRule(RelativeLayout.ABOVE, R.id.join_chat_layout_chat_layout);
            messagesContainerLayout.setLayoutParams(params);
            fragmentVoiceClip.setVisibility(View.GONE);
        }else if (show == SHOW_NOTHING_LAYOUT) {
            writingContainerLayout.setVisibility(View.GONE);
            joinChatLinkLayout.setVisibility(View.GONE);
            fragmentVoiceClip.setVisibility(View.GONE);
        }else{
            writingContainerLayout.setVisibility(View.VISIBLE);
            joinChatLinkLayout.setVisibility(View.GONE);
            RelativeLayout.LayoutParams params = (RelativeLayout.LayoutParams) messagesContainerLayout.getLayoutParams();
            params.addRule(RelativeLayout.ABOVE, R.id.writing_container_layout_chat_layout);
            messagesContainerLayout.setLayoutParams(params);
            fragmentVoiceClip.setVisibility(View.VISIBLE);
        }
    }

    /**
     * Gets a participant's name to show.
     * It depends on the availability of the participant's attributes.
     * It would be set following this order: nickname -> first name -> last name -> email
     *
     * @param handle    participant's identifier
     * @return The participant's name to show.
     */
    private String getParticipantName(long handle) {
        //Check DB name
        String participant = getContactNameDB(handle);

        if (isTextEmpty(participant)) {
            //Get the firstname
            participant = chatRoom.getPeerFirstnameByHandle(handle);
        }

        if (isTextEmpty(participant)) {
            //Get the lastname
            participant = chatRoom.getPeerLastnameByHandle(handle);
        }

        if (isTextEmpty(participant)) {
            //Get the email
            participant = chatRoom.getPeerEmailByHandle(handle);
        }

        return participant;
    }

    /**
     * When the group chat has a custom title, the subtitle has to contain the participants' names.
     * It sets the custom subtitle. The subtitle would contain the participant's names following these rules:
     * - If the group has four or less participants: all their names.
     * - If the group has more than four participants: the names of the three first participants and X more,
     *      which "X" is the number of the rest of participants
     */
    private void setCustomSubtitle() {
        logDebug("setCustomSubtitle");

        long participantsCount = chatRoom.getPeerCount();
        StringBuilder customSubtitle = new StringBuilder();

        for (int i = 0; i < participantsCount; i++) {
            if ((i == 1 || i == 2) && areMoreParticipants(i)) {
                customSubtitle.append(", ");
            }

            String participantName = getParticipantName(chatRoom.getPeerHandle(i));
            if (isTextEmpty(participantName)) {
                sendGetPeerAttributesRequest(participantsCount);
                return;
            } else if (i == 0 && !areMoreParticipants(i)) {
                groupalSubtitleToolbar.setText(adjustForLargeFont(participantName));
            } else if (areMoreParticipantsThanMaxAllowed(i)) {
                String firstNames = customSubtitle.append(participantName).toString();
                if (!isTextEmpty(firstNames)) {
                    groupalSubtitleToolbar.setText(adjustForLargeFont(getResources().getQuantityString(R.plurals.custom_subtitle_of_group_chat, 4, firstNames, participantsCount - 3)));
                }

                break;
            } else if (areSameParticipantsAsMaxAllowed(i)) {
                String firstNames = customSubtitle.toString();
                if (!isTextEmpty(firstNames)) {
                    groupalSubtitleToolbar.setText(adjustForLargeFont(getResources().getQuantityString(R.plurals.custom_subtitle_of_group_chat, 1, firstNames, participantName)));
                }
            } else {
                customSubtitle.append(participantName);
                if (i == participantsCount - 1) {
                    String firstNames = customSubtitle.toString();
                    if (!isTextEmpty(firstNames)) {
                        groupalSubtitleToolbar.setText(adjustForLargeFont(firstNames));
                    }
                }
            }
        }

        if (isTextEmpty(groupalSubtitleToolbar.getText().toString())) {
            groupalSubtitleToolbar.setText(null);
            setGroupalSubtitleToolbarVisibility(false);
        }
    }

    /**
     * Checks if there are more participants in the group chat after the current position.
     *
     * @param position  position to check
     * @return  True if there are more participants after the current position, false otherwise.
     */
    private boolean areMoreParticipants(long position) {
        return chatRoom.getPeerCount() > position;
    }

    /**
     * Checks if there only four participants in the group chat.
     *
     * @param position  position to check
     * @return  True if there are four participants, false otherwise.
     */
    private boolean areSameParticipantsAsMaxAllowed(long position) {
        return chatRoom.getPeerCount() == MAX_NAMES_PARTICIPANTS && position == 3;
    }

    /**
     * Checks if there are more than four participants in the group chat.
     *
     * @param position  position to check
     * @return True if there are more than four participants, false otherwise.
     */
    private boolean areMoreParticipantsThanMaxAllowed(long position) {
        return chatRoom.getPeerCount() > MAX_NAMES_PARTICIPANTS && position == 2;
    }

    /**
     * Requests the attributes of the participants when they unavailable.
     *
     * @param participantsCount number of participants in the group chat.
     */
    private void sendGetPeerAttributesRequest(long participantsCount) {
        MegaHandleList handleList = MegaHandleList.createInstance();

        for (int i = 0; i < participantsCount; i++) {
            handleList.addMegaHandle(chatRoom.getPeerHandle(i));

            if (areMoreParticipantsThanMaxAllowed(i) || areSameParticipantsAsMaxAllowed(i))
                break;
        }

        if (handleList.size() > 0) {
            megaChatApi.loadUserAttributes(chatRoom.getChatId(), handleList, chatRoom.getAuthorizationToken(), new GetPeerAttributesListener(this));
        }
    }

    /**
     * Updates the custom subtitle when the request for load the participants' attributes finishes.
     *
     * @param chatId        identifier of the chat received in the request
     * @param handleList    list of the participants' handles
     */
    public void updateCustomSubtitle(long chatId, MegaHandleList handleList) {
        if (handleList == null || handleList.size() == 0
                || chatId != chatRoom.getChatId() || megaChatApi.getChatRoom(chatId) == null)
            return;

        chatRoom = megaChatApi.getChatRoom(chatId);

        setCustomSubtitle();

        for (int i = 0; i < handleList.size(); i++) {
            chatC.setNonContactAttributesInDB(chatRoom, handleList.get(i));
        }
    }

    public void setLastGreen(String date){
        individualSubtitleToobar.setText(date);
        individualSubtitleToobar.isMarqueeIsNecessary(this);
        if(subtitleCall.getVisibility()!=View.VISIBLE && groupalSubtitleToolbar.getVisibility()!=View.VISIBLE){
            individualSubtitleToobar.setVisibility(View.VISIBLE);
        }
    }

    public void requestLastGreen(int state){
        logDebug("State: " + state);

        if(chatRoom!=null && !chatRoom.isGroup() && !chatRoom.isArchived()){
            if(state == INITIAL_PRESENCE_STATUS){
                state = megaChatApi.getUserOnlineStatus(chatRoom.getPeerHandle(0));
            }

            if(state != MegaChatApi.STATUS_ONLINE && state != MegaChatApi.STATUS_BUSY && state != MegaChatApi.STATUS_INVALID){
                logDebug("Request last green for user");
                megaChatApi.requestLastGreen(chatRoom.getPeerHandle(0), this);
            }
        }
    }

    public void setStatus(long userHandle){

        iconStateToolbar.setVisibility(View.GONE);

        if(megaChatApi.getConnectionState()!=MegaChatApi.CONNECTED){
            logWarning("Chat not connected");
            individualSubtitleToobar.setText(adjustForLargeFont(getString(R.string.invalid_connection_state)));
        }
        else if(chatRoom.isArchived()){
            logDebug("Chat is archived");
            individualSubtitleToobar.setText(adjustForLargeFont(getString(R.string.archived_chat)));
        }
        else if(!chatRoom.isGroup()){
            int state = megaChatApi.getUserOnlineStatus(userHandle);

            if(state == MegaChatApi.STATUS_ONLINE){
                logDebug("This user is connected");
                individualSubtitleToobar.setText(adjustForLargeFont(getString(R.string.online_status)));
                iconStateToolbar.setVisibility(View.VISIBLE);
                iconStateToolbar.setImageDrawable(ContextCompat.getDrawable(this, R.drawable.ic_online));

            }
            else if(state == MegaChatApi.STATUS_AWAY){
                logDebug("This user is away");
                individualSubtitleToobar.setText(adjustForLargeFont(getString(R.string.away_status)));
                iconStateToolbar.setVisibility(View.VISIBLE);
                iconStateToolbar.setImageDrawable(ContextCompat.getDrawable(this, R.drawable.ic_away));

            }
            else if(state == MegaChatApi.STATUS_BUSY){
                logDebug("This user is busy");
                individualSubtitleToobar.setText(adjustForLargeFont(getString(R.string.busy_status)));
                iconStateToolbar.setVisibility(View.VISIBLE);
                iconStateToolbar.setImageDrawable(ContextCompat.getDrawable(this, R.drawable.ic_busy));

            }
            else if(state == MegaChatApi.STATUS_OFFLINE){
                logDebug("This user is offline");
                individualSubtitleToobar.setText(adjustForLargeFont(getString(R.string.offline_status)));
                iconStateToolbar.setVisibility(View.VISIBLE);
                iconStateToolbar.setImageDrawable(ContextCompat.getDrawable(this, R.drawable.ic_offline));

            }
            else if(state == MegaChatApi.STATUS_INVALID){
                logWarning("INVALID status: " + state);
                individualSubtitleToobar.setText(null);
                individualSubtitleToobar.setVisibility(View.GONE);
            }
            else{
                logDebug("This user status is: " + state);
                individualSubtitleToobar.setText(null);
                individualSubtitleToobar.setVisibility(View.GONE);
            }
        }
    }

    public int compareTime(AndroidMegaChatMessage message, AndroidMegaChatMessage previous){
        return compareTime(message.getMessage().getTimestamp(), previous.getMessage().getTimestamp());
    }

    public int compareTime(long timeStamp, AndroidMegaChatMessage previous){
        return compareTime(timeStamp, previous.getMessage().getTimestamp());
    }

    public int compareTime(long timeStamp, long previous){
        if(previous!=-1){

            Calendar cal = calculateDateFromTimestamp(timeStamp);
            Calendar previousCal =  calculateDateFromTimestamp(previous);

            TimeUtils tc = new TimeUtils(TIME);

            int result = tc.compare(cal, previousCal);
            logDebug("RESULTS compareTime: " + result);
            return result;
        }
        else{
            logWarning("return -1");
            return -1;
        }
    }

    public int compareDate(AndroidMegaChatMessage message, AndroidMegaChatMessage previous){
        return compareDate(message.getMessage().getTimestamp(), previous.getMessage().getTimestamp());
    }

    public int compareDate(long timeStamp, AndroidMegaChatMessage previous){
        return compareDate(timeStamp, previous.getMessage().getTimestamp());
    }

    public int compareDate(long timeStamp, long previous){
        logDebug("compareDate");

        if(previous!=-1){
            Calendar cal = calculateDateFromTimestamp(timeStamp);
            Calendar previousCal =  calculateDateFromTimestamp(previous);

            TimeUtils tc = new TimeUtils(DATE);

            int result = tc.compare(cal, previousCal);
            logDebug("RESULTS compareDate: "+result);
            return result;
        }
        else{
            logWarning("return -1");
            return -1;
        }
    }

    @Override
    public boolean onCreateOptionsMenu(Menu menu) {
        logDebug("onCreateOptionsMenuLollipop");
        // Inflate the menu items for use in the action bar
        MenuInflater inflater = getMenuInflater();
        inflater.inflate(R.menu.chat_action, menu);

        callMenuItem = menu.findItem(R.id.cab_menu_call_chat);
        videoMenuItem = menu.findItem(R.id.cab_menu_video_chat);
        selectMenuItem = menu.findItem(R.id.cab_menu_select_messages);
        inviteMenuItem = menu.findItem(R.id.cab_menu_invite_chat);
        clearHistoryMenuItem = menu.findItem(R.id.cab_menu_clear_history_chat);
        contactInfoMenuItem = menu.findItem(R.id.cab_menu_contact_info_chat);
        leaveMenuItem = menu.findItem(R.id.cab_menu_leave_chat);
        archiveMenuItem = menu.findItem(R.id.cab_menu_archive_chat);

        return super.onCreateOptionsMenu(menu);
    }

    @Override
    public boolean onPrepareOptionsMenu(Menu menu){
        logDebug("onPrepareOptionsMenu");

        if(chatRoom!=null){
            selectMenuItem.setVisible(true);
            callMenuItem.setEnabled(false);
            callMenuItem.setIcon(mutateIcon(this, R.drawable.ic_phone_white, R.color.white_50_opacity));
            if (chatRoom.isGroup()) {
                videoMenuItem.setVisible(false);
            }else{
                videoMenuItem.setEnabled(false);
                videoMenuItem.setIcon(mutateIcon(this, R.drawable.ic_videocam_white, R.color.white_50_opacity));
            }

            if(chatRoom.isPreview() || !isStatusConnected(this, idChat)) {
                leaveMenuItem.setVisible(false);
                clearHistoryMenuItem.setVisible(false);
                inviteMenuItem.setVisible(false);
                contactInfoMenuItem.setVisible(false);
                archiveMenuItem.setVisible(false);
            }else {

                if (megaChatApi != null && (megaChatApi.getNumCalls() <= 0 || (!participatingInACall() && !megaChatApi.hasCallInChatRoom(chatRoom.getChatId())))) {
                    if (!chatRoom.isGroup() || chatRoom.getPeerCount() > 0) {
                        callMenuItem.setEnabled(true);
                        callMenuItem.setIcon(mutateIcon(this, R.drawable.ic_phone_white, R.color.background_chat));
                    }

                    if (chatRoom.isGroup()) {
                        videoMenuItem.setVisible(false);
                    } else {
                        videoMenuItem.setEnabled(true);
                        videoMenuItem.setIcon(mutateIcon(this, R.drawable.ic_videocam_white, R.color.background_chat));
                    }
                }

                archiveMenuItem.setVisible(true);
                if(chatRoom.isArchived()){
                    archiveMenuItem.setTitle(getString(R.string.general_unarchive));
                }
                else{
                    archiveMenuItem.setTitle(getString(R.string.general_archive));
                }

                int permission = chatRoom.getOwnPrivilege();
                logDebug("Permission in the chat: " + permission);
                if (chatRoom.isGroup()) {

                    if (permission == MegaChatRoom.PRIV_MODERATOR) {

                        inviteMenuItem.setVisible(true);

                        int lastMessageIndex = messages.size() - 1;
                        if (lastMessageIndex >= 0) {
                            AndroidMegaChatMessage lastMessage = messages.get(lastMessageIndex);
                            if (!lastMessage.isUploading()) {
                                if (lastMessage.getMessage().getType() == MegaChatMessage.TYPE_TRUNCATE) {
                                    logDebug("Last message is TRUNCATE");
                                    clearHistoryMenuItem.setVisible(false);
                                } else {
                                    logDebug("Last message is NOT TRUNCATE");
                                    clearHistoryMenuItem.setVisible(true);
                                }
                            } else {
                                logDebug("Last message is UPLOADING");
                                clearHistoryMenuItem.setVisible(true);
                            }
                        }
                        else {
                            clearHistoryMenuItem.setVisible(false);
                        }

                        leaveMenuItem.setVisible(true);
                    } else if (permission == MegaChatRoom.PRIV_RM) {
                        logDebug("Group chat PRIV_RM");
                        leaveMenuItem.setVisible(false);
                        clearHistoryMenuItem.setVisible(false);
                        inviteMenuItem.setVisible(false);
                        callMenuItem.setVisible(false);
                        videoMenuItem.setVisible(false);
                    } else if (permission == MegaChatRoom.PRIV_RO) {
                        logDebug("Group chat PRIV_RO");
                        leaveMenuItem.setVisible(true);
                        clearHistoryMenuItem.setVisible(false);
                        inviteMenuItem.setVisible(false);
                        callMenuItem.setVisible(false);
                        videoMenuItem.setVisible(false);
                    } else if(permission == MegaChatRoom.PRIV_STANDARD){
                        logDebug("Group chat PRIV_STANDARD");
                        leaveMenuItem.setVisible(true);
                        clearHistoryMenuItem.setVisible(false);
                        inviteMenuItem.setVisible(false);
                    }else{
                        logDebug("Permission: " + permission);
                        leaveMenuItem.setVisible(true);
                        clearHistoryMenuItem.setVisible(false);
                        inviteMenuItem.setVisible(false);
                    }

                    contactInfoMenuItem.setTitle(getString(R.string.group_chat_info_label));
                    contactInfoMenuItem.setVisible(true);
                }
                else {
                    inviteMenuItem.setVisible(false);
                    if (permission == MegaChatRoom.PRIV_RO) {
                        clearHistoryMenuItem.setVisible(false);
                        contactInfoMenuItem.setVisible(false);
                        callMenuItem.setVisible(false);
                        videoMenuItem.setVisible(false);
                    } else {
                        clearHistoryMenuItem.setVisible(true);
                        contactInfoMenuItem.setTitle(getString(R.string.contact_properties_activity));
                        contactInfoMenuItem.setVisible(true);
                    }
                    leaveMenuItem.setVisible(false);
                }
            }

        }else{
            logWarning("Chatroom NULL on create menu");
            leaveMenuItem.setVisible(false);
            callMenuItem.setVisible(false);
            videoMenuItem.setVisible(false);
            selectMenuItem.setVisible(false);
            clearHistoryMenuItem.setVisible(false);
            inviteMenuItem.setVisible(false);
            contactInfoMenuItem.setVisible(false);
            archiveMenuItem.setVisible(false);
        }

        return super.onPrepareOptionsMenu(menu);
    }

    void ifAnonymousModeLogin(boolean pendingJoin) {
        if(chatC.isInAnonymousMode()){
            Intent loginIntent = new Intent(this, LoginActivityLollipop.class);
            loginIntent.putExtra(VISIBLE_FRAGMENT,  LOGIN_FRAGMENT);
            if (pendingJoin && getIntent() != null && getIntent().getDataString() != null) {
                loginIntent.setAction(ACTION_JOIN_OPEN_CHAT_LINK);
                loginIntent.setData(Uri.parse(getIntent().getDataString()));
                loginIntent.putExtra("idChatToJoin", idChat);
                closeChat(true);
            }
            startActivity(loginIntent);
        }
        finish();
    }

    @Override
    public boolean onOptionsItemSelected(MenuItem item) {
        logDebug("onOptionsItemSelected");

        switch (item.getItemId()) {
            // Respond to the action bar's Up/Home button
            case android.R.id.home: {
                if (emojiKeyboard != null) {
                    emojiKeyboard.hideBothKeyboard(this);
                }
                if (fileStorageLayout.isShown()) {
                    hideFileStorage();
                }
                if (handlerEmojiKeyboard != null) {
                    handlerEmojiKeyboard.removeCallbacksAndMessages(null);
                }
                if (handlerKeyboard != null) {
                    handlerKeyboard.removeCallbacksAndMessages(null);
                }
                closeChat(true);
                ifAnonymousModeLogin(false);
                break;
            }
            case R.id.cab_menu_call_chat:{
                if(recordView.isRecordingNow() || canNotStartCall(this, chatRoom)) break;

                startVideo = false;
                if(checkPermissionsCall()){
                    startCall();
                }
                break;
            }
            case R.id.cab_menu_video_chat:{
                logDebug("cab_menu_video_chat");
                if(recordView.isRecordingNow() || canNotStartCall(this, chatRoom)) break;

                startVideo = true;
                if(checkPermissionsCall()){
                    startCall();
                }
                break;
            }
            case R.id.cab_menu_select_messages:
                activateActionMode();
                break;
            case R.id.cab_menu_invite_chat:{
                if(recordView.isRecordingNow()) break;

                chooseAddParticipantDialog();
                break;
            }
            case R.id.cab_menu_contact_info_chat:{
                if(recordView.isRecordingNow()) break;

                if(chatRoom.isGroup()){
                    Intent i = new Intent(this, GroupChatInfoActivityLollipop.class);
                    i.putExtra("handle", chatRoom.getChatId());
                    this.startActivity(i);
                }
                else{
                    Intent i = new Intent(this, ContactInfoActivityLollipop.class);
                    i.putExtra("handle", chatRoom.getChatId());
                    this.startActivity(i);
                }
                break;
            }
            case R.id.cab_menu_clear_history_chat:{
                if(recordView.isRecordingNow()) break;

                logDebug("Clear history selected!");
                showConfirmationClearChat(chatRoom);
                break;
            }
            case R.id.cab_menu_leave_chat:{
                if(recordView.isRecordingNow()) break;

                logDebug("Leave selected!");
                showConfirmationLeaveChat(chatRoom);
                break;
            }
            case R.id.cab_menu_archive_chat:{
                if(recordView.isRecordingNow()) break;

                logDebug("Archive/unarchive selected!");
                ChatController chatC = new ChatController(chatActivity);
                chatC.archiveChat(chatRoom);
                break;
            }
        }
        return super.onOptionsItemSelected(item);
    }

    /*
     *Prepare recording
     */
    public void prepareRecording() {
        logDebug("prepareRecording");
        recordView.playSound(TYPE_START_RECORD);
        stopReproductions();
    }

    /*
     * Start recording
     */
    public void startRecording(){
        logDebug("startRecording() with Permissions");

        long timeStamp = System.currentTimeMillis() / 1000;
        outputFileName = "/note_voice" + getVoiceClipName(timeStamp);
        File vcFile = buildVoiceClipFile(this, outputFileName);
        outputFileVoiceNotes = vcFile.getAbsolutePath();
        if (outputFileVoiceNotes == null) return;
        if (myAudioRecorder == null) myAudioRecorder = new MediaRecorder();
        try {
            myAudioRecorder.reset();
            myAudioRecorder.setAudioSource(MediaRecorder.AudioSource.MIC);
            myAudioRecorder.setOutputFormat(MediaRecorder.OutputFormat.MPEG_4);
            myAudioRecorder.setAudioEncoder(MediaRecorder.AudioEncoder.AAC);
            myAudioRecorder.setAudioEncodingBitRate(50000);
            myAudioRecorder.setAudioSamplingRate(44100);
            myAudioRecorder.setAudioChannels(1);
            myAudioRecorder.setOutputFile(outputFileVoiceNotes);
            myAudioRecorder.prepare();

        } catch (IOException e) {
            controlErrorRecording();
            e.printStackTrace();
            return;
        }
        myAudioRecorder.start();
        setRecordingNow(true);
        recordView.startRecordingTime();
        handlerVisualizer.post(updateVisualizer);
        initRecordingItems(IS_LOW);
        recordingLayout.setVisibility(View.VISIBLE);
    }

    private void initRecordingItems(boolean isLow){
        changeColor(firstBar, isLow);
        changeColor(secondBar, isLow);
        changeColor(thirdBar, isLow);
        changeColor(fourthBar, isLow);
        changeColor(fifthBar, isLow);
        changeColor(sixthBar, isLow);

    }

    public static String getVoiceClipName(long timestamp) {
        logDebug("timestamp: " + timestamp);
        //Get date time:
        try {
            Calendar calendar = Calendar.getInstance();
            TimeZone tz = TimeZone.getDefault();
            calendar.setTimeInMillis(timestamp * 1000L);
            calendar.add(Calendar.MILLISECOND, tz.getOffset(calendar.getTimeInMillis()));
            SimpleDateFormat sdf = new SimpleDateFormat("yyyyMMdd_HHmmss");
            return sdf.format(calendar.getTime()) + ".m4a";

        } catch (Exception e) {
            logError("Error getting the voice clip name", e);
        }

        return null;
    }

    private void controlErrorRecording() {
        destroyAudioRecorderElements();
        textChat.requestFocus();
    }

    private void hideRecordingLayout(){
        if(recordingLayout == null || recordingLayout.getVisibility() == View.GONE) return;
        recordingChrono.setText("00:00");
        recordingLayout.setVisibility(View.GONE);
    }

    private void destroyAudioRecorderElements(){
        handlerVisualizer.removeCallbacks(updateVisualizer);

        hideRecordingLayout();
        outputFileVoiceNotes = null;
        outputFileName = null;
        setRecordingNow(false);

        if (myAudioRecorder == null) return;
        myAudioRecorder.reset();
        myAudioRecorder.release();
        myAudioRecorder = null;
    }

    /*
     * Cancel recording and reset the audio recorder
     */
    private void cancelRecording() {
        if (!isRecordingNow() || myAudioRecorder == null)
            return;

        hideRecordingLayout();
        handlerVisualizer.removeCallbacks(updateVisualizer);

        try {
            myAudioRecorder.stop();
            myAudioRecorder.reset();
            myAudioRecorder = null;
            ChatController.deleteOwnVoiceClip(this, outputFileName);
            outputFileVoiceNotes = null;
            setRecordingNow(false);
            textChat.requestFocus();

        } catch (RuntimeException stopException) {
            logError("Error canceling a recording", stopException);
            ChatController.deleteOwnVoiceClip(this, outputFileName);
            controlErrorRecording();

        }
    }

    /*
     * Stop the Record and send it to the chat
     */
    private void sendRecording() {
        logDebug("sendRecording");

        if ((!recordView.isRecordingNow()) || (myAudioRecorder == null)) return;
        hideRecordingLayout();
        handlerVisualizer.removeCallbacks(updateVisualizer);

        try {
            myAudioRecorder.stop();
            recordView.playSound(TYPE_END_RECORD);
            setRecordingNow(false);
            uploadPictureOrVoiceClip(outputFileVoiceNotes);
            outputFileVoiceNotes = null;
            textChat.requestFocus();
        } catch (RuntimeException ex) {
            controlErrorRecording();
        }
    }

    /*
     *Hide chat options while recording
     */

    private void hideChatOptions(){
        logDebug("hideChatOptions");
        textChat.setVisibility(View.INVISIBLE);
        sendIcon.setVisibility(View.GONE);
        disableButton(rLKeyboardTwemojiButton, keyboardTwemojiButton);
        disableButton(rLMediaButton, mediaButton);
        disableButton(rLPickAttachButton, pickAttachButton);
        disableButton(rLPickFileStorageButton, pickFileStorageButton);
    }

    private void disableButton(final  RelativeLayout layout, final  ImageButton button){
        logDebug("disableButton");
        layout.setOnClickListener(null);
        button.setOnClickListener(null);
        button.setVisibility(View.INVISIBLE);
    }

    /*
     *Show chat options when not being recorded
     */
    private void showChatOptions(){
        logDebug("showChatOptions");
        textChat.setVisibility(View.VISIBLE);
        enableButton(rLKeyboardTwemojiButton, keyboardTwemojiButton);
        enableButton(rLMediaButton, mediaButton);
        enableButton(rLPickAttachButton, pickAttachButton);
        enableButton(rLPickFileStorageButton, pickFileStorageButton);
    }

    private void enableButton(RelativeLayout layout, ImageButton button){
        logDebug("enableButton");
        layout.setOnClickListener(this);
        button.setOnClickListener(this);
        button.setVisibility(View.VISIBLE);
    }

    /*
     *Record button deactivated or ready to send
     */
    private void recordButtonDeactivated(boolean isDeactivated) {
        logDebug("isDeactivated: " + isDeactivated);
        recordButtonLayout.setBackground(null);
        sendIcon.setVisibility(View.GONE);
        recordButton.setVisibility(View.VISIBLE);

        if(isDeactivated){
            recordButton.activateOnClickListener(false);
            recordButton.setImageDrawable(ContextCompat.getDrawable(this, R.drawable.ic_mic_vc_off));
            recordButton.setColorFilter(null);
            return;
        }
        recordButton.activateOnTouchListener(false);
        recordButton.activateOnClickListener(true);
        recordButton.setImageDrawable(ContextCompat.getDrawable(this, R.drawable.ic_send_white));
        recordButton.setColorFilter(ContextCompat.getColor(getApplicationContext(), R.color.accentColor));
    }

    /*
     *Update the record button view depending on the state the recording is in
     */
    private void recordButtonStates(int recordButtonState){
        logDebug("recordButtonState: " + recordButtonState);

        if(currentRecordButtonState == recordButtonState) return;

        currentRecordButtonState = recordButtonState;
        recordLayout.setVisibility(View.VISIBLE);
        recordButtonLayout.setVisibility(View.VISIBLE);
        if((currentRecordButtonState == RECORD_BUTTON_SEND) || (currentRecordButtonState == RECORD_BUTTON_ACTIVATED)){
            logDebug("SEND||ACTIVATED");
            recordView.setVisibility(View.VISIBLE);
            hideChatOptions();
            if(recordButtonState == RECORD_BUTTON_SEND){
                recordButtonDeactivated(false);
            }else{
                recordButtonLayout.setBackground(ContextCompat.getDrawable(this, R.drawable.recv_bg_mic));
                recordButton.activateOnTouchListener(true);
                recordButton.activateOnClickListener(false);
                recordButton.setImageDrawable(ContextCompat.getDrawable(this, R.drawable.ic_mic_vc_on));
                recordButton.setColorFilter(null);
            }

        }else if(currentRecordButtonState == RECORD_BUTTON_DEACTIVATED){
            logDebug("DESACTIVATED");
            showChatOptions();
            recordView.setVisibility(View.GONE);
            recordButton.activateOnTouchListener(true);
            recordButtonDeactivated(true);
        }
        placeRecordButton(currentRecordButtonState);
    }

    public void showBubble() {
        logDebug("showBubble");
        recordView.playSound(TYPE_ERROR_RECORD);
        bubbleLayout.setAlpha(1);
        bubbleLayout.setVisibility(View.VISIBLE);
        bubbleLayout.animate().alpha(0).setDuration(DURATION_BUBBLE);
        cancelRecording();
    }
    /*
    *Place the record button with the corresponding margins
    */
    public void placeRecordButton(int recordButtonState) {
        logDebug("recordButtonState: " + recordButtonState);
        int marginBottomVoicleLayout;
        recordView.recordButtonTranslation(recordButtonLayout,0,0);
        if(fileStorageLayout != null && fileStorageLayout.isShown() ||
                emojiKeyboard != null && emojiKeyboard.getEmojiKeyboardShown()) {
            marginBottomVoicleLayout = keyboardHeight + marginBottomDeactivated;
        }
        else {
            marginBottomVoicleLayout = marginBottomDeactivated;
        }

        int value = 0;
        int marginBottom = marginBottomVoicleLayout;
        int marginRight = 0;
        if(recordButtonState == RECORD_BUTTON_SEND || recordButtonState == RECORD_BUTTON_DEACTIVATED) {
            logDebug("SEND||DESACTIVATED");
            value = MARGIN_BUTTON_DEACTIVATED;
            if(recordButtonState == RECORD_BUTTON_DEACTIVATED) {
                logDebug("DESACTIVATED");
                marginRight = px2dp(14, getOutMetrics());
            }
        }
        else if(recordButtonState == RECORD_BUTTON_ACTIVATED) {
            logDebug("ACTIVATED");
            value = MARGIN_BOTTOM;
            if(fileStorageLayout != null && fileStorageLayout.isShown() ||
                    emojiKeyboard != null && emojiKeyboard.getEmojiKeyboardShown()) {
                marginBottom = keyboardHeight+marginBottomActivated;
            }
            else {
                marginBottom = marginBottomActivated;
            }
        }
        RelativeLayout.LayoutParams params = (RelativeLayout.LayoutParams) recordButtonLayout.getLayoutParams();
        params.height = px2dp(value, getOutMetrics());
        params.width = px2dp(value, getOutMetrics());
        params.addRule(RelativeLayout.ALIGN_PARENT_RIGHT);
        params.addRule(RelativeLayout.ALIGN_PARENT_BOTTOM);
        params.setMargins(0, 0, marginRight, marginBottom);
        recordButtonLayout.setLayoutParams(params);

        FrameLayout.LayoutParams paramsRecordView = (FrameLayout.LayoutParams) recordView.getLayoutParams();
        paramsRecordView.setMargins(0,0,0, marginBottomVoicleLayout);
        recordView.setLayoutParams(paramsRecordView);
    }

    public boolean isRecordingNow(){
        return recordView.isRecordingNow();
    }

    /*
     * Know if you're recording right now
     */
    public void setRecordingNow(boolean recordingNow) {
        logDebug("recordingNow: " + recordingNow);
        if (recordView == null) return;

        recordView.setRecordingNow(recordingNow);
        if (recordView.isRecordingNow()) {
            recordButtonStates(RECORD_BUTTON_ACTIVATED);
            int screenRotation = getWindowManager().getDefaultDisplay().getRotation();
            switch (screenRotation) {
                case ROTATION_PORTRAIT: {
                    lockOrientationPortrait(this);
                    break;
                }
                case ROTATION_LANDSCAPE: {
                    lockOrientationLandscape(this);
                    break;
                }
                case ROTATION_REVERSE_PORTRAIT: {
                    lockOrientationReversePortrait(this);
                }
                case ROTATION_REVERSE_LANDSCAPE: {
                    lockOrientationReverseLandscape(this);
                    break;
                }
                default: {
                    unlockOrientation(this);
                    break;
                }
            }
            if (emojiKeyboard != null) emojiKeyboard.setListenerActivated(false);
            return;
        }

        unlockOrientation(this);
        recordButtonStates(RECORD_BUTTON_DEACTIVATED);
        if (emojiKeyboard != null) emojiKeyboard.setListenerActivated(true);
    }

    private void startCall(){
        stopReproductions();
        hideKeyboard();

        if (megaChatApi == null)
            return;

        MegaChatCall callInThisChat = megaChatApi.getChatCall(chatRoom.getChatId());

        if(callInThisChat != null){
            logDebug("There is a call in this chat");

            if (participatingInACall()) {
                long chatIdCallInProgress = getChatCallInProgress();
                if (chatIdCallInProgress == chatRoom.getChatId()) {
                    logDebug("I'm participating in the call of this chat");
                    returnCall(this);
                    return;
                }

                logDebug("I'm participating in another call from another chat");
                showConfirmationToJoinCall(chatRoom);
                return;
            }

            if (canNotJoinCall(this, callInThisChat)) return;

            if (callInThisChat.getStatus() == MegaChatCall.CALL_STATUS_RING_IN) {
                logDebug("The call in this chat is Ring in");
                MegaApplication.setSpeakerStatus(chatRoom.getChatId(), false);
                MegaApplication.setShowPinScreen(false);
                Intent intent = new Intent(this, ChatCallActivity.class);
                intent.addFlags(Intent.FLAG_ACTIVITY_CLEAR_TOP);
                intent.putExtra(CHAT_ID, idChat);
                startActivity(intent);
                return;
            }

            if (callInThisChat.getStatus() == MegaChatCall.CALL_STATUS_USER_NO_PRESENT) {
                logDebug("The call in this chat is In progress, but I do not participate");
                MegaApplication.setSpeakerStatus(chatRoom.getChatId(), startVideo);
                megaChatApi.startChatCall(idChat, startVideo, this);
            }
            return;

        }

        if (!participatingInACall()) {
            logDebug("There is not a call in this chat and I am NOT in another call");
            MegaApplication.setCallLayoutStatus(idChat, false);
            MegaApplication.setSpeakerStatus(chatRoom.getChatId(), startVideo);
            megaChatApi.startChatCall(idChat, startVideo, this);
        }else{
            logDebug("There is not a call in this chat and I am in another call");
        }

    }

    private boolean checkPermissions(String permission, int requestCode) {
        if (Build.VERSION.SDK_INT < Build.VERSION_CODES.M) {
            return true;
        }

        boolean hasPermission = (ContextCompat.checkSelfPermission(this, permission) == PackageManager.PERMISSION_GRANTED);

        if (!hasPermission) {
            ActivityCompat.requestPermissions(this, new String[]{permission}, requestCode);
            return false;
        }

        return true;
    }

    private boolean checkPermissionsVoiceClip() {
        logDebug("checkPermissionsVoiceClip()");
        return checkPermissions(Manifest.permission.RECORD_AUDIO, RECORD_VOICE_CLIP);
    }

    private boolean checkPermissionsCall() {
        logDebug("checkPermissionsCall");
        return checkPermissions(Manifest.permission.CAMERA, REQUEST_CAMERA)
                && checkPermissions(Manifest.permission.RECORD_AUDIO, RECORD_AUDIO);
    }

    private boolean checkPermissionsTakePicture() {
        logDebug("checkPermissionsTakePicture");
        return checkPermissions(Manifest.permission.CAMERA, REQUEST_CAMERA_TAKE_PICTURE)
                && checkPermissions(Manifest.permission.WRITE_EXTERNAL_STORAGE, REQUEST_WRITE_STORAGE_TAKE_PICTURE);
    }

    private boolean checkPermissionsReadStorage() {
        logDebug("checkPermissionsReadStorage");
        return checkPermissions(Manifest.permission.READ_EXTERNAL_STORAGE, REQUEST_READ_STORAGE);
    }

    private boolean checkPermissionWriteStorage(int code) {
        logDebug("checkPermissionsWriteStorage :" + code);
        return checkPermissions(Manifest.permission.WRITE_EXTERNAL_STORAGE, code);
    }

    @Override
    public void onRequestPermissionsResult(int requestCode, String[] permissions, int[] grantResults) {
        logDebug("onRequestPermissionsResult");
        super.onRequestPermissionsResult(requestCode, permissions, grantResults);
        if (grantResults.length == 0 || grantResults[0] != PackageManager.PERMISSION_GRANTED) return;
        switch (requestCode) {
            case REQUEST_WRITE_STORAGE: {
                logDebug("REQUEST_WRITE_STORAGE");
                //After storage authorization, resume unfinished download
                if (checkPermissionWriteStorage(REQUEST_WRITE_STORAGE)) {
                    ArrayList<MegaNodeList> list = new ArrayList<>();
                    if(preservedMessagesSelected != null && !preservedMessagesSelected.isEmpty()) {
                        for (int i = 0; i < preservedMessagesSelected.size(); i++) {
                            MegaNodeList megaNodeList = preservedMessagesSelected.get(i).getMessage().getMegaNodeList();
                            list.add(megaNodeList);
                        }

                        chatC.prepareForChatDownload(list);
                        preservedMessagesSelected = null;
                    }
                }
                break;
            }
            case REQUEST_WRITE_STORAGE_OFFLINE: {
                logDebug("REQUEST_WRITE_STORAGE");
                //After storage authorization, resume unfinished offline download
                if (checkPermissionWriteStorage(REQUEST_WRITE_STORAGE_OFFLINE)) {
                    chatC.saveForOfflineWithAndroidMessages(preservedMessagesSelected, chatRoom);
                    preservedMessagesSelected = null;
                }
                break;
            }
            case REQUEST_CAMERA:
            case RECORD_AUDIO:{
                logDebug("REQUEST_CAMERA || RECORD_AUDIO");
                if (checkPermissionsCall()) {
                    startCall();
                }
                break;
            }
            case REQUEST_CAMERA_TAKE_PICTURE:
            case REQUEST_WRITE_STORAGE_TAKE_PICTURE:{
                logDebug("REQUEST_CAMERA_TAKE_PICTURE || REQUEST_WRITE_STORAGE_TAKE_PICTURE");
                if (checkPermissionsTakePicture()) {
                    takePicture();
                }
                break;
            }
            case RECORD_VOICE_CLIP:
            case REQUEST_STORAGE_VOICE_CLIP:{
                logDebug("RECORD_VOICE_CLIP || REQUEST_STORAGE_VOICE_CLIP");
                if (checkPermissionsVoiceClip()) {
                   cancelRecording();
                }
                break;
            }
            case REQUEST_READ_STORAGE:{
                if (checkPermissionsReadStorage()) {
                    this.attachFromFileStorage();
                }
                break;
            }
            case LOCATION_PERMISSION_REQUEST_CODE: {
                if (ContextCompat.checkSelfPermission(this, Manifest.permission.ACCESS_FINE_LOCATION) == PackageManager.PERMISSION_GRANTED) {
                    Intent intent = new Intent(getApplicationContext(), MapsActivity.class);
                    intent.putExtra(EDITING_MESSAGE, editingMessage);
                    if (messageToEdit != null) {
                        intent.putExtra(MSG_ID, messageToEdit.getMsgId());
                    }
                    startActivityForResult(intent, REQUEST_CODE_SEND_LOCATION);
                }
                break;
            }
        }
    }

    public void chooseAddParticipantDialog(){
        logDebug("chooseAddContactDialog");

        if(megaApi!=null && megaApi.getRootNode()!=null){
            ArrayList<MegaUser> contacts = megaApi.getContacts();
            if(contacts==null){
                showSnackbar(SNACKBAR_TYPE, getString(R.string.no_contacts_invite), -1);
            }
            else {
                if(contacts.isEmpty()){
                    showSnackbar(SNACKBAR_TYPE, getString(R.string.no_contacts_invite), -1);
                }
                else{
                    Intent in = new Intent(this, AddContactActivityLollipop.class);
                    in.putExtra("contactType", CONTACT_TYPE_MEGA);
                    in.putExtra("chat", true);
                    in.putExtra("chatId", idChat);
                    in.putExtra("aBtitle", getString(R.string.add_participants_menu_item));
                    startActivityForResult(in, REQUEST_ADD_PARTICIPANTS);
                }
            }
        }
        else{
            logWarning("Online but not megaApi");
            showErrorAlertDialog(getString(R.string.error_server_connection_problem), false, this);
        }
    }

    public void chooseContactsDialog(){
        logDebug("chooseContactsDialog");

        if(megaApi!=null && megaApi.getRootNode()!=null){
            ArrayList<MegaUser> contacts = megaApi.getContacts();
            if(contacts==null){
                showSnackbar(SNACKBAR_TYPE, getString(R.string.no_contacts_invite), -1);
            }
            else {
                if(contacts.isEmpty()){
                    showSnackbar(SNACKBAR_TYPE, getString(R.string.no_contacts_invite), -1);
                }
                else{
                    Intent in = new Intent(this, AddContactActivityLollipop.class);
                    in.putExtra("contactType", CONTACT_TYPE_MEGA);
                    in.putExtra("chat", true);
                    in.putExtra("aBtitle", getString(R.string.add_contacts));
                    startActivityForResult(in, REQUEST_SEND_CONTACTS);
                }
            }
        }
        else{
            logWarning("Online but not megaApi");
            showErrorAlertDialog(getString(R.string.error_server_connection_problem), false, this);
        }
    }

    public void disablePinScreen(){
        logDebug("disablePinScreen");
        MegaApplication.setShowPinScreen(false);
    }

    public void showProgressForwarding(){
        logDebug("showProgressForwarding");

        statusDialog = new ProgressDialog(this);
        statusDialog.setMessage(getString(R.string.general_forwarding));
        statusDialog.show();
    }

    private void stopReproductions(){
        if(adapter!=null){
            adapter.stopAllReproductionsInProgress();
        }
    }

    public void forwardMessages(ArrayList<AndroidMegaChatMessage> messagesSelected){
        logDebug("forwardMessages");
        //Prevent trigger multiple forwarding messages screens in multiple clicks
        if (isForwardingMessage) {
            logDebug("Forwarding message is on going");
            return;
        }

        isForwardingMessage = true;
        storedUnhandledData(messagesSelected);
        checkIfIsNeededToAskForMyChatFilesFolder();
    }

    public void proceedWithAction() {
        if (isForwardingMessage) {
            stopReproductions();
            chatC.prepareAndroidMessagesToForward(preservedMessagesSelected, idChat);
        } else {
            startUploadService();
        }
    }

    @Override
    protected void onActivityResult(int requestCode, int resultCode, Intent intent) {
        logDebug("resultCode: " + resultCode);
        if (requestCode == REQUEST_ADD_PARTICIPANTS && resultCode == RESULT_OK) {
            if (intent == null) {
                logWarning("Return.....");
                return;
            }

            final ArrayList<String> contactsData = intent.getStringArrayListExtra(AddContactActivityLollipop.EXTRA_CONTACTS);
            MultipleGroupChatRequestListener multipleListener = null;

            if (contactsData != null) {

                if (contactsData.size() == 1) {
                    MegaUser user = megaApi.getContact(contactsData.get(0));
                    if (user != null) {
                        megaChatApi.inviteToChat(chatRoom.getChatId(), user.getHandle(), MegaChatPeerList.PRIV_STANDARD, this);
                    }
                } else {
                    logDebug("Add multiple participants " + contactsData.size());
                    multipleListener = new MultipleGroupChatRequestListener(this);
                    for (int i = 0; i < contactsData.size(); i++) {
                        MegaUser user = megaApi.getContact(contactsData.get(i));
                        if (user != null) {
                            megaChatApi.inviteToChat(chatRoom.getChatId(), user.getHandle(), MegaChatPeerList.PRIV_STANDARD, multipleListener);
                        }
                    }
                }
            }
        }
        else if (requestCode == REQUEST_CODE_SELECT_IMPORT_FOLDER && resultCode == RESULT_OK) {
            if(!isOnline(this) || megaApi==null) {
                removeProgressDialog();
                showSnackbar(SNACKBAR_TYPE, getString(R.string.error_server_connection_problem), -1);
                return;
            }

            final long toHandle = intent.getLongExtra("IMPORT_TO", 0);

            final long[] importMessagesHandles = intent.getLongArrayExtra("HANDLES_IMPORT_CHAT");

            importNodes(toHandle, importMessagesHandles);
        }
        else if (requestCode == REQUEST_SEND_CONTACTS && resultCode == RESULT_OK) {
            final ArrayList<String> contactsData = intent.getStringArrayListExtra(AddContactActivityLollipop.EXTRA_CONTACTS);
            if (contactsData != null) {
                MegaHandleList handleList = MegaHandleList.createInstance();
                for(int i=0; i<contactsData.size();i++){
                    MegaUser user = megaApi.getContact(contactsData.get(i));
                    if (user != null) {
                        handleList.addMegaHandle(user.getHandle());

                    }
                }
                retryContactAttachment(handleList);
            }
        }
        else if (requestCode == REQUEST_CODE_SELECT_FILE && resultCode == RESULT_OK) {
            if (intent == null) {
                logWarning("Return.....");
                return;
            }

            long handles[] = intent.getLongArrayExtra(NODE_HANDLES);
            logDebug("Number of files to send: " + handles.length);

            chatC.checkIfNodesAreMineAndAttachNodes(handles, idChat);
        }
        else if (requestCode == REQUEST_CODE_GET && resultCode == RESULT_OK) {
            if (intent == null) {
                logWarning("Return.....");
                return;
            }

            intent.setAction(Intent.ACTION_GET_CONTENT);
            FilePrepareTask filePrepareTask = new FilePrepareTask(this);
            filePrepareTask.execute(intent);
            ProgressDialog temp = null;
            try{
                temp = new ProgressDialog(this);
                temp.setMessage(getString(R.string.upload_prepare));
                temp.show();
            }
            catch(Exception e){
                return;
            }
            statusDialog = temp;
        }
        else if (requestCode == REQUEST_CODE_SELECT_CHAT) {
            isForwardingMessage = false;
            if (resultCode != RESULT_OK) return;
            if (!isOnline(this)) {
                removeProgressDialog();

                showSnackbar(SNACKBAR_TYPE, getString(R.string.error_server_connection_problem), -1);
                return;
            }

            showProgressForwarding();

            long[] idMessages = intent.getLongArrayExtra(ID_MESSAGES);
            if (idMessages != null) logDebug("Send " + idMessages.length + " messages");

            long[] chatHandles = intent.getLongArrayExtra(SELECTED_CHATS);
            if (chatHandles != null) logDebug("Send to " + chatHandles.length + " chats");

            long[] contactHandles = intent.getLongArrayExtra(SELECTED_USERS);
            if (contactHandles != null) logDebug("Send to " + contactHandles.length + " contacts");

            if(idMessages != null) {
                ArrayList<MegaChatRoom> chats = new ArrayList<>();
                ArrayList<MegaUser> users = new ArrayList<>();

                if (contactHandles != null && contactHandles.length > 0) {
                    for (int i = 0; i < contactHandles.length; i++) {
                        MegaUser user = megaApi.getContact(MegaApiAndroid.userHandleToBase64(contactHandles[i]));
                        if (user != null) {
                            users.add(user);
                        }
                    }
                    if (chatHandles != null && chatHandles.length > 0 ){
                        for (int i = 0; i < chatHandles.length; i++) {
                            MegaChatRoom chatRoom = megaChatApi.getChatRoom(chatHandles[i]);
                            if (chatRoom != null) {
                                chats.add(chatRoom);
                            }
                        }
                    }
                    CreateChatListener listener = new CreateChatListener(chats, users, idMessages, this, CreateChatListener.SEND_MESSAGES, idChat);

                    if(users != null && !users.isEmpty()) {
                        for (MegaUser user : users) {
                            MegaChatPeerList peers = MegaChatPeerList.createInstance();
                            peers.addPeer(user.getHandle(), MegaChatPeerList.PRIV_STANDARD);
                            megaChatApi.createChat(false, peers, listener);
                        }
                    }

                }else if (chatHandles != null && chatHandles.length > 0 ){
                    int countChat = chatHandles.length;
                    logDebug("Selected: " + countChat + " chats to send");

                    MultipleForwardChatProcessor forwardChatProcessor = new MultipleForwardChatProcessor(this, chatHandles, idMessages, idChat);
                    forwardChatProcessor.forward(chatRoom);
                }else{
                    logError("Error on sending to chat");
                }
            }
        }
        else if (requestCode == TAKE_PHOTO_CODE && resultCode == RESULT_OK) {
            if (resultCode == Activity.RESULT_OK) {
                logDebug("TAKE_PHOTO_CODE ");
                onCaptureImageResult();

            } else {
                logError("TAKE_PHOTO_CODE--->ERROR!");
            }

        } else if (requestCode == REQUEST_CODE_TREE) {
            onRequestSDCardWritePermission(intent, resultCode, true, null);
        }
        else if (requestCode == REQUEST_CODE_SEND_LOCATION && resultCode == RESULT_OK) {
            if (intent == null) {
                return;
            }
            byte[] byteArray = intent.getByteArrayExtra(SNAPSHOT);
            //
            if (byteArray == null) return;
            Bitmap snapshot = BitmapFactory.decodeByteArray(byteArray, 0, byteArray.length);
            String encodedSnapshot = Base64.encodeToString(byteArray, Base64.DEFAULT);
            logDebug("Info bitmap: " + snapshot.getByteCount() + " " + snapshot.getWidth() + " " + snapshot.getHeight());

            float latitude = (float) intent.getDoubleExtra(LATITUDE, 0);
            float longitude = (float) intent.getDoubleExtra(LONGITUDE, 0);
            editingMessage = intent.getBooleanExtra(EDITING_MESSAGE, false);
            if (editingMessage) {
                long msgId = intent.getLongExtra(MSG_ID, -1);
                if (msgId != -1) {
                    messageToEdit = megaChatApi.getMessage(idChat, msgId);
                }
            }

            if (editingMessage && messageToEdit != null) {
                logDebug("Edit Geolocation - tempId: " + messageToEdit.getTempId() +" id: " + messageToEdit.getMsgId());
                if (messageToEdit.getTempId() != -1) {
                    MegaChatMessage editedMsg = megaChatApi.editGeolocation(idChat, messageToEdit.getTempId(), longitude, latitude, encodedSnapshot);
                    modifyLocationReceived(new AndroidMegaChatMessage(editedMsg), true);
                }
                else if (messageToEdit.getMsgId() != -1) {
                    MegaChatMessage editedMsg = megaChatApi.editGeolocation(idChat, messageToEdit.getMsgId(), longitude, latitude, encodedSnapshot);
                    modifyLocationReceived(new AndroidMegaChatMessage(editedMsg), false);
                }
                editingMessage = false;
                messageToEdit = null;
            }
            else {
                logDebug("Send location [longLatitude]: " + latitude + " [longLongitude]: " + longitude);
                sendLocationMessage(longitude, latitude, encodedSnapshot);
            }
        } else if (requestCode == REQUEST_CODE_SELECT_LOCAL_FOLDER && resultCode == RESULT_OK) {
            logDebug("Local folder selected");
            String parentPath = intent.getStringExtra(FileStorageActivityLollipop.EXTRA_PATH);
            chatC.prepareForDownload(intent, parentPath);
        }
        else{
            logError("Error onActivityResult");
        }

        super.onActivityResult(requestCode, resultCode, intent);
    }

    public void importNodes(final long toHandle, final long[] importMessagesHandles){
        logDebug("importNode: " + toHandle +  " -> " + importMessagesHandles.length);
        statusDialog = new ProgressDialog(this);
        statusDialog.setMessage(getString(R.string.general_importing));
        statusDialog.show();

        MegaNode target = null;
        target = megaApi.getNodeByHandle(toHandle);
        if(target == null){
            target = megaApi.getRootNode();
        }
        logDebug("TARGET handle: " + target.getHandle());

        if(importMessagesHandles.length==1){
            for (int k = 0; k < importMessagesHandles.length; k++){
                MegaChatMessage message = megaChatApi.getMessage(idChat, importMessagesHandles[k]);
                if(message!=null){

                    MegaNodeList nodeList = message.getMegaNodeList();

                    for(int i=0;i<nodeList.size();i++){
                        MegaNode document = nodeList.get(i);
                        if (document != null) {
                            logDebug("DOCUMENT: " + document.getHandle());
                            document = chatC.authorizeNodeIfPreview(document, chatRoom);
                            if (target != null) {
//                            MegaNode autNode = megaApi.authorizeNode(document);

                                megaApi.copyNode(document, target, this);
                            } else {
                                logError("TARGET: null");
                               showSnackbar(SNACKBAR_TYPE, getString(R.string.import_success_error), -1);
                            }
                        }
                        else{
                            logError("DOCUMENT: null");
                            showSnackbar(SNACKBAR_TYPE, getString(R.string.import_success_error), -1);
                        }
                    }

                }
                else{
                    logError("MESSAGE is null");
                    showSnackbar(SNACKBAR_TYPE, getString(R.string.import_success_error), -1);
                }
            }
        }
        else {
            MultipleRequestListener listener = new MultipleRequestListener(MULTIPLE_CHAT_IMPORT, this);

            for (int k = 0; k < importMessagesHandles.length; k++){
                MegaChatMessage message = megaChatApi.getMessage(idChat, importMessagesHandles[k]);
                if(message!=null){

                    MegaNodeList nodeList = message.getMegaNodeList();

                    for(int i=0;i<nodeList.size();i++){
                        MegaNode document = nodeList.get(i);
                        if (document != null) {
                            logDebug("DOCUMENT: " + document.getHandle());
                            document = chatC.authorizeNodeIfPreview(document, chatRoom);
                            if (target != null) {
//                            MegaNode autNode = megaApi.authorizeNode(document);
                                megaApi.copyNode(document, target, listener);
                            } else {
                                logError("TARGET: null");
                            }
                        }
                        else{
                            logError("DOCUMENT: null");
                        }
                    }
                }
                else{
                    logError("MESSAGE is null");
                    showSnackbar(SNACKBAR_TYPE, getString(R.string.import_success_error), -1);
                }
            }
        }
    }

    public void retryNodeAttachment(long nodeHandle){
        megaChatApi.attachNode(idChat, nodeHandle, this);
    }

    public void retryContactAttachment(MegaHandleList handleList){
        logDebug("retryContactAttachment");
        MegaChatMessage contactMessage = megaChatApi.attachContacts(idChat, handleList);
        if(contactMessage!=null){
            AndroidMegaChatMessage androidMsgSent = new AndroidMegaChatMessage(contactMessage);
            sendMessageToUI(androidMsgSent);
        }
    }

    public void retryPendingMessage(long idMessage){
        logDebug("retryPendingMessage: " + idMessage);

        PendingMessageSingle pendMsg = dbH.findPendingMessageById(idMessage);

        if(pendMsg!=null){

            if(pendMsg.getNodeHandle()!=-1){
                removePendingMsg(idMessage);
                retryNodeAttachment(pendMsg.getNodeHandle());
            }
            else{
                logDebug("The file was not uploaded yet");

                ////Retry to send

                String filePath = pendMsg.getFilePath();

                File f = new File(filePath);
                if (!f.exists()) {
                    showSnackbar(SNACKBAR_TYPE, getResources().getQuantityString(R.plurals.messages_forwarded_error_not_available, 1, 1), -1);
                    return;
                }

                //Remove the old message from the UI and DB
                removePendingMsg(idMessage);

                Intent intent = new Intent(this, ChatUploadService.class);

                PendingMessageSingle pMsgSingle = new PendingMessageSingle();
                pMsgSingle.setChatId(idChat);
                long timestamp = System.currentTimeMillis()/1000;
                pMsgSingle.setUploadTimestamp(timestamp);

                String fingerprint = megaApi.getFingerprint(f.getAbsolutePath());

                pMsgSingle.setFilePath(f.getAbsolutePath());
                pMsgSingle.setName(f.getName());
                pMsgSingle.setFingerprint(fingerprint);

                long idMessageDb = dbH.addPendingMessage(pMsgSingle);
                pMsgSingle.setId(idMessageDb);
                if(idMessageDb!=-1){
                    intent.putExtra(ChatUploadService.EXTRA_ID_PEND_MSG, idMessageDb);

                    if(!isLoadingHistory){
                        AndroidMegaChatMessage newNodeAttachmentMsg = new AndroidMegaChatMessage(pMsgSingle, true);
                        sendMessageToUI(newNodeAttachmentMsg);
                    }

//                ArrayList<String> filePaths = newPendingMsg.getFilePaths();
//                filePaths.add("/home/jfjf.jpg");

                    intent.putExtra(ChatUploadService.EXTRA_CHAT_ID, idChat);

                    checkIfServiceCanStart(intent);
                }
                else{
                    logError("Error when adding pending msg to the database");
                }
            }
        }
        else{
            logError("Pending message does not exist");
            showSnackbar(SNACKBAR_TYPE, getResources().getQuantityString(R.plurals.messages_forwarded_error_not_available, 1, 1), -1);
        }
    }

    private void setSizeInputText(boolean isEmpty){
        textChat.setMinLines(1);
        if(isEmpty){
            textChat.setMaxLines(1);
        }else {
            int maxLines;
            if (textChat.getMaxLines() < MAX_LINES_INPUT_TEXT && textChat.getLineCount() == textChat.getMaxLines()) {
                maxLines = textChat.getLineCount() + 1;
            } else {
                maxLines = MAX_LINES_INPUT_TEXT;
            }
            textChat.setEllipsize(null);
            textChat.setMaxLines(maxLines);
        }
    }
    private void endCall(long chatHang){
        logDebug("chatHang: " + chatHang);
        if(megaChatApi!=null){
            megaChatApi.hangChatCall(chatHang, this);
        }
    }

    private void showConfirmationToJoinCall(final MegaChatRoom c){
        logDebug("showConfirmationToJoinCall");

        DialogInterface.OnClickListener dialogClickListener = new DialogInterface.OnClickListener() {
            @Override
            public void onClick(DialogInterface dialog, int which) {
                switch (which){
                    case DialogInterface.BUTTON_POSITIVE:
                        logDebug("END & JOIN");
                        //Find the call in progress:
                        if(megaChatApi!=null){
                            endCall(getChatCallInProgress());
                        }
                        break;

                    case DialogInterface.BUTTON_NEGATIVE:
                        //No button clicked
                        break;
                }
            }
        };

        androidx.appcompat.app.AlertDialog.Builder builder = new androidx.appcompat.app.AlertDialog.Builder(this, R.style.AppCompatAlertDialogStyle);
        String message= getResources().getString(R.string.text_join_call);
        builder.setTitle(R.string.title_join_call);
        builder.setMessage(message).setPositiveButton(getApplicationContext().getString(R.string.answer_call_incoming).toUpperCase(), dialogClickListener).setNegativeButton(R.string.general_cancel, dialogClickListener).show();
    }

    public void controlCamera(){
        stopReproductions();
        openCameraApp();
    }

    public void showConfirmationClearChat(final MegaChatRoom c){
        logDebug("showConfirmationClearChat");

        DialogInterface.OnClickListener dialogClickListener = new DialogInterface.OnClickListener() {
            @Override
            public void onClick(DialogInterface dialog, int which) {
                switch (which){
                    case DialogInterface.BUTTON_POSITIVE:
                        logDebug("Clear chat!");
                        stopReproductions();
                        chatC.clearHistory(c);
                        break;

                    case DialogInterface.BUTTON_NEGATIVE:
                        //No button clicked
                        break;
                }
            }
        };

        androidx.appcompat.app.AlertDialog.Builder builder;
        if (Build.VERSION.SDK_INT >= Build.VERSION_CODES.HONEYCOMB) {
            builder = new AlertDialog.Builder(this, R.style.AppCompatAlertDialogStyle);
        }
        else{
            builder = new AlertDialog.Builder(this);
        }
        String message= getResources().getString(R.string.confirmation_clear_group_chat);
        builder.setTitle(R.string.title_confirmation_clear_group_chat);
        builder.setMessage(message).setPositiveButton(R.string.general_clear, dialogClickListener)
                .setNegativeButton(R.string.general_cancel, dialogClickListener).show();
    }

    public void showConfirmationLeaveChat (final MegaChatRoom c){
        logDebug("showConfirmationLeaveChat");

        DialogInterface.OnClickListener dialogClickListener = new DialogInterface.OnClickListener() {
            @Override
            public void onClick(DialogInterface dialog, int which) {
                switch (which){
                    case DialogInterface.BUTTON_POSITIVE: {
                        stopReproductions();

                        ChatController chatC = new ChatController(chatActivity);
                        chatC.leaveChat(c);
                        break;
                    }
                    case DialogInterface.BUTTON_NEGATIVE:
                        //No button clicked
                        break;
                }
            }
        };

        androidx.appcompat.app.AlertDialog.Builder builder;
        if (Build.VERSION.SDK_INT >= Build.VERSION_CODES.HONEYCOMB) {
            builder = new AlertDialog.Builder(this, R.style.AppCompatAlertDialogStyle);
        }
        else{
            builder = new AlertDialog.Builder(this);
        }
        builder.setTitle(getResources().getString(R.string.title_confirmation_leave_group_chat));
        String message= getResources().getString(R.string.confirmation_leave_group_chat);
        builder.setMessage(message).setPositiveButton(R.string.general_leave, dialogClickListener)
                .setNegativeButton(R.string.general_cancel, dialogClickListener).show();
    }

    @Override
    public void onBackPressed() {
        logDebug("onBackPressed");
        retryConnectionsAndSignalPresence();
        if (emojiKeyboard != null && emojiKeyboard.getEmojiKeyboardShown()) {
            emojiKeyboard.hideBothKeyboard(this);
        } else if (fileStorageLayout.isShown()) {
            hideFileStorage();
        } else {
            if (handlerEmojiKeyboard != null) {
                handlerEmojiKeyboard.removeCallbacksAndMessages(null);
            }
            if (handlerKeyboard != null) {
                handlerKeyboard.removeCallbacksAndMessages(null);
            }
            closeChat(true);
            ifAnonymousModeLogin(false);
        }
    }

    @Override
    public void onClick(View v) {
        logDebug("onClick");

        switch (v.getId()) {
            case R.id.home:{
                onBackPressed();
                break;
            }
            case R.id.call_in_progress_layout:{
                logDebug("call_in_progress_layout");
                startVideo = false;
                if(checkPermissionsCall()){
                    startCall();
                }
                break;
            }
            case R.id.send_message_icon_chat:{
                logDebug("send_message_icon_chat");
                writingLayout.setClickable(false);
                String text = textChat.getText().toString();
                if(text.trim().isEmpty()) break;
                if (editingMessage) {
                    editMessage(text);
                    finishMultiselectionMode();
                } else {
                    sendMessage(text);
                }
                textChat.setText("", TextView.BufferType.EDITABLE);
                break;
            }
            case R.id.keyboard_twemoji_chat:
            case R.id.rl_keyboard_twemoji_chat:{
                logDebug("keyboard_icon_chat");
                hideFileStorage();
                if(emojiKeyboard==null) break;
                changeKeyboard(keyboardTwemojiButton);
                break;
            }

            case R.id.media_icon_chat:
            case R.id.rl_media_icon_chat: {
                logDebug("media_icon_chat");
                if (recordView.isRecordingNow()) break;
                hideKeyboard();
                if(isNecessaryDisableLocalCamera() != -1){
                    showConfirmationOpenCamera(this, ACTION_TAKE_PICTURE, false);
                    break;
                }
                controlCamera();
                break;
            }
            case R.id.pick_file_storage_icon_chat:
            case R.id.rl_pick_file_storage_icon_chat:{
                logDebug("file storage icon ");
                if (fileStorageLayout.isShown()) {
                    hideFileStorage();
                    if(emojiKeyboard != null) emojiKeyboard.changeKeyboardIcon(false);
                } else {
                    if ((emojiKeyboard != null) && (emojiKeyboard.getLetterKeyboardShown())) {
                        emojiKeyboard.hideBothKeyboard(this);
                        handlerEmojiKeyboard.postDelayed(new Runnable() {
                            @Override
                            public void run() {
                                if (Build.VERSION.SDK_INT >= Build.VERSION_CODES.M) {
                                    boolean hasStoragePermission = (ContextCompat.checkSelfPermission(chatActivity, Manifest.permission.READ_EXTERNAL_STORAGE) == PackageManager.PERMISSION_GRANTED);
                                    if (!hasStoragePermission) {
                                        ActivityCompat.requestPermissions(chatActivity, new String[]{Manifest.permission.READ_EXTERNAL_STORAGE}, REQUEST_READ_STORAGE);
                                    } else {
                                        chatActivity.attachFromFileStorage();
                                    }
                                } else {
                                    chatActivity.attachFromFileStorage();
                                }
                            }
                        }, 250);
                    } else {

                        if (emojiKeyboard != null) {
                            emojiKeyboard.hideBothKeyboard(this);
                        }

                        if (Build.VERSION.SDK_INT >= Build.VERSION_CODES.M) {
                            boolean hasStoragePermission = (ContextCompat.checkSelfPermission(this, Manifest.permission.READ_EXTERNAL_STORAGE) == PackageManager.PERMISSION_GRANTED);
                            if (!hasStoragePermission) {
                                ActivityCompat.requestPermissions(this, new String[]{Manifest.permission.READ_EXTERNAL_STORAGE}, REQUEST_READ_STORAGE);

                            } else {
                                this.attachFromFileStorage();
                            }
                        } else {
                            this.attachFromFileStorage();
                        }
                    }
                }
                break;
            }
            case R.id.toolbar_chat:{
                logDebug("toolbar_chat");
                if(recordView.isRecordingNow()) break;

                showGroupInfoActivity();
                break;
            }
            case R.id.message_jump_layout:{
                goToEnd();
                break;
            }
            case R.id.pick_attach_chat:
            case R.id.rl_attach_icon_chat: {
                logDebug("Show attach bottom sheet");
                hideKeyboard();
                showSendAttachmentBottomSheet();
                break;
            }
            case R.id.join_button:{
                if (chatC.isInAnonymousMode()) {
                    ifAnonymousModeLogin(true);
                }
                else {
                    megaChatApi.autojoinPublicChat(idChat, this);
                }
                break;
            }
		}
    }

    public void sendLocation(){
        logDebug("sendLocation");
        if(MegaApplication.isEnabledGeoLocation()){
            getLocationPermission();
        }
        else{
            showSendLocationDialog();
        }
    }

    private void changeKeyboard(ImageButton btn){
        Drawable currentDrawable = btn.getDrawable();
        Drawable emojiDrawable = getResources().getDrawable(R.drawable.ic_emojicon);
        Drawable keyboardDrawable = getResources().getDrawable(R.drawable.ic_keyboard_white);
        if(areDrawablesIdentical(currentDrawable, emojiDrawable) && !emojiKeyboard.getEmojiKeyboardShown()){
            if(emojiKeyboard.getLetterKeyboardShown()){
                emojiKeyboard.hideLetterKeyboard();
                handlerKeyboard.postDelayed(new Runnable() {
                    @Override
                    public void run() {
                        emojiKeyboard.showEmojiKeyboard();
                    }
                },250);
            }else{
                emojiKeyboard.showEmojiKeyboard();
            }
        }else if(areDrawablesIdentical(currentDrawable, keyboardDrawable) && !emojiKeyboard.getLetterKeyboardShown()){
            emojiKeyboard.showLetterKeyboard();
        }
    }

    public void sendFromCloud(){
        attachFromCloud();
    }

    public void sendFromFileSystem(){
        attachPhotoVideo();
    }

    void getLocationPermission() {
        if (ContextCompat.checkSelfPermission(this, Manifest.permission.ACCESS_FINE_LOCATION) != PackageManager.PERMISSION_GRANTED) {
            ActivityCompat.requestPermissions(this, new String[]{Manifest.permission.ACCESS_FINE_LOCATION}, LOCATION_PERMISSION_REQUEST_CODE);
        }
        else {
            Intent intent =  new Intent(getApplicationContext(), MapsActivity.class);
            intent.putExtra(EDITING_MESSAGE, editingMessage);
            if (messageToEdit != null) {
                intent.putExtra(MSG_ID, messageToEdit.getMsgId());
            }
            startActivityForResult(intent, REQUEST_CODE_SEND_LOCATION);
        }
    }

    void showSendLocationDialog () {
        AlertDialog.Builder builder = new AlertDialog.Builder(this);
        builder.setTitle(R.string.title_activity_maps)
                .setMessage(R.string.explanation_send_location)
                .setPositiveButton(getString(R.string.button_continue),
                new DialogInterface.OnClickListener() {
                    public void onClick(DialogInterface dialog, int whichButton) {
                        //getLocationPermission();
                        megaApi.enableGeolocation(chatActivity);
                    }
                })
                .setNegativeButton(R.string.general_cancel,
                new DialogInterface.OnClickListener() {
                    @Override
                    public void onClick(DialogInterface dialog, int which) {
                        try {
                            locationDialog.dismiss();
                            isLocationDialogShown = false;
                        } catch (Exception e){}
                    }
                });

        locationDialog = builder.create();
        locationDialog.setCancelable(false);
        locationDialog.setCanceledOnTouchOutside(false);
        locationDialog.show();
        isLocationDialogShown = true;
    }

    public void attachFromFileStorage(){
        logDebug("attachFromFileStorage");
        fileStorageF = ChatFileStorageFragment.newInstance();
        getSupportFragmentManager().beginTransaction().replace(R.id.fragment_container_file_storage, fileStorageF,"fileStorageF").commitNowAllowingStateLoss();
        hideInputText();
        fileStorageLayout.setVisibility(View.VISIBLE);
        pickFileStorageButton.setImageResource(R.drawable.ic_g_select_image);
        placeRecordButton(RECORD_BUTTON_DEACTIVATED);
    }

    public void attachFromCloud(){
        logDebug("attachFromCloud");
        if(megaApi!=null && megaApi.getRootNode()!=null){
            ChatController chatC = new ChatController(this);
            chatC.pickFileToSend();
        }
        else{
            logWarning("Online but not megaApi");
            showErrorAlertDialog(getString(R.string.error_server_connection_problem), false, this);
        }
    }

    public void attachPhotoVideo(){
        logDebug("attachPhotoVideo");

        disablePinScreen();

        Intent intent = new Intent();
        intent.setAction(Intent.ACTION_OPEN_DOCUMENT);
        intent.setAction(Intent.ACTION_GET_CONTENT);
        intent.putExtra(Intent.EXTRA_ALLOW_MULTIPLE, true);
        intent.setType("*/*");

        startActivityForResult(Intent.createChooser(intent, null), REQUEST_CODE_GET);
    }

    public void sendMessage(String text){
        logDebug("sendMessage: ");
        MegaChatMessage msgSent = megaChatApi.sendMessage(idChat, text);
        AndroidMegaChatMessage androidMsgSent = new AndroidMegaChatMessage(msgSent);
        sendMessageToUI(androidMsgSent);
    }

    public void sendLocationMessage(float longLongitude, float longLatitude, String encodedSnapshot){
        logDebug("sendLocationMessage");
        MegaChatMessage locationMessage = megaChatApi.sendGeolocation(idChat, longLongitude, longLatitude, encodedSnapshot);
        if(locationMessage == null) return;
        AndroidMegaChatMessage androidMsgSent = new AndroidMegaChatMessage(locationMessage);
        sendMessageToUI(androidMsgSent);

    }

    public void hideNewMessagesLayout(){
        logDebug("hideNewMessagesLayout");

        int position = positionNewMessagesLayout;

        positionNewMessagesLayout = INVALID_VALUE;
        lastIdMsgSeen = MEGACHAT_INVALID_HANDLE;
        generalUnreadCount = 0;
        lastSeenReceived = true;
        newVisibility = false;

        if(adapter!=null){
            adapter.notifyItemChanged(position);
        }
    }

    public void openCameraApp(){
        logDebug("openCameraApp()");
        if(checkPermissionsTakePicture()){
            takePicture();
        }
    }

    public void sendMessageToUI(AndroidMegaChatMessage androidMsgSent){
        logDebug("sendMessageToUI");

        if(positionNewMessagesLayout!=-1){
            hideNewMessagesLayout();
        }

        int infoToShow = -1;

        int index = messages.size()-1;
        if(androidMsgSent!=null){
            if(androidMsgSent.isUploading()){
                logDebug("Is uploading: ");

            }else if(androidMsgSent.getMessage() != null) {
                logDebug("Sent message with id temp: " + androidMsgSent.getMessage().getTempId());
                logDebug("State of the message: " + androidMsgSent.getMessage().getStatus());
            }

            if(index==-1){
                //First element
                logDebug("First element!");
                messages.add(androidMsgSent);
                messages.get(0).setInfoToShow(AndroidMegaChatMessage.CHAT_ADAPTER_SHOW_ALL);
            }
            else{
                //Not first element - Find where to add in the queue
                logDebug("NOT First element!");

                AndroidMegaChatMessage msg = messages.get(index);
                if(!androidMsgSent.isUploading()){
                    while(msg.isUploading()){
                        index--;
                        if (index == -1) {
                            break;
                        }
                        msg = messages.get(index);
                    }
                }

                while (!msg.isUploading() && msg.getMessage().getStatus() == MegaChatMessage.STATUS_SENDING_MANUAL) {
                    index--;
                    if (index == -1) {
                        break;
                    }
                    msg = messages.get(index);
                }

                index++;
                logDebug("Add in position: " + index);
                messages.add(index, androidMsgSent);
                infoToShow = adjustInfoToShow(index);
            }

            if (adapter == null) {
                createAdapter();
            } else {
                adapter.addMessage(messages, index);
                mLayoutManager.scrollToPositionWithOffset(index, scaleHeightPx(infoToShow == AndroidMegaChatMessage.CHAT_ADAPTER_SHOW_ALL ? 50 : 20, getOutMetrics()));
            }
        }
        else{
            logError("Error sending message!");
        }
    }

    public void sendMessagesToUI(ArrayList<AndroidMegaChatMessage> messages) {
        for (AndroidMegaChatMessage message : messages) {
            sendMessageToUI(message);
        }
    }

    /**
     * Method for copying a message.
     *
     * @param message The message.
     * @return The copied text.
     */
    public String copyMessage(AndroidMegaChatMessage message) {
        return chatC.createSingleManagementString(message, chatRoom);
    }

    /**
     * Method for copying a text to the clipboard.
     *
     * @param text The text.
     */
    public void copyToClipboard(String text) {
        android.content.ClipboardManager clipboard = (android.content.ClipboardManager) getSystemService(Context.CLIPBOARD_SERVICE);
        android.content.ClipData clip = android.content.ClipData.newPlainText("Copied Text", text);
        clipboard.setPrimaryClip(clip);
        showSnackbar(SNACKBAR_TYPE, getString(R.string.messages_copied_clipboard), -1);
    }


    public void editMessage(ArrayList<AndroidMegaChatMessage> messagesSelected) {
        if (messagesSelected.isEmpty() || messagesSelected.get(0) == null)
            return;

        editingMessage = true;
        MegaChatMessage msg = messagesSelected.get(0).getMessage();
        MegaChatContainsMeta meta = msg.getContainsMeta();
        messageToEdit = msg;

        if (msg.getType() == MegaChatMessage.TYPE_CONTAINS_META && meta != null && meta.getType() == MegaChatContainsMeta.CONTAINS_META_GEOLOCATION) {
            sendLocation();
            finishMultiselectionMode();
        } else {
            textChat.setText(messageToEdit.getContent());
            textChat.setSelection(textChat.getText().length());
        }
    }

    public void editMessage(String text) {
        if (messageToEdit.getContent().equals(text)) return;
        MegaChatMessage msgEdited = megaChatApi.editMessage(idChat,
                messageToEdit.getMsgId() != MEGACHAT_INVALID_HANDLE ? messageToEdit.getMsgId() : messageToEdit.getTempId(),
                text);

        if (msgEdited != null) {
            logDebug("Edited message: status: " + msgEdited.getStatus());
            AndroidMegaChatMessage androidMsgEdited = new AndroidMegaChatMessage(msgEdited);
            modifyMessageReceived(androidMsgEdited, false);
        } else {
            logWarning("Message cannot be edited!");
            showSnackbar(SNACKBAR_TYPE, getString(R.string.error_editing_message), MEGACHAT_INVALID_HANDLE);
        }
    }

    public void editMessageMS(String text, MegaChatMessage messageToEdit){
        logDebug("editMessageMS: ");
        MegaChatMessage msgEdited = null;

        if(messageToEdit.getMsgId()!=-1){
            msgEdited = megaChatApi.editMessage(idChat, messageToEdit.getMsgId(), text);
        }
        else{
            msgEdited = megaChatApi.editMessage(idChat, messageToEdit.getTempId(), text);
        }

        if(msgEdited!=null){
            logDebug("Edited message: status: " + msgEdited.getStatus());
            AndroidMegaChatMessage androidMsgEdited = new AndroidMegaChatMessage(msgEdited);
            modifyMessageReceived(androidMsgEdited, false);
        }
        else{
            logWarning("Message cannot be edited!");
            showSnackbar(SNACKBAR_TYPE, getString(R.string.error_editing_message), -1);
        }
    }

    public void showUploadPanel(){
        if (isBottomSheetDialogShown(bottomSheetDialogFragment)) return;

        bottomSheetDialogFragment = new AttachmentUploadBottomSheetDialogFragment();
        bottomSheetDialogFragment.show(getSupportFragmentManager(), bottomSheetDialogFragment.getTag());
    }

    public void activateActionMode(){
        if (!adapter.isMultipleSelect()) {
            adapter.setMultipleSelect(true);
            actionMode = startSupportActionMode(new ActionBarCallBack());
            updateActionModeTitle();
        }
    }

    private void reDoTheSelectionAfterRotation() {
        if (recoveredSelectedPositions == null || adapter == null)
            return;

        if (recoveredSelectedPositions.size() > 0) {
            activateActionMode();

            for (int position : recoveredSelectedPositions) {
                AndroidMegaChatMessage msg = adapter.getMessageAtPosition(position);
                if(msg != null) {
                    adapter.toggleSelection(msg.getMessage().getMsgId());
                }
            }
        }

        updateActionModeTitle();
    }

    public void activateActionModeWithItem(int positionInAdapter) {
        logDebug("activateActionModeWithItem");

        activateActionMode();
        if (adapter.isMultipleSelect()) {
            itemClick((positionInAdapter + 1), null);
        }
    }

    //Multiselect
    private class  ActionBarCallBack implements ActionMode.Callback {

        @Override
        public boolean onActionItemClicked(ActionMode mode, MenuItem item) {
            ArrayList<AndroidMegaChatMessage> messagesSelected = adapter.getSelectedMessages();

            switch(item.getItemId()){
                case R.id.chat_cab_menu_edit:
                    logDebug("Edit text");
                    editMessage(messagesSelected);
                    break;

                case R.id.chat_cab_menu_forward:
                    logDebug("Forward message");
                    forwardMessages(messagesSelected);
                    break;

                case R.id.chat_cab_menu_copy:
                    finishMultiselectionMode();
                    String text = "";
                    if (messagesSelected.size() == 1) {
                       text = copyMessage(messagesSelected.get(0));
                    } else {
                        text = copyMessages(messagesSelected);
                    }
                    copyToClipboard(text);
                    break;

                case R.id.chat_cab_menu_delete:
                    finishMultiselectionMode();
                    //Delete
                    showConfirmationDeleteMessages(messagesSelected, chatRoom);
                    break;

                case R.id.chat_cab_menu_download:
                    logDebug("chat_cab_menu_download ");
                    clearSelections();
                    hideMultipleSelect();
                    if (!checkPermissionWriteStorage(REQUEST_WRITE_STORAGE)) {
                        preservedMessagesSelected = messagesSelected;
                        return false;
                    }
                    ArrayList<MegaNodeList> list = new ArrayList<>();
                    for (int i = 0; i < messagesSelected.size(); i++) {
                        MegaNodeList megaNodeList = messagesSelected.get(i).getMessage().getMegaNodeList();
                        list.add(megaNodeList);
                    }
                    chatC.prepareForChatDownload(list);
                    break;

                case R.id.chat_cab_menu_import:
                    finishMultiselectionMode();
                    chatC.importNodesFromAndroidMessages(messagesSelected);
                    break;

                case R.id.chat_cab_menu_offline:
                    finishMultiselectionMode();
                    if (!checkPermissionWriteStorage(REQUEST_WRITE_STORAGE_OFFLINE)) {
                        preservedMessagesSelected = messagesSelected;
                        return false;
                    }
                    chatC.saveForOfflineWithAndroidMessages(messagesSelected, chatRoom);
                    break;

            }
            return false;
        }

        public String copyMessages(ArrayList<AndroidMegaChatMessage> messagesSelected){
            logDebug("copyMessages");
            ChatController chatC = new ChatController(chatActivity);
            StringBuilder builder = new StringBuilder();

            for(int i=0;i<messagesSelected.size();i++){
                AndroidMegaChatMessage messageSelected = messagesSelected.get(i);
                builder.append("[");
                String timestamp = formatShortDateTime(messageSelected.getMessage().getTimestamp());
                builder.append(timestamp);
                builder.append("] ");
                String messageString = chatC.createManagementString(messageSelected, chatRoom);
                builder.append(messageString);
                builder.append("\n");
            }
            return builder.toString();
        }


        @Override
        public boolean onCreateActionMode(ActionMode mode, Menu menu) {
            logDebug("onCreateActionMode");

            MenuInflater inflater = mode.getMenuInflater();
            inflater.inflate(R.menu.messages_chat_action, menu);

            importIcon = menu.findItem(R.id.chat_cab_menu_import);
            menu.findItem(R.id.chat_cab_menu_offline).setIcon(mutateIconSecondary(chatActivity, R.drawable.ic_b_save_offline, R.color.white));

            changeStatusBarColorActionMode(chatActivity, getWindow(), handler, 1);
            return true;
        }

        @Override
        public void onDestroyActionMode(ActionMode arg0) {
            logDebug("onDestroyActionMode");
            adapter.setMultipleSelect(false);
            editingMessage = false;
            recoveredSelectedPositions = null;
            clearSelections();
            changeStatusBarColorActionMode(chatActivity, getWindow(), handler, 0);
        }

        @Override
        public boolean onPrepareActionMode(ActionMode mode, Menu menu) {
            logDebug("onPrepareActionMode");
            List<AndroidMegaChatMessage> selected = adapter.getSelectedMessages();
            if(selected.size() == 0){
                menu.findItem(R.id.chat_cab_menu_edit).setVisible(false);
                menu.findItem(R.id.chat_cab_menu_copy).setVisible(false);
                menu.findItem(R.id.chat_cab_menu_delete).setVisible(false);
                menu.findItem(R.id.chat_cab_menu_forward).setVisible(false);
                menu.findItem(R.id.chat_cab_menu_download).setVisible(false);
                menu.findItem(R.id.chat_cab_menu_offline).setVisible(false);
                importIcon.setVisible(false);

            }else {

                if((chatRoom.getOwnPrivilege()==MegaChatRoom.PRIV_RM||chatRoom.getOwnPrivilege()==MegaChatRoom.PRIV_RO) && !chatRoom.isPreview()){
                    logDebug("Chat without permissions || without preview");

                    boolean showCopy = true;
                    for(int i=0; i<selected.size();i++) {
                        MegaChatMessage msg = selected.get(i).getMessage();
                        if ((showCopy) && (msg.getType() == MegaChatMessage.TYPE_NODE_ATTACHMENT || msg.getType()  == MegaChatMessage.TYPE_CONTACT_ATTACHMENT || msg.getType()  == MegaChatMessage.TYPE_VOICE_CLIP || ((msg.getType() == MegaChatMessage.TYPE_CONTAINS_META) && (msg.getContainsMeta() != null) && (msg.getContainsMeta().getType() == MegaChatContainsMeta.CONTAINS_META_GEOLOCATION))) ) {
                            showCopy = false;
                        }
                    }
                    menu.findItem(R.id.chat_cab_menu_edit).setVisible(false);
                    menu.findItem(R.id.chat_cab_menu_copy).setVisible(showCopy);
                    menu.findItem(R.id.chat_cab_menu_delete).setVisible(false);
                    menu.findItem(R.id.chat_cab_menu_forward).setVisible(false);
                    menu.findItem(R.id.chat_cab_menu_download).setVisible(false);
                    menu.findItem(R.id.chat_cab_menu_offline).setVisible(false);
                    importIcon.setVisible(false);
                }
                else{
                    logDebug("Chat with permissions or preview");
                    if(isOnline(chatActivity) && !chatC.isInAnonymousMode()){
                        menu.findItem(R.id.chat_cab_menu_forward).setVisible(true);
                    }else{
                        menu.findItem(R.id.chat_cab_menu_forward).setVisible(false);
                    }

                    if (selected.size() == 1) {
                        if(hasMessagesRemoved(selected.get(0).getMessage())){
                            menu.findItem(R.id.chat_cab_menu_edit).setVisible(false);
                            menu.findItem(R.id.chat_cab_menu_copy).setVisible(false);
                            menu.findItem(R.id.chat_cab_menu_delete).setVisible(false);
                            menu.findItem(R.id.chat_cab_menu_forward).setVisible(false);
                            menu.findItem(R.id.chat_cab_menu_download).setVisible(false);
                            menu.findItem(R.id.chat_cab_menu_offline).setVisible(false);
                            importIcon.setVisible(false);

                        }else if(selected.get(0).isUploading()){
                            menu.findItem(R.id.chat_cab_menu_copy).setVisible(false);
                            menu.findItem(R.id.chat_cab_menu_delete).setVisible(false);
                            menu.findItem(R.id.chat_cab_menu_edit).setVisible(false);
                            menu.findItem(R.id.chat_cab_menu_forward).setVisible(false);
                            menu.findItem(R.id.chat_cab_menu_download).setVisible(false);
                            menu.findItem(R.id.chat_cab_menu_offline).setVisible(false);
                            importIcon.setVisible(false);

                        }else if(selected.get(0).getMessage().getType()==MegaChatMessage.TYPE_NODE_ATTACHMENT){
                            logDebug("TYPE_NODE_ATTACHMENT selected");
                            menu.findItem(R.id.chat_cab_menu_copy).setVisible(false);
                            menu.findItem(R.id.chat_cab_menu_edit).setVisible(false);

                            if(selected.get(0).getMessage().getUserHandle()==myUserHandle && selected.get(0).getMessage().isDeletable()){
                                logDebug("one message Message DELETABLE");
                                menu.findItem(R.id.chat_cab_menu_delete).setVisible(true);
                            }else{
                                menu.findItem(R.id.chat_cab_menu_delete).setVisible(false);
                            }

                            if(isOnline(chatActivity)){
                                menu.findItem(R.id.chat_cab_menu_download).setVisible(true);
                                if (chatC.isInAnonymousMode()) {
                                    menu.findItem(R.id.chat_cab_menu_offline).setVisible(false);
                                    importIcon.setVisible(false);
                                }
                                else {
                                    menu.findItem(R.id.chat_cab_menu_offline).setVisible(true);
                                    importIcon.setVisible(true);
                                }
                            }
                            else{
                                menu.findItem(R.id.chat_cab_menu_download).setVisible(false);
                                menu.findItem(R.id.chat_cab_menu_offline).setVisible(false);
                                importIcon.setVisible(false);
                            }
                        }
                        else if(selected.get(0).getMessage().getType()==MegaChatMessage.TYPE_CONTACT_ATTACHMENT){
                            logDebug("TYPE_CONTACT_ATTACHMENT selected");

                            menu.findItem(R.id.chat_cab_menu_copy).setVisible(false);
                            menu.findItem(R.id.chat_cab_menu_edit).setVisible(false);

                            if(selected.get(0).getMessage().getUserHandle()==myUserHandle && selected.get(0).getMessage().isDeletable()){
                                logDebug("one message Message DELETABLE");
                                menu.findItem(R.id.chat_cab_menu_delete).setVisible(true);
                            }
                            else{
                                logDebug("one message Message NOT DELETABLE");
                                menu.findItem(R.id.chat_cab_menu_delete).setVisible(false);
                            }

                            menu.findItem(R.id.chat_cab_menu_download).setVisible(false);
                            menu.findItem(R.id.chat_cab_menu_offline).setVisible(false);
                            importIcon.setVisible(false);
                        }
                        else if(selected.get(0).getMessage().getType()==MegaChatMessage.TYPE_VOICE_CLIP){
                            logDebug("TYPE_VOICE_CLIP selected");

                            menu.findItem(R.id.chat_cab_menu_copy).setVisible(false);
                            menu.findItem(R.id.chat_cab_menu_edit).setVisible(false);

                            if((selected.get(0).getMessage().getUserHandle()==myUserHandle) && (selected.get(0).getMessage().isDeletable())){
                                menu.findItem(R.id.chat_cab_menu_delete).setVisible(true);
                            }else{
                                menu.findItem(R.id.chat_cab_menu_delete).setVisible(false);
                            }
                            menu.findItem(R.id.chat_cab_menu_download).setVisible(false);
                            menu.findItem(R.id.chat_cab_menu_offline).setVisible(false);
                            importIcon.setVisible(false);

                        }
                        else{
                            logDebug("Other type: " + selected.get(0).getMessage().getType());

                            MegaChatMessage messageSelected= megaChatApi.getMessage(idChat, selected.get(0).getMessage().getMsgId());
                            if(messageSelected == null){
                                messageSelected = megaChatApi.getMessage(idChat, selected.get(0).getMessage().getTempId());
                                if(messageSelected == null){
                                    menu.findItem(R.id.chat_cab_menu_edit).setVisible(false);
                                    menu.findItem(R.id.chat_cab_menu_copy).setVisible(false);
                                    menu.findItem(R.id.chat_cab_menu_delete).setVisible(false);
                                    menu.findItem(R.id.chat_cab_menu_forward).setVisible(false);
                                    menu.findItem(R.id.chat_cab_menu_download).setVisible(false);
                                    menu.findItem(R.id.chat_cab_menu_offline).setVisible(false);
                                    importIcon.setVisible(false);
                                    return false;
                                }
                            }

                            if((messageSelected.getType() == MegaChatMessage.TYPE_CONTAINS_META) && (messageSelected.getContainsMeta()!=null && messageSelected.getContainsMeta().getType() == MegaChatContainsMeta.CONTAINS_META_GEOLOCATION)){
                                logDebug("TYPE_CONTAINS_META && CONTAINS_META_GEOLOCATION");
                                menu.findItem(R.id.chat_cab_menu_copy).setVisible(false);
                            }else{
                                menu.findItem(R.id.chat_cab_menu_copy).setVisible(true);
                            }

                            int type = selected.get(0).getMessage().getType();

                            if(messageSelected.getUserHandle()==myUserHandle){

                                if(messageSelected.isEditable()){
                                    logDebug("Message EDITABLE");
                                    menu.findItem(R.id.chat_cab_menu_edit).setVisible(true);
                                    menu.findItem(R.id.chat_cab_menu_delete).setVisible(true);
                                }
                                else{
                                    logDebug("Message NOT EDITABLE");
                                    menu.findItem(R.id.chat_cab_menu_edit).setVisible(false);
                                    menu.findItem(R.id.chat_cab_menu_delete).setVisible(false);
                                }

                                if (!isOnline(chatActivity) || type == MegaChatMessage.TYPE_TRUNCATE||type == MegaChatMessage.TYPE_ALTER_PARTICIPANTS||type == MegaChatMessage.TYPE_CHAT_TITLE||type == MegaChatMessage.TYPE_PRIV_CHANGE||type == MegaChatMessage.TYPE_CALL_ENDED||type == MegaChatMessage.TYPE_CALL_STARTED) {
                                    menu.findItem(R.id.chat_cab_menu_forward).setVisible(false);
                                }
                                else{
                                    menu.findItem(R.id.chat_cab_menu_forward).setVisible(true);
                                }
                            }
                            else{
                                menu.findItem(R.id.chat_cab_menu_edit).setVisible(false);
                                menu.findItem(R.id.chat_cab_menu_delete).setVisible(false);
                                importIcon.setVisible(false);

                                if (chatC.isInAnonymousMode() || !isOnline(chatActivity) || type == MegaChatMessage.TYPE_TRUNCATE||type == MegaChatMessage.TYPE_ALTER_PARTICIPANTS||type == MegaChatMessage.TYPE_CHAT_TITLE||type == MegaChatMessage.TYPE_PRIV_CHANGE||type == MegaChatMessage.TYPE_CALL_ENDED||type == MegaChatMessage.TYPE_CALL_STARTED) {
                                    menu.findItem(R.id.chat_cab_menu_forward).setVisible(false);
                                }
                                else{
                                    menu.findItem(R.id.chat_cab_menu_forward).setVisible(true);
                                }
                            }
                            menu.findItem(R.id.chat_cab_menu_download).setVisible(false);
                            menu.findItem(R.id.chat_cab_menu_offline).setVisible(false);
                            importIcon.setVisible(false);
                        }
                    }
                    else{
                        logDebug("Many items selected");
                        boolean isUploading = false;
                        boolean showDelete = true;
                        boolean showCopy = true;
                        boolean showForward = true;
                        boolean allNodeAttachments = true;
                        boolean isRemoved = false;

                        for(int i=0; i<selected.size();i++) {

                            if(hasMessagesRemoved(selected.get(i).getMessage())){
                                isRemoved = true;
                                break;
                            }

                            if (!isUploading) {
                                if (selected.get(i).isUploading()) {
                                    isUploading = true;
                                }
                            }

                            MegaChatMessage msg = selected.get(i).getMessage();

                            if ((showCopy) && (msg.getType() == MegaChatMessage.TYPE_NODE_ATTACHMENT || msg.getType()  == MegaChatMessage.TYPE_CONTACT_ATTACHMENT || msg.getType()  == MegaChatMessage.TYPE_VOICE_CLIP || ((msg.getType() == MegaChatMessage.TYPE_CONTAINS_META) && (msg.getContainsMeta() != null) && (msg.getContainsMeta().getType() == MegaChatContainsMeta.CONTAINS_META_GEOLOCATION))) ) {
                                showCopy = false;
                            }

                            if((showDelete) && ((msg.getUserHandle() != myUserHandle) || ((msg.getType() == MegaChatMessage.TYPE_NORMAL || msg.getType() == MegaChatMessage.TYPE_NODE_ATTACHMENT || msg.getType() == MegaChatMessage.TYPE_CONTACT_ATTACHMENT || msg.getType() == MegaChatMessage.TYPE_CONTAINS_META || msg.getType() == MegaChatMessage.TYPE_VOICE_CLIP) && (!(msg.isDeletable()))))){
                                showDelete = false;
                            }

                            if((showForward) &&(msg.getType() == MegaChatMessage.TYPE_TRUNCATE||msg.getType() == MegaChatMessage.TYPE_ALTER_PARTICIPANTS||msg.getType() == MegaChatMessage.TYPE_CHAT_TITLE||msg.getType() == MegaChatMessage.TYPE_PRIV_CHANGE||msg.getType() == MegaChatMessage.TYPE_CALL_ENDED||msg.getType() == MegaChatMessage.TYPE_CALL_STARTED)) {
                                showForward = false;
                            }

                            if ((allNodeAttachments) && (selected.get(i).getMessage().getType() != MegaChatMessage.TYPE_NODE_ATTACHMENT)){
                                allNodeAttachments = false;
                            }
                        }

                        if (isUploading || isRemoved) {
                            menu.findItem(R.id.chat_cab_menu_copy).setVisible(false);
                            menu.findItem(R.id.chat_cab_menu_delete).setVisible(false);
                            menu.findItem(R.id.chat_cab_menu_edit).setVisible(false);
                            menu.findItem(R.id.chat_cab_menu_forward).setVisible(false);
                            menu.findItem(R.id.chat_cab_menu_download).setVisible(false);
                            menu.findItem(R.id.chat_cab_menu_offline).setVisible(false);
                            importIcon.setVisible(false);
                        }
                        else {
                            if(allNodeAttachments && isOnline(chatActivity)){
                                menu.findItem(R.id.chat_cab_menu_download).setVisible(true);
                                if (chatC.isInAnonymousMode()){
                                    menu.findItem(R.id.chat_cab_menu_offline).setVisible(false);
                                    importIcon.setVisible(false);
                                }
                                else {
                                    menu.findItem(R.id.chat_cab_menu_offline).setVisible(true);
                                    importIcon.setVisible(true);
                                }
                            }
                            else{
                                menu.findItem(R.id.chat_cab_menu_download).setVisible(false);
                                menu.findItem(R.id.chat_cab_menu_offline).setVisible(false);
                                importIcon.setVisible(false);
                            }

                            menu.findItem(R.id.chat_cab_menu_edit).setVisible(false);
                            if (chatC.isInAnonymousMode()){
                                menu.findItem(R.id.chat_cab_menu_copy).setVisible(false);
                                menu.findItem(R.id.chat_cab_menu_delete).setVisible(false);
                            }
                            else {
                                menu.findItem(R.id.chat_cab_menu_copy).setVisible(showCopy);
                                menu.findItem(R.id.chat_cab_menu_delete).setVisible(showDelete);
                            }
                            if(isOnline(chatActivity) && !chatC.isInAnonymousMode()){
                                menu.findItem(R.id.chat_cab_menu_forward).setVisible(showForward);
                            }
                            else{
                                menu.findItem(R.id.chat_cab_menu_forward).setVisible(false);
                            }
                        }
                    }
                }
            }
            return false;
        }
    }

    public boolean showSelectMenuItem(){
        if (adapter != null){
            return adapter.isMultipleSelect();
        }
        return false;
    }

    public void showConfirmationDeleteMessages(final ArrayList<AndroidMegaChatMessage> messages, final MegaChatRoom chat){
        logDebug("showConfirmationDeleteMessages");

        DialogInterface.OnClickListener dialogClickListener = new DialogInterface.OnClickListener() {
            @Override
            public void onClick(DialogInterface dialog, int which) {
                switch (which){
                    case DialogInterface.BUTTON_POSITIVE:
                        stopReproductions();
                        ChatController cC = new ChatController(chatActivity);
                        cC.deleteAndroidMessages(messages, chat);
                        break;
                    case DialogInterface.BUTTON_NEGATIVE:
                        //No button clicked
                        break;
                }
            }
        };

        AlertDialog.Builder builder;
        if (Build.VERSION.SDK_INT >= Build.VERSION_CODES.HONEYCOMB) {
            builder = new AlertDialog.Builder(this, R.style.AppCompatAlertDialogStyle);
        }
        else{
            builder = new AlertDialog.Builder(this);
        }

        if(messages.size()==1){
            builder.setMessage(R.string.confirmation_delete_one_message);
        }
        else{
            builder.setMessage(R.string.confirmation_delete_several_messages);
        }
        builder.setPositiveButton(R.string.context_remove, dialogClickListener).setNegativeButton(R.string.general_cancel, dialogClickListener).show();
    }

    public void showConfirmationDeleteMessage(final long messageId, final long chatId){
        logDebug("showConfirmationDeleteMessage");

        DialogInterface.OnClickListener dialogClickListener = new DialogInterface.OnClickListener() {
            @Override
            public void onClick(DialogInterface dialog, int which) {
                switch (which){
                    case DialogInterface.BUTTON_POSITIVE:
                        ChatController cC = new ChatController(chatActivity);
                        cC.deleteMessageById(messageId, chatId);
                        break;
                    case DialogInterface.BUTTON_NEGATIVE:
                        //No button clicked
                        break;
                }
            }
        };

        AlertDialog.Builder builder;
        if (Build.VERSION.SDK_INT >= Build.VERSION_CODES.HONEYCOMB) {
            builder = new AlertDialog.Builder(this, R.style.AppCompatAlertDialogStyle);
        }
        else{
            builder = new AlertDialog.Builder(this);
        }

        builder.setMessage(R.string.confirmation_delete_one_message);
        builder.setPositiveButton(R.string.context_remove, dialogClickListener)
                .setNegativeButton(R.string.general_cancel, dialogClickListener).show();
    }

    /*
     * Clear all selected items
     */
    private void clearSelections() {
        if(adapter.isMultipleSelect()){
            adapter.clearSelections();
        }
        updateActionModeTitle();
    }

    public void updateActionModeTitle() {
        try {
            if (actionMode != null) {
                if (adapter.getSelectedItemCount() == 0) {
                    actionMode.setTitle(getString(R.string.select_message_title).toUpperCase());
                } else {
                    actionMode.setTitle(adapter.getSelectedItemCount() + "");
                }
                actionMode.invalidate();
            }
        } catch (Exception e) {
            e.printStackTrace();
            logError("Invalidate error", e);
        }
    }

    /*
     * Disable selection
     */
    public void hideMultipleSelect() {
        if (adapter != null) {
            adapter.setMultipleSelect(false);
        }
        if (actionMode != null) {
            actionMode.finish();
        }
    }

    public void finishMultiselectionMode() {
        clearSelections();
        hideMultipleSelect();
    }

    public void selectAll() {
        if (adapter != null) {
            if (adapter.isMultipleSelect()) {
                adapter.selectAll();
            } else {
                adapter.setMultipleSelect(true);
                adapter.selectAll();

                actionMode = startSupportActionMode(new ActionBarCallBack());
            }

            updateActionModeTitle();
        }
    }

    public void itemLongClick(int positionInAdapter) {
        int positionInMessages = positionInAdapter - 1;
        if (positionInMessages >= messages.size())
            return;

        AndroidMegaChatMessage m = messages.get(positionInMessages);
        if (adapter.isMultipleSelect() || m == null || m.isUploading() || m.getMessage().getStatus() == MegaChatMessage.STATUS_SERVER_REJECTED || m.getMessage().getStatus() == MegaChatMessage.STATUS_SENDING_MANUAL)
            return;

        int type = m.getMessage().getType();
        switch (type) {
            case MegaChatMessage.TYPE_NODE_ATTACHMENT:
                showNodeAttachmentBottomSheet(m, positionInMessages);
                break;
            case MegaChatMessage.TYPE_CONTACT_ATTACHMENT:
                showContactAttachmentBottomSheet(m, positionInMessages);
                break;
            case MegaChatMessage.TYPE_VOICE_CLIP:
            case MegaChatMessage.TYPE_NORMAL:
                showGeneralChatMessageBottomSheet(m, positionInMessages);
                break;
            case MegaChatMessage.TYPE_CONTAINS_META:
                MegaChatContainsMeta meta = m.getMessage().getContainsMeta();
                if (meta == null || meta.getType() == MegaChatContainsMeta.CONTAINS_META_INVALID)
                    return;
                if (meta.getType() == MegaChatContainsMeta.CONTAINS_META_RICH_PREVIEW || meta.getType() == MegaChatContainsMeta.CONTAINS_META_GEOLOCATION) {
                    showGeneralChatMessageBottomSheet(m, positionInMessages);
                }
                break;
        }
    }

    private boolean isSelectableMessage(AndroidMegaChatMessage message) {
        if (message.getMessage().getStatus() == MegaChatMessage.STATUS_SERVER_REJECTED || message.getMessage().getStatus() == MegaChatMessage.STATUS_SENDING_MANUAL)
            return false;

        int type = message.getMessage().getType();
        switch (type) {
            case MegaChatMessage.TYPE_NODE_ATTACHMENT:
            case MegaChatMessage.TYPE_CONTACT_ATTACHMENT:
            case MegaChatMessage.TYPE_VOICE_CLIP:
            case MegaChatMessage.TYPE_NORMAL:
            case MegaChatMessage.TYPE_CONTAINS_META:
            case MegaChatMessage.TYPE_PUBLIC_HANDLE_CREATE:
            case MegaChatMessage.TYPE_PUBLIC_HANDLE_DELETE:
            case MegaChatMessage.TYPE_SET_PRIVATE_MODE:
                return true;
            default:
                return false;
        }
    }

    public void itemClick(int positionInAdapter, int [] screenPosition) {
        int positionInMessages = positionInAdapter-1;

        if(positionInMessages < messages.size()){
            AndroidMegaChatMessage m = messages.get(positionInMessages);

            if (adapter.isMultipleSelect()) {
                logDebug("isMultipleSelect");
                if (!m.isUploading()) {
                    logDebug("isMultipleSelect - iNOTsUploading");
                    if (m.getMessage() != null) {
                        MegaChatContainsMeta meta = m.getMessage().getContainsMeta();
                        if (meta != null && meta.getType() == MegaChatContainsMeta.CONTAINS_META_INVALID) {
                        }else{
                            logDebug("Message id: " + m.getMessage().getMsgId());
                            logDebug("Timestamp: " + m.getMessage().getTimestamp());
                            if (isSelectableMessage(m)) {
                                adapter.toggleSelection(m.getMessage().getMsgId());
                                List<AndroidMegaChatMessage> messages = adapter.getSelectedMessages();
                                if (!messages.isEmpty()) {
                                    updateActionModeTitle();
                                }
                            }
                        }
                    }
                }
            }else{
                if(m!=null){
                    if(m.isUploading()){
                        showUploadingAttachmentBottomSheet(m, positionInMessages);
                    }else{
                        if((m.getMessage().getStatus()==MegaChatMessage.STATUS_SERVER_REJECTED)||(m.getMessage().getStatus()==MegaChatMessage.STATUS_SENDING_MANUAL)){
                            if(m.getMessage().getUserHandle()==megaChatApi.getMyUserHandle()) {
                                if (!(m.getMessage().isManagementMessage())) {
                                    logDebug("selected message handle: " + m.getMessage().getTempId());
                                    logDebug("selected message rowId: " + m.getMessage().getRowId());
                                    if ((m.getMessage().getStatus() == MegaChatMessage.STATUS_SERVER_REJECTED) || (m.getMessage().getStatus() == MegaChatMessage.STATUS_SENDING_MANUAL)) {
                                        logDebug("show not sent message panel");
                                        showMsgNotSentPanel(m, positionInMessages);
                                    }
                                }
                            }
                        }
                        else{
                            if(m.getMessage().getType()==MegaChatMessage.TYPE_NODE_ATTACHMENT){
                                logDebug("itemCLick: TYPE_NODE_ATTACHMENT");
                                MegaNodeList nodeList = m.getMessage().getMegaNodeList();
                                if(nodeList.size()==1){
                                    MegaNode node = chatC.authorizeNodeIfPreview(nodeList.get(0), chatRoom);
                                    if (MimeTypeList.typeForName(node.getName()).isImage()){

                                        if(node.hasPreview()){
                                            logDebug("Show full screen viewer");
                                            showFullScreenViewer(m.getMessage().getMsgId(), screenPosition);
                                        }
                                        else{
                                            logDebug("Image without preview - show node attachment panel for one node");
                                            showNodeAttachmentBottomSheet(m, positionInMessages);
                                        }
                                    }
                                    else if (MimeTypeList.typeForName(node.getName()).isVideoReproducible()||MimeTypeList.typeForName(node.getName()).isAudio()){
                                        logDebug("isFile:isVideoReproducibleOrIsAudio");
                                        String mimeType = MimeTypeList.typeForName(node.getName()).getType();
                                        logDebug("FILE HANDLE: " + node.getHandle() + " TYPE: " + mimeType);

                                        Intent mediaIntent;
                                        boolean internalIntent;
                                        boolean opusFile = false;
                                        if (MimeTypeList.typeForName(node.getName()).isVideoNotSupported() || MimeTypeList.typeForName(node.getName()).isAudioNotSupported()){
                                            mediaIntent = new Intent(Intent.ACTION_VIEW);
                                            internalIntent=false;
                                            String[] s = node.getName().split("\\.");
                                            if (s != null && s.length > 1 && s[s.length-1].equals("opus")) {
                                                opusFile = true;
                                            }
                                        }
                                        else {
                                            logDebug("setIntentToAudioVideoPlayer");
                                            mediaIntent = new Intent(this, AudioVideoPlayerLollipop.class);
                                            internalIntent=true;
                                        }
                                        logDebug("putExtra: screenPosition("+screenPosition+"), msgId("+m.getMessage().getMsgId()+"), chatId("+idChat+"), filename("+node.getName()+")");

                                        mediaIntent.putExtra("screenPosition", screenPosition);
                                        mediaIntent.putExtra("adapterType", FROM_CHAT);
                                        mediaIntent.putExtra(IS_PLAYLIST, false);
                                        mediaIntent.putExtra("msgId", m.getMessage().getMsgId());
                                        mediaIntent.putExtra("chatId", idChat);
                                        mediaIntent.putExtra("FILENAME", node.getName());

                                        String localPath = getLocalFile(this, node.getName(), node.getSize());

                                        if (localPath != null){
                                            logDebug("localPath != null");

                                            File mediaFile = new File(localPath);
                                            //mediaIntent.setDataAndType(Uri.parse(localPath), mimeType);
                                            if (Build.VERSION.SDK_INT >= Build.VERSION_CODES.N && localPath.contains(Environment.getExternalStorageDirectory().getPath())) {
                                                logDebug("FileProviderOption");
                                                Uri mediaFileUri = FileProvider.getUriForFile(this, "mega.privacy.android.app.providers.fileprovider", mediaFile);
                                                if(mediaFileUri==null){
                                                    logDebug("ERROR:NULLmediaFileUri");
                                                    showSnackbar(SNACKBAR_TYPE, getString(R.string.general_text_error), -1);
                                                }
                                                else{
                                                    mediaIntent.setDataAndType(mediaFileUri, MimeTypeList.typeForName(node.getName()).getType());
                                                }
                                            }else{
                                                Uri mediaFileUri = Uri.fromFile(mediaFile);
                                                if(mediaFileUri==null){
                                                    logError("ERROR:NULLmediaFileUri");
                                                    showSnackbar(SNACKBAR_TYPE, getString(R.string.general_text_error), -1);
                                                }
                                                else{
                                                    mediaIntent.setDataAndType(mediaFileUri, MimeTypeList.typeForName(node.getName()).getType());
                                                }
                                            }
                                            mediaIntent.addFlags(Intent.FLAG_GRANT_READ_URI_PERMISSION);
                                        }else {
                                            logDebug("localPathNULL");
                                            if (isOnline(this)){
                                                if (megaApi.httpServerIsRunning() == 0) {
                                                    logDebug("megaApi.httpServerIsRunning() == 0");
                                                    megaApi.httpServerStart();
                                                }
                                                else{
                                                    logWarning("ERROR:httpServerAlreadyRunning");
                                                }

                                                ActivityManager.MemoryInfo mi = new ActivityManager.MemoryInfo();
                                                ActivityManager activityManager = (ActivityManager) this.getSystemService(Context.ACTIVITY_SERVICE);
                                                activityManager.getMemoryInfo(mi);

                                                if(mi.totalMem>BUFFER_COMP){
                                                    logDebug("Total mem: " + mi.totalMem + " allocate 32 MB");
                                                    megaApi.httpServerSetMaxBufferSize(MAX_BUFFER_32MB);
                                                }else{
                                                    logDebug("Total mem: " + mi.totalMem + " allocate 16 MB");
                                                    megaApi.httpServerSetMaxBufferSize(MAX_BUFFER_16MB);
                                                }

                                                String url = megaApi.httpServerGetLocalLink(node);
                                                if(url!=null){
                                                    logDebug("URL generated: " + url);
                                                    Uri parsedUri = Uri.parse(url);
                                                    if(parsedUri!=null){
                                                        logDebug("parsedUri!=null ---> " + parsedUri);
                                                        mediaIntent.setDataAndType(parsedUri, mimeType);
                                                    }else{
                                                        logError("ERROR:httpServerGetLocalLink");
                                                        showSnackbar(SNACKBAR_TYPE, getString(R.string.general_text_error), -1);
                                                    }
                                                }else{
                                                    logError("ERROR:httpServerGetLocalLink");
                                                    showSnackbar(SNACKBAR_TYPE, getString(R.string.general_text_error), -1);
                                                }
                                            }
                                            else {
                                                showSnackbar(SNACKBAR_TYPE, getString(R.string.error_server_connection_problem)+". "+ getString(R.string.no_network_connection_on_play_file), -1);
                                            }
                                        }
                                        mediaIntent.putExtra("HANDLE", node.getHandle());
                                        if (opusFile){
                                            logDebug("opusFile ");
                                            mediaIntent.setDataAndType(mediaIntent.getData(), "audio/*");
                                        }
                                        if(internalIntent){
                                            startActivity(mediaIntent);
                                        }else{
                                            logDebug("externalIntent");
                                            if (isIntentAvailable(this, mediaIntent)){
                                                startActivity(mediaIntent);
                                            }else{
                                                logDebug("noAvailableIntent");
                                                showNodeAttachmentBottomSheet(m, positionInMessages);
                                            }
                                        }
                                        overridePendingTransition(0,0);
                                        if (adapter != null) {
                                            adapter.setNodeAttachmentVisibility(false, holder_imageDrag, positionInMessages);
                                        }

                                    }else if (MimeTypeList.typeForName(node.getName()).isPdf()){

                                        logDebug("isFile:isPdf");
                                        String mimeType = MimeTypeList.typeForName(node.getName()).getType();
                                        logDebug("FILE HANDLE: " + node.getHandle() + " TYPE: " + mimeType);
                                        Intent pdfIntent = new Intent(this, PdfViewerActivityLollipop.class);
                                        pdfIntent.putExtra("inside", true);
                                        pdfIntent.putExtra("adapterType", FROM_CHAT);
                                        pdfIntent.putExtra("msgId", m.getMessage().getMsgId());
                                        pdfIntent.putExtra("chatId", idChat);

                                        String localPath = getLocalFile(this, node.getName(), node.getSize());

                                        if (localPath != null){
                                            File mediaFile = new File(localPath);
                                            if (Build.VERSION.SDK_INT >= Build.VERSION_CODES.N && localPath.contains(Environment.getExternalStorageDirectory().getPath())) {
                                                logDebug("FileProviderOption");
                                                Uri mediaFileUri = FileProvider.getUriForFile(this, "mega.privacy.android.app.providers.fileprovider", mediaFile);
                                                if(mediaFileUri==null){
                                                    logError("ERROR:NULLmediaFileUri");
                                                    showSnackbar(SNACKBAR_TYPE, getString(R.string.general_text_error), -1);
                                                }
                                                else{
                                                    pdfIntent.setDataAndType(mediaFileUri, MimeTypeList.typeForName(node.getName()).getType());
                                                }
                                            }
                                            else{
                                                Uri mediaFileUri = Uri.fromFile(mediaFile);
                                                if(mediaFileUri==null){
                                                    logError("ERROR:NULLmediaFileUri");
                                                    showSnackbar(SNACKBAR_TYPE, getString(R.string.general_text_error), -1);
                                                }
                                                else{
                                                    pdfIntent.setDataAndType(mediaFileUri, MimeTypeList.typeForName(node.getName()).getType());
                                                }
                                            }
                                            pdfIntent.addFlags(Intent.FLAG_GRANT_READ_URI_PERMISSION);
                                        }
                                        else {
                                            logWarning("localPathNULL");
                                            if (isOnline(this)){
                                                if (megaApi.httpServerIsRunning() == 0) {
                                                    megaApi.httpServerStart();
                                                }
                                                else{
                                                    logError("ERROR:httpServerAlreadyRunning");
                                                }
                                                ActivityManager.MemoryInfo mi = new ActivityManager.MemoryInfo();
                                                ActivityManager activityManager = (ActivityManager) this.getSystemService(Context.ACTIVITY_SERVICE);
                                                activityManager.getMemoryInfo(mi);
                                                if(mi.totalMem>BUFFER_COMP){
                                                    logDebug("Total mem: " + mi.totalMem + " allocate 32 MB");
                                                    megaApi.httpServerSetMaxBufferSize(MAX_BUFFER_32MB);
                                                }
                                                else{
                                                    logDebug("Total mem: " + mi.totalMem + " allocate 16 MB");
                                                    megaApi.httpServerSetMaxBufferSize(MAX_BUFFER_16MB);
                                                }
                                                String url = megaApi.httpServerGetLocalLink(node);
                                                if(url!=null){
                                                    logDebug("URL generated: " + url);
                                                    Uri parsedUri = Uri.parse(url);
                                                    if(parsedUri!=null){
                                                        pdfIntent.setDataAndType(parsedUri, mimeType);
                                                    }
                                                    else{
                                                        logError("ERROR:httpServerGetLocalLink");
                                                        showSnackbar(SNACKBAR_TYPE, getString(R.string.general_text_error), -1);
                                                    }
                                                }
                                                else{
                                                    logError("ERROR:httpServerGetLocalLink");
                                                    showSnackbar(SNACKBAR_TYPE, getString(R.string.general_text_error), -1);
                                                }
                                            }
                                            else {
                                                showSnackbar(SNACKBAR_TYPE, getString(R.string.error_server_connection_problem)+". "+ getString(R.string.no_network_connection_on_play_file), -1);
                                            }
                                        }
                                        pdfIntent.putExtra("HANDLE", node.getHandle());

                                        if (isIntentAvailable(this, pdfIntent)){
                                            startActivity(pdfIntent);
                                        }
                                        else{
                                            logWarning("noAvailableIntent");
                                            showNodeAttachmentBottomSheet(m, positionInMessages);
                                        }
                                        overridePendingTransition(0,0);
                                    }
                                    else{
                                        logDebug("NOT Image, pdf, audio or video - show node attachment panel for one node");
                                        showNodeAttachmentBottomSheet(m, positionInMessages);
                                    }
                                }
                                else{
                                    logDebug("show node attachment panel");
                                    showNodeAttachmentBottomSheet(m, positionInMessages);
                                }
                            }
                            else if(m.getMessage().getType()==MegaChatMessage.TYPE_CONTACT_ATTACHMENT){
                                logDebug("TYPE_CONTACT_ATTACHMENT");
                                logDebug("show contact attachment panel");
                                if (isOnline(this)) {
                                    if (!chatC.isInAnonymousMode() && m != null) {
                                        if (m.getMessage().getUsersCount() == 1) {
                                            long userHandle = m.getMessage().getUserHandle(0);
                                            if(userHandle != megaChatApi.getMyUserHandle()){
                                                showContactAttachmentBottomSheet(m, positionInMessages);
                                            }
                                        }else{
                                            showContactAttachmentBottomSheet(m, positionInMessages);
                                        }
                                    }
                                }
                                else{
                                    //No shown - is not possible to know is it already contact or not - megaApi not working
                                    showSnackbar(SNACKBAR_TYPE, getString(R.string.error_server_connection_problem), -1);
                                }
                            } else if (m.getMessage().getType() == MegaChatMessage.TYPE_CONTAINS_META) {
                                logDebug("TYPE_CONTAINS_META");
                                MegaChatContainsMeta meta = m.getMessage().getContainsMeta();
                                if (meta == null || meta.getType() == MegaChatContainsMeta.CONTAINS_META_INVALID)
                                    return;
                                String url = null;
                                if (meta.getType() == MegaChatContainsMeta.CONTAINS_META_RICH_PREVIEW) {
                                    url = meta.getRichPreview().getUrl();
                                } else if (meta.getType() == MegaChatContainsMeta.CONTAINS_META_GEOLOCATION) {
                                    url = m.getMessage().getContent();
                                    MegaChatGeolocation location = meta.getGeolocation();
                                    if (location != null) {
                                        float latitude = location.getLatitude();
                                        float longitude = location.getLongitude();
                                        List<Address> addresses = getAddresses(this, latitude, longitude);
                                        if (addresses != null && !addresses.isEmpty()) {
                                            String address = addresses.get(0).getAddressLine(0);
                                            if (address != null) {
                                                url = "geo:" + latitude + "," + longitude + "?q=" + Uri.encode(address);
                                            }
                                        }
                                    }
                                }
                                if (url == null) return;
                                Intent browserIntent = new Intent(Intent.ACTION_VIEW, Uri.parse(url));
                                startActivity(browserIntent);

                            } else if(m.getMessage().getType() == MegaChatMessage.TYPE_NORMAL ){
                                logDebug("TYPE_NORMAL");
                                AndroidMegaRichLinkMessage richLinkMessage = m.getRichLinkMessage();

                                if(richLinkMessage == null){
                                    showGeneralChatMessageBottomSheet(m, positionInMessages);
                                }else{
                                    String url = richLinkMessage.getUrl();
                                    if (richLinkMessage.isChat()) {
                                        loadChatLink(url);
                                    } else {
                                        openMegaLink(url, richLinkMessage.getNode() != null ? richLinkMessage.getNode().isFile() : richLinkMessage.isFile());
                                    }
                                }
                            }
                        }
                    }
                }
            }
        }else{
            logDebug("DO NOTHING: Position (" + positionInMessages + ") is more than size in messages (size: " + messages.size() + ")");
        }
    }

    public void loadChatLink(String link){
        logDebug("loadChatLink: ");
        Intent intentOpenChat = new Intent(this, ChatActivityLollipop.class);
        intentOpenChat.setAction(ACTION_OPEN_CHAT_LINK);
        intentOpenChat.setData(Uri.parse(link));
        this.startActivity(intentOpenChat);
    }

    public void showFullScreenViewer(long msgId, int[] screenPosition){
        logDebug("showFullScreenViewer");
        int position = 0;
        boolean positionFound = false;
        List<Long> ids = new ArrayList<>();
        for(int i=0; i<messages.size();i++){
            AndroidMegaChatMessage androidMessage = messages.get(i);
            if(!androidMessage.isUploading()){
                MegaChatMessage msg = androidMessage.getMessage();

                if(msg.getType()==MegaChatMessage.TYPE_NODE_ATTACHMENT){
                    ids.add(msg.getMsgId());

                    if(msg.getMsgId()==msgId){
                        positionFound=true;
                    }
                    if(!positionFound){
                        MegaNodeList nodeList = msg.getMegaNodeList();
                        if(nodeList.size()==1){
                            MegaNode node = nodeList.get(0);
                            if(MimeTypeList.typeForName(node.getName()).isImage()){
                                position++;
                            }
                        }
                    }
                }
            }
        }

        Intent intent = new Intent(this, ChatFullScreenImageViewer.class);
        intent.putExtra("position", position);
        intent.putExtra("chatId", idChat);
        intent.putExtra("screenPosition", screenPosition);
        long[] array = new long[ids.size()];
        for(int i = 0; i < ids.size(); i++) {
            array[i] = ids.get(i);
        }
        intent.putExtra("messageIds", array);
        startActivity(intent);
        overridePendingTransition(0,0);
        if (adapter !=  null) {
            adapter.setNodeAttachmentVisibility(false, holder_imageDrag, position);
        }
    }

    @Override
    public void onChatRoomUpdate(MegaChatApiJava api, MegaChatRoom chat) {
        logDebug("onChatRoomUpdate!");
        this.chatRoom = chat;
        if (adapter != null) {
            adapter.setChatRoom(chatRoom);
        }

        if(chat.hasChanged(MegaChatRoom.CHANGE_TYPE_CLOSED)){
            logDebug("CHANGE_TYPE_CLOSED for the chat: " + chat.getChatId());
            int permission = chat.getOwnPrivilege();
            logDebug("Permissions for the chat: " + permission);

            if(chat.isPreview()){
                if(permission==MegaChatRoom.PRIV_RM){
                    //Show alert to user
                    showSnackbar(SNACKBAR_TYPE, getString(R.string.alert_invalid_preview), -1);
                }
            }
            else{
                //Hide field to write
                setChatSubtitle();
                supportInvalidateOptionsMenu();
            }
        }
        else if(chat.hasChanged(MegaChatRoom.CHANGE_TYPE_STATUS)){
            logDebug("CHANGE_TYPE_STATUS for the chat: " + chat.getChatId());
            if(!(chatRoom.isGroup())){
                long userHandle = chatRoom.getPeerHandle(0);
                setStatus(userHandle);
            }
        }
        else if(chat.hasChanged(MegaChatRoom.CHANGE_TYPE_PARTICIPANTS)){
            logDebug("CHANGE_TYPE_PARTICIPANTS for the chat: " + chat.getChatId());
            setChatSubtitle();
        }
        else if(chat.hasChanged(MegaChatRoom.CHANGE_TYPE_OWN_PRIV)){
            logDebug("CHANGE_TYPE_OWN_PRIV for the chat: " + chat.getChatId());
            setChatSubtitle();
            supportInvalidateOptionsMenu();
        }
        else if(chat.hasChanged(MegaChatRoom.CHANGE_TYPE_TITLE)){
            updateTitle();
        }
        else if(chat.hasChanged(MegaChatRoom.CHANGE_TYPE_USER_STOP_TYPING)){
            logDebug("CHANGE_TYPE_USER_STOP_TYPING for the chat: " + chat.getChatId());

            long userHandleTyping = chat.getUserTyping();

            if(userHandleTyping==megaChatApi.getMyUserHandle()){
                return;
            }

            if(usersTypingSync==null){
                return;
            }

            //Find the item
            boolean found = false;
            for(UserTyping user : usersTypingSync) {
                if(user.getParticipantTyping().getHandle() == userHandleTyping) {
                    logDebug("Found user typing!");
                    usersTypingSync.remove(user);
                    found=true;
                    break;
                }
            }

            if(!found){
                logDebug("CHANGE_TYPE_USER_STOP_TYPING: Not found user typing");
            }
            else{
                updateUserTypingFromNotification();
            }

        }
        else if(chat.hasChanged(MegaChatRoom.CHANGE_TYPE_USER_TYPING)){
            logDebug("CHANGE_TYPE_USER_TYPING for the chat: " + chat.getChatId());
            if(chat!=null){

                long userHandleTyping = chat.getUserTyping();

                if(userHandleTyping==megaChatApi.getMyUserHandle()){
                    return;
                }

                if(usersTyping==null){
                    usersTyping = new ArrayList<>();
                    usersTypingSync = Collections.synchronizedList(usersTyping);
                }

                //Find if any notification arrives previously
                if(usersTypingSync.size()<=0){
                    logDebug("No more users writing");
                    MegaChatParticipant participantTyping = new MegaChatParticipant(userHandleTyping);
                    UserTyping currentUserTyping = new UserTyping(participantTyping);

                    String nameTyping = chatC.getFirstName(userHandleTyping, chatRoom);

                    logDebug("userHandleTyping: " + userHandleTyping);

                    if (isTextEmpty(nameTyping)) {
                        nameTyping = getString(R.string.transfer_unknown);
                    }

                    participantTyping.setFirstName(nameTyping);

                    userTypingTimeStamp = System.currentTimeMillis()/1000;
                    currentUserTyping.setTimeStampTyping(userTypingTimeStamp);

                    usersTypingSync.add(currentUserTyping);

                    String userTyping =  getResources().getQuantityString(R.plurals.user_typing, 1, toCDATA(usersTypingSync.get(0).getParticipantTyping().getFirstName()));
                    userTyping = userTyping.replace("[A]", "<font color=\'#8d8d94\'>");
                    userTyping = userTyping.replace("[/A]", "</font>");
                    userTypingText.setText(getSpannedHtmlText(userTyping));

                    userTypingLayout.setVisibility(View.VISIBLE);
                }
                else{
                    logDebug("More users writing or the same in different timestamp");

                    //Find the item
                    boolean found = false;
                    for(UserTyping user : usersTypingSync) {
                        if(user.getParticipantTyping().getHandle() == userHandleTyping) {
                            logDebug("Found user typing!");
                            userTypingTimeStamp = System.currentTimeMillis()/1000;
                            user.setTimeStampTyping(userTypingTimeStamp);
                            found=true;
                            break;
                        }
                    }

                    if(!found){
                        logDebug("It's a new user typing");
                        MegaChatParticipant participantTyping = new MegaChatParticipant(userHandleTyping);
                        UserTyping currentUserTyping = new UserTyping(participantTyping);

                        String nameTyping = chatC.getFirstName(userHandleTyping, chatRoom);
                        if (isTextEmpty(nameTyping)) {
                            nameTyping = getString(R.string.transfer_unknown);
                        }

                        participantTyping.setFirstName(nameTyping);

                        userTypingTimeStamp = System.currentTimeMillis()/1000;
                        currentUserTyping.setTimeStampTyping(userTypingTimeStamp);

                        usersTypingSync.add(currentUserTyping);

                        //Show the notification
                        String userTyping;
                        int size = usersTypingSync.size();
                        switch (size) {
                            case 1:
                                userTyping = getResources().getQuantityString(R.plurals.user_typing, 1, usersTypingSync.get(0).getParticipantTyping().getFirstName());
                                userTyping = toCDATA(userTyping);
                                break;

                            case 2:
                                userTyping = getResources().getQuantityString(R.plurals.user_typing, 2, usersTypingSync.get(0).getParticipantTyping().getFirstName() + ", " + usersTypingSync.get(1).getParticipantTyping().getFirstName());
                                userTyping = toCDATA(userTyping);
                                break;

                            default:
                                String names = usersTypingSync.get(0).getParticipantTyping().getFirstName() + ", " + usersTypingSync.get(1).getParticipantTyping().getFirstName();
                                userTyping = String.format(getString(R.string.more_users_typing), toCDATA(names));
                                break;
                        }

                        userTyping = userTyping.replace("[A]", "<font color=\'#8d8d94\'>");
                        userTyping = userTyping.replace("[/A]", "</font>");

                        userTypingText.setText(getSpannedHtmlText(userTyping));
                        userTypingLayout.setVisibility(View.VISIBLE);
                    }
                }

                int interval = 5000;
                IsTypingRunnable runnable = new IsTypingRunnable(userTypingTimeStamp, userHandleTyping);
                handlerReceive = new Handler();
                handlerReceive.postDelayed(runnable, interval);
            }
        }
        else if(chat.hasChanged(MegaChatRoom.CHANGE_TYPE_ARCHIVE)){
            logDebug("CHANGE_TYPE_ARCHIVE for the chat: " + chat.getChatId());
            setChatSubtitle();
        }
        else if(chat.hasChanged(MegaChatRoom.CHANGE_TYPE_CHAT_MODE)){
            logDebug("CHANGE_TYPE_CHAT_MODE for the chat: " + chat.getChatId());
        }
        else if(chat.hasChanged(MegaChatRoom.CHANGE_TYPE_UPDATE_PREVIEWERS)){
            logDebug("CHANGE_TYPE_UPDATE_PREVIEWERS for the chat: " + chat.getChatId());
            setPreviewersView();
        }
    }

    void setPreviewersView () {
        if(chatRoom.getNumPreviewers()>0){
            observersNumberText.setText(chatRoom.getNumPreviewers()+"");
            observersLayout.setVisibility(View.VISIBLE);
        }
        else{
            observersLayout.setVisibility(View.GONE);
        }
    }

    private class IsTypingRunnable implements Runnable{

        long timeStamp;
        long userHandleTyping;

        public IsTypingRunnable(long timeStamp, long userHandleTyping) {
            this.timeStamp = timeStamp;
            this.userHandleTyping = userHandleTyping;
        }

        @Override
        public void run() {
            logDebug("Run off notification typing");
            long timeNow = System.currentTimeMillis()/1000;
            if ((timeNow - timeStamp) > 4){
                logDebug("Remove user from the list");

                boolean found = false;
                for(UserTyping user : usersTypingSync) {
                    if(user.getTimeStampTyping() == timeStamp) {
                        if(user.getParticipantTyping().getHandle() == userHandleTyping) {
                            logDebug("Found user typing in runnable!");
                            usersTypingSync.remove(user);
                            found=true;
                            break;
                        }
                    }
                }

                if(!found){
                    logDebug("Not found user typing in runnable!");
                }

                updateUserTypingFromNotification();
            }
        }
    }

    public void updateUserTypingFromNotification(){
        logDebug("updateUserTypingFromNotification");

        int size = usersTypingSync.size();
        logDebug("Size of typing: " + size);
        switch (size){
            case 0:{
                userTypingLayout.setVisibility(View.GONE);
                break;
            }
            case 1:{
                String userTyping = getResources().getQuantityString(R.plurals.user_typing, 1, usersTypingSync.get(0).getParticipantTyping().getFirstName());
                userTyping = toCDATA(userTyping);
                userTyping = userTyping.replace("[A]", "<font color=\'#8d8d94\'>");
                userTyping = userTyping.replace("[/A]", "</font>");

                Spanned result = null;
                if (android.os.Build.VERSION.SDK_INT >= android.os.Build.VERSION_CODES.N) {
                    result = Html.fromHtml(userTyping,Html.FROM_HTML_MODE_LEGACY);
                } else {
                    result = Html.fromHtml(userTyping);
                }

                userTypingText.setText(result);
                break;
            }
            case 2:{
                String userTyping = getResources().getQuantityString(R.plurals.user_typing, 2, usersTypingSync.get(0).getParticipantTyping().getFirstName()+", "+usersTypingSync.get(1).getParticipantTyping().getFirstName());
                userTyping = toCDATA(userTyping);
                userTyping = userTyping.replace("[A]", "<font color=\'#8d8d94\'>");
                userTyping = userTyping.replace("[/A]", "</font>");

                Spanned result = null;
                if (android.os.Build.VERSION.SDK_INT >= android.os.Build.VERSION_CODES.N) {
                    result = Html.fromHtml(userTyping,Html.FROM_HTML_MODE_LEGACY);
                } else {
                    result = Html.fromHtml(userTyping);
                }

                userTypingText.setText(result);
                break;
            }
            default:{
                String names = usersTypingSync.get(0).getParticipantTyping().getFirstName()+", "+usersTypingSync.get(1).getParticipantTyping().getFirstName();
                String userTyping = String.format(getString(R.string.more_users_typing), toCDATA(names));

                userTyping = userTyping.replace("[A]", "<font color=\'#8d8d94\'>");
                userTyping = userTyping.replace("[/A]", "</font>");

                Spanned result = null;
                if (android.os.Build.VERSION.SDK_INT >= android.os.Build.VERSION_CODES.N) {
                    result = Html.fromHtml(userTyping,Html.FROM_HTML_MODE_LEGACY);
                } else {
                    result = Html.fromHtml(userTyping);
                }

                userTypingText.setText(result);
                break;
            }
        }
    }

    public void setRichLinkInfo(long msgId, AndroidMegaRichLinkMessage richLinkMessage){
        logDebug("setRichLinkInfo");

        int indexToChange = -1;
        ListIterator<AndroidMegaChatMessage> itr = messages.listIterator(messages.size());

        // Iterate in reverse.
        while(itr.hasPrevious()) {
            AndroidMegaChatMessage messageToCheck = itr.previous();

            if(!messageToCheck.isUploading()){
                if(messageToCheck.getMessage().getMsgId()==msgId){
                    indexToChange = itr.nextIndex();
                    logDebug("Found index to change: " + indexToChange);
                    break;
                }
            }
        }

        if(indexToChange!=-1){

            AndroidMegaChatMessage androidMsg = messages.get(indexToChange);

            androidMsg.setRichLinkMessage(richLinkMessage);

            try{
                if(adapter!=null){
                    adapter.notifyItemChanged(indexToChange+1);
                }
            }
            catch(IllegalStateException e){
                logError("IllegalStateException: do not update adapter", e);
            }

        }
        else{
            logError("Error, rich link message not found!!");
        }
    }

    public void setRichLinkImage(long msgId){
        logDebug("setRichLinkImage");

        int indexToChange = -1;
        ListIterator<AndroidMegaChatMessage> itr = messages.listIterator(messages.size());

        // Iterate in reverse.
        while(itr.hasPrevious()) {
            AndroidMegaChatMessage messageToCheck = itr.previous();

            if(!messageToCheck.isUploading()){
                if(messageToCheck.getMessage().getMsgId()==msgId){
                    indexToChange = itr.nextIndex();
                    logDebug("Found index to change: " + indexToChange);
                    break;
                }
            }
        }

        if(indexToChange!=-1){

            if(adapter!=null){
                adapter.notifyItemChanged(indexToChange+1);
            }
        }
        else{
            logError("Error, rich link message not found!!");
        }
    }

    public int checkMegaLink(MegaChatMessage msg){
        logDebug("checkMegaLink");

        //Check if it is a MEGA link
        if (msg.getType() != MegaChatMessage.TYPE_NORMAL || msg.getContent() == null) return -1;

        String link = extractMegaLink(msg.getContent());

        if (isChatLink(link)) {
            logDebug("isChatLink");
            ChatLinkInfoListener listener = new ChatLinkInfoListener(this, msg.getMsgId(), megaApi);
            megaChatApi.checkChatLink(link, listener);

            return MEGA_CHAT_LINK;
        }

        if (link == null || megaApi == null || megaApi.getRootNode() == null) return -1;

        logDebug("The link was found");

        ChatLinkInfoListener listener = null;
        if (isFileLink(link)) {
            logDebug("isFileLink");
            listener = new ChatLinkInfoListener(this, msg.getMsgId(), megaApi);
            megaApi.getPublicNode(link, listener);
            return MEGA_FILE_LINK;
        } else {
            logDebug("isFolderLink");

            MegaApiAndroid megaApiFolder = getLocalMegaApiFolder();
            listener = new ChatLinkInfoListener(this, msg.getMsgId(), megaApi, megaApiFolder);
            megaApiFolder.loginToFolder(link, listener);
            return MEGA_FOLDER_LINK;
        }
    }

    @Override
    public void onMessageLoaded(MegaChatApiJava api, MegaChatMessage msg) {

        if (msg != null) {
            logDebug("STATUS: " + msg.getStatus());
            logDebug("TEMP ID: " + msg.getTempId());
            logDebug("FINAL ID: " + msg.getMsgId());
            logDebug("TIMESTAMP: " + msg.getTimestamp());
            logDebug("TYPE: " + msg.getType());

            if(messages!=null){
                logDebug("Messages size: "+messages.size());
            }

            if(msg.isDeleted()){
                logDebug("DELETED MESSAGE!!!!");
                numberToLoad--;
                return;
            }

            if(msg.isEdited()){
                logDebug("EDITED MESSAGE!!!!");
            }

            if(msg.getType()==MegaChatMessage.TYPE_REVOKE_NODE_ATTACHMENT) {
                logDebug("TYPE_REVOKE_NODE_ATTACHMENT MESSAGE!!!!");
                numberToLoad--;
                return;
            }

            checkMegaLink(msg);

            if(msg.getType()==MegaChatMessage.TYPE_NODE_ATTACHMENT){
                logDebug("TYPE_NODE_ATTACHMENT MESSAGE!!!!");
            }

            if(msg.getStatus()==MegaChatMessage.STATUS_SERVER_REJECTED){
                logDebug("STATUS_SERVER_REJECTED " + msg.getStatus());
            }

            if(msg.getStatus()==MegaChatMessage.STATUS_SENDING_MANUAL){

                logDebug("STATUS_SENDING_MANUAL: Getting messages not sent!!!: " + msg.getStatus());
                AndroidMegaChatMessage androidMsg = new AndroidMegaChatMessage(msg);

                if(msg.isEdited()){
                    logDebug("MESSAGE EDITED");

                    if(!noMoreNoSentMessages){
                        logDebug("NOT noMoreNoSentMessages");
                        addInBufferSending(androidMsg);
                    }else{
                        logDebug("Try to recover the initial msg");
                        if(msg.getMsgId()!=-1){
                            MegaChatMessage notEdited = megaChatApi.getMessage(idChat, msg.getMsgId());
                            logDebug("Content not edited");
                            AndroidMegaChatMessage androidMsgNotEdited = new AndroidMegaChatMessage(notEdited);
                            int returnValue = modifyMessageReceived(androidMsgNotEdited, false);
                            if(returnValue!=-1){
                                logDebug("Message " + returnValue + " modified!");
                            }
                        }

                        appendMessageAnotherMS(androidMsg);
                    }
                }
                else{
                    logDebug("NOT MESSAGE EDITED");
                    int resultModify = -1;
                    if(msg.getUserHandle()==megaChatApi.getMyUserHandle()){
                        if(msg.getType()==MegaChatMessage.TYPE_NODE_ATTACHMENT){
                            logDebug("Modify my message and node attachment");

                            long idMsg =  dbH.findPendingMessageByIdTempKarere(msg.getTempId());
                            logDebug("The id of my pending message is: " + idMsg);
                            if(idMsg!=-1){
                                resultModify = modifyAttachmentReceived(androidMsg, idMsg);
                                dbH.removePendingMessageById(idMsg);
                                if(resultModify==-1){
                                    logDebug("Node attachment message not in list -> resultModify -1");
//                            AndroidMegaChatMessage msgToAppend = new AndroidMegaChatMessage(msg);
//                            appendMessagePosition(msgToAppend);
                                }
                                else{
                                    logDebug("Modify attachment");
                                    numberToLoad--;
                                    return;
                                }
                            }
                        }
                    }

                    int returnValue = modifyMessageReceived(androidMsg, true);
                    if(returnValue!=-1){
                        logDebug("Message " + returnValue + " modified!");
                        numberToLoad--;
                        return;
                    }
                    addInBufferSending(androidMsg);
                    if(!noMoreNoSentMessages){
                        logDebug("NOT noMoreNoSentMessages");
                    }
                }
            }
            else if(msg.getStatus()==MegaChatMessage.STATUS_SENDING){
                logDebug("SENDING: Getting messages not sent !!!-------------------------------------------------: "+msg.getStatus());
                AndroidMegaChatMessage androidMsg = new AndroidMegaChatMessage(msg);
                int returnValue = modifyMessageReceived(androidMsg, true);
                if(returnValue!=-1){
                    logDebug("Message " + returnValue + " modified!");
                    numberToLoad--;
                    return;
                }
                addInBufferSending(androidMsg);
                if(!noMoreNoSentMessages){
                    logDebug("NOT noMoreNoSentMessages");
                }
            }
            else{
                if(!noMoreNoSentMessages){
                    logDebug("First message with NORMAL status");
                    noMoreNoSentMessages=true;
                    if(!bufferSending.isEmpty()){
                        bufferMessages.addAll(bufferSending);
                        bufferSending.clear();
                    }
                }

                AndroidMegaChatMessage androidMsg = new AndroidMegaChatMessage(msg);

                if (lastIdMsgSeen != -1) {
                    if(lastIdMsgSeen ==msg.getMsgId()){
                        logDebug("Last message seen received!");
                        lastSeenReceived=true;
                        positionToScroll = 0;
                        logDebug("positionToScroll: " + positionToScroll);
                    }
                }
                else{
                    logDebug("lastMessageSeen is -1");
                    lastSeenReceived=true;
                }

//                megaChatApi.setMessageSeen(idChat, msg.getMsgId());

                if(positionToScroll>=0){
                    positionToScroll++;
                    logDebug("positionToScroll:increase: " + positionToScroll);
                }
                bufferMessages.add(androidMsg);
                logDebug("Size of buffer: " + bufferMessages.size());
                logDebug("Size of messages: " + messages.size());
            }
        }
        else{
            logDebug("NULLmsg:REACH FINAL HISTORY:stateHistory " + stateHistory);
            if (!bufferSending.isEmpty()) {
                bufferMessages.addAll(bufferSending);
                bufferSending.clear();
            }

            if (stateHistory == MegaChatApi.SOURCE_ERROR) {
                logDebug("SOURCE_ERROR: wait to CHAT ONLINE connection");
                retryHistory = true;
            } else if (thereAreNotMoreMessages()) {
                logDebug("SOURCE_NONE: there are no more messages");
                fullHistoryReceivedOnLoad();
            } else if (bufferMessages.size() == NUMBER_MESSAGES_TO_LOAD) {
                allMessagesRequestedAreLoaded();
            } else {
                long pendingMessagesCount = numberToLoad - bufferMessages.size();
                if (pendingMessagesCount > 0) {
                    logDebug("Fewer messages received (" + bufferMessages.size() + ") than asked (" + NUMBER_MESSAGES_TO_LOAD + "): ask for the rest of messages (" + pendingMessagesCount + ")");
                    askForMoreMessages(pendingMessagesCount);

                    if (thereAreNotMoreMessages()) {
                        logDebug("SOURCE_NONE: there are no more messages");
                        fullHistoryReceivedOnLoad();
                    }
                } else {
                    allMessagesRequestedAreLoaded();
                }
            }
        }
        logDebug("END onMessageLoaded - messages.size=" + messages.size());
    }

    private void allMessagesRequestedAreLoaded() {
        logDebug("All the messages asked are loaded");
        long messagesLoadedCount = bufferMessages.size() + messages.size();
        fullHistoryReceivedOnLoad();

        if (messagesLoadedCount < Math.abs(generalUnreadCount) && messagesLoadedCount < MAX_NUMBER_MESSAGES_TO_LOAD_NOT_SEEN) {
            askForMoreMessages();
        }
    }

    public boolean thereAreNotMoreMessages() {
        return stateHistory == MegaChatApi.SOURCE_NONE;
    }

    /**
     * Initiates fetching 32 messages more of the current ChatRoom.
     */
    private void askForMoreMessages() {
        askForMoreMessages(NUMBER_MESSAGES_TO_LOAD);
    }

    /**
     * Initiates fetching some messages more of the current ChatRoom.
     *
     * @param messagesCount number of messages to be fetched
     */
    private void askForMoreMessages(long messagesCount) {
        isLoadingHistory = true;
        numberToLoad = messagesCount;
        stateHistory = megaChatApi.loadMessages(idChat, (int) numberToLoad);
        getMoreHistory = false;
    }

    /**
     * Updates the loaded messages in the adapter when all the messages have been received.
     */
    public void fullHistoryReceivedOnLoad() {
        logDebug("fullHistoryReceivedOnLoad");

        isLoadingHistory = false;
        isOpeningChat = false;

        if (!bufferMessages.isEmpty()) {
            logDebug("Buffer size: " + bufferMessages.size());
            loadBufferMessages();

            if (lastSeenReceived && positionToScroll > 0 && positionToScroll < messages.size()) {
                logDebug("Last message seen received");
                //Find last message
                int positionLastMessage = -1;
                for (int i = messages.size() - 1; i >= 0; i--) {
                    AndroidMegaChatMessage androidMessage = messages.get(i);

                    if (!androidMessage.isUploading()) {
                        MegaChatMessage msg = androidMessage.getMessage();
                        if (msg.getMsgId() == lastIdMsgSeen) {
                            positionLastMessage = i;
                            break;
                        }
                    }
                }

                //Check if it has no my messages after
                positionLastMessage = positionLastMessage + 1;
                AndroidMegaChatMessage message = messages.get(positionLastMessage);

                while (message.getMessage().getUserHandle() == megaChatApi.getMyUserHandle()) {
                    lastIdMsgSeen = message.getMessage().getMsgId();
                    positionLastMessage = positionLastMessage + 1;
                    message = messages.get(positionLastMessage);
                }

                scrollToMessage(isTurn ? -1 : lastIdMsgSeen);
            }

            setLastMessageSeen();
        }

        logDebug("getMoreHistoryTRUE");
        getMoreHistory = true;

        //Load pending messages
        if(!pendingMessagesLoaded){
            pendingMessagesLoaded = true;
            loadPendingMessages();
            if(positionToScroll<=0){
                mLayoutManager.scrollToPosition(messages.size());
            }
        }

        chatRelativeLayout.setVisibility(View.VISIBLE);
        emptyLayout.setVisibility(View.GONE);
    }

    @Override
    public void onMessageReceived(MegaChatApiJava api, MegaChatMessage msg) {

        logDebug("CHAT CONNECTION STATE: " + api.getChatConnectionState(idChat));
        logDebug("STATUS: " + msg.getStatus());
        logDebug("TEMP ID: " + msg.getTempId());
        logDebug("FINAL ID: " + msg.getMsgId());
        logDebug("TIMESTAMP: " + msg.getTimestamp());
        logDebug("TYPE: " + msg.getType());

        if(msg.getType()==MegaChatMessage.TYPE_REVOKE_NODE_ATTACHMENT) {
            logDebug("TYPE_REVOKE_NODE_ATTACHMENT MESSAGE!!!!");
            return;
        }

        if(msg.getStatus()==MegaChatMessage.STATUS_SERVER_REJECTED){
            logDebug("STATUS_SERVER_REJECTED: " + msg.getStatus());
        }

        if(!msg.isManagementMessage()){
            logDebug("isNOTManagementMessage!");
            if(positionNewMessagesLayout!=-1){
                logDebug("Layout unread messages shown: " + generalUnreadCount);
                if(generalUnreadCount<0){
                    generalUnreadCount--;
                }
                else{
                    generalUnreadCount++;
                }

                if(adapter!=null){
                    adapter.notifyItemChanged(positionNewMessagesLayout);
                }
            }
        }
        else {
            int messageType = msg.getType();
            logDebug("Message type: " + messageType);

            switch (messageType) {
                case MegaChatMessage.TYPE_ALTER_PARTICIPANTS:{
                    if(msg.getUserHandle()==myUserHandle) {
                        logDebug("me alter participant");
                        hideNewMessagesLayout();
                    }
                    break;
                }
                case MegaChatMessage.TYPE_PRIV_CHANGE:{
                    if(msg.getUserHandle()==myUserHandle){
                        logDebug("I change a privilege");
                        hideNewMessagesLayout();
                    }
                    break;
                }
                case MegaChatMessage.TYPE_CHAT_TITLE:{
                    if(msg.getUserHandle()==myUserHandle) {
                        logDebug("I change the title");
                        hideNewMessagesLayout();
                    }
                    break;
                }
            }
        }

        if(setAsRead){
            markAsSeen(msg);
        }

        if(msg.getType()==MegaChatMessage.TYPE_CHAT_TITLE){
            String newTitle = msg.getContent();
            if(newTitle!=null){
                titleToolbar.setText(newTitle);
            }
        }
        else if(msg.getType()==MegaChatMessage.TYPE_TRUNCATE){
            invalidateOptionsMenu();
        }

        AndroidMegaChatMessage androidMsg = new AndroidMegaChatMessage(msg);
        appendMessagePosition(androidMsg);

        if(mLayoutManager.findLastCompletelyVisibleItemPosition()==messages.size()-1){
            logDebug("Do scroll to end");
            mLayoutManager.scrollToPosition(messages.size());
        }
        else{
            if(emojiKeyboard !=null){
                if((emojiKeyboard.getLetterKeyboardShown() || emojiKeyboard.getEmojiKeyboardShown())&&(messages.size()==1)){
                    mLayoutManager.scrollToPosition(messages.size());
                }
            }
            logDebug("DONT scroll to end");
            if(typeMessageJump !=  TYPE_MESSAGE_NEW_MESSAGE){
                messageJumpText.setText(getResources().getString(R.string.message_new_messages));
                typeMessageJump = TYPE_MESSAGE_NEW_MESSAGE;
            }

            if(messageJumpLayout.getVisibility() != View.VISIBLE){
                messageJumpText.setText(getResources().getString(R.string.message_new_messages));
                messageJumpLayout.setVisibility(View.VISIBLE);
            }
        }

        checkMegaLink(msg);

//        mLayoutManager.setStackFromEnd(true);
//        mLayoutManager.scrollToPosition(0);
    }
    public void sendToDownload(MegaNodeList nodelist){
        logDebug("sendToDownload");
        chatC.prepareForChatDownload(nodelist);
    }

    @Override
    public void onMessageUpdate(MegaChatApiJava api, MegaChatMessage msg) {
        logDebug("msgID "+ msg.getMsgId());
        logDebug("onMessageUpdate ");
        int resultModify = -1;
        if(msg.isDeleted()){
            if(adapter!=null){
                adapter.stopPlaying(msg.getMsgId());
            }
            deleteMessage(msg, false);
            return;
        }
        AndroidMegaChatMessage androidMsg = new AndroidMegaChatMessage(msg);

        if(msg.hasChanged(MegaChatMessage.CHANGE_TYPE_ACCESS)){
            logDebug("Change access of the message");
            logDebug("One attachment revoked, modify message");
            resultModify = modifyMessageReceived(androidMsg, false);
            if (resultModify == -1) {
                logDebug("Modify result is -1");
                int firstIndexShown = messages.get(0).getMessage().getMsgIndex();
                logDebug("The first index is: " + firstIndexShown + " the index of the updated message: " + msg.getMsgIndex());
                if (firstIndexShown <= msg.getMsgIndex()) {
                    logDebug("The message should be in the list");
                    if (msg.getType() == MegaChatMessage.TYPE_NODE_ATTACHMENT) {

                        logDebug("Node attachment message not in list -> append");
                        AndroidMegaChatMessage msgToAppend = new AndroidMegaChatMessage(msg);
                        reinsertNodeAttachmentNoRevoked(msgToAppend);
                    }
                } else {
                    if (messages.size() < NUMBER_MESSAGES_BEFORE_LOAD) {
                        logDebug("Show more message - add to the list");
                        if (msg.getType() == MegaChatMessage.TYPE_NODE_ATTACHMENT) {

                            logDebug("Node attachment message not in list -> append");
                            AndroidMegaChatMessage msgToAppend = new AndroidMegaChatMessage(msg);
                            reinsertNodeAttachmentNoRevoked(msgToAppend);
                        }
                    }
                }
            }
        }
        else if(msg.hasChanged(MegaChatMessage.CHANGE_TYPE_CONTENT)){
            logDebug("Change content of the message");

            if(msg.getType()==MegaChatMessage.TYPE_TRUNCATE){
                logDebug("TRUNCATE MESSAGE");
                clearHistory(androidMsg);
            }
            else{

                disableMultiselection();
                if(msg.isDeleted()){
                    logDebug("Message deleted!!");
                }
                checkMegaLink(msg);
                if (msg.getContainsMeta() != null && msg.getContainsMeta().getType() == MegaChatContainsMeta.CONTAINS_META_GEOLOCATION){
                    logDebug("CONTAINS_META_GEOLOCATION");
                }
                resultModify = modifyMessageReceived(androidMsg, false);
                logDebug("resultModify: " + resultModify);
            }
        }
        else if(msg.hasChanged(MegaChatMessage.CHANGE_TYPE_STATUS)){

            int statusMsg = msg.getStatus();
            logDebug("Status change: "+ statusMsg + "T emporal id: "+ msg.getTempId() + " Final id: "+ msg.getMsgId());

            if(msg.getUserHandle()==megaChatApi.getMyUserHandle()){
                if((msg.getType()==MegaChatMessage.TYPE_NODE_ATTACHMENT)||(msg.getType()==MegaChatMessage.TYPE_VOICE_CLIP)){
                    logDebug("Modify my message and node attachment");

                    long idMsg =  dbH.findPendingMessageByIdTempKarere(msg.getTempId());
                    logDebug("The id of my pending message is: " + idMsg);
                    if(idMsg!=-1){
                        resultModify = modifyAttachmentReceived(androidMsg, idMsg);
                        if(resultModify==-1){
                            logWarning("Node attachment message not in list -> resultModify -1");
//                            AndroidMegaChatMessage msgToAppend = new AndroidMegaChatMessage(msg);
//                            appendMessagePosition(msgToAppend);
                        }
                        else{
                            dbH.removePendingMessageById(idMsg);
                        }
                        return;
                    }
                }
            }

            if(msg.getStatus()==MegaChatMessage.STATUS_SEEN){
                logDebug("STATUS_SEEN");
            }
            else if(msg.getStatus()==MegaChatMessage.STATUS_SERVER_RECEIVED){
                logDebug("STATUS_SERVER_RECEIVED");

                if(msg.getType()==MegaChatMessage.TYPE_NORMAL){
                    if(msg.getUserHandle()==megaChatApi.getMyUserHandle()){
                        checkMegaLink(msg);
                    }
                }

                resultModify = modifyMessageReceived(androidMsg, true);
                logDebug("resultModify: " + resultModify);
            }
            else if(msg.getStatus()==MegaChatMessage.STATUS_SERVER_REJECTED){
                logDebug("STATUS_SERVER_REJECTED: " + msg.getStatus());
                deleteMessage(msg, true);
            }
            else{
                logDebug("Status: " + msg.getStatus());
                logDebug("Timestamp: " + msg.getTimestamp());

                resultModify = modifyMessageReceived(androidMsg, false);
                logDebug("resultModify: " + resultModify);
            }
        }
    }

    private void disableMultiselection(){
        if(adapter == null || !adapter.isMultipleSelect()) return;
        finishMultiselectionMode();
    }

    @Override
    public void onHistoryReloaded(MegaChatApiJava api, MegaChatRoom chat) {
        logDebug("onHistoryReloaded");
        cleanBuffers();
        invalidateOptionsMenu();
        logDebug("Load new history");

        long unread = chatRoom.getUnreadCount();
        generalUnreadCount = unread;
        lastSeenReceived = unread == 0;

        if (unread == 0) {
            lastIdMsgSeen = MEGACHAT_INVALID_HANDLE;
            logDebug("loadMessages unread is 0");
        } else {
            lastIdMsgSeen = megaChatApi.getLastMessageSeenId(idChat);
            if (lastIdMsgSeen != -1) {
                logDebug("Id of last message seen: " + lastIdMsgSeen);
            } else {
                logError("Error the last message seen shouldn't be NULL");
            }
        }
    }

    public void deleteMessage(MegaChatMessage msg, boolean rejected){
        int indexToChange = -1;

        ListIterator<AndroidMegaChatMessage> itr = messages.listIterator(messages.size());

        // Iterate in reverse.
        while(itr.hasPrevious()) {
            AndroidMegaChatMessage messageToCheck = itr.previous();
            logDebug("Index: " + itr.nextIndex());

            if(!messageToCheck.isUploading()){

                if(rejected){
                    if (messageToCheck.getMessage().getTempId() == msg.getTempId()) {
                        indexToChange = itr.nextIndex();
                        break;
                    }
                }
                else{
                    if (messageToCheck.getMessage().getMsgId() == msg.getMsgId() || messageToCheck.getMessage().getTempId() == msg.getTempId()){
                        indexToChange = itr.nextIndex();
                        break;
                    }
                }
            }
        }

        if(indexToChange!=-1) {
            messages.remove(indexToChange);
            logDebug("Removed index: " + indexToChange + " positionNewMessagesLayout: " + positionNewMessagesLayout + " messages size: " + messages.size());
            if (positionNewMessagesLayout <= indexToChange) {
                if (generalUnreadCount == 1 || generalUnreadCount == -1) {
                    logDebug("Reset generalUnread:Position where new messages layout is show: " + positionNewMessagesLayout);
                    generalUnreadCount = 0;
                    lastIdMsgSeen = -1;
                } else {
                    logDebug("Decrease generalUnread:Position where new messages layout is show: " + positionNewMessagesLayout);
                    generalUnreadCount--;
                }
                adapter.notifyItemChanged(positionNewMessagesLayout);
            }

            if(!messages.isEmpty()){
                //Update infoToShow of the next message also
                if (indexToChange == 0) {
                    messages.get(indexToChange).setInfoToShow(AndroidMegaChatMessage.CHAT_ADAPTER_SHOW_ALL);
                    //Check if there is more messages and update the following one
                    if(messages.size()>1){
                        adjustInfoToShow(indexToChange+1);
                        setShowAvatar(indexToChange+1);
                    }
                }
                else{
                    //Not first element
                    if (indexToChange == messages.size()) {
                        logDebug("The last message removed, do not check more messages");
                        setShowAvatar(indexToChange - 1);
                    } else {
                        adjustInfoToShow(indexToChange);
                        setShowAvatar(indexToChange);
                        setShowAvatar(indexToChange - 1);
                    }
                }
            }
            adapter.removeMessage(indexToChange + 1, messages);
            disableMultiselection();
        } else {
            logWarning("index to change not found");
        }
    }

    public int modifyAttachmentReceived(AndroidMegaChatMessage msg, long idPendMsg){
        logDebug("ID: " + msg.getMessage().getMsgId() + ", tempID: " + msg.getMessage().getTempId() + ", Status: " + msg.getMessage().getStatus());
        int indexToChange = -1;
        ListIterator<AndroidMegaChatMessage> itr = messages.listIterator(messages.size());

        // Iterate in reverse.
        while(itr.hasPrevious()) {
            AndroidMegaChatMessage messageToCheck = itr.previous();

            if(messageToCheck.getPendingMessage()!=null){
                logDebug("Pending ID: " + messageToCheck.getPendingMessage().getId() + ", other: "+ idPendMsg);
                logDebug("Pending ID: " + messageToCheck.getPendingMessage().getId() + ", other: "+ idPendMsg);
                if(messageToCheck.getPendingMessage().getId()==idPendMsg){
                    indexToChange = itr.nextIndex();
                    logDebug("Found index to change: " + indexToChange);
                    break;
                }
            }
        }

        if(indexToChange!=-1){

            logDebug("INDEX change, need to reorder");
            messages.remove(indexToChange);
            logDebug("Removed index: " + indexToChange);
            logDebug("Messages size: " + messages.size());
            adapter.removeMessage(indexToChange+1, messages);

            int scrollToP = appendMessagePosition(msg);
            if(scrollToP!=-1){
                if(msg.getMessage().getStatus()==MegaChatMessage.STATUS_SERVER_RECEIVED){
                    logDebug("Need to scroll to position: " + indexToChange);
                    final int indexToScroll = scrollToP+1;
                    mLayoutManager.scrollToPositionWithOffset(indexToScroll,scaleHeightPx(20, getOutMetrics()));

                }
            }
        }
        else{
            logError("Error, id pending message message not found!!");
        }
        logDebug("Index modified: " + indexToChange);
        return indexToChange;
    }


    public int modifyMessageReceived(AndroidMegaChatMessage msg, boolean checkTempId){
        logDebug("Msg ID: " + msg.getMessage().getMsgId());
        logDebug("Msg TEMP ID: " + msg.getMessage().getTempId());
        logDebug("Msg status: " + msg.getMessage().getStatus());
        int indexToChange = -1;
        ListIterator<AndroidMegaChatMessage> itr = messages.listIterator(messages.size());

        // Iterate in reverse.
        while(itr.hasPrevious()) {
            AndroidMegaChatMessage messageToCheck = itr.previous();
            logDebug("Index: " + itr.nextIndex());

            if(!messageToCheck.isUploading()){
                logDebug("Checking with Msg ID: " + messageToCheck.getMessage().getMsgId());
                logDebug("Checking with Msg TEMP ID: " + messageToCheck.getMessage().getTempId());

                if(checkTempId){
                    logDebug("Check temporal IDS");
                    if (messageToCheck.getMessage().getTempId() == msg.getMessage().getTempId()) {
                        logDebug("Modify received messafe with idTemp");
                        indexToChange = itr.nextIndex();
                        break;
                    }
                }
                else{
                    if (messageToCheck.getMessage().getMsgId() == msg.getMessage().getMsgId()) {
                        logDebug("modifyMessageReceived");
                        indexToChange = itr.nextIndex();
                        break;
                    }
                }
            }
            else{
                logDebug("This message is uploading");
            }
        }

        logDebug("Index to change = " + indexToChange);
        if(indexToChange==-1) return indexToChange;

        AndroidMegaChatMessage messageToUpdate = messages.get(indexToChange);
        if(messageToUpdate.getMessage().getMsgIndex()==msg.getMessage().getMsgIndex()){
            logDebug("The internal index not change");

            if(msg.getMessage().getStatus()==MegaChatMessage.STATUS_SENDING_MANUAL){
                logDebug("Modified a MANUAl SENDING msg");
                //Check the message to change is not the last one
                int lastI = messages.size()-1;
                if(indexToChange<lastI){
                    //Check if there is already any MANUAL_SENDING in the queue
                    AndroidMegaChatMessage previousMessage = messages.get(lastI);
                    if(previousMessage.isUploading()){
                        logDebug("Previous message is uploading");
                    }
                    else{
                        if(previousMessage.getMessage().getStatus()==MegaChatMessage.STATUS_SENDING_MANUAL){
                            logDebug("More MANUAL SENDING in queue");
                            logDebug("Removed index: " + indexToChange);
                            messages.remove(indexToChange);
                            appendMessageAnotherMS(msg);
                            adapter.notifyDataSetChanged();
                            return indexToChange;
                        }
                    }
                }
            }

            logDebug("Modified message keep going");
            messages.set(indexToChange, msg);

            //Update infoToShow also
            if (indexToChange == 0) {
                messages.get(indexToChange).setInfoToShow(AndroidMegaChatMessage.CHAT_ADAPTER_SHOW_ALL);
                messages.get(indexToChange).setShowAvatar(true);
            }
            else{
                //Not first element
                adjustInfoToShow(indexToChange);
                setShowAvatar(indexToChange);

                //Create adapter
                if (adapter == null) {
                    adapter = new MegaChatLollipopAdapter(this, chatRoom, messages,messagesPlaying, removedMessages,  listView);
                    adapter.setHasStableIds(true);
                    listView.setAdapter(adapter);
                } else {
                    adapter.modifyMessage(messages, indexToChange+1);
                }
            }
        }
        else{
            logDebug("INDEX change, need to reorder");
            messages.remove(indexToChange);
            logDebug("Removed index: " + indexToChange);
            logDebug("Messages size: " + messages.size());
            adapter.removeMessage(indexToChange+1, messages);
            int scrollToP = appendMessagePosition(msg);
            if(scrollToP!=-1){
                if(msg.getMessage().getStatus()==MegaChatMessage.STATUS_SERVER_RECEIVED){
                    mLayoutManager.scrollToPosition(scrollToP+1);
                }
            }
            logDebug("Messages size: " + messages.size());
        }

        return indexToChange;
    }

    public void modifyLocationReceived(AndroidMegaChatMessage editedMsg, boolean hasTempId){
        logDebug("Edited Msg ID: " + editedMsg.getMessage().getMsgId() + ", Old Msg ID: " + messageToEdit.getMsgId());
        logDebug("Edited Msg TEMP ID: " + editedMsg.getMessage().getTempId() + ", Old Msg TEMP ID: " + messageToEdit.getTempId());
        logDebug("Edited Msg status: " + editedMsg.getMessage().getStatus() + ", Old Msg status: " + messageToEdit.getStatus());
        int indexToChange = -1;
        ListIterator<AndroidMegaChatMessage> itr = messages.listIterator(messages.size());

        boolean editedMsgHasTempId = false;
        if (editedMsg.getMessage().getTempId() != -1) {
            editedMsgHasTempId = true;
        }

        // Iterate in reverse.
        while(itr.hasPrevious()) {
            AndroidMegaChatMessage messageToCheck = itr.previous();
            logDebug("Index: " + itr.nextIndex());

            if(!messageToCheck.isUploading()){
                logDebug("Checking with Msg ID: " + messageToCheck.getMessage().getMsgId() + " and Msg TEMP ID: " + messageToCheck.getMessage().getTempId());
                if (hasTempId) {
                    if (editedMsgHasTempId && messageToCheck.getMessage().getTempId() == editedMsg.getMessage().getTempId()) {
                        indexToChange = itr.nextIndex();
                        break;
                    }
                    else if (!editedMsgHasTempId && messageToCheck.getMessage().getTempId() == editedMsg.getMessage().getMsgId()){
                        indexToChange = itr.nextIndex();
                        break;
                    }
                }
                else {
                    if (editedMsgHasTempId && messageToCheck.getMessage().getMsgId() == editedMsg.getMessage().getTempId()) {
                        indexToChange = itr.nextIndex();
                        break;
                    }
                    else if (!editedMsgHasTempId && messageToCheck.getMessage().getMsgId() == editedMsg.getMessage().getMsgId()){
                        indexToChange = itr.nextIndex();
                        break;
                    }
                }
            }
            else{
                logDebug("This message is uploading");
            }
        }

        logDebug("Index to change = " + indexToChange);
        if(indexToChange!=-1){

            AndroidMegaChatMessage messageToUpdate = messages.get(indexToChange);
            if(messageToUpdate.getMessage().getMsgIndex()==editedMsg.getMessage().getMsgIndex()){
                logDebug("The internal index not change");

                if(editedMsg.getMessage().getStatus()==MegaChatMessage.STATUS_SENDING_MANUAL){
                    logDebug("Modified a MANUAl SENDING msg");
                    //Check the message to change is not the last one
                    int lastI = messages.size()-1;
                    if(indexToChange<lastI){
                        //Check if there is already any MANUAL_SENDING in the queue
                        AndroidMegaChatMessage previousMessage = messages.get(lastI);
                        if(previousMessage.isUploading()){
                            logDebug("Previous message is uploading");
                        }
                        else if(previousMessage.getMessage().getStatus()==MegaChatMessage.STATUS_SENDING_MANUAL){
                            logDebug("More MANUAL SENDING in queue");
                            logDebug("Removed index: " + indexToChange);
                            messages.remove(indexToChange);
                            appendMessageAnotherMS(editedMsg);
                            adapter.notifyDataSetChanged();
                        }
                    }
                }

                logDebug("Modified message keep going");
                messages.set(indexToChange, editedMsg);

                //Update infoToShow also
                if (indexToChange == 0) {
                    messages.get(indexToChange).setInfoToShow(AndroidMegaChatMessage.CHAT_ADAPTER_SHOW_ALL);
                    messages.get(indexToChange).setShowAvatar(true);
                }
                else{
                    //Not first element
                    adjustInfoToShow(indexToChange);
                    setShowAvatar(indexToChange);

                    //Create adapter
                    if (adapter == null) {
                        createAdapter();
                    } else {
                        adapter.modifyMessage(messages, indexToChange+1);
                    }
                }
            }
            else{
                logDebug("INDEX change, need to reorder");
                messages.remove(indexToChange);
                logDebug("Removed index: " + indexToChange);
                logDebug("Messages size: " + messages.size());
                adapter.removeMessage(indexToChange+1, messages);
                int scrollToP = appendMessagePosition(editedMsg);
                if(scrollToP!=-1 && editedMsg.getMessage().getStatus()==MegaChatMessage.STATUS_SERVER_RECEIVED){
                    mLayoutManager.scrollToPosition(scrollToP+1);
                }
                logDebug("Messages size: " + messages.size());
            }
        }
        else{
            logError("Error, id temp message not found!! indexToChange == -1");
        }
    }

    public void loadBufferMessages(){
        logDebug("loadBufferMessages");
        ListIterator<AndroidMegaChatMessage> itr = bufferMessages.listIterator();
        while (itr.hasNext()) {
            int currentIndex = itr.nextIndex();
            AndroidMegaChatMessage messageToShow = itr.next();
            loadMessage(messageToShow, currentIndex);
        }

        //Create adapter
        if(adapter==null){
           createAdapter();
        }
        else{
            adapter.loadPreviousMessages(messages, bufferMessages.size());

            logDebug("addMessage: " + messages.size());
            updateActionModeTitle();
            reDoTheSelectionAfterRotation();
            recoveredSelectedPositions = null;

        }

        logDebug("AFTER updateMessagesLoaded: " + messages.size() + " messages in list");

        bufferMessages.clear();
    }

    public void clearHistory(AndroidMegaChatMessage androidMsg){
        logDebug("clearHistory");

        ListIterator<AndroidMegaChatMessage> itr = messages.listIterator(messages.size());

        int indexToChange=-1;
        // Iterate in reverse.
        while(itr.hasPrevious()) {
            AndroidMegaChatMessage messageToCheck = itr.previous();

            if(!messageToCheck.isUploading()){
                if(messageToCheck.getMessage().getStatus()!=MegaChatMessage.STATUS_SENDING){

                    indexToChange = itr.nextIndex();
                    logDebug("Found index of last sent and confirmed message: " + indexToChange);
                    break;
                }
            }
        }

//        indexToChange = 2;
        if(indexToChange != messages.size()-1){
            logDebug("Clear history of confirmed messages: " + indexToChange);

            List<AndroidMegaChatMessage> messagesCopy = new ArrayList<>(messages);
            messages.clear();
            messages.add(androidMsg);

            for(int i = indexToChange+1; i<messagesCopy.size();i++){
                messages.add(messagesCopy.get(i));
            }
        }
        else{
            logDebug("Clear all messages");
            messages.clear();
            messages.add(androidMsg);
        }

        removedMessages.clear();

        if(messages.size()==1){
            androidMsg.setInfoToShow(AndroidMegaChatMessage.CHAT_ADAPTER_SHOW_ALL);
        }
        else{
            for(int i=0; i<messages.size();i++){
                adjustInfoToShow(i);
            }
        }

        adapter.setMessages(messages);
    }

    public void loadPendingMessages(){
        logDebug("loadPendingMessages");
        ArrayList<AndroidMegaChatMessage> pendMsgs = dbH.findPendingMessagesNotSent(idChat);
//        dbH.findPendingMessagesBySent(1);
        logDebug("Number of pending: " + pendMsgs.size());

        for(int i=0;i<pendMsgs.size();i++){
            AndroidMegaChatMessage pMsg = pendMsgs.get(i);
            if(pMsg!=null && pMsg.getPendingMessage()!=null){
                if(pMsg.getPendingMessage().getState()==PendingMessageSingle.STATE_PREPARING){
                    if(pMsg.getPendingMessage().getTransferTag()!=-1){
                        logDebug("STATE_PREPARING: Transfer tag: " + pMsg.getPendingMessage().getTransferTag());
                        if(megaApi!=null) {
                            MegaTransfer t = megaApi.getTransferByTag(pMsg.getPendingMessage().getTransferTag());
                            if(t!=null){
                                if(t.getState()==MegaTransfer.STATE_COMPLETED){
                                    dbH.updatePendingMessageOnTransferFinish(pMsg.getPendingMessage().getId(), "-1", PendingMessageSingle.STATE_SENT);
                                }
                                else if(t.getState()==MegaTransfer.STATE_CANCELLED){
                                    dbH.updatePendingMessageOnTransferFinish(pMsg.getPendingMessage().getId(), "-1", PendingMessageSingle.STATE_SENT);
                                }
                                else if(t.getState()==MegaTransfer.STATE_FAILED){
                                    dbH.updatePendingMessageOnTransferFinish(pMsg.getPendingMessage().getId(), "-1", PendingMessageSingle.STATE_ERROR_UPLOADING);
                                    pMsg.getPendingMessage().setState(PendingMessageSingle.STATE_ERROR_UPLOADING);
                                    appendMessagePosition(pMsg);
                                }
                                else{
                                    logDebug("STATE_PREPARING: Found transfer in progress for the message");
                                    appendMessagePosition(pMsg);
                                }
                            }
                            else{
                                logDebug("STATE_PREPARING: Mark message as error uploading - no transfer in progress");
                                dbH.updatePendingMessageOnTransferFinish(pMsg.getPendingMessage().getId(), "-1", PendingMessageSingle.STATE_ERROR_UPLOADING);
                                pMsg.getPendingMessage().setState(PendingMessageSingle.STATE_ERROR_UPLOADING);
                                appendMessagePosition(pMsg);
                            }
                        }
                    }
                }
                else if(pMsg.getPendingMessage().getState()==PendingMessageSingle.STATE_PREPARING_FROM_EXPLORER){
                    logDebug("STATE_PREPARING_FROM_EXPLORER: Convert to STATE_PREPARING");
                    dbH.updatePendingMessageOnTransferFinish(pMsg.getPendingMessage().getId(), "-1", PendingMessageSingle.STATE_PREPARING);
                    pMsg.getPendingMessage().setState(PendingMessageSingle.STATE_PREPARING);
                    appendMessagePosition(pMsg);
                }
                else if(pMsg.getPendingMessage().getState()==PendingMessageSingle.STATE_UPLOADING){
                    if(pMsg.getPendingMessage().getTransferTag()!=-1){
                        logDebug("STATE_UPLOADING: Transfer tag: " + pMsg.getPendingMessage().getTransferTag());
                        if(megaApi!=null){
                            MegaTransfer t = megaApi.getTransferByTag(pMsg.getPendingMessage().getTransferTag());
                            if(t!=null){
                                if(t.getState()==MegaTransfer.STATE_COMPLETED){
                                    dbH.updatePendingMessageOnTransferFinish(pMsg.getPendingMessage().getId(), "-1", PendingMessageSingle.STATE_SENT);
                                }
                                else if(t.getState()==MegaTransfer.STATE_CANCELLED){
                                    dbH.updatePendingMessageOnTransferFinish(pMsg.getPendingMessage().getId(), "-1", PendingMessageSingle.STATE_SENT);
                                }
                                else if(t.getState()==MegaTransfer.STATE_FAILED){
                                    dbH.updatePendingMessageOnTransferFinish(pMsg.getPendingMessage().getId(), "-1", PendingMessageSingle.STATE_ERROR_UPLOADING);
                                    pMsg.getPendingMessage().setState(PendingMessageSingle.STATE_ERROR_UPLOADING);
                                    appendMessagePosition(pMsg);
                                }
                                else{
                                    logDebug("STATE_UPLOADING: Found transfer in progress for the message");
                                    appendMessagePosition(pMsg);
                                }
                            }
                            else{
                                logDebug("STATE_UPLOADING: Mark message as error uploading - no transfer in progress");
                                dbH.updatePendingMessageOnTransferFinish(pMsg.getPendingMessage().getId(), "-1", PendingMessageSingle.STATE_ERROR_UPLOADING);
                                pMsg.getPendingMessage().setState(PendingMessageSingle.STATE_ERROR_UPLOADING);
                                appendMessagePosition(pMsg);
                            }
                        }
                    }
                }
                else{
                    appendMessagePosition(pMsg);
                }
            }
            else{
                logWarning("Null pending messages");
            }
        }
    }

    public void loadMessage(AndroidMegaChatMessage messageToShow, int currentIndex){
        messageToShow.setInfoToShow(AndroidMegaChatMessage.CHAT_ADAPTER_SHOW_ALL);
        messages.add(0,messageToShow);

        if(messages.size()>1) {
            adjustInfoToShow(1);
        }

        setShowAvatar(0);

    }

    public void appendMessageAnotherMS(AndroidMegaChatMessage msg){
        logDebug("appendMessageAnotherMS");

        messages.add(msg);
        int lastIndex = messages.size()-1;

        if(lastIndex==0){
            messages.get(lastIndex).setInfoToShow(AndroidMegaChatMessage.CHAT_ADAPTER_SHOW_ALL);
        }
        else{
            adjustInfoToShow(lastIndex);
        }

        //Create adapter
        if(adapter==null){
            logDebug("Create adapter");
            createAdapter();
        }else{

            if(lastIndex==0){
                logDebug("Arrives the first message of the chat");
                adapter.setMessages(messages);
            }
            else{
                adapter.addMessage(messages, lastIndex+1);
            }
        }
    }

    public int reinsertNodeAttachmentNoRevoked(AndroidMegaChatMessage msg){
        logDebug("reinsertNodeAttachmentNoRevoked");
        int lastIndex = messages.size()-1;
        logDebug("Last index: " + lastIndex);
        if(messages.size()==-1){
            msg.setInfoToShow(AndroidMegaChatMessage.CHAT_ADAPTER_SHOW_ALL);
            messages.add(msg);
        }
        else {
            logDebug("Finding where to append the message");
            while(messages.get(lastIndex).getMessage().getMsgIndex()>msg.getMessage().getMsgIndex()){
                logDebug("Last index: " + lastIndex);
                lastIndex--;
                if (lastIndex == -1) {
                    break;
                }
            }
            logDebug("Last index: " + lastIndex);
            lastIndex++;
            logDebug("Append in position: " + lastIndex);
            messages.add(lastIndex, msg);
            adjustInfoToShow(lastIndex);
            int nextIndex = lastIndex+1;
            if(nextIndex<=messages.size()-1){
                adjustInfoToShow(nextIndex);
            }
            int previousIndex = lastIndex-1;
            if(previousIndex>=0){
                adjustInfoToShow(previousIndex);
            }
        }

        //Create adapter
        if(adapter==null){
            logDebug("Create adapter");
            createAdapter();
        }else{
            if(lastIndex<0){
                logDebug("Arrives the first message of the chat");
                adapter.setMessages(messages);
            }
            else{
                adapter.addMessage(messages, lastIndex+1);
            }
        }
        return lastIndex;
    }

    public int appendMessagePosition(AndroidMegaChatMessage msg){
        logDebug("appendMessagePosition: " + messages.size() + " messages");

        int lastIndex = messages.size()-1;
        if(messages.size()==0){
            msg.setInfoToShow(AndroidMegaChatMessage.CHAT_ADAPTER_SHOW_ALL);
            msg.setShowAvatar(true);
            messages.add(msg);
        }else{
            logDebug("Finding where to append the message");

            if(msg.isUploading()){
                lastIndex++;
                logDebug("The message is uploading add to index: " + lastIndex + "with state: " + msg.getPendingMessage().getState());
            }else{
                logDebug("Status of message: " + msg.getMessage().getStatus());
                if(lastIndex>=0) {
                    while (messages.get(lastIndex).isUploading()) {
                        logDebug("One less index is uploading");
                        lastIndex--;
                        if(lastIndex==-1){
                            break;
                        }
                    }
                }
                if(lastIndex>=0) {
                    while (messages.get(lastIndex).getMessage().getStatus() == MegaChatMessage.STATUS_SENDING_MANUAL) {
                        logDebug("One less index is MANUAL SENDING");
                        lastIndex--;
                        if(lastIndex==-1){
                            break;
                        }
                    }
                }
                if(lastIndex>=0) {
                    if (msg.getMessage().getStatus() == MegaChatMessage.STATUS_SERVER_RECEIVED || msg.getMessage().getStatus() == MegaChatMessage.STATUS_NOT_SEEN) {
                        while (messages.get(lastIndex).getMessage().getStatus() == MegaChatMessage.STATUS_SENDING) {
                            logDebug("One less index");
                            lastIndex--;
                            if(lastIndex==-1){
                                break;
                            }
                        }
                    }
                }

                lastIndex++;
                logDebug("Append in position: " + lastIndex);
            }
            if(lastIndex>=0){
                messages.add(lastIndex, msg);
                adjustInfoToShow(lastIndex);
                msg.setShowAvatar(true);
                if(!messages.get(lastIndex).isUploading()){
                    int nextIndex = lastIndex+1;
                    if(nextIndex<messages.size()){
                        if(messages.get(nextIndex)!=null) {
                            if(messages.get(nextIndex).isUploading()){
                                adjustInfoToShow(nextIndex);
                            }
                        }
                    }
                }
                if(lastIndex>0){
                    setShowAvatar(lastIndex-1);
                }
            }
        }

        //Create adapter
        if(adapter==null){
            logDebug("Create adapter");
            createAdapter();
        }else{
            logDebug("Update adapter with last index: " + lastIndex);
            if(lastIndex<0){
                logDebug("Arrives the first message of the chat");
                adapter.setMessages(messages);
            }else{
                adapter.addMessage(messages, lastIndex+1);
                adapter.notifyItemChanged(lastIndex);
            }
        }
        return lastIndex;
    }

    public int adjustInfoToShow(int index) {
        logDebug("Index: " + index);

        AndroidMegaChatMessage msg = messages.get(index);

        long userHandleToCompare = -1;
        long previousUserHandleToCompare = -1;

        if(msg.isUploading()){
            userHandleToCompare = myUserHandle;
        }
        else{

            if ((msg.getMessage().getType() == MegaChatMessage.TYPE_PRIV_CHANGE) || (msg.getMessage().getType() == MegaChatMessage.TYPE_ALTER_PARTICIPANTS)) {
                userHandleToCompare = msg.getMessage().getHandleOfAction();
            } else {
                userHandleToCompare = msg.getMessage().getUserHandle();
            }
        }

        if(index==0){
            msg.setInfoToShow(AndroidMegaChatMessage.CHAT_ADAPTER_SHOW_ALL);
        }
        else{
            AndroidMegaChatMessage previousMessage = messages.get(index-1);

            if(previousMessage.isUploading()){

                logDebug("The previous message is uploading");
                if(msg.isUploading()){
                    logDebug("The message is also uploading");
                    if (compareDate(msg.getPendingMessage().getUploadTimestamp(), previousMessage.getPendingMessage().getUploadTimestamp()) == 0) {
                        //Same date
                        if (compareTime(msg.getPendingMessage().getUploadTimestamp(), previousMessage.getPendingMessage().getUploadTimestamp()) == 0) {
                            msg.setInfoToShow(AndroidMegaChatMessage.CHAT_ADAPTER_SHOW_NOTHING);
                        } else {
                            //Different minute
                            msg.setInfoToShow(AndroidMegaChatMessage.CHAT_ADAPTER_SHOW_TIME);
                        }
                    } else {
                        //Different date
                        msg.setInfoToShow(AndroidMegaChatMessage.CHAT_ADAPTER_SHOW_ALL);
                    }
                }
                else{
                    if (compareDate(msg.getMessage().getTimestamp(), previousMessage.getPendingMessage().getUploadTimestamp()) == 0) {
                        //Same date
                        if (compareTime(msg.getMessage().getTimestamp(), previousMessage.getPendingMessage().getUploadTimestamp()) == 0) {
                            msg.setInfoToShow(AndroidMegaChatMessage.CHAT_ADAPTER_SHOW_NOTHING);
                        } else {
                            //Different minute
                            msg.setInfoToShow(AndroidMegaChatMessage.CHAT_ADAPTER_SHOW_TIME);
                        }
                    } else {
                        //Different date
                        msg.setInfoToShow(AndroidMegaChatMessage.CHAT_ADAPTER_SHOW_ALL);
                    }
                }
            }
            else{
                logDebug("The previous message is NOT uploading");

                if (userHandleToCompare == myUserHandle) {
                    logDebug("MY message!!");
//                log("MY message!!: "+messageToShow.getContent());
                    if ((previousMessage.getMessage().getType() == MegaChatMessage.TYPE_PRIV_CHANGE) || (previousMessage.getMessage().getType() == MegaChatMessage.TYPE_ALTER_PARTICIPANTS)) {
                        previousUserHandleToCompare = previousMessage.getMessage().getHandleOfAction();
                    } else {
                        previousUserHandleToCompare = previousMessage.getMessage().getUserHandle();
                    }

//                    log("previous message: "+previousMessage.getContent());
                    if (previousUserHandleToCompare == myUserHandle) {
                        logDebug("Last message and previous is mine");
                        //The last two messages are mine
                        if(msg.isUploading()){
                            logDebug("The msg to append is uploading");
                            if (compareDate(msg.getPendingMessage().getUploadTimestamp(), previousMessage) == 0) {
                                //Same date
                                if (compareTime(msg.getPendingMessage().getUploadTimestamp(), previousMessage) == 0) {
                                    msg.setInfoToShow(AndroidMegaChatMessage.CHAT_ADAPTER_SHOW_NOTHING);
                                } else {
                                    //Different minute
                                    msg.setInfoToShow(AndroidMegaChatMessage.CHAT_ADAPTER_SHOW_TIME);
                                }
                            } else {
                                //Different date
                                msg.setInfoToShow(AndroidMegaChatMessage.CHAT_ADAPTER_SHOW_ALL);
                            }
                        }
                        else{
                            if (compareDate(msg, previousMessage) == 0) {
                                //Same date
                                if (compareTime(msg, previousMessage) == 0) {
                                    if ((msg.getMessage().isManagementMessage())) {
                                        msg.setInfoToShow(AndroidMegaChatMessage.CHAT_ADAPTER_SHOW_TIME);
                                    }
                                    else{
                                        msg.setInfoToShow(AndroidMegaChatMessage.CHAT_ADAPTER_SHOW_NOTHING);
                                    }
                                } else {
                                    //Different minute
                                    msg.setInfoToShow(AndroidMegaChatMessage.CHAT_ADAPTER_SHOW_TIME);
                                }
                            } else {
                                //Different date
                                msg.setInfoToShow(AndroidMegaChatMessage.CHAT_ADAPTER_SHOW_ALL);
                            }
                        }

                    } else {
                        //The last message is mine, the previous not
                        logDebug("Last message is mine, NOT previous");
                        if(msg.isUploading()) {
                            logDebug("The msg to append is uploading");
                            if (compareDate(msg.getPendingMessage().getUploadTimestamp(), previousMessage) == 0) {
                                msg.setInfoToShow(AndroidMegaChatMessage.CHAT_ADAPTER_SHOW_TIME);
                            } else {
                                //Different date
                                msg.setInfoToShow(AndroidMegaChatMessage.CHAT_ADAPTER_SHOW_ALL);
                            }
                        }
                        else{
                            if (compareDate(msg, previousMessage) == 0) {
                                msg.setInfoToShow(AndroidMegaChatMessage.CHAT_ADAPTER_SHOW_TIME);
                            } else {
                                //Different date
                                msg.setInfoToShow(AndroidMegaChatMessage.CHAT_ADAPTER_SHOW_ALL);
                            }
                        }
                    }

                } else {
                    logDebug("NOT MY message!! - CONTACT");
//                    log("previous message: "+previousMessage.getContent());

                    if ((previousMessage.getMessage().getType() == MegaChatMessage.TYPE_PRIV_CHANGE) || (previousMessage.getMessage().getType() == MegaChatMessage.TYPE_ALTER_PARTICIPANTS)) {
                        previousUserHandleToCompare = previousMessage.getMessage().getHandleOfAction();
                    } else {
                        previousUserHandleToCompare = previousMessage.getMessage().getUserHandle();
                    }

                    if (previousUserHandleToCompare == userHandleToCompare) {
                        //The last message is also a contact's message
                        if(msg.isUploading()) {
                            if (compareDate(msg.getPendingMessage().getUploadTimestamp(), previousMessage) == 0) {
                                //Same date
                                if (compareTime(msg.getPendingMessage().getUploadTimestamp(), previousMessage) == 0) {
                                    logDebug("Add with show nothing - same userHandle");
                                    msg.setInfoToShow(AndroidMegaChatMessage.CHAT_ADAPTER_SHOW_NOTHING);

                                } else {
                                    //Different minute
                                    msg.setInfoToShow(AndroidMegaChatMessage.CHAT_ADAPTER_SHOW_TIME);
                                }
                            } else {
                                //Different date
                                msg.setInfoToShow(AndroidMegaChatMessage.CHAT_ADAPTER_SHOW_ALL);
                            }
                        }
                        else{

                            if (compareDate(msg, previousMessage) == 0) {
                                //Same date
                                if (compareTime(msg, previousMessage) == 0) {
                                    if ((msg.getMessage().isManagementMessage())) {
                                        msg.setInfoToShow(AndroidMegaChatMessage.CHAT_ADAPTER_SHOW_TIME);
                                    }
                                    else{
                                        msg.setInfoToShow(AndroidMegaChatMessage.CHAT_ADAPTER_SHOW_NOTHING);
                                    }
                                } else {
                                    //Different minute
                                    msg.setInfoToShow(AndroidMegaChatMessage.CHAT_ADAPTER_SHOW_TIME);
                                }
                            } else {
                                //Different date
                                msg.setInfoToShow(AndroidMegaChatMessage.CHAT_ADAPTER_SHOW_ALL);
                            }
                        }

                    } else {
                        //The last message is from contact, the previous not
                        logDebug("Different user handle");
                        if(msg.isUploading()) {
                            if (compareDate(msg.getPendingMessage().getUploadTimestamp(), previousMessage) == 0) {
                                //Same date
                                if (compareTime(msg.getPendingMessage().getUploadTimestamp(), previousMessage) == 0) {
                                    if(previousUserHandleToCompare==myUserHandle){
                                        msg.setInfoToShow(AndroidMegaChatMessage.CHAT_ADAPTER_SHOW_TIME);
                                    }
                                    else{
                                        msg.setInfoToShow(AndroidMegaChatMessage.CHAT_ADAPTER_SHOW_NOTHING);
                                    }

                                } else {
                                    //Different minute
                                    msg.setInfoToShow(AndroidMegaChatMessage.CHAT_ADAPTER_SHOW_TIME);
                                }

                            } else {
                                //Different date
                                msg.setInfoToShow(AndroidMegaChatMessage.CHAT_ADAPTER_SHOW_ALL);
                            }
                        }
                        else{
                            if (compareDate(msg, previousMessage) == 0) {
                                if (compareTime(msg, previousMessage) == 0) {
                                    if(previousUserHandleToCompare==myUserHandle){
                                        msg.setInfoToShow(AndroidMegaChatMessage.CHAT_ADAPTER_SHOW_TIME);
                                    }
                                    else{
                                        if ((msg.getMessage().isManagementMessage())) {
                                            msg.setInfoToShow(AndroidMegaChatMessage.CHAT_ADAPTER_SHOW_TIME);
                                        }
                                        else{
                                            msg.setInfoToShow(AndroidMegaChatMessage.CHAT_ADAPTER_SHOW_TIME);
                                        }
                                    }

                                } else {
                                    //Different minute
                                    msg.setInfoToShow(AndroidMegaChatMessage.CHAT_ADAPTER_SHOW_TIME);
                                }

                            } else {
                                //Different date
                                msg.setInfoToShow(AndroidMegaChatMessage.CHAT_ADAPTER_SHOW_ALL);
                            }
                        }
                    }
                }

            }
        }
        return msg.getInfoToShow();
    }

    public void setShowAvatar(int index){
        logDebug("Index: " + index);

        AndroidMegaChatMessage msg = messages.get(index);

        long userHandleToCompare = -1;
        long previousUserHandleToCompare = -1;

        if(msg.isUploading()){
            msg.setShowAvatar(false);
            return;
        }

        if (userHandleToCompare == myUserHandle) {
            logDebug("MY message!!");
        }else{
            logDebug("Contact message");
            if ((msg.getMessage().getType() == MegaChatMessage.TYPE_PRIV_CHANGE) || (msg.getMessage().getType() == MegaChatMessage.TYPE_ALTER_PARTICIPANTS)) {
                userHandleToCompare = msg.getMessage().getHandleOfAction();
            } else {
                userHandleToCompare = msg.getMessage().getUserHandle();
            }
            logDebug("userHandleTocompare: " + userHandleToCompare);
            AndroidMegaChatMessage previousMessage = null;
            if(messages.size()-1 > index){
                previousMessage = messages.get(index + 1);
                if(previousMessage==null){
                    msg.setShowAvatar(true);
                    logWarning("Previous message is null");
                    return;
                }
                if(previousMessage.isUploading()){
                    msg.setShowAvatar(true);
                    logDebug("Previous is uploading");
                    return;
                }

                if((previousMessage.getMessage().getType() == MegaChatMessage.TYPE_PRIV_CHANGE) || (previousMessage.getMessage().getType() == MegaChatMessage.TYPE_ALTER_PARTICIPANTS)) {
                    previousUserHandleToCompare = previousMessage.getMessage().getHandleOfAction();
                }else{
                    previousUserHandleToCompare = previousMessage.getMessage().getUserHandle();
                }

                logDebug("previousUserHandleToCompare: " + previousUserHandleToCompare);

                if ((previousMessage.getMessage().getType() == MegaChatMessage.TYPE_CALL_ENDED) || (previousMessage.getMessage().getType() == MegaChatMessage.TYPE_CALL_STARTED) || (previousMessage.getMessage().getType() == MegaChatMessage.TYPE_PRIV_CHANGE) || (previousMessage.getMessage().getType() == MegaChatMessage.TYPE_ALTER_PARTICIPANTS) || (previousMessage.getMessage().getType() == MegaChatMessage.TYPE_CHAT_TITLE)) {
                    msg.setShowAvatar(true);
                    logDebug("Set: " + true);
                } else {
                    if (previousUserHandleToCompare == userHandleToCompare) {
                        msg.setShowAvatar(false);
                        logDebug("Set: " + false);
                    }else{
                        msg.setShowAvatar(true);
                        logDebug("Set: " + true);
                    }
                }
            }
            else{
                logWarning("No previous message");
                msg.setShowAvatar(true);
            }
        }
    }

    public boolean isGroup(){
        return chatRoom.isGroup();
    }

    public void showMsgNotSentPanel(AndroidMegaChatMessage message, int position){
        logDebug("Position: " + position);

        selectedPosition = position;

        if (message == null || isBottomSheetDialogShown(bottomSheetDialogFragment)) return;

        selectedMessageId = message.getMessage().getRowId();
        logDebug("Temporal id of MS message: "+message.getMessage().getTempId());
        bottomSheetDialogFragment = new MessageNotSentBottomSheetDialogFragment();
        bottomSheetDialogFragment.show(getSupportFragmentManager(), bottomSheetDialogFragment.getTag());
    }

    public void showNodeAttachmentBottomSheet(AndroidMegaChatMessage message, int position){
        logDebug("showNodeAttachmentBottomSheet: "+position);
        selectedPosition = position;

        if (message == null || isBottomSheetDialogShown(bottomSheetDialogFragment)) return;

        selectedMessageId = message.getMessage().getMsgId();

        bottomSheetDialogFragment = new NodeAttachmentBottomSheetDialogFragment();
        bottomSheetDialogFragment.show(getSupportFragmentManager(), bottomSheetDialogFragment.getTag());
    }

    public void showSendAttachmentBottomSheet(){
        logDebug("showSendAttachmentBottomSheet");

        if (isBottomSheetDialogShown(bottomSheetDialogFragment)) return;

        bottomSheetDialogFragment = new SendAttachmentChatBottomSheetDialogFragment();
        bottomSheetDialogFragment.show(getSupportFragmentManager(), bottomSheetDialogFragment.getTag());
    }

    public void showUploadingAttachmentBottomSheet(AndroidMegaChatMessage message, int position){
        logDebug("showUploadingAttachmentBottomSheet: "+position);
        selectedPosition = position;

        if (message == null || isBottomSheetDialogShown(bottomSheetDialogFragment)) return;

        selectedMessageId = message.getPendingMessage().getId();

        bottomSheetDialogFragment = new PendingMessageBottomSheetDialogFragment();
        bottomSheetDialogFragment.show(getSupportFragmentManager(), bottomSheetDialogFragment.getTag());
    }

    public void showContactAttachmentBottomSheet(AndroidMegaChatMessage message, int position){
        logDebug("showContactAttachmentBottomSheet: "+position);
        selectedPosition = position;

        if (message == null || isBottomSheetDialogShown(bottomSheetDialogFragment)) return;

        selectedMessageId = message.getMessage().getMsgId();
        bottomSheetDialogFragment = new ContactAttachmentBottomSheetDialogFragment();
        bottomSheetDialogFragment.show(getSupportFragmentManager(), bottomSheetDialogFragment.getTag());
    }

    public void showGeneralChatMessageBottomSheet(AndroidMegaChatMessage message, int position) {
        selectedPosition = position;

        if (message == null || isBottomSheetDialogShown(bottomSheetDialogFragment)) return;

        selectedMessageId = message.getMessage().getMsgId();
        bottomSheetDialogFragment = new GeneralChatMessageBottomSheet();
        bottomSheetDialogFragment.show(getSupportFragmentManager(), bottomSheetDialogFragment.getTag());
    }

    public void removeMsgNotSent(){
        logDebug("Selected position: " + selectedPosition);
        messages.remove(selectedPosition);
        adapter.removeMessage(selectedPosition, messages);
    }

    public void updatingRemovedMessage(MegaChatMessage message) {
        for (int i = 0; i < messages.size(); i++) {
            MegaChatMessage messageToCompare = messages.get(i).getMessage();
            if (messageToCompare != null && messageToCompare.getTempId() == message.getTempId() && messageToCompare.getMsgId() == message.getMsgId()) {
                RemovedMessage msg = new RemovedMessage(messageToCompare.getTempId(), messageToCompare.getMsgId());
                removedMessages.add(msg);
                adapter.notifyItemChanged(i + 1);
            }
        }
    }

    public void removePendingMsg(long id){
        logDebug("Selected message ID: " + selectedMessageId);

        PendingMessageSingle pMsg = dbH.findPendingMessageById(id);
        if(pMsg!=null && pMsg.getState()==PendingMessageSingle.STATE_UPLOADING) {
            if (pMsg.getTransferTag() != -1) {
                logDebug("Transfer tag: " + pMsg.getTransferTag());
                if (megaApi != null) {
                    megaApi.cancelTransferByTag(pMsg.getTransferTag(), this);
                }
            }
        }

        if(pMsg!=null && pMsg.getState()!=PendingMessageSingle.STATE_SENT){
            try{
                dbH.removePendingMessageById(id);
                messages.remove(selectedPosition);
                adapter.removeMessage(selectedPosition, messages);
            }
            catch (IndexOutOfBoundsException e){
                logError("EXCEPTION", e);
            }
        }
        else{
            showSnackbar(SNACKBAR_TYPE, getString(R.string.error_message_already_sent), -1);
        }
    }

    public void showSnackbar(int type, String s, long idChat){
        showSnackbar(type, fragmentContainer, s, idChat);
    }

    public void removeProgressDialog(){
        if (statusDialog != null) {
            try {
                statusDialog.dismiss();
            } catch (Exception ex) {}
        }
    }

    public void startConversation(long handle){
        logDebug("Handle: " + handle);
        MegaChatRoom chat = megaChatApi.getChatRoomByUser(handle);
        MegaChatPeerList peers = MegaChatPeerList.createInstance();
        if(chat==null){
            logDebug("No chat, create it!");
            peers.addPeer(handle, MegaChatPeerList.PRIV_STANDARD);
            megaChatApi.createChat(false, peers, this);
        }
        else{
            logDebug("There is already a chat, open it!");
            Intent intentOpenChat = new Intent(this, ChatActivityLollipop.class);
            intentOpenChat.setAction(ACTION_CHAT_SHOW_MESSAGES);
            intentOpenChat.putExtra("CHAT_ID", chat.getChatId());
            this.startActivity(intentOpenChat);
            finish();
        }
    }

    public void startGroupConversation(ArrayList<Long> userHandles){
        logDebug("startGroupConversation");

        MegaChatPeerList peers = MegaChatPeerList.createInstance();

        for(int i=0;i<userHandles.size();i++){
            long handle = userHandles.get(i);
            peers.addPeer(handle, MegaChatPeerList.PRIV_STANDARD);
        }
        megaChatApi.createChat(true, peers, this);
    }

    public void setMessages(ArrayList<AndroidMegaChatMessage> messages){
        if(dialog!=null){
            dialog.dismiss();
        }

        this.messages = messages;
        //Create adapter
        if (adapter == null) {
            createAdapter();
        } else {
            adapter.setMessages(messages);
        }
    }


    private void createAdapter() {
        //Create adapter
        adapter = new MegaChatLollipopAdapter(this, chatRoom, messages, messagesPlaying, removedMessages, listView);
        adapter.setHasStableIds(true);
        listView.setLayoutManager(mLayoutManager);
        listView.setAdapter(adapter);
        adapter.setMessages(messages);
    }

    @Override
    public void onRequestStart(MegaChatApiJava api, MegaChatRequest request) {

    }

    @Override
    public void onRequestUpdate(MegaChatApiJava api, MegaChatRequest request) {

    }

    @Override
    public void onRequestFinish(MegaChatApiJava api, MegaChatRequest request, MegaChatError e) {
        logDebug("onRequestFinish: " + request.getRequestString() + " " + request.getType());

        if(request.getType() == MegaChatRequest.TYPE_TRUNCATE_HISTORY){
            logDebug("Truncate history request finish!!!");
            if(e.getErrorCode()==MegaChatError.ERROR_OK){
                logDebug("Ok. Clear history done");
                showSnackbar(SNACKBAR_TYPE, getString(R.string.clear_history_success), -1);
                hideMessageJump();
            }else{
                logError("Error clearing history: " + e.getErrorString());
                showSnackbar(SNACKBAR_TYPE, getString(R.string.clear_history_error), -1);
            }
        } else if (request.getType() == MegaChatRequest.TYPE_HANG_CHAT_CALL) {
            if (e.getErrorCode() == MegaChatError.ERROR_OK) {
                logDebug("TYPE_HANG_CHAT_CALL finished with success  ---> answerChatCall chatid = " + idChat);
                if (megaChatApi == null) return;
                MegaChatCall call = megaChatApi.getChatCall(idChat);
                if (call == null) return;
                if (call.getStatus() == MegaChatCall.CALL_STATUS_RING_IN) {
                    MegaApplication.setSpeakerStatus(chatRoom.getChatId(), false);
                    megaChatApi.answerChatCall(idChat, false, this);

                } else if (call.getStatus() == MegaChatCall.CALL_STATUS_USER_NO_PRESENT) {
                    megaChatApi.startChatCall(idChat, false, this);
                }
            } else {
                logError("ERROR WHEN TYPE_HANG_CHAT_CALL e.getErrorCode(): " + e.getErrorString());
            }

        } else if (request.getType() == MegaChatRequest.TYPE_START_CHAT_CALL) {
            if (e.getErrorCode() == MegaChatError.ERROR_OK) {
                logDebug("TYPE_START_CHAT_CALL finished with success");
                //getFlag - Returns true if it is a video-audio call or false for audio call
            } else {
                logError("ERROR WHEN TYPE_START_CHAT_CALL e.getErrorCode(): " + e.getErrorString());
                showSnackbar(SNACKBAR_TYPE, getString(R.string.call_error), MEGACHAT_INVALID_HANDLE);
            }
        } else if (request.getType() == MegaChatRequest.TYPE_ANSWER_CHAT_CALL) {
            if (e.getErrorCode() == MegaChatError.ERROR_OK) {
                logDebug("TYPE_ANSWER_CHAT_CALL finished with success");
                //getFlag - Returns true if it is a video-audio call or false for audio call
            } else {
                logError("ERROR WHEN TYPE_ANSWER_CHAT_CALL e.getErrorCode(): " + e.getErrorString());
                if (e.getErrorCode() == MegaChatError.ERROR_TOOMANY) {
                    showSnackbar(SNACKBAR_TYPE, getString(R.string.call_error_too_many_participants), -1);
                } else {
                    showSnackbar(SNACKBAR_TYPE, getString(R.string.call_error), -1);
                }
            }

        }else if(request.getType() == MegaChatRequest.TYPE_REMOVE_FROM_CHATROOM){
            logDebug("Remove participant: " + request.getUserHandle() + " my user: " + megaChatApi.getMyUserHandle());

            if(e.getErrorCode()==MegaChatError.ERROR_OK){
                logDebug("Participant removed OK");
                invalidateOptionsMenu();

            }
            else{
                logError("ERROR WHEN TYPE_REMOVE_FROM_CHATROOM " + e.getErrorString());
                showSnackbar(SNACKBAR_TYPE, getString(R.string.remove_participant_error), -1);
            }

        }else if(request.getType() == MegaChatRequest.TYPE_INVITE_TO_CHATROOM){
            logDebug("Request type: " + MegaChatRequest.TYPE_INVITE_TO_CHATROOM);
            if(e.getErrorCode()==MegaChatError.ERROR_OK){
                showSnackbar(SNACKBAR_TYPE, getString(R.string.add_participant_success), -1);
            }
            else{
                if(e.getErrorCode() == MegaChatError.ERROR_EXIST){
                    showSnackbar(SNACKBAR_TYPE, getString(R.string.add_participant_error_already_exists), -1);
                }
                else{
                    showSnackbar(SNACKBAR_TYPE, getString(R.string.add_participant_error), -1);
                }
            }

        }
        else if(request.getType() == MegaChatRequest.TYPE_ATTACH_NODE_MESSAGE){
            removeProgressDialog();

            disableMultiselection();

            if(e.getErrorCode()==MegaChatError.ERROR_OK){
                logDebug("File sent correctly");
                MegaNodeList nodeList = request.getMegaNodeList();

                for(int i = 0; i<nodeList.size();i++){
                    logDebug("Node handle: " + nodeList.get(i).getHandle());
                }
                AndroidMegaChatMessage androidMsgSent = new AndroidMegaChatMessage(request.getMegaChatMessage());
                sendMessageToUI(androidMsgSent);

            }else{
                logError("File NOT sent: " + e.getErrorCode() + "___" + e.getErrorString());
                showSnackbar(SNACKBAR_TYPE, getString(R.string.error_attaching_node_from_cloud), -1);
            }

        }else if(request.getType() == MegaChatRequest.TYPE_REVOKE_NODE_MESSAGE){
            if(e.getErrorCode()==MegaChatError.ERROR_OK){
                logDebug("Node revoked correctly, msg id: " + request.getMegaChatMessage().getMsgId());
            }
            else{
                logError("NOT revoked correctly");
                showSnackbar(SNACKBAR_TYPE, getString(R.string.error_revoking_node), -1);
            }

        }else if(request.getType() == MegaChatRequest.TYPE_CREATE_CHATROOM){
            logDebug("Create chat request finish!!!");
            if(e.getErrorCode()==MegaChatError.ERROR_OK){

                logDebug("Open new chat");
                Intent intent = new Intent(this, ChatActivityLollipop.class);
                intent.setAction(ACTION_CHAT_SHOW_MESSAGES);
                intent.putExtra("CHAT_ID", request.getChatHandle());
                this.startActivity(intent);
                finish();
            }
            else{
                logError("ERROR WHEN CREATING CHAT " + e.getErrorString());
                showSnackbar(SNACKBAR_TYPE, getString(R.string.create_chat_error), -1);
            }
        } else if (request.getType() == MegaChatRequest.TYPE_LOAD_PREVIEW) {
            if (e.getErrorCode() == MegaChatError.ERROR_OK || e.getErrorCode() == MegaChatError.ERROR_EXIST) {
                if (idChat != MEGACHAT_INVALID_HANDLE && megaChatApi.getChatRoom(idChat) != null) {
                    logDebug("Close previous chat");
                    megaChatApi.closeChatRoom(idChat, this);
                }

                idChat = request.getChatHandle();
                megaChatApi.addChatListener(this);
                
                if (idChat != MEGACHAT_INVALID_HANDLE) {
                    dbH.setLastPublicHandle(idChat);
                    dbH.setLastPublicHandleTimeStamp();
                    dbH.setLastPublicHandleType(MegaApiJava.AFFILIATE_TYPE_CHAT);
                }

                MegaApplication.setOpenChatId(idChat);

                if (e.getErrorCode() == MegaChatError.ERROR_EXIST && !megaChatApi.getChatRoom(idChat).isActive()) {
                    if (initChat()) {
                        //Chat successfully initialized, now can rejoin
                        megaChatApi.autorejoinPublicChat(idChat, request.getUserHandle(), this);
                    } else {
                        logWarning("Error opening chat before rejoin");
                    }
                    return;
                }

                initAndShowChat(null);
                supportInvalidateOptionsMenu();
            } else {
                String text;
                if (e.getErrorCode() == MegaChatError.ERROR_NOENT) {
                    text = getString(R.string.invalid_chat_link);
                } else {
                    showSnackbar(MESSAGE_SNACKBAR_TYPE, getString(R.string.error_general_nodes), -1);
                    text = getString(R.string.error_chat_link);
                }

                emptyScreen(text);
            }
        } else if (request.getType() == MegaChatRequest.TYPE_AUTOJOIN_PUBLIC_CHAT) {
            if (e.getErrorCode() == MegaChatError.ERROR_OK) {
                if (request.getUserHandle() != MEGACHAT_INVALID_HANDLE) {
                    //Rejoin option
                    initializeInputText();
                    titleToolbar.setText(chatRoom.getTitle());
                    isOpeningChat = true;
                    loadHistory();
                } else {
                    //Join
                    setChatSubtitle();
                    setPreviewersView();
                }

                supportInvalidateOptionsMenu();
            } else {
                logError("ERROR WHEN JOINING CHAT " + e.getErrorCode() + " " + e.getErrorString());
                showSnackbar(MESSAGE_SNACKBAR_TYPE, getString(R.string.error_general_nodes), MEGACHAT_INVALID_HANDLE);
            }
        } else if(request.getType() == MegaChatRequest.TYPE_LAST_GREEN){
            logDebug("TYPE_LAST_GREEN requested");

        }else if(request.getType() == MegaChatRequest.TYPE_ARCHIVE_CHATROOM){
            long chatHandle = request.getChatHandle();
            chatRoom = megaChatApi.getChatRoom(chatHandle);
            String chatTitle = chatRoom.getTitle();

            if(chatTitle==null){
                chatTitle = "";
            }
            else if(!chatTitle.isEmpty() && chatTitle.length()>60){
                chatTitle = chatTitle.substring(0,59)+"...";
            }

            if(!chatTitle.isEmpty() && chatRoom.isGroup() && !chatRoom.hasCustomTitle()){
                chatTitle = "\""+chatTitle+"\"";
            }

            if(e.getErrorCode()==MegaChatError.ERROR_OK){
                if(request.getFlag()){
                    logDebug("Chat archived");
                    sendBroadcastChatArchived(chatTitle);
                }
                else{
                    logDebug("Chat unarchived");
                    showSnackbar(SNACKBAR_TYPE, getString(R.string.success_unarchive_chat, chatTitle), -1);
                }

            }else{
                if(request.getFlag()){
                    logError("ERROR WHEN ARCHIVING CHAT " + e.getErrorString());
                    showSnackbar(SNACKBAR_TYPE, getString(R.string.error_archive_chat, chatTitle), -1);
                }else{
                    logError("ERROR WHEN UNARCHIVING CHAT " + e.getErrorString());
                    showSnackbar(SNACKBAR_TYPE, getString(R.string.error_unarchive_chat, chatTitle), -1);
                }
            }
            supportInvalidateOptionsMenu();
            setChatSubtitle();

            if(!chatRoom.isArchived()){
                requestLastGreen(INITIAL_PRESENCE_STATUS);
            }
        }
        else if (request.getType() == MegaChatRequest.TYPE_CHAT_LINK_HANDLE) {
            if(request.getFlag() && request.getNumRetry()==0){
                logDebug("Removing chat link");
                if(e.getErrorCode()==MegaChatError.ERROR_OK){
                    showSnackbar(SNACKBAR_TYPE, getString(R.string.chat_link_deleted), -1);
                }
                else{
                    if (e.getErrorCode() == MegaChatError.ERROR_ARGS) {
                        logError("The chatroom isn't grupal or public");
                    }
                    else if (e.getErrorCode()==MegaChatError.ERROR_NOENT){
                        logError("The chatroom doesn't exist or the chatid is invalid");
                    }
                    else if(e.getErrorCode()==MegaChatError.ERROR_ACCESS){
                        logError("The chatroom doesn't have a topic or the caller isn't an operator");
                    }
                    else{
                        logError("Error TYPE_CHAT_LINK_HANDLE " + e.getErrorCode());
                    }
                    showSnackbar(SNACKBAR_TYPE, getString(R.string.general_error) + ": " + e.getErrorString(), -1);
                }
            }
        }
    }

    @Override
    public void onRequestTemporaryError(MegaChatApiJava api, MegaChatRequest request, MegaChatError e) {
        logWarning("onRequestTemporaryError");
    }

    @Override
    protected void onStop() {
        logDebug("onStop()");
        try{
            if(textChat!=null){
                String written = textChat.getText().toString();
                if(written!=null){
                    dbH.setWrittenTextItem(Long.toString(idChat), textChat.getText().toString());
                }
            }
            else{
                logWarning("textChat is NULL");
            }
        }catch (Exception e){
            logError("Written message not stored on DB", e);
        }
        super.onStop();
    }

    private void cleanBuffers(){
        if(!bufferMessages.isEmpty()){
            bufferMessages.clear();
        }
        if(!messages.isEmpty()){
            messages.clear();
        }
        if(!removedMessages.isEmpty()){
            removedMessages.clear();
        }
    }

    @Override
    protected void onDestroy() {
        logDebug("onDestroy()");
        destroySpeakerAudioManger();
        cleanBuffers();
        if (handlerEmojiKeyboard != null){
            handlerEmojiKeyboard.removeCallbacksAndMessages(null);
        }
        if (handlerKeyboard != null) {
            handlerKeyboard.removeCallbacksAndMessages(null);
        }

        if (megaChatApi != null && idChat != -1) {
            megaChatApi.closeChatRoom(idChat, this);
            MegaApplication.setClosedChat(true);
            megaChatApi.removeChatListener(this);

            if (chatRoom != null && chatRoom.isPreview()) {
                megaChatApi.closeChatPreview(idChat);
            }
        }

        if (handler != null) {
            handler.removeCallbacksAndMessages(null);
        }

        if (handlerReceive != null) {
            handlerReceive.removeCallbacksAndMessages(null);
        }
        if (handlerSend != null) {
            handlerSend.removeCallbacksAndMessages(null);
        }

        hideCallInProgressLayout(null);

        destroyAudioRecorderElements();
        if(adapter!=null) {
            adapter.destroyVoiceElemnts();
        }

        LocalBroadcastManager.getInstance(this).unregisterReceiver(dialogConnectReceiver);
        LocalBroadcastManager.getInstance(this).unregisterReceiver(voiceclipDownloadedReceiver);
        LocalBroadcastManager.getInstance(this).unregisterReceiver(nicknameReceiver);
        LocalBroadcastManager.getInstance(this).unregisterReceiver(chatArchivedReceiver);
        LocalBroadcastManager.getInstance(this).unregisterReceiver(chatCallUpdateReceiver);
        LocalBroadcastManager.getInstance(this).unregisterReceiver(chatSessionUpdateReceiver);

        if(megaApi != null) {
            megaApi.removeRequestListener(this);
        }


        super.onDestroy();
    }

    public void closeChat(boolean shouldLogout){
        logDebug("closeChat");
        if(megaChatApi==null || idChat == -1) return;
        if(chatRoom!=null && chatRoom.isPreview()){
            megaChatApi.closeChatPreview(idChat);
            if(chatC.isInAnonymousMode() && shouldLogout){
                megaChatApi.logout();
            }
        }
        megaChatApi.closeChatRoom(idChat, this);
        MegaApplication.setClosedChat(true);
        megaChatApi.removeChatListener(this);
    }

    @Override
    protected void onNewIntent(Intent intent){
        logDebug("onNewIntent");
        hideKeyboard();
        if (intent != null){
            if (intent.getAction() != null){
                if (intent.getAction().equals(ACTION_CLEAR_CHAT)){
                    logDebug("Intent to Clear history");
                    showConfirmationClearChat(chatRoom);
                }
                else if(intent.getAction().equals(ACTION_UPDATE_ATTACHMENT)){
                    logDebug("Intent to update an attachment with error");

                    long idPendMsg = intent.getLongExtra("ID_MSG", -1);
                    if(idPendMsg!=-1){
                        int indexToChange = -1;
                        ListIterator<AndroidMegaChatMessage> itr = messages.listIterator(messages.size());

                        // Iterate in reverse.
                        while(itr.hasPrevious()) {
                            AndroidMegaChatMessage messageToCheck = itr.previous();

                            if(messageToCheck.isUploading()){
                                if(messageToCheck.getPendingMessage().getId()==idPendMsg){
                                    indexToChange = itr.nextIndex();
                                    logDebug("Found index to change: " + indexToChange);
                                    break;
                                }
                            }
                        }

                        if(indexToChange!=-1){
                            logDebug("Index modified: " + indexToChange);

                            PendingMessageSingle pendingMsg = null;
                            if(idPendMsg!=-1){
                                pendingMsg = dbH.findPendingMessageById(idPendMsg);

                                if(pendingMsg!=null){
                                    messages.get(indexToChange).setPendingMessage(pendingMsg);
                                    adapter.modifyMessage(messages, indexToChange+1);
                                }
                            }
                        }
                        else{
                            logError("Error, id pending message message not found!!");
                        }
                    }
                    else{
                        logError("Error. The idPendMsg is -1");
                    }

                    int isOverquota = intent.getIntExtra("IS_OVERQUOTA", 0);
                    if(isOverquota==1){
                        showOverquotaAlert(false);
                    }
                    else if (isOverquota==2){
                        showOverquotaAlert(true);
                    }

                    return;
                }else{
                    long newidChat = intent.getLongExtra("CHAT_ID", -1);
                    if(intent.getAction().equals(ACTION_CHAT_SHOW_MESSAGES) || intent.getAction().equals(ACTION_OPEN_CHAT_LINK) || idChat != newidChat) {
                        cleanBuffers();
                    }
                    if (messagesPlaying != null && !messagesPlaying.isEmpty()) {
                        for (MessageVoiceClip m : messagesPlaying) {
                            m.getMediaPlayer().release();
                            m.setMediaPlayer(null);
                        }
                        messagesPlaying.clear();
                    }

                    closeChat(false);
                    MegaApplication.setOpenChatId(-1);
                    initAfterIntent(intent, null);
                }

            }
        }
        super.onNewIntent(intent);
        setIntent(intent);
    }

    public String getPeerFullName(long userHandle){
        return chatRoom.getPeerFullnameByHandle(userHandle);
    }

    public MegaChatRoom getChatRoom() {
        return chatRoom;
    }

    public void setChatRoom(MegaChatRoom chatRoom) {
        this.chatRoom = chatRoom;
    }

    public void revoke(){
        logDebug("revoke");
        megaChatApi.revokeAttachmentMessage(idChat, selectedMessageId);
    }

    @Override
    public void onRequestStart(MegaApiJava api, MegaRequest request) {

    }

    @Override
    public void onRequestUpdate(MegaApiJava api, MegaRequest request) {

    }

    @Override
    public void onRequestFinish(MegaApiJava api, MegaRequest request, MegaError e) {
        removeProgressDialog();

        if (request.getType() == MegaRequest.TYPE_INVITE_CONTACT){
            logDebug("MegaRequest.TYPE_INVITE_CONTACT finished: " + request.getNumber());

            if(request.getNumber()== MegaContactRequest.INVITE_ACTION_REMIND){
                showSnackbar(SNACKBAR_TYPE, getString(R.string.context_contact_invitation_resent), -1);
            }
            else{
                if (e.getErrorCode() == MegaError.API_OK){
                    logDebug("OK INVITE CONTACT: " + request.getEmail());
                    if(request.getNumber()==MegaContactRequest.INVITE_ACTION_ADD)
                    {
                        showSnackbar(SNACKBAR_TYPE, getString(R.string.context_contact_request_sent, request.getEmail()), -1);
                    }
                }
                else{
                    logError("Code: " + e.getErrorString());
                    if(e.getErrorCode()==MegaError.API_EEXIST)
                    {
                        showSnackbar(SNACKBAR_TYPE, getString(R.string.context_contact_already_invited, request.getEmail()), -1);
                    }
                    else if(request.getNumber()==MegaContactRequest.INVITE_ACTION_ADD && e.getErrorCode()==MegaError.API_EARGS)
                    {
                        showSnackbar(SNACKBAR_TYPE, getString(R.string.error_own_email_as_contact), -1);
                    }
                    else{
                        showSnackbar(SNACKBAR_TYPE, getString(R.string.general_error), -1);
                    }
                    logError("ERROR: " + e.getErrorCode() + "___" + e.getErrorString());
                }
            }
        }
        else if(request.getType() == MegaRequest.TYPE_COPY){
            if (e.getErrorCode() != MegaError.API_OK) {

                logDebug("e.getErrorCode() != MegaError.API_OK");

                if(e.getErrorCode()==MegaError.API_EOVERQUOTA){
                    logWarning("OVERQUOTA ERROR: " + e.getErrorCode());
                    Intent intent = new Intent(this, ManagerActivityLollipop.class);
                    intent.setAction(ACTION_OVERQUOTA_STORAGE);
                    startActivity(intent);
                    finish();
                }
                else if(e.getErrorCode()==MegaError.API_EGOINGOVERQUOTA){
                    logWarning("OVERQUOTA ERROR: " + e.getErrorCode());
                    Intent intent = new Intent(this, ManagerActivityLollipop.class);
                    intent.setAction(ACTION_PRE_OVERQUOTA_STORAGE);
                    startActivity(intent);
                    finish();
                }
                else
                {
                    showSnackbar(SNACKBAR_TYPE, getString(R.string.import_success_error), -1);
                }

            }else{
                showSnackbar(SNACKBAR_TYPE, getString(R.string.import_success_message), -1);
            }
        }
        else if (request.getType() == MegaRequest.TYPE_CANCEL_TRANSFER){
            if (e.getErrorCode() != MegaError.API_OK) {
                logError("Error TYPE_CANCEL_TRANSFER: " + e.getErrorCode());
            }
            else{
                logDebug("Chat upload cancelled");
            }
        }
        else if (request.getType() == MegaRequest.TYPE_SET_ATTR_USER){
            if(request.getParamType()==MegaApiJava.USER_ATTR_GEOLOCATION){
                if(e.getErrorCode() == MegaError.API_OK){
                    logDebug("Attribute USER_ATTR_GEOLOCATION enabled");
                    MegaApplication.setEnabledGeoLocation(true);
                    getLocationPermission();
                }
                else{
                    logDebug("Attribute USER_ATTR_GEOLOCATION disabled");
                    MegaApplication.setEnabledGeoLocation(false);
                }
            }
        }
    }

    @Override
    public void onRequestTemporaryError(MegaApiJava api, MegaRequest request, MegaError e) {

    }

    protected MegaChatLollipopAdapter getAdapter() {
        return adapter;
    }

    @Override
    public void onSaveInstanceState(Bundle outState){
        super.onSaveInstanceState(outState);
        outState.putLong("idChat", idChat);
        outState.putLong("selectedMessageId", selectedMessageId);
        outState.putInt("selectedPosition", selectedPosition);
        outState.putInt("typeMessageJump",typeMessageJump);

        if(messageJumpLayout.getVisibility() == View.VISIBLE){
            visibilityMessageJump = true;
        }else{
            visibilityMessageJump = false;
        }
        outState.putBoolean("visibilityMessageJump",visibilityMessageJump);
        outState.putLong(LAST_MESSAGE_SEEN, lastIdMsgSeen);
        outState.putLong(GENERAL_UNREAD_COUNT, generalUnreadCount);
        outState.putBoolean("isHideJump",isHideJump);
        outState.putString("mOutputFilePath",mOutputFilePath);
        outState.putBoolean("isShareLinkDialogDismissed", isShareLinkDialogDismissed);

        if(adapter == null)
            return;


        RotatableAdapter currentAdapter = getAdapter();
        if(currentAdapter != null & adapter.isMultipleSelect()){
            ArrayList<Integer> selectedPositions= (ArrayList<Integer>) (currentAdapter.getSelectedItems());
            outState.putIntegerArrayList(SELECTED_ITEMS, selectedPositions);
        }

        MessageVoiceClip messageVoiceClip = adapter.getVoiceClipPlaying();
        if (messageVoiceClip != null) {
            outState.putBoolean(PLAYING, true);
            outState.putLong(ID_VOICE_CLIP_PLAYING, messageVoiceClip.getIdMessage());
            outState.putLong(MESSAGE_HANDLE_PLAYING, messageVoiceClip.getMessageHandle());
            outState.putLong(USER_HANDLE_PLAYING, messageVoiceClip.getUserHandle());
            outState.putInt(PROGRESS_PLAYING, messageVoiceClip.getProgress());
        } else {
            outState.putBoolean(PLAYING, false);

        }
        outState.putBoolean("isLocationDialogShown", isLocationDialogShown);
//        outState.putInt("position_imageDrag", position_imageDrag);
//        outState.putSerializable("holder_imageDrag", holder_imageDrag);
    }

    public void askSizeConfirmationBeforeChatDownload(String parentPath, ArrayList<MegaNode> nodeList, long size){
        logDebug("askSizeConfirmationBeforeChatDownload");

        final String parentPathC = parentPath;
        final ArrayList<MegaNode> nodeListC = nodeList;
        final long sizeC = size;
        final ChatController chatC = new ChatController(this);

        androidx.appcompat.app.AlertDialog.Builder builder;
        if (Build.VERSION.SDK_INT >= Build.VERSION_CODES.HONEYCOMB) {
            builder = new AlertDialog.Builder(this, R.style.AppCompatAlertDialogStyle);
        }
        else{
            builder = new AlertDialog.Builder(this);
        }
        LinearLayout confirmationLayout = new LinearLayout(this);
        confirmationLayout.setOrientation(LinearLayout.VERTICAL);
        LinearLayout.LayoutParams params = new LinearLayout.LayoutParams(LinearLayout.LayoutParams.MATCH_PARENT, LinearLayout.LayoutParams.WRAP_CONTENT);
        params.setMargins(scaleWidthPx(20, getOutMetrics()), scaleHeightPx(10, getOutMetrics()), scaleWidthPx(17, getOutMetrics()), 0);

        final CheckBox dontShowAgain =new CheckBox(this);
        dontShowAgain.setText(getString(R.string.checkbox_not_show_again));
        dontShowAgain.setTextColor(ContextCompat.getColor(this, R.color.text_secondary));

        confirmationLayout.addView(dontShowAgain, params);

        builder.setView(confirmationLayout);

//				builder.setTitle(getString(R.string.confirmation_required));

        builder.setMessage(getString(R.string.alert_larger_file, getSizeString(sizeC)));
        builder.setPositiveButton(getString(R.string.general_save_to_device),
                new DialogInterface.OnClickListener() {
                    public void onClick(DialogInterface dialog, int whichButton) {
                        if(dontShowAgain.isChecked()){
                            dbH.setAttrAskSizeDownload("false");
                        }
                        chatC.download(parentPathC, nodeListC);
                    }
                });
        builder.setNegativeButton(getString(android.R.string.cancel), new DialogInterface.OnClickListener() {
            public void onClick(DialogInterface dialog, int whichButton) {
                if(dontShowAgain.isChecked()){
                    dbH.setAttrAskSizeDownload("false");
                }
            }
        });

        downloadConfirmationDialog = builder.create();
        downloadConfirmationDialog.show();
    }

    public boolean hasMessagesRemoved(MegaChatMessage messageSelected) {
        if (removedMessages != null && !removedMessages.isEmpty()) {
            for (int i = 0; i < removedMessages.size(); i++) {
                if (messageSelected.getMsgId() == removedMessages.get(i).msgId) {
                    return true;
                }
            }
        }
        return false;
    }

    /*
	 * Handle processed upload intent
	 */
    public void onIntentProcessed(List<ShareInfo> infos) {
        logDebug("onIntentProcessedLollipop");

        if (infos == null) {
            showSnackbar(SNACKBAR_TYPE, getString(R.string.upload_can_not_open), -1);
        }
        else {
            logDebug("Launch chat upload with files " + infos.size());
            for (ShareInfo info : infos) {
                Intent intent = new Intent(this, ChatUploadService.class);

                PendingMessageSingle pMsgSingle = new PendingMessageSingle();
                pMsgSingle.setChatId(idChat);
                long timestamp = System.currentTimeMillis()/1000;
                pMsgSingle.setUploadTimestamp(timestamp);

                String fingerprint = megaApi.getFingerprint(info.getFileAbsolutePath());

                pMsgSingle.setFilePath(info.getFileAbsolutePath());
                pMsgSingle.setName(info.getTitle());
                pMsgSingle.setFingerprint(fingerprint);

                long idMessage = dbH.addPendingMessage(pMsgSingle);
                pMsgSingle.setId(idMessage);

                if(idMessage!=-1){
                    intent.putExtra(ChatUploadService.EXTRA_ID_PEND_MSG, idMessage);

                    logDebug("Size of the file: " + info.getSize());

                    AndroidMegaChatMessage newNodeAttachmentMsg = new AndroidMegaChatMessage(pMsgSingle, true);
                    sendMessageToUI(newNodeAttachmentMsg);

                    intent.putExtra(ChatUploadService.EXTRA_CHAT_ID, idChat);

                    checkIfServiceCanStart(intent);
                }
                else{
                    logError("Error when adding pending msg to the database");
                }

                removeProgressDialog();
            }
        }
    }

    public void openChatAfterForward(long chatHandle, String text){
        logDebug("openChatAfterForward");

        removeProgressDialog();

        if(chatHandle==idChat){
            logDebug("Chat already opened");

            disableMultiselection();

            if(text!=null){
                showSnackbar(SNACKBAR_TYPE, text, -1);
            }
        }
        else{
            if(chatHandle!=-1){
                logDebug("Open chat to forward messages");

                Intent intentOpenChat = new Intent(this, ManagerActivityLollipop.class);
                intentOpenChat.addFlags(Intent.FLAG_ACTIVITY_CLEAR_TOP);
                intentOpenChat.setAction(ACTION_CHAT_NOTIFICATION_MESSAGE);
                intentOpenChat.putExtra("CHAT_ID", chatHandle);
                if(text!=null){
                    intentOpenChat.putExtra("showSnackbar", text);
                }
                startActivity(intentOpenChat);
                closeChat(true);
                finish();
            }
            else{
                disableMultiselection();
                if(text!=null){
                    showSnackbar(SNACKBAR_TYPE, text, -1);
                }
            }
        }
    }

    public void markAsSeen(MegaChatMessage msg) {
        logDebug("markAsSeen");
        if (activityVisible) {
            if (msg.getStatus() != MegaChatMessage.STATUS_SEEN) {
                logDebug("Mark message: " + msg.getMsgId() + " as seen");
                megaChatApi.setMessageSeen(chatRoom.getChatId(), msg.getMsgId());
            }
        }
    }


   @Override
    public void onResume(){
        logDebug("onResume");
        super.onResume();
       stopService(new Intent(this, KeepAliveService.class));
        if(idChat!=-1 && chatRoom!=null) {

            setNodeAttachmentVisible();

            MegaApplication.setShowPinScreen(true);
            MegaApplication.setOpenChatId(idChat);
            supportInvalidateOptionsMenu();

            int chatConnection = megaChatApi.getChatConnectionState(idChat);
            logDebug("Chat connection (" + idChat+ ") is: " + chatConnection);
            if(chatConnection==MegaChatApi.CHAT_CONNECTION_ONLINE) {
                setAsRead = true;
                if(!chatRoom.isGroup()) {
                    requestLastGreen(INITIAL_PRESENCE_STATUS);
                }
            }
            else{
                setAsRead=false;
            }
            setChatSubtitle();
            if(emojiKeyboard!=null){
                emojiKeyboard.hideBothKeyboard(this);
            }
            //Update last seen position if different and there is unread messages
            //If the chat is being opened do not update, onLoad will do that

            //!isLoadingMessages
            if(!isOpeningChat) {
                logDebug("Chat is NOT loading history");
                if(lastSeenReceived == true && messages != null){

                    long unreadCount = chatRoom.getUnreadCount();
                    if (unreadCount != 0) {
                        lastIdMsgSeen = megaChatApi.getLastMessageSeenId(idChat);

                        //Find last message
                        int positionLastMessage = -1;
                        for(int i=messages.size()-1; i>=0;i--) {
                            AndroidMegaChatMessage androidMessage = messages.get(i);

                            if (!androidMessage.isUploading()) {
                                MegaChatMessage msg = androidMessage.getMessage();
                                if (msg.getMsgId() == lastIdMsgSeen) {
                                    positionLastMessage = i;
                                    break;
                                }
                            }
                        }

                        if(positionLastMessage==-1){
                            scrollToMessage(-1);

                        }
                        else{
                            //Check if it has no my messages after

                            if(positionLastMessage >= messages.size()-1){
                                logDebug("Nothing after, do not increment position");
                            }
                            else{
                                positionLastMessage = positionLastMessage + 1;
                            }

                            AndroidMegaChatMessage message = messages.get(positionLastMessage);
                            logDebug("Position lastMessage found: " + positionLastMessage + " messages.size: " + messages.size());

                            while(message.getMessage().getUserHandle()==megaChatApi.getMyUserHandle()){
                                lastIdMsgSeen = message.getMessage().getMsgId();
                                positionLastMessage = positionLastMessage + 1;
                                message = messages.get(positionLastMessage);
                            }

                            generalUnreadCount = unreadCount;

                            scrollToMessage(lastIdMsgSeen);
                        }
                    }
                    else{
                        if(generalUnreadCount!=0){
                            scrollToMessage(-1);
                        }
                    }
                }
                setLastMessageSeen();
            }
            else{
                logDebug("openingChat:doNotUpdateLastMessageSeen");
            }

            activityVisible = true;
            showCallLayout();
            if(aB != null && aB.getTitle() != null){
                titleToolbar.setText(adjustForLargeFont(titleToolbar.getText().toString()));
            }
            updateActionModeTitle();
        }
    }

    public void scrollToMessage(long lastId){
        for(int i=messages.size()-1; i>=0;i--) {
            AndroidMegaChatMessage androidMessage = messages.get(i);

            if (!androidMessage.isUploading()) {
                MegaChatMessage msg = androidMessage.getMessage();
                if (msg.getMsgId() == lastId) {
                    logDebug("Scroll to position: " + i);
                    mLayoutManager.scrollToPositionWithOffset(i+1,scaleHeightPx(30, getOutMetrics()));
                    break;
                }
            }
        }

    }

    public void setLastMessageSeen(){
        logDebug("setLastMessageSeen");

        if(messages!=null){
            if(!messages.isEmpty()){
                AndroidMegaChatMessage lastMessage = messages.get(messages.size()-1);
                int index = messages.size()-1;
                if((lastMessage!=null)&&(lastMessage.getMessage()!=null)){
                    if (!lastMessage.isUploading()) {
                        while (lastMessage.getMessage().getUserHandle() == megaChatApi.getMyUserHandle()) {
                            index--;
                            if (index == -1) {
                                break;
                            }
                            lastMessage = messages.get(index);
                        }

                        if (lastMessage.getMessage() != null && MegaApplication.isActivityVisible()) {
                            boolean resultMarkAsSeen = megaChatApi.setMessageSeen(idChat, lastMessage.getMessage().getMsgId());
                            logDebug("Result setMessageSeen: " + resultMarkAsSeen);
                        }

                    } else {
                        while (lastMessage.isUploading() == true) {
                            index--;
                            if (index == -1) {
                                break;
                            }
                            lastMessage = messages.get(index);
                        }
                        if((lastMessage!=null)&&(lastMessage.getMessage()!=null)){

                            while (lastMessage.getMessage().getUserHandle() == megaChatApi.getMyUserHandle()) {
                                index--;
                                if (index == -1) {
                                    break;
                                }
                                lastMessage = messages.get(index);
                            }

                            if (lastMessage.getMessage() != null && MegaApplication.isActivityVisible()) {
                                boolean resultMarkAsSeen = megaChatApi.setMessageSeen(idChat, lastMessage.getMessage().getMsgId());
                                logDebug("Result setMessageSeen: " + resultMarkAsSeen);
                            }
                        }
                    }
                }
                else{
                    logError("lastMessageNUll");
                }
            }
        }
    }

    @Override
    protected void onPause(){
        super.onPause();
        if (rtcAudioManager != null)
            rtcAudioManager.unregisterProximitySensor();
        hideKeyboard();
        activityVisible = false;
        MegaApplication.setOpenChatId(-1);
    }

    @Override
    public void onChatListItemUpdate(MegaChatApiJava api, MegaChatListItem item) {
        if(item.hasChanged(MegaChatListItem.CHANGE_TYPE_UNREAD_COUNT)) {
            updateNavigationToolbarIcon();
        }
    }

    public void updateNavigationToolbarIcon(){

        if (Build.VERSION.SDK_INT >= Build.VERSION_CODES.KITKAT) {

            if(!chatC.isInAnonymousMode()){
                int numberUnread = megaChatApi.getUnreadChats();

                if(numberUnread==0){
                    aB.setHomeAsUpIndicator(R.drawable.ic_arrow_back_white);
                }
                else{

                    badgeDrawable.setProgress(1.0f);

                    if(numberUnread>9){
                        badgeDrawable.setText("9+");
                    }
                    else{
                        badgeDrawable.setText(numberUnread+"");
                    }

                    aB.setHomeAsUpIndicator(badgeDrawable);
                }
            }
            else{
                aB.setHomeAsUpIndicator(R.drawable.ic_arrow_back_white);
            }
        }
        else{
            aB.setHomeAsUpIndicator(R.drawable.ic_arrow_back_white);
        }
    }

    @Override
    public void onChatInitStateUpdate(MegaChatApiJava api, int newState) {

    }

    @Override
    public void onChatPresenceConfigUpdate(MegaChatApiJava api, MegaChatPresenceConfig config) {

    }

    @Override
    public void onChatOnlineStatusUpdate(MegaChatApiJava api, long userHandle, int status, boolean inProgress) {
        logDebug("status: " + status + ", inProgress: " + inProgress);
        setChatSubtitle();
        requestLastGreen(status);
    }

    @Override
    public void onChatConnectionStateUpdate(MegaChatApiJava api, long chatid, int newState) {
        logDebug("Chat ID: "+ chatid + ". New State: " + newState);

        if (idChat == chatid) {
            if (newState == MegaChatApi.CHAT_CONNECTION_ONLINE) {
                logDebug("Chat is now ONLINE");
                setAsRead = true;
                setLastMessageSeen();

                if (stateHistory == MegaChatApi.SOURCE_ERROR && retryHistory) {
                    logWarning("SOURCE_ERROR:call to load history again");
                    retryHistory = false;
                    loadHistory();
                }

            } else {
                setAsRead = false;
            }
            setChatSubtitle();
            supportInvalidateOptionsMenu();
        }
    }

    @Override
    public void onChatPresenceLastGreen(MegaChatApiJava api, long userhandle, int lastGreen) {
        logDebug("userhandle: " + userhandle + ", lastGreen: " + lastGreen);
        if(!chatRoom.isGroup() && userhandle == chatRoom.getPeerHandle(0)){
            logDebug("Update last green");
            minutesLastGreen = lastGreen;

            int state = megaChatApi.getUserOnlineStatus(chatRoom.getPeerHandle(0));

            if(state != MegaChatApi.STATUS_ONLINE && state != MegaChatApi.STATUS_BUSY && state != MegaChatApi.STATUS_INVALID){
                String formattedDate = lastGreenDate(this, lastGreen);

                setLastGreen(formattedDate);

                logDebug("Date last green: " + formattedDate);
            }
        }
    }

    public void takePicture(){
        logDebug("takePicture");
        Intent intent = new Intent(MediaStore.ACTION_IMAGE_CAPTURE);
        if (intent.resolveActivity(getPackageManager()) != null) {
            File photoFile = createImageFile();
            Uri photoURI;
            if(photoFile != null){
                if (Build.VERSION.SDK_INT >= Build.VERSION_CODES.N) {
                    photoURI = FileProvider.getUriForFile(this, "mega.privacy.android.app.providers.fileprovider", photoFile);
                }
                else{
                    photoURI = Uri.fromFile(photoFile);
                }
                mOutputFilePath = photoFile.getAbsolutePath();
                if(mOutputFilePath!=null){
                    intent.setFlags(Intent.FLAG_GRANT_READ_URI_PERMISSION);
                    intent.setFlags(Intent.FLAG_GRANT_WRITE_URI_PERMISSION);
                    intent.putExtra(MediaStore.EXTRA_OUTPUT, photoURI);
                    startActivityForResult(intent, TAKE_PHOTO_CODE);
                }
            }
        }
    }


    public void uploadPictureOrVoiceClip(String path){
        if(path == null) return;

        File selfie;
        if(isVoiceClip(path)) {
            selfie = buildVoiceClipFile(this, outputFileName);
            if (!isFileAvailable(selfie)) return;
        }else{
            selfie = new File(path);
            if (!MimeTypeList.typeForName(selfie.getAbsolutePath()).isImage()) return;
        }

        Intent intent = new Intent(this, ChatUploadService.class);
        PendingMessageSingle pMsgSingle = new PendingMessageSingle();
        pMsgSingle.setChatId(idChat);
        if(isVoiceClip(selfie.getAbsolutePath())){
            pMsgSingle.setType(TYPE_VOICE_CLIP);
            intent.putExtra(EXTRA_TRANSFER_TYPE, EXTRA_VOICE_CLIP);
        }

        long timestamp = System.currentTimeMillis()/1000;
        pMsgSingle.setUploadTimestamp(timestamp);

        String fingerprint = megaApi.getFingerprint(selfie.getAbsolutePath());
        pMsgSingle.setFilePath(selfie.getAbsolutePath());
        pMsgSingle.setName(selfie.getName());
        pMsgSingle.setFingerprint(fingerprint);
        long idMessage = dbH.addPendingMessage(pMsgSingle);
        pMsgSingle.setId(idMessage);

        if(idMessage == -1) return;

        logDebug("idMessage = " + idMessage);
        intent.putExtra(ChatUploadService.EXTRA_ID_PEND_MSG, idMessage);
        if(!isLoadingHistory){
            logDebug("sendMessageToUI");
            AndroidMegaChatMessage newNodeAttachmentMsg = new AndroidMegaChatMessage(pMsgSingle, true);
            sendMessageToUI(newNodeAttachmentMsg);
        }
        intent.putExtra(ChatUploadService.EXTRA_CHAT_ID, idChat);

        checkIfServiceCanStart(intent);
    }


    private void showOverquotaAlert(boolean prewarning){
        logDebug("prewarning: " + prewarning);

        AlertDialog.Builder builder = new AlertDialog.Builder(this);
        builder.setTitle(getString(R.string.overquota_alert_title));

        if(prewarning){
            builder.setMessage(getString(R.string.pre_overquota_alert_text));
        }
        else{
            builder.setMessage(getString(R.string.overquota_alert_text));
        }

        if(chatAlertDialog ==null){

            builder.setPositiveButton(getString(R.string.my_account_upgrade_pro), new android.content.DialogInterface.OnClickListener() {

                @Override
                public void onClick(DialogInterface dialog, int which) {
                    showUpgradeAccount();
                }
            });
            builder.setNegativeButton(getString(R.string.general_cancel), new android.content.DialogInterface.OnClickListener() {

                @Override
                public void onClick(DialogInterface dialog, int which) {
                    dialog.dismiss();
                    chatAlertDialog =null;
                }
            });

            chatAlertDialog = builder.create();
            chatAlertDialog.setCanceledOnTouchOutside(false);
        }

        chatAlertDialog.show();
    }

    public void showUpgradeAccount(){
        logDebug("showUpgradeAccount");
        Intent upgradeIntent = new Intent(this, ManagerActivityLollipop.class);
        upgradeIntent.setAction(ACTION_SHOW_UPGRADE_ACCOUNT);
        startActivity(upgradeIntent);
    }

    public void showJumpMessage(){
        if((!isHideJump)&&(typeMessageJump!=TYPE_MESSAGE_NEW_MESSAGE)){
            typeMessageJump = TYPE_MESSAGE_JUMP_TO_LEAST;
            messageJumpText.setText(getResources().getString(R.string.message_jump_latest));
            messageJumpLayout.setVisibility(View.VISIBLE);
        }
    }

    private void showCallInProgressLayout(String text, boolean chrono, MegaChatCall call) {
        if (callInProgressText != null) {
            callInProgressText.setText(text);
        }
        activateChrono(chrono, callInProgressChrono, call);

        if (callInProgressLayout != null && callInProgressLayout.getVisibility() != View.VISIBLE) {
            callInProgressLayout.setAlpha(1);
            callInProgressLayout.setVisibility(View.VISIBLE);
            callInProgressLayout.setOnClickListener(this);
        }
    }

    private void hideCallInProgressLayout(MegaChatCall call) {
        invalidateOptionsMenu();
        activateChrono(false, callInProgressChrono, call);
        activateChrono(false, subtitleChronoCall, call);

        if (callInProgressLayout != null && callInProgressLayout.getVisibility() != View.GONE) {
            callInProgressLayout.setVisibility(View.GONE);
            callInProgressLayout.setOnClickListener(null);
            setSubtitleVisibility();
        }
    }

    private void updateLayout(int callStatus) {
        if (callStatus == MegaChatCall.CALL_STATUS_DESTROYED) {
            setSubtitleVisibility();
            MegaChatCall call = megaChatApi.getChatCall(idChat);
            hideCallInProgressLayout(call);
            return;
        }

        if (callStatus == MegaChatCall.CALL_STATUS_USER_NO_PRESENT && isAfterReconnecting(this, callInProgressLayout, callInProgressText)) {
            return;
        }

        if (callStatus == MegaChatCall.CALL_STATUS_RING_IN || callStatus == MegaChatCall.CALL_STATUS_RECONNECTING) {
            MegaApplication.setCallLayoutStatus(idChat, false);
        }

        showCallLayout();
    }

    private void showCallLayout() {
        if (megaChatApi == null)
            return;

        MegaChatCall call = megaChatApi.getChatCall(idChat);
        if (call == null || (call.getStatus() != MegaChatCall.CALL_STATUS_RECONNECTING && !isStatusConnected(this, idChat)))
            return;

        logDebug("Call status "+callStatusToString(call.getStatus())+". Group chat: "+isGroup());
        switch (call.getStatus()){
            case MegaChatCall.CALL_STATUS_USER_NO_PRESENT:
            case MegaChatCall.CALL_STATUS_RING_IN:
                if (isGroup()) {
                    usersWithVideo();

                    long callerHandle = call.getCaller();
                    String textLayout;
                    if (callerHandle != -1 && getPeerFullName(callerHandle) != null) {
                        textLayout = getString(R.string.join_call_layout_in_group_call, getPeerFullName(callerHandle));
                    } else {
                        textLayout = getString(R.string.join_call_layout);
                    }
                    tapToReturnLayout(call, textLayout);
                    break;
                }

                if (call.getStatus() == MegaChatCall.CALL_STATUS_RING_IN && app.getCallLayoutStatus(idChat)) {
                    tapToReturnLayout(call, getString(R.string.call_in_progress_layout));
                    break;
                }

                if(isAfterReconnecting(this, callInProgressLayout, callInProgressText))
                    break;

                hideCallInProgressLayout(call);
                break;

            case MegaChatCall.CALL_STATUS_REQUEST_SENT:
                if (MegaApplication.getCallLayoutStatus(idChat)) {
                    tapToReturnLayout(call, getString(R.string.call_in_progress_layout));
                    break;
                }

                hideCallInProgressLayout(call);
                break;

            case MegaChatCall.CALL_STATUS_RECONNECTING:
                activateChrono(false, subtitleChronoCall, call);
                callInProgressLayout.setBackgroundColor(ContextCompat.getColor(this, R.color.reconnecting_bar));
                showCallInProgressLayout(getString(R.string.reconnecting_message), false, call);
                callInProgressLayout.setOnClickListener(this);
                break;

            case MegaChatCall.CALL_STATUS_IN_PROGRESS:
                callInProgressLayout.setBackgroundColor(ContextCompat.getColor(this, R.color.accentColor));
                if(!isAfterReconnecting(this, callInProgressLayout, callInProgressText)){
                    updateCallInProgressLayout();
                    break;
                }

                callInProgressLayout.setOnClickListener(null);
                showCallInProgressLayout(getString(R.string.connected_message), false, call);
                callInProgressLayout.setAlpha(1);
                callInProgressLayout.setVisibility(View.VISIBLE);
                callInProgressLayout.animate()
                        .alpha(0f)
                        .setDuration(QUICK_INFO_ANIMATION)
                        .setListener(new AnimatorListenerAdapter() {
                            @Override
                            public void onAnimationEnd(Animator animation) {
                                callInProgressLayout.setVisibility(View.GONE);
                                updateCallInProgressLayout();
                            }
                        });
                break;

        }
    }

    private void tapToReturnLayout(MegaChatCall call, String text){
        activateChrono(false, subtitleChronoCall, call);
        callInProgressLayout.setBackgroundColor(ContextCompat.getColor(this, R.color.accentColor));
        showCallInProgressLayout(text, false, call);
        callInProgressLayout.setOnClickListener(this);
    }

    private void updateCallInProgressLayout(){
        MegaChatCall call = megaChatApi.getChatCall(idChat);
        if (call == null) return;
        showCallInProgressLayout(getString(R.string.call_in_progress_layout), true, call);
        callInProgressLayout.setOnClickListener(this);
        if (isGroup()) {
            subtitleCall.setVisibility(View.VISIBLE);
            individualSubtitleToobar.setVisibility(View.GONE);
            setGroupalSubtitleToolbarVisibility(false);
        }
        usersWithVideo();
        activateChrono(true, subtitleChronoCall, call);
        invalidateOptionsMenu();
    }

    public void usersWithVideo() {
        if (megaChatApi == null || !isGroup() || subtitleCall.getVisibility() != View.VISIBLE)
            return;

        MegaChatCall call = megaChatApi.getChatCall(idChat);
        if(call == null)
            return;

        int usersWithVideo = call.getNumParticipants(MegaChatCall.VIDEO);
        int totalVideosAllowed = megaChatApi.getMaxVideoCallParticipants();
        if (usersWithVideo <= 0 || totalVideosAllowed == 0) {
            participantsLayout.setVisibility(View.GONE);
            return;
        }
        participantsText.setText(usersWithVideo + "/" + totalVideosAllowed);
        participantsLayout.setVisibility(View.VISIBLE);
    }

    public void goToEnd(){
        logDebug("goToEnd()");
        int infoToShow = -1;
        if(!messages.isEmpty()){
            int index = messages.size()-1;

            AndroidMegaChatMessage msg = messages.get(index);

            while (!msg.isUploading() && msg.getMessage().getStatus() == MegaChatMessage.STATUS_SENDING_MANUAL) {
                index--;
                if (index == -1) {
                    break;
                }
                msg = messages.get(index);
            }

            if(index == (messages.size()-1)){
                //Scroll to end
                mLayoutManager.scrollToPositionWithOffset(index+1,scaleHeightPx(20, getOutMetrics()));
            }else{
                index++;
                infoToShow = adjustInfoToShow(index);
                if(infoToShow== AndroidMegaChatMessage.CHAT_ADAPTER_SHOW_ALL){
                    mLayoutManager.scrollToPositionWithOffset(index, scaleHeightPx(50, getOutMetrics()));
                }else{
                    mLayoutManager.scrollToPositionWithOffset(index, scaleHeightPx(20, getOutMetrics()));
                }
            }
        }
        hideMessageJump();
    }

    public void setNewVisibility(boolean vis){
        newVisibility = vis;
    }

    public void hideMessageJump(){
        isHideJump = true;
        visibilityMessageJump=false;
        if(messageJumpLayout.getVisibility() == View.VISIBLE){
            messageJumpLayout.animate()
                        .alpha(0.0f)
                        .setDuration(1000)
                        .withEndAction(new Runnable() {
                            @Override public void run() {
                                messageJumpLayout.setVisibility(View.GONE);
                                messageJumpLayout.setAlpha(1.0f);
                            }
                        })
                        .start();
        }
    }

    public MegaApiAndroid getLocalMegaApiFolder() {

        PackageManager m = getPackageManager();
        String s = getPackageName();
        PackageInfo p;
        String path = null;
        try {
            p = m.getPackageInfo(s, 0);
            path = p.applicationInfo.dataDir + "/";
        } catch (PackageManager.NameNotFoundException e) {
            e.printStackTrace();
        }

        MegaApiAndroid megaApiFolder = new MegaApiAndroid(MegaApplication.APP_KEY, MegaApplication.USER_AGENT, path);

        megaApiFolder.setDownloadMethod(MegaApiJava.TRANSFER_METHOD_AUTO_ALTERNATIVE);
        megaApiFolder.setUploadMethod(MegaApiJava.TRANSFER_METHOD_AUTO_ALTERNATIVE);

        return megaApiFolder;
    }

    public File createImageFile() {
        logDebug("createImageFile");
        String timeStamp = new SimpleDateFormat("yyyyMMdd_HHmmss").format(new Date());
        String imageFileName = "picture" + timeStamp + "_";
        File storageDir = getExternalFilesDir(null);
        if (!storageDir.exists()) {
            storageDir.mkdir();
        }
        return new File(storageDir, imageFileName + ".jpg");
    }

    private void onCaptureImageResult() {
        logDebug("onCaptureImageResult");
        if (mOutputFilePath != null) {
            File f = new File(mOutputFilePath);
            if(f!=null){
                try {
                    File publicFile = copyImageFile(f);
                    //Remove mOutputFilePath
                    if (f.exists()) {
                        if (f.isDirectory()) {
                            if(f.list().length <= 0){
                                f.delete();
                            }
                        }else{
                            f.delete();
                        }
                    }
                    if(publicFile!=null){
                        Uri finalUri = Uri.fromFile(publicFile);
                        galleryAddPic(finalUri);
                        uploadPictureOrVoiceClip(publicFile.getPath());
                    }

                } catch (IOException e) {
                    e.printStackTrace();
                }
            }

        }
    }

    public File copyImageFile(File fileToCopy) throws IOException {
        logDebug("copyImageFile");
        File storageDir = new File(Environment.getExternalStoragePublicDirectory(Environment.DIRECTORY_DCIM), "Camera");
        if (!storageDir.exists()) {
            storageDir.mkdir();
        }
        File copyFile = new File(storageDir, fileToCopy.getName());
        copyFile.createNewFile();
        copy(fileToCopy, copyFile);
        return copyFile;
    }

    public static void copy(File src, File dst) throws IOException {
        logDebug("copy");
        InputStream in = new FileInputStream(src);
        OutputStream out = new FileOutputStream(dst);
        byte[] buf = new byte[1024];
        int len;
        while ((len = in.read(buf)) > 0) {
            out.write(buf, 0, len);
        }
        in.close();
        out.close();
    }

    private void galleryAddPic(Uri contentUri) {
        logDebug("galleryAddPic");
        if(contentUri!=null){
            Intent mediaScanIntent = new Intent(Intent.ACTION_MEDIA_SCANNER_SCAN_FILE, contentUri);
            sendBroadcast(mediaScanIntent);
        }
    }

    public void hideKeyboard() {
        logDebug("hideKeyboard");
        hideFileStorage();
        if (emojiKeyboard == null) return;
        emojiKeyboard.hideBothKeyboard(this);
    }

    public void showConfirmationConnect(){
        logDebug("showConfirmationConnect");

        DialogInterface.OnClickListener dialogClickListener = new DialogInterface.OnClickListener() {
            @Override
            public void onClick(DialogInterface dialog, int which) {
                switch (which){
                    case DialogInterface.BUTTON_POSITIVE:
                        startConnection();
                        finish();
                        break;

                    case DialogInterface.BUTTON_NEGATIVE:
                        logDebug("BUTTON_NEGATIVE");
                        break;
                }
            }
        };

        AlertDialog.Builder builder = new AlertDialog.Builder(this);
        try {
            builder.setMessage(R.string.confirmation_to_reconnect).setPositiveButton(R.string.general_ok, dialogClickListener)
                    .setNegativeButton(R.string.general_cancel, dialogClickListener).show().setCanceledOnTouchOutside(false);
        }
        catch (Exception e){}
    }

    public void startConnection() {
        logDebug("Broadcast to ManagerActivity");
        Intent intent = new Intent(BROADCAST_ACTION_INTENT_CONNECTIVITY_CHANGE);
        intent.putExtra("actionType", START_RECONNECTION);
        LocalBroadcastManager.getInstance(getApplicationContext()).sendBroadcast(intent);
    }

    public int getDeviceDensity(){
        int screen = 0;
        switch (getResources().getDisplayMetrics().densityDpi) {
            case DisplayMetrics.DENSITY_LOW:
                screen = 1;
                break;
            case DisplayMetrics.DENSITY_MEDIUM:
                screen = 1;
                break;
            case DisplayMetrics.DENSITY_HIGH:
                screen = 1;
                break;
            case DisplayMetrics.DENSITY_XHIGH:
                screen = 0;
                break;
            case DisplayMetrics.DENSITY_XXHIGH:
                screen = 0;
                break;
            case DisplayMetrics.DENSITY_XXXHIGH:
                screen = 0;
                break;
            default:
                screen = 0;
        }
        return screen;
    }

    public void setNodeAttachmentVisible() {
        logDebug("setNodeAttachmentVisible");
        if (adapter != null && holder_imageDrag != null && position_imageDrag != -1) {
            adapter.setNodeAttachmentVisibility(true, holder_imageDrag, position_imageDrag);
            holder_imageDrag = null;
            position_imageDrag = -1;
        }
    }

    private void addInBufferSending(AndroidMegaChatMessage androidMsg){
        if(bufferSending.isEmpty()){
            bufferSending.add(0,androidMsg);
        }else{
            boolean isContained = false;
            for(int i=0; i<bufferSending.size(); i++){
                if((bufferSending.get(i).getMessage().getMsgId() == androidMsg.getMessage().getMsgId())&&(bufferSending.get(i).getMessage().getTempId() == androidMsg.getMessage().getTempId())){
                    isContained = true;
                    break;
                }
            }
            if(!isContained){
                bufferSending.add(0,androidMsg);
            }
        }
    }

    private void createSpeakerAudioManger(){
        if(rtcAudioManager != null) return;
        speakerWasActivated = true;
        rtcAudioManager = AppRTCAudioManager.create(this, speakerWasActivated);
        rtcAudioManager.setOnProximitySensorListener(new OnProximitySensorListener() {
            @Override
            public void needToUpdate(boolean isNear) {
                if(!speakerWasActivated && !isNear){
                    adapter.pausePlaybackInProgress();
                }else if(speakerWasActivated && isNear){
                    speakerWasActivated = false;
                }
            }
        });
    }

    public void startProximitySensor(){
        logDebug("Starting proximity sensor");
        createSpeakerAudioManger();
        rtcAudioManager.startProximitySensor();
    }
    private void activateSpeaker(){
        if(!speakerWasActivated){
            speakerWasActivated = true;
        }
        if(rtcAudioManager != null){
            rtcAudioManager.updateSpeakerStatus(true);
        }
    }

    public void stopProximitySensor(){
        if(rtcAudioManager == null) return;
        activateSpeaker();
        rtcAudioManager.unregisterProximitySensor();
    }

    private void destroySpeakerAudioManger(){
        if (rtcAudioManager == null) return;
        try {
            rtcAudioManager.stop();
            rtcAudioManager = null;
        } catch (Exception e) {
            logError("Exception stopping speaker audio manager", e);
        }
    }


    public void setShareLinkDialogDismissed (boolean dismissed) {
        isShareLinkDialogDismissed = dismissed;
    }

    private void checkIfServiceCanStart(Intent intent) {
        preservedIntents.add(intent);
        if (!isAskingForMyChatFiles) {
            checkIfIsNeededToAskForMyChatFilesFolder();
        }
    }

    private void checkIfIsNeededToAskForMyChatFilesFolder() {
        if (existsMyChatFilesFolder()) {
            setMyChatFilesFolder(getMyChatFilesFolder());

            if (isForwardingFromNC()) {
                handleStoredData();
            } else {
                proceedWithAction();
            }
        } else {
            isAskingForMyChatFiles = true;
            megaApi.getMyChatFilesFolder(new GetAttrUserListener(this));
        }
    }

    public void startUploadService() {
        if (!isWaitingForMoreFiles && !preservedIntents.isEmpty()) {
            for (Intent intent : preservedIntents) {
                intent.putExtra(ChatUploadService.EXTRA_PARENT_NODE, myChatFilesFolder.serialize());
                startService(intent);
            }
            preservedIntents.clear();
        }
    }

    public void setMyChatFilesFolder(MegaNode myChatFilesFolder) {
        isAskingForMyChatFiles = false;
        this.myChatFilesFolder = myChatFilesFolder;
    }

    public boolean isForwardingFromNC() {
        return isForwardingFromNC;
    }

    private void sendBroadcastChatArchived(String chatTitle) {
        Intent intent = new Intent(BROADCAST_ACTION_INTENT_CHAT_ARCHIVED);
        intent.putExtra(CHAT_TITLE, chatTitle);
        LocalBroadcastManager.getInstance(this).sendBroadcast(intent);
        closeChat(true);
        finish();
    }

    public void setIsWaitingForMoreFiles (boolean isWaitingForMoreFiles) {
        this.isWaitingForMoreFiles = isWaitingForMoreFiles;
    }

    public long getCurrentChatid() {
        return idChat;
    }

    Runnable updateVisualizer = new Runnable() {
        @Override
        public void run() {
            if (recordView.isRecordingNow() && recordingLayout.getVisibility() == View.VISIBLE) {
                updateAmplitudeVisualizer(myAudioRecorder.getMaxAmplitude());
                handlerVisualizer.postDelayed(this, REPEAT_INTERVAL);
            }
        }
    };

    private void updateAmplitudeVisualizer(int newAmplitude) {
        if (currentAmplitude != -1 && getRangeAmplitude(currentAmplitude) == getRangeAmplitude(newAmplitude))
            return;
        currentAmplitude = newAmplitude;
        needToUpdateVisualizer(currentAmplitude);
    }

    private int getRangeAmplitude(int value) {
        if(value < MIN_FIRST_AMPLITUDE) return NOT_SOUND;
        if(value >= MIN_FIRST_AMPLITUDE && value < MIN_SECOND_AMPLITUDE) return FIRST_RANGE;
        if(value >= MIN_SECOND_AMPLITUDE && value < MIN_THIRD_AMPLITUDE) return SECOND_RANGE;
        if(value >= MIN_THIRD_AMPLITUDE && value < MIN_FOURTH_AMPLITUDE) return THIRD_RANGE;
        if(value >= MIN_FOURTH_AMPLITUDE && value < MIN_FIFTH_AMPLITUDE) return FOURTH_RANGE;
        if(value >= MIN_FIFTH_AMPLITUDE && value < MIN_SIXTH_AMPLITUDE) return FIFTH_RANGE;
        return SIXTH_RANGE;
    }

    private void changeColor(RelativeLayout bar, boolean isLow) {
        Drawable background;
        if(isLow){
            background = ContextCompat.getDrawable(this, R.drawable.recording_low);
        }else{
            background = ContextCompat.getDrawable(this, R.drawable.recording_high);
        }
        if (bar.getBackground() == background) return;
        bar.setBackground(background);
    }
    private void needToUpdateVisualizer(int currentAmplitude) {
        int resultRange = getRangeAmplitude(currentAmplitude);

        if (resultRange == NOT_SOUND) {
            initRecordingItems(IS_LOW);
            return;
        }
        if (resultRange == SIXTH_RANGE) {
            initRecordingItems(IS_HIGH);
            return;
        }
        changeColor(firstBar, IS_HIGH);
        changeColor(sixthBar, IS_LOW);

        if (resultRange > FIRST_RANGE) {
            changeColor(secondBar, IS_HIGH);
            if (resultRange > SECOND_RANGE) {
                changeColor(thirdBar, IS_HIGH);
                if (resultRange > THIRD_RANGE) {
                    changeColor(fourthBar, IS_HIGH);
                    if (resultRange > FOURTH_RANGE) {
                        changeColor(fifthBar, IS_HIGH);
                    } else {
                        changeColor(fifthBar, IS_LOW);
                    }
                } else {
                    changeColor(fourthBar, IS_LOW);
                    changeColor(fifthBar, IS_LOW);
                }
            } else {
                changeColor(thirdBar, IS_LOW);
                changeColor(fourthBar, IS_LOW);
                changeColor(fifthBar, IS_LOW);
            }
        } else {
            changeColor(secondBar, IS_LOW);
            changeColor(thirdBar, IS_LOW);
            changeColor(fourthBar, IS_LOW);
            changeColor(fifthBar, IS_LOW);
        }
    }

    public long getLastIdMsgSeen() {
        return lastIdMsgSeen;
    }

    public long getGeneralUnreadCount() {
        return generalUnreadCount;
    }

    public void setPositionNewMessagesLayout(int positionNewMessagesLayout) {
        this.positionNewMessagesLayout = positionNewMessagesLayout;
    }
}<|MERGE_RESOLUTION|>--- conflicted
+++ resolved
@@ -1380,44 +1380,12 @@
                     .setMessage(getString(R.string.chat_error_open_message))
                     .setPositiveButton(getString(R.string.general_ok), (dialog, whichButton) -> finish());
 
-<<<<<<< HEAD
-                    builder.setPositiveButton(getString(R.string.general_ok),
-                            new DialogInterface.OnClickListener() {
-                                public void onClick(DialogInterface dialog, int whichButton) {
-                                    finish();
-                                }
-                            }
-                    );
-                    errorOpenChatDialog = builder.create();
-                    errorOpenChatDialog.show();
-                }
-            }
-            else {
-                initializeInputText();
-                int chatConnection = megaChatApi.getChatConnectionState(idChat);
-                logDebug("Chat connection (" + idChat + ") is: " + chatConnection);
-                if (adapter == null) {
-                    createAdapter();
-                } else {
-                    adapter.setChatRoom(chatRoom);
-                    adapter.notifyDataSetChanged();
-                }
-                setPreviewersView();
-                titleToolbar.setText(chatRoom.getTitle());
-                setChatSubtitle();
-                if (!chatRoom.isPublic()) {
-                    privateIconToolbar.setVisibility(View.VISIBLE);
-                }
-                else {
-                    privateIconToolbar.setVisibility(View.GONE);
-                }
-=======
             errorOpenChatDialog = builder.create();
             errorOpenChatDialog.show();
         }
+
         return false;
     }
->>>>>>> 09f1a412
 
     /**
      * Opens a new chat conversation.
@@ -1431,19 +1399,6 @@
             return;
         }
 
-<<<<<<< HEAD
-                String textToShowB = getString(R.string.chat_loading_messages);
-
-                try {
-                    textToShowB = textToShowB.replace("[A]", "<font color=\'#7a7a7a\'>");
-                    textToShowB = textToShowB.replace("[/A]", "</font>");
-                    textToShowB = textToShowB.replace("[B]", "<font color=\'#000000\'>");
-                    textToShowB = textToShowB.replace("[/B]", "</font>");
-                } catch (Exception e) {
-                }
-
-                emptyScreen(getSpannedHtmlText(textToShowB).toString());
-=======
         initializeInputText();
 
         int chatConnection = megaChatApi.getChatConnectionState(idChat);
@@ -1452,9 +1407,9 @@
         if (adapter == null) {
             createAdapter();
         } else {
+            adapter.setChatRoom(chatRoom);
             adapter.notifyDataSetChanged();
         }
->>>>>>> 09f1a412
 
         setPreviewersView();
         titleToolbar.setText(chatRoom.getTitle());
