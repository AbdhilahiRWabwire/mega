--- conflicted
+++ resolved
@@ -357,17 +357,11 @@
     RelativeLayout fileStorageLayout;
     private ChatFileStorageFragment fileStorageF;
 
-<<<<<<< HEAD
-    ArrayList<AndroidMegaChatMessage> messages = new ArrayList<>();
-    ArrayList<AndroidMegaChatMessage> bufferMessages = new ArrayList<>();
-    ArrayList<AndroidMegaChatMessage> bufferSending = new ArrayList<>();
-    ArrayList<RemovedMessage> removedMessages = new ArrayList<>();
-=======
     private ArrayList<AndroidMegaChatMessage> messages = new ArrayList<>();
     private ArrayList<AndroidMegaChatMessage> bufferMessages = new ArrayList<>();
     private ArrayList<AndroidMegaChatMessage> bufferSending = new ArrayList<>();
-    private ArrayList<MessageVoiceClip> messagesPlaying =  new ArrayList<>();
->>>>>>> b516b980
+    private ArrayList<MessageVoiceClip> messagesPlaying = new ArrayList<>();
+    private ArrayList<RemovedMessage> removedMessages = new ArrayList<>();
 
     RelativeLayout messageJumpLayout;
     TextView messageJumpText;
@@ -1175,15 +1169,7 @@
             else {
                 int chatConnection = megaChatApi.getChatConnectionState(idChat);
                 log("Chat connection (" + idChat + ") is: " + chatConnection);
-                if (adapter == null) {
-<<<<<<< HEAD
-                    createAdapter();
-=======
-                    adapter = new MegaChatLollipopAdapter(this, chatRoom, messages, messagesPlaying, listView);
-                    adapter.setHasStableIds(true);
-                    listView.setAdapter(adapter);
->>>>>>> b516b980
-                }
+                if (adapter == null) createAdapter();
 
                 setPreviewersView();
 
@@ -3476,21 +3462,11 @@
             }
 
             if (adapter == null){
-<<<<<<< HEAD
                 log("adapter NULL");
                 createAdapter();
             }else{
                 log("adapter is NOT null");
-=======
-                log("sendMessageToUI:adapter NULL");
-                adapter = new MegaChatLollipopAdapter(this, chatRoom, messages, messagesPlaying, listView);
-                adapter.setHasStableIds(true);
-                listView.setLayoutManager(mLayoutManager);
-                listView.setAdapter(adapter);
-                adapter.setMessages(messages);
-            }else{
-                log("sendMessageToUI:adapter is NOT null  A addMEssage()");
->>>>>>> b516b980
+
                 adapter.addMessage(messages, index);
                 if(infoToShow== AndroidMegaChatMessage.CHAT_ADAPTER_SHOW_ALL){
                     mLayoutManager.scrollToPositionWithOffset(index, Util.scaleHeightPx(50, outMetrics));
@@ -5402,13 +5378,10 @@
 
         int resultModify = -1;
         if(msg.isDeleted()){
-<<<<<<< HEAD
-            log("onMessageUpdate: The message has been deleted");
-=======
             if(adapter!=null){
                 adapter.stopPlaying(msg.getMsgId());
             }
->>>>>>> b516b980
+            log("onMessageUpdate: The message has been deleted");
             deleteMessage(msg, false);
             return;
         }
@@ -5479,14 +5452,9 @@
                     log("Message deleted!!");
                 }
                 checkMegaLink(msg);
-<<<<<<< HEAD
-=======
-
                 if (msg.getContainsMeta() != null && msg.getContainsMeta().getType() == MegaChatContainsMeta.CONTAINS_META_GEOLOCATION){
                     log("onMessageUpdate CONTAINS_META_GEOLOCATION");
                 }
-
->>>>>>> b516b980
                 resultModify = modifyMessageReceived(androidMsg, false);
                 log("onMessageUpdate: resultModify: " + resultModify);
             }
@@ -5898,13 +5866,7 @@
 
                     //Create adapter
                     if (adapter == null) {
-<<<<<<< HEAD
                         createAdapter();
-=======
-                        adapter = new MegaChatLollipopAdapter(this, chatRoom, messages, messagesPlaying, listView);
-                        adapter.setHasStableIds(true);
-                        listView.setAdapter(adapter);
->>>>>>> b516b980
                     } else {
                         adapter.modifyMessage(messages, indexToChange+1);
                     }
@@ -5939,15 +5901,7 @@
 
         //Create adapter
         if(adapter==null){
-<<<<<<< HEAD
            createAdapter();
-=======
-            adapter = new MegaChatLollipopAdapter(this, chatRoom, messages, messagesPlaying, listView);
-            adapter.setHasStableIds(true);
-            listView.setLayoutManager(mLayoutManager);
-            listView.setAdapter(adapter);
-            adapter.setMessages(messages);
->>>>>>> b516b980
         }
         else{
             adapter.loadPreviousMessages(messages, bufferMessages.size());
@@ -6130,18 +6084,9 @@
         //Create adapter
         if(adapter==null){
             log("Create adapter");
-<<<<<<< HEAD
             createAdapter();
         }else{
-=======
-            adapter = new MegaChatLollipopAdapter(this, chatRoom, messages, messagesPlaying, listView);
-            adapter.setHasStableIds(true);
-            listView.setLayoutManager(mLayoutManager);
-            listView.setAdapter(adapter);
-            adapter.setMessages(messages);
-        }
-        else{
->>>>>>> b516b980
+
             log("Update adapter with last index: "+lastIndex);
             if(lastIndex==0){
                 log("Arrives the first message of the chat");
@@ -6189,18 +6134,8 @@
         //Create adapter
         if(adapter==null){
             log("Create adapter");
-<<<<<<< HEAD
             createAdapter();
         }else{
-=======
-            adapter = new MegaChatLollipopAdapter(this, chatRoom, messages,messagesPlaying,  listView);
-            adapter.setHasStableIds(true);
-            listView.setLayoutManager(mLayoutManager);
-            listView.setAdapter(adapter);
-            adapter.setMessages(messages);
-        }
-        else{
->>>>>>> b516b980
             log("Update adapter with last index: "+lastIndex);
             if(lastIndex<0){
                 log("Arrives the first message of the chat");
@@ -6285,15 +6220,7 @@
         //Create adapter
         if(adapter==null){
             log("Create adapter");
-<<<<<<< HEAD
             createAdapter();
-=======
-            adapter = new MegaChatLollipopAdapter(this, chatRoom, messages, messagesPlaying, listView);
-            adapter.setHasStableIds(true);
-            listView.setLayoutManager(mLayoutManager);
-            listView.setAdapter(adapter);
-            adapter.setMessages(messages);
->>>>>>> b516b980
         }else{
             log("Update adapter with last index: "+lastIndex);
             if(lastIndex<0){
@@ -6767,28 +6694,20 @@
         this.messages = messages;
         //Create adapter
         if (adapter == null) {
-<<<<<<< HEAD
             createAdapter();
-=======
-            adapter = new MegaChatLollipopAdapter(this, chatRoom, messages, messagesPlaying, listView);
-            adapter.setHasStableIds(true);
-            listView.setAdapter(adapter);
-            adapter.setMessages(messages);
->>>>>>> b516b980
         } else {
             adapter.setMessages(messages);
         }
     }
 
 
-    private void createAdapter(){
+    private void createAdapter() {
         //Create adapter
-        adapter = new MegaChatLollipopAdapter(this, chatRoom, messages, removedMessages, listView);
+        adapter = new MegaChatLollipopAdapter(this, chatRoom, messages, messagesPlaying, removedMessages, listView);
         adapter.setHasStableIds(true);
         listView.setLayoutManager(mLayoutManager);
         listView.setAdapter(adapter);
         adapter.setMessages(messages);
-
     }
 
     @Override
