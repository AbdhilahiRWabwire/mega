package mega.privacy.android.app.lollipop.megachat;

import android.Manifest;
import android.app.Activity;
import android.app.ActivityManager;
import android.app.ProgressDialog;
import android.content.BroadcastReceiver;
import android.content.Context;
import android.content.DialogInterface;
import android.content.Intent;
import android.content.IntentFilter;
import android.content.pm.PackageInfo;
import android.content.pm.PackageManager;
import android.content.res.Configuration;
import android.graphics.Bitmap;
import android.graphics.BitmapFactory;
import android.location.Address;
import android.media.MediaRecorder;
import android.net.Uri;
import android.os.Build;
import android.os.Bundle;
import android.os.Environment;
import android.os.Handler;
import android.provider.MediaStore;
import android.support.design.widget.BottomSheetDialogFragment;
import android.support.design.widget.CoordinatorLayout;
import android.support.v4.app.ActivityCompat;
import android.support.v4.content.ContextCompat;
import android.support.v4.content.FileProvider;
import android.support.v4.content.LocalBroadcastManager;
import android.support.v7.app.ActionBar;
import android.support.v7.app.AlertDialog;
import android.support.v7.view.ActionMode;
import android.support.v7.widget.RecyclerView;
import android.support.v7.widget.SimpleItemAnimator;
import android.support.v7.widget.Toolbar;
import android.text.Editable;
import android.text.Html;
import android.text.Spanned;
import android.text.TextUtils;
import android.text.TextWatcher;
import android.util.Base64;
import android.util.DisplayMetrics;
import android.view.Display;
import android.view.HapticFeedbackConstants;
import android.view.KeyEvent;
import android.view.Menu;
import android.view.MenuInflater;
import android.view.MenuItem;
import android.view.MotionEvent;
import android.view.View;
import android.view.Window;
import android.view.WindowManager;
import android.view.inputmethod.EditorInfo;
import android.widget.Button;
import android.widget.CheckBox;
import android.widget.Chronometer;
import android.widget.FrameLayout;
import android.widget.ImageButton;
import android.widget.ImageView;
import android.widget.LinearLayout;
import android.widget.RelativeLayout;
import android.widget.TextView;
import android.widget.Toast;

import com.google.firebase.iid.FirebaseInstanceId;

import java.io.File;
import java.io.FileInputStream;
import java.io.FileOutputStream;
import java.io.IOException;
import java.io.InputStream;
import java.io.OutputStream;
import java.text.SimpleDateFormat;
import java.util.ArrayList;
import java.util.Calendar;
import java.util.Collections;
import java.util.Date;
import java.util.List;
import java.util.ListIterator;
import java.util.TimeZone;

import mega.privacy.android.app.DatabaseHandler;
import mega.privacy.android.app.MegaApplication;
import mega.privacy.android.app.MimeTypeList;
import mega.privacy.android.app.R;
import mega.privacy.android.app.ShareInfo;
import mega.privacy.android.app.components.BubbleDrawable;
import mega.privacy.android.app.components.MarqueeTextView;
import mega.privacy.android.app.components.NpaLinearLayoutManager;
import mega.privacy.android.app.components.twemoji.EmojiEditText;
import mega.privacy.android.app.components.twemoji.EmojiKeyboard;
import mega.privacy.android.app.components.twemoji.OnPlaceButtonListener;
import mega.privacy.android.app.components.voiceClip.OnBasketAnimationEnd;
import mega.privacy.android.app.components.voiceClip.OnRecordClickListener;
import mega.privacy.android.app.components.voiceClip.OnRecordListener;
import mega.privacy.android.app.components.voiceClip.RecordButton;
import mega.privacy.android.app.components.voiceClip.RecordView;
import mega.privacy.android.app.interfaces.MyChatFilesExisitListener;
import mega.privacy.android.app.lollipop.AddContactActivityLollipop;
import mega.privacy.android.app.lollipop.AudioVideoPlayerLollipop;
import mega.privacy.android.app.lollipop.ContactInfoActivityLollipop;
import mega.privacy.android.app.lollipop.FileLinkActivityLollipop;
import mega.privacy.android.app.lollipop.FileStorageActivityLollipop;
import mega.privacy.android.app.lollipop.FolderLinkActivityLollipop;
import mega.privacy.android.app.lollipop.LoginActivityLollipop;
import mega.privacy.android.app.lollipop.ManagerActivityLollipop;
import mega.privacy.android.app.lollipop.PdfViewerActivityLollipop;
import mega.privacy.android.app.lollipop.PinActivityLollipop;
import mega.privacy.android.app.lollipop.controllers.ChatController;
import mega.privacy.android.app.lollipop.listeners.ChatLinkInfoListener;
import mega.privacy.android.app.lollipop.listeners.CreateChatToPerformActionListener;
import mega.privacy.android.app.lollipop.listeners.MultipleForwardChatProcessor;
import mega.privacy.android.app.lollipop.listeners.MultipleGroupChatRequestListener;
import mega.privacy.android.app.lollipop.listeners.MultipleRequestListener;
import mega.privacy.android.app.lollipop.megachat.calls.ChatCallActivity;
import mega.privacy.android.app.lollipop.megachat.chatAdapters.MegaChatLollipopAdapter;
import mega.privacy.android.app.lollipop.tasks.FilePrepareTask;
import mega.privacy.android.app.modalbottomsheet.chatmodalbottomsheet.AttachmentUploadBottomSheetDialogFragment;
import mega.privacy.android.app.modalbottomsheet.chatmodalbottomsheet.ContactAttachmentBottomSheetDialogFragment;
import mega.privacy.android.app.modalbottomsheet.chatmodalbottomsheet.MessageNotSentBottomSheetDialogFragment;
import mega.privacy.android.app.modalbottomsheet.chatmodalbottomsheet.NodeAttachmentBottomSheetDialogFragment;
import mega.privacy.android.app.modalbottomsheet.chatmodalbottomsheet.PendingMessageBottomSheetDialogFragment;
import mega.privacy.android.app.modalbottomsheet.chatmodalbottomsheet.SendAttachmentChatBottomSheetDialogFragment;
import mega.privacy.android.app.utils.TimeUtils;
import nz.mega.sdk.MegaApiAndroid;
import nz.mega.sdk.MegaApiJava;
import nz.mega.sdk.MegaChatApi;
import nz.mega.sdk.MegaChatApiAndroid;
import nz.mega.sdk.MegaChatApiJava;
import nz.mega.sdk.MegaChatCall;
import nz.mega.sdk.MegaChatCallListenerInterface;
import nz.mega.sdk.MegaChatContainsMeta;
import nz.mega.sdk.MegaChatError;
import nz.mega.sdk.MegaChatGeolocation;
import nz.mega.sdk.MegaChatListItem;
import nz.mega.sdk.MegaChatListenerInterface;
import nz.mega.sdk.MegaChatMessage;
import nz.mega.sdk.MegaChatPeerList;
import nz.mega.sdk.MegaChatPresenceConfig;
import nz.mega.sdk.MegaChatRequest;
import nz.mega.sdk.MegaChatRequestListenerInterface;
import nz.mega.sdk.MegaChatRoom;
import nz.mega.sdk.MegaChatRoomListenerInterface;
import nz.mega.sdk.MegaContactRequest;
import nz.mega.sdk.MegaError;
import nz.mega.sdk.MegaHandleList;
import nz.mega.sdk.MegaNode;
import nz.mega.sdk.MegaNodeList;
import nz.mega.sdk.MegaRequest;
import nz.mega.sdk.MegaRequestListenerInterface;
import nz.mega.sdk.MegaTransfer;
import nz.mega.sdk.MegaUser;

import static mega.privacy.android.app.modalbottomsheet.UtilsModalBottomSheet.isBottomSheetDialogShown;
import static mega.privacy.android.app.utils.CacheFolderManager.*;
import static mega.privacy.android.app.utils.ChatUtil.*;
import static mega.privacy.android.app.utils.Constants.*;
import static mega.privacy.android.app.utils.FileUtils.*;
import static mega.privacy.android.app.utils.LogUtil.*;
import static mega.privacy.android.app.utils.MegaApiUtils.*;
import static mega.privacy.android.app.utils.TimeUtils.*;
import static mega.privacy.android.app.utils.Util.*;
import static mega.privacy.android.app.lollipop.megachat.MapsActivity.*;


public class ChatActivityLollipop extends PinActivityLollipop implements MegaChatCallListenerInterface, MegaChatRequestListenerInterface, MegaRequestListenerInterface, MegaChatListenerInterface, MegaChatRoomListenerInterface,  View.OnClickListener, MyChatFilesExisitListener<ArrayList<AndroidMegaChatMessage>> {

    public MegaChatLollipopAdapter.ViewHolderMessageChat holder_imageDrag;
    public int position_imageDrag = -1;
    private static final String PLAYING = "isAnyPlaying";
    private static final String ID_VOICE_CLIP_PLAYING = "idMessageVoicePlaying";
    private static final String PROGRESS_PLAYING = "progressVoicePlaying";
    private static final String MESSAGE_HANDLE_PLAYING = "messageHandleVoicePlaying";
    private static final String USER_HANDLE_PLAYING = "userHandleVoicePlaying";

    private final static int NUMBER_MESSAGES_TO_LOAD = 20;
    private final static int NUMBER_MESSAGES_BEFORE_LOAD = 8;

    private final static int ROTATION_PORTRAIT = 0;
    private final static int ROTATION_LANDSCAPE = 1;
    private final static int ROTATION_REVERSE_PORTRAIT = 2;
    private final static int ROTATION_REVERSE_LANDSCAPE = 3;


    public static int MEGA_FILE_LINK = 1;
    public static int MEGA_FOLDER_LINK = 2;
    public static int MEGA_CHAT_LINK = 3;

    private final static int SHOW_WRITING_LAYOUT = 1;
    private final static int SHOW_JOIN_LAYOUT = 2;
    private final static int SHOW_NOTHING_LAYOUT = 3;
    private final static int INITIAL_PRESENCE_STATUS = -55;
    private final static int RECORD_BUTTON_SEND = 1;
    private final static int RECORD_BUTTON_ACTIVATED = 2;
    private final static int RECORD_BUTTON_DEACTIVATED = 3;

    private final static int PADDING_BUBBLE = 25;
    private final static int CORNER_RADIUS_BUBBLE = 30;
    private final static int MAX_WIDTH_BUBBLE = 350;
    private final static int MARGIN_BUTTON_DEACTIVATED = 48;
    private final static int MARGIN_BUTTON_ACTIVATED = 24;
    private final static int MARGIN_BOTTOM = 80;
    private final static int DURATION_BUBBLE = 4000;

    private final static int TYPE_MESSAGE_JUMP_TO_LEAST = 0;
    private final static int TYPE_MESSAGE_NEW_MESSAGE = 1;

    private int currentRecordButtonState = 0;
    private String mOutputFilePath;
    private int keyboardHeight;
    private int marginBottomDeactivated;
    private int marginBottomActivated;
    boolean newVisibility = false;
    boolean getMoreHistory=false;
    int minutesLastGreen = -1;
    boolean isLoadingHistory = false;
    private AlertDialog errorOpenChatDialog;
    long numberToLoad = -1;

    private android.support.v7.app.AlertDialog downloadConfirmationDialog;
    private AlertDialog chatAlertDialog;

    ProgressDialog dialog;
    ProgressDialog statusDialog;

    boolean retryHistory = false;

    public long lastIdMsgSeen = -1;
    public long generalUnreadCount = -1;
    boolean lastSeenReceived = false;
    int positionToScroll = -1;
    public int positionNewMessagesLayout = -1;

    MegaApiAndroid megaApi;
    MegaChatApiAndroid megaChatApi;

    Handler handlerReceive;
    Handler handlerSend;
    Handler handlerKeyboard;
    Handler handlerEmojiKeyboard;

    TextView emptyTextView;
    ImageView emptyImageView;
    LinearLayout emptyLayout;

    boolean pendingMessagesLoaded = false;

    public boolean activityVisible = false;
    boolean setAsRead = false;

    boolean isOpeningChat = true;

    int selectedPosition;
    public long selectedMessageId = -1;
    MegaChatRoom chatRoom;

    public long idChat;

    boolean noMoreNoSentMessages = false;

    public int showRichLinkWarning = RICH_WARNING_TRUE;

    private BadgeDrawerArrowDrawable badgeDrawable;

    ChatController chatC;
    boolean scrollingUp = false;

    long myUserHandle;

    ActionBar aB;
    Toolbar tB;
    LinearLayout toolbarElements;
    RelativeLayout toolbarElementsInside;

    TextView titleToolbar;
    MarqueeTextView individualSubtitleToobar;
    TextView groupalSubtitleToolbar;
    LinearLayout subtitleCall;
    Chronometer subtitleChronoCall;
    LinearLayout participantsLayout;
    TextView participantsText;
    ImageView iconStateToolbar;

    ImageView privateIconToolbar;

    float density;
    DisplayMetrics outMetrics;
    Display display;

    boolean editingMessage = false;
    MegaChatMessage messageToEdit = null;

    CoordinatorLayout fragmentContainer;
    RelativeLayout writingContainerLayout;
    RelativeLayout writingLayout;

    RelativeLayout joinChatLinkLayout;
    Button joinButton;

    RelativeLayout chatRelativeLayout;
    RelativeLayout userTypingLayout;
    TextView userTypingText;
    boolean sendIsTyping=true;
    long userTypingTimeStamp = -1;
    ImageButton keyboardTwemojiButton;
    ImageButton mediaButton;
    ImageButton pickFileStorageButton;
    ImageButton pickAttachButton;

    EmojiKeyboard emojiKeyboard;
    RelativeLayout rLKeyboardTwemojiButton;
    RelativeLayout rLMediaButton;
    RelativeLayout rLPickFileStorageButton;
    RelativeLayout rLPickAttachButton;

    RelativeLayout callInProgressLayout;
    TextView callInProgressText;
    Chronometer callInProgressChrono;

    boolean startVideo = false;

    EmojiEditText textChat;
    ImageButton sendIcon;
    RelativeLayout messagesContainerLayout;

    RelativeLayout observersLayout;
    TextView observersNumberText;

    RecyclerView listView;
    NpaLinearLayoutManager mLayoutManager;

    ChatActivityLollipop chatActivity;

    MenuItem importIcon;
    MenuItem callMenuItem;
    MenuItem videoMenuItem;
    MenuItem inviteMenuItem;
    MenuItem clearHistoryMenuItem;
    MenuItem contactInfoMenuItem;
    MenuItem leaveMenuItem;
    MenuItem archiveMenuItem;

    String intentAction;
    MegaChatLollipopAdapter adapter;
    int stateHistory;

    DatabaseHandler dbH = null;

    FrameLayout fragmentContainerFileStorage;
    RelativeLayout fileStorageLayout;
    private ChatFileStorageFragment fileStorageF;

    private ArrayList<AndroidMegaChatMessage> messages = new ArrayList<>();
    private ArrayList<AndroidMegaChatMessage> bufferMessages = new ArrayList<>();
    private ArrayList<AndroidMegaChatMessage> bufferSending = new ArrayList<>();
    private ArrayList<MessageVoiceClip> messagesPlaying =  new ArrayList<>();

    RelativeLayout messageJumpLayout;
    TextView messageJumpText;
    boolean isHideJump = false;
    int typeMessageJump = 0;
    boolean visibilityMessageJump=false;
    boolean isTurn = false;
    Handler handler;

    private AlertDialog locationDialog;
    private boolean isLocationDialogShown = false;

    /*Voice clips*/
    private String outputFileVoiceNotes = null;
    private String outputFileName = "";
    private RelativeLayout recordLayout;
    private RelativeLayout recordButtonLayout;
    private RecordButton recordButton;
    private MediaRecorder myAudioRecorder = null;
    private LinearLayout bubbleLayout;
    private TextView bubbleText;
    private RecordView recordView;
    private FrameLayout fragmentVoiceClip;

    private boolean isShareLinkDialogDismissed = false;

    private ActionMode actionMode;

    // Data being stored when My Chat Files folder does not exist
    private ArrayList<AndroidMegaChatMessage> preservedMessagesSelected;
    // The flag to indicate whether forwarding message is on going
    private boolean isForwardingMessage = false;

    private BottomSheetDialogFragment bottomSheetDialogFragment;

    @Override
    public void storedUnhandledData(ArrayList<AndroidMegaChatMessage> preservedData) {
        this.preservedMessagesSelected = preservedData;
    }

    @Override
    public void handleStoredData() {
        forwardMessages(preservedMessagesSelected);
        preservedMessagesSelected = null;
    }

    private class UserTyping {
        MegaChatParticipant participantTyping;
        long timeStampTyping;

        public UserTyping(MegaChatParticipant participantTyping) {
            this.participantTyping = participantTyping;
        }

        public MegaChatParticipant getParticipantTyping() {
            return participantTyping;
        }

        public void setParticipantTyping(MegaChatParticipant participantTyping) {
            this.participantTyping = participantTyping;
        }

        public long getTimeStampTyping() {
            return timeStampTyping;
        }

        public void setTimeStampTyping(long timeStampTyping) {
            this.timeStampTyping = timeStampTyping;
        }
    }

    private BroadcastReceiver voiceclipDownloadedReceiver = new BroadcastReceiver() {
        @Override
        public void onReceive(Context context, Intent intent) {
            if (intent != null) {
                long nodeHandle = intent.getLongExtra(EXTRA_NODE_HANDLE, 0);
                int resultTransfer = intent.getIntExtra(EXTRA_RESULT_TRANSFER,0);
                if(adapter!=null){
                    adapter.finishedVoiceClipDownload(nodeHandle, resultTransfer);
                }
            }
        }
    };

    private BroadcastReceiver dialogConnectReceiver = new BroadcastReceiver() {
        @Override
        public void onReceive(Context context, Intent intent) {
            logDebug("Network broadcast received on chatActivity!");
            if (intent != null){
                showConfirmationConnect();
            }
        }
    };

    ArrayList<UserTyping> usersTyping;
    List<UserTyping> usersTypingSync;

    public void openMegaLink(String url, boolean isFile){
        logDebug("url: " + url + ", isFile: " + isFile);
        if(isFile){
            Intent openFileIntent = new Intent(this, FileLinkActivityLollipop.class);
            openFileIntent.setFlags(Intent.FLAG_ACTIVITY_CLEAR_TOP);
            openFileIntent.setAction(ACTION_OPEN_MEGA_LINK);
            openFileIntent.setData(Uri.parse(url));
            startActivity(openFileIntent);
        }else{
            Intent openFolderIntent = new Intent(this, FolderLinkActivityLollipop.class);
            openFolderIntent.setFlags(Intent.FLAG_ACTIVITY_CLEAR_TOP);
            openFolderIntent.setAction(ACTION_OPEN_MEGA_FOLDER_LINK);
            openFolderIntent.setData(Uri.parse(url));
            startActivity(openFolderIntent);
        }
    }

    public void showMessageInfo(int positionInAdapter){
        logDebug("showMessageInfo");
        int position = positionInAdapter-1;

        if(position<messages.size()) {
            AndroidMegaChatMessage androidM = messages.get(position);
            StringBuilder messageToShow = new StringBuilder("");
            String token = FirebaseInstanceId.getInstance().getToken();
            if(token!=null){
                messageToShow.append("FCM TOKEN: " +token);
            }
            messageToShow.append("\nCHAT ID: " + MegaApiJava.userHandleToBase64(idChat));
            messageToShow.append("\nMY USER HANDLE: " +MegaApiJava.userHandleToBase64(megaChatApi.getMyUserHandle()));
            if(androidM!=null){
                MegaChatMessage m = androidM.getMessage();
                if(m!=null){
                    messageToShow.append("\nMESSAGE TYPE: " +m.getType());
                    messageToShow.append("\nMESSAGE TIMESTAMP: " +m.getTimestamp());
                    messageToShow.append("\nMESSAGE USERHANDLE: " +MegaApiJava.userHandleToBase64(m.getUserHandle()));
                    messageToShow.append("\nMESSAGE ID: " +MegaApiJava.userHandleToBase64(m.getMsgId()));
                    messageToShow.append("\nMESSAGE TEMP ID: " +MegaApiJava.userHandleToBase64(m.getTempId()));
                }
            }
            Toast.makeText(this, messageToShow, Toast.LENGTH_SHORT).show();
        }
    }

    public void showGroupInfoActivity(){
        logDebug("showGroupInfoActivity");
        if(chatRoom.isGroup()){
            Intent i = new Intent(this, GroupChatInfoActivityLollipop.class);
            i.putExtra("handle", chatRoom.getChatId());
            this.startActivity(i);
        }else{
            Intent i = new Intent(this, ContactInfoActivityLollipop.class);
            i.putExtra("handle", chatRoom.getChatId());
            this.startActivity(i);
        }
    }

    @Override
    protected void onCreate(Bundle savedInstanceState) {
        logDebug("onCreate");
        requestWindowFeature(Window.FEATURE_NO_TITLE);
        super.onCreate(savedInstanceState);

        if (megaApi == null) {
            MegaApplication app = (MegaApplication) getApplication();
            megaApi = app.getMegaApi();
        }

        if (megaChatApi == null) {
            MegaApplication app = (MegaApplication) getApplication();
            megaChatApi = app.getMegaChatApi();
        }

        if (megaChatApi == null || megaChatApi.getInitState() == MegaChatApi.INIT_ERROR || megaChatApi.getInitState() == MegaChatApi.INIT_NOT_DONE) {
            logDebug("Refresh session - karere");
            Intent intent = new Intent(this, LoginActivityLollipop.class);
            intent.putExtra("visibleFragment", LOGIN_FRAGMENT);
            intent.setFlags(Intent.FLAG_ACTIVITY_CLEAR_TOP);
            startActivity(intent);
            finish();
            return;
        }

        megaChatApi.addChatListener(this);
        megaChatApi.addChatCallListener(this);

        dbH = DatabaseHandler.getDbHandler(this);

        handler = new Handler();

        chatActivity = this;
        chatC = new ChatController(chatActivity);

        LocalBroadcastManager.getInstance(this).registerReceiver(dialogConnectReceiver, new IntentFilter(BROADCAST_ACTION_INTENT_CONNECTIVITY_CHANGE_DIALOG));
        LocalBroadcastManager.getInstance(this).registerReceiver(voiceclipDownloadedReceiver, new IntentFilter(BROADCAST_ACTION_INTENT_VOICE_CLIP_DOWNLOADED));

        getWindow().setStatusBarColor(ContextCompat.getColor(this, R.color.lollipop_dark_primary_color));

        setContentView(R.layout.activity_chat);
        display = getWindowManager().getDefaultDisplay();
        outMetrics = new DisplayMetrics();
        display.getMetrics(outMetrics);
        density = getResources().getDisplayMetrics().density;

        //Set toolbar
        tB = findViewById(R.id.toolbar_chat);
        setSupportActionBar(tB);
        aB = getSupportActionBar();
        aB.setDisplayHomeAsUpEnabled(true);
        aB.setDisplayShowHomeEnabled(true);
        aB.setTitle(null);
        aB.setSubtitle(null);
        tB.setOnClickListener(this);
        toolbarElements = tB.findViewById(R.id.toolbar_elements);
        toolbarElementsInside = findViewById(R.id.toolbar_elements_inside);
        titleToolbar = tB.findViewById(R.id.title_toolbar);
        individualSubtitleToobar = tB.findViewById(R.id.individual_subtitle_toolbar);
        groupalSubtitleToolbar = tB.findViewById(R.id.groupal_subtitle_toolbar);
        subtitleCall = tB.findViewById(R.id.subtitle_call);
        subtitleChronoCall = tB.findViewById(R.id.chrono_call);
        participantsLayout = tB.findViewById(R.id.ll_participants);
        participantsText = tB.findViewById(R.id.participants_text);
        iconStateToolbar = tB.findViewById(R.id.state_icon_toolbar);
        privateIconToolbar = tB.findViewById(R.id.private_icon_toolbar);

        titleToolbar.setText("");
        individualSubtitleToobar.setText("");
        individualSubtitleToobar.setVisibility(View.GONE);
        groupalSubtitleToolbar.setText("");
        groupalSubtitleToolbar.setVisibility(View.GONE);
        subtitleCall.setVisibility(View.GONE);
        subtitleChronoCall.setVisibility(View.GONE);
        participantsLayout.setVisibility(View.GONE);
        iconStateToolbar.setVisibility(View.GONE);
        privateIconToolbar.setVisibility(View.GONE);

        badgeDrawable = new BadgeDrawerArrowDrawable(getSupportActionBar().getThemedContext());
        getWindow().setSoftInputMode(WindowManager.LayoutParams.SOFT_INPUT_STATE_HIDDEN);

        emptyLayout = findViewById(R.id.empty_messages_layout);
        emptyTextView = findViewById(R.id.empty_text_chat_recent);
        emptyImageView = findViewById(R.id.empty_image_view_chat);

        updateNavigationToolbarIcon();

        fragmentContainer = findViewById(R.id.fragment_container_chat);
        writingContainerLayout = findViewById(R.id.writing_container_layout_chat_layout);

        joinChatLinkLayout = findViewById(R.id.join_chat_layout_chat_layout);
        joinButton = findViewById(R.id.join_button);
        joinButton.setOnClickListener(this);

        messageJumpLayout = findViewById(R.id.message_jump_layout);
        messageJumpText = findViewById(R.id.message_jump_text);
        messageJumpLayout.setVisibility(View.GONE);
        writingLayout = findViewById(R.id.writing_linear_layout_chat);

        rLKeyboardTwemojiButton = findViewById(R.id.rl_keyboard_twemoji_chat);
        rLMediaButton = findViewById(R.id.rl_media_icon_chat);
        rLPickFileStorageButton = findViewById(R.id.rl_pick_file_storage_icon_chat);
        rLPickAttachButton = findViewById(R.id.rl_attach_icon_chat);

        keyboardTwemojiButton = findViewById(R.id.keyboard_twemoji_chat);
        mediaButton = findViewById(R.id.media_icon_chat);
        pickFileStorageButton = findViewById(R.id.pick_file_storage_icon_chat);
        pickAttachButton = findViewById(R.id.pick_attach_chat);

        textChat = findViewById(R.id.edit_text_chat);
        textChat.setVisibility(View.VISIBLE);
        if(getResources().getConfiguration().orientation == Configuration.ORIENTATION_LANDSCAPE){
            textChat.setEmojiSize(scaleWidthPx(10, outMetrics));
        } else {
            textChat.setEmojiSize(scaleWidthPx(20, outMetrics));
        }

        keyboardHeight = outMetrics.heightPixels / 2 - getActionBarHeight(this, getResources());
        marginBottomDeactivated = px2dp(MARGIN_BUTTON_DEACTIVATED, outMetrics);
        marginBottomActivated = px2dp(MARGIN_BUTTON_ACTIVATED, outMetrics);

        callInProgressLayout = findViewById(R.id.call_in_progress_layout);
        callInProgressLayout.setVisibility(View.GONE);
        callInProgressText = findViewById(R.id.call_in_progress_text);
        callInProgressChrono = findViewById(R.id.call_in_progress_chrono);
        callInProgressChrono.setVisibility(View.GONE);

        enableButton(rLKeyboardTwemojiButton,keyboardTwemojiButton);
        enableButton(rLMediaButton,mediaButton);
        enableButton(rLPickAttachButton,pickAttachButton);
        enableButton(rLPickFileStorageButton,pickFileStorageButton);

        messageJumpLayout.setOnClickListener(this);

        fragmentContainerFileStorage = findViewById(R.id.fragment_container_file_storage);
        fileStorageLayout = findViewById(R.id.relative_layout_file_storage);
        fileStorageLayout.setVisibility(View.GONE);
        pickFileStorageButton.setImageResource(R.drawable.ic_b_select_image);

        chatRelativeLayout  = findViewById(R.id.relative_chat_layout);

        sendIcon = findViewById(R.id.send_message_icon_chat);
        sendIcon.setOnClickListener(this);
        sendIcon.setEnabled(true);

        //Voice clip elements
        fragmentVoiceClip = findViewById(R.id.fragment_voice_clip);
        recordLayout = findViewById(R.id.layout_button_layout);
        recordButtonLayout = findViewById(R.id.record_button_layout);
        recordButton = findViewById(R.id.record_button);
        recordButton.setEnabled(true);
        recordButton.setHapticFeedbackEnabled(true);
        recordView = findViewById(R.id.record_view);
        recordView.setVisibility(View.GONE);
        bubbleLayout = findViewById(R.id.bubble_layout);
        BubbleDrawable myBubble = new BubbleDrawable(BubbleDrawable.CENTER, ContextCompat.getColor(this,R.color.turn_on_notifications_text));
        myBubble.setCornerRadius(CORNER_RADIUS_BUBBLE);
        myBubble.setPointerAlignment(BubbleDrawable.RIGHT);
        myBubble.setPadding(PADDING_BUBBLE, PADDING_BUBBLE, PADDING_BUBBLE, PADDING_BUBBLE);
        bubbleLayout.setBackground(myBubble);
        bubbleLayout.setVisibility(View.GONE);
        bubbleText = findViewById(R.id.bubble_text);
        bubbleText.setMaxWidth(px2dp(MAX_WIDTH_BUBBLE, outMetrics));
        recordButton.setRecordView(recordView);
        myAudioRecorder = new MediaRecorder();

        emojiKeyboard = findViewById(R.id.emojiView);
        emojiKeyboard.init(this, textChat, keyboardTwemojiButton);

        handlerKeyboard = new Handler();
        handlerEmojiKeyboard = new Handler();

        textChat.setEnabled(true);
        emojiKeyboard.setListenerActivated(true);

        observersLayout = findViewById(R.id.observers_layout);
        observersNumberText = findViewById(R.id.observers_text);

        textChat.addTextChangedListener(new TextWatcher() {
            public void afterTextChanged(Editable s) { }

            public void beforeTextChanged(CharSequence s, int start, int count, int after) { }

            public void onTextChanged(CharSequence s, int start, int before, int count) {

                if (s != null && !s.toString().isEmpty()) {
                    sendIcon.setEnabled(true);
                    sendIcon.setImageDrawable(ContextCompat.getDrawable(chatActivity, R.drawable.ic_send_black));
                    textChat.setHint(" ");
                    textChat.setMinLines(1);
                    textChat.setMaxLines(5);
                    sendIcon.setVisibility(View.VISIBLE);
                    currentRecordButtonState = 0;
                    recordLayout.setVisibility(View.GONE);
                    recordButtonLayout.setVisibility(View.GONE);
                }else{
                    refreshTextInput();
                }

                if (getCurrentFocus() == textChat) {
                    // is only executed if the EditText was directly changed by the user
                    if (sendIsTyping) {

                        logDebug("textChat:TextChangedListener:onTextChanged:sendIsTyping:sendTypingNotification");
                        sendIsTyping = false;
                        megaChatApi.sendTypingNotification(chatRoom.getChatId());

                        int interval = 4000;
                        Runnable runnable = new Runnable() {
                            public void run() {
                                sendIsTyping = true;
                            }
                        };
                        handlerSend = new Handler();
                        handlerSend.postDelayed(runnable, interval);
                    }

                    if (megaChatApi.isSignalActivityRequired()) {
                        megaChatApi.signalPresenceActivity();
                    }
                } else {
                    logDebug("textChat:TextChangedListener:onTextChanged:nonFocusTextChat:sendStopTypingNotification");
                    if (chatRoom != null) {
                        megaChatApi.sendStopTypingNotification(chatRoom.getChatId());
                    }
                }
            }
        });

        textChat.setOnTouchListener(new View.OnTouchListener() {
            @Override
            public boolean onTouch(View v, MotionEvent event) {
                //Hide fileStorageLayout
                hideFileStorage();
                showLetterKB();
                return false;
            }
        });

        textChat.setOnLongClickListener(new View.OnLongClickListener() {
            @Override
            public boolean onLongClick(View v) {
                //Hide fileStorageLayout
                hideFileStorage();
                showLetterKB();
                return false;
            }
        });

        textChat.setOnEditorActionListener(new TextView.OnEditorActionListener() {
            @Override
            public boolean onEditorAction(TextView v, int actionId, KeyEvent event) {
                if (actionId == EditorInfo.IME_ACTION_DONE) {
                    //Hide fileStorageLayout
                    hideFileStorage();
                    showLetterKB();
                }
                return false;
            }
        });

        /*
        *If the recording button (an arrow) is clicked, the recording will be sent to the chat
        */
        recordButton.setOnRecordClickListener(new OnRecordClickListener() {
            @Override
            public void onClick(View v) {
                logDebug("recordButton.setOnRecordClickListener:onClick");
                recordButton.performHapticFeedback(HapticFeedbackConstants.CONTEXT_CLICK);
                sendRecording();
            }
        });


        /*
         *Events of the recording
         */
        recordView.setOnRecordListener(new OnRecordListener() {
            @Override
            public void onStart() {
                logDebug("recordView.setOnRecordListener:onStart");
                if (participatingInACall(megaChatApi)) {
                    showSnackbar(SNACKBAR_TYPE, context.getString(R.string.not_allowed_recording_voice_clip), -1);
                    return;
                }
                if (!isAllowedToRecord()) return;
                prepareRecording();
            }

            @Override
            public void onLessThanSecond() {
                logDebug("recordView.setOnRecordListener:onLessThanSecond");
                if (!isAllowedToRecord()) return;
                showBubble();
            }

            @Override
            public void onCancel() {
                logDebug("recordView.setOnRecordListener:onCancel");
                recordButton.performHapticFeedback(HapticFeedbackConstants.CONTEXT_CLICK);
                cancelRecording();
            }

            @Override
            public void onLock() {
                logDebug("recordView.setOnRecordListener:onLock");
                recordButtonStates(RECORD_BUTTON_SEND);
            }

            @Override
            public void onFinish(long recordTime) {
                logDebug("recordView.setOnRecordListener:onFinish");
                recordButton.performHapticFeedback(HapticFeedbackConstants.CONTEXT_CLICK);
                sendRecording();
            }

            @Override
            public void finishedSound() {
                logDebug("recordView.setOnRecordListener:finishedSound");
                if (!isAllowedToRecord()) return;
                startRecording();
            }
        });

        recordView.setOnBasketAnimationEndListener(new OnBasketAnimationEnd() {
            @Override
            public void onAnimationEnd() {
                logDebug("recordView.setOnBasketAnimationEndListener:onAnimationEnd");
                recordButton.performHapticFeedback(HapticFeedbackConstants.CONTEXT_CLICK);
                cancelRecording();
            }

            @Override
            public void deactivateRecordButton() {
                logDebug("recordView.setOnBasketAnimationEndListener:desactivateRecordButton");
                hideChatOptions();
                recordView.setVisibility(View.VISIBLE);
                recordLayout.setVisibility(View.VISIBLE);
                recordButtonLayout.setVisibility(View.VISIBLE);
                recordButton.activateOnTouchListener(false);
                recordButtonDeactivated(true);
                placeRecordButton(RECORD_BUTTON_DEACTIVATED);
            }
        });


        emojiKeyboard.setOnPlaceButtonListener(new OnPlaceButtonListener() {
            @Override
            public void needToPlace() {
                logDebug("needTOPlaced");
                if(sendIcon.getVisibility() != View.VISIBLE){
                    recordLayout.setVisibility(View.VISIBLE);
                    recordButtonLayout.setVisibility(View.VISIBLE);
                }
                recordView.setVisibility(View.INVISIBLE);
                recordButton.activateOnTouchListener(true);
                placeRecordButton(RECORD_BUTTON_DEACTIVATED);
            }
        });

        messageJumpLayout.setOnClickListener(this);
        fragmentContainerFileStorage = findViewById(R.id.fragment_container_file_storage);
        fileStorageLayout = findViewById(R.id.relative_layout_file_storage);
        fileStorageLayout.setVisibility(View.GONE);
        pickFileStorageButton.setImageResource(R.drawable.ic_b_select_image);

        listView = findViewById(R.id.messages_chat_list_view);
        listView.setClipToPadding(false);
        ;
        listView.setNestedScrollingEnabled(false);
        ((SimpleItemAnimator) listView.getItemAnimator()).setSupportsChangeAnimations(false);

        mLayoutManager = new NpaLinearLayoutManager(this);
        mLayoutManager.setStackFromEnd(true);
        listView.setLayoutManager(mLayoutManager);

        listView.addOnScrollListener(new RecyclerView.OnScrollListener() {

            @Override
            public void onScrolled(RecyclerView recyclerView, int dx, int dy) {
                // Get the first visible item

                if(!messages.isEmpty()){
                    int lastPosition = messages.size()-1;
                    AndroidMegaChatMessage msg = messages.get(lastPosition);

                    while (!msg.isUploading() && msg.getMessage().getStatus() == MegaChatMessage.STATUS_SENDING_MANUAL) {
                        lastPosition--;
                        msg = messages.get(lastPosition);
                    }
                    if (lastPosition == (messages.size() - 1)) {
                        //Scroll to end
                        if ((messages.size() - 1) == (mLayoutManager.findLastVisibleItemPosition() - 1)) {
                            hideMessageJump();
                        } else if ((messages.size() - 1) > (mLayoutManager.findLastVisibleItemPosition() - 1)) {
                            if (newVisibility) {
                                showJumpMessage();
                            }
                        }
                    } else {
                        lastPosition++;
                        if (lastPosition == (mLayoutManager.findLastVisibleItemPosition() - 1)) {
                            hideMessageJump();
                        } else if (lastPosition != (mLayoutManager.findLastVisibleItemPosition() - 1)) {
                            if (newVisibility) {
                                showJumpMessage();
                            }
                        }
                    }


                }

                if (stateHistory != MegaChatApi.SOURCE_NONE) {
                    if (dy > 0) {
                        // Scrolling up
                        scrollingUp = true;
                    } else {
                        // Scrolling down
                        scrollingUp = false;
                    }

                    if (!scrollingUp) {
                        int pos = mLayoutManager.findFirstVisibleItemPosition();
                        if (pos <= NUMBER_MESSAGES_BEFORE_LOAD && getMoreHistory) {
                            logDebug("DE->loadMessages:scrolling up");
                            isLoadingHistory = true;
                            stateHistory = megaChatApi.loadMessages(idChat, NUMBER_MESSAGES_TO_LOAD);
                            positionToScroll = -1;
                            getMoreHistory = false;
                        }
                    }
                }
            }
        });

        messagesContainerLayout = findViewById(R.id.message_container_chat_layout);

        userTypingLayout = findViewById(R.id.user_typing_layout);
        userTypingLayout.setVisibility(View.GONE);
        userTypingText = findViewById(R.id.user_typing_text);

        initAfterIntent(getIntent(), savedInstanceState);

        logDebug("FINISH on Create");
    }

    private boolean isAllowedToRecord() {
        logDebug("isAllowedToRecord ");
        if (participatingInACall(megaChatApi)) return false;
        if (!checkPermissionsVoiceClip()) return false;
        return true;
    }

    private void showLetterKB(){
        if((emojiKeyboard == null) || (emojiKeyboard.getLetterKeyboardShown())) return;
        emojiKeyboard.showLetterKeyboard();
    }

    private void hideFileStorage(){
        if((!fileStorageLayout.isShown())) return;
        fileStorageLayout.setVisibility(View.GONE);
        pickFileStorageButton.setImageResource(R.drawable.ic_b_select_image);
        placeRecordButton(RECORD_BUTTON_DEACTIVATED);
        if (fileStorageF == null) return;
        fileStorageF.clearSelections();
        fileStorageF.hideMultipleSelect();
    }

    public void initAfterIntent(Intent newIntent, Bundle savedInstanceState){
        logDebug("initAfterIntent");

        if (newIntent != null){
            logDebug("Intent is not null");
            intentAction = newIntent.getAction();
            if (intentAction != null){

                if (intentAction.equals(ACTION_OPEN_CHAT_LINK) || intentAction.equals(ACTION_JOIN_OPEN_CHAT_LINK)){
                    String link = newIntent.getDataString();
                    megaChatApi.openChatPreview(link, this);
                }
                else{

                    idChat = newIntent.getLongExtra("CHAT_ID", -1);
                    myUserHandle = megaChatApi.getMyUserHandle();

                    if(savedInstanceState!=null) {
                        logDebug("Bundle is NOT NULL");
                        selectedMessageId = savedInstanceState.getLong("selectedMessageId", -1);
                        logDebug("Handle of the message: " + selectedMessageId);
                        selectedPosition = savedInstanceState.getInt("selectedPosition", -1);
                        isHideJump = savedInstanceState.getBoolean("isHideJump",false);
                        typeMessageJump = savedInstanceState.getInt("typeMessageJump",-1);
                        visibilityMessageJump = savedInstanceState.getBoolean("visibilityMessageJump",false);
                        mOutputFilePath = savedInstanceState.getString("mOutputFilePath");
                        isShareLinkDialogDismissed = savedInstanceState.getBoolean("isShareLinkDialogDismissed", false);
                        isLocationDialogShown = savedInstanceState.getBoolean("isLocationDialogShown", false);

                        if(visibilityMessageJump){
                            if(typeMessageJump == TYPE_MESSAGE_NEW_MESSAGE){
                                messageJumpText.setText(getResources().getString(R.string.message_new_messages));
                                messageJumpLayout.setVisibility(View.VISIBLE);
                            }else if(typeMessageJump == TYPE_MESSAGE_JUMP_TO_LEAST){
                                messageJumpText.setText(getResources().getString(R.string.message_jump_latest));
                                messageJumpLayout.setVisibility(View.VISIBLE);
                            }
                        }

                        lastIdMsgSeen = savedInstanceState.getLong("lastMessageSeen",-1);
                        if(lastIdMsgSeen != -1){
                            isTurn = true;
                        }
                        generalUnreadCount = savedInstanceState.getLong("generalUnreadCount",-1);

                        boolean isPlaying = savedInstanceState.getBoolean(PLAYING, false);
                        if (isPlaying) {
                            long idMessageVoicePlaying = savedInstanceState.getLong(ID_VOICE_CLIP_PLAYING, -1);
                            long messageHandleVoicePlaying = savedInstanceState.getLong(MESSAGE_HANDLE_PLAYING, -1);
                            long userHandleVoicePlaying = savedInstanceState.getLong(USER_HANDLE_PLAYING, -1);
                            int progressVoicePlaying = savedInstanceState.getInt(PROGRESS_PLAYING, 0);

                            if (!messagesPlaying.isEmpty()) {
                                for (MessageVoiceClip m : messagesPlaying) {
                                    m.getMediaPlayer().release();
                                    m.setMediaPlayer(null);
                                }
                                messagesPlaying.clear();
                            }

                            MessageVoiceClip messagePlaying = new MessageVoiceClip(idMessageVoicePlaying, userHandleVoicePlaying, messageHandleVoicePlaying);
                            messagePlaying.setProgress(progressVoicePlaying);
                            messagePlaying.setPlayingWhenTheScreenRotated(true);
                            messagesPlaying.add(messagePlaying);

                        }
                    }

                    String text = null;
                    if (intentAction.equals(ACTION_CHAT_SHOW_MESSAGES)) {
                        logDebug("ACTION_CHAT_SHOW_MESSAGES");
                        isOpeningChat = true;

                        int errorCode = newIntent.getIntExtra("PUBLIC_LINK", 1);
                        if (savedInstanceState == null) {
                            text = newIntent.getStringExtra("showSnackbar");
                            if (text == null) {
                                if (errorCode != 1) {
                                    if (errorCode == MegaChatError.ERROR_OK) {
                                        text = getString(R.string.chat_link_copied_clipboard);
                                    }
                                    else {
                                        logDebug("initAfterIntent:publicLinkError:errorCode");
                                        text = getString(R.string.general_error) + ": " + errorCode;
                                    }
                                }
                            }
                        }
                        else if (errorCode != 1 && errorCode == MegaChatError.ERROR_OK && !isShareLinkDialogDismissed) {
                                text = getString(R.string.chat_link_copied_clipboard);
                        }
                    }
                    showChat(text);
                }
            }
        }
        else{
            logWarning("INTENT is NULL");
        }
    }

    private void initializeInputText(){
        hideKeyboard();
        setChatSubtitle();

        ChatItemPreferences prefs = dbH.findChatPreferencesByHandle(Long.toString(idChat));
        if(prefs!=null){
            String written = prefs.getWrittenText();
            if(!TextUtils.isEmpty(written)){
                textChat.setText(written);
                sendIcon.setVisibility(View.VISIBLE);
                sendIcon.setEnabled(true);
                sendIcon.setImageDrawable(ContextCompat.getDrawable(chatActivity, R.drawable.ic_send_black));
                textChat.setHint(" ");
                textChat.setMinLines(1);
                textChat.setMaxLines(5);

                currentRecordButtonState = 0;
                recordLayout.setVisibility(View.GONE);
                recordButtonLayout.setVisibility(View.GONE);
                return;
            }
        }else{
            prefs = new ChatItemPreferences(Long.toString(idChat), Boolean.toString(true), "");
            dbH.setChatItemPreferences(prefs);
        }
        refreshTextInput();
    }

    private void refreshTextInput(){
        recordButtonStates(RECORD_BUTTON_DEACTIVATED);
        sendIcon.setVisibility(View.GONE);
        sendIcon.setEnabled(false);
        sendIcon.setImageDrawable(ContextCompat.getDrawable(chatActivity, R.drawable.ic_send_trans));
        if (chatRoom != null) {
            megaChatApi.sendStopTypingNotification(chatRoom.getChatId());

            if (chatRoom.hasCustomTitle()) {
                textChat.setHint(getString(R.string.type_message_hint_with_customized_title, chatRoom.getTitle()));
            } else {
                textChat.setHint(getString(R.string.type_message_hint_with_default_title, chatRoom.getTitle()));
            }
        }

        textChat.setMinLines(1);
        textChat.setMaxLines(1);
    }

    public void showChat(String textSnackbar){
        if(idChat!=-1) {
            //Recover chat
            logDebug("Recover chat with id: " + idChat);
            chatRoom = megaChatApi.getChatRoom(idChat);
            if(chatRoom==null){
                logError("Chatroom is NULL - finish activity!!");
                finish();
            }

            initializeInputText();

            megaChatApi.closeChatRoom(idChat, this);
            boolean result = megaChatApi.openChatRoom(idChat, this);

            logDebug("Result of open chat: " + result);
            if(result){
                MegaApplication.setClosedChat(false);
            }

            if(!result){
                logError("Error on openChatRoom");
                if(errorOpenChatDialog==null){
                    android.support.v7.app.AlertDialog.Builder builder;
                    if (Build.VERSION.SDK_INT >= Build.VERSION_CODES.HONEYCOMB) {
                        builder = new AlertDialog.Builder(this, R.style.AppCompatAlertDialogStyle);
                    }
                    else{
                        builder = new AlertDialog.Builder(this);
                    }
                    builder.setTitle(getString(R.string.chat_error_open_title));
                    builder.setMessage(getString(R.string.chat_error_open_message));

                    builder.setPositiveButton(getString(R.string.cam_sync_ok),
                            new DialogInterface.OnClickListener() {
                                public void onClick(DialogInterface dialog, int whichButton) {
                                    finish();
                                }
                            }
                    );
                    errorOpenChatDialog = builder.create();
                    errorOpenChatDialog.show();
                }
            }
            else {
                int chatConnection = megaChatApi.getChatConnectionState(idChat);
                logDebug("Chat connection (" + idChat + ") is: " + chatConnection);
                if (adapter == null) {
                    adapter = new MegaChatLollipopAdapter(this, chatRoom, messages, messagesPlaying, listView);
                    adapter.setHasStableIds(true);
                    listView.setAdapter(adapter);
                }

                setPreviewersView();

                titleToolbar.setText(chatRoom.getTitle());
                setChatSubtitle();

                if (!chatRoom.isPublic()) {
                    privateIconToolbar.setVisibility(View.VISIBLE);
                }
                else {
                    privateIconToolbar.setVisibility(View.GONE);
                }

                isOpeningChat = true;

                LinearLayout.LayoutParams emptyTextViewParams1 = (LinearLayout.LayoutParams) emptyImageView.getLayoutParams();

                if (getResources().getConfiguration().orientation == Configuration.ORIENTATION_LANDSCAPE) {
                    emptyImageView.setImageResource(R.drawable.chat_empty_landscape);
                    emptyTextViewParams1.setMargins(0, scaleHeightPx(40, outMetrics), 0, scaleHeightPx(24, outMetrics));
                } else {
                    emptyImageView.setImageResource(R.drawable.ic_empty_chat_list);
                    emptyTextViewParams1.setMargins(0, scaleHeightPx(100, outMetrics), 0, scaleHeightPx(24, outMetrics));
                }

                emptyImageView.setLayoutParams(emptyTextViewParams1);

                String textToShowB = String.format(getString(R.string.chat_loading_messages));

                try {
                    textToShowB = textToShowB.replace("[A]", "<font color=\'#7a7a7a\'>");
                    textToShowB = textToShowB.replace("[/A]", "</font>");
                    textToShowB = textToShowB.replace("[B]", "<font color=\'#000000\'>");
                    textToShowB = textToShowB.replace("[/B]", "</font>");
                } catch (Exception e) {
                }
                Spanned resultB = null;
                if (android.os.Build.VERSION.SDK_INT >= android.os.Build.VERSION_CODES.N) {
                    resultB = Html.fromHtml(textToShowB, Html.FROM_HTML_MODE_LEGACY);
                } else {
                    resultB = Html.fromHtml(textToShowB);
                }

                emptyTextView.setText(resultB);
                emptyTextView.setVisibility(View.VISIBLE);
                emptyLayout.setVisibility(View.VISIBLE);

                chatRelativeLayout.setVisibility(View.GONE);

                if(textSnackbar!=null){
                    String chatLink = getIntent().getStringExtra("CHAT_LINK");
                    if (chatLink != null && !isShareLinkDialogDismissed) {
                        showShareChatLinkDialog(this, chatRoom, chatLink);
                    }
                    else {
                        showSnackbar(SNACKBAR_TYPE, textSnackbar, -1);
                    }
                }

                loadHistory();
                logDebug("On create: stateHistory: " + stateHistory);
                if (isLocationDialogShown) {
                    showSendLocationDialog();
                }
            }
        }
        else{
            logError("Chat ID -1 error");
        }

        logDebug("FINISH on Create");
    }

    public void removeChatLink(){
        logDebug("removeChatLink");
        megaChatApi.removeChatLink(idChat, this);
    }

    public void loadHistory(){
        logDebug("loadHistory");

        isLoadingHistory = true;

        long unreadCount = chatRoom.getUnreadCount();
        if (unreadCount == 0) {
            if(!isTurn) {
                lastIdMsgSeen = -1;
                generalUnreadCount = -1;
                stateHistory = megaChatApi.loadMessages(idChat, NUMBER_MESSAGES_TO_LOAD);
                numberToLoad=NUMBER_MESSAGES_TO_LOAD;
            }else{
                if (generalUnreadCount < 0) {
                    logDebug("loadMessages " + chatRoom.getUnreadCount());
                    long unreadAbs = Math.abs(generalUnreadCount);
                    numberToLoad =  (int) unreadAbs+NUMBER_MESSAGES_TO_LOAD;
                    stateHistory = megaChatApi.loadMessages(idChat, (int) numberToLoad);
                }
                else{
                    logDebug("loadMessages " + chatRoom.getUnreadCount());
                    numberToLoad =  (int) generalUnreadCount+NUMBER_MESSAGES_TO_LOAD;
                    stateHistory = megaChatApi.loadMessages(idChat, (int) numberToLoad);
                }
            }
            lastSeenReceived = true;
            logDebug("loadMessages:unread is 0");
        } else {
            if(!isTurn){
                lastIdMsgSeen = megaChatApi.getLastMessageSeenId(idChat);
                generalUnreadCount = unreadCount;
            }
            else{
                logDebug("Do not change lastSeenId --> rotating screen");
            }

            if (lastIdMsgSeen != -1) {
                logDebug("lastSeenId: " + lastIdMsgSeen);
            } else {
                logError("Error:InvalidLastMessage");
            }

            lastSeenReceived = false;
            if (unreadCount < 0) {
                logDebug("loadMessages " + chatRoom.getUnreadCount());
                long unreadAbs = Math.abs(unreadCount);
                numberToLoad =  (int) unreadAbs+NUMBER_MESSAGES_TO_LOAD;
                stateHistory = megaChatApi.loadMessages(idChat, (int) numberToLoad);
            }
            else{
                logDebug("loadMessages " + chatRoom.getUnreadCount());
                numberToLoad =  (int) unreadCount+NUMBER_MESSAGES_TO_LOAD;
                stateHistory = megaChatApi.loadMessages(idChat, (int) numberToLoad);
            }
        }
        logDebug("END:numberToLoad: " + numberToLoad);
    }

    private void setSubtitleVisibility() {
        if (chatRoom.isGroup()) {
            individualSubtitleToobar.setVisibility(View.GONE);
            groupalSubtitleToolbar.setVisibility(View.VISIBLE);
            iconStateToolbar.setVisibility(View.GONE);
        }
        else {
            individualSubtitleToobar.setVisibility(View.VISIBLE);
            groupalSubtitleToolbar.setVisibility(View.GONE);
        }
        subtitleCall.setVisibility(View.GONE);
    }

    private void setPreviewGroupalSubtitle () {
        long participants = chatRoom.getPeerCount();
        if (participants > 0) {
            groupalSubtitleToolbar.setVisibility(View.VISIBLE);
            groupalSubtitleToolbar.setText(adjustForLargeFont(getString(R.string.number_of_participants, participants)));
        }
        else {
            groupalSubtitleToolbar.setVisibility(View.GONE);
        }
    }

    public void setChatSubtitle(){
        logDebug("setChatSubtitle");
        if(chatRoom==null){
            return;
        }

        setSubtitleVisibility();

        if (chatC.isInAnonymousMode() && megaChatApi.getChatConnectionState(idChat)==MegaChatApi.CHAT_CONNECTION_ONLINE) {
            logDebug("Is preview");
            setPreviewGroupalSubtitle();
            tB.setOnClickListener(this);
            setBottomLayout(SHOW_JOIN_LAYOUT);

        }else if(megaChatApi.getConnectionState()!=MegaChatApi.CONNECTED||megaChatApi.getChatConnectionState(idChat)!=MegaChatApi.CHAT_CONNECTION_ONLINE) {
            logDebug("Chat not connected ConnectionState: " + megaChatApi.getConnectionState() + " ChatConnectionState: " + megaChatApi.getChatConnectionState(idChat));
            tB.setOnClickListener(this);
            if (chatRoom.isPreview()) {
                logDebug("Chat not connected: is preview");
                setPreviewGroupalSubtitle();
                setBottomLayout(SHOW_NOTHING_LAYOUT);
            } else {
                logDebug("Chat not connected: is not preview");
                if (chatRoom.isGroup()) {
                    groupalSubtitleToolbar.setText(adjustForLargeFont(getString(R.string.invalid_connection_state)));
                } else {
                    individualSubtitleToobar.setText(adjustForLargeFont(getString(R.string.invalid_connection_state)));
                }

                int permission = chatRoom.getOwnPrivilege();
                logDebug("Check permissions");
                if ((permission == MegaChatRoom.PRIV_RO) || (permission == MegaChatRoom.PRIV_RM)) {
                    setBottomLayout(SHOW_NOTHING_LAYOUT);
                } else {
                    setBottomLayout(SHOW_WRITING_LAYOUT);
                }
            }
        }else{
            logDebug("Karere connection state: " + megaChatApi.getConnectionState());
            logDebug("Chat connection state: " + megaChatApi.getChatConnectionState(idChat));

            int permission = chatRoom.getOwnPrivilege();
            if (chatRoom.isGroup()) {
                tB.setOnClickListener(this);
                if(chatRoom.isPreview()){
                    logDebug("Is preview");
                    setPreviewGroupalSubtitle();
                    if (getIntent() != null && getIntent().getAction() != null && getIntent().getAction().equals(ACTION_JOIN_OPEN_CHAT_LINK)) {
                        setBottomLayout(SHOW_NOTHING_LAYOUT);
                    }else {
                        setBottomLayout(SHOW_JOIN_LAYOUT);
                    }

                    return;
                }
                else {
                    logDebug("Check permissions group chat");
                    if (permission == MegaChatRoom.PRIV_RO) {
                        logDebug("Permission RO");
                        setBottomLayout(SHOW_NOTHING_LAYOUT);

                        if (chatRoom.isArchived()) {
                            logDebug("Chat is archived");
                            groupalSubtitleToolbar.setText(adjustForLargeFont(getString(R.string.archived_chat)));
                        } else {
                            groupalSubtitleToolbar.setText(adjustForLargeFont(getString(R.string.observer_permission_label_participants_panel)));
                        }
                    }else if (permission == MegaChatRoom.PRIV_RM) {
                        logDebug("Permission RM");
                        setBottomLayout(SHOW_NOTHING_LAYOUT);

                        if (chatRoom.isArchived()) {
                            logDebug("Chat is archived");
                            groupalSubtitleToolbar.setText(adjustForLargeFont(getString(R.string.archived_chat)));
                        }
                        else if (!chatRoom.isActive()) {
                            groupalSubtitleToolbar.setText(adjustForLargeFont(getString(R.string.inactive_chat)));
                        }
                        else {
                            groupalSubtitleToolbar.setText(null);
                            groupalSubtitleToolbar.setVisibility(View.GONE);
                        }
                    }
                    else{
                        logDebug("Permission: " + permission);

                        setBottomLayout(SHOW_WRITING_LAYOUT);

                        if(chatRoom.isArchived()){
                            logDebug("Chat is archived");
                            groupalSubtitleToolbar.setText(adjustForLargeFont(getString(R.string.archived_chat)));
                        }
                        else if(chatRoom.hasCustomTitle()){
                            setCustomSubtitle();
                        }
                        else{
                            long participantsLabel = chatRoom.getPeerCount()+1; //Add one to include me
                            groupalSubtitleToolbar.setText(adjustForLargeFont(getResources().getQuantityString(R.plurals.subtitle_of_group_chat, (int) participantsLabel, participantsLabel)));
                        }
                    }
                }
            }
            else{
                logDebug("Check permissions one to one chat");
                if(permission==MegaChatRoom.PRIV_RO) {
                    logDebug("Permission RO");

                    if(megaApi!=null){
                        if(megaApi.getRootNode()!=null){
                            long chatHandle = chatRoom.getChatId();
                            MegaChatRoom chat = megaChatApi.getChatRoom(chatHandle);
                            long userHandle = chat.getPeerHandle(0);
                            String userHandleEncoded = MegaApiAndroid.userHandleToBase64(userHandle);
                            MegaUser user = megaApi.getContact(userHandleEncoded);

                            if(user!=null && user.getVisibility() == MegaUser.VISIBILITY_VISIBLE){
                                tB.setOnClickListener(this);
                            }
                            else{
                                tB.setOnClickListener(null);
                            }
                        }
                    }
                    else{
                        tB.setOnClickListener(null);
                    }
                    setBottomLayout(SHOW_NOTHING_LAYOUT);

                    if(chatRoom.isArchived()){
                        logDebug("Chat is archived");
                        individualSubtitleToobar.setText(adjustForLargeFont(getString(R.string.archived_chat)));
                    }
                    else{
                        individualSubtitleToobar.setText(adjustForLargeFont(getString(R.string.observer_permission_label_participants_panel)));
                    }
                }
                else if(permission==MegaChatRoom.PRIV_RM) {
                    tB.setOnClickListener(this);

                    logDebug("Permission RM");
                    setBottomLayout(SHOW_NOTHING_LAYOUT);

                    if(chatRoom.isArchived()){
                        logDebug("Chat is archived");
                        individualSubtitleToobar.setText(adjustForLargeFont(getString(R.string.archived_chat)));
                    }
                    else if(!chatRoom.isActive()){
                        individualSubtitleToobar.setText(adjustForLargeFont(getString(R.string.inactive_chat)));
                    }
                    else{
                        individualSubtitleToobar.setText(null);
                        individualSubtitleToobar.setVisibility(View.GONE);
                    }
                }
                else{
                    tB.setOnClickListener(this);

                    long userHandle = chatRoom.getPeerHandle(0);
                    setStatus(userHandle);
                    setBottomLayout(SHOW_WRITING_LAYOUT);
                }
            }
        }
    }

    public void setBottomLayout(int show) {
        if (show == SHOW_JOIN_LAYOUT) {
            writingContainerLayout.setVisibility(View.GONE);
            joinChatLinkLayout.setVisibility(View.VISIBLE);
            RelativeLayout.LayoutParams params = (RelativeLayout.LayoutParams) messagesContainerLayout.getLayoutParams();
            params.addRule(RelativeLayout.ABOVE, R.id.join_chat_layout_chat_layout);
            messagesContainerLayout.setLayoutParams(params);
            fragmentVoiceClip.setVisibility(View.GONE);
        }else if (show == SHOW_NOTHING_LAYOUT) {
            writingContainerLayout.setVisibility(View.GONE);
            joinChatLinkLayout.setVisibility(View.GONE);
            fragmentVoiceClip.setVisibility(View.GONE);
        }else{
            writingContainerLayout.setVisibility(View.VISIBLE);
            joinChatLinkLayout.setVisibility(View.GONE);
            RelativeLayout.LayoutParams params = (RelativeLayout.LayoutParams) messagesContainerLayout.getLayoutParams();
            params.addRule(RelativeLayout.ABOVE, R.id.writing_container_layout_chat_layout);
            messagesContainerLayout.setLayoutParams(params);
            fragmentVoiceClip.setVisibility(View.VISIBLE);
        }
    }

    public void setCustomSubtitle(){
        logDebug("setCustomSubtitle");

        long participantsCount = chatRoom.getPeerCount();
        StringBuilder customSubtitle = new StringBuilder("");
        for(int i=0;i<participantsCount;i++) {

            if(i!=0){
                customSubtitle.append(", ");
            }

            String participantName = chatRoom.getPeerFirstname(i);
            if(participantName==null){
                //Get the lastname
                String participantLastName = chatRoom.getPeerLastname(i);
                if(participantLastName==null){
                    //Get the email
                    String participantEmail = chatRoom.getPeerEmail(i);
                    customSubtitle.append(participantEmail);
                }
                else{
                    if(participantLastName.trim().isEmpty()){
                        //Get the email
                        String participantEmail = chatRoom.getPeerEmail(i);
                        customSubtitle.append(participantEmail);
                    }
                    else{
                        //Append last name to the title
                        customSubtitle.append(participantLastName);
                    }
                }
            }
            else{
                if(participantName.trim().isEmpty()){
                    //Get the lastname
                    String participantLastName = chatRoom.getPeerLastname(i);
                    if(participantLastName==null){
                        //Get the email
                        String participantEmail = chatRoom.getPeerEmail(i);
                        customSubtitle.append(participantEmail);
                    }
                    else{
                        if(participantLastName.trim().isEmpty()){
                            //Get the email
                            String participantEmail = chatRoom.getPeerEmail(i);
                            customSubtitle.append(participantEmail);
                        }
                        else{
                            //Append last name to the title
                            customSubtitle.append(participantLastName);
                        }
                    }
                }
                else{
                    //Append first name to the title
                    customSubtitle.append(participantName);
                }
            }
        }
        if (customSubtitle.toString().trim().isEmpty()){
            groupalSubtitleToolbar.setText(null);
            groupalSubtitleToolbar.setVisibility(View.GONE);
        }
        else {
            groupalSubtitleToolbar.setText(adjustForLargeFont(customSubtitle.toString()));
        }
    }

    public void setLastGreen(String date){
        individualSubtitleToobar.setText(date);
        individualSubtitleToobar.isMarqueeIsNecessary(this);
        if(subtitleCall.getVisibility()!=View.VISIBLE && groupalSubtitleToolbar.getVisibility()!=View.VISIBLE){
            individualSubtitleToobar.setVisibility(View.VISIBLE);
        }
    }

    public void requestLastGreen(int state){
        logDebug("State: " + state);

        if(chatRoom!=null && !chatRoom.isGroup() && !chatRoom.isArchived()){
            if(state == INITIAL_PRESENCE_STATUS){
                state = megaChatApi.getUserOnlineStatus(chatRoom.getPeerHandle(0));
            }

            if(state != MegaChatApi.STATUS_ONLINE && state != MegaChatApi.STATUS_BUSY && state != MegaChatApi.STATUS_INVALID){
                logDebug("Request last green for user");
                megaChatApi.requestLastGreen(chatRoom.getPeerHandle(0), this);
            }
        }
    }

    public void setStatus(long userHandle){

        iconStateToolbar.setVisibility(View.GONE);

        if(megaChatApi.getConnectionState()!=MegaChatApi.CONNECTED){
            logWarning("Chat not connected");
            individualSubtitleToobar.setText(adjustForLargeFont(getString(R.string.invalid_connection_state)));
        }
        else if(chatRoom.isArchived()){
            logDebug("Chat is archived");
            individualSubtitleToobar.setText(adjustForLargeFont(getString(R.string.archived_chat)));
        }
        else if(!chatRoom.isGroup()){
            int state = megaChatApi.getUserOnlineStatus(userHandle);

            if(state == MegaChatApi.STATUS_ONLINE){
                logDebug("This user is connected");
                individualSubtitleToobar.setText(adjustForLargeFont(getString(R.string.online_status)));
                iconStateToolbar.setVisibility(View.VISIBLE);
                iconStateToolbar.setImageDrawable(ContextCompat.getDrawable(this, R.drawable.ic_online));

            }
            else if(state == MegaChatApi.STATUS_AWAY){
                logDebug("This user is away");
                individualSubtitleToobar.setText(adjustForLargeFont(getString(R.string.away_status)));
                iconStateToolbar.setVisibility(View.VISIBLE);
                iconStateToolbar.setImageDrawable(ContextCompat.getDrawable(this, R.drawable.ic_away));

            }
            else if(state == MegaChatApi.STATUS_BUSY){
                logDebug("This user is busy");
                individualSubtitleToobar.setText(adjustForLargeFont(getString(R.string.busy_status)));
                iconStateToolbar.setVisibility(View.VISIBLE);
                iconStateToolbar.setImageDrawable(ContextCompat.getDrawable(this, R.drawable.ic_busy));

            }
            else if(state == MegaChatApi.STATUS_OFFLINE){
                logDebug("This user is offline");
                individualSubtitleToobar.setText(adjustForLargeFont(getString(R.string.offline_status)));
                iconStateToolbar.setVisibility(View.VISIBLE);
                iconStateToolbar.setImageDrawable(ContextCompat.getDrawable(this, R.drawable.ic_offline));

            }
            else if(state == MegaChatApi.STATUS_INVALID){
                logWarning("INVALID status: " + state);
                individualSubtitleToobar.setText(null);
                individualSubtitleToobar.setVisibility(View.GONE);
            }
            else{
                logDebug("This user status is: " + state);
                individualSubtitleToobar.setText(null);
                individualSubtitleToobar.setVisibility(View.GONE);
            }
        }
    }

    public int compareTime(AndroidMegaChatMessage message, AndroidMegaChatMessage previous){
        return compareTime(message.getMessage().getTimestamp(), previous.getMessage().getTimestamp());
    }

    public int compareTime(long timeStamp, AndroidMegaChatMessage previous){
        return compareTime(timeStamp, previous.getMessage().getTimestamp());
    }

    public int compareTime(long timeStamp, long previous){
        if(previous!=-1){

            Calendar cal = calculateDateFromTimestamp(timeStamp);
            Calendar previousCal =  calculateDateFromTimestamp(previous);

            TimeUtils tc = new TimeUtils(TIME);

            int result = tc.compare(cal, previousCal);
            logDebug("RESULTS compareTime: " + result);
            return result;
        }
        else{
            logWarning("return -1");
            return -1;
        }
    }

    public int compareDate(AndroidMegaChatMessage message, AndroidMegaChatMessage previous){
        return compareDate(message.getMessage().getTimestamp(), previous.getMessage().getTimestamp());
    }

    public int compareDate(long timeStamp, AndroidMegaChatMessage previous){
        return compareDate(timeStamp, previous.getMessage().getTimestamp());
    }

    public int compareDate(long timeStamp, long previous){
        logDebug("compareDate");

        if(previous!=-1){
            Calendar cal = calculateDateFromTimestamp(timeStamp);
            Calendar previousCal =  calculateDateFromTimestamp(previous);

            TimeUtils tc = new TimeUtils(DATE);

            int result = tc.compare(cal, previousCal);
            logDebug("RESULTS compareDate: "+result);
            return result;
        }
        else{
            logWarning("return -1");
            return -1;
        }
    }

    @Override
    public boolean onCreateOptionsMenu(Menu menu) {
        logDebug("onCreateOptionsMenuLollipop");
        // Inflate the menu items for use in the action bar
        MenuInflater inflater = getMenuInflater();
        inflater.inflate(R.menu.chat_action, menu);

        callMenuItem = menu.findItem(R.id.cab_menu_call_chat);
        videoMenuItem = menu.findItem(R.id.cab_menu_video_chat);
        inviteMenuItem = menu.findItem(R.id.cab_menu_invite_chat);
        clearHistoryMenuItem = menu.findItem(R.id.cab_menu_clear_history_chat);
        contactInfoMenuItem = menu.findItem(R.id.cab_menu_contact_info_chat);
        leaveMenuItem = menu.findItem(R.id.cab_menu_leave_chat);
        archiveMenuItem = menu.findItem(R.id.cab_menu_archive_chat);

        return super.onCreateOptionsMenu(menu);
    }

    @Override
    public boolean onPrepareOptionsMenu(Menu menu){
        logDebug("onPrepareOptionsMenu");

        if(chatRoom!=null){
            logDebug("chatRoom!=null");
            callMenuItem.setEnabled(false);
            callMenuItem.setIcon(mutateIcon(this, R.drawable.ic_phone_white, R.color.white_50_opacity));
            if (chatRoom.isGroup()) {
                videoMenuItem.setVisible(false);
            }else{
                videoMenuItem.setEnabled(false);
                videoMenuItem.setIcon(mutateIcon(this, R.drawable.ic_videocam_white, R.color.white_50_opacity));
            }


            if ((chatRoom.isPreview()) || (megaChatApi.getConnectionState() != MegaChatApi.CONNECTED)
                        || (megaChatApi.getChatConnectionState(idChat) != MegaChatApi.CHAT_CONNECTION_ONLINE)) {
                logDebug("chatRoom.isPreview || megaChatApi.getConnectionState() " + megaChatApi.getConnectionState() +
                        " || megaChatApi.getChatConnectionState(idChat) "+(megaChatApi.getChatConnectionState(idChat)));

                leaveMenuItem.setVisible(false);
                clearHistoryMenuItem.setVisible(false);
                inviteMenuItem.setVisible(false);
                contactInfoMenuItem.setVisible(false);
                archiveMenuItem.setVisible(false);
            }else {
                if(megaChatApi.getNumCalls() <= 0){
                    callMenuItem.setEnabled(true);
                    callMenuItem.setIcon(mutateIcon(this, R.drawable.ic_phone_white, R.color.background_chat));

                    if (chatRoom.isGroup()) {
                        videoMenuItem.setVisible(false);
                    }else{
                        videoMenuItem.setEnabled(true);
                        videoMenuItem.setIcon(mutateIcon(this, R.drawable.ic_videocam_white, R.color.background_chat));
                    }

                }else{
                    if( (megaChatApi!=null) && (!participatingInACall(megaChatApi)) && (!megaChatApi.hasCallInChatRoom(chatRoom.getChatId()))){
                        callMenuItem.setEnabled(true);
                        callMenuItem.setIcon(mutateIcon(this, R.drawable.ic_phone_white, R.color.background_chat));

                        if (chatRoom.isGroup()) {
                            videoMenuItem.setVisible(false);
                        }else{
                            videoMenuItem.setEnabled(true);
                            videoMenuItem.setIcon(mutateIcon(this, R.drawable.ic_videocam_white, R.color.background_chat));
                        }
                    }
                }

                archiveMenuItem.setVisible(true);
                if(chatRoom.isArchived()){
                    archiveMenuItem.setTitle(getString(R.string.general_unarchive));
                }
                else{
                    archiveMenuItem.setTitle(getString(R.string.general_archive));
                }

                int permission = chatRoom.getOwnPrivilege();
                logDebug("Permission in the chat: " + permission);
                if (chatRoom.isGroup()) {

                    if (permission == MegaChatRoom.PRIV_MODERATOR) {

                        inviteMenuItem.setVisible(true);

                        int lastMessageIndex = messages.size() - 1;
                        if (lastMessageIndex >= 0) {
                            AndroidMegaChatMessage lastMessage = messages.get(lastMessageIndex);
                            if (!lastMessage.isUploading()) {
                                if (lastMessage.getMessage().getType() == MegaChatMessage.TYPE_TRUNCATE) {
                                    logDebug("Last message is TRUNCATE");
                                    clearHistoryMenuItem.setVisible(false);
                                } else {
                                    logDebug("Last message is NOT TRUNCATE");
                                    clearHistoryMenuItem.setVisible(true);
                                }
                            } else {
                                logDebug("Last message is UPLOADING");
                                clearHistoryMenuItem.setVisible(true);
                            }
                        }
                        else {
                            clearHistoryMenuItem.setVisible(false);
                        }

                        leaveMenuItem.setVisible(true);
                    } else if (permission == MegaChatRoom.PRIV_RM) {
                        logDebug("Group chat PRIV_RM");
                        leaveMenuItem.setVisible(false);
                        clearHistoryMenuItem.setVisible(false);
                        inviteMenuItem.setVisible(false);
                        callMenuItem.setVisible(false);
                        videoMenuItem.setVisible(false);
                    } else if (permission == MegaChatRoom.PRIV_RO) {
                        logDebug("Group chat PRIV_RO");
                        leaveMenuItem.setVisible(true);
                        clearHistoryMenuItem.setVisible(false);
                        inviteMenuItem.setVisible(false);
                        callMenuItem.setVisible(false);
                        videoMenuItem.setVisible(false);
                    } else if(permission == MegaChatRoom.PRIV_STANDARD){
                        logDebug("Group chat PRIV_STANDARD");
                        leaveMenuItem.setVisible(true);
                        clearHistoryMenuItem.setVisible(false);
                        inviteMenuItem.setVisible(false);
                    }else{
                        logDebug("Permission: " + permission);
                        leaveMenuItem.setVisible(true);
                        clearHistoryMenuItem.setVisible(false);
                        inviteMenuItem.setVisible(false);
                    }

                    contactInfoMenuItem.setTitle(getString(R.string.group_chat_info_label));
                    contactInfoMenuItem.setVisible(true);
                }
                else {
                    inviteMenuItem.setVisible(false);
                    if (permission == MegaChatRoom.PRIV_RO) {
                        clearHistoryMenuItem.setVisible(false);
                        contactInfoMenuItem.setVisible(false);
                        callMenuItem.setVisible(false);
                        videoMenuItem.setVisible(false);
                    } else {
                        clearHistoryMenuItem.setVisible(true);
                        contactInfoMenuItem.setTitle(getString(R.string.contact_properties_activity));
                        contactInfoMenuItem.setVisible(true);
                    }
                    leaveMenuItem.setVisible(false);
                }
            }

        }else{
            logWarning("Chatroom NULL on create menu");
            leaveMenuItem.setVisible(false);
            callMenuItem.setVisible(false);
            videoMenuItem.setVisible(false);
            clearHistoryMenuItem.setVisible(false);
            inviteMenuItem.setVisible(false);
            contactInfoMenuItem.setVisible(false);
            archiveMenuItem.setVisible(false);
        }

        return super.onPrepareOptionsMenu(menu);
    }

    void ifAnonymousModeLogin(boolean pendingJoin) {
        if(chatC.isInAnonymousMode()){
            Intent loginIntent = new Intent(this, LoginActivityLollipop.class);
            loginIntent.putExtra("visibleFragment",  LOGIN_FRAGMENT);
            if (pendingJoin && getIntent() != null && getIntent().getDataString() != null) {
                loginIntent.setAction(ACTION_JOIN_OPEN_CHAT_LINK);
                loginIntent.setData(Uri.parse(getIntent().getDataString()));
                loginIntent.putExtra("idChatToJoin", idChat);
                closeChat(true);
            }
            startActivity(loginIntent);
        }
        finish();
    }

    @Override
    public boolean onOptionsItemSelected(MenuItem item) {
        logDebug("onOptionsItemSelected");

        switch (item.getItemId()) {
            // Respond to the action bar's Up/Home button
            case android.R.id.home: {
                closeChat(true);
                ifAnonymousModeLogin(false);
                break;
            }
            case R.id.cab_menu_call_chat:{
                if(recordView.isRecordingNow()) break;

                startVideo = false;
                if(checkPermissionsCall()){
                    startCall();
                }
                break;
            }
            case R.id.cab_menu_video_chat:{
                logDebug("cab_menu_video_chat");
                if(recordView.isRecordingNow()) break;

                startVideo = true;
                if(checkPermissionsCall()){
                    startCall();
                }
                break;
            }
            case R.id.cab_menu_invite_chat:{
                if(recordView.isRecordingNow()) break;

                chooseAddParticipantDialog();
                break;
            }
            case R.id.cab_menu_contact_info_chat:{
                if(recordView.isRecordingNow()) break;

                if(chatRoom.isGroup()){
                    Intent i = new Intent(this, GroupChatInfoActivityLollipop.class);
                    i.putExtra("handle", chatRoom.getChatId());
                    this.startActivity(i);
                }
                else{
                    Intent i = new Intent(this, ContactInfoActivityLollipop.class);
                    i.putExtra("handle", chatRoom.getChatId());
                    this.startActivity(i);
                }
                break;
            }
            case R.id.cab_menu_clear_history_chat:{
                if(recordView.isRecordingNow()) break;

                logDebug("Clear history selected!");
                showConfirmationClearChat(chatRoom);
                break;
            }
            case R.id.cab_menu_leave_chat:{
                if(recordView.isRecordingNow()) break;

                logDebug("Leave selected!");
                showConfirmationLeaveChat(chatRoom);
                break;
            }
            case R.id.cab_menu_archive_chat:{
                if(recordView.isRecordingNow()) break;

                logDebug("Archive/unarchive selected!");
                ChatController chatC = new ChatController(chatActivity);
                chatC.archiveChat(chatRoom);
                break;
            }
        }
        return super.onOptionsItemSelected(item);
    }

    /*
     *Prepare recording
     */
    public void prepareRecording() {
        logDebug("prepareRecording");
        recordView.playSound(TYPE_START_RECORD);
        stopReproductions();
    }

    /*
     * Start recording
     */
    public void startRecording(){
        logDebug("startRecording() with Permissions");

        long timeStamp = System.currentTimeMillis() / 1000;
        outputFileName = "/note_voice" + getVoiceClipName(timeStamp);
        File vcFile = buildVoiceClipFile(this, outputFileName);
        outputFileVoiceNotes = vcFile.getAbsolutePath();
        if (outputFileVoiceNotes == null) return;
        if (myAudioRecorder == null) myAudioRecorder = new MediaRecorder();
        try {
            myAudioRecorder.reset();
            myAudioRecorder.setAudioSource(MediaRecorder.AudioSource.MIC);
            myAudioRecorder.setOutputFormat(MediaRecorder.OutputFormat.MPEG_4);
            myAudioRecorder.setAudioEncoder(MediaRecorder.AudioEncoder.AAC);
            myAudioRecorder.setAudioEncodingBitRate(50000);
            myAudioRecorder.setAudioSamplingRate(44100);
            myAudioRecorder.setAudioChannels(1);
            myAudioRecorder.setOutputFile(outputFileVoiceNotes);
            myAudioRecorder.prepare();

        } catch (IOException e) {
            controlErrorRecording();
            e.printStackTrace();
            return;
        }
        myAudioRecorder.start();
        setRecordingNow(true);
        recordView.startRecordingTime();
    }

    public static String getVoiceClipName(long timestamp) {
        logDebug("timestamp: " + timestamp);
        //Get date time:
        try {
            Calendar calendar = Calendar.getInstance();
            TimeZone tz = TimeZone.getDefault();
            calendar.setTimeInMillis(timestamp * 1000L);
            calendar.add(Calendar.MILLISECOND, tz.getOffset(calendar.getTimeInMillis()));
            SimpleDateFormat sdf = new SimpleDateFormat("yyyyMMdd_HHmmss");
            return sdf.format(calendar.getTime()) + ".m4a";

        } catch (Exception e) {
            logError("Error getting the voice clip name", e);
        }

        return null;
    }

    private void controlErrorRecording() {
        outputFileVoiceNotes = null;
        outputFileName = null;
        setRecordingNow(false);

        if (myAudioRecorder == null) return;
        myAudioRecorder.reset();
        myAudioRecorder.release();
        myAudioRecorder = null;
        textChat.requestFocus();
    }

    /*
     * Cancel recording and reset the audio recorder
     */
    private void cancelRecording() {
        logDebug("cancelRecording");
        if (!isRecordingNow() || myAudioRecorder == null) return;
        try {
            myAudioRecorder.stop();
            myAudioRecorder.reset();
            myAudioRecorder = null;
            ChatController.deleteOwnVoiceClip(this, outputFileName);
            outputFileVoiceNotes = null;
            setRecordingNow(false);
            textChat.requestFocus();

        } catch (RuntimeException stopException) {
            logError("Error canceling a recording", stopException);
            ChatController.deleteOwnVoiceClip(this, outputFileName);
            controlErrorRecording();

        }
    }

    /*
     * Stop the Record and send it to the chat
     */
    private void sendRecording() {
        logDebug("sendRecording");
        if ((!recordView.isRecordingNow()) || (myAudioRecorder == null)) return;

        try {
            myAudioRecorder.stop();
            recordView.playSound(TYPE_END_RECORD);
            setRecordingNow(false);
            uploadPictureOrVoiceClip(outputFileVoiceNotes);
            outputFileVoiceNotes = null;
            textChat.requestFocus();
        } catch (RuntimeException ex) {
            controlErrorRecording();
        }
    }

    /*
     *Hide chat options while recording
     */
    private void hideChatOptions(){
        logDebug("hideChatOptions");
        textChat.setVisibility(View.INVISIBLE);
        sendIcon.setVisibility(View.GONE);
        disableButton(rLKeyboardTwemojiButton,keyboardTwemojiButton);
        disableButton(rLMediaButton,mediaButton);
        disableButton(rLPickAttachButton,pickAttachButton);
        disableButton(rLPickFileStorageButton,pickFileStorageButton);
    }

    private void disableButton(final  RelativeLayout layout, final  ImageButton button){
        logDebug("disableButton");
        layout.setOnClickListener(null);
        button.setOnClickListener(null);
        button.setVisibility(View.INVISIBLE);
    }

    /*
     *Show chat options when not being recorded
     */
    private void showChatOptions(){
        logDebug("showChatOptions");
        textChat.setVisibility(View.VISIBLE);
        enableButton(rLKeyboardTwemojiButton,keyboardTwemojiButton);
        enableButton(rLMediaButton,mediaButton);
        enableButton(rLPickAttachButton,pickAttachButton);
        enableButton(rLPickFileStorageButton,pickFileStorageButton);
    }

    private void enableButton(RelativeLayout layout, ImageButton button){
        logDebug("enableButton");
        layout.setOnClickListener(this);
        button.setOnClickListener(this);
        button.setVisibility(View.VISIBLE);
    }

    /*
     *Record button deactivated or ready to send
     */
    private void recordButtonDeactivated(boolean isDeactivated) {
        logDebug("isDeactivated: " + isDeactivated);
        recordView.showLock(false);
        recordButtonLayout.setBackground(null);
        sendIcon.setVisibility(View.GONE);
        recordButton.setVisibility(View.VISIBLE);

        if(isDeactivated){
            recordButton.activateOnClickListener(false);
            recordButton.setImageDrawable(ContextCompat.getDrawable(this, R.drawable.ic_mic_vc_off));
            recordButton.setColorFilter(null);
            return;
        }
        recordButton.activateOnTouchListener(false);
        recordButton.activateOnClickListener(true);
        recordButton.setImageDrawable(ContextCompat.getDrawable(this, R.drawable.ic_send_white));
        recordButton.setColorFilter(ContextCompat.getColor(context, R.color.accentColor));
    }

    /*
     *Update the record button view depending on the state the recording is in
     */
    private void recordButtonStates(int recordButtonState){
        logDebug("recordButtonState: " + recordButtonState);

        if(currentRecordButtonState == recordButtonState) return;

        currentRecordButtonState = recordButtonState;
        recordLayout.setVisibility(View.VISIBLE);
        recordButtonLayout.setVisibility(View.VISIBLE);
        if((currentRecordButtonState == RECORD_BUTTON_SEND) || (currentRecordButtonState == RECORD_BUTTON_ACTIVATED)){
            logDebug("SEND||ACTIVATED");
            recordView.setVisibility(View.VISIBLE);
            hideChatOptions();
            if(recordButtonState == RECORD_BUTTON_SEND){
                recordButtonDeactivated(false);
            }else{
                recordButtonLayout.setBackground(ContextCompat.getDrawable(this, R.drawable.recv_bg_mic));
                recordButton.activateOnTouchListener(true);
                recordButton.activateOnClickListener(false);
                recordButton.setImageDrawable(ContextCompat.getDrawable(this, R.drawable.ic_mic_vc_on));
                recordButton.setColorFilter(null);
            }

        }else if(currentRecordButtonState == RECORD_BUTTON_DEACTIVATED){
            logDebug("DESACTIVATED");
            showChatOptions();
            recordView.setVisibility(View.GONE);
            recordButton.activateOnTouchListener(true);
            recordButtonDeactivated(true);
        }
        placeRecordButton(currentRecordButtonState);
    }

    public void showBubble() {
        logDebug("showBubble");
        recordView.playSound(TYPE_ERROR_RECORD);
        bubbleLayout.setAlpha(1);
        bubbleLayout.setVisibility(View.VISIBLE);
        bubbleLayout.animate().alpha(0).setDuration(DURATION_BUBBLE);
        cancelRecording();
    }
    /*
    *Place the record button with the corresponding margins
    */
    public void placeRecordButton(int recordButtonState) {
        logDebug("recordButtonState: " + recordButtonState);
        int marginBottomVoicleLayout;
        recordView.recordButtonTranslation(recordButtonLayout,0,0);
        if(fileStorageLayout != null && fileStorageLayout.isShown() ||
                emojiKeyboard != null && emojiKeyboard.getEmojiKeyboardShown()) {
            marginBottomVoicleLayout = keyboardHeight + marginBottomDeactivated;
        }
        else {
            marginBottomVoicleLayout = marginBottomDeactivated;
        }

        int value = 0;
        int marginBottom = marginBottomVoicleLayout;
        int marginRight = 0;
        if(recordButtonState == RECORD_BUTTON_SEND || recordButtonState == RECORD_BUTTON_DEACTIVATED) {
            logDebug("SEND||DESACTIVATED");
            value = MARGIN_BUTTON_DEACTIVATED;
            if(recordButtonState == RECORD_BUTTON_DEACTIVATED) {
                logDebug("DESACTIVATED");
                marginRight = px2dp(14, outMetrics);
            }
        }
        else if(recordButtonState == RECORD_BUTTON_ACTIVATED) {
            logDebug("ACTIVATED");
            value = MARGIN_BOTTOM;
            if(fileStorageLayout != null && fileStorageLayout.isShown() ||
                    emojiKeyboard != null && emojiKeyboard.getEmojiKeyboardShown()) {
                marginBottom = keyboardHeight+marginBottomActivated;
            }
            else {
                marginBottom = marginBottomActivated;
            }
        }
        RelativeLayout.LayoutParams params = (RelativeLayout.LayoutParams) recordButtonLayout.getLayoutParams();
        params.height = px2dp(value, outMetrics);
        params.width = px2dp(value, outMetrics);
        params.addRule(RelativeLayout.ALIGN_PARENT_RIGHT);
        params.addRule(RelativeLayout.ALIGN_PARENT_BOTTOM);
        params.setMargins(0, 0, marginRight, marginBottom);
        recordButtonLayout.setLayoutParams(params);

        FrameLayout.LayoutParams paramsRecordView = (FrameLayout.LayoutParams) recordView.getLayoutParams();
        paramsRecordView.setMargins(0,0,0, marginBottomVoicleLayout);
        recordView.setLayoutParams(paramsRecordView);
    }

    public boolean isRecordingNow(){
        return recordView.isRecordingNow();
    }

    /*
     * Know if you're recording right now
     */
    public void setRecordingNow(boolean recordingNow) {
        logDebug("recordingNow: " + recordingNow);
        recordView.setRecordingNow(recordingNow);
        if (recordView.isRecordingNow()) {
            recordButtonStates(RECORD_BUTTON_ACTIVATED);
            int screenRotation = display.getRotation();
            switch (screenRotation) {
                case ROTATION_PORTRAIT: {
                    lockOrientationPortrait(this);
                    break;
                }
                case ROTATION_LANDSCAPE: {
                    lockOrientationLandscape(this);
                    break;
                }
                case ROTATION_REVERSE_PORTRAIT: {
                    lockOrientationReversePortrait(this);
                }
                case ROTATION_REVERSE_LANDSCAPE: {
                    lockOrientationReverseLandscape(this);
                    break;
                }
                default: {
                    unlockOrientation(this);
                    break;
                }
            }
            if (emojiKeyboard != null) emojiKeyboard.setListenerActivated(false);
            return;
        }

        unlockOrientation(this);
        recordButtonStates(RECORD_BUTTON_DEACTIVATED);
        if (emojiKeyboard != null) emojiKeyboard.setListenerActivated(true);
    }

    private void startCall(){
        logDebug("startCall ");
        stopReproductions();
        hideKeyboard();

        if(megaChatApi == null) return;

        MegaChatCall callInThisChat = megaChatApi.getChatCall(chatRoom.getChatId());

        if(callInThisChat != null){
            logDebug("There is a call in this chat");

            if (participatingInACall(megaChatApi)) {
                long chatIdCallInProgress = getChatCallInProgress(megaChatApi);
                if (chatIdCallInProgress == chatRoom.getChatId()) {
                    logDebug("I'm participating in the call of this chat");
                    returnCall(this, megaChatApi);
                    return;
                }

                logDebug("I'm participating in another call from another chat");
                showConfirmationToJoinCall(chatRoom);
                return;
            }

            if (callInThisChat.getStatus() == MegaChatCall.CALL_STATUS_RING_IN) {
                logDebug("The call in this chat is Ring in");
                ((MegaApplication) getApplication()).setSpeakerStatus(chatRoom.getChatId(), false);
                MegaApplication.setShowPinScreen(false);
                Intent intent = new Intent(this, ChatCallActivity.class);
                intent.addFlags(Intent.FLAG_ACTIVITY_CLEAR_TOP);
                intent.putExtra(CHAT_ID, idChat);
                startActivity(intent);
                return;
            }

            if (callInThisChat.getStatus() == MegaChatCall.CALL_STATUS_USER_NO_PRESENT) {
                logDebug("The call in this chat is In progress, but I do not participate");
                ((MegaApplication) getApplication()).setSpeakerStatus(chatRoom.getChatId(), startVideo);
                megaChatApi.startChatCall(idChat, startVideo, this);
            }
            return;

        }

        if (!participatingInACall(megaChatApi)) {
            logDebug("There is not a call in this chat and I am not in another call");
            MegaApplication.setCallLayoutStatus(idChat, false);
            ((MegaApplication) getApplication()).setSpeakerStatus(chatRoom.getChatId(), startVideo);
            megaChatApi.startChatCall(idChat, startVideo, this);
        }

    }

    private boolean checkPermissionsVoiceClip() {
        logDebug("checkPermissionsVoiceClip()");
        if (Build.VERSION.SDK_INT < Build.VERSION_CODES.M) return true;

        boolean hasRecordAudioPermission = (ContextCompat.checkSelfPermission(this, Manifest.permission.RECORD_AUDIO) == PackageManager.PERMISSION_GRANTED);
        if (!hasRecordAudioPermission) {
            ActivityCompat.requestPermissions(this, new String[]{Manifest.permission.RECORD_AUDIO}, RECORD_VOICE_CLIP);
            return false;
        }

        return true;
    }

    private boolean checkPermissionsCall(){
        logDebug("checkPermissionsCall");
        if (Build.VERSION.SDK_INT < Build.VERSION_CODES.M)  return true;

        boolean hasCameraPermission = (ContextCompat.checkSelfPermission(this, Manifest.permission.CAMERA) == PackageManager.PERMISSION_GRANTED);
        if (!hasCameraPermission) {
            ActivityCompat.requestPermissions(this, new String[]{Manifest.permission.CAMERA}, REQUEST_CAMERA);
            return false;
        }

        boolean hasRecordAudioPermission = (ContextCompat.checkSelfPermission(this, Manifest.permission.RECORD_AUDIO) == PackageManager.PERMISSION_GRANTED);
        if (!hasRecordAudioPermission) {
            ActivityCompat.requestPermissions(this, new String[]{Manifest.permission.RECORD_AUDIO}, RECORD_AUDIO);
            return false;
        }

        return true;
    }

    public boolean checkPermissionsTakePicture(){
        logDebug("checkPermissionsTakePicture");

        if (Build.VERSION.SDK_INT < Build.VERSION_CODES.M)  return true;

        boolean hasCameraPermission = (ContextCompat.checkSelfPermission(this, Manifest.permission.CAMERA) == PackageManager.PERMISSION_GRANTED);
        if (!hasCameraPermission) {
            ActivityCompat.requestPermissions(this, new String[]{Manifest.permission.CAMERA}, REQUEST_CAMERA_TAKE_PICTURE);
            return false;
        }

        boolean hasStoragePermission = (ContextCompat.checkSelfPermission(this, Manifest.permission.WRITE_EXTERNAL_STORAGE) == PackageManager.PERMISSION_GRANTED);
        if (!hasStoragePermission) {
            ActivityCompat.requestPermissions(this, new String[]{Manifest.permission.WRITE_EXTERNAL_STORAGE}, REQUEST_WRITE_STORAGE_TAKE_PICTURE);
            return false;
        }

        return true;
    }

    private boolean checkPermissionsReadStorage() {
        logDebug("checkPermissionsReadStorage");
        if (Build.VERSION.SDK_INT < Build.VERSION_CODES.M) return true;

        boolean hasReadStoragePermission = (ContextCompat.checkSelfPermission(this, Manifest.permission.READ_EXTERNAL_STORAGE) == PackageManager.PERMISSION_GRANTED);
        if (!hasReadStoragePermission) {
            ActivityCompat.requestPermissions(this, new String[]{Manifest.permission.READ_EXTERNAL_STORAGE}, REQUEST_READ_STORAGE);
            return false;
        }

        return true;

    }

    @Override
    public void onRequestPermissionsResult(int requestCode, String[] permissions, int[] grantResults) {
        logDebug("onRequestPermissionsResult");
        super.onRequestPermissionsResult(requestCode, permissions, grantResults);
        switch (requestCode) {
            case REQUEST_CAMERA:
            case RECORD_AUDIO:{
                logDebug("REQUEST_CAMERA || RECORD_AUDIO");
                if (grantResults.length > 0 && grantResults[0] == PackageManager.PERMISSION_GRANTED && checkPermissionsCall()) {
                    startCall();
                }
                break;
            }
            case REQUEST_CAMERA_TAKE_PICTURE:
            case REQUEST_WRITE_STORAGE_TAKE_PICTURE:{
                logDebug("REQUEST_CAMERA_TAKE_PICTURE || REQUEST_WRITE_STORAGE_TAKE_PICTURE");
                if (grantResults.length > 0 && grantResults[0] == PackageManager.PERMISSION_GRANTED && checkPermissionsTakePicture()) {
                    takePicture();
                }
                break;
            }
            case RECORD_VOICE_CLIP:
            case REQUEST_STORAGE_VOICE_CLIP:{
                logDebug("RECORD_VOICE_CLIP || REQUEST_STORAGE_VOICE_CLIP");
                if (grantResults.length > 0 && grantResults[0] == PackageManager.PERMISSION_GRANTED && checkPermissionsVoiceClip()) {
                   cancelRecording();
                }
                break;
            }
            case REQUEST_READ_STORAGE:{
                if (grantResults.length > 0 && grantResults[0] == PackageManager.PERMISSION_GRANTED && checkPermissionsReadStorage()) {
                    this.attachFromFileStorage();
                }
                break;
            }
            case LOCATION_PERMISSION_REQUEST_CODE: {
                if (grantResults.length > 0 && grantResults[0] == PackageManager.PERMISSION_GRANTED
                    && ContextCompat.checkSelfPermission(this, Manifest.permission.ACCESS_FINE_LOCATION) == PackageManager.PERMISSION_GRANTED){
                    Intent intent =  new Intent(getApplicationContext(), MapsActivity.class);
                    intent.putExtra(EDITING_MESSAGE, editingMessage);
                    if (messageToEdit != null) {
                        intent.putExtra(MSG_ID, messageToEdit.getMsgId());
                    }
                    startActivityForResult(intent, REQUEST_CODE_SEND_LOCATION);
                }
                break;
            }
        }
    }

    public void chooseAddParticipantDialog(){
        logDebug("chooseAddContactDialog");

        if(megaApi!=null && megaApi.getRootNode()!=null){
            ArrayList<MegaUser> contacts = megaApi.getContacts();
            if(contacts==null){
                showSnackbar(SNACKBAR_TYPE, getString(R.string.no_contacts_invite), -1);
            }
            else {
                if(contacts.isEmpty()){
                    showSnackbar(SNACKBAR_TYPE, getString(R.string.no_contacts_invite), -1);
                }
                else{
                    Intent in = new Intent(this, AddContactActivityLollipop.class);
                    in.putExtra("contactType", CONTACT_TYPE_MEGA);
                    in.putExtra("chat", true);
                    in.putExtra("chatId", idChat);
                    in.putExtra("aBtitle", getString(R.string.add_participants_menu_item));
                    startActivityForResult(in, REQUEST_ADD_PARTICIPANTS);
                }
            }
        }
        else{
            logWarning("Online but not megaApi");
            showErrorAlertDialog(getString(R.string.error_server_connection_problem), false, this);
        }
    }

    public void chooseContactsDialog(){
        logDebug("chooseContactsDialog");

        if(megaApi!=null && megaApi.getRootNode()!=null){
            ArrayList<MegaUser> contacts = megaApi.getContacts();
            if(contacts==null){
                showSnackbar(SNACKBAR_TYPE, getString(R.string.no_contacts_invite), -1);
            }
            else {
                if(contacts.isEmpty()){
                    showSnackbar(SNACKBAR_TYPE, getString(R.string.no_contacts_invite), -1);
                }
                else{
                    Intent in = new Intent(this, AddContactActivityLollipop.class);
                    in.putExtra("contactType", CONTACT_TYPE_MEGA);
                    in.putExtra("chat", true);
                    in.putExtra("aBtitle", getString(R.string.add_contacts));
                    startActivityForResult(in, REQUEST_SEND_CONTACTS);
                }
            }
        }
        else{
            logWarning("Online but not megaApi");
            showErrorAlertDialog(getString(R.string.error_server_connection_problem), false, this);
        }
    }

    public void disablePinScreen(){
        logDebug("disablePinScreen");
        MegaApplication.setShowPinScreen(false);
    }

    public void showProgressForwarding(){
        logDebug("showProgressForwarding");

        statusDialog = new ProgressDialog(this);
        statusDialog.setMessage(getString(R.string.general_forwarding));
        statusDialog.show();
    }

    private void stopReproductions(){
        if(adapter!=null){
            adapter.stopAllReproductionsInProgress();
        }
    }

    public void forwardMessages(ArrayList<AndroidMegaChatMessage> messagesSelected){
        logDebug("forwardMessages");
        //Prevent trigger multiple forwarding messages screens in multiple clicks
        if (isForwardingMessage) {
            logDebug("Forwarding message is on going");
            return;
        }

        if (existsMyChatFiles(messagesSelected, megaApi, this, this)) {
            stopReproductions();
            chatC.prepareAndroidMessagesToForward(messagesSelected, idChat);
            isForwardingMessage = true;
        }
    }

    @Override
    protected void onActivityResult(int requestCode, int resultCode, Intent intent) {
        logDebug("resultCode: " + resultCode);
        if (requestCode == REQUEST_ADD_PARTICIPANTS && resultCode == RESULT_OK) {
            if (intent == null) {
                logWarning("Return.....");
                return;
            }

            final ArrayList<String> contactsData = intent.getStringArrayListExtra(AddContactActivityLollipop.EXTRA_CONTACTS);
            MultipleGroupChatRequestListener multipleListener = null;

            if (contactsData != null) {

                if (contactsData.size() == 1) {
                    MegaUser user = megaApi.getContact(contactsData.get(0));
                    if (user != null) {
                        megaChatApi.inviteToChat(chatRoom.getChatId(), user.getHandle(), MegaChatPeerList.PRIV_STANDARD, this);
                    }
                } else {
                    logDebug("Add multiple participants " + contactsData.size());
                    multipleListener = new MultipleGroupChatRequestListener(this);
                    for (int i = 0; i < contactsData.size(); i++) {
                        MegaUser user = megaApi.getContact(contactsData.get(i));
                        if (user != null) {
                            megaChatApi.inviteToChat(chatRoom.getChatId(), user.getHandle(), MegaChatPeerList.PRIV_STANDARD, multipleListener);
                        }
                    }
                }
            }
        }
        else if (requestCode == REQUEST_CODE_SELECT_IMPORT_FOLDER && resultCode == RESULT_OK) {
            if(!isOnline(this) || megaApi==null) {
                removeProgressDialog();
                showSnackbar(SNACKBAR_TYPE, getString(R.string.error_server_connection_problem), -1);
                return;
            }

            final long toHandle = intent.getLongExtra("IMPORT_TO", 0);

            final long[] importMessagesHandles = intent.getLongArrayExtra("HANDLES_IMPORT_CHAT");

            importNodes(toHandle, importMessagesHandles);
        }
        else if (requestCode == REQUEST_SEND_CONTACTS && resultCode == RESULT_OK) {
            final ArrayList<String> contactsData = intent.getStringArrayListExtra(AddContactActivityLollipop.EXTRA_CONTACTS);
            if (contactsData != null) {
                MegaHandleList handleList = MegaHandleList.createInstance();
                for(int i=0; i<contactsData.size();i++){
                    MegaUser user = megaApi.getContact(contactsData.get(i));
                    if (user != null) {
                        handleList.addMegaHandle(user.getHandle());

                    }
                }
                retryContactAttachment(handleList);
            }
        }
        else if (requestCode == REQUEST_CODE_SELECT_FILE && resultCode == RESULT_OK) {
            if (intent == null) {
                logWarning("Return.....");
                return;
            }

            long handles[] = intent.getLongArrayExtra("NODE_HANDLES");
            logDebug("Number of files to send: " + handles.length);

            for(int i=0; i<handles.length; i++){
                megaChatApi.attachNode(idChat, handles[i], this);
            }
            logDebug("No more files to send");
        }
        else if (requestCode == REQUEST_CODE_GET && resultCode == RESULT_OK) {
            if (intent == null) {
                logWarning("Return.....");
                return;
            }

            intent.setAction(Intent.ACTION_GET_CONTENT);
            FilePrepareTask filePrepareTask = new FilePrepareTask(this);
            filePrepareTask.execute(intent);
            ProgressDialog temp = null;
            try{
                temp = new ProgressDialog(this);
                temp.setMessage(getString(R.string.upload_prepare));
                temp.show();
            }
            catch(Exception e){
                return;
            }
            statusDialog = temp;
        }
        else if (requestCode == REQUEST_CODE_SELECT_CHAT) {
            isForwardingMessage = false;
            if (resultCode != RESULT_OK) return;
            if (!isOnline(this)) {
                removeProgressDialog();

                showSnackbar(SNACKBAR_TYPE, getString(R.string.error_server_connection_problem), -1);
                return;
            }

            showProgressForwarding();

            long[] idMessages = intent.getLongArrayExtra("ID_MESSAGES");
            logDebug("Send " + idMessages.length + " messages");

            long[] chatHandles = intent.getLongArrayExtra("SELECTED_CHATS");
            logDebug("Send to " + chatHandles.length + " chats");

            long[] contactHandles = intent.getLongArrayExtra("SELECTED_USERS");

            if (chatHandles != null && chatHandles.length > 0 && idMessages != null) {
                if (contactHandles != null && contactHandles.length > 0) {
                    ArrayList<MegaUser> users = new ArrayList<>();
                    ArrayList<MegaChatRoom> chats = new ArrayList<>();

                    for (int i = 0; i < contactHandles.length; i++) {
                        MegaUser user = megaApi.getContact(MegaApiAndroid.userHandleToBase64(contactHandles[i]));
                        if (user != null) {
                            users.add(user);
                        }
                    }

                    for (int i = 0; i < chatHandles.length; i++) {
                        MegaChatRoom chatRoom = megaChatApi.getChatRoom(chatHandles[i]);
                        if (chatRoom != null) {
                            chats.add(chatRoom);
                        }
                    }

                    CreateChatToPerformActionListener listener = new CreateChatToPerformActionListener(chats, users, idMessages, this, CreateChatToPerformActionListener.SEND_MESSAGES, idChat);

                    for (MegaUser user : users) {
                        MegaChatPeerList peers = MegaChatPeerList.createInstance();
                        peers.addPeer(user.getHandle(), MegaChatPeerList.PRIV_STANDARD);
                        megaChatApi.createChat(false, peers, listener);
                    }
                } else {
                    int countChat = chatHandles.length;
                    logDebug("Selected: " + countChat + " chats to send");

                    MultipleForwardChatProcessor forwardChatProcessor = new MultipleForwardChatProcessor(this, chatHandles, idMessages, idChat);
                    forwardChatProcessor.forward(chatRoom);
                }
            } else {
                logError("Error on sending to chat");
            }
        }
        else if (requestCode == TAKE_PHOTO_CODE && resultCode == RESULT_OK) {
            if (resultCode == Activity.RESULT_OK) {
                logDebug("TAKE_PHOTO_CODE ");
                onCaptureImageResult();

            } else {
                logError("TAKE_PHOTO_CODE--->ERROR!");
            }

        }
        else  if (requestCode == REQUEST_CODE_SEND_LOCATION && resultCode == RESULT_OK) {
            if (intent == null) {
                return;
            }
            byte[] byteArray = intent.getByteArrayExtra(SNAPSHOT);
            //
            if (byteArray == null) return;
            Bitmap snapshot = BitmapFactory.decodeByteArray(byteArray, 0, byteArray.length);
            String encodedSnapshot = Base64.encodeToString(byteArray, Base64.DEFAULT);
            logDebug("Info bitmap: " + snapshot.getByteCount() + " " + snapshot.getWidth() + " " + snapshot.getHeight());

            float latitude = (float) intent.getDoubleExtra(LATITUDE, 0);
            float longitude = (float) intent.getDoubleExtra(LONGITUDE, 0);
            editingMessage = intent.getBooleanExtra(EDITING_MESSAGE, false);
            if (editingMessage) {
                long msgId = intent.getLongExtra(MSG_ID, -1);
                if (msgId != -1) {
                    messageToEdit = megaChatApi.getMessage(idChat, msgId);
                }
            }

            if (editingMessage && messageToEdit != null) {
                logDebug("Edit Geolocation - tempId: " + messageToEdit.getTempId() +" id: " + messageToEdit.getMsgId());
                if (messageToEdit.getTempId() != -1) {
                    MegaChatMessage editedMsg = megaChatApi.editGeolocation(idChat, messageToEdit.getTempId(), longitude, latitude, encodedSnapshot);
                    modifyLocationReceived(new AndroidMegaChatMessage(editedMsg), true);
                }
                else if (messageToEdit.getMsgId() != -1) {
                    MegaChatMessage editedMsg = megaChatApi.editGeolocation(idChat, messageToEdit.getMsgId(), longitude, latitude, encodedSnapshot);
                    modifyLocationReceived(new AndroidMegaChatMessage(editedMsg), false);
                }
                editingMessage = false;
                messageToEdit = null;
            }
            else {
                logDebug("Send location [longLatitude]: " + latitude + " [longLongitude]: " + longitude);
                sendLocationMessage(longitude, latitude, encodedSnapshot);
            }
        } else if (requestCode == REQUEST_CODE_SELECT_LOCAL_FOLDER && resultCode == RESULT_OK) {
            logDebug("Local folder selected");
            String parentPath = intent.getStringExtra(FileStorageActivityLollipop.EXTRA_PATH);
            chatC.prepareForDownload(intent, parentPath);
        }
        else{
            logError("Error onActivityResult");
        }

        super.onActivityResult(requestCode, resultCode, intent);
    }

    public void importNodes(final long toHandle, final long[] importMessagesHandles){
        logDebug("importNode: " + toHandle +  " -> " + importMessagesHandles.length);
        statusDialog = new ProgressDialog(this);
        statusDialog.setMessage(getString(R.string.general_importing));
        statusDialog.show();

        MegaNode target = null;
        target = megaApi.getNodeByHandle(toHandle);
        if(target == null){
            target = megaApi.getRootNode();
        }
        logDebug("TARGET handle: " + target.getHandle());

        if(importMessagesHandles.length==1){
            for (int k = 0; k < importMessagesHandles.length; k++){
                MegaChatMessage message = megaChatApi.getMessage(idChat, importMessagesHandles[k]);
                if(message!=null){

                    MegaNodeList nodeList = message.getMegaNodeList();

                    for(int i=0;i<nodeList.size();i++){
                        MegaNode document = nodeList.get(i);
                        if (document != null) {
                            logDebug("DOCUMENT: " + document.getHandle());
                            document = chatC.authorizeNodeIfPreview(document, chatRoom);
                            if (target != null) {
//                            MegaNode autNode = megaApi.authorizeNode(document);

                                megaApi.copyNode(document, target, this);
                            } else {
                                logError("TARGET: null");
                               showSnackbar(SNACKBAR_TYPE, getString(R.string.import_success_error), -1);
                            }
                        }
                        else{
                            logError("DOCUMENT: null");
                            showSnackbar(SNACKBAR_TYPE, getString(R.string.import_success_error), -1);
                        }
                    }

                }
                else{
                    logError("MESSAGE is null");
                    showSnackbar(SNACKBAR_TYPE, getString(R.string.import_success_error), -1);
                }
            }
        }
        else {
            MultipleRequestListener listener = new MultipleRequestListener(MULTIPLE_CHAT_IMPORT, this);

            for (int k = 0; k < importMessagesHandles.length; k++){
                MegaChatMessage message = megaChatApi.getMessage(idChat, importMessagesHandles[k]);
                if(message!=null){

                    MegaNodeList nodeList = message.getMegaNodeList();

                    for(int i=0;i<nodeList.size();i++){
                        MegaNode document = nodeList.get(i);
                        if (document != null) {
                            logDebug("DOCUMENT: " + document.getHandle());
                            document = chatC.authorizeNodeIfPreview(document, chatRoom);
                            if (target != null) {
//                            MegaNode autNode = megaApi.authorizeNode(document);
                                megaApi.copyNode(document, target, listener);
                            } else {
                                logError("TARGET: null");
                            }
                        }
                        else{
                            logError("DOCUMENT: null");
                        }
                    }
                }
                else{
                    logError("MESSAGE is null");
                    showSnackbar(SNACKBAR_TYPE, getString(R.string.import_success_error), -1);
                }
            }
        }
    }

    public void retryNodeAttachment(long nodeHandle){
        megaChatApi.attachNode(idChat, nodeHandle, this);
    }

    public void retryContactAttachment(MegaHandleList handleList){
        logDebug("retryContactAttachment");
        MegaChatMessage contactMessage = megaChatApi.attachContacts(idChat, handleList);
        if(contactMessage!=null){
            AndroidMegaChatMessage androidMsgSent = new AndroidMegaChatMessage(contactMessage);
            sendMessageToUI(androidMsgSent);
        }
    }

    public void retryPendingMessage(long idMessage){
        logDebug("retryPendingMessage: " + idMessage);

        PendingMessageSingle pendMsg = dbH.findPendingMessageById(idMessage);

        if(pendMsg!=null){

            if(pendMsg.getNodeHandle()!=-1){
                removePendingMsg(idMessage);
                retryNodeAttachment(pendMsg.getNodeHandle());
            }
            else{
                logDebug("The file was not uploaded yet");

                ////Retry to send

                String filePath = pendMsg.getFilePath();

                File f = new File(filePath);
                if (!f.exists()) {
                    showSnackbar(SNACKBAR_TYPE, getResources().getQuantityString(R.plurals.messages_forwarded_error_not_available, 1, 1), -1);
                    return;
                }

                //Remove the old message from the UI and DB
                removePendingMsg(idMessage);

                Intent intent = new Intent(this, ChatUploadService.class);

                PendingMessageSingle pMsgSingle = new PendingMessageSingle();
                pMsgSingle.setChatId(idChat);
                long timestamp = System.currentTimeMillis()/1000;
                pMsgSingle.setUploadTimestamp(timestamp);

                String fingerprint = megaApi.getFingerprint(f.getAbsolutePath());

                pMsgSingle.setFilePath(f.getAbsolutePath());
                pMsgSingle.setName(f.getName());
                pMsgSingle.setFingerprint(fingerprint);

                long idMessageDb = dbH.addPendingMessage(pMsgSingle);
                pMsgSingle.setId(idMessageDb);
                if(idMessageDb!=-1){
                    intent.putExtra(ChatUploadService.EXTRA_ID_PEND_MSG, idMessageDb);

                    if(!isLoadingHistory){
                        AndroidMegaChatMessage newNodeAttachmentMsg = new AndroidMegaChatMessage(pMsgSingle, true);
                        sendMessageToUI(newNodeAttachmentMsg);
                    }

//                ArrayList<String> filePaths = newPendingMsg.getFilePaths();
//                filePaths.add("/home/jfjf.jpg");

                    intent.putExtra(ChatUploadService.EXTRA_CHAT_ID, idChat);

                    startService(intent);
                }
                else{
                    logError("Error when adding pending msg to the database");
                }
            }
        }
        else{
            logError("Pending message does not exist");
            showSnackbar(SNACKBAR_TYPE, getResources().getQuantityString(R.plurals.messages_forwarded_error_not_available, 1, 1), -1);
        }
    }

    private void endCall(long chatHang){
        logDebug("chatHang: " + chatHang);
        if(megaChatApi!=null){
            megaChatApi.hangChatCall(chatHang, this);
        }
    }

    private void showConfirmationToJoinCall(final MegaChatRoom c){
        logDebug("showConfirmationToJoinCall");

        DialogInterface.OnClickListener dialogClickListener = new DialogInterface.OnClickListener() {
            @Override
            public void onClick(DialogInterface dialog, int which) {
                switch (which){
                    case DialogInterface.BUTTON_POSITIVE:
                        logDebug("END & JOIN");
                        //Find the call in progress:
                        if(megaChatApi!=null){
                            endCall(getChatCallInProgress(megaChatApi));
                        }
                        break;

                    case DialogInterface.BUTTON_NEGATIVE:
                        //No button clicked
                        break;
                }
            }
        };

        android.support.v7.app.AlertDialog.Builder builder = new android.support.v7.app.AlertDialog.Builder(this, R.style.AppCompatAlertDialogStyle);
        String message= getResources().getString(R.string.text_join_call);
        builder.setTitle(R.string.title_join_call);
        builder.setMessage(message).setPositiveButton(context.getString(R.string.answer_call_incoming).toUpperCase(), dialogClickListener).setNegativeButton(R.string.general_cancel, dialogClickListener).show();
    }

    public void showConfirmationOpenCamera(final MegaChatRoom c){
        logDebug("showConfirmationOpenCamera");

        DialogInterface.OnClickListener dialogClickListener = new DialogInterface.OnClickListener() {
            @Override
            public void onClick(DialogInterface dialog, int which) {
                switch (which){
                    case DialogInterface.BUTTON_POSITIVE: {
                        logDebug("Open camera and lost the camera in the call");
                        stopReproductions();

                        //Find the call in progress:
                        if(megaChatApi!=null){
                            long chatIdCallInProgress = getChatCallInProgress(megaChatApi);

                            MegaChatCall callInProgress = megaChatApi.getChatCall(chatIdCallInProgress);
                            if(callInProgress!=null){
                                if(callInProgress.hasLocalVideo()){
                                    megaChatApi.disableVideo(chatIdCallInProgress, null);
                                }
                                openCameraApp();
                            }
                        }
                        break;
                    }
                    case DialogInterface.BUTTON_NEGATIVE:
                        //No button clicked
                        break;
                }
            }
        };

        android.support.v7.app.AlertDialog.Builder builder = new android.support.v7.app.AlertDialog.Builder(this, R.style.AppCompatAlertDialogStyle);
        String message= getResources().getString(R.string.confirmation_open_camera_on_chat);
        builder.setTitle(R.string.title_confirmation_open_camera_on_chat);
        builder.setMessage(message).setPositiveButton(R.string.context_open_link, dialogClickListener).setNegativeButton(R.string.general_cancel, dialogClickListener).show();
    }

    public void showConfirmationClearChat(final MegaChatRoom c){
        logDebug("showConfirmationClearChat");

        DialogInterface.OnClickListener dialogClickListener = new DialogInterface.OnClickListener() {
            @Override
            public void onClick(DialogInterface dialog, int which) {
                switch (which){
                    case DialogInterface.BUTTON_POSITIVE:
                        logDebug("Clear chat!");
                        stopReproductions();
                        chatC.clearHistory(c);
                        break;

                    case DialogInterface.BUTTON_NEGATIVE:
                        //No button clicked
                        break;
                }
            }
        };

        android.support.v7.app.AlertDialog.Builder builder;
        if (Build.VERSION.SDK_INT >= Build.VERSION_CODES.HONEYCOMB) {
            builder = new AlertDialog.Builder(this, R.style.AppCompatAlertDialogStyle);
        }
        else{
            builder = new AlertDialog.Builder(this);
        }
        String message= getResources().getString(R.string.confirmation_clear_group_chat);
        builder.setTitle(R.string.title_confirmation_clear_group_chat);
        builder.setMessage(message).setPositiveButton(R.string.general_clear, dialogClickListener)
                .setNegativeButton(R.string.general_cancel, dialogClickListener).show();
    }

    public void showConfirmationLeaveChat (final MegaChatRoom c){
        logDebug("showConfirmationLeaveChat");

        DialogInterface.OnClickListener dialogClickListener = new DialogInterface.OnClickListener() {
            @Override
            public void onClick(DialogInterface dialog, int which) {
                switch (which){
                    case DialogInterface.BUTTON_POSITIVE: {
                        stopReproductions();

                        ChatController chatC = new ChatController(chatActivity);
                        chatC.leaveChat(c);
                        break;
                    }
                    case DialogInterface.BUTTON_NEGATIVE:
                        //No button clicked
                        break;
                }
            }
        };

        android.support.v7.app.AlertDialog.Builder builder;
        if (Build.VERSION.SDK_INT >= Build.VERSION_CODES.HONEYCOMB) {
            builder = new AlertDialog.Builder(this, R.style.AppCompatAlertDialogStyle);
        }
        else{
            builder = new AlertDialog.Builder(this);
        }
        builder.setTitle(getResources().getString(R.string.title_confirmation_leave_group_chat));
        String message= getResources().getString(R.string.confirmation_leave_group_chat);
        builder.setMessage(message).setPositiveButton(R.string.general_leave, dialogClickListener)
                .setNegativeButton(R.string.general_cancel, dialogClickListener).show();
    }

    public void showConfirmationRejoinChat(final long publicHandle){
        logDebug("showConfirmationRejoinChat");

        DialogInterface.OnClickListener dialogClickListener = new DialogInterface.OnClickListener() {
            @Override
            public void onClick(DialogInterface dialog, int which) {
                switch (which){
                    case DialogInterface.BUTTON_POSITIVE: {
                        logDebug("Rejoin chat!: " + publicHandle);
                        megaChatApi.autorejoinPublicChat(idChat, publicHandle, chatActivity);
                        break;
                    }
                    case DialogInterface.BUTTON_NEGATIVE: {
                        //No button clicked
                        break;
                    }
                }
            }
        };

        android.support.v7.app.AlertDialog.Builder builder = new android.support.v7.app.AlertDialog.Builder(this);
        String message= getResources().getString(R.string.confirmation_rejoin_chat_link);
        builder.setMessage(message).setPositiveButton(R.string.action_join, dialogClickListener)
                .setNegativeButton(R.string.general_cancel, dialogClickListener).show();
    }

    @Override
    public void onBackPressed() {
        logDebug("onBackPressed");
        retryConnectionsAndSignalPresence();

        closeChat(true);

        if(emojiKeyboard!=null && (emojiKeyboard.getLetterKeyboardShown() || emojiKeyboard.getEmojiKeyboardShown())){
            emojiKeyboard.hideBothKeyboard(this);
        }else{
            if(fileStorageLayout.isShown()){
                hideFileStorage();
            }else{
                if (handlerEmojiKeyboard != null){
                    handlerEmojiKeyboard.removeCallbacksAndMessages(null);
                }
                if (handlerKeyboard != null){
                    handlerKeyboard.removeCallbacksAndMessages(null);
                }
                ifAnonymousModeLogin(false);
            }
        }
    }

    @Override
    public void onClick(View v) {
        logDebug("onClick");

        switch (v.getId()) {
            case R.id.home:{
                onBackPressed();
                break;
            }
            case R.id.call_in_progress_layout:{
                logDebug("call_in_progress_layout");
                startVideo = false;
                if(checkPermissionsCall()){
                    startCall();
                }
                break;
            }
            case R.id.send_message_icon_chat:{
                logDebug("send_message_icon_chat");
                writingLayout.setClickable(false);
                String text = textChat.getText().toString();
                if(text.isEmpty()) break;

                if (editingMessage) {
                    logDebug("send_message_icon_chat:editingMessage");
                    editMessage(text);
                    clearSelections();
                    hideMultipleSelect();
                    actionMode.invalidate();
                } else {
                    logDebug("send_message_icon_chat:sendindMessage");
                    sendMessage(text);
                }
                textChat.setText("", TextView.BufferType.EDITABLE);
                break;
            }
            case R.id.keyboard_twemoji_chat:
            case R.id.rl_keyboard_twemoji_chat:{
                logDebug("keyboard_icon_chat");
                hideFileStorage();

                if(emojiKeyboard==null) break;

                    if(emojiKeyboard.getLetterKeyboardShown()){
                        emojiKeyboard.hideLetterKeyboard();
                        handlerKeyboard.postDelayed(new Runnable() {
                            @Override
                            public void run() {
                                emojiKeyboard.showEmojiKeyboard();
                            }
                        },250);

                    }
                    else if(emojiKeyboard.getEmojiKeyboardShown()){
                        emojiKeyboard.showLetterKeyboard();
                    }
                    else{
                        emojiKeyboard.showEmojiKeyboard();
                    }
                break;
            }

            case R.id.media_icon_chat:
            case R.id.rl_media_icon_chat: {
                logDebug("media_icon_chat");
                if (recordView.isRecordingNow()) break;

                hideKeyboard();
                if (participatingInACall(megaChatApi)) {
                    showConfirmationOpenCamera(chatRoom);
                } else {
                    openCameraApp();
                }
                break;
            }
            case R.id.pick_file_storage_icon_chat:
            case R.id.rl_pick_file_storage_icon_chat:{
                logDebug("file storage icon ");
                if (fileStorageLayout.isShown()) {
                    hideFileStorage();
                } else {
                    if ((emojiKeyboard != null) && (emojiKeyboard.getLetterKeyboardShown())) {
                        emojiKeyboard.hideBothKeyboard(this);
                        handlerEmojiKeyboard.postDelayed(new Runnable() {
                            @Override
                            public void run() {
                                if (Build.VERSION.SDK_INT >= Build.VERSION_CODES.M) {
                                    boolean hasStoragePermission = (ContextCompat.checkSelfPermission(chatActivity, Manifest.permission.READ_EXTERNAL_STORAGE) == PackageManager.PERMISSION_GRANTED);
                                    if (!hasStoragePermission) {
                                        ActivityCompat.requestPermissions(chatActivity, new String[]{Manifest.permission.READ_EXTERNAL_STORAGE}, REQUEST_READ_STORAGE);
                                    } else {
                                        chatActivity.attachFromFileStorage();
                                    }
                                } else {
                                    chatActivity.attachFromFileStorage();
                                }
                            }
                        }, 250);
                    } else {

                        if (emojiKeyboard != null) {
                            emojiKeyboard.hideBothKeyboard(this);
                        }

                        if (Build.VERSION.SDK_INT >= Build.VERSION_CODES.M) {
                            boolean hasStoragePermission = (ContextCompat.checkSelfPermission(this, Manifest.permission.READ_EXTERNAL_STORAGE) == PackageManager.PERMISSION_GRANTED);
                            if (!hasStoragePermission) {
                                ActivityCompat.requestPermissions(this, new String[]{Manifest.permission.READ_EXTERNAL_STORAGE}, REQUEST_READ_STORAGE);

                            } else {
                                this.attachFromFileStorage();
                            }
                        } else {
                            this.attachFromFileStorage();
                        }
                    }
                }
                break;
            }
            case R.id.toolbar_chat:{
                logDebug("toolbar_chat");
                if(recordView.isRecordingNow()) break;

                showGroupInfoActivity();
                break;
            }
            case R.id.message_jump_layout:{
                goToEnd();
                break;
            }
            case R.id.pick_attach_chat:
            case R.id.rl_attach_icon_chat: {
                logDebug("Show attach bottom sheet");
                hideKeyboard();
                showSendAttachmentBottomSheet();
                break;
            }
            case R.id.join_button:{
                if (chatC.isInAnonymousMode()) {
                    ifAnonymousModeLogin(true);
                }
                else {
                    megaChatApi.autojoinPublicChat(idChat, this);
                }
                break;
            }
		}
    }

    public void sendLocation(){
        logDebug("sendLocation");
        if(MegaApplication.isEnabledGeoLocation()){
            getLocationPermission();
        }
        else{
            showSendLocationDialog();
        }
    }

    public void sendFromCloud(){
        attachFromCloud();
    }

    public void sendFromFileSystem(){
        attachPhotoVideo();
    }

    void getLocationPermission() {
        if (ContextCompat.checkSelfPermission(this, Manifest.permission.ACCESS_FINE_LOCATION) != PackageManager.PERMISSION_GRANTED) {
            ActivityCompat.requestPermissions(this, new String[]{Manifest.permission.ACCESS_FINE_LOCATION}, LOCATION_PERMISSION_REQUEST_CODE);
        }
        else {
            Intent intent =  new Intent(getApplicationContext(), MapsActivity.class);
            intent.putExtra(EDITING_MESSAGE, editingMessage);
            if (messageToEdit != null) {
                intent.putExtra(MSG_ID, messageToEdit.getMsgId());
            }
            startActivityForResult(intent, REQUEST_CODE_SEND_LOCATION);
        }
    }

    void showSendLocationDialog () {
        AlertDialog.Builder builder = new AlertDialog.Builder(this);
        builder.setTitle(R.string.title_activity_maps)
                .setMessage(R.string.explanation_send_location)
                .setPositiveButton(getString(R.string.button_continue),
                new DialogInterface.OnClickListener() {
                    public void onClick(DialogInterface dialog, int whichButton) {
                        //getLocationPermission();
                        megaApi.enableGeolocation(chatActivity);
                    }
                })
                .setNegativeButton(R.string.general_cancel,
                new DialogInterface.OnClickListener() {
                    @Override
                    public void onClick(DialogInterface dialog, int which) {
                        try {
                            locationDialog.dismiss();
                            isLocationDialogShown = false;
                        } catch (Exception e){}
                    }
                });

        locationDialog = builder.create();
        locationDialog.setCancelable(false);
        locationDialog.setCanceledOnTouchOutside(false);
        locationDialog.show();
        isLocationDialogShown = true;
    }

    public void attachFromFileStorage(){
        logDebug("attachFromFileStorage");
        fileStorageF = ChatFileStorageFragment.newInstance();
        getSupportFragmentManager().beginTransaction().replace(R.id.fragment_container_file_storage, fileStorageF,"fileStorageF").commitNowAllowingStateLoss();
        fileStorageLayout.setVisibility(View.VISIBLE);
        pickFileStorageButton.setImageResource(R.drawable.ic_g_select_image);
        placeRecordButton(RECORD_BUTTON_DEACTIVATED);
    }

    public void attachFromCloud(){
        logDebug("attachFromCloud");
        if(megaApi!=null && megaApi.getRootNode()!=null){
            ChatController chatC = new ChatController(this);
            chatC.pickFileToSend();
        }
        else{
            logWarning("Online but not megaApi");
            showErrorAlertDialog(getString(R.string.error_server_connection_problem), false, this);
        }
    }

    public void attachPhotoVideo(){
        logDebug("attachPhotoVideo");

        disablePinScreen();

        Intent intent = new Intent();
        intent.setAction(Intent.ACTION_OPEN_DOCUMENT);
        intent.setAction(Intent.ACTION_GET_CONTENT);
        intent.putExtra(Intent.EXTRA_ALLOW_MULTIPLE, true);
        intent.setType("*/*");

        startActivityForResult(Intent.createChooser(intent, null), REQUEST_CODE_GET);
    }

    public void sendMessage(String text){
        logDebug("sendMessage: ");
        MegaChatMessage msgSent = megaChatApi.sendMessage(idChat, text);
        AndroidMegaChatMessage androidMsgSent = new AndroidMegaChatMessage(msgSent);
        sendMessageToUI(androidMsgSent);
    }

    public void sendLocationMessage(float longLongitude, float longLatitude, String encodedSnapshot){
        logDebug("sendLocationMessage");
        MegaChatMessage locationMessage = megaChatApi.sendGeolocation(idChat, longLongitude, longLatitude, encodedSnapshot);
        if(locationMessage == null) return;
        AndroidMegaChatMessage androidMsgSent = new AndroidMegaChatMessage(locationMessage);
        sendMessageToUI(androidMsgSent);

    }

    public void hideNewMessagesLayout(){
        logDebug("hideNewMessagesLayout");

        int position = positionNewMessagesLayout;

        positionNewMessagesLayout = -1;
        lastIdMsgSeen = -1;
        generalUnreadCount = -1;
        lastSeenReceived = true;
        newVisibility = false;

        if(adapter!=null){
            adapter.notifyItemChanged(position);
        }
    }

    public void openCameraApp(){
        logDebug("openCameraApp()");
        if(checkPermissionsTakePicture()){
            takePicture();
        }
    }

    public void sendMessageToUI(AndroidMegaChatMessage androidMsgSent){
        logDebug("sendMessageToUI");

        if(positionNewMessagesLayout!=-1){
            hideNewMessagesLayout();
        }

        int infoToShow = -1;

        int index = messages.size()-1;
        if(androidMsgSent!=null){
            if(androidMsgSent.isUploading()){
                logDebug("Is uploading: ");
            }
            else{
                logDebug("Sent message with id temp: " + androidMsgSent.getMessage().getTempId());
                logDebug("State of the message: " + androidMsgSent.getMessage().getStatus());
            }

            if(index==-1){
                //First element
                logDebug("First element!");
                messages.add(androidMsgSent);
                messages.get(0).setInfoToShow(AndroidMegaChatMessage.CHAT_ADAPTER_SHOW_ALL);
            }
            else{
                //Not first element - Find where to add in the queue
                logDebug("NOT First element!");

                AndroidMegaChatMessage msg = messages.get(index);
                if(!androidMsgSent.isUploading()){
                    while(msg.isUploading()){
                        index--;
                        if (index == -1) {
                            break;
                        }
                        msg = messages.get(index);
                    }
                }

                while (!msg.isUploading() && msg.getMessage().getStatus() == MegaChatMessage.STATUS_SENDING_MANUAL) {
                    index--;
                    if (index == -1) {
                        break;
                    }
                    msg = messages.get(index);
                }

                index++;
                logDebug("Add in position: " + index);
                messages.add(index, androidMsgSent);
                infoToShow = adjustInfoToShow(index);
            }

            if (adapter == null){
                logWarning("Adapter NULL");
                adapter = new MegaChatLollipopAdapter(this, chatRoom, messages, messagesPlaying, listView);
                adapter.setHasStableIds(true);
                listView.setLayoutManager(mLayoutManager);
                listView.setAdapter(adapter);
                adapter.setMessages(messages);
            }else{
                logDebug("Adapter is NOT null - addMEssage()");
                adapter.addMessage(messages, index);
                if(infoToShow== AndroidMegaChatMessage.CHAT_ADAPTER_SHOW_ALL){
                    mLayoutManager.scrollToPositionWithOffset(index, scaleHeightPx(50, outMetrics));
                }else{
                    mLayoutManager.scrollToPositionWithOffset(index, scaleHeightPx(20, outMetrics));
                }
            }
        }
        else{
            logError("Error sending message!");
        }
    }

    public void editMessage(String text){
        logDebug("editMessage: ");
        MegaChatMessage msgEdited = null;

        if(messageToEdit.getMsgId()!=-1){
            msgEdited = megaChatApi.editMessage(idChat, messageToEdit.getMsgId(), text);
        }
        else{
            msgEdited = megaChatApi.editMessage(idChat, messageToEdit.getTempId(), text);
        }

        if(msgEdited!=null){
            logDebug("Edited message: status: " + msgEdited.getStatus());
            AndroidMegaChatMessage androidMsgEdited = new AndroidMegaChatMessage(msgEdited);
            modifyMessageReceived(androidMsgEdited, false);
        }
        else{
            logWarning("Message cannot be edited!");
            showSnackbar(SNACKBAR_TYPE, getString(R.string.error_editing_message), -1);
        }
    }

    public void editMessageMS(String text, MegaChatMessage messageToEdit){
        logDebug("editMessageMS: ");
        MegaChatMessage msgEdited = null;

        if(messageToEdit.getMsgId()!=-1){
            msgEdited = megaChatApi.editMessage(idChat, messageToEdit.getMsgId(), text);
        }
        else{
            msgEdited = megaChatApi.editMessage(idChat, messageToEdit.getTempId(), text);
        }

        if(msgEdited!=null){
            logDebug("Edited message: status: " + msgEdited.getStatus());
            AndroidMegaChatMessage androidMsgEdited = new AndroidMegaChatMessage(msgEdited);
            modifyMessageReceived(androidMsgEdited, false);
        }
        else{
            logWarning("Message cannot be edited!");
            showSnackbar(SNACKBAR_TYPE, getString(R.string.error_editing_message), -1);
        }
    }

    public void showUploadPanel(){
        if (isBottomSheetDialogShown(bottomSheetDialogFragment)) return;

        bottomSheetDialogFragment = new AttachmentUploadBottomSheetDialogFragment();
        bottomSheetDialogFragment.show(getSupportFragmentManager(), bottomSheetDialogFragment.getTag());
    }

    public void activateActionMode(){
        if (!adapter.isMultipleSelect()){
            adapter.setMultipleSelect(true);
            actionMode = startSupportActionMode(new ActionBarCallBack());
        }
    }


    //Multiselect
    private class  ActionBarCallBack implements ActionMode.Callback {

        @Override
        public boolean onActionItemClicked(ActionMode mode, MenuItem item) {
            ArrayList<AndroidMegaChatMessage> messagesSelected = adapter.getSelectedMessages();

            switch(item.getItemId()){
                case R.id.chat_cab_menu_edit:{
                    logDebug("Edit text");
                    MegaChatMessage msg = messagesSelected.get(0).getMessage();
                    MegaChatContainsMeta meta = msg.getContainsMeta();
                    editingMessage = true;
                    messageToEdit = msg;

                    if (msg.getType() == MegaChatMessage.TYPE_CONTAINS_META && meta != null && meta.getType() == MegaChatContainsMeta.CONTAINS_META_GEOLOCATION) {
                        sendLocation();
                        clearSelections();
                        hideMultipleSelect();
                        actionMode.invalidate();
                    }
                    else {
                        textChat.setText(messageToEdit.getContent());
                        textChat.setSelection(textChat.getText().length());
                    }
                    break;
                }
                case R.id.chat_cab_menu_forward:{
                    logDebug("Forward message");
                    forwardMessages(messagesSelected);
                    break;
                }
                case R.id.chat_cab_menu_copy:{
                    clearSelections();
                    hideMultipleSelect();
                    String text = "";

                    if(messagesSelected.size()==1){
                        AndroidMegaChatMessage message = messagesSelected.get(0);
                        text = chatC.createSingleManagementString(message, chatRoom);
                    }else{
                        text = copyMessages(messagesSelected);
                    }

                    if(android.os.Build.VERSION.SDK_INT < android.os.Build.VERSION_CODES.HONEYCOMB) {
                        android.text.ClipboardManager clipboard = (android.text.ClipboardManager) getSystemService(Context.CLIPBOARD_SERVICE);
                        clipboard.setText(text);
                    } else {
                        android.content.ClipboardManager clipboard = (android.content.ClipboardManager) getSystemService(Context.CLIPBOARD_SERVICE);
                        android.content.ClipData clip = android.content.ClipData.newPlainText("Copied Text", text);
                        clipboard.setPrimaryClip(clip);
                    }
                    showSnackbar(SNACKBAR_TYPE, getString(R.string.messages_copied_clipboard), -1);

                    break;
                }
                case R.id.chat_cab_menu_delete:{
                    clearSelections();
                    hideMultipleSelect();
                    //Delete
                    showConfirmationDeleteMessages(messagesSelected, chatRoom);
                    break;
                }
                case R.id.chat_cab_menu_download:{
                    logDebug("chat_cab_menu_download ");
                    clearSelections();
                    hideMultipleSelect();
                    ArrayList<MegaNodeList> list = new ArrayList<>();
                    for(int i = 0; i<messagesSelected.size();i++){
                        MegaNodeList megaNodeList = messagesSelected.get(i).getMessage().getMegaNodeList();
                        list.add(megaNodeList);
                    }
                    chatC.prepareForChatDownload(list);
                    break;
                }
                case R.id.chat_cab_menu_import:{
                    clearSelections();
                    hideMultipleSelect();
                    chatC.importNodesFromAndroidMessages(messagesSelected);
                    break;
                }
                case R.id.chat_cab_menu_offline:{
                    clearSelections();
                    hideMultipleSelect();
                    chatC.saveForOfflineWithAndroidMessages(messagesSelected, chatRoom);
                    break;
                }
            }
            return false;
        }

        public String copyMessages(ArrayList<AndroidMegaChatMessage> messagesSelected){
            logDebug("copyMessages");
            ChatController chatC = new ChatController(chatActivity);
            StringBuilder builder = new StringBuilder();

            for(int i=0;i<messagesSelected.size();i++){
                AndroidMegaChatMessage messageSelected = messagesSelected.get(i);
                builder.append("[");
                String timestamp = formatShortDateTime(messageSelected.getMessage().getTimestamp());
                builder.append(timestamp);
                builder.append("] ");
                String messageString = chatC.createManagementString(messageSelected, chatRoom);
                builder.append(messageString);
                builder.append("\n");
            }
            return builder.toString();
        }

        @Override
        public boolean onCreateActionMode(ActionMode mode, Menu menu) {
            MenuInflater inflater = mode.getMenuInflater();
            inflater.inflate(R.menu.messages_chat_action, menu);

            importIcon = menu.findItem(R.id.chat_cab_menu_import);
            menu.findItem(R.id.chat_cab_menu_offline).setIcon(mutateIconSecondary(chatActivity, R.drawable.ic_b_save_offline, R.color.white));

            changeStatusBarColorActionMode(chatActivity, getWindow(), handler, 1);
            return true;
        }

        @Override
        public void onDestroyActionMode(ActionMode arg0) {
            logDebug("onDestroyActionMode");
            adapter.setMultipleSelect(false);
//            textChat.getText().clear();
            editingMessage = false;
            clearSelections();
            changeStatusBarColorActionMode(chatActivity, getWindow(), handler, 0);
        }

        @Override
        public boolean onPrepareActionMode(ActionMode mode, Menu menu) {
            logDebug("onPrepareActionMode");
            List<AndroidMegaChatMessage> selected = adapter.getSelectedMessages();
            if (selected.size() !=0) {
//                MenuItem unselect = menu.findItem(R.id.cab_menu_unselect_all);
                if((chatRoom.getOwnPrivilege()==MegaChatRoom.PRIV_RM||chatRoom.getOwnPrivilege()==MegaChatRoom.PRIV_RO) && !chatRoom.isPreview()){

                    logDebug("Chat without permissions || without preview");

                    boolean showCopy = true;
                    for(int i=0; i<selected.size();i++) {
                        MegaChatMessage msg = selected.get(i).getMessage();
                        if ((showCopy) && (msg.getType() == MegaChatMessage.TYPE_NODE_ATTACHMENT || msg.getType()  == MegaChatMessage.TYPE_CONTACT_ATTACHMENT || msg.getType()  == MegaChatMessage.TYPE_VOICE_CLIP || ((msg.getType() == MegaChatMessage.TYPE_CONTAINS_META) && (msg.getContainsMeta() != null) && (msg.getContainsMeta().getType() == MegaChatContainsMeta.CONTAINS_META_GEOLOCATION))) ) {
                            showCopy = false;
                        }
                    }
                    menu.findItem(R.id.chat_cab_menu_edit).setVisible(false);
                    menu.findItem(R.id.chat_cab_menu_copy).setVisible(showCopy);
                    menu.findItem(R.id.chat_cab_menu_delete).setVisible(false);
                    menu.findItem(R.id.chat_cab_menu_forward).setVisible(false);
                    menu.findItem(R.id.chat_cab_menu_download).setVisible(false);
                    menu.findItem(R.id.chat_cab_menu_offline).setVisible(false);
                    importIcon.setVisible(false);
                }
                else{
                    logDebug("Chat with permissions or preview");
                    if(isOnline(chatActivity) && !chatC.isInAnonymousMode()){
                        menu.findItem(R.id.chat_cab_menu_forward).setVisible(true);
                    }else{
                        menu.findItem(R.id.chat_cab_menu_forward).setVisible(false);
                    }

                    if (selected.size() == 1) {
                        if(selected.get(0).isUploading()){
                            menu.findItem(R.id.chat_cab_menu_copy).setVisible(false);
                            menu.findItem(R.id.chat_cab_menu_delete).setVisible(false);
                            menu.findItem(R.id.chat_cab_menu_edit).setVisible(false);
                            menu.findItem(R.id.chat_cab_menu_forward).setVisible(false);
                            menu.findItem(R.id.chat_cab_menu_download).setVisible(false);
                            menu.findItem(R.id.chat_cab_menu_offline).setVisible(false);
                            importIcon.setVisible(false);

                        }else if(selected.get(0).getMessage().getType()==MegaChatMessage.TYPE_NODE_ATTACHMENT){
                            logDebug("TYPE_NODE_ATTACHMENT selected");
                            menu.findItem(R.id.chat_cab_menu_copy).setVisible(false);
                            menu.findItem(R.id.chat_cab_menu_edit).setVisible(false);

                            if(selected.get(0).getMessage().getUserHandle()==myUserHandle && selected.get(0).getMessage().isDeletable()){
                                logDebug("one message Message DELETABLE");
                                menu.findItem(R.id.chat_cab_menu_delete).setVisible(true);
                            }else{
                                menu.findItem(R.id.chat_cab_menu_delete).setVisible(false);
                            }

                            if(isOnline(chatActivity)){
                                menu.findItem(R.id.chat_cab_menu_download).setVisible(true);
                                if (chatC.isInAnonymousMode()) {
                                    menu.findItem(R.id.chat_cab_menu_offline).setVisible(false);
                                    importIcon.setVisible(false);
                                }
                                else {
                                    menu.findItem(R.id.chat_cab_menu_offline).setVisible(true);
                                    importIcon.setVisible(true);
                                }
                            }
                            else{
                                menu.findItem(R.id.chat_cab_menu_download).setVisible(false);
                                menu.findItem(R.id.chat_cab_menu_offline).setVisible(false);
                                importIcon.setVisible(false);
                            }
                        }
                        else if(selected.get(0).getMessage().getType()==MegaChatMessage.TYPE_CONTACT_ATTACHMENT){
                            logDebug("TYPE_CONTACT_ATTACHMENT selected");

                            menu.findItem(R.id.chat_cab_menu_copy).setVisible(false);
                            menu.findItem(R.id.chat_cab_menu_edit).setVisible(false);

                            if(selected.get(0).getMessage().getUserHandle()==myUserHandle && selected.get(0).getMessage().isDeletable()){
                                logDebug("one message Message DELETABLE");
                                menu.findItem(R.id.chat_cab_menu_delete).setVisible(true);
                            }
                            else{
                                logDebug("one message Message NOT DELETABLE");
                                menu.findItem(R.id.chat_cab_menu_delete).setVisible(false);
                            }

                            menu.findItem(R.id.chat_cab_menu_download).setVisible(false);
                            menu.findItem(R.id.chat_cab_menu_offline).setVisible(false);
                            importIcon.setVisible(false);
                        }
                        else if(selected.get(0).getMessage().getType()==MegaChatMessage.TYPE_VOICE_CLIP){
                            logDebug("TYPE_VOICE_CLIP selected");

                            menu.findItem(R.id.chat_cab_menu_copy).setVisible(false);
                            menu.findItem(R.id.chat_cab_menu_edit).setVisible(false);

                            if((selected.get(0).getMessage().getUserHandle()==myUserHandle) && (selected.get(0).getMessage().isDeletable())){
                                menu.findItem(R.id.chat_cab_menu_delete).setVisible(true);
                            }else{
                                menu.findItem(R.id.chat_cab_menu_delete).setVisible(false);
                            }
                            menu.findItem(R.id.chat_cab_menu_download).setVisible(false);
                            menu.findItem(R.id.chat_cab_menu_offline).setVisible(false);
                            importIcon.setVisible(false);

                        }
                        else{
                            logDebug("Other type: " + selected.get(0).getMessage().getType());

                            MegaChatMessage messageSelected= megaChatApi.getMessage(idChat, selected.get(0).getMessage().getMsgId());
                            if(messageSelected == null){
                                messageSelected = megaChatApi.getMessage(idChat, selected.get(0).getMessage().getTempId());
                                if(messageSelected == null){
                                    menu.findItem(R.id.chat_cab_menu_edit).setVisible(false);
                                    menu.findItem(R.id.chat_cab_menu_copy).setVisible(false);
                                    menu.findItem(R.id.chat_cab_menu_delete).setVisible(false);
                                    menu.findItem(R.id.chat_cab_menu_forward).setVisible(false);
                                    menu.findItem(R.id.chat_cab_menu_download).setVisible(false);
                                    menu.findItem(R.id.chat_cab_menu_offline).setVisible(false);
                                    importIcon.setVisible(false);
                                    return false;
                                }
                            }

                            if((messageSelected.getType() == MegaChatMessage.TYPE_CONTAINS_META) && (messageSelected.getContainsMeta()!=null && messageSelected.getContainsMeta().getType() == MegaChatContainsMeta.CONTAINS_META_GEOLOCATION)){
                                logDebug("TYPE_CONTAINS_META && CONTAINS_META_GEOLOCATION");
                                menu.findItem(R.id.chat_cab_menu_copy).setVisible(false);
                            }else{
                                menu.findItem(R.id.chat_cab_menu_copy).setVisible(true);
                            }

                            int type = selected.get(0).getMessage().getType();

                            if(messageSelected.getUserHandle()==myUserHandle){

                                if(messageSelected.isEditable()){
                                    logDebug("Message EDITABLE");
                                    menu.findItem(R.id.chat_cab_menu_edit).setVisible(true);
                                    menu.findItem(R.id.chat_cab_menu_delete).setVisible(true);
                                }
                                else{
                                    logDebug("Message NOT EDITABLE");
                                    menu.findItem(R.id.chat_cab_menu_edit).setVisible(false);
                                    menu.findItem(R.id.chat_cab_menu_delete).setVisible(false);
                                }

                                if (!isOnline(chatActivity) || type == MegaChatMessage.TYPE_TRUNCATE||type == MegaChatMessage.TYPE_ALTER_PARTICIPANTS||type == MegaChatMessage.TYPE_CHAT_TITLE||type == MegaChatMessage.TYPE_PRIV_CHANGE||type == MegaChatMessage.TYPE_CALL_ENDED||type == MegaChatMessage.TYPE_CALL_STARTED) {
                                    menu.findItem(R.id.chat_cab_menu_forward).setVisible(false);
                                }
                                else{
                                    menu.findItem(R.id.chat_cab_menu_forward).setVisible(true);
                                }
                            }
                            else{
                                menu.findItem(R.id.chat_cab_menu_edit).setVisible(false);
                                menu.findItem(R.id.chat_cab_menu_delete).setVisible(false);
                                importIcon.setVisible(false);

                                if (chatC.isInAnonymousMode() || !isOnline(chatActivity) || type == MegaChatMessage.TYPE_TRUNCATE||type == MegaChatMessage.TYPE_ALTER_PARTICIPANTS||type == MegaChatMessage.TYPE_CHAT_TITLE||type == MegaChatMessage.TYPE_PRIV_CHANGE||type == MegaChatMessage.TYPE_CALL_ENDED||type == MegaChatMessage.TYPE_CALL_STARTED) {
                                    menu.findItem(R.id.chat_cab_menu_forward).setVisible(false);
                                }
                                else{
                                    menu.findItem(R.id.chat_cab_menu_forward).setVisible(true);
                                }
                            }
                            menu.findItem(R.id.chat_cab_menu_download).setVisible(false);
                            menu.findItem(R.id.chat_cab_menu_offline).setVisible(false);
                            importIcon.setVisible(false);
                        }
                    }
                    else{
                        logDebug("Many items selected");
                        boolean isUploading = false;
                        boolean showDelete = true;
                        boolean showCopy = true;
                        boolean showForward = true;
                        boolean allNodeAttachments = true;

                        for(int i=0; i<selected.size();i++) {

                            if (!isUploading) {
                                if (selected.get(i).isUploading()) {
                                    isUploading = true;
                                }
                            }

                            MegaChatMessage msg = selected.get(i).getMessage();

                            if ((showCopy) && (msg.getType() == MegaChatMessage.TYPE_NODE_ATTACHMENT || msg.getType()  == MegaChatMessage.TYPE_CONTACT_ATTACHMENT || msg.getType()  == MegaChatMessage.TYPE_VOICE_CLIP || ((msg.getType() == MegaChatMessage.TYPE_CONTAINS_META) && (msg.getContainsMeta() != null) && (msg.getContainsMeta().getType() == MegaChatContainsMeta.CONTAINS_META_GEOLOCATION))) ) {
                                showCopy = false;
                            }

                            if((showDelete) && ((msg.getUserHandle() != myUserHandle) || ((msg.getType() == MegaChatMessage.TYPE_NORMAL || msg.getType() == MegaChatMessage.TYPE_NODE_ATTACHMENT || msg.getType() == MegaChatMessage.TYPE_CONTACT_ATTACHMENT || msg.getType() == MegaChatMessage.TYPE_CONTAINS_META || msg.getType() == MegaChatMessage.TYPE_VOICE_CLIP) && (!(msg.isDeletable()))))){
                                showDelete = false;
                            }

                            if((showForward) &&(msg.getType() == MegaChatMessage.TYPE_TRUNCATE||msg.getType() == MegaChatMessage.TYPE_ALTER_PARTICIPANTS||msg.getType() == MegaChatMessage.TYPE_CHAT_TITLE||msg.getType() == MegaChatMessage.TYPE_PRIV_CHANGE||msg.getType() == MegaChatMessage.TYPE_CALL_ENDED||msg.getType() == MegaChatMessage.TYPE_CALL_STARTED)) {
                                showForward = false;
                            }

                            if ((allNodeAttachments) && (selected.get(i).getMessage().getType() != MegaChatMessage.TYPE_NODE_ATTACHMENT)){
                                allNodeAttachments = false;
                            }
                        }

                        if (isUploading) {
                            menu.findItem(R.id.chat_cab_menu_copy).setVisible(false);
                            menu.findItem(R.id.chat_cab_menu_delete).setVisible(false);
                            menu.findItem(R.id.chat_cab_menu_edit).setVisible(false);
                            menu.findItem(R.id.chat_cab_menu_forward).setVisible(false);
                            menu.findItem(R.id.chat_cab_menu_download).setVisible(false);
                            menu.findItem(R.id.chat_cab_menu_offline).setVisible(false);
                            importIcon.setVisible(false);
                        }
                        else {
                            if(allNodeAttachments && isOnline(chatActivity)){
                                menu.findItem(R.id.chat_cab_menu_download).setVisible(true);
                                if (chatC.isInAnonymousMode()){
                                    menu.findItem(R.id.chat_cab_menu_offline).setVisible(false);
                                    importIcon.setVisible(false);
                                }
                                else {
                                    menu.findItem(R.id.chat_cab_menu_offline).setVisible(true);
                                    importIcon.setVisible(true);
                                }
                            }
                            else{
                                menu.findItem(R.id.chat_cab_menu_download).setVisible(false);
                                menu.findItem(R.id.chat_cab_menu_offline).setVisible(false);
                                importIcon.setVisible(false);
                            }

                            menu.findItem(R.id.chat_cab_menu_edit).setVisible(false);
                            if (chatC.isInAnonymousMode()){
                                menu.findItem(R.id.chat_cab_menu_copy).setVisible(false);
                                menu.findItem(R.id.chat_cab_menu_delete).setVisible(false);
                            }
                            else {
                                menu.findItem(R.id.chat_cab_menu_copy).setVisible(showCopy);
                                menu.findItem(R.id.chat_cab_menu_delete).setVisible(showDelete);
                            }
                            if(isOnline(chatActivity) && !chatC.isInAnonymousMode()){
                                menu.findItem(R.id.chat_cab_menu_forward).setVisible(showForward);
                            }
                            else{
                                menu.findItem(R.id.chat_cab_menu_forward).setVisible(false);
                            }
                        }
                    }
                }
            }
            return false;
        }
    }

    public boolean showSelectMenuItem(){
        if (adapter != null){
            return adapter.isMultipleSelect();
        }
        return false;
    }

    public void showConfirmationDeleteMessages(final ArrayList<AndroidMegaChatMessage> messages, final MegaChatRoom chat){
        logDebug("showConfirmationDeleteMessages");

        DialogInterface.OnClickListener dialogClickListener = new DialogInterface.OnClickListener() {
            @Override
            public void onClick(DialogInterface dialog, int which) {
                switch (which){
                    case DialogInterface.BUTTON_POSITIVE:
                        stopReproductions();

                        ChatController cC = new ChatController(chatActivity);
                        cC.deleteAndroidMessages(messages, chat);
                        break;
                    case DialogInterface.BUTTON_NEGATIVE:
                        //No button clicked
                        break;
                }
            }
        };

        AlertDialog.Builder builder;
        if (Build.VERSION.SDK_INT >= Build.VERSION_CODES.HONEYCOMB) {
            builder = new AlertDialog.Builder(this, R.style.AppCompatAlertDialogStyle);
        }
        else{
            builder = new AlertDialog.Builder(this);
        }

        if(messages.size()==1){
            builder.setMessage(R.string.confirmation_delete_one_message);
        }
        else{
            builder.setMessage(R.string.confirmation_delete_several_messages);
        }
        builder.setPositiveButton(R.string.context_remove, dialogClickListener).setNegativeButton(R.string.general_cancel, dialogClickListener).show();
    }

    public void showConfirmationDeleteMessage(final long messageId, final long chatId){
        logDebug("showConfirmationDeleteMessage");

        DialogInterface.OnClickListener dialogClickListener = new DialogInterface.OnClickListener() {
            @Override
            public void onClick(DialogInterface dialog, int which) {
                switch (which){
                    case DialogInterface.BUTTON_POSITIVE:
                        ChatController cC = new ChatController(chatActivity);
                        cC.deleteMessageById(messageId, chatId);
                        break;
                    case DialogInterface.BUTTON_NEGATIVE:
                        //No button clicked
                        break;
                }
            }
        };

        AlertDialog.Builder builder;
        if (Build.VERSION.SDK_INT >= Build.VERSION_CODES.HONEYCOMB) {
            builder = new AlertDialog.Builder(this, R.style.AppCompatAlertDialogStyle);
        }
        else{
            builder = new AlertDialog.Builder(this);
        }

        builder.setMessage(R.string.confirmation_delete_one_message);
        builder.setPositiveButton(R.string.context_remove, dialogClickListener)
                .setNegativeButton(R.string.general_cancel, dialogClickListener).show();
    }

    /*
     * Clear all selected items
     */
    private void clearSelections() {
        if(adapter.isMultipleSelect()){
            adapter.clearSelections();
        }
        updateActionModeTitle();
    }

    private void updateActionModeTitle() {
        try {
            actionMode.setTitle(adapter.getSelectedMessages().size()+"");
            actionMode.invalidate();
        } catch (Exception e) {
            e.printStackTrace();
            logError("Invalidate error", e);
        }
    }

    /*
     * Disable selection
     */
    public void hideMultipleSelect() {
        adapter.setMultipleSelect(false);
        if (actionMode != null) {
            actionMode.finish();
        }
    }



    public void selectAll() {
        if (adapter != null) {
            if (adapter.isMultipleSelect()) {
                adapter.selectAll();
            } else {
                adapter.setMultipleSelect(true);
                adapter.selectAll();

                actionMode = startSupportActionMode(new ActionBarCallBack());
            }

            updateActionModeTitle();
        }
    }

    public void itemClick(int positionInAdapter, int [] screenPosition) {
        logDebug("Pposition: " + positionInAdapter);
        int positionInMessages = positionInAdapter-1;

        if(positionInMessages < messages.size()){
            AndroidMegaChatMessage m = messages.get(positionInMessages);

            if (adapter.isMultipleSelect()) {
                logDebug("isMultipleSelect");
                if (!m.isUploading()) {
                    logDebug("isMultipleSelect - iNOTsUploading");
                    if (m.getMessage() != null) {
                        MegaChatContainsMeta meta = m.getMessage().getContainsMeta();
                        if (meta != null && meta.getType() == MegaChatContainsMeta.CONTAINS_META_INVALID) {
                        }else{
                            logDebug("Message id: " + m.getMessage().getMsgId());
                            logDebug("Timestamp: " + m.getMessage().getTimestamp());

                            adapter.toggleSelection(positionInAdapter);
                            List<AndroidMegaChatMessage> messages = adapter.getSelectedMessages();
                            if (!messages.isEmpty()) {
                                updateActionModeTitle();
                            }
                        }
                    }

//                    adapter.toggleSelection(positionInAdapter);

//                    List<AndroidMegaChatMessage> messages = adapter.getSelectedMessages();
//                    if (messages.size() > 0) {
//                        updateActionModeTitle();
////                adapter.notifyDataSetChanged();
//                    }
////                    else {
////                        hideMultipleSelect();
////                    }
                }
            }else{
                if(m!=null){
                    if(m.isUploading()){
                        showUploadingAttachmentBottomSheet(m, positionInMessages);
                    }else{
                        if((m.getMessage().getStatus()==MegaChatMessage.STATUS_SERVER_REJECTED)||(m.getMessage().getStatus()==MegaChatMessage.STATUS_SENDING_MANUAL)){
                            if(m.getMessage().getUserHandle()==megaChatApi.getMyUserHandle()) {
                                if (!(m.getMessage().isManagementMessage())) {
                                    logDebug("selected message handle: " + m.getMessage().getTempId());
                                    logDebug("selected message rowId: " + m.getMessage().getRowId());
                                    if ((m.getMessage().getStatus() == MegaChatMessage.STATUS_SERVER_REJECTED) || (m.getMessage().getStatus() == MegaChatMessage.STATUS_SENDING_MANUAL)) {
                                        logDebug("show not sent message panel");
                                        showMsgNotSentPanel(m, positionInMessages);
                                    }
                                }
                            }
                        }
                        else{
                            if(m.getMessage().getType()==MegaChatMessage.TYPE_NODE_ATTACHMENT){
                                logDebug("itemCLick: TYPE_NODE_ATTACHMENT");
                                MegaNodeList nodeList = m.getMessage().getMegaNodeList();
                                if(nodeList.size()==1){
                                    MegaNode node = chatC.authorizeNodeIfPreview(nodeList.get(0), chatRoom);
                                    if (MimeTypeList.typeForName(node.getName()).isImage()){

                                        if(node.hasPreview()){
                                            logDebug("Show full screen viewer");
                                            showFullScreenViewer(m.getMessage().getMsgId(), screenPosition);
                                        }
                                        else{
                                            logDebug("Image without preview - show node attachment panel for one node");
                                            showNodeAttachmentBottomSheet(m, positionInMessages);
                                        }
                                    }
                                    else if (MimeTypeList.typeForName(node.getName()).isVideoReproducible()||MimeTypeList.typeForName(node.getName()).isAudio()){
                                        logDebug("isFile:isVideoReproducibleOrIsAudio");
                                        String mimeType = MimeTypeList.typeForName(node.getName()).getType();
                                        logDebug("FILE HANDLE: " + node.getHandle() + " TYPE: " + mimeType);

                                        Intent mediaIntent;
                                        boolean internalIntent;
                                        boolean opusFile = false;
                                        if (MimeTypeList.typeForName(node.getName()).isVideoNotSupported() || MimeTypeList.typeForName(node.getName()).isAudioNotSupported()){
                                            mediaIntent = new Intent(Intent.ACTION_VIEW);
                                            internalIntent=false;
                                            String[] s = node.getName().split("\\.");
                                            if (s != null && s.length > 1 && s[s.length-1].equals("opus")) {
                                                opusFile = true;
                                            }
                                        }
                                        else {
                                            logDebug("setIntentToAudioVideoPlayer");
                                            mediaIntent = new Intent(this, AudioVideoPlayerLollipop.class);
                                            internalIntent=true;
                                        }
                                        logDebug("putExtra: screenPosition("+screenPosition+"), msgId("+m.getMessage().getMsgId()+"), chatId("+idChat+"), filename("+node.getName()+")");

                                        mediaIntent.putExtra("screenPosition", screenPosition);
                                        mediaIntent.putExtra("adapterType", FROM_CHAT);
                                        mediaIntent.putExtra("isPlayList", false);
                                        mediaIntent.putExtra("msgId", m.getMessage().getMsgId());
                                        mediaIntent.putExtra("chatId", idChat);
                                        mediaIntent.putExtra("FILENAME", node.getName());

                                        String downloadLocationDefaultPath = getDownloadLocation(this);
                                        String localPath = getLocalFile(this, node.getName(), node.getSize(), downloadLocationDefaultPath);

                                        File f = new File(downloadLocationDefaultPath, node.getName());
                                        boolean isOnMegaDownloads = false;
                                        if(f.exists() && (f.length() == node.getSize())){
                                            isOnMegaDownloads = true;
                                        }
                                        logDebug("isOnMegaDownloads: " + isOnMegaDownloads);
                                        if (localPath != null && (isOnMegaDownloads || (megaApi.getFingerprint(node) != null && megaApi.getFingerprint(node).equals(megaApi.getFingerprint(localPath))))){
                                            logDebug("localPath != null");

                                            File mediaFile = new File(localPath);
                                            //mediaIntent.setDataAndType(Uri.parse(localPath), mimeType);
                                            if (Build.VERSION.SDK_INT >= Build.VERSION_CODES.N && localPath.contains(Environment.getExternalStorageDirectory().getPath())) {
                                                logDebug("FileProviderOption");
                                                Uri mediaFileUri = FileProvider.getUriForFile(this, "mega.privacy.android.app.providers.fileprovider", mediaFile);
                                                if(mediaFileUri==null){
                                                    logDebug("ERROR:NULLmediaFileUri");
                                                    showSnackbar(SNACKBAR_TYPE, getString(R.string.general_text_error), -1);
                                                }
                                                else{
                                                    mediaIntent.setDataAndType(mediaFileUri, MimeTypeList.typeForName(node.getName()).getType());
                                                }
                                            }else{
                                                Uri mediaFileUri = Uri.fromFile(mediaFile);
                                                if(mediaFileUri==null){
                                                    logError("ERROR:NULLmediaFileUri");
                                                    showSnackbar(SNACKBAR_TYPE, getString(R.string.general_text_error), -1);
                                                }
                                                else{
                                                    mediaIntent.setDataAndType(mediaFileUri, MimeTypeList.typeForName(node.getName()).getType());
                                                }
                                            }
                                            mediaIntent.addFlags(Intent.FLAG_GRANT_READ_URI_PERMISSION);
                                        }else {
                                            logDebug("localPathNULL");
                                            if (isOnline(this)){
                                                if (megaApi.httpServerIsRunning() == 0) {
                                                    logDebug("megaApi.httpServerIsRunning() == 0");
                                                    megaApi.httpServerStart();
                                                }
                                                else{
                                                    logWarning("ERROR:httpServerAlreadyRunning");
                                                }

                                                ActivityManager.MemoryInfo mi = new ActivityManager.MemoryInfo();
                                                ActivityManager activityManager = (ActivityManager) this.getSystemService(Context.ACTIVITY_SERVICE);
                                                activityManager.getMemoryInfo(mi);

                                                if(mi.totalMem>BUFFER_COMP){
                                                    logDebug("Total mem: " + mi.totalMem + " allocate 32 MB");
                                                    megaApi.httpServerSetMaxBufferSize(MAX_BUFFER_32MB);
                                                }else{
                                                    logDebug("Total mem: " + mi.totalMem + " allocate 16 MB");
                                                    megaApi.httpServerSetMaxBufferSize(MAX_BUFFER_16MB);
                                                }

                                                String url = megaApi.httpServerGetLocalLink(node);
                                                if(url!=null){
                                                    logDebug("URL generated: " + url);
                                                    Uri parsedUri = Uri.parse(url);
                                                    if(parsedUri!=null){
                                                        logDebug("parsedUri!=null ---> " + parsedUri);
                                                        mediaIntent.setDataAndType(parsedUri, mimeType);
                                                    }else{
                                                        logError("ERROR:httpServerGetLocalLink");
                                                        showSnackbar(SNACKBAR_TYPE, getString(R.string.general_text_error), -1);
                                                    }
                                                }else{
                                                    logError("ERROR:httpServerGetLocalLink");
                                                    showSnackbar(SNACKBAR_TYPE, getString(R.string.general_text_error), -1);
                                                }
                                            }
                                            else {
                                                showSnackbar(SNACKBAR_TYPE, getString(R.string.error_server_connection_problem)+". "+ getString(R.string.no_network_connection_on_play_file), -1);
                                            }
                                        }
                                        mediaIntent.putExtra("HANDLE", node.getHandle());
                                        if (opusFile){
                                            logDebug("opusFile ");
                                            mediaIntent.setDataAndType(mediaIntent.getData(), "audio/*");
                                        }
                                        if(internalIntent){
                                            startActivity(mediaIntent);
                                        }else{
                                            logDebug("externalIntent");
                                            if (isIntentAvailable(this, mediaIntent)){
                                                startActivity(mediaIntent);
                                            }else{
                                                logDebug("noAvailableIntent");
                                                showNodeAttachmentBottomSheet(m, positionInMessages);
                                            }
                                        }
                                        overridePendingTransition(0,0);
                                        if (adapter != null) {
                                            adapter.setNodeAttachmentVisibility(false, holder_imageDrag, positionInMessages);
                                        }

                                    }else if (MimeTypeList.typeForName(node.getName()).isPdf()){

                                        logDebug("isFile:isPdf");
                                        String mimeType = MimeTypeList.typeForName(node.getName()).getType();
                                        logDebug("FILE HANDLE: " + node.getHandle() + " TYPE: " + mimeType);
                                        Intent pdfIntent = new Intent(this, PdfViewerActivityLollipop.class);
                                        pdfIntent.putExtra("inside", true);
                                        pdfIntent.putExtra("adapterType", FROM_CHAT);
                                        pdfIntent.putExtra("msgId", m.getMessage().getMsgId());
                                        pdfIntent.putExtra("chatId", idChat);

                                        String downloadLocationDefaultPath = getDownloadLocation(this);
                                        String localPath = getLocalFile(this, node.getName(), node.getSize(), downloadLocationDefaultPath);
                                        File f = new File(downloadLocationDefaultPath, node.getName());
                                        boolean isOnMegaDownloads = false;
                                        if(f.exists() && (f.length() == node.getSize())){
                                            isOnMegaDownloads = true;
                                        }
                                        logDebug("isOnMegaDownloads: " + isOnMegaDownloads);
                                        if (localPath != null && (isOnMegaDownloads || (megaApi.getFingerprint(node) != null && megaApi.getFingerprint(node).equals(megaApi.getFingerprint(localPath))))){
                                            File mediaFile = new File(localPath);
                                            if (Build.VERSION.SDK_INT >= Build.VERSION_CODES.N && localPath.contains(Environment.getExternalStorageDirectory().getPath())) {
                                                logDebug("FileProviderOption");
                                                Uri mediaFileUri = FileProvider.getUriForFile(this, "mega.privacy.android.app.providers.fileprovider", mediaFile);
                                                if(mediaFileUri==null){
                                                    logError("ERROR:NULLmediaFileUri");
                                                    showSnackbar(SNACKBAR_TYPE, getString(R.string.general_text_error), -1);
                                                }
                                                else{
                                                    pdfIntent.setDataAndType(mediaFileUri, MimeTypeList.typeForName(node.getName()).getType());
                                                }
                                            }
                                            else{
                                                Uri mediaFileUri = Uri.fromFile(mediaFile);
                                                if(mediaFileUri==null){
                                                    logError("ERROR:NULLmediaFileUri");
                                                    showSnackbar(SNACKBAR_TYPE, getString(R.string.general_text_error), -1);
                                                }
                                                else{
                                                    pdfIntent.setDataAndType(mediaFileUri, MimeTypeList.typeForName(node.getName()).getType());
                                                }
                                            }
                                            pdfIntent.addFlags(Intent.FLAG_GRANT_READ_URI_PERMISSION);
                                        }
                                        else {
                                            logWarning("localPathNULL");
                                            if (isOnline(this)){
                                                if (megaApi.httpServerIsRunning() == 0) {
                                                    megaApi.httpServerStart();
                                                }
                                                else{
                                                    logError("ERROR:httpServerAlreadyRunning");
                                                }
                                                ActivityManager.MemoryInfo mi = new ActivityManager.MemoryInfo();
                                                ActivityManager activityManager = (ActivityManager) this.getSystemService(Context.ACTIVITY_SERVICE);
                                                activityManager.getMemoryInfo(mi);
                                                if(mi.totalMem>BUFFER_COMP){
                                                    logDebug("Total mem: " + mi.totalMem + " allocate 32 MB");
                                                    megaApi.httpServerSetMaxBufferSize(MAX_BUFFER_32MB);
                                                }
                                                else{
                                                    logDebug("Total mem: " + mi.totalMem + " allocate 16 MB");
                                                    megaApi.httpServerSetMaxBufferSize(MAX_BUFFER_16MB);
                                                }
                                                String url = megaApi.httpServerGetLocalLink(node);
                                                if(url!=null){
                                                    logDebug("URL generated: " + url);
                                                    Uri parsedUri = Uri.parse(url);
                                                    if(parsedUri!=null){
                                                        pdfIntent.setDataAndType(parsedUri, mimeType);
                                                    }
                                                    else{
                                                        logError("ERROR:httpServerGetLocalLink");
                                                        showSnackbar(SNACKBAR_TYPE, getString(R.string.general_text_error), -1);
                                                    }
                                                }
                                                else{
                                                    logError("ERROR:httpServerGetLocalLink");
                                                    showSnackbar(SNACKBAR_TYPE, getString(R.string.general_text_error), -1);
                                                }
                                            }
                                            else {
                                                showSnackbar(SNACKBAR_TYPE, getString(R.string.error_server_connection_problem)+". "+ getString(R.string.no_network_connection_on_play_file), -1);
                                            }
                                        }
                                        pdfIntent.putExtra("HANDLE", node.getHandle());

                                        if (isIntentAvailable(this, pdfIntent)){
                                            startActivity(pdfIntent);
                                        }
                                        else{
                                            logWarning("noAvailableIntent");
                                            showNodeAttachmentBottomSheet(m, positionInMessages);
                                        }
                                        overridePendingTransition(0,0);
                                    }
                                    else{
                                        logDebug("NOT Image, pdf, audio or video - show node attachment panel for one node");
                                        showNodeAttachmentBottomSheet(m, positionInMessages);
                                    }
                                }
                                else{
                                    logDebug("show node attachment panel");
                                    showNodeAttachmentBottomSheet(m, positionInMessages);
                                }
                            }
                            else if(m.getMessage().getType()==MegaChatMessage.TYPE_CONTACT_ATTACHMENT){
                                logDebug("TYPE_CONTACT_ATTACHMENT");
                                logDebug("show contact attachment panel");
                                if (isOnline(this)) {
                                    if (!chatC.isInAnonymousMode() && m != null) {
                                        if (m.getMessage().getUsersCount() == 1) {
                                            long userHandle = m.getMessage().getUserHandle(0);
                                            if(userHandle != megaChatApi.getMyUserHandle()){
                                                showContactAttachmentBottomSheet(m, positionInMessages);
                                            }
                                        }else{
                                            showContactAttachmentBottomSheet(m, positionInMessages);
                                        }
                                    }
                                }
                                else{
                                    //No shown - is not possible to know is it already contact or not - megaApi not working
                                    showSnackbar(SNACKBAR_TYPE, getString(R.string.error_server_connection_problem), -1);
                                }
                            } else if (m.getMessage().getType() == MegaChatMessage.TYPE_CONTAINS_META) {
                                logDebug("TYPE_CONTAINS_META");
                                MegaChatContainsMeta meta = m.getMessage().getContainsMeta();
                                if (meta == null || meta.getType() == MegaChatContainsMeta.CONTAINS_META_INVALID)
                                    return;
                                String url = null;
                                if (meta.getType() == MegaChatContainsMeta.CONTAINS_META_RICH_PREVIEW) {
                                    url = meta.getRichPreview().getUrl();
                                } else if (meta.getType() == MegaChatContainsMeta.CONTAINS_META_GEOLOCATION) {
                                    url = m.getMessage().getContent();
                                    MegaChatGeolocation location = meta.getGeolocation();
                                    if (location != null) {
                                        float latitude = location.getLatitude();
                                        float longitude = location.getLongitude();
                                        List<Address> addresses = getAddresses(this, latitude, longitude);
                                        if (addresses != null && !addresses.isEmpty()) {
                                            String address = addresses.get(0).getAddressLine(0);
                                            if (address != null) {
                                                url = "geo:" + latitude + "," + longitude + "?q=" + Uri.encode(address);
                                            }
                                        }
                                    }
                                }
                                if (url == null) return;
                                Intent browserIntent = new Intent(Intent.ACTION_VIEW, Uri.parse(url));
                                startActivity(browserIntent);

                            } else if(m.getMessage().getType() == MegaChatMessage.TYPE_NORMAL && m.getRichLinkMessage()!=null){
                                logDebug("TYPE_NORMAL");
                                AndroidMegaRichLinkMessage richLinkMessage = m.getRichLinkMessage();
                                String url = richLinkMessage.getUrl();

                                if(richLinkMessage.isChat()){
                                    loadChatLink(url);
                                }
                                else{
                                    if(richLinkMessage.getNode()!=null){
                                        if(richLinkMessage.getNode().isFile()){
                                            openMegaLink(url, true);
                                        }
                                        else{
                                            openMegaLink(url, false);
                                        }
                                    }
                                    else{
                                        if(richLinkMessage.isFile()){
                                            openMegaLink(url, true);
                                        }
                                        else{
                                            openMegaLink(url, false);
                                        }
                                    }
                                }
                            }
                        }
                    }
                }

            }
        }else{
            logDebug("DO NOTHING: Position (" + positionInMessages + ") is more than size in messages (size: " + messages.size() + ")");
        }
    }

    public void loadChatLink(String link){
        logDebug("loadChatLink: ");
        Intent intentOpenChat = new Intent(this, ChatActivityLollipop.class);
        intentOpenChat.setAction(ACTION_OPEN_CHAT_LINK);
        intentOpenChat.setData(Uri.parse(link));
        this.startActivity(intentOpenChat);
    }

    public void showFullScreenViewer(long msgId, int[] screenPosition){
        logDebug("showFullScreenViewer");
        int position = 0;
        boolean positionFound = false;
        List<Long> ids = new ArrayList<>();
        for(int i=0; i<messages.size();i++){
            AndroidMegaChatMessage androidMessage = messages.get(i);
            if(!androidMessage.isUploading()){
                MegaChatMessage msg = androidMessage.getMessage();

                if(msg.getType()==MegaChatMessage.TYPE_NODE_ATTACHMENT){
                    ids.add(msg.getMsgId());

                    if(msg.getMsgId()==msgId){
                        positionFound=true;
                    }
                    if(!positionFound){
                        MegaNodeList nodeList = msg.getMegaNodeList();
                        if(nodeList.size()==1){
                            MegaNode node = nodeList.get(0);
                            if(MimeTypeList.typeForName(node.getName()).isImage()){
                                position++;
                            }
                        }
                    }
                }
            }
        }

        Intent intent = new Intent(this, ChatFullScreenImageViewer.class);
        intent.putExtra("position", position);
        intent.putExtra("chatId", idChat);
        intent.putExtra("screenPosition", screenPosition);
        long[] array = new long[ids.size()];
        for(int i = 0; i < ids.size(); i++) {
            array[i] = ids.get(i);
        }
        intent.putExtra("messageIds", array);
        startActivity(intent);
        overridePendingTransition(0,0);
        if (adapter !=  null) {
            adapter.setNodeAttachmentVisibility(false, holder_imageDrag, position);
        }
    }

    @Override
    public void onChatRoomUpdate(MegaChatApiJava api, MegaChatRoom chat) {
        logDebug("onChatRoomUpdate!");
        this.chatRoom = chat;
        if(chat.hasChanged(MegaChatRoom.CHANGE_TYPE_CLOSED)){
            logDebug("CHANGE_TYPE_CLOSED for the chat: " + chat.getChatId());
            int permission = chat.getOwnPrivilege();
            logDebug("Permissions for the chat: " + permission);

            if(chat.isPreview()){
                if(permission==MegaChatRoom.PRIV_RM){
                    //Show alert to user
                    showSnackbar(SNACKBAR_TYPE, getString(R.string.alert_invalid_preview), -1);
                }
            }
            else{
                //Hide field to write
                setChatSubtitle();
                supportInvalidateOptionsMenu();
            }
        }
        else if(chat.hasChanged(MegaChatRoom.CHANGE_TYPE_STATUS)){
            logDebug("CHANGE_TYPE_STATUS for the chat: " + chat.getChatId());
            if(!(chatRoom.isGroup())){
                long userHandle = chatRoom.getPeerHandle(0);
                setStatus(userHandle);
            }
        }
        else if(chat.hasChanged(MegaChatRoom.CHANGE_TYPE_PARTICIPANTS)){
            logDebug("CHANGE_TYPE_PARTICIPANTS for the chat: " + chat.getChatId());
            setChatSubtitle();
        }
        else if(chat.hasChanged(MegaChatRoom.CHANGE_TYPE_OWN_PRIV)){
            logDebug("CHANGE_TYPE_OWN_PRIV for the chat: " + chat.getChatId());
            setChatSubtitle();
            supportInvalidateOptionsMenu();
        }
        else if(chat.hasChanged(MegaChatRoom.CHANGE_TYPE_TITLE)){
            logDebug("CHANGE_TYPE_TITLE for the chat: " + chat.getChatId());
        }
        else if(chat.hasChanged(MegaChatRoom.CHANGE_TYPE_USER_STOP_TYPING)){
            logDebug("CHANGE_TYPE_USER_STOP_TYPING for the chat: " + chat.getChatId());

            long userHandleTyping = chat.getUserTyping();

            if(userHandleTyping==megaChatApi.getMyUserHandle()){
                return;
            }

            if(usersTypingSync==null){
                return;
            }

            //Find the item
            boolean found = false;
            for(UserTyping user : usersTypingSync) {
                if(user.getParticipantTyping().getHandle() == userHandleTyping) {
                    logDebug("Found user typing!");
                    usersTypingSync.remove(user);
                    found=true;
                    break;
                }
            }

            if(!found){
                logDebug("CHANGE_TYPE_USER_STOP_TYPING: Not found user typing");
            }
            else{
                updateUserTypingFromNotification();
            }

        }
        else if(chat.hasChanged(MegaChatRoom.CHANGE_TYPE_USER_TYPING)){
            logDebug("CHANGE_TYPE_USER_TYPING for the chat: " + chat.getChatId());
            if(chat!=null){

                long userHandleTyping = chat.getUserTyping();

                if(userHandleTyping==megaChatApi.getMyUserHandle()){
                    return;
                }

                if(usersTyping==null){
                    usersTyping = new ArrayList<UserTyping>();
                    usersTypingSync = Collections.synchronizedList(usersTyping);
                }

                //Find if any notification arrives previously
                if(usersTypingSync.size()<=0){
                    logDebug("No more users writing");
                    MegaChatParticipant participantTyping = new MegaChatParticipant(userHandleTyping);
                    UserTyping currentUserTyping = new UserTyping(participantTyping);

                    String nameTyping = chatC.getFirstName(userHandleTyping, chatRoom);

                    logDebug("userHandleTyping: " + userHandleTyping);


                    if(nameTyping==null){
                        logWarning("NULL name");
                        nameTyping = getString(R.string.transfer_unknown);
                    }
                    else{
                        if(nameTyping.trim().isEmpty()){
                            logWarning("EMPTY name");
                            nameTyping = getString(R.string.transfer_unknown);
                        }
                    }
                    participantTyping.setFirstName(nameTyping);

                    userTypingTimeStamp = System.currentTimeMillis()/1000;
                    currentUserTyping.setTimeStampTyping(userTypingTimeStamp);

                    usersTypingSync.add(currentUserTyping);

                    String userTyping =  getResources().getQuantityString(R.plurals.user_typing, 1, toCDATA(usersTypingSync.get(0).getParticipantTyping().getFirstName()));

                    userTyping = userTyping.replace("[A]", "<font color=\'#8d8d94\'>");
                    userTyping = userTyping.replace("[/A]", "</font>");

                    Spanned result = null;
                    if (android.os.Build.VERSION.SDK_INT >= android.os.Build.VERSION_CODES.N) {
                        result = Html.fromHtml(userTyping,Html.FROM_HTML_MODE_LEGACY);
                    } else {
                        result = Html.fromHtml(userTyping);
                    }

                    userTypingText.setText(result);

                    userTypingLayout.setVisibility(View.VISIBLE);
                }
                else{
                    logDebug("More users writing or the same in different timestamp");

                    //Find the item
                    boolean found = false;
                    for(UserTyping user : usersTypingSync) {
                        if(user.getParticipantTyping().getHandle() == userHandleTyping) {
                            logDebug("Found user typing!");
                            userTypingTimeStamp = System.currentTimeMillis()/1000;
                            user.setTimeStampTyping(userTypingTimeStamp);
                            found=true;
                            break;
                        }
                    }

                    if(!found){
                        logDebug("It's a new user typing");
                        MegaChatParticipant participantTyping = new MegaChatParticipant(userHandleTyping);
                        UserTyping currentUserTyping = new UserTyping(participantTyping);

                        String nameTyping = chatC.getFirstName(userHandleTyping, chatRoom);
                        if(nameTyping==null){
                            logWarning("NULL name");
                            nameTyping = getString(R.string.transfer_unknown);
                        }
                        else{
                            if(nameTyping.trim().isEmpty()){
                                logWarning("EMPTY name");
                                nameTyping = getString(R.string.transfer_unknown);
                            }
                        }
                        participantTyping.setFirstName(nameTyping);

                        userTypingTimeStamp = System.currentTimeMillis()/1000;
                        currentUserTyping.setTimeStampTyping(userTypingTimeStamp);

                        usersTypingSync.add(currentUserTyping);

                        //Show the notification
                        int size = usersTypingSync.size();
                        switch (size){
                            case 1:{
                                String userTyping = getResources().getQuantityString(R.plurals.user_typing, 1, usersTypingSync.get(0).getParticipantTyping().getFirstName());
                                userTyping = toCDATA(userTyping);
                                userTyping = userTyping.replace("[A]", "<font color=\'#8d8d94\'>");
                                userTyping = userTyping.replace("[/A]", "</font>");

                                Spanned result = null;
                                if (android.os.Build.VERSION.SDK_INT >= android.os.Build.VERSION_CODES.N) {
                                    result = Html.fromHtml(userTyping,Html.FROM_HTML_MODE_LEGACY);
                                } else {
                                    result = Html.fromHtml(userTyping);
                                }

                                userTypingText.setText(result);
                                break;
                            }
                            case 2:{
                                String userTyping = getResources().getQuantityString(R.plurals.user_typing, 2, usersTypingSync.get(0).getParticipantTyping().getFirstName()+", "+usersTypingSync.get(1).getParticipantTyping().getFirstName());
                                userTyping = toCDATA(userTyping);
                                userTyping = userTyping.replace("[A]", "<font color=\'#8d8d94\'>");
                                userTyping = userTyping.replace("[/A]", "</font>");

                                Spanned result = null;
                                if (android.os.Build.VERSION.SDK_INT >= android.os.Build.VERSION_CODES.N) {
                                    result = Html.fromHtml(userTyping,Html.FROM_HTML_MODE_LEGACY);
                                } else {
                                    result = Html.fromHtml(userTyping);
                                }

                                userTypingText.setText(result);
                                break;
                            }
                            default:{
                                String names = usersTypingSync.get(0).getParticipantTyping().getFirstName()+", "+usersTypingSync.get(1).getParticipantTyping().getFirstName();
                                String userTyping = String.format(getString(R.string.more_users_typing),toCDATA(names));

                                userTyping = userTyping.replace("[A]", "<font color=\'#8d8d94\'>");
                                userTyping = userTyping.replace("[/A]", "</font>");

                                Spanned result = null;
                                if (android.os.Build.VERSION.SDK_INT >= android.os.Build.VERSION_CODES.N) {
                                    result = Html.fromHtml(userTyping,Html.FROM_HTML_MODE_LEGACY);
                                } else {
                                    result = Html.fromHtml(userTyping);
                                }

                                userTypingText.setText(result);
                                break;
                            }
                        }
                        userTypingLayout.setVisibility(View.VISIBLE);
                    }
                }

                int interval = 5000;
                IsTypingRunnable runnable = new IsTypingRunnable(userTypingTimeStamp, userHandleTyping);
                handlerReceive = new Handler();
                handlerReceive.postDelayed(runnable, interval);
            }
        }
        else if(chat.hasChanged(MegaChatRoom.CHANGE_TYPE_ARCHIVE)){
            logDebug("CHANGE_TYPE_ARCHIVE for the chat: " + chat.getChatId());
            setChatSubtitle();
        }
        else if(chat.hasChanged(MegaChatRoom.CHANGE_TYPE_CHAT_MODE)){
            logDebug("CHANGE_TYPE_CHAT_MODE for the chat: " + chat.getChatId());
        }
        else if(chat.hasChanged(MegaChatRoom.CHANGE_TYPE_UPDATE_PREVIEWERS)){
            logDebug("CHANGE_TYPE_UPDATE_PREVIEWERS for the chat: " + chat.getChatId());
            setPreviewersView();
        }
    }

    void setPreviewersView () {
        if(chatRoom.getNumPreviewers()>0){
            observersNumberText.setText(chatRoom.getNumPreviewers()+"");
            observersLayout.setVisibility(View.VISIBLE);
        }
        else{
            observersLayout.setVisibility(View.GONE);
        }
    }

    private class IsTypingRunnable implements Runnable{

        long timeStamp;
        long userHandleTyping;

        public IsTypingRunnable(long timeStamp, long userHandleTyping) {
            this.timeStamp = timeStamp;
            this.userHandleTyping = userHandleTyping;
        }

        @Override
        public void run() {
            logDebug("Run off notification typing");
            long timeNow = System.currentTimeMillis()/1000;
            if ((timeNow - timeStamp) > 4){
                logDebug("Remove user from the list");

                boolean found = false;
                for(UserTyping user : usersTypingSync) {
                    if(user.getTimeStampTyping() == timeStamp) {
                        if(user.getParticipantTyping().getHandle() == userHandleTyping) {
                            logDebug("Found user typing in runnable!");
                            usersTypingSync.remove(user);
                            found=true;
                            break;
                        }
                    }
                }

                if(!found){
                    logDebug("Not found user typing in runnable!");
                }

                updateUserTypingFromNotification();
            }
        }
    }

    public void updateUserTypingFromNotification(){
        logDebug("updateUserTypingFromNotification");

        int size = usersTypingSync.size();
        logDebug("Size of typing: " + size);
        switch (size){
            case 0:{
                userTypingLayout.setVisibility(View.GONE);
                break;
            }
            case 1:{
                String userTyping = getResources().getQuantityString(R.plurals.user_typing, 1, usersTypingSync.get(0).getParticipantTyping().getFirstName());
                userTyping = toCDATA(userTyping);
                userTyping = userTyping.replace("[A]", "<font color=\'#8d8d94\'>");
                userTyping = userTyping.replace("[/A]", "</font>");

                Spanned result = null;
                if (android.os.Build.VERSION.SDK_INT >= android.os.Build.VERSION_CODES.N) {
                    result = Html.fromHtml(userTyping,Html.FROM_HTML_MODE_LEGACY);
                } else {
                    result = Html.fromHtml(userTyping);
                }

                userTypingText.setText(result);
                break;
            }
            case 2:{
                String userTyping = getResources().getQuantityString(R.plurals.user_typing, 2, usersTypingSync.get(0).getParticipantTyping().getFirstName()+", "+usersTypingSync.get(1).getParticipantTyping().getFirstName());
                userTyping = toCDATA(userTyping);
                userTyping = userTyping.replace("[A]", "<font color=\'#8d8d94\'>");
                userTyping = userTyping.replace("[/A]", "</font>");

                Spanned result = null;
                if (android.os.Build.VERSION.SDK_INT >= android.os.Build.VERSION_CODES.N) {
                    result = Html.fromHtml(userTyping,Html.FROM_HTML_MODE_LEGACY);
                } else {
                    result = Html.fromHtml(userTyping);
                }

                userTypingText.setText(result);
                break;
            }
            default:{
                String names = usersTypingSync.get(0).getParticipantTyping().getFirstName()+", "+usersTypingSync.get(1).getParticipantTyping().getFirstName();
                String userTyping = String.format(getString(R.string.more_users_typing), toCDATA(names));

                userTyping = userTyping.replace("[A]", "<font color=\'#8d8d94\'>");
                userTyping = userTyping.replace("[/A]", "</font>");

                Spanned result = null;
                if (android.os.Build.VERSION.SDK_INT >= android.os.Build.VERSION_CODES.N) {
                    result = Html.fromHtml(userTyping,Html.FROM_HTML_MODE_LEGACY);
                } else {
                    result = Html.fromHtml(userTyping);
                }

                userTypingText.setText(result);
                break;
            }
        }
    }

    public void setRichLinkInfo(long msgId, AndroidMegaRichLinkMessage richLinkMessage){
        logDebug("setRichLinkInfo");

        int indexToChange = -1;
        ListIterator<AndroidMegaChatMessage> itr = messages.listIterator(messages.size());

        // Iterate in reverse.
        while(itr.hasPrevious()) {
            AndroidMegaChatMessage messageToCheck = itr.previous();

            if(!messageToCheck.isUploading()){
                if(messageToCheck.getMessage().getMsgId()==msgId){
                    indexToChange = itr.nextIndex();
                    logDebug("Found index to change: " + indexToChange);
                    break;
                }
            }
        }

        if(indexToChange!=-1){

            AndroidMegaChatMessage androidMsg = messages.get(indexToChange);

            androidMsg.setRichLinkMessage(richLinkMessage);

            try{
                if(adapter!=null){
                    adapter.notifyItemChanged(indexToChange+1);
                }
            }
            catch(IllegalStateException e){
                logError("IllegalStateException: do not update adapter", e);
            }

        }
        else{
            logError("Error, rich link message not found!!");
        }
    }

    public void setRichLinkImage(long msgId){
        logDebug("setRichLinkImage");

        int indexToChange = -1;
        ListIterator<AndroidMegaChatMessage> itr = messages.listIterator(messages.size());

        // Iterate in reverse.
        while(itr.hasPrevious()) {
            AndroidMegaChatMessage messageToCheck = itr.previous();

            if(!messageToCheck.isUploading()){
                if(messageToCheck.getMessage().getMsgId()==msgId){
                    indexToChange = itr.nextIndex();
                    logDebug("Found index to change: " + indexToChange);
                    break;
                }
            }
        }

        if(indexToChange!=-1){

            if(adapter!=null){
                adapter.notifyItemChanged(indexToChange+1);
            }
        }
        else{
            logError("Error, rich link message not found!!");
        }
    }

    public int checkMegaLink(MegaChatMessage msg){
        logDebug("checkMegaLink");
        //Check if it is a MEGA link
        if(msg.getType()==MegaChatMessage.TYPE_NORMAL){
            if(msg.getContent()!=null){
                String link = AndroidMegaRichLinkMessage.extractMegaLink(msg.getContent());

                if(AndroidMegaRichLinkMessage.isChatLink(link)){

                    logDebug("isChatLink");
                    ChatLinkInfoListener listener = new ChatLinkInfoListener(this, msg.getMsgId(), megaApi);
                    megaChatApi.checkChatLink(link, listener);

                    return MEGA_CHAT_LINK;
                }
                else{
                    boolean isFile = AndroidMegaRichLinkMessage.isFileLink(link);

                    if(link!=null){
                        logDebug("The link was found");
                        if(megaApi!=null && megaApi.getRootNode()!=null){
                            ChatLinkInfoListener listener = null;
                            if(isFile){
                                logDebug("isFileLink");
                                listener = new ChatLinkInfoListener(this, msg.getMsgId(), megaApi);
                                megaApi.getPublicNode(link, listener);
                                return MEGA_FILE_LINK;
                            }
                            else{
                                logDebug("isFolderLink");

                                MegaApiAndroid megaApiFolder = getLocalMegaApiFolder();
                                listener = new ChatLinkInfoListener(this, msg.getMsgId(), megaApi, megaApiFolder);
                                megaApiFolder.loginToFolder(link, listener);
                                return MEGA_FOLDER_LINK;
                            }

                        }
                    }
                }
            }
        }
        return -1;
    }

    @Override
    public void onMessageLoaded(MegaChatApiJava api, MegaChatMessage msg) {
        logDebug("onMessageLoaded");
        if(msg!=null){
            logDebug("STATUS: " + msg.getStatus());
            logDebug("TEMP ID: " + msg.getTempId());
            logDebug("FINAL ID: " + msg.getMsgId());
            logDebug("TIMESTAMP: " + msg.getTimestamp());
            logDebug("TYPE: " + msg.getType());

            if(messages!=null){
                logDebug("Messages size: "+messages.size());
            }

            if(msg.isDeleted()){
                logDebug("DELETED MESSAGE!!!!");
                return;
            }

            if(msg.isEdited()){
                logDebug("EDITED MESSAGE!!!!");
            }

            if(msg.getType()==MegaChatMessage.TYPE_REVOKE_NODE_ATTACHMENT) {
                logDebug("TYPE_REVOKE_NODE_ATTACHMENT MESSAGE!!!!");
                return;
            }

            checkMegaLink(msg);

            if(msg.getType()==MegaChatMessage.TYPE_NODE_ATTACHMENT){
                logDebug("TYPE_NODE_ATTACHMENT MESSAGE!!!!");
                MegaNodeList nodeList = msg.getMegaNodeList();
                int revokedCount = 0;

                for(int i=0; i<nodeList.size(); i++){
                    MegaNode node = nodeList.get(i);
                    boolean revoked = megaChatApi.isRevoked(idChat, node.getHandle());
                    if(revoked){
                        logDebug("The node is revoked: " + node.getHandle());
                        revokedCount++;
                    }
                    else{
                        logDebug("Node NOT revoked: " + node.getHandle());
                    }
                }

                if(revokedCount==nodeList.size()){
                    logDebug("RETURN");
                    return;
                }
            }

            if(msg.getStatus()==MegaChatMessage.STATUS_SERVER_REJECTED){
                logDebug("STATUS_SERVER_REJECTED " + msg.getStatus());
            }

            if(msg.getStatus()==MegaChatMessage.STATUS_SENDING_MANUAL){

                logDebug("STATUS_SENDING_MANUAL: Getting messages not sent!!!: " + msg.getStatus());
                AndroidMegaChatMessage androidMsg = new AndroidMegaChatMessage(msg);

                if(msg.isEdited()){
                    logDebug("MESSAGE EDITED");

                    if(!noMoreNoSentMessages){
                        logDebug("NOT noMoreNoSentMessages");
                        addInBufferSending(androidMsg);
                    }else{
                        logDebug("Try to recover the initial msg");
                        if(msg.getMsgId()!=-1){
                            MegaChatMessage notEdited = megaChatApi.getMessage(idChat, msg.getMsgId());
                            logDebug("Content not edited");
                            AndroidMegaChatMessage androidMsgNotEdited = new AndroidMegaChatMessage(notEdited);
                            int returnValue = modifyMessageReceived(androidMsgNotEdited, false);
                            if(returnValue!=-1){
                                logDebug("Message " + returnValue + " modified!");
                            }
                        }

                        appendMessageAnotherMS(androidMsg);
                    }
                }
                else{
                    logDebug("NOT MESSAGE EDITED");
                    int resultModify = -1;
                    if(msg.getUserHandle()==megaChatApi.getMyUserHandle()){
                        if(msg.getType()==MegaChatMessage.TYPE_NODE_ATTACHMENT){
                            logDebug("Modify my message and node attachment");

                            long idMsg =  dbH.findPendingMessageByIdTempKarere(msg.getTempId());
                            logDebug("The id of my pending message is: " + idMsg);
                            if(idMsg!=-1){
                                resultModify = modifyAttachmentReceived(androidMsg, idMsg);
                                dbH.removePendingMessageById(idMsg);
                                if(resultModify==-1){
                                    logDebug("Node attachment message not in list -> resultModify -1");
//                            AndroidMegaChatMessage msgToAppend = new AndroidMegaChatMessage(msg);
//                            appendMessagePosition(msgToAppend);
                                }
                                else{
                                    logDebug("Modify attachment");
                                    return;
                                }
                            }
                        }
                    }

                    int returnValue = modifyMessageReceived(androidMsg, true);
                    if(returnValue!=-1){
                        logDebug("Message " + returnValue + " modified!");
                        return;
                    }
                    addInBufferSending(androidMsg);
                    if(!noMoreNoSentMessages){
                        logDebug("NOT noMoreNoSentMessages");
                    }
                }
            }
            else if(msg.getStatus()==MegaChatMessage.STATUS_SENDING){
                logDebug("SENDING: Getting messages not sent !!!-------------------------------------------------: "+msg.getStatus());
                AndroidMegaChatMessage androidMsg = new AndroidMegaChatMessage(msg);
                int returnValue = modifyMessageReceived(androidMsg, true);
                if(returnValue!=-1){
                    logDebug("Message " + returnValue + " modified!");
                    return;
                }
                addInBufferSending(androidMsg);
                if(!noMoreNoSentMessages){
                    logDebug("NOT noMoreNoSentMessages");
                }
            }
            else{
                if(!noMoreNoSentMessages){
                    logDebug("First message with NORMAL status");
                    noMoreNoSentMessages=true;
                    if(!bufferSending.isEmpty()){
                        bufferMessages.addAll(bufferSending);
                        bufferSending.clear();
                    }
                }

                AndroidMegaChatMessage androidMsg = new AndroidMegaChatMessage(msg);

                if (lastIdMsgSeen != -1) {
                    if(lastIdMsgSeen ==msg.getMsgId()){
                        logDebug("Last message seen received!");
                        lastSeenReceived=true;
                        positionToScroll = 0;
                        logDebug("positionToScroll: " + positionToScroll);
                    }
                }
                else{
                    logDebug("lastMessageSeen is -1");
                    lastSeenReceived=true;
                }

//                megaChatApi.setMessageSeen(idChat, msg.getMsgId());

                if(positionToScroll>=0){
                    positionToScroll++;
                    logDebug("positionToScroll:increase: " + positionToScroll);
                }
                bufferMessages.add(androidMsg);
                logDebug("Size of buffer: " + bufferMessages.size());
                logDebug("Size of messages: " + messages.size());
            }
        }
        else{
            logDebug("NULLmsg:REACH FINAL HISTORY:stateHistory " + stateHistory);
            if(!bufferSending.isEmpty()){
                bufferMessages.addAll(bufferSending);
                bufferSending.clear();
            }

            logDebug("numberToLoad: " + numberToLoad + " bufferSize: " + bufferMessages.size() + " messagesSize: " + messages.size());
            if((bufferMessages.size()+messages.size())>=numberToLoad){
                logDebug("Full history received");
                fullHistoryReceivedOnLoad();
                isLoadingHistory = false;
            }
            else if(((bufferMessages.size()+messages.size())<numberToLoad) && (stateHistory==MegaChatApi.SOURCE_ERROR)){
                logDebug("noMessagesLoaded&SOURCE_ERROR: wait to CHAT ONLINE connection");
                retryHistory = true;
            }
            else{
                logDebug("lessNumberReceived");
                if((stateHistory!=MegaChatApi.SOURCE_NONE)&&(stateHistory!=MegaChatApi.SOURCE_ERROR)){
                    logDebug("But more history exists --> loadMessages");
                    isLoadingHistory = true;
                    stateHistory = megaChatApi.loadMessages(idChat, NUMBER_MESSAGES_TO_LOAD);
                    logDebug("New state of history: " + stateHistory);
                    getMoreHistory = false;
                    if(stateHistory==MegaChatApi.SOURCE_NONE || stateHistory==MegaChatApi.SOURCE_ERROR){
                        fullHistoryReceivedOnLoad();
                        isLoadingHistory = false;
                    }
                }
                else{
                    fullHistoryReceivedOnLoad();
                    isLoadingHistory = false;
                }
            }
        }
        logDebug("END onMessageLoaded - messages.size=" + messages.size());
    }

    public void fullHistoryReceivedOnLoad(){
        logDebug("fullHistoryReceivedOnLoad");

        isOpeningChat = false;

        if(!bufferMessages.isEmpty()){
            logDebug("Buffer size: " + bufferMessages.size());
            loadBufferMessages();

            if(lastSeenReceived==false){
                logDebug("Last message seen NOT received");
                if(stateHistory!=MegaChatApi.SOURCE_NONE){
                    logDebug("F->loadMessages");
                    isLoadingHistory = true;
                    stateHistory = megaChatApi.loadMessages(idChat, NUMBER_MESSAGES_TO_LOAD);
                }
            }
            else{
                logDebug("Last message seen received");
                if(positionToScroll>0){
                    logDebug("Scroll to position: " + positionToScroll);
                    if(positionToScroll<messages.size()){
//                        mLayoutManager.scrollToPositionWithOffset(positionToScroll+1,scaleHeightPx(50, outMetrics));
                        //Find last message
                        int positionLastMessage = -1;
                        for(int i=messages.size()-1; i>=0;i--) {
                            AndroidMegaChatMessage androidMessage = messages.get(i);

                            if (!androidMessage.isUploading()) {

                                MegaChatMessage msg = androidMessage.getMessage();
                                if (msg.getMsgId() == lastIdMsgSeen) {
                                    positionLastMessage = i;
                                    break;
                                }
                            }
                        }

                        //Check if it has no my messages after
                        positionLastMessage = positionLastMessage + 1;
                        AndroidMegaChatMessage message = messages.get(positionLastMessage);

                        while(message.getMessage().getUserHandle()==megaChatApi.getMyUserHandle()){
                            lastIdMsgSeen = message.getMessage().getMsgId();
                            positionLastMessage = positionLastMessage + 1;
                            message = messages.get(positionLastMessage);
                        }

                        if(isTurn){
                            scrollToMessage(-1);

                        }else{
                            scrollToMessage(lastIdMsgSeen);
                        }

                    }
                    else{
                        logError("Error, the position to scroll is more than size of messages");
                    }
                }
            }

            setLastMessageSeen();
        }
        else{
            logWarning("Buffer empty");
        }

        logDebug("getMoreHistoryTRUE");
        getMoreHistory = true;

        //Load pending messages
        if(!pendingMessagesLoaded){
            pendingMessagesLoaded = true;
            loadPendingMessages();
            if(positionToScroll<=0){
                mLayoutManager.scrollToPosition(messages.size());
            }
        }

        chatRelativeLayout.setVisibility(View.VISIBLE);
        emptyLayout.setVisibility(View.GONE);
    }

    @Override
    public void onMessageReceived(MegaChatApiJava api, MegaChatMessage msg) {
        logDebug("CHAT CONNECTION STATE: " + api.getChatConnectionState(idChat));
        logDebug("STATUS: " + msg.getStatus());
        logDebug("TEMP ID: " + msg.getTempId());
        logDebug("FINAL ID: " + msg.getMsgId());
        logDebug("TIMESTAMP: " + msg.getTimestamp());
        logDebug("TYPE: " + msg.getType());

        if(msg.getType()==MegaChatMessage.TYPE_REVOKE_NODE_ATTACHMENT) {
            logDebug("TYPE_REVOKE_NODE_ATTACHMENT MESSAGE!!!!");
            return;
        }

        if(msg.getStatus()==MegaChatMessage.STATUS_SERVER_REJECTED){
            logDebug("STATUS_SERVER_REJECTED: " + msg.getStatus());
        }

        if(!msg.isManagementMessage()){
            logDebug("isNOTManagementMessage!");
            if(positionNewMessagesLayout!=-1){
                logDebug("Layout unread messages shown: " + generalUnreadCount);
                if(generalUnreadCount<0){
                    generalUnreadCount--;
                }
                else{
                    generalUnreadCount++;
                }

                if(adapter!=null){
                    adapter.notifyItemChanged(positionNewMessagesLayout);
                }
            }
        }
        else {
            int messageType = msg.getType();
            logDebug("Message type: " + messageType);

            switch (messageType) {
                case MegaChatMessage.TYPE_ALTER_PARTICIPANTS:{
                    if(msg.getUserHandle()==myUserHandle) {
                        logDebug("me alter participant");
                        hideNewMessagesLayout();
                    }
                    break;
                }
                case MegaChatMessage.TYPE_PRIV_CHANGE:{
                    if(msg.getUserHandle()==myUserHandle){
                        logDebug("I change a privilege");
                        hideNewMessagesLayout();
                    }
                    break;
                }
                case MegaChatMessage.TYPE_CHAT_TITLE:{
                    if(msg.getUserHandle()==myUserHandle) {
                        logDebug("I change the title");
                        hideNewMessagesLayout();
                    }
                    break;
                }
            }
        }

        if(setAsRead){
            markAsSeen(msg);
        }

        if(msg.getType()==MegaChatMessage.TYPE_CHAT_TITLE){
            logDebug("Change of chat title");
            String newTitle = msg.getContent();
            if(newTitle!=null){

                titleToolbar.setText(newTitle);
            }
        }
        else if(msg.getType()==MegaChatMessage.TYPE_TRUNCATE){
            invalidateOptionsMenu();
        }

        AndroidMegaChatMessage androidMsg = new AndroidMegaChatMessage(msg);
        appendMessagePosition(androidMsg);

        if(mLayoutManager.findLastCompletelyVisibleItemPosition()==messages.size()-1){
            logDebug("Do scroll to end");
            mLayoutManager.scrollToPosition(messages.size());
        }
        else{
            if(emojiKeyboard !=null){
                if((emojiKeyboard.getLetterKeyboardShown() || emojiKeyboard.getEmojiKeyboardShown())&&(messages.size()==1)){
                    mLayoutManager.scrollToPosition(messages.size());
                }
            }
            logDebug("DONT scroll to end");
            if(typeMessageJump !=  TYPE_MESSAGE_NEW_MESSAGE){
                messageJumpText.setText(getResources().getString(R.string.message_new_messages));
                typeMessageJump = TYPE_MESSAGE_NEW_MESSAGE;
            }

            if(messageJumpLayout.getVisibility() != View.VISIBLE){
                messageJumpText.setText(getResources().getString(R.string.message_new_messages));
                messageJumpLayout.setVisibility(View.VISIBLE);
            }
        }

        checkMegaLink(msg);

//        mLayoutManager.setStackFromEnd(true);
//        mLayoutManager.scrollToPosition(0);
    }
    public void sendToDownload(MegaNodeList nodelist){
        logDebug("sendToDownload");
        chatC.prepareForChatDownload(nodelist);
    }

    @Override
    public void onMessageUpdate(MegaChatApiJava api, MegaChatMessage msg) {
        logDebug("msgID "+ msg.getMsgId());
        int resultModify = -1;
        if(msg.isDeleted()){
            if(adapter!=null){
                adapter.stopPlaying(msg.getMsgId());
            }
            deleteMessage(msg, false);
            return;
        }

        AndroidMegaChatMessage androidMsg = new AndroidMegaChatMessage(msg);

        if(msg.hasChanged(MegaChatMessage.CHANGE_TYPE_ACCESS)){
            logDebug("Change access of the message");
            MegaNodeList nodeList = msg.getMegaNodeList();
            int revokedCount = 0;

            for(int i=0; i<nodeList.size(); i++){
                MegaNode node = nodeList.get(i);
                boolean revoked = megaChatApi.isRevoked(idChat, node.getHandle());
                if(revoked){
                    logDebug("The node is revoked: " + node.getHandle());
                    revokedCount++;
                }
                else{
                    logDebug("Node not revoked: " + node.getHandle());
                }
            }

            if(revokedCount==nodeList.size()){
                logDebug("All the attachments have been revoked");
                deleteMessage(msg, false);
            }
            else{
                logDebug("One attachment revoked, modify message");
                resultModify = modifyMessageReceived(androidMsg, false);

                if(resultModify==-1) {
                    logDebug("Modify result is -1");
                    int firstIndexShown = messages.get(0).getMessage().getMsgIndex();
                    logDebug("The first index is: " + firstIndexShown + " the index of the updated message: " + msg.getMsgIndex());
                    if(firstIndexShown<=msg.getMsgIndex()){
                        logDebug("The message should be in the list");
                        if(msg.getType()==MegaChatMessage.TYPE_NODE_ATTACHMENT){

                            logDebug("Node attachment message not in list -> append");
                            AndroidMegaChatMessage msgToAppend = new AndroidMegaChatMessage(msg);
                            reinsertNodeAttachmentNoRevoked(msgToAppend);
                        }
                    }
                    else{
                        if(messages.size()<NUMBER_MESSAGES_BEFORE_LOAD){
                            logDebug("Show more message - add to the list");
                            if(msg.getType()==MegaChatMessage.TYPE_NODE_ATTACHMENT){

                                logDebug("Node attachment message not in list -> append");
                                AndroidMegaChatMessage msgToAppend = new AndroidMegaChatMessage(msg);
                                reinsertNodeAttachmentNoRevoked(msgToAppend);
                            }
                        }
                    }

                }
            }
        }
        else if(msg.hasChanged(MegaChatMessage.CHANGE_TYPE_CONTENT)){
            logDebug("Change content of the message");

            if(msg.getType()==MegaChatMessage.TYPE_TRUNCATE){
                logDebug("TRUNCATE MESSAGE");
                clearHistory(androidMsg);
            }
            else{

                disableMultiselection();

                if(msg.isDeleted()){
                    logDebug("Message deleted!!");
                }

                checkMegaLink(msg);

                if (msg.getContainsMeta() != null && msg.getContainsMeta().getType() == MegaChatContainsMeta.CONTAINS_META_GEOLOCATION){
                    logDebug("CONTAINS_META_GEOLOCATION");
                }

                resultModify = modifyMessageReceived(androidMsg, false);
                logDebug("resultModify: " + resultModify);
            }
        }
        else if(msg.hasChanged(MegaChatMessage.CHANGE_TYPE_STATUS)){

            int statusMsg = msg.getStatus();
            logDebug("Status change: "+ statusMsg + "T emporal id: "+ msg.getTempId() + " Final id: "+ msg.getMsgId());

            if(msg.getUserHandle()==megaChatApi.getMyUserHandle()){
                if((msg.getType()==MegaChatMessage.TYPE_NODE_ATTACHMENT)||(msg.getType()==MegaChatMessage.TYPE_VOICE_CLIP)){
                    logDebug("Modify my message and node attachment");

                    long idMsg =  dbH.findPendingMessageByIdTempKarere(msg.getTempId());
                    logDebug("The id of my pending message is: " + idMsg);
                    if(idMsg!=-1){
                        resultModify = modifyAttachmentReceived(androidMsg, idMsg);
                        if(resultModify==-1){
                            logWarning("Node attachment message not in list -> resultModify -1");
//                            AndroidMegaChatMessage msgToAppend = new AndroidMegaChatMessage(msg);
//                            appendMessagePosition(msgToAppend);
                        }
                        else{
                            dbH.removePendingMessageById(idMsg);
                        }
                        return;
                    }
                }
            }

            if(msg.getStatus()==MegaChatMessage.STATUS_SEEN){
                logDebug("STATUS_SEEN");
            }
            else if(msg.getStatus()==MegaChatMessage.STATUS_SERVER_RECEIVED){
                logDebug("STATUS_SERVER_RECEIVED");

                if(msg.getType()==MegaChatMessage.TYPE_NORMAL){
                    if(msg.getUserHandle()==megaChatApi.getMyUserHandle()){
                        checkMegaLink(msg);
                    }
                }

                resultModify = modifyMessageReceived(androidMsg, true);
                logDebug("resultModify: " + resultModify);
            }
            else if(msg.getStatus()==MegaChatMessage.STATUS_SERVER_REJECTED){
                logDebug("STATUS_SERVER_REJECTED: " + msg.getStatus());
                deleteMessage(msg, true);
            }
            else{
                logDebug("Status: " + msg.getStatus());
                logDebug("Timestamp: " + msg.getTimestamp());

                resultModify = modifyMessageReceived(androidMsg, false);
                logDebug("resultModify: " + resultModify);
            }
        }
    }

    private void disableMultiselection(){
        if(adapter == null || !adapter.isMultipleSelect()) return;
        clearSelections();
        hideMultipleSelect();
    }

    @Override
    public void onHistoryReloaded(MegaChatApiJava api, MegaChatRoom chat) {
        logDebug("onHistoryReloaded");
        cleanBuffers();
        invalidateOptionsMenu();
        logDebug("Load new history");

        long unread = chatRoom.getUnreadCount();
        //                        stateHistory = megaChatApi.loadMessages(idChat, NUMBER_MESSAGES_TO_LOAD);
        if (unread == 0) {
            lastIdMsgSeen = -1;
            generalUnreadCount = -1;
            lastSeenReceived = true;
            logDebug("loadMessages unread is 0");
        } else {
            lastIdMsgSeen = megaChatApi.getLastMessageSeenId(idChat);
            generalUnreadCount = unread;

            if (lastIdMsgSeen != -1) {
                logDebug("Id of last message seen: " + lastIdMsgSeen);
            } else {
                logError("Error the last message seen shouldn't be NULL");
            }

            lastSeenReceived = false;
        }
    }

    public void deleteMessage(MegaChatMessage msg, boolean rejected){
        logDebug("deleteMessage");
        int indexToChange = -1;

        ListIterator<AndroidMegaChatMessage> itr = messages.listIterator(messages.size());

        // Iterate in reverse.
        while(itr.hasPrevious()) {
            AndroidMegaChatMessage messageToCheck = itr.previous();
            logDebug("Index: " + itr.nextIndex());

            if(!messageToCheck.isUploading()){
                if(rejected){
                    if (messageToCheck.getMessage().getTempId() == msg.getTempId()) {
                        indexToChange = itr.nextIndex();
                        break;
                    }
                }
                else{
                    if (messageToCheck.getMessage().getMsgId() == msg.getMsgId()) {
                        indexToChange = itr.nextIndex();
                        break;
                    }
                }
            }
        }

        if (indexToChange != -1) {
            messages.remove(indexToChange);
            logDebug("Removed index: " + indexToChange + " positionNewMessagesLayout: " + positionNewMessagesLayout + " messages size: " + messages.size());
            if (positionNewMessagesLayout <= indexToChange) {
                if (generalUnreadCount == 1 || generalUnreadCount == -1) {
                    logDebug("Reset generalUnread:Position where new messages layout is show: " + positionNewMessagesLayout);
                    generalUnreadCount = 0;
                    lastIdMsgSeen = -1;
                } else {
                    logDebug("Decrease generalUnread:Position where new messages layout is show: " + positionNewMessagesLayout);
                    generalUnreadCount--;
                }
                adapter.notifyItemChanged(positionNewMessagesLayout);
            }

            if (!messages.isEmpty()) {
                //Update infoToShow of the next message also
                if (indexToChange == 0) {
                    messages.get(indexToChange).setInfoToShow(AndroidMegaChatMessage.CHAT_ADAPTER_SHOW_ALL);
                    //Check if there is more messages and update the following one
                    if (messages.size() > 1) {
                        adjustInfoToShow(indexToChange + 1);
                        setShowAvatar(indexToChange + 1);
                    }
                } else {

                    //Not first element
                    if (indexToChange == messages.size()) {
                        logDebug("The last message removed, do not check more messages");
                        setShowAvatar(indexToChange - 1);
                    }else {
                        adjustInfoToShow(indexToChange);
                        setShowAvatar(indexToChange);
                        setShowAvatar(indexToChange - 1);
                    }
                }
            }


            adapter.removeMessage(indexToChange + 1, messages);
            disableMultiselection();
        } else {
            logWarning("index to change not found");
        }
    }

    public int modifyAttachmentReceived(AndroidMegaChatMessage msg, long idPendMsg){
        logDebug("ID: " + msg.getMessage().getMsgId() + ", tempID: " + msg.getMessage().getTempId() + ", Status: " + msg.getMessage().getStatus());
        int indexToChange = -1;
        ListIterator<AndroidMegaChatMessage> itr = messages.listIterator(messages.size());

        // Iterate in reverse.
        while(itr.hasPrevious()) {
            AndroidMegaChatMessage messageToCheck = itr.previous();

            if(messageToCheck.getPendingMessage()!=null){
                logDebug("Pending ID: " + messageToCheck.getPendingMessage().getId() + ", other: "+ idPendMsg);
                logDebug("Pending ID: " + messageToCheck.getPendingMessage().getId() + ", other: "+ idPendMsg);
                if(messageToCheck.getPendingMessage().getId()==idPendMsg){
                    indexToChange = itr.nextIndex();
                    logDebug("Found index to change: " + indexToChange);
                    break;
                }
            }
        }

        if(indexToChange!=-1){

            logDebug("INDEX change, need to reorder");
            messages.remove(indexToChange);
            logDebug("Removed index: " + indexToChange);
            logDebug("Messages size: " + messages.size());
            adapter.removeMessage(indexToChange+1, messages);

            int scrollToP = appendMessagePosition(msg);
            if(scrollToP!=-1){
                if(msg.getMessage().getStatus()==MegaChatMessage.STATUS_SERVER_RECEIVED){
                    logDebug("Need to scroll to position: " + indexToChange);
                    final int indexToScroll = scrollToP+1;
                    mLayoutManager.scrollToPositionWithOffset(indexToScroll,scaleHeightPx(20, outMetrics));

                }
            }
        }
        else{
            logError("Error, id pending message message not found!!");
        }
        logDebug("Index modified: " + indexToChange);
        return indexToChange;
    }


    public int modifyMessageReceived(AndroidMegaChatMessage msg, boolean checkTempId){
        logDebug("Msg ID: " + msg.getMessage().getMsgId());
        logDebug("Msg TEMP ID: " + msg.getMessage().getTempId());
        logDebug("Msg status: " + msg.getMessage().getStatus());
        int indexToChange = -1;
        ListIterator<AndroidMegaChatMessage> itr = messages.listIterator(messages.size());

        // Iterate in reverse.
        while(itr.hasPrevious()) {
            AndroidMegaChatMessage messageToCheck = itr.previous();
            logDebug("Index: " + itr.nextIndex());

            if(!messageToCheck.isUploading()){
                logDebug("Checking with Msg ID: " + messageToCheck.getMessage().getMsgId());
                logDebug("Checking with Msg TEMP ID: " + messageToCheck.getMessage().getTempId());

                if(checkTempId){
                    logDebug("Check temporal IDS");
                    if (messageToCheck.getMessage().getTempId() == msg.getMessage().getTempId()) {
                        logDebug("Modify received messafe with idTemp");
                        indexToChange = itr.nextIndex();
                        break;
                    }
                }
                else{
                    if (messageToCheck.getMessage().getMsgId() == msg.getMessage().getMsgId()) {
                        logDebug("modifyMessageReceived");
                        indexToChange = itr.nextIndex();
                        break;
                    }
                }
            }
            else{
                logDebug("This message is uploading");
            }
        }

        logDebug("Index to change = " + indexToChange);
        if(indexToChange==-1) return indexToChange;

        AndroidMegaChatMessage messageToUpdate = messages.get(indexToChange);
        if(messageToUpdate.getMessage().getMsgIndex()==msg.getMessage().getMsgIndex()){
            logDebug("The internal index not change");

            if(msg.getMessage().getStatus()==MegaChatMessage.STATUS_SENDING_MANUAL){
                logDebug("Modified a MANUAl SENDING msg");
                //Check the message to change is not the last one
                int lastI = messages.size()-1;
                if(indexToChange<lastI){
                    //Check if there is already any MANUAL_SENDING in the queue
                    AndroidMegaChatMessage previousMessage = messages.get(lastI);
                    if(previousMessage.isUploading()){
                        logDebug("Previous message is uploading");
                    }
                    else{
                        if(previousMessage.getMessage().getStatus()==MegaChatMessage.STATUS_SENDING_MANUAL){
                            logDebug("More MANUAL SENDING in queue");
                            logDebug("Removed index: " + indexToChange);
                            messages.remove(indexToChange);
                            appendMessageAnotherMS(msg);
                            adapter.notifyDataSetChanged();
                            return indexToChange;
                        }
                    }
                }
            }

            logDebug("Modified message keep going");
            messages.set(indexToChange, msg);

            //Update infoToShow also
            if (indexToChange == 0) {
                messages.get(indexToChange).setInfoToShow(AndroidMegaChatMessage.CHAT_ADAPTER_SHOW_ALL);
                messages.get(indexToChange).setShowAvatar(true);
            }
            else{
                //Not first element
                adjustInfoToShow(indexToChange);
                setShowAvatar(indexToChange);

                //Create adapter
                if (adapter == null) {
                    adapter = new MegaChatLollipopAdapter(this, chatRoom, messages,messagesPlaying,  listView);
                    adapter.setHasStableIds(true);
                    listView.setAdapter(adapter);
                } else {
                    adapter.modifyMessage(messages, indexToChange+1);
                }
            }
        }
        else{
            logDebug("INDEX change, need to reorder");
            messages.remove(indexToChange);
            logDebug("Removed index: " + indexToChange);
            logDebug("Messages size: " + messages.size());
            adapter.removeMessage(indexToChange+1, messages);
            int scrollToP = appendMessagePosition(msg);
            if(scrollToP!=-1){
                if(msg.getMessage().getStatus()==MegaChatMessage.STATUS_SERVER_RECEIVED){
                    mLayoutManager.scrollToPosition(scrollToP+1);
                    //mLayoutManager.scrollToPositionWithOffset(scrollToP, scaleHeightPx(20, outMetrics));
                }
            }
            logDebug("Messages size: " + messages.size());
        }

        return indexToChange;
    }

    public void modifyLocationReceived(AndroidMegaChatMessage editedMsg, boolean hasTempId){
        logDebug("Edited Msg ID: " + editedMsg.getMessage().getMsgId() + ", Old Msg ID: " + messageToEdit.getMsgId());
        logDebug("Edited Msg TEMP ID: " + editedMsg.getMessage().getTempId() + ", Old Msg TEMP ID: " + messageToEdit.getTempId());
        logDebug("Edited Msg status: " + editedMsg.getMessage().getStatus() + ", Old Msg status: " + messageToEdit.getStatus());
        int indexToChange = -1;
        ListIterator<AndroidMegaChatMessage> itr = messages.listIterator(messages.size());

        boolean editedMsgHasTempId = false;
        if (editedMsg.getMessage().getTempId() != -1) {
            editedMsgHasTempId = true;
        }

        // Iterate in reverse.
        while(itr.hasPrevious()) {
            AndroidMegaChatMessage messageToCheck = itr.previous();
            logDebug("Index: " + itr.nextIndex());

            if(!messageToCheck.isUploading()){
                logDebug("Checking with Msg ID: " + messageToCheck.getMessage().getMsgId() + " and Msg TEMP ID: " + messageToCheck.getMessage().getTempId());
                if (hasTempId) {
                    if (editedMsgHasTempId && messageToCheck.getMessage().getTempId() == editedMsg.getMessage().getTempId()) {
                        indexToChange = itr.nextIndex();
                        break;
                    }
                    else if (!editedMsgHasTempId && messageToCheck.getMessage().getTempId() == editedMsg.getMessage().getMsgId()){
                        indexToChange = itr.nextIndex();
                        break;
                    }
                }
                else {
                    if (editedMsgHasTempId && messageToCheck.getMessage().getMsgId() == editedMsg.getMessage().getTempId()) {
                        indexToChange = itr.nextIndex();
                        break;
                    }
                    else if (!editedMsgHasTempId && messageToCheck.getMessage().getMsgId() == editedMsg.getMessage().getMsgId()){
                        indexToChange = itr.nextIndex();
                        break;
                    }
                }
            }
            else{
                logDebug("This message is uploading");
            }
        }

        logDebug("Index to change = " + indexToChange);
        if(indexToChange!=-1){

            AndroidMegaChatMessage messageToUpdate = messages.get(indexToChange);
            if(messageToUpdate.getMessage().getMsgIndex()==editedMsg.getMessage().getMsgIndex()){
                logDebug("The internal index not change");

                if(editedMsg.getMessage().getStatus()==MegaChatMessage.STATUS_SENDING_MANUAL){
                    logDebug("Modified a MANUAl SENDING msg");
                    //Check the message to change is not the last one
                    int lastI = messages.size()-1;
                    if(indexToChange<lastI){
                        //Check if there is already any MANUAL_SENDING in the queue
                        AndroidMegaChatMessage previousMessage = messages.get(lastI);
                        if(previousMessage.isUploading()){
                            logDebug("Previous message is uploading");
                        }
                        else if(previousMessage.getMessage().getStatus()==MegaChatMessage.STATUS_SENDING_MANUAL){
                            logDebug("More MANUAL SENDING in queue");
                            logDebug("Removed index: " + indexToChange);
                            messages.remove(indexToChange);
                            appendMessageAnotherMS(editedMsg);
                            adapter.notifyDataSetChanged();
                        }
                    }
                }

                logDebug("Modified message keep going");
                messages.set(indexToChange, editedMsg);

                //Update infoToShow also
                if (indexToChange == 0) {
                    messages.get(indexToChange).setInfoToShow(AndroidMegaChatMessage.CHAT_ADAPTER_SHOW_ALL);
                    messages.get(indexToChange).setShowAvatar(true);
                }
                else{
                    //Not first element
                    adjustInfoToShow(indexToChange);
                    setShowAvatar(indexToChange);

                    //Create adapter
                    if (adapter == null) {
                        adapter = new MegaChatLollipopAdapter(this, chatRoom, messages, messagesPlaying, listView);
                        adapter.setHasStableIds(true);
                        listView.setAdapter(adapter);
                    } else {
                        adapter.modifyMessage(messages, indexToChange+1);
                    }
                }
            }
            else{
                logDebug("INDEX change, need to reorder");
                messages.remove(indexToChange);
                logDebug("Removed index: " + indexToChange);
                logDebug("Messages size: " + messages.size());
                adapter.removeMessage(indexToChange+1, messages);
                int scrollToP = appendMessagePosition(editedMsg);
                if(scrollToP!=-1 && editedMsg.getMessage().getStatus()==MegaChatMessage.STATUS_SERVER_RECEIVED){
                    mLayoutManager.scrollToPosition(scrollToP+1);
                }
                logDebug("Messages size: " + messages.size());
            }
        }
        else{
            logError("Error, id temp message not found!! indexToChange == -1");
        }
    }

    public void loadBufferMessages(){
        logDebug("loadBufferMessages");
        ListIterator<AndroidMegaChatMessage> itr = bufferMessages.listIterator();
        while (itr.hasNext()) {
            int currentIndex = itr.nextIndex();
            AndroidMegaChatMessage messageToShow = itr.next();
            loadMessage(messageToShow);
        }

        //Create adapter
        if(adapter==null){
            adapter = new MegaChatLollipopAdapter(this, chatRoom, messages, messagesPlaying, listView);
            adapter.setHasStableIds(true);
            listView.setLayoutManager(mLayoutManager);
            listView.setAdapter(adapter);
            adapter.setMessages(messages);
        }
        else{
            adapter.loadPreviousMessages(messages, bufferMessages.size());

            logDebug("addMessage: " + messages.size());
        }

        logDebug("AFTER updateMessagesLoaded: " + messages.size() + " messages in list");

        bufferMessages.clear();
    }

    public void clearHistory(AndroidMegaChatMessage androidMsg){
        logDebug("clearHistory");

        ListIterator<AndroidMegaChatMessage> itr = messages.listIterator(messages.size());

        int indexToChange=-1;
        // Iterate in reverse.
        while(itr.hasPrevious()) {
            AndroidMegaChatMessage messageToCheck = itr.previous();

            if(!messageToCheck.isUploading()){
                if(messageToCheck.getMessage().getStatus()!=MegaChatMessage.STATUS_SENDING){

                    indexToChange = itr.nextIndex();
                    logDebug("Found index of last sent and confirmed message: " + indexToChange);
                    break;
                }
            }
        }

//        indexToChange = 2;
        if(indexToChange != messages.size()-1){
            logDebug("Clear history of confirmed messages: " + indexToChange);

            List<AndroidMegaChatMessage> messagesCopy = new ArrayList<>(messages);
            messages.clear();
            messages.add(androidMsg);

            for(int i = indexToChange+1; i<messagesCopy.size();i++){
                messages.add(messagesCopy.get(i));
            }
        }
        else{
            logDebug("Clear all messages");
            messages.clear();
            messages.add(androidMsg);
        }

        if(messages.size()==1){
            androidMsg.setInfoToShow(AndroidMegaChatMessage.CHAT_ADAPTER_SHOW_ALL);
        }
        else{
            for(int i=0; i<messages.size();i++){
                adjustInfoToShow(i);
            }
        }

        adapter.setMessages(messages);
    }

    public void loadPendingMessages(){
        logDebug("loadPendingMessages");
        ArrayList<AndroidMegaChatMessage> pendMsgs = dbH.findPendingMessagesNotSent(idChat);
//        dbH.findPendingMessagesBySent(1);
        logDebug("Number of pending: " + pendMsgs.size());

        for(int i=0;i<pendMsgs.size();i++){
            AndroidMegaChatMessage pMsg = pendMsgs.get(i);
            if(pMsg!=null && pMsg.getPendingMessage()!=null){
                if(pMsg.getPendingMessage().getState()==PendingMessageSingle.STATE_PREPARING){
                    if(pMsg.getPendingMessage().getTransferTag()!=-1){
                        logDebug("STATE_PREPARING: Transfer tag: " + pMsg.getPendingMessage().getTransferTag());
                        if(megaApi!=null) {
                            MegaTransfer t = megaApi.getTransferByTag(pMsg.getPendingMessage().getTransferTag());
                            if(t!=null){
                                if(t.getState()==MegaTransfer.STATE_COMPLETED){
                                    dbH.updatePendingMessageOnTransferFinish(pMsg.getPendingMessage().getId(), "-1", PendingMessageSingle.STATE_SENT);
                                }
                                else if(t.getState()==MegaTransfer.STATE_CANCELLED){
                                    dbH.updatePendingMessageOnTransferFinish(pMsg.getPendingMessage().getId(), "-1", PendingMessageSingle.STATE_SENT);
                                }
                                else if(t.getState()==MegaTransfer.STATE_FAILED){
                                    dbH.updatePendingMessageOnTransferFinish(pMsg.getPendingMessage().getId(), "-1", PendingMessageSingle.STATE_ERROR_UPLOADING);
                                    pMsg.getPendingMessage().setState(PendingMessageSingle.STATE_ERROR_UPLOADING);
                                    appendMessagePosition(pMsg);
                                }
                                else{
                                    logDebug("STATE_PREPARING: Found transfer in progress for the message");
                                    appendMessagePosition(pMsg);
                                }
                            }
                            else{
                                logDebug("STATE_PREPARING: Mark message as error uploading - no transfer in progress");
                                dbH.updatePendingMessageOnTransferFinish(pMsg.getPendingMessage().getId(), "-1", PendingMessageSingle.STATE_ERROR_UPLOADING);
                                pMsg.getPendingMessage().setState(PendingMessageSingle.STATE_ERROR_UPLOADING);
                                appendMessagePosition(pMsg);
                            }
                        }
                    }
                }
                else if(pMsg.getPendingMessage().getState()==PendingMessageSingle.STATE_PREPARING_FROM_EXPLORER){
                    logDebug("STATE_PREPARING_FROM_EXPLORER: Convert to STATE_PREPARING");
                    dbH.updatePendingMessageOnTransferFinish(pMsg.getPendingMessage().getId(), "-1", PendingMessageSingle.STATE_PREPARING);
                    pMsg.getPendingMessage().setState(PendingMessageSingle.STATE_PREPARING);
                    appendMessagePosition(pMsg);
                }
                else if(pMsg.getPendingMessage().getState()==PendingMessageSingle.STATE_UPLOADING){
                    if(pMsg.getPendingMessage().getTransferTag()!=-1){
                        logDebug("STATE_UPLOADING: Transfer tag: " + pMsg.getPendingMessage().getTransferTag());
                        if(megaApi!=null){
                            MegaTransfer t = megaApi.getTransferByTag(pMsg.getPendingMessage().getTransferTag());
                            if(t!=null){
                                if(t.getState()==MegaTransfer.STATE_COMPLETED){
                                    dbH.updatePendingMessageOnTransferFinish(pMsg.getPendingMessage().getId(), "-1", PendingMessageSingle.STATE_SENT);
                                }
                                else if(t.getState()==MegaTransfer.STATE_CANCELLED){
                                    dbH.updatePendingMessageOnTransferFinish(pMsg.getPendingMessage().getId(), "-1", PendingMessageSingle.STATE_SENT);
                                }
                                else if(t.getState()==MegaTransfer.STATE_FAILED){
                                    dbH.updatePendingMessageOnTransferFinish(pMsg.getPendingMessage().getId(), "-1", PendingMessageSingle.STATE_ERROR_UPLOADING);
                                    pMsg.getPendingMessage().setState(PendingMessageSingle.STATE_ERROR_UPLOADING);
                                    appendMessagePosition(pMsg);
                                }
                                else{
                                    logDebug("STATE_UPLOADING: Found transfer in progress for the message");
                                    appendMessagePosition(pMsg);
                                }
                            }
                            else{
                                logDebug("STATE_UPLOADING: Mark message as error uploading - no transfer in progress");
                                dbH.updatePendingMessageOnTransferFinish(pMsg.getPendingMessage().getId(), "-1", PendingMessageSingle.STATE_ERROR_UPLOADING);
                                pMsg.getPendingMessage().setState(PendingMessageSingle.STATE_ERROR_UPLOADING);
                                appendMessagePosition(pMsg);
                            }
                        }
                    }
                }
                else{
                    appendMessagePosition(pMsg);
                }
            }
            else{
                logWarning("Null pending messages");
            }
        }
    }

    public void loadMessage(AndroidMegaChatMessage messageToShow){
        logDebug("loadMessage");
        messageToShow.setInfoToShow(AndroidMegaChatMessage.CHAT_ADAPTER_SHOW_ALL);
        messages.add(0,messageToShow);

        if(messages.size()>1) {
            adjustInfoToShow(1);
        }

        setShowAvatar(0);

        if(adapter.isMultipleSelect()){
            adapter.updateSelectionOnScroll();
        }
    }

    public void appendMessageAnotherMS(AndroidMegaChatMessage msg){
        logDebug("appendMessageAnotherMS");
        messages.add(msg);
        int lastIndex = messages.size()-1;

        if(lastIndex==0){
            messages.get(lastIndex).setInfoToShow(AndroidMegaChatMessage.CHAT_ADAPTER_SHOW_ALL);
        }
        else{
            adjustInfoToShow(lastIndex);
        }

        //Create adapter
        if(adapter==null){
            logDebug("Create adapter");
            adapter = new MegaChatLollipopAdapter(this, chatRoom, messages, messagesPlaying, listView);
            adapter.setHasStableIds(true);
            listView.setLayoutManager(mLayoutManager);
            listView.setAdapter(adapter);
            adapter.setMessages(messages);
        }
        else{
            logDebug("Update adapter with last index: " + lastIndex);
            if(lastIndex==0){
                logDebug("Arrives the first message of the chat");
                adapter.setMessages(messages);
            }
            else{
                adapter.addMessage(messages, lastIndex+1);
            }
        }
    }

    public int reinsertNodeAttachmentNoRevoked(AndroidMegaChatMessage msg){
        logDebug("reinsertNodeAttachmentNoRevoked");
        int lastIndex = messages.size()-1;
        logDebug("Last index: " + lastIndex);
        if(messages.size()==-1){
            msg.setInfoToShow(AndroidMegaChatMessage.CHAT_ADAPTER_SHOW_ALL);
            messages.add(msg);
        }
        else {
            logDebug("Finding where to append the message");
            while(messages.get(lastIndex).getMessage().getMsgIndex()>msg.getMessage().getMsgIndex()){
                logDebug("Last index: " + lastIndex);
                lastIndex--;
                if (lastIndex == -1) {
                    break;
                }
            }
            logDebug("Last index: " + lastIndex);
            lastIndex++;
            logDebug("Append in position: " + lastIndex);
            messages.add(lastIndex, msg);
            adjustInfoToShow(lastIndex);
            int nextIndex = lastIndex+1;
            if(nextIndex<=messages.size()-1){
                adjustInfoToShow(nextIndex);
            }
            int previousIndex = lastIndex-1;
            if(previousIndex>=0){
                adjustInfoToShow(previousIndex);
            }
        }

        //Create adapter
        if(adapter==null){
            logDebug("Create adapter");
            adapter = new MegaChatLollipopAdapter(this, chatRoom, messages,messagesPlaying,  listView);
            adapter.setHasStableIds(true);
            listView.setLayoutManager(mLayoutManager);
            listView.setAdapter(adapter);
            adapter.setMessages(messages);
        }
        else{
            logDebug("Update adapter with last index: " + lastIndex);
            if(lastIndex<0){
                logDebug("Arrives the first message of the chat");
                adapter.setMessages(messages);
            }
            else{
                adapter.addMessage(messages, lastIndex+1);
            }
        }
        return lastIndex;
    }

    public int appendMessagePosition(AndroidMegaChatMessage msg){
        logDebug("appendMessagePosition: " + messages.size() + " messages");

        int lastIndex = messages.size()-1;
        if(messages.size()==0){
            msg.setInfoToShow(AndroidMegaChatMessage.CHAT_ADAPTER_SHOW_ALL);
            msg.setShowAvatar(true);
            messages.add(msg);
        }else{
            logDebug("Finding where to append the message");

            if(msg.isUploading()){
                lastIndex++;
                logDebug("The message is uploading add to index: " + lastIndex + "with state: " + msg.getPendingMessage().getState());
            }else{
                logDebug("Status of message: " + msg.getMessage().getStatus());
                if(lastIndex>=0) {
                    while (messages.get(lastIndex).isUploading()) {
                        logDebug("One less index is uploading");
                        lastIndex--;
                        if(lastIndex==-1){
                            break;
                        }
                    }
                }
                if(lastIndex>=0) {
                    while (messages.get(lastIndex).getMessage().getStatus() == MegaChatMessage.STATUS_SENDING_MANUAL) {
                        logDebug("One less index is MANUAL SENDING");
                        lastIndex--;
                        if(lastIndex==-1){
                            break;
                        }
                    }
                }
                if(lastIndex>=0) {
                    if (msg.getMessage().getStatus() == MegaChatMessage.STATUS_SERVER_RECEIVED || msg.getMessage().getStatus() == MegaChatMessage.STATUS_NOT_SEEN) {
                        while (messages.get(lastIndex).getMessage().getStatus() == MegaChatMessage.STATUS_SENDING) {
                            logDebug("One less index");
                            lastIndex--;
                            if(lastIndex==-1){
                                break;
                            }
                        }
                    }
                }

                lastIndex++;
                logDebug("Append in position: " + lastIndex);
            }
            if(lastIndex>=0){
                messages.add(lastIndex, msg);
                adjustInfoToShow(lastIndex);
                msg.setShowAvatar(true);
                if(!messages.get(lastIndex).isUploading()){
                    int nextIndex = lastIndex+1;
                    if(nextIndex<messages.size()){
                        if(messages.get(nextIndex)!=null) {
                            if(messages.get(nextIndex).isUploading()){
                                adjustInfoToShow(nextIndex);
                            }
                        }
                    }
                }
                if(lastIndex>0){
                    setShowAvatar(lastIndex-1);
                }
            }
        }

        //Create adapter
        if(adapter==null){
            logDebug("Create adapter");
            adapter = new MegaChatLollipopAdapter(this, chatRoom, messages, messagesPlaying, listView);
            adapter.setHasStableIds(true);
            listView.setLayoutManager(mLayoutManager);
            listView.setAdapter(adapter);
            adapter.setMessages(messages);
        }else{
            logDebug("Update adapter with last index: " + lastIndex);
            if(lastIndex<0){
                logDebug("Arrives the first message of the chat");
                adapter.setMessages(messages);
            }
            else{
                adapter.addMessage(messages, lastIndex+1);
                adapter.notifyItemChanged(lastIndex);
            }
        }
        return lastIndex;
    }

    public int adjustInfoToShow(int index) {
        logDebug("Index: " + index);

        AndroidMegaChatMessage msg = messages.get(index);

        long userHandleToCompare = -1;
        long previousUserHandleToCompare = -1;

        if(msg.isUploading()){
            userHandleToCompare = myUserHandle;
        }
        else{

            if ((msg.getMessage().getType() == MegaChatMessage.TYPE_PRIV_CHANGE) || (msg.getMessage().getType() == MegaChatMessage.TYPE_ALTER_PARTICIPANTS)) {
                userHandleToCompare = msg.getMessage().getHandleOfAction();
            } else {
                userHandleToCompare = msg.getMessage().getUserHandle();
            }
        }

        if(index==0){
            msg.setInfoToShow(AndroidMegaChatMessage.CHAT_ADAPTER_SHOW_ALL);
        }
        else{
            AndroidMegaChatMessage previousMessage = messages.get(index-1);

            if(previousMessage.isUploading()){

                logDebug("The previous message is uploading");
                if(msg.isUploading()){
                    logDebug("The message is also uploading");
                    if (compareDate(msg.getPendingMessage().getUploadTimestamp(), previousMessage.getPendingMessage().getUploadTimestamp()) == 0) {
                        //Same date
                        if (compareTime(msg.getPendingMessage().getUploadTimestamp(), previousMessage.getPendingMessage().getUploadTimestamp()) == 0) {
                            msg.setInfoToShow(AndroidMegaChatMessage.CHAT_ADAPTER_SHOW_NOTHING);
                        } else {
                            //Different minute
                            msg.setInfoToShow(AndroidMegaChatMessage.CHAT_ADAPTER_SHOW_TIME);
                        }
                    } else {
                        //Different date
                        msg.setInfoToShow(AndroidMegaChatMessage.CHAT_ADAPTER_SHOW_ALL);
                    }
                }
                else{
                    if (compareDate(msg.getMessage().getTimestamp(), previousMessage.getPendingMessage().getUploadTimestamp()) == 0) {
                        //Same date
                        if (compareTime(msg.getMessage().getTimestamp(), previousMessage.getPendingMessage().getUploadTimestamp()) == 0) {
                            msg.setInfoToShow(AndroidMegaChatMessage.CHAT_ADAPTER_SHOW_NOTHING);
                        } else {
                            //Different minute
                            msg.setInfoToShow(AndroidMegaChatMessage.CHAT_ADAPTER_SHOW_TIME);
                        }
                    } else {
                        //Different date
                        msg.setInfoToShow(AndroidMegaChatMessage.CHAT_ADAPTER_SHOW_ALL);
                    }
                }
            }
            else{
                logDebug("The previous message is NOT uploading");

                if (userHandleToCompare == myUserHandle) {
                    logDebug("MY message!!");
//                log("MY message!!: "+messageToShow.getContent());
                    if ((previousMessage.getMessage().getType() == MegaChatMessage.TYPE_PRIV_CHANGE) || (previousMessage.getMessage().getType() == MegaChatMessage.TYPE_ALTER_PARTICIPANTS)) {
                        previousUserHandleToCompare = previousMessage.getMessage().getHandleOfAction();
                    } else {
                        previousUserHandleToCompare = previousMessage.getMessage().getUserHandle();
                    }

//                    log("previous message: "+previousMessage.getContent());
                    if (previousUserHandleToCompare == myUserHandle) {
                        logDebug("Last message and previous is mine");
                        //The last two messages are mine
                        if(msg.isUploading()){
                            logDebug("The msg to append is uploading");
                            if (compareDate(msg.getPendingMessage().getUploadTimestamp(), previousMessage) == 0) {
                                //Same date
                                if (compareTime(msg.getPendingMessage().getUploadTimestamp(), previousMessage) == 0) {
                                    msg.setInfoToShow(AndroidMegaChatMessage.CHAT_ADAPTER_SHOW_NOTHING);
                                } else {
                                    //Different minute
                                    msg.setInfoToShow(AndroidMegaChatMessage.CHAT_ADAPTER_SHOW_TIME);
                                }
                            } else {
                                //Different date
                                msg.setInfoToShow(AndroidMegaChatMessage.CHAT_ADAPTER_SHOW_ALL);
                            }
                        }
                        else{
                            if (compareDate(msg, previousMessage) == 0) {
                                //Same date
                                if (compareTime(msg, previousMessage) == 0) {
                                    if ((msg.getMessage().isManagementMessage())) {
                                        msg.setInfoToShow(AndroidMegaChatMessage.CHAT_ADAPTER_SHOW_TIME);
                                    }
                                    else{
                                        msg.setInfoToShow(AndroidMegaChatMessage.CHAT_ADAPTER_SHOW_NOTHING);
                                    }
                                } else {
                                    //Different minute
                                    msg.setInfoToShow(AndroidMegaChatMessage.CHAT_ADAPTER_SHOW_TIME);
                                }
                            } else {
                                //Different date
                                msg.setInfoToShow(AndroidMegaChatMessage.CHAT_ADAPTER_SHOW_ALL);
                            }
                        }

                    } else {
                        //The last message is mine, the previous not
                        logDebug("Last message is mine, NOT previous");
                        if(msg.isUploading()) {
                            logDebug("The msg to append is uploading");
                            if (compareDate(msg.getPendingMessage().getUploadTimestamp(), previousMessage) == 0) {
                                msg.setInfoToShow(AndroidMegaChatMessage.CHAT_ADAPTER_SHOW_TIME);
                            } else {
                                //Different date
                                msg.setInfoToShow(AndroidMegaChatMessage.CHAT_ADAPTER_SHOW_ALL);
                            }
                        }
                        else{
                            if (compareDate(msg, previousMessage) == 0) {
                                msg.setInfoToShow(AndroidMegaChatMessage.CHAT_ADAPTER_SHOW_TIME);
                            } else {
                                //Different date
                                msg.setInfoToShow(AndroidMegaChatMessage.CHAT_ADAPTER_SHOW_ALL);
                            }
                        }
                    }

                } else {
                    logDebug("NOT MY message!! - CONTACT");
//                    log("previous message: "+previousMessage.getContent());

                    if ((previousMessage.getMessage().getType() == MegaChatMessage.TYPE_PRIV_CHANGE) || (previousMessage.getMessage().getType() == MegaChatMessage.TYPE_ALTER_PARTICIPANTS)) {
                        previousUserHandleToCompare = previousMessage.getMessage().getHandleOfAction();
                    } else {
                        previousUserHandleToCompare = previousMessage.getMessage().getUserHandle();
                    }

                    if (previousUserHandleToCompare == userHandleToCompare) {
                        //The last message is also a contact's message
                        if(msg.isUploading()) {
                            if (compareDate(msg.getPendingMessage().getUploadTimestamp(), previousMessage) == 0) {
                                //Same date
                                if (compareTime(msg.getPendingMessage().getUploadTimestamp(), previousMessage) == 0) {
                                    logDebug("Add with show nothing - same userHandle");
                                    msg.setInfoToShow(AndroidMegaChatMessage.CHAT_ADAPTER_SHOW_NOTHING);

                                } else {
                                    //Different minute
                                    msg.setInfoToShow(AndroidMegaChatMessage.CHAT_ADAPTER_SHOW_TIME);
                                }
                            } else {
                                //Different date
                                msg.setInfoToShow(AndroidMegaChatMessage.CHAT_ADAPTER_SHOW_ALL);
                            }
                        }
                        else{

                            if (compareDate(msg, previousMessage) == 0) {
                                //Same date
                                if (compareTime(msg, previousMessage) == 0) {
                                    if ((msg.getMessage().isManagementMessage())) {
                                        msg.setInfoToShow(AndroidMegaChatMessage.CHAT_ADAPTER_SHOW_TIME);
                                    }
                                    else{
                                        msg.setInfoToShow(AndroidMegaChatMessage.CHAT_ADAPTER_SHOW_NOTHING);
                                    }
                                } else {
                                    //Different minute
                                    msg.setInfoToShow(AndroidMegaChatMessage.CHAT_ADAPTER_SHOW_TIME);
                                }
                            } else {
                                //Different date
                                msg.setInfoToShow(AndroidMegaChatMessage.CHAT_ADAPTER_SHOW_ALL);
                            }
                        }

                    } else {
                        //The last message is from contact, the previous not
                        logDebug("Different user handle");
                        if(msg.isUploading()) {
                            if (compareDate(msg.getPendingMessage().getUploadTimestamp(), previousMessage) == 0) {
                                //Same date
                                if (compareTime(msg.getPendingMessage().getUploadTimestamp(), previousMessage) == 0) {
                                    if(previousUserHandleToCompare==myUserHandle){
                                        msg.setInfoToShow(AndroidMegaChatMessage.CHAT_ADAPTER_SHOW_TIME);
                                    }
                                    else{
                                        msg.setInfoToShow(AndroidMegaChatMessage.CHAT_ADAPTER_SHOW_NOTHING);
                                    }

                                } else {
                                    //Different minute
                                    msg.setInfoToShow(AndroidMegaChatMessage.CHAT_ADAPTER_SHOW_TIME);
                                }

                            } else {
                                //Different date
                                msg.setInfoToShow(AndroidMegaChatMessage.CHAT_ADAPTER_SHOW_ALL);
                            }
                        }
                        else{
                            if (compareDate(msg, previousMessage) == 0) {
                                if (compareTime(msg, previousMessage) == 0) {
                                    if(previousUserHandleToCompare==myUserHandle){
                                        msg.setInfoToShow(AndroidMegaChatMessage.CHAT_ADAPTER_SHOW_TIME);
                                    }
                                    else{
                                        if ((msg.getMessage().isManagementMessage())) {
                                            msg.setInfoToShow(AndroidMegaChatMessage.CHAT_ADAPTER_SHOW_TIME);
                                        }
                                        else{
                                            msg.setInfoToShow(AndroidMegaChatMessage.CHAT_ADAPTER_SHOW_TIME);
                                        }
                                    }

                                } else {
                                    //Different minute
                                    msg.setInfoToShow(AndroidMegaChatMessage.CHAT_ADAPTER_SHOW_TIME);
                                }

                            } else {
                                //Different date
                                msg.setInfoToShow(AndroidMegaChatMessage.CHAT_ADAPTER_SHOW_ALL);
                            }
                        }
                    }
                }

            }
        }
        return msg.getInfoToShow();
    }

    public void setShowAvatar(int index){
        logDebug("Index: " + index);

        AndroidMegaChatMessage msg = messages.get(index);

        long userHandleToCompare = -1;
        long previousUserHandleToCompare = -1;

        if(msg.isUploading()){
            msg.setShowAvatar(false);
            return;
        }

        if (userHandleToCompare == myUserHandle) {
            logDebug("MY message!!");
        }else{
            logDebug("Contact message");
            if ((msg.getMessage().getType() == MegaChatMessage.TYPE_PRIV_CHANGE) || (msg.getMessage().getType() == MegaChatMessage.TYPE_ALTER_PARTICIPANTS)) {
                userHandleToCompare = msg.getMessage().getHandleOfAction();
            } else {
                userHandleToCompare = msg.getMessage().getUserHandle();
            }
            logDebug("userHandleTocompare: " + userHandleToCompare);
            AndroidMegaChatMessage previousMessage = null;
            if(messages.size()-1 > index){
                previousMessage = messages.get(index + 1);
                if(previousMessage==null){
                    msg.setShowAvatar(true);
                    logWarning("Previous message is null");
                    return;
                }
                if(previousMessage.isUploading()){
                    msg.setShowAvatar(true);
                    logDebug("Previous is uploading");
                    return;
                }

                if((previousMessage.getMessage().getType() == MegaChatMessage.TYPE_PRIV_CHANGE) || (previousMessage.getMessage().getType() == MegaChatMessage.TYPE_ALTER_PARTICIPANTS)) {
                    previousUserHandleToCompare = previousMessage.getMessage().getHandleOfAction();
                }else{
                    previousUserHandleToCompare = previousMessage.getMessage().getUserHandle();
                }

                logDebug("previousUserHandleToCompare: " + previousUserHandleToCompare);

//                if(previousMessage.getInfoToShow()!=AndroidMegaChatMessage.CHAT_ADAPTER_SHOW_NOTHING){
//                    msg.setShowAvatar(true);
//                }
//                else{
                    if ((previousMessage.getMessage().getType() == MegaChatMessage.TYPE_CALL_ENDED) || (previousMessage.getMessage().getType() == MegaChatMessage.TYPE_CALL_STARTED) || (previousMessage.getMessage().getType() == MegaChatMessage.TYPE_PRIV_CHANGE) || (previousMessage.getMessage().getType() == MegaChatMessage.TYPE_ALTER_PARTICIPANTS) || (previousMessage.getMessage().getType() == MegaChatMessage.TYPE_CHAT_TITLE)) {
                        msg.setShowAvatar(true);
                        logDebug("Set: " + true);
                    } else {
                        if (previousUserHandleToCompare == userHandleToCompare) {
                            msg.setShowAvatar(false);
                            logDebug("Set: " + false);
                        }else{
                            msg.setShowAvatar(true);
                            logDebug("Set: " + true);
                        }
                    }
            }
            else{
                logWarning("No previous message");
                msg.setShowAvatar(true);
                adapter.notifyDataSetChanged();

            }
        }
    }

    public boolean isGroup(){
        return chatRoom.isGroup();
    }

    public void showMsgNotSentPanel(AndroidMegaChatMessage message, int position){
        logDebug("Position: " + position);

<<<<<<< HEAD
        selectedPosition = position;
=======
        this.selectedPosition = position;
        this.selectedMessageId = message.getMessage().getRowId();
        logDebug("Temporal id of MS message: " + message.getMessage().getTempId());
>>>>>>> 9a1abd10

        if (message == null || isBottomSheetDialogShown(bottomSheetDialogFragment)) return;

        selectedMessageId = message.getMessage().getRowId();
        log("Temporal id of MS message: "+message.getMessage().getTempId());
        bottomSheetDialogFragment = new MessageNotSentBottomSheetDialogFragment();
        bottomSheetDialogFragment.show(getSupportFragmentManager(), bottomSheetDialogFragment.getTag());
    }

    public void showNodeAttachmentBottomSheet(AndroidMegaChatMessage message, int position){
<<<<<<< HEAD
        log("showNodeAttachmentBottomSheet: "+position);
        selectedPosition = position;
=======
        logDebug("Position: " + position);
        this.selectedPosition = position;
>>>>>>> 9a1abd10

        if (message == null || isBottomSheetDialogShown(bottomSheetDialogFragment)) return;

        selectedMessageId = message.getMessage().getMsgId();

        bottomSheetDialogFragment = new NodeAttachmentBottomSheetDialogFragment();
        bottomSheetDialogFragment.show(getSupportFragmentManager(), bottomSheetDialogFragment.getTag());
    }

    public void showSendAttachmentBottomSheet(){
        logDebug("showSendAttachmentBottomSheet");

        if (isBottomSheetDialogShown(bottomSheetDialogFragment)) return;

        bottomSheetDialogFragment = new SendAttachmentChatBottomSheetDialogFragment();
        bottomSheetDialogFragment.show(getSupportFragmentManager(), bottomSheetDialogFragment.getTag());
    }

    public void showUploadingAttachmentBottomSheet(AndroidMegaChatMessage message, int position){
<<<<<<< HEAD
        log("showUploadingAttachmentBottomSheet: "+position);
        selectedPosition = position;
=======
        logDebug("Position: " + position);
        this.selectedPosition = position;
        if(message!=null){
            this.selectedMessageId = message.getPendingMessage().getId();
>>>>>>> 9a1abd10

        if (message == null || isBottomSheetDialogShown(bottomSheetDialogFragment)) return;

        selectedMessageId = message.getPendingMessage().getId();

        bottomSheetDialogFragment = new PendingMessageBottomSheetDialogFragment();
        bottomSheetDialogFragment.show(getSupportFragmentManager(), bottomSheetDialogFragment.getTag());
    }

    public void showContactAttachmentBottomSheet(AndroidMegaChatMessage message, int position){
<<<<<<< HEAD
        log("showContactAttachmentBottomSheet: "+position);
        selectedPosition = position;
=======
        logDebug("Position: " + position);
        this.selectedPosition = position;
>>>>>>> 9a1abd10

        if (message == null || isBottomSheetDialogShown(bottomSheetDialogFragment)) return;

        selectedMessageId = message.getMessage().getMsgId();
        bottomSheetDialogFragment = new ContactAttachmentBottomSheetDialogFragment();
        bottomSheetDialogFragment.show(getSupportFragmentManager(), bottomSheetDialogFragment.getTag());
    }

    public void removeMsgNotSent(){
        logDebug("Selected position: " + selectedPosition);
        messages.remove(selectedPosition);
        adapter.removeMessage(selectedPosition, messages);
    }

    public void removePendingMsg(long id){
        logDebug("Selected message ID: " + selectedMessageId);

        PendingMessageSingle pMsg = dbH.findPendingMessageById(id);
        if(pMsg!=null && pMsg.getState()==PendingMessageSingle.STATE_UPLOADING) {
            if (pMsg.getTransferTag() != -1) {
                logDebug("Transfer tag: " + pMsg.getTransferTag());
                if (megaApi != null) {
                    megaApi.cancelTransferByTag(pMsg.getTransferTag(), this);
                }
            }
        }

        if(pMsg!=null && pMsg.getState()!=PendingMessageSingle.STATE_SENT){
            try{
                dbH.removePendingMessageById(id);
                messages.remove(selectedPosition);
                adapter.removeMessage(selectedPosition, messages);
            }
            catch (IndexOutOfBoundsException e){
                logError("EXCEPTION", e);
            }
        }
        else{
            showSnackbar(SNACKBAR_TYPE, getString(R.string.error_message_already_sent), -1);
        }
    }

    public void showSnackbar(int type, String s, long idChat){
        showSnackbar(type, fragmentContainer, s, idChat);
    }

    public void removeProgressDialog(){
        if (statusDialog != null) {
            try {
                statusDialog.dismiss();
            } catch (Exception ex) {}
        }
    }

    public void startConversation(long handle){
        logDebug("Handle: " + handle);
        MegaChatRoom chat = megaChatApi.getChatRoomByUser(handle);
        MegaChatPeerList peers = MegaChatPeerList.createInstance();
        if(chat==null){
            logDebug("No chat, create it!");
            peers.addPeer(handle, MegaChatPeerList.PRIV_STANDARD);
            megaChatApi.createChat(false, peers, this);
        }
        else{
            logDebug("There is already a chat, open it!");
            Intent intentOpenChat = new Intent(this, ChatActivityLollipop.class);
            intentOpenChat.setAction(ACTION_CHAT_SHOW_MESSAGES);
            intentOpenChat.putExtra("CHAT_ID", chat.getChatId());
            this.startActivity(intentOpenChat);
            finish();
        }
    }

    public void startGroupConversation(ArrayList<Long> userHandles){
        logDebug("startGroupConversation");

        MegaChatPeerList peers = MegaChatPeerList.createInstance();

        for(int i=0;i<userHandles.size();i++){
            long handle = userHandles.get(i);
            peers.addPeer(handle, MegaChatPeerList.PRIV_STANDARD);
        }
        megaChatApi.createChat(true, peers, this);
    }

    public void setMessages(ArrayList<AndroidMegaChatMessage> messages){
        if(dialog!=null){
            dialog.dismiss();
        }

        this.messages = messages;
        //Create adapter
        if (adapter == null) {
            adapter = new MegaChatLollipopAdapter(this, chatRoom, messages, messagesPlaying, listView);
            adapter.setHasStableIds(true);
            listView.setAdapter(adapter);
            adapter.setMessages(messages);
        } else {
            adapter.setMessages(messages);
        }
    }

    @Override
    public void onRequestStart(MegaChatApiJava api, MegaChatRequest request) {

    }

    @Override
    public void onRequestUpdate(MegaChatApiJava api, MegaChatRequest request) {

    }

    @Override
    public void onRequestFinish(MegaChatApiJava api, MegaChatRequest request, MegaChatError e) {
        logDebug("onRequestFinish: " + request.getRequestString() + " " + request.getType());

        if(request.getType() == MegaChatRequest.TYPE_TRUNCATE_HISTORY){
            logDebug("Truncate history request finish!!!");
            if(e.getErrorCode()==MegaChatError.ERROR_OK){
                logDebug("Ok. Clear history done");
                showSnackbar(SNACKBAR_TYPE, getString(R.string.clear_history_success), -1);
                hideMessageJump();
            }else{
                logError("Error clearing history: " + e.getErrorString());
                showSnackbar(SNACKBAR_TYPE, getString(R.string.clear_history_error), -1);
            }
        } else if (request.getType() == MegaChatRequest.TYPE_HANG_CHAT_CALL) {
            if (e.getErrorCode() == MegaChatError.ERROR_OK) {
                logDebug("TYPE_HANG_CHAT_CALL finished with success  ---> answerChatCall chatid = " + idChat);
                if (megaChatApi == null) return;
                MegaChatCall call = megaChatApi.getChatCall(idChat);
                if (call == null) return;
                if (call.getStatus() == MegaChatCall.CALL_STATUS_RING_IN) {
                    ((MegaApplication) getApplication()).setSpeakerStatus(chatRoom.getChatId(), false);
                    megaChatApi.answerChatCall(idChat, false, this);

                } else if (call.getStatus() == MegaChatCall.CALL_STATUS_USER_NO_PRESENT) {
                    megaChatApi.startChatCall(idChat, false, this);
                }
            } else {
                logError("ERROR WHEN TYPE_HANG_CHAT_CALL e.getErrorCode(): " + e.getErrorString());
            }

        } else if (request.getType() == MegaChatRequest.TYPE_START_CHAT_CALL) {
            if (e.getErrorCode() == MegaChatError.ERROR_OK) {
                logDebug("TYPE_START_CHAT_CALL finished with success");
                //getFlag - Returns true if it is a video-audio call or false for audio call
            } else {
                logError("ERROR WHEN TYPE_START_CHAT_CALL e.getErrorCode(): " + e.getErrorString());
                if (e.getErrorCode() == MegaChatError.ERROR_TOOMANY) {
                    showSnackbar(SNACKBAR_TYPE, getString(R.string.call_error_too_many_participants), -1);
                } else {
                    showSnackbar(SNACKBAR_TYPE, getString(R.string.call_error), -1);
                }
            }

        } else if (request.getType() == MegaChatRequest.TYPE_ANSWER_CHAT_CALL) {
            if (e.getErrorCode() == MegaChatError.ERROR_OK) {
                logDebug("TYPE_ANSWER_CHAT_CALL finished with success");
                //getFlag - Returns true if it is a video-audio call or false for audio call
            } else {
                logError("ERROR WHEN TYPE_ANSWER_CHAT_CALL e.getErrorCode(): " + e.getErrorString());
                if (e.getErrorCode() == MegaChatError.ERROR_TOOMANY) {
                    showSnackbar(SNACKBAR_TYPE, getString(R.string.call_error_too_many_participants), -1);
                } else {
                    showSnackbar(SNACKBAR_TYPE, getString(R.string.call_error), -1);
                }
            }

        }else if(request.getType() == MegaChatRequest.TYPE_REMOVE_FROM_CHATROOM){
            logDebug("Remove participant: " + request.getUserHandle() + " my user: " + megaChatApi.getMyUserHandle());

            if(e.getErrorCode()==MegaChatError.ERROR_OK){
                logDebug("Participant removed OK");
                invalidateOptionsMenu();

            }
            else{
                logError("ERROR WHEN TYPE_REMOVE_FROM_CHATROOM " + e.getErrorString());
                showSnackbar(SNACKBAR_TYPE, getString(R.string.remove_participant_error), -1);
            }

        }else if(request.getType() == MegaChatRequest.TYPE_INVITE_TO_CHATROOM){
            logDebug("Request type: " + MegaChatRequest.TYPE_INVITE_TO_CHATROOM);
            if(e.getErrorCode()==MegaChatError.ERROR_OK){
                showSnackbar(SNACKBAR_TYPE, getString(R.string.add_participant_success), -1);
            }
            else{
                if(e.getErrorCode() == MegaChatError.ERROR_EXIST){
                    showSnackbar(SNACKBAR_TYPE, getString(R.string.add_participant_error_already_exists), -1);
                }
                else{
                    showSnackbar(SNACKBAR_TYPE, getString(R.string.add_participant_error), -1);
                }
            }

        }
        else if(request.getType() == MegaChatRequest.TYPE_ATTACH_NODE_MESSAGE){
            removeProgressDialog();

            disableMultiselection();

            if(e.getErrorCode()==MegaChatError.ERROR_OK){
                logDebug("File sent correctly");
                MegaNodeList nodeList = request.getMegaNodeList();

                for(int i = 0; i<nodeList.size();i++){
                    logDebug("Node handle: " + nodeList.get(i).getHandle());
                }
                AndroidMegaChatMessage androidMsgSent = new AndroidMegaChatMessage(request.getMegaChatMessage());
                sendMessageToUI(androidMsgSent);

            }else{
                logError("File NOT sent: " + e.getErrorCode() + "___" + e.getErrorString());
                showSnackbar(SNACKBAR_TYPE, getString(R.string.error_attaching_node_from_cloud), -1);
            }

        }else if(request.getType() == MegaChatRequest.TYPE_REVOKE_NODE_MESSAGE){
            if(e.getErrorCode()==MegaChatError.ERROR_OK){
                logDebug("Node revoked correctly, msg id: " + request.getMegaChatMessage().getMsgId());
            }
            else{
                logError("NOT revoked correctly");
                showSnackbar(SNACKBAR_TYPE, getString(R.string.error_revoking_node), -1);
            }

        }else if(request.getType() == MegaChatRequest.TYPE_CREATE_CHATROOM){
            logDebug("Create chat request finish!!!");
            if(e.getErrorCode()==MegaChatError.ERROR_OK){

                logDebug("Open new chat");
                Intent intent = new Intent(this, ChatActivityLollipop.class);
                intent.setAction(ACTION_CHAT_SHOW_MESSAGES);
                intent.putExtra("CHAT_ID", request.getChatHandle());
                this.startActivity(intent);
                finish();
            }
            else{
                logError("ERROR WHEN CREATING CHAT " + e.getErrorString());
                showSnackbar(SNACKBAR_TYPE, getString(R.string.create_chat_error), -1);
            }
        }
        else if(request.getType() == MegaChatRequest.TYPE_LOAD_PREVIEW){
            if(e.getErrorCode()==MegaChatError.ERROR_OK || e.getErrorCode()==MegaChatError.ERROR_EXIST){
                if (idChat != -1 && megaChatApi.getChatRoom(idChat) != null) {
                    logDebug("Close previous chat");
                    megaChatApi.closeChatRoom(idChat, this);
                }
                idChat = request.getChatHandle();
                MegaApplication.setOpenChatId(idChat);
                showChat(null);
                if (e.getErrorCode() == MegaChatError.ERROR_EXIST) {
                    if (megaChatApi.getChatRoom(idChat).isActive()) {
                        logWarning("ERROR: You are already a participant of the chat link or are trying to open it again");
                    } else {
                        showConfirmationRejoinChat(request.getUserHandle());
                    }
                }
            }
            else {
                if(e.getErrorCode()==MegaChatError.ERROR_NOENT){
                    emptyTextView.setText(getString(R.string.invalid_chat_link));
                }
                else{
                    showSnackbar(MESSAGE_SNACKBAR_TYPE, getString(R.string.error_general_nodes), -1);
                    emptyTextView.setText(getString(R.string.error_chat_link));
                }

                emptyTextView.setVisibility(View.VISIBLE);
                emptyLayout.setVisibility(View.VISIBLE);
                chatRelativeLayout.setVisibility(View.GONE);

                LinearLayout.LayoutParams emptyTextViewParams1 = (LinearLayout.LayoutParams)emptyImageView.getLayoutParams();
                if(getResources().getConfiguration().orientation == Configuration.ORIENTATION_LANDSCAPE){
                    emptyImageView.setImageResource(R.drawable.chat_empty_landscape);
                    emptyTextViewParams1.setMargins(0, scaleHeightPx(40, outMetrics), 0, scaleHeightPx(24, outMetrics));
                }else{
                    emptyImageView.setImageResource(R.drawable.ic_empty_chat_list);
                    emptyTextViewParams1.setMargins(0, scaleHeightPx(100, outMetrics), 0, scaleHeightPx(24, outMetrics));
                }

                emptyImageView.setLayoutParams(emptyTextViewParams1);
            }
        }
        else if(request.getType() == MegaChatRequest.TYPE_AUTOJOIN_PUBLIC_CHAT) {
            if (e.getErrorCode() == MegaChatError.ERROR_OK) {

                if (request.getUserHandle() != -1) {
                    //Rejoin option
                    showChat(null);
                } else {
                    //Join
                    setChatSubtitle();
                    setPreviewersView();
                    supportInvalidateOptionsMenu();
                }
            } else {
                logError("ERROR WHEN JOINING CHAT " + e.getErrorCode() + " " + e.getErrorString());
                showSnackbar(MESSAGE_SNACKBAR_TYPE, getString(R.string.error_general_nodes), -1);
            }
        }
        else if(request.getType() == MegaChatRequest.TYPE_LAST_GREEN){
            logDebug("TYPE_LAST_GREEN requested");

        }else if(request.getType() == MegaChatRequest.TYPE_ARCHIVE_CHATROOM){
            long chatHandle = request.getChatHandle();
            chatRoom = megaChatApi.getChatRoom(chatHandle);
            String chatTitle = chatRoom.getTitle();

            if(chatTitle==null){
                chatTitle = "";
            }
            else if(!chatTitle.isEmpty() && chatTitle.length()>60){
                chatTitle = chatTitle.substring(0,59)+"...";
            }

            if(!chatTitle.isEmpty() && chatRoom.isGroup() && !chatRoom.hasCustomTitle()){
                chatTitle = "\""+chatTitle+"\"";
            }

            if(e.getErrorCode()==MegaChatError.ERROR_OK){
                if(request.getFlag()){
                    logDebug("Chat archived");
                    showSnackbar(SNACKBAR_TYPE, getString(R.string.success_archive_chat, chatTitle), -1);
                }
                else{
                    logDebug("Chat unarchived");
                    showSnackbar(SNACKBAR_TYPE, getString(R.string.success_unarchive_chat, chatTitle), -1);
                }

            }else{
                if(request.getFlag()){
                    logError("ERROR WHEN ARCHIVING CHAT " + e.getErrorString());
                    showSnackbar(SNACKBAR_TYPE, getString(R.string.error_archive_chat, chatTitle), -1);
                }else{
                    logError("ERROR WHEN UNARCHIVING CHAT " + e.getErrorString());
                    showSnackbar(SNACKBAR_TYPE, getString(R.string.error_unarchive_chat, chatTitle), -1);
                }
            }

            supportInvalidateOptionsMenu();
            setChatSubtitle();

            if(!chatRoom.isArchived()){
                requestLastGreen(INITIAL_PRESENCE_STATUS);
            }
        }
        else if (request.getType() == MegaChatRequest.TYPE_CHAT_LINK_HANDLE) {
            if(request.getFlag() && request.getNumRetry()==0){
                logDebug("Removing chat link");
                if(e.getErrorCode()==MegaChatError.ERROR_OK){
                    showSnackbar(SNACKBAR_TYPE, getString(R.string.chat_link_deleted), -1);
                }
                else{
                    if (e.getErrorCode() == MegaChatError.ERROR_ARGS) {
                        logError("The chatroom isn't grupal or public");
                    }
                    else if (e.getErrorCode()==MegaChatError.ERROR_NOENT){
                        logError("The chatroom doesn't exist or the chatid is invalid");
                    }
                    else if(e.getErrorCode()==MegaChatError.ERROR_ACCESS){
                        logError("The chatroom doesn't have a topic or the caller isn't an operator");
                    }
                    else{
                        logError("Error TYPE_CHAT_LINK_HANDLE " + e.getErrorCode());
                    }
                    showSnackbar(SNACKBAR_TYPE, getString(R.string.general_error) + ": " + e.getErrorString(), -1);
                }
            }
        }
    }

    @Override
    public void onRequestTemporaryError(MegaChatApiJava api, MegaChatRequest request, MegaChatError e) {
        logWarning("onRequestTemporaryError");
    }

    @Override
    protected void onStop() {
        logDebug("onStop()");
        try{
            if(textChat!=null){
                String written = textChat.getText().toString();
                if(written!=null){
                    dbH.setWrittenTextItem(Long.toString(idChat), textChat.getText().toString());
                }
            }
            else{
                logWarning("textChat is NULL");
            }
        }catch (Exception e){
            logError("Written message not stored on DB", e);
        }
        super.onStop();
    }

    private void cleanBuffers(){
        if(!bufferMessages.isEmpty()){
            bufferMessages.clear();
        }
        if(!messages.isEmpty()){
            messages.clear();
        }
    }

    @Override
    protected void onDestroy() {
        logDebug("onDestroy()");

        cleanBuffers();
        if (handlerEmojiKeyboard != null){
            handlerEmojiKeyboard.removeCallbacksAndMessages(null);
        }
        if (handlerKeyboard != null) {
            handlerKeyboard.removeCallbacksAndMessages(null);
        }

        if (megaChatApi != null && idChat != -1) {
            megaChatApi.closeChatRoom(idChat, this);
            MegaApplication.setClosedChat(true);
            megaChatApi.removeChatListener(this);
            megaChatApi.removeChatCallListener(this);

            if (chatRoom != null && chatRoom.isPreview()) {
                megaChatApi.closeChatPreview(idChat);
            }
        }

        if (handler != null) {
            handler.removeCallbacksAndMessages(null);
        }

        if (handlerReceive != null) {
            handlerReceive.removeCallbacksAndMessages(null);
        }
        if (handlerSend != null) {
            handlerSend.removeCallbacksAndMessages(null);
        }

        hideCallInProgressLayout(null);

        if(myAudioRecorder!=null){
            myAudioRecorder.reset();
            myAudioRecorder.release();
            myAudioRecorder = null;
            outputFileVoiceNotes = null;
            setRecordingNow(false);
        }
        if(adapter!=null) {
            adapter.destroyVoiceElemnts();
        }

        LocalBroadcastManager.getInstance(this).unregisterReceiver(dialogConnectReceiver);
        LocalBroadcastManager.getInstance(this).unregisterReceiver(voiceclipDownloadedReceiver);

        if(megaApi != null) {
            megaApi.removeRequestListener(this);
        }
        if (megaChatApi != null) {
            megaChatApi.closeChatRoom(idChat, this);
            MegaApplication.setClosedChat(true);
            megaChatApi.removeChatListener(this);
            megaChatApi.removeChatCallListener(this);
        }

        super.onDestroy();
    }

    public void closeChat(boolean shouldLogout){
        logDebug("closeChat");
        if(megaChatApi==null || idChat == -1) return;
        if(chatRoom!=null && chatRoom.isPreview()){
            megaChatApi.closeChatPreview(idChat);
            if(chatC.isInAnonymousMode() && shouldLogout){
                megaChatApi.logout();
            }
        }

        megaChatApi.closeChatRoom(idChat, this);
        MegaApplication.setClosedChat(true);
        megaChatApi.removeChatListener(this);
        megaChatApi.removeChatCallListener(this);

    }

    @Override
    protected void onNewIntent(Intent intent){
        logDebug("onNewIntent");
        hideKeyboard();
        if (intent != null){
            if (intent.getAction() != null){
                if (intent.getAction().equals(ACTION_CLEAR_CHAT)){
                    logDebug("Intent to Clear history");
                    showConfirmationClearChat(chatRoom);
                }
                else if(intent.getAction().equals(ACTION_UPDATE_ATTACHMENT)){
                    logDebug("Intent to update an attachment with error");

                    long idPendMsg = intent.getLongExtra("ID_MSG", -1);
                    if(idPendMsg!=-1){
                        int indexToChange = -1;
                        ListIterator<AndroidMegaChatMessage> itr = messages.listIterator(messages.size());

                        // Iterate in reverse.
                        while(itr.hasPrevious()) {
                            AndroidMegaChatMessage messageToCheck = itr.previous();

                            if(messageToCheck.isUploading()){
                                if(messageToCheck.getPendingMessage().getId()==idPendMsg){
                                    indexToChange = itr.nextIndex();
                                    logDebug("Found index to change: " + indexToChange);
                                    break;
                                }
                            }
                        }

                        if(indexToChange!=-1){
                            logDebug("Index modified: " + indexToChange);

                            PendingMessageSingle pendingMsg = null;
                            if(idPendMsg!=-1){
                                pendingMsg = dbH.findPendingMessageById(idPendMsg);

                                if(pendingMsg!=null){
                                    messages.get(indexToChange).setPendingMessage(pendingMsg);
                                    adapter.modifyMessage(messages, indexToChange+1);
                                }
                            }
                        }
                        else{
                            logError("Error, id pending message message not found!!");
                        }
                    }
                    else{
                        logError("Error. The idPendMsg is -1");
                    }

                    int isOverquota = intent.getIntExtra("IS_OVERQUOTA", 0);
                    if(isOverquota==1){
                        showOverquotaAlert(false);
                    }
                    else if (isOverquota==2){
                        showOverquotaAlert(true);
                    }

                    return;
                }else{
                    long newidChat = intent.getLongExtra("CHAT_ID", -1);
                    if(intent.getAction().equals(ACTION_CHAT_SHOW_MESSAGES) || intent.getAction().equals(ACTION_OPEN_CHAT_LINK) || idChat != newidChat) {
                        cleanBuffers();
                        adapter.notifyDataSetChanged();
                        closeChat(false);
                        MegaApplication.setOpenChatId(-1);
                        initAfterIntent(intent, null);
                    }
                    if((messagesPlaying!=null) && (!messagesPlaying.isEmpty())){
                        for(MessageVoiceClip m:messagesPlaying){
                            m.getMediaPlayer().release();
                            m.setMediaPlayer(null);
                        }
                        messagesPlaying.clear();
                    }

                    adapter.notifyDataSetChanged();
                    closeChat(false);
                    MegaApplication.setOpenChatId(-1);
                    initAfterIntent(intent, null);
                }

            }
        }
        super.onNewIntent(intent);
        setIntent(intent);
        return;
    }

    public String getPeerFullName(long userHandle){
        return chatRoom.getPeerFullnameByHandle(userHandle);
    }

    public MegaChatRoom getChatRoom() {
        return chatRoom;
    }

    public void setChatRoom(MegaChatRoom chatRoom) {
        this.chatRoom = chatRoom;
    }

    public void revoke(){
        logDebug("revoke");
        megaChatApi.revokeAttachmentMessage(idChat, selectedMessageId);
    }

    @Override
    public void onRequestStart(MegaApiJava api, MegaRequest request) {

    }

    @Override
    public void onRequestUpdate(MegaApiJava api, MegaRequest request) {

    }

    @Override
    public void onRequestFinish(MegaApiJava api, MegaRequest request, MegaError e) {
        removeProgressDialog();

        if (request.getType() == MegaRequest.TYPE_INVITE_CONTACT){
            logDebug("MegaRequest.TYPE_INVITE_CONTACT finished: " + request.getNumber());

            if(request.getNumber()== MegaContactRequest.INVITE_ACTION_REMIND){
                showSnackbar(SNACKBAR_TYPE, getString(R.string.context_contact_invitation_resent), -1);
            }
            else{
                if (e.getErrorCode() == MegaError.API_OK){
                    logDebug("OK INVITE CONTACT: " + request.getEmail());
                    if(request.getNumber()==MegaContactRequest.INVITE_ACTION_ADD)
                    {
                        showSnackbar(SNACKBAR_TYPE, getString(R.string.context_contact_request_sent, request.getEmail()), -1);
                    }
                }
                else{
                    logError("Code: " + e.getErrorString());
                    if(e.getErrorCode()==MegaError.API_EEXIST)
                    {
                        showSnackbar(SNACKBAR_TYPE, getString(R.string.context_contact_already_invited, request.getEmail()), -1);
                    }
                    else if(request.getNumber()==MegaContactRequest.INVITE_ACTION_ADD && e.getErrorCode()==MegaError.API_EARGS)
                    {
                        showSnackbar(SNACKBAR_TYPE, getString(R.string.error_own_email_as_contact), -1);
                    }
                    else{
                        showSnackbar(SNACKBAR_TYPE, getString(R.string.general_error), -1);
                    }
                    logError("ERROR: " + e.getErrorCode() + "___" + e.getErrorString());
                }
            }
        }
        else if(request.getType() == MegaRequest.TYPE_COPY){
            if (e.getErrorCode() != MegaError.API_OK) {

                logDebug("e.getErrorCode() != MegaError.API_OK");

                if(e.getErrorCode()==MegaError.API_EOVERQUOTA){
                    logWarning("OVERQUOTA ERROR: " + e.getErrorCode());
                    Intent intent = new Intent(this, ManagerActivityLollipop.class);
                    intent.setAction(ACTION_OVERQUOTA_STORAGE);
                    startActivity(intent);
                    finish();
                }
                else if(e.getErrorCode()==MegaError.API_EGOINGOVERQUOTA){
                    logWarning("OVERQUOTA ERROR: " + e.getErrorCode());
                    Intent intent = new Intent(this, ManagerActivityLollipop.class);
                    intent.setAction(ACTION_PRE_OVERQUOTA_STORAGE);
                    startActivity(intent);
                    finish();
                }
                else
                {
                    showSnackbar(SNACKBAR_TYPE, getString(R.string.import_success_error), -1);
                }

            }else{
                showSnackbar(SNACKBAR_TYPE, getString(R.string.import_success_message), -1);
            }
        }
        else if (request.getType() == MegaRequest.TYPE_CANCEL_TRANSFER){
            if (e.getErrorCode() != MegaError.API_OK) {
                logError("Error TYPE_CANCEL_TRANSFER: " + e.getErrorCode());
            }
            else{
                logDebug("Chat upload cancelled");
            }
        }
        else if (request.getType() == MegaRequest.TYPE_SET_ATTR_USER){
            if(request.getParamType()==MegaApiJava.USER_ATTR_GEOLOCATION){
                if(e.getErrorCode() == MegaError.API_OK){
                    logDebug("Attribute USER_ATTR_GEOLOCATION enabled");
                    MegaApplication.setEnabledGeoLocation(true);
                    getLocationPermission();
                }
                else{
                    logDebug("Attribute USER_ATTR_GEOLOCATION disabled");
                    MegaApplication.setEnabledGeoLocation(false);
                }
            }
        }
        else if (request.getType() == MegaRequest.TYPE_CREATE_FOLDER && CHAT_FOLDER.equals(request.getName())) {
            if (e.getErrorCode() == MegaError.API_OK) {
                logDebug("Create My Chat Files, copy reserved nodes");
                handleStoredData();
            } else {
                logError("Not create My Chat Files" + e.getErrorCode() + " " + e.getErrorString());
            }
        }
    }

    @Override
    public void onRequestTemporaryError(MegaApiJava api, MegaRequest request, MegaError e) {

    }

    @Override
    public void onSaveInstanceState(Bundle outState){
        logDebug("onSaveInstanceState");
        super.onSaveInstanceState(outState);
        outState.putLong("idChat", idChat);
        outState.putLong("selectedMessageId", selectedMessageId);
        outState.putInt("selectedPosition", selectedPosition);
        outState.putInt("typeMessageJump",typeMessageJump);

        if(messageJumpLayout.getVisibility() == View.VISIBLE){
            visibilityMessageJump = true;
        }else{
            visibilityMessageJump = false;
        }
        outState.putBoolean("visibilityMessageJump",visibilityMessageJump);
        outState.putLong("lastMessageSeen", lastIdMsgSeen);
        outState.putLong("generalUnreadCount", generalUnreadCount);
        outState.putBoolean("isHideJump",isHideJump);
        outState.putString("mOutputFilePath",mOutputFilePath);
        outState.putBoolean("isShareLinkDialogDismissed", isShareLinkDialogDismissed);
        if(adapter == null) return;
        MessageVoiceClip messageVoiceClip = adapter.getVoiceClipPlaying();
        if (messageVoiceClip != null) {
            outState.putBoolean(PLAYING, true);
            outState.putLong(ID_VOICE_CLIP_PLAYING, messageVoiceClip.getIdMessage());
            outState.putLong(MESSAGE_HANDLE_PLAYING, messageVoiceClip.getMessageHandle());
            outState.putLong(USER_HANDLE_PLAYING, messageVoiceClip.getUserHandle());
            outState.putInt(PROGRESS_PLAYING, messageVoiceClip.getProgress());
        } else {
            outState.putBoolean(PLAYING, false);

        }
        outState.putBoolean("isLocationDialogShown", isLocationDialogShown);
//        outState.putInt("position_imageDrag", position_imageDrag);
//        outState.putSerializable("holder_imageDrag", holder_imageDrag);
    }

    public void askSizeConfirmationBeforeChatDownload(String parentPath, ArrayList<MegaNode> nodeList, long size){
        logDebug("askSizeConfirmationBeforeChatDownload");

        final String parentPathC = parentPath;
        final ArrayList<MegaNode> nodeListC = nodeList;
        final long sizeC = size;
        final ChatController chatC = new ChatController(this);

        android.support.v7.app.AlertDialog.Builder builder;
        if (Build.VERSION.SDK_INT >= Build.VERSION_CODES.HONEYCOMB) {
            builder = new AlertDialog.Builder(this, R.style.AppCompatAlertDialogStyle);
        }
        else{
            builder = new AlertDialog.Builder(this);
        }
        LinearLayout confirmationLayout = new LinearLayout(this);
        confirmationLayout.setOrientation(LinearLayout.VERTICAL);
        LinearLayout.LayoutParams params = new LinearLayout.LayoutParams(LinearLayout.LayoutParams.MATCH_PARENT, LinearLayout.LayoutParams.WRAP_CONTENT);
        params.setMargins(scaleWidthPx(20, outMetrics), scaleHeightPx(10, outMetrics), scaleWidthPx(17, outMetrics), 0);

        final CheckBox dontShowAgain =new CheckBox(this);
        dontShowAgain.setText(getString(R.string.checkbox_not_show_again));
        dontShowAgain.setTextColor(ContextCompat.getColor(this, R.color.text_secondary));

        confirmationLayout.addView(dontShowAgain, params);

        builder.setView(confirmationLayout);

//				builder.setTitle(getString(R.string.confirmation_required));

        builder.setMessage(getString(R.string.alert_larger_file, getSizeString(sizeC)));
        builder.setPositiveButton(getString(R.string.general_save_to_device),
                new DialogInterface.OnClickListener() {
                    public void onClick(DialogInterface dialog, int whichButton) {
                        if(dontShowAgain.isChecked()){
                            dbH.setAttrAskSizeDownload("false");
                        }
                        chatC.download(parentPathC, nodeListC);
                    }
                });
        builder.setNegativeButton(getString(android.R.string.cancel), new DialogInterface.OnClickListener() {
            public void onClick(DialogInterface dialog, int whichButton) {
                if(dontShowAgain.isChecked()){
                    dbH.setAttrAskSizeDownload("false");
                }
            }
        });

        downloadConfirmationDialog = builder.create();
        downloadConfirmationDialog.show();
    }

    /*
	 * Handle processed upload intent
	 */
    public void onIntentProcessed(List<ShareInfo> infos) {
        logDebug("onIntentProcessedLollipop");

        if (infos == null) {
            showSnackbar(SNACKBAR_TYPE, getString(R.string.upload_can_not_open), -1);
        }
        else {
            logDebug("Launch chat upload with files " + infos.size());
            for (ShareInfo info : infos) {
                Intent intent = new Intent(this, ChatUploadService.class);

                PendingMessageSingle pMsgSingle = new PendingMessageSingle();
                pMsgSingle.setChatId(idChat);
                long timestamp = System.currentTimeMillis()/1000;
                pMsgSingle.setUploadTimestamp(timestamp);

                String fingerprint = megaApi.getFingerprint(info.getFileAbsolutePath());

                pMsgSingle.setFilePath(info.getFileAbsolutePath());
                pMsgSingle.setName(info.getTitle());
                pMsgSingle.setFingerprint(fingerprint);

                long idMessage = dbH.addPendingMessage(pMsgSingle);
                pMsgSingle.setId(idMessage);

                if(idMessage!=-1){
                    intent.putExtra(ChatUploadService.EXTRA_ID_PEND_MSG, idMessage);

                    logDebug("Size of the file: " + info.getSize());

                    AndroidMegaChatMessage newNodeAttachmentMsg = new AndroidMegaChatMessage(pMsgSingle, true);
                    sendMessageToUI(newNodeAttachmentMsg);

                    intent.putExtra(ChatUploadService.EXTRA_CHAT_ID, idChat);

                    startService(intent);
                }
                else{
                    logError("Error when adding pending msg to the database");
                }

                removeProgressDialog();
            }
        }
    }

    public void openChatAfterForward(long chatHandle, String text){
        logDebug("openChatAfterForward");

        removeProgressDialog();

        if(chatHandle==idChat){
            logDebug("Chat already opened");

            disableMultiselection();

            if(text!=null){
                showSnackbar(SNACKBAR_TYPE, text, -1);
            }
        }else{
            if(chatHandle!=-1){
                logDebug("Open chat to forward messages");

                Intent intentOpenChat = new Intent(this, ManagerActivityLollipop.class);
                intentOpenChat.addFlags(Intent.FLAG_ACTIVITY_CLEAR_TOP);
                intentOpenChat.setAction(ACTION_CHAT_NOTIFICATION_MESSAGE);
                intentOpenChat.putExtra("CHAT_ID", chatHandle);
                if(text!=null){
                    intentOpenChat.putExtra("showSnackbar", text);
                }
                startActivity(intentOpenChat);
                closeChat(true);
                finish();
            }
            else{
                disableMultiselection();
                if(text!=null){
                    showSnackbar(SNACKBAR_TYPE, text, -1);
                }
            }
        }
    }

    public void markAsSeen(MegaChatMessage msg){
        logDebug("markAsSeen");
        if(activityVisible){
            if(msg.getStatus()!=MegaChatMessage.STATUS_SEEN) {
                megaChatApi.setMessageSeen(chatRoom.getChatId(), msg.getMsgId());
            }
        }
    }


   @Override
    protected void onResume(){
       logDebug("onResume");
        super.onResume();

        if(idChat!=-1 && chatRoom!=null) {
            setNodeAttachmentVisible();

            MegaApplication.setShowPinScreen(true);
            MegaApplication.setOpenChatId(idChat);

            supportInvalidateOptionsMenu();

            int chatConnection = megaChatApi.getChatConnectionState(idChat);
            logDebug("Chat connection (" + idChat+ ") is: " + chatConnection);
            if(chatConnection==MegaChatApi.CHAT_CONNECTION_ONLINE) {
                setAsRead = true;
                if(!chatRoom.isGroup()) {
                    requestLastGreen(INITIAL_PRESENCE_STATUS);
                }
            }
            else{
                setAsRead=false;
            }
            setChatSubtitle();
            if(emojiKeyboard!=null){
                emojiKeyboard.hideBothKeyboard(this);
            }
            //Update last seen position if different and there is unread messages
            //If the chat is being opened do not update, onLoad will do that

            //!isLoadingMessages
            if(!isOpeningChat) {
                logDebug("Chat is NOT loading history");
                if(lastSeenReceived == true && messages != null){

                    long unreadCount = chatRoom.getUnreadCount();
                    if (unreadCount != 0) {
                        lastIdMsgSeen = megaChatApi.getLastMessageSeenId(idChat);

                        //Find last message
                        int positionLastMessage = -1;
                        for(int i=messages.size()-1; i>=0;i--) {
                            AndroidMegaChatMessage androidMessage = messages.get(i);

                            if (!androidMessage.isUploading()) {
                                MegaChatMessage msg = androidMessage.getMessage();
                                if (msg.getMsgId() == lastIdMsgSeen) {
                                    positionLastMessage = i;
                                    break;
                                }
                            }
                        }

                        if(positionLastMessage==-1){
                            scrollToMessage(-1);

                        }
                        else{
                            //Check if it has no my messages after

                            if(positionLastMessage >= messages.size()-1){
                                logDebug("Nothing after, do not increment position");
                            }
                            else{
                                positionLastMessage = positionLastMessage + 1;
                            }

                            AndroidMegaChatMessage message = messages.get(positionLastMessage);
                            logDebug("Position lastMessage found: " + positionLastMessage + " messages.size: " + messages.size());

                            while(message.getMessage().getUserHandle()==megaChatApi.getMyUserHandle()){
                                lastIdMsgSeen = message.getMessage().getMsgId();
                                positionLastMessage = positionLastMessage + 1;
                                message = messages.get(positionLastMessage);
                            }

                            generalUnreadCount = unreadCount;

                            scrollToMessage(lastIdMsgSeen);
                        }
                    }
                    else{
                        if(generalUnreadCount!=0){
                            scrollToMessage(-1);
                        }
                    }
                }
                setLastMessageSeen();
            }
            else{
                logDebug("openingChat:doNotUpdateLastMessageSeen");
            }

            activityVisible = true;
            showCallLayout(megaChatApi.getChatCall(idChat));
            if(aB != null && aB.getTitle() != null){
                titleToolbar.setText(adjustForLargeFont(titleToolbar.getText().toString()));
            }
        }
    }

    public void scrollToMessage(long lastId){
        for(int i=messages.size()-1; i>=0;i--) {
            AndroidMegaChatMessage androidMessage = messages.get(i);

            if (!androidMessage.isUploading()) {
                MegaChatMessage msg = androidMessage.getMessage();
                if (msg.getMsgId() == lastId) {
                    logDebug("Scroll to position: " + i);
                    mLayoutManager.scrollToPositionWithOffset(i+1,scaleHeightPx(30, outMetrics));
                    break;
                }
            }
        }

    }

    public void setLastMessageSeen(){
        logDebug("setLastMessageSeen");

        if(messages!=null){
            if(!messages.isEmpty()){
                AndroidMegaChatMessage lastMessage = messages.get(messages.size()-1);
                int index = messages.size()-1;
                if((lastMessage!=null)&&(lastMessage.getMessage()!=null)){
                    if (!lastMessage.isUploading()) {
                        while (lastMessage.getMessage().getUserHandle() == megaChatApi.getMyUserHandle()) {
                            index--;
                            if (index == -1) {
                                break;
                            }
                            lastMessage = messages.get(index);
                        }

                        if (lastMessage.getMessage() != null) {
                            boolean resultMarkAsSeen = megaChatApi.setMessageSeen(idChat, lastMessage.getMessage().getMsgId());
                            logDebug("Result setMessageSeen: " + resultMarkAsSeen);
                        }

                    } else {
                        while (lastMessage.isUploading() == true) {
                            index--;
                            if (index == -1) {
                                break;
                            }
                            lastMessage = messages.get(index);
                        }
                        if((lastMessage!=null)&&(lastMessage.getMessage()!=null)){

                            while (lastMessage.getMessage().getUserHandle() == megaChatApi.getMyUserHandle()) {
                                index--;
                                if (index == -1) {
                                    break;
                                }
                                lastMessage = messages.get(index);
                            }

                            if (lastMessage.getMessage() != null) {
                                boolean resultMarkAsSeen = megaChatApi.setMessageSeen(idChat, lastMessage.getMessage().getMsgId());
                                logDebug("Result setMessageSeen: " + resultMarkAsSeen);
                            }
                        }
                    }
                }
                else{
                    logError("lastMessageNUll");
                }
            }
        }
    }

    @Override
    protected void onPause(){
        logDebug("onPause");
        super.onPause();
        hideKeyboard();

        activityVisible = false;
        MegaApplication.setOpenChatId(-1);
    }

    @Override
    public void onChatListItemUpdate(MegaChatApiJava api, MegaChatListItem item) {
        if(item.hasChanged(MegaChatListItem.CHANGE_TYPE_UNREAD_COUNT)) {
            updateNavigationToolbarIcon();
        }
    }

    public void updateNavigationToolbarIcon(){

        if (Build.VERSION.SDK_INT >= Build.VERSION_CODES.KITKAT) {

            if(!chatC.isInAnonymousMode()){
                int numberUnread = megaChatApi.getUnreadChats();

                if(numberUnread==0){
                    aB.setHomeAsUpIndicator(R.drawable.ic_arrow_back_white);
                }
                else{

                    badgeDrawable.setProgress(1.0f);

                    if(numberUnread>9){
                        badgeDrawable.setText("9+");
                    }
                    else{
                        badgeDrawable.setText(numberUnread+"");
                    }

                    aB.setHomeAsUpIndicator(badgeDrawable);
                }
            }
            else{
                aB.setHomeAsUpIndicator(R.drawable.ic_arrow_back_white);
            }
        }
        else{
            aB.setHomeAsUpIndicator(R.drawable.ic_arrow_back_white);
        }
    }

    @Override
    public void onChatInitStateUpdate(MegaChatApiJava api, int newState) {

    }

    @Override
    public void onChatPresenceConfigUpdate(MegaChatApiJava api, MegaChatPresenceConfig config) {

    }

    @Override
    public void onChatOnlineStatusUpdate(MegaChatApiJava api, long userHandle, int status, boolean inProgress) {
        logDebug("status: " + status + ", inProgress: " + inProgress);
        setChatSubtitle();
        requestLastGreen(status);
    }

    @Override
    public void onChatConnectionStateUpdate(MegaChatApiJava api, long chatid, int newState) {
        logDebug("Chat ID: "+ chatid + ". New State: " + newState);

        supportInvalidateOptionsMenu();

        if (idChat == chatid) {
            if (newState == MegaChatApi.CHAT_CONNECTION_ONLINE) {
                logDebug("Chat is now ONLINE");
                setAsRead = true;
                setLastMessageSeen();

                if (stateHistory == MegaChatApi.SOURCE_ERROR && retryHistory) {
                    logWarning("SOURCE_ERROR:call to load history again");
                    retryHistory = false;
                    loadHistory();
                }

            } else {
                setAsRead = false;
            }

            setChatSubtitle();
        }
    }

    @Override
    public void onChatPresenceLastGreen(MegaChatApiJava api, long userhandle, int lastGreen) {
        logDebug("userhandle: " + userhandle + ", lastGreen: " + lastGreen);
        if(!chatRoom.isGroup() && userhandle == chatRoom.getPeerHandle(0)){
            logDebug("Update last green");
            minutesLastGreen = lastGreen;

            int state = megaChatApi.getUserOnlineStatus(chatRoom.getPeerHandle(0));

            if(state != MegaChatApi.STATUS_ONLINE && state != MegaChatApi.STATUS_BUSY && state != MegaChatApi.STATUS_INVALID){
                String formattedDate = lastGreenDate(this, lastGreen);

                setLastGreen(formattedDate);

                logDebug("Date last green: " + formattedDate);
            }
        }
    }

    public void takePicture(){
        logDebug("takePicture");
        Intent intent = new Intent(MediaStore.ACTION_IMAGE_CAPTURE);
        if (intent.resolveActivity(getPackageManager()) != null) {
            File photoFile = createImageFile();
            Uri photoURI;
            if(photoFile != null){
                if (Build.VERSION.SDK_INT >= Build.VERSION_CODES.N) {
                    photoURI = FileProvider.getUriForFile(this, "mega.privacy.android.app.providers.fileprovider", photoFile);
                }
                else{
                    photoURI = Uri.fromFile(photoFile);
                }
                mOutputFilePath = photoFile.getAbsolutePath();
                if(mOutputFilePath!=null){
                    intent.setFlags(Intent.FLAG_GRANT_READ_URI_PERMISSION);
                    intent.setFlags(Intent.FLAG_GRANT_WRITE_URI_PERMISSION);
                    intent.putExtra(MediaStore.EXTRA_OUTPUT, photoURI);
                    startActivityForResult(intent, TAKE_PHOTO_CODE);
                }
            }
        }
    }


    public void uploadPictureOrVoiceClip(String path){
        if(path == null) return;

        File selfie;
        if(isVoiceClip(path)) {
            selfie = buildVoiceClipFile(this, outputFileName);
        }else{
            selfie = new File(path);
        }

        if(!isVoiceClip(selfie.getAbsolutePath()) && !MimeTypeList.typeForName(selfie.getAbsolutePath()).isImage()) return;
        if(isVoiceClip(selfie.getAbsolutePath()) && !isFileAvailable(selfie)) return;

        Intent intent = new Intent(this, ChatUploadService.class);
        PendingMessageSingle pMsgSingle = new PendingMessageSingle();
        pMsgSingle.setChatId(idChat);
        if(isVoiceClip(selfie.getAbsolutePath())) pMsgSingle.setType(TYPE_VOICE_CLIP);

        long timestamp = System.currentTimeMillis()/1000;
        pMsgSingle.setUploadTimestamp(timestamp);

        String fingerprint = megaApi.getFingerprint(selfie.getAbsolutePath());
        pMsgSingle.setFilePath(selfie.getAbsolutePath());
        pMsgSingle.setName(selfie.getName());
        pMsgSingle.setFingerprint(fingerprint);
        long idMessage = dbH.addPendingMessage(pMsgSingle);
        pMsgSingle.setId(idMessage);

        if(idMessage == -1) return;

        logDebug("idMessage = " + idMessage);
        intent.putExtra(ChatUploadService.EXTRA_ID_PEND_MSG, idMessage);
        if(!isLoadingHistory){
            logDebug("sendMessageToUI");
            AndroidMegaChatMessage newNodeAttachmentMsg = new AndroidMegaChatMessage(pMsgSingle, true);
            sendMessageToUI(newNodeAttachmentMsg);
        }
        intent.putExtra(ChatUploadService.EXTRA_CHAT_ID, idChat);
        if(isVoiceClip(selfie.getAbsolutePath())) {
            intent.putExtra(EXTRA_TRANSFER_TYPE, EXTRA_VOICE_CLIP);
        }

        startService(intent);
    }


    private void showOverquotaAlert(boolean prewarning){
        logDebug("prewarning: " + prewarning);

        AlertDialog.Builder builder = new AlertDialog.Builder(this);
        builder.setTitle(getString(R.string.overquota_alert_title));

        if(prewarning){
            builder.setMessage(getString(R.string.pre_overquota_alert_text));
        }
        else{
            builder.setMessage(getString(R.string.overquota_alert_text));
        }

        if(chatAlertDialog ==null){

            builder.setPositiveButton(getString(R.string.my_account_upgrade_pro), new android.content.DialogInterface.OnClickListener() {

                @Override
                public void onClick(DialogInterface dialog, int which) {
                    showUpgradeAccount();
                }
            });
            builder.setNegativeButton(getString(R.string.general_cancel), new android.content.DialogInterface.OnClickListener() {

                @Override
                public void onClick(DialogInterface dialog, int which) {
                    dialog.dismiss();
                    chatAlertDialog =null;
                }
            });

            chatAlertDialog = builder.create();
            chatAlertDialog.setCanceledOnTouchOutside(false);
        }

        chatAlertDialog.show();
    }

    public void showUpgradeAccount(){
        logDebug("showUpgradeAccount");
        Intent upgradeIntent = new Intent(this, ManagerActivityLollipop.class);
        upgradeIntent.setAction(ACTION_SHOW_UPGRADE_ACCOUNT);
        startActivity(upgradeIntent);
    }

    public void showJumpMessage(){
        if((!isHideJump)&&(typeMessageJump!=TYPE_MESSAGE_NEW_MESSAGE)){
            typeMessageJump = TYPE_MESSAGE_JUMP_TO_LEAST;
            messageJumpText.setText(getResources().getString(R.string.message_jump_latest));
            messageJumpLayout.setVisibility(View.VISIBLE);
        }
    }

    private void showCallInProgressLayout(String text, boolean chrono, MegaChatCall call) {
        logDebug("showCallInProgressLayout");
        callInProgressText.setText(text);
        activateChrono(chrono, callInProgressChrono, call);

        if (callInProgressLayout != null && callInProgressLayout.getVisibility() != View.VISIBLE) {
            callInProgressLayout.setVisibility(View.VISIBLE);
            callInProgressLayout.setOnClickListener(this);
        }
    }

    private void hideCallInProgressLayout(MegaChatCall call) {
        invalidateOptionsMenu();
        activateChrono(false, callInProgressChrono, call);
        activateChrono(false, subtitleChronoCall, call);

        logDebug("hideCallInProgressLayout");
        if (callInProgressLayout != null && callInProgressLayout.getVisibility() != View.GONE) {
            callInProgressLayout.setVisibility(View.GONE);
            callInProgressLayout.setOnClickListener(null);
            setSubtitleVisibility();
        }
    }

    @Override
    public void onChatCallUpdate(MegaChatApiJava api, MegaChatCall call) {

        if((call.hasChanged(MegaChatCall.CHANGE_TYPE_STATUS)) && (call.getStatus() == MegaChatCall.CALL_STATUS_IN_PROGRESS)){
            logDebug("cancelRecording");
            cancelRecording();
        }

        if (call.getChatid() == idChat) {
            if (call.hasChanged(MegaChatCall.CHANGE_TYPE_STATUS)) {

                int callStatus = call.getStatus();
                logDebug("STATUS: " + callStatus);

                switch (callStatus) {
                    case MegaChatCall.CALL_STATUS_RING_IN: {
                        MegaApplication.setCallLayoutStatus(idChat, false);
                        showCallLayout(call);
                        break;
                    }
                    case MegaChatCall.CALL_STATUS_USER_NO_PRESENT:
                    case MegaChatCall.CALL_STATUS_REQUEST_SENT:
                    case MegaChatCall.CALL_STATUS_IN_PROGRESS: {
                        showCallLayout(call);
                        break;
                    }
                    case MegaChatCall.CALL_STATUS_DESTROYED: {
                        setSubtitleVisibility();
                        hideCallInProgressLayout(call);
                        break;
                    }
                    default:
                        break;
                }

            } else if ((call.hasChanged(MegaChatCall.CHANGE_TYPE_REMOTE_AVFLAGS)) || (call.hasChanged(MegaChatCall.CHANGE_TYPE_LOCAL_AVFLAGS)) || (call.hasChanged(MegaChatCall.CHANGE_TYPE_CALL_COMPOSITION))) {
                logDebug("REMOTE_AVFLAGS || LOCAL_AVFLAGS || COMPOSITION");
                usersWithVideo();
            }
        } else {
            logDebug("Different chat");

        }
    }

    private void showCallLayout(MegaChatCall call) {
        logDebug("showCallLayout");
        if (megaChatApi == null) return;
        if (call == null) call = megaChatApi.getChatCall(idChat);
        if (call == null) return;

        if ((call.getStatus() == MegaChatCall.CALL_STATUS_USER_NO_PRESENT) || (call.getStatus() == MegaChatCall.CALL_STATUS_RING_IN)) {
            if (isGroup()) {
                //Group:
                logDebug("USER_NO_PRESENT || RING_IN - Group");
                activateChrono(false, subtitleChronoCall, call);
                usersWithVideo();

                long callerHandle = call.getCaller();
                String textLayout;
                if (callerHandle != -1 && getPeerFullName(callerHandle) != null) {
                    textLayout = getString(R.string.join_call_layout_in_group_call, getPeerFullName(callerHandle));
                } else {
                    textLayout = getString(R.string.join_call_layout);
                }
                showCallInProgressLayout(textLayout, false, call);
                return;

            }
            //Individual:
            if (call.getStatus() == MegaChatCall.CALL_STATUS_RING_IN && MegaApplication.getCallLayoutStatus(idChat)) {
                logDebug("RING_IN - Individual");
                activateChrono(false, subtitleChronoCall, call);
                showCallInProgressLayout(getString(R.string.call_in_progress_layout), false, call);
                return;
            }
            logDebug("USER_NO_PRESENT - Individual");
            hideCallInProgressLayout(call);
            return;

        }

        if (call.getStatus() == MegaChatCall.CALL_STATUS_REQUEST_SENT) {
            logDebug("REQUEST_SENT");

            if (MegaApplication.getCallLayoutStatus(idChat)) {
                activateChrono(false, subtitleChronoCall, call);
                showCallInProgressLayout(getString(R.string.call_in_progress_layout), false, call);
                return;
            }

            hideCallInProgressLayout(call);
            return;
        }

        if (call.getStatus() == MegaChatCall.CALL_STATUS_IN_PROGRESS) {
            logDebug("IN_PROGRESS");
            showCallInProgressLayout(getString(R.string.call_in_progress_layout), true, call);
            if (isGroup()) {
                logDebug("IN_PROGRESS - Group");
                //Group:
                subtitleCall.setVisibility(View.VISIBLE);
                individualSubtitleToobar.setVisibility(View.GONE);
                groupalSubtitleToolbar.setVisibility(View.GONE);
            }
            usersWithVideo();
            activateChrono(true, subtitleChronoCall, call);
            invalidateOptionsMenu();
            return;
        }
    }

    private void usersWithVideo() {
        if (megaChatApi == null || !isGroup() || megaChatApi.getChatCall(idChat) == null || subtitleCall.getVisibility() != View.VISIBLE)
            return;

        int usersWithVideo = megaChatApi.getChatCall(idChat).getNumParticipants(MegaChatCall.VIDEO);
        int totalVideosAllowed = megaChatApi.getMaxVideoCallParticipants();
        if (usersWithVideo <= 0 || totalVideosAllowed == 0) {
            participantsLayout.setVisibility(View.GONE);
            return;
        }
        participantsText.setText(usersWithVideo + "/" + totalVideosAllowed);
        participantsLayout.setVisibility(View.VISIBLE);
    }

    public void goToEnd(){
        logDebug("goToEnd()");
        int infoToShow = -1;
        if(!messages.isEmpty()){
            int index = messages.size()-1;

            AndroidMegaChatMessage msg = messages.get(index);

            while (!msg.isUploading() && msg.getMessage().getStatus() == MegaChatMessage.STATUS_SENDING_MANUAL) {
                index--;
                if (index == -1) {
                    break;
                }
                msg = messages.get(index);
            }

            if(index == (messages.size()-1)){
                //Scroll to end
                mLayoutManager.scrollToPositionWithOffset(index+1,scaleHeightPx(20, outMetrics));
            }else{
                index++;
                infoToShow = adjustInfoToShow(index);
                if(infoToShow== AndroidMegaChatMessage.CHAT_ADAPTER_SHOW_ALL){
                    mLayoutManager.scrollToPositionWithOffset(index, scaleHeightPx(50, outMetrics));
                }else{
                    mLayoutManager.scrollToPositionWithOffset(index, scaleHeightPx(20, outMetrics));
                }
            }
        }
        hideMessageJump();
    }

    public void setNewVisibility(boolean vis){
        newVisibility = vis;
    }

    public void hideMessageJump(){
        isHideJump = true;
        visibilityMessageJump=false;
        if(messageJumpLayout.getVisibility() == View.VISIBLE){
            messageJumpLayout.animate()
                        .alpha(0.0f)
                        .setDuration(1000)
                        .withEndAction(new Runnable() {
                            @Override public void run() {
                                messageJumpLayout.setVisibility(View.GONE);
                                messageJumpLayout.setAlpha(1.0f);
                            }
                        })
                        .start();
        }
    }

    public MegaApiAndroid getLocalMegaApiFolder() {

        PackageManager m = getPackageManager();
        String s = getPackageName();
        PackageInfo p;
        String path = null;
        try {
            p = m.getPackageInfo(s, 0);
            path = p.applicationInfo.dataDir + "/";
        } catch (PackageManager.NameNotFoundException e) {
            e.printStackTrace();
        }

        MegaApiAndroid megaApiFolder = new MegaApiAndroid(MegaApplication.APP_KEY,
                MegaApplication.USER_AGENT, path);

        megaApiFolder.setDownloadMethod(MegaApiJava.TRANSFER_METHOD_AUTO_ALTERNATIVE);
        megaApiFolder.setUploadMethod(MegaApiJava.TRANSFER_METHOD_AUTO_ALTERNATIVE);

        return megaApiFolder;
    }

    public File createImageFile() {
        logDebug("createImageFile");
        String timeStamp = new SimpleDateFormat("yyyyMMdd_HHmmss").format(new Date());
        String imageFileName = "picture" + timeStamp + "_";
        File storageDir = getExternalFilesDir(null);
        if (!storageDir.exists()) {
            storageDir.mkdir();
        }
        return new File(storageDir, imageFileName + ".jpg");
    }

    private void onCaptureImageResult() {
        logDebug("onCaptureImageResult");
        if (mOutputFilePath != null) {
            File f = new File(mOutputFilePath);
            if(f!=null){
                try {
                    File publicFile = copyImageFile(f);
                    //Remove mOutputFilePath
                    if (f.exists()) {
                        if (f.isDirectory()) {
                            if(f.list().length <= 0){
                                f.delete();
                            }
                        }else{
                            f.delete();
                        }
                    }
                    if(publicFile!=null){
                        Uri finalUri = Uri.fromFile(publicFile);
                        galleryAddPic(finalUri);
                        uploadPictureOrVoiceClip(publicFile.getPath());
                    }

                } catch (IOException e) {
                    e.printStackTrace();
                }
            }

        }
    }

    public File copyImageFile(File fileToCopy) throws IOException {
        logDebug("copyImageFile");
        File storageDir = new File(Environment.getExternalStoragePublicDirectory(Environment.DIRECTORY_DCIM), "Camera");
        if (!storageDir.exists()) {
            storageDir.mkdir();
        }
        File copyFile = new File(storageDir, fileToCopy.getName());
        copyFile.createNewFile();
        copy(fileToCopy, copyFile);
        return copyFile;
    }

    public static void copy(File src, File dst) throws IOException {
        logDebug("copy");
        InputStream in = new FileInputStream(src);
        OutputStream out = new FileOutputStream(dst);
        byte[] buf = new byte[1024];
        int len;
        while ((len = in.read(buf)) > 0) {
            out.write(buf, 0, len);
        }
        in.close();
        out.close();
    }

    private void galleryAddPic(Uri contentUri) {
        logDebug("galleryAddPic");
        if(contentUri!=null){
            Intent mediaScanIntent = new Intent(Intent.ACTION_MEDIA_SCANNER_SCAN_FILE, contentUri);
            sendBroadcast(mediaScanIntent);
        }
    }

    public void hideKeyboard() {
        logDebug("hideKeyboard");
        hideFileStorage();

        if(emojiKeyboard!=null) {
            emojiKeyboard.hideBothKeyboard(this);
        }
    }

    public void showConfirmationConnect(){
        logDebug("showConfirmationConnect");

        DialogInterface.OnClickListener dialogClickListener = new DialogInterface.OnClickListener() {
            @Override
            public void onClick(DialogInterface dialog, int which) {
                switch (which){
                    case DialogInterface.BUTTON_POSITIVE:
                        startConnection();
                        finish();
                        break;

                    case DialogInterface.BUTTON_NEGATIVE:
                        logDebug("BUTTON_NEGATIVE");
                        break;
                }
            }
        };

        AlertDialog.Builder builder = new AlertDialog.Builder(this);
        try {
            builder.setMessage(R.string.confirmation_to_reconnect).setPositiveButton(R.string.cam_sync_ok, dialogClickListener)
                    .setNegativeButton(R.string.general_cancel, dialogClickListener).show().setCanceledOnTouchOutside(false);
        }
        catch (Exception e){}
    }

    public void startConnection() {
        logDebug("Broadcast to ManagerActivity");
        Intent intent = new Intent(BROADCAST_ACTION_INTENT_CONNECTIVITY_CHANGE);
        intent.putExtra("actionType", START_RECONNECTION);
        LocalBroadcastManager.getInstance(getApplicationContext()).sendBroadcast(intent);
    }

    public int getDeviceDensity(){
        int screen = 0;
        switch (getResources().getDisplayMetrics().densityDpi) {
            case DisplayMetrics.DENSITY_LOW:
                screen = 1;
                break;
            case DisplayMetrics.DENSITY_MEDIUM:
                screen = 1;
                break;
            case DisplayMetrics.DENSITY_HIGH:
                screen = 1;
                break;
            case DisplayMetrics.DENSITY_XHIGH:
                screen = 0;
                break;
            case DisplayMetrics.DENSITY_XXHIGH:
                screen = 0;
                break;
            case DisplayMetrics.DENSITY_XXXHIGH:
                screen = 0;
                break;
            default:
                screen = 0;
        }
        return screen;
    }

    public void setNodeAttachmentVisible() {
        logDebug("setNodeAttachmentVisible");
        if (adapter != null && holder_imageDrag != null && position_imageDrag != -1) {
            adapter.setNodeAttachmentVisibility(true, holder_imageDrag, position_imageDrag);
            holder_imageDrag = null;
            position_imageDrag = -1;
        }
    }

    private void addInBufferSending(AndroidMegaChatMessage androidMsg){
        if(bufferSending.isEmpty()){
            bufferSending.add(0,androidMsg);
        }else{
            boolean isContained = false;
            for(int i=0; i<bufferSending.size(); i++){
                if((bufferSending.get(i).getMessage().getMsgId() == androidMsg.getMessage().getMsgId())&&(bufferSending.get(i).getMessage().getTempId() == androidMsg.getMessage().getTempId())){
                    isContained = true;
                    break;
                }
            }
            if(!isContained){
                bufferSending.add(0,androidMsg);
            }
        }
    }

    public void setShareLinkDialogDismissed (boolean dismissed) {
        isShareLinkDialogDismissed = dismissed;
    }
}<|MERGE_RESOLUTION|>--- conflicted
+++ resolved
@@ -6557,30 +6557,19 @@
     public void showMsgNotSentPanel(AndroidMegaChatMessage message, int position){
         logDebug("Position: " + position);
 
-<<<<<<< HEAD
         selectedPosition = position;
-=======
-        this.selectedPosition = position;
-        this.selectedMessageId = message.getMessage().getRowId();
-        logDebug("Temporal id of MS message: " + message.getMessage().getTempId());
->>>>>>> 9a1abd10
 
         if (message == null || isBottomSheetDialogShown(bottomSheetDialogFragment)) return;
 
         selectedMessageId = message.getMessage().getRowId();
-        log("Temporal id of MS message: "+message.getMessage().getTempId());
+        logDebug("Temporal id of MS message: "+message.getMessage().getTempId());
         bottomSheetDialogFragment = new MessageNotSentBottomSheetDialogFragment();
         bottomSheetDialogFragment.show(getSupportFragmentManager(), bottomSheetDialogFragment.getTag());
     }
 
     public void showNodeAttachmentBottomSheet(AndroidMegaChatMessage message, int position){
-<<<<<<< HEAD
-        log("showNodeAttachmentBottomSheet: "+position);
+        logDebug("showNodeAttachmentBottomSheet: "+position);
         selectedPosition = position;
-=======
-        logDebug("Position: " + position);
-        this.selectedPosition = position;
->>>>>>> 9a1abd10
 
         if (message == null || isBottomSheetDialogShown(bottomSheetDialogFragment)) return;
 
@@ -6600,15 +6589,8 @@
     }
 
     public void showUploadingAttachmentBottomSheet(AndroidMegaChatMessage message, int position){
-<<<<<<< HEAD
-        log("showUploadingAttachmentBottomSheet: "+position);
+        logDebug("showUploadingAttachmentBottomSheet: "+position);
         selectedPosition = position;
-=======
-        logDebug("Position: " + position);
-        this.selectedPosition = position;
-        if(message!=null){
-            this.selectedMessageId = message.getPendingMessage().getId();
->>>>>>> 9a1abd10
 
         if (message == null || isBottomSheetDialogShown(bottomSheetDialogFragment)) return;
 
@@ -6619,13 +6601,8 @@
     }
 
     public void showContactAttachmentBottomSheet(AndroidMegaChatMessage message, int position){
-<<<<<<< HEAD
-        log("showContactAttachmentBottomSheet: "+position);
+        logDebug("showContactAttachmentBottomSheet: "+position);
         selectedPosition = position;
-=======
-        logDebug("Position: " + position);
-        this.selectedPosition = position;
->>>>>>> 9a1abd10
 
         if (message == null || isBottomSheetDialogShown(bottomSheetDialogFragment)) return;
 
