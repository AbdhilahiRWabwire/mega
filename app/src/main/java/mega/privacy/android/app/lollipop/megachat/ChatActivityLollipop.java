--- conflicted
+++ resolved
@@ -13,15 +13,12 @@
 import android.content.pm.PackageManager;
 import android.content.res.ColorStateList;
 import android.content.res.Configuration;
-<<<<<<< HEAD
 import android.graphics.Bitmap;
 import android.graphics.BitmapFactory;
-=======
 import android.graphics.Color;
 import android.graphics.drawable.Drawable;
 import android.media.MediaPlayer;
 import android.media.MediaRecorder;
->>>>>>> 2b77c4f0
 import android.net.Uri;
 import android.os.Build;
 import android.os.Bundle;
@@ -343,9 +340,8 @@
     boolean isTurn = false;
     Handler handler;
 
-<<<<<<< HEAD
     private AlertDialog locationDialog;
-=======
+
     //VOICE CLIPS:
     String outputFileVoiceNotes;
     private RecordButton record;
@@ -353,7 +349,6 @@
     boolean isRecording = false;
     LinearLayout bubbleLayout;
     TextView bubbleText;
->>>>>>> 2b77c4f0
 
     View.OnFocusChangeListener focus = new View.OnFocusChangeListener() {
         @Override
