--- conflicted
+++ resolved
@@ -7934,20 +7934,11 @@
         ChatUtil.activateChrono(false, subtitleChronoCall, call);
 
         log("hideCallInProgressLayout");
-<<<<<<< HEAD
-
-        if (callInProgressLayout == null || callInProgressLayout.getVisibility() == View.GONE) return;
-        callInProgressLayout.setVisibility(View.GONE);
-        callInProgressLayout.setOnClickListener(null);
-        setSubtitleVisibility();
-
-=======
         if (callInProgressLayout != null && callInProgressLayout.getVisibility() != View.GONE) {
             callInProgressLayout.setVisibility(View.GONE);
             callInProgressLayout.setOnClickListener(null);
             setSubtitleVisibility();
         }
->>>>>>> b856f8a7
     }
 
     @Override
