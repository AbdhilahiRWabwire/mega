package mega.privacy.android.app.lollipop.megachat;

import android.Manifest;
import android.animation.Animator;
import android.animation.AnimatorListenerAdapter;
import android.app.Activity;
import android.app.ActivityManager;
import android.app.ProgressDialog;
import android.content.BroadcastReceiver;
import android.content.Context;
import android.content.DialogInterface;
import android.content.Intent;
import android.content.IntentFilter;
import android.content.pm.PackageInfo;
import android.content.pm.PackageManager;
import android.content.res.Configuration;
import android.graphics.Bitmap;
import android.graphics.BitmapFactory;
import android.location.Address;
import android.media.MediaRecorder;
import android.net.Uri;
import android.os.Build;
import android.os.Bundle;
import android.os.Environment;
import android.os.Handler;
import android.provider.MediaStore;
import android.support.design.widget.BottomSheetDialogFragment;
import android.support.design.widget.CoordinatorLayout;
import android.support.v4.app.ActivityCompat;
import android.support.v4.content.ContextCompat;
import android.support.v4.content.FileProvider;
import android.support.v4.content.LocalBroadcastManager;
import android.support.v7.app.ActionBar;
import android.support.v7.app.AlertDialog;
import android.support.v7.view.ActionMode;
import android.support.v7.widget.RecyclerView;
import android.support.v7.widget.SimpleItemAnimator;
import android.support.v7.widget.Toolbar;
import android.text.Editable;
import android.text.Html;
import android.text.Spanned;
import android.text.TextUtils;
import android.text.TextWatcher;
import android.util.Base64;
import android.util.DisplayMetrics;
import android.view.Display;
import android.view.HapticFeedbackConstants;
import android.view.KeyEvent;
import android.view.Menu;
import android.view.MenuInflater;
import android.view.MenuItem;
import android.view.MotionEvent;
import android.view.View;
import android.view.Window;
import android.view.inputmethod.EditorInfo;
import android.widget.Button;
import android.widget.CheckBox;
import android.widget.Chronometer;
import android.widget.FrameLayout;
import android.widget.ImageButton;
import android.widget.ImageView;
import android.widget.LinearLayout;
import android.widget.RelativeLayout;
import android.widget.TextView;
import android.widget.Toast;

import com.google.firebase.iid.FirebaseInstanceId;

import java.io.File;
import java.io.FileInputStream;
import java.io.FileOutputStream;
import java.io.IOException;
import java.io.InputStream;
import java.io.OutputStream;
import java.text.SimpleDateFormat;
import java.util.ArrayList;
import java.util.Calendar;
import java.util.Collections;
import java.util.Date;
import java.util.List;
import java.util.ListIterator;
import java.util.TimeZone;

import mega.privacy.android.app.DatabaseHandler;
import mega.privacy.android.app.MegaApplication;
import mega.privacy.android.app.MimeTypeList;
import mega.privacy.android.app.R;
import mega.privacy.android.app.ShareInfo;
import mega.privacy.android.app.components.BubbleDrawable;
import mega.privacy.android.app.components.MarqueeTextView;
import mega.privacy.android.app.components.NpaLinearLayoutManager;
import mega.privacy.android.app.components.twemoji.EmojiEditText;
import mega.privacy.android.app.components.twemoji.EmojiKeyboard;
import mega.privacy.android.app.components.twemoji.EmojiTextView;
import mega.privacy.android.app.components.twemoji.OnPlaceButtonListener;
import mega.privacy.android.app.components.voiceClip.OnBasketAnimationEnd;
import mega.privacy.android.app.components.voiceClip.OnRecordClickListener;
import mega.privacy.android.app.components.voiceClip.OnRecordListener;
import mega.privacy.android.app.components.voiceClip.RecordButton;
import mega.privacy.android.app.components.voiceClip.RecordView;
import mega.privacy.android.app.interfaces.StoreDataBeforeForward;
import mega.privacy.android.app.listeners.GetAttrUserListener;
import mega.privacy.android.app.lollipop.AddContactActivityLollipop;
import mega.privacy.android.app.lollipop.AudioVideoPlayerLollipop;
import mega.privacy.android.app.lollipop.ContactInfoActivityLollipop;
import mega.privacy.android.app.lollipop.DownloadableActivity;
import mega.privacy.android.app.lollipop.FileLinkActivityLollipop;
import mega.privacy.android.app.lollipop.FileStorageActivityLollipop;
import mega.privacy.android.app.lollipop.FolderLinkActivityLollipop;
import mega.privacy.android.app.lollipop.LoginActivityLollipop;
import mega.privacy.android.app.lollipop.ManagerActivityLollipop;
import mega.privacy.android.app.lollipop.PdfViewerActivityLollipop;
import mega.privacy.android.app.lollipop.controllers.ChatController;
import mega.privacy.android.app.lollipop.listeners.ChatLinkInfoListener;
import mega.privacy.android.app.lollipop.listeners.CreateChatToPerformActionListener;
import mega.privacy.android.app.lollipop.listeners.MultipleForwardChatProcessor;
import mega.privacy.android.app.lollipop.listeners.MultipleGroupChatRequestListener;
import mega.privacy.android.app.lollipop.listeners.MultipleRequestListener;
import mega.privacy.android.app.lollipop.megachat.calls.ChatCallActivity;
import mega.privacy.android.app.lollipop.megachat.chatAdapters.MegaChatLollipopAdapter;
import mega.privacy.android.app.lollipop.tasks.FilePrepareTask;
import mega.privacy.android.app.modalbottomsheet.chatmodalbottomsheet.AttachmentUploadBottomSheetDialogFragment;
import mega.privacy.android.app.modalbottomsheet.chatmodalbottomsheet.ContactAttachmentBottomSheetDialogFragment;
import mega.privacy.android.app.modalbottomsheet.chatmodalbottomsheet.MessageNotSentBottomSheetDialogFragment;
import mega.privacy.android.app.modalbottomsheet.chatmodalbottomsheet.NodeAttachmentBottomSheetDialogFragment;
import mega.privacy.android.app.modalbottomsheet.chatmodalbottomsheet.PendingMessageBottomSheetDialogFragment;
import mega.privacy.android.app.modalbottomsheet.chatmodalbottomsheet.SendAttachmentChatBottomSheetDialogFragment;
import mega.privacy.android.app.utils.TimeUtils;
import nz.mega.sdk.MegaApiAndroid;
import nz.mega.sdk.MegaApiJava;
import nz.mega.sdk.MegaChatApi;
import nz.mega.sdk.MegaChatApiAndroid;
import nz.mega.sdk.MegaChatApiJava;
import nz.mega.sdk.MegaChatCall;
import nz.mega.sdk.MegaChatCallListenerInterface;
import nz.mega.sdk.MegaChatContainsMeta;
import nz.mega.sdk.MegaChatError;
import nz.mega.sdk.MegaChatGeolocation;
import nz.mega.sdk.MegaChatListItem;
import nz.mega.sdk.MegaChatListenerInterface;
import nz.mega.sdk.MegaChatMessage;
import nz.mega.sdk.MegaChatPeerList;
import nz.mega.sdk.MegaChatPresenceConfig;
import nz.mega.sdk.MegaChatRequest;
import nz.mega.sdk.MegaChatRequestListenerInterface;
import nz.mega.sdk.MegaChatRoom;
import nz.mega.sdk.MegaChatRoomListenerInterface;
import nz.mega.sdk.MegaContactRequest;
import nz.mega.sdk.MegaError;
import nz.mega.sdk.MegaHandleList;
import nz.mega.sdk.MegaNode;
import nz.mega.sdk.MegaNodeList;
import nz.mega.sdk.MegaRequest;
import nz.mega.sdk.MegaRequestListenerInterface;
import nz.mega.sdk.MegaTransfer;
import nz.mega.sdk.MegaUser;

import static mega.privacy.android.app.lollipop.AudioVideoPlayerLollipop.*;
import static mega.privacy.android.app.lollipop.megachat.AndroidMegaRichLinkMessage.*;
import static mega.privacy.android.app.lollipop.megachat.MapsActivity.*;
import static mega.privacy.android.app.modalbottomsheet.UtilsModalBottomSheet.*;
import static mega.privacy.android.app.utils.CacheFolderManager.*;
import static mega.privacy.android.app.utils.ChatUtil.*;
import static mega.privacy.android.app.utils.FileUtils.*;
import static mega.privacy.android.app.utils.LogUtil.*;
import static mega.privacy.android.app.utils.MegaApiUtils.*;
import static mega.privacy.android.app.utils.TimeUtils.*;
import static mega.privacy.android.app.utils.Util.*;

<<<<<<< HEAD
public class ChatActivityLollipop extends PinActivityLollipop implements MegaChatCallListenerInterface, MegaChatRequestListenerInterface, MegaRequestListenerInterface, MegaChatListenerInterface, MegaChatRoomListenerInterface,  View.OnClickListener, StoreDataBeforeForward<ArrayList<AndroidMegaChatMessage>> {
=======
public class ChatActivityLollipop extends DownloadableActivity implements MegaChatCallListenerInterface, MegaChatRequestListenerInterface, MegaRequestListenerInterface, MegaChatListenerInterface, MegaChatRoomListenerInterface,  View.OnClickListener, MyChatFilesExisitListener<ArrayList<AndroidMegaChatMessage>> {
>>>>>>> 4c8af98b

    public MegaChatLollipopAdapter.ViewHolderMessageChat holder_imageDrag;
    public int position_imageDrag = -1;
    private static final String PLAYING = "isAnyPlaying";
    private static final String ID_VOICE_CLIP_PLAYING = "idMessageVoicePlaying";
    private static final String PROGRESS_PLAYING = "progressVoicePlaying";
    private static final String MESSAGE_HANDLE_PLAYING = "messageHandleVoicePlaying";
    private static final String USER_HANDLE_PLAYING = "userHandleVoicePlaying";

    private final static int NUMBER_MESSAGES_TO_LOAD = 20;
    private final static int NUMBER_MESSAGES_BEFORE_LOAD = 8;

    private final static int ROTATION_PORTRAIT = 0;
    private final static int ROTATION_LANDSCAPE = 1;
    private final static int ROTATION_REVERSE_PORTRAIT = 2;
    private final static int ROTATION_REVERSE_LANDSCAPE = 3;


    public static int MEGA_FILE_LINK = 1;
    public static int MEGA_FOLDER_LINK = 2;
    public static int MEGA_CHAT_LINK = 3;

    private final static int SHOW_WRITING_LAYOUT = 1;
    private final static int SHOW_JOIN_LAYOUT = 2;
    private final static int SHOW_NOTHING_LAYOUT = 3;
    private final static int INITIAL_PRESENCE_STATUS = -55;
    private final static int RECORD_BUTTON_SEND = 1;
    private final static int RECORD_BUTTON_ACTIVATED = 2;
    private final static int RECORD_BUTTON_DEACTIVATED = 3;

    private final static int PADDING_BUBBLE = 25;
    private final static int CORNER_RADIUS_BUBBLE = 30;
    private final static int MAX_WIDTH_BUBBLE = 350;
    private final static int MARGIN_BUTTON_DEACTIVATED = 48;
    private final static int MARGIN_BUTTON_ACTIVATED = 24;
    private final static int MARGIN_BOTTOM = 80;
    private final static int DURATION_BUBBLE = 4000;

    private final static int TYPE_MESSAGE_JUMP_TO_LEAST = 0;
    private final static int TYPE_MESSAGE_NEW_MESSAGE = 1;

    private int currentRecordButtonState = 0;
    private String mOutputFilePath;
    private int keyboardHeight;
    private int marginBottomDeactivated;
    private int marginBottomActivated;
    boolean newVisibility = false;
    boolean getMoreHistory=false;
    int minutesLastGreen = -1;
    boolean isLoadingHistory = false;
    private AlertDialog errorOpenChatDialog;
    long numberToLoad = -1;

    private android.support.v7.app.AlertDialog downloadConfirmationDialog;
    private AlertDialog chatAlertDialog;

    ProgressDialog dialog;
    ProgressDialog statusDialog;

    boolean retryHistory = false;

    public long lastIdMsgSeen = -1;
    public long generalUnreadCount = -1;
    boolean lastSeenReceived = false;
    int positionToScroll = -1;
    public int positionNewMessagesLayout = -1;

    MegaApiAndroid megaApi;
    MegaChatApiAndroid megaChatApi;

    Handler handlerReceive;
    Handler handlerSend;
    Handler handlerKeyboard;
    Handler handlerEmojiKeyboard;

    private TextView emptyTextView;
    private ImageView emptyImageView;
    private RelativeLayout emptyLayout;

    boolean pendingMessagesLoaded = false;

    public boolean activityVisible = false;
    boolean setAsRead = false;

    boolean isOpeningChat = true;

    int selectedPosition;
    public long selectedMessageId = -1;
    MegaChatRoom chatRoom;

    public long idChat;

    boolean noMoreNoSentMessages = false;

    public int showRichLinkWarning = RICH_WARNING_TRUE;

    private BadgeDrawerArrowDrawable badgeDrawable;

    ChatController chatC;
    boolean scrollingUp = false;

    long myUserHandle;

    ActionBar aB;
    Toolbar tB;
    RelativeLayout toolbarElementsInside;

    private EmojiTextView titleToolbar;
    MarqueeTextView individualSubtitleToobar;
    private EmojiTextView groupalSubtitleToolbar;
    LinearLayout subtitleCall;
    Chronometer subtitleChronoCall;
    LinearLayout participantsLayout;
    TextView participantsText;
    ImageView iconStateToolbar;

    ImageView privateIconToolbar;

    float density;
    DisplayMetrics outMetrics;
    Display display;

    boolean editingMessage = false;
    MegaChatMessage messageToEdit = null;

    CoordinatorLayout fragmentContainer;
    RelativeLayout writingContainerLayout;
    RelativeLayout writingLayout;

    RelativeLayout joinChatLinkLayout;
    Button joinButton;

    RelativeLayout chatRelativeLayout;
    RelativeLayout userTypingLayout;
    TextView userTypingText;
    boolean sendIsTyping=true;
    long userTypingTimeStamp = -1;
    private ImageButton keyboardTwemojiButton;
    ImageButton mediaButton;
    ImageButton pickFileStorageButton;
    ImageButton pickAttachButton;

    private EmojiKeyboard emojiKeyboard;
    private RelativeLayout rLKeyboardTwemojiButton;

    RelativeLayout rLMediaButton;
    RelativeLayout rLPickFileStorageButton;
    RelativeLayout rLPickAttachButton;

    RelativeLayout callInProgressLayout;
    TextView callInProgressText;
    Chronometer callInProgressChrono;

    boolean startVideo = false;

    private EmojiEditText textChat;
    ImageButton sendIcon;
    RelativeLayout messagesContainerLayout;

    RelativeLayout observersLayout;
    TextView observersNumberText;

    RecyclerView listView;
    NpaLinearLayoutManager mLayoutManager;

    ChatActivityLollipop chatActivity;

    MenuItem importIcon;
    MenuItem callMenuItem;
    MenuItem videoMenuItem;
    MenuItem inviteMenuItem;
    MenuItem clearHistoryMenuItem;
    MenuItem contactInfoMenuItem;
    MenuItem leaveMenuItem;
    MenuItem archiveMenuItem;

    String intentAction;
    MegaChatLollipopAdapter adapter;
    int stateHistory;

    DatabaseHandler dbH = null;

    FrameLayout fragmentContainerFileStorage;
    RelativeLayout fileStorageLayout;
    private ChatFileStorageFragment fileStorageF;

    private ArrayList<AndroidMegaChatMessage> messages = new ArrayList<>();
    private ArrayList<AndroidMegaChatMessage> bufferMessages = new ArrayList<>();
    private ArrayList<AndroidMegaChatMessage> bufferSending = new ArrayList<>();
    private ArrayList<MessageVoiceClip> messagesPlaying =  new ArrayList<>();

    RelativeLayout messageJumpLayout;
    TextView messageJumpText;
    boolean isHideJump = false;
    int typeMessageJump = 0;
    boolean visibilityMessageJump=false;
    boolean isTurn = false;
    Handler handler;

    private AlertDialog locationDialog;
    private boolean isLocationDialogShown = false;

    /*Voice clips*/
    private String outputFileVoiceNotes = null;
    private String outputFileName = "";
    private RelativeLayout recordLayout;
    private RelativeLayout recordButtonLayout;
    private RecordButton recordButton;
    private MediaRecorder myAudioRecorder = null;
    private LinearLayout bubbleLayout;
    private TextView bubbleText;
    private RecordView recordView;
    private FrameLayout fragmentVoiceClip;

    private boolean isShareLinkDialogDismissed = false;

    private ActionMode actionMode;

    // Data being stored when My Chat Files folder does not exist
    private ArrayList<AndroidMegaChatMessage> preservedMessagesSelected;
    private ArrayList<MegaChatMessage> preservedMsgSelected;
    private ArrayList<MegaChatMessage> preservedMsgToImport;
    private boolean isForwardingFromNC;

    private Intent preservedIntent;
    // The flag to indicate whether forwarding message is on going
    private boolean isForwardingMessage = false;

    private BottomSheetDialogFragment bottomSheetDialogFragment;

    private MegaNode myChatFilesFolder;

    @Override
    public void storedUnhandledData(ArrayList<AndroidMegaChatMessage> preservedData) {
        this.preservedMessagesSelected = preservedData;
    }

    @Override
    public void handleStoredData() {
        if (preservedMessagesSelected != null && !preservedMessagesSelected.isEmpty()) {
            forwardMessages(preservedMessagesSelected);
            preservedMessagesSelected = null;
        } else if (preservedMsgSelected != null && !preservedMsgSelected.isEmpty()) {
            chatC.proceedWithForward(myChatFilesFolder, preservedMsgSelected, preservedMsgToImport, idChat);
            isForwardingFromNC = false;
            preservedMsgSelected = null;
            preservedMsgToImport = null;
        }
    }

    @Override
    public void storedUnhandledData(ArrayList<MegaChatMessage> messagesSelected, ArrayList<MegaChatMessage> messagesToImport) {
        isForwardingFromNC = true;
        preservedMsgSelected = messagesSelected;
        preservedMsgToImport = messagesToImport;
    }

    private class UserTyping {
        MegaChatParticipant participantTyping;
        long timeStampTyping;

        public UserTyping(MegaChatParticipant participantTyping) {
            this.participantTyping = participantTyping;
        }

        public MegaChatParticipant getParticipantTyping() {
            return participantTyping;
        }

        public void setParticipantTyping(MegaChatParticipant participantTyping) {
            this.participantTyping = participantTyping;
        }

        public long getTimeStampTyping() {
            return timeStampTyping;
        }

        public void setTimeStampTyping(long timeStampTyping) {
            this.timeStampTyping = timeStampTyping;
        }
    }

    private BroadcastReceiver voiceclipDownloadedReceiver = new BroadcastReceiver() {
        @Override
        public void onReceive(Context context, Intent intent) {
            if (intent != null) {
                long nodeHandle = intent.getLongExtra(EXTRA_NODE_HANDLE, 0);
                int resultTransfer = intent.getIntExtra(EXTRA_RESULT_TRANSFER,0);
                if(adapter!=null){
                    adapter.finishedVoiceClipDownload(nodeHandle, resultTransfer);
                }
            }
        }
    };

    private BroadcastReceiver dialogConnectReceiver = new BroadcastReceiver() {
        @Override
        public void onReceive(Context context, Intent intent) {
            logDebug("Network broadcast received on chatActivity!");
            if (intent != null){
                showConfirmationConnect();
            }
        }
    };

    private BroadcastReceiver chatArchivedReceiver = new BroadcastReceiver() {
        @Override
        public void onReceive(Context context, Intent intent) {
            if (intent == null) return;

            String title = intent.getStringExtra(CHAT_TITLE);
            sendBroadcastChatArchived(title);
        }
    };

    ArrayList<UserTyping> usersTyping;
    List<UserTyping> usersTypingSync;

    public void openMegaLink(String url, boolean isFile){
        logDebug("url: " + url + ", isFile: " + isFile);
        if(isFile){
            Intent openFileIntent = new Intent(this, FileLinkActivityLollipop.class);
            openFileIntent.setFlags(Intent.FLAG_ACTIVITY_CLEAR_TOP);
            openFileIntent.setAction(ACTION_OPEN_MEGA_LINK);
            openFileIntent.setData(Uri.parse(url));
            startActivity(openFileIntent);
        }else{
            Intent openFolderIntent = new Intent(this, FolderLinkActivityLollipop.class);
            openFolderIntent.setFlags(Intent.FLAG_ACTIVITY_CLEAR_TOP);
            openFolderIntent.setAction(ACTION_OPEN_MEGA_FOLDER_LINK);
            openFolderIntent.setData(Uri.parse(url));
            startActivity(openFolderIntent);
        }
    }

    public void showMessageInfo(int positionInAdapter){
        logDebug("showMessageInfo");
        int position = positionInAdapter-1;

        if(position<messages.size()) {
            AndroidMegaChatMessage androidM = messages.get(position);
            StringBuilder messageToShow = new StringBuilder("");
            String token = FirebaseInstanceId.getInstance().getToken();
            if(token!=null){
                messageToShow.append("FCM TOKEN: " +token);
            }
            messageToShow.append("\nCHAT ID: " + MegaApiJava.userHandleToBase64(idChat));
            messageToShow.append("\nMY USER HANDLE: " +MegaApiJava.userHandleToBase64(megaChatApi.getMyUserHandle()));
            if(androidM!=null){
                MegaChatMessage m = androidM.getMessage();
                if(m!=null){
                    messageToShow.append("\nMESSAGE TYPE: " +m.getType());
                    messageToShow.append("\nMESSAGE TIMESTAMP: " +m.getTimestamp());
                    messageToShow.append("\nMESSAGE USERHANDLE: " +MegaApiJava.userHandleToBase64(m.getUserHandle()));
                    messageToShow.append("\nMESSAGE ID: " +MegaApiJava.userHandleToBase64(m.getMsgId()));
                    messageToShow.append("\nMESSAGE TEMP ID: " +MegaApiJava.userHandleToBase64(m.getTempId()));
                }
            }
            Toast.makeText(this, messageToShow, Toast.LENGTH_SHORT).show();
        }
    }

    public void showGroupInfoActivity(){
        logDebug("showGroupInfoActivity");
        if(chatRoom.isGroup()){
            Intent i = new Intent(this, GroupChatInfoActivityLollipop.class);
            i.putExtra("handle", chatRoom.getChatId());
            this.startActivity(i);
        }else{
            Intent i = new Intent(this, ContactInfoActivityLollipop.class);
            i.putExtra("handle", chatRoom.getChatId());
            this.startActivity(i);
        }
    }

    @Override
    protected void onCreate(Bundle savedInstanceState) {
        logDebug("onCreate");
        requestWindowFeature(Window.FEATURE_NO_TITLE);
        super.onCreate(savedInstanceState);

        if (megaApi == null) {
            MegaApplication app = (MegaApplication) getApplication();
            megaApi = app.getMegaApi();
        }

        if (megaChatApi == null) {
            MegaApplication app = (MegaApplication) getApplication();
            megaChatApi = app.getMegaChatApi();
        }

        if (megaChatApi == null || megaChatApi.getInitState() == MegaChatApi.INIT_ERROR || megaChatApi.getInitState() == MegaChatApi.INIT_NOT_DONE) {
            logDebug("Refresh session - karere");
            Intent intent = new Intent(this, LoginActivityLollipop.class);
            intent.putExtra("visibleFragment", LOGIN_FRAGMENT);
            intent.setFlags(Intent.FLAG_ACTIVITY_CLEAR_TOP);
            startActivity(intent);
            finish();
            return;
        }

        megaChatApi.addChatListener(this);
        megaChatApi.addChatCallListener(this);

        dbH = DatabaseHandler.getDbHandler(this);

        handler = new Handler();

        chatActivity = this;
        chatC = new ChatController(chatActivity);

        LocalBroadcastManager.getInstance(this).registerReceiver(dialogConnectReceiver, new IntentFilter(BROADCAST_ACTION_INTENT_CONNECTIVITY_CHANGE_DIALOG));
        LocalBroadcastManager.getInstance(this).registerReceiver(voiceclipDownloadedReceiver, new IntentFilter(BROADCAST_ACTION_INTENT_VOICE_CLIP_DOWNLOADED));
        LocalBroadcastManager.getInstance(this).registerReceiver(chatArchivedReceiver, new IntentFilter(BROADCAST_ACTION_INTENT_CHAT_ARCHIVED_GROUP));

        getWindow().setStatusBarColor(ContextCompat.getColor(this, R.color.lollipop_dark_primary_color));

        setContentView(R.layout.activity_chat);
        display = getWindowManager().getDefaultDisplay();
        outMetrics = new DisplayMetrics();
        display.getMetrics(outMetrics);
        density = getResources().getDisplayMetrics().density;

        //Set toolbar
        tB = findViewById(R.id.toolbar_chat);

        setSupportActionBar(tB);
        aB = getSupportActionBar();
        aB.setDisplayHomeAsUpEnabled(true);
        aB.setDisplayShowHomeEnabled(true);
        aB.setTitle(null);
        aB.setSubtitle(null);
        tB.setOnClickListener(this);

        toolbarElementsInside = tB.findViewById(R.id.toolbar_elements_inside);
        titleToolbar = tB.findViewById(R.id.title_toolbar);
        iconStateToolbar = tB.findViewById(R.id.state_icon_toolbar);
        privateIconToolbar = tB.findViewById(R.id.private_icon_toolbar);

        individualSubtitleToobar = tB.findViewById(R.id.individual_subtitle_toolbar);
        groupalSubtitleToolbar = tB.findViewById(R.id.groupal_subtitle_toolbar);

        subtitleCall = tB.findViewById(R.id.subtitle_call);
        subtitleChronoCall = tB.findViewById(R.id.chrono_call);
        participantsLayout = tB.findViewById(R.id.ll_participants);
        participantsText = tB.findViewById(R.id.participants_text);

        textChat = findViewById(R.id.edit_text_chat);
        textChat.setVisibility(View.VISIBLE);
        textChat.setEmojiSize(px2dp(EMOJI_SIZE, outMetrics));
        textChat.setEnabled(true);

        emptyLayout = findViewById(R.id.empty_messages_layout);
        emptyTextView = findViewById(R.id.empty_text_chat_recent);
        emptyImageView = findViewById(R.id.empty_image_view_chat);

        fragmentContainer = findViewById(R.id.fragment_container_chat);
        writingContainerLayout = findViewById(R.id.writing_container_layout_chat_layout);

        titleToolbar.setText("");
        titleToolbar.setEmojiSize(px2dp(EMOJI_SIZE, outMetrics));
        individualSubtitleToobar.setText("");
        individualSubtitleToobar.setVisibility(View.GONE);
        groupalSubtitleToolbar.setText("");
        groupalSubtitleToolbar.setEmojiSize(px2dp(EMOJI_SIZE_EXTRA_SMALL, outMetrics));
        groupalSubtitleToolbar.setVisibility(View.GONE);
        subtitleCall.setVisibility(View.GONE);
        subtitleChronoCall.setVisibility(View.GONE);
        participantsLayout.setVisibility(View.GONE);
        iconStateToolbar.setVisibility(View.GONE);
        privateIconToolbar.setVisibility(View.GONE);
        badgeDrawable = new BadgeDrawerArrowDrawable(getSupportActionBar().getThemedContext());

        updateNavigationToolbarIcon();

        joinChatLinkLayout = findViewById(R.id.join_chat_layout_chat_layout);
        joinButton = findViewById(R.id.join_button);
        joinButton.setOnClickListener(this);

        messageJumpLayout = findViewById(R.id.message_jump_layout);
        messageJumpText = findViewById(R.id.message_jump_text);
        messageJumpLayout.setVisibility(View.GONE);
        writingLayout = findViewById(R.id.writing_linear_layout_chat);

        rLKeyboardTwemojiButton = findViewById(R.id.rl_keyboard_twemoji_chat);
        rLMediaButton = findViewById(R.id.rl_media_icon_chat);
        rLPickFileStorageButton = findViewById(R.id.rl_pick_file_storage_icon_chat);
        rLPickAttachButton = findViewById(R.id.rl_attach_icon_chat);

        keyboardTwemojiButton = findViewById(R.id.keyboard_twemoji_chat);
        mediaButton = findViewById(R.id.media_icon_chat);
        pickFileStorageButton = findViewById(R.id.pick_file_storage_icon_chat);
        pickAttachButton = findViewById(R.id.pick_attach_chat);


        keyboardHeight = outMetrics.heightPixels / 2 - getActionBarHeight(this, getResources());
        marginBottomDeactivated = px2dp(MARGIN_BUTTON_DEACTIVATED, outMetrics);
        marginBottomActivated = px2dp(MARGIN_BUTTON_ACTIVATED, outMetrics);

        callInProgressLayout = findViewById(R.id.call_in_progress_layout);
        callInProgressLayout.setVisibility(View.GONE);
        callInProgressText = findViewById(R.id.call_in_progress_text);
        callInProgressChrono = findViewById(R.id.call_in_progress_chrono);
        callInProgressChrono.setVisibility(View.GONE);

        enableButton(rLKeyboardTwemojiButton, keyboardTwemojiButton);
        enableButton(rLMediaButton, mediaButton);
        enableButton(rLPickAttachButton, pickAttachButton);
        enableButton(rLPickFileStorageButton, pickFileStorageButton);

        messageJumpLayout.setOnClickListener(this);

        fragmentContainerFileStorage = findViewById(R.id.fragment_container_file_storage);
        fileStorageLayout = findViewById(R.id.relative_layout_file_storage);
        fileStorageLayout.setVisibility(View.GONE);
        pickFileStorageButton.setImageResource(R.drawable.ic_b_select_image);

        chatRelativeLayout  = findViewById(R.id.relative_chat_layout);

        sendIcon = findViewById(R.id.send_message_icon_chat);
        sendIcon.setOnClickListener(this);
        sendIcon.setEnabled(true);

        //Voice clip elements
        fragmentVoiceClip = findViewById(R.id.fragment_voice_clip);
        recordLayout = findViewById(R.id.layout_button_layout);
        recordButtonLayout = findViewById(R.id.record_button_layout);
        recordButton = findViewById(R.id.record_button);
        recordButton.setEnabled(true);
        recordButton.setHapticFeedbackEnabled(true);
        recordView = findViewById(R.id.record_view);
        recordView.setVisibility(View.GONE);
        bubbleLayout = findViewById(R.id.bubble_layout);
        BubbleDrawable myBubble = new BubbleDrawable(BubbleDrawable.CENTER, ContextCompat.getColor(this,R.color.turn_on_notifications_text));
        myBubble.setCornerRadius(CORNER_RADIUS_BUBBLE);
        myBubble.setPointerAlignment(BubbleDrawable.RIGHT);
        myBubble.setPadding(PADDING_BUBBLE, PADDING_BUBBLE, PADDING_BUBBLE, PADDING_BUBBLE);
        bubbleLayout.setBackground(myBubble);
        bubbleLayout.setVisibility(View.GONE);
        bubbleText = findViewById(R.id.bubble_text);
        bubbleText.setMaxWidth(px2dp(MAX_WIDTH_BUBBLE, outMetrics));
        recordButton.setRecordView(recordView);
        myAudioRecorder = new MediaRecorder();

        //Input text:
        handlerKeyboard = new Handler();
        handlerEmojiKeyboard = new Handler();



        emojiKeyboard = findViewById(R.id.emojiView);
        emojiKeyboard.init(this, textChat, keyboardTwemojiButton);
        emojiKeyboard.setListenerActivated(true);

        observersLayout = findViewById(R.id.observers_layout);
        observersNumberText = findViewById(R.id.observers_text);

        textChat.addTextChangedListener(new TextWatcher() {
            public void afterTextChanged(Editable s) { }

            public void beforeTextChanged(CharSequence s, int start, int count, int after) { }

            public void onTextChanged(CharSequence s, int start, int before, int count) {

                if (s != null && !s.toString().isEmpty()) {
                    sendIcon.setEnabled(true);
                    sendIcon.setImageDrawable(ContextCompat.getDrawable(chatActivity, R.drawable.ic_send_black));
                    textChat.setHint(" ");
                    textChat.setMinLines(1);
                    textChat.setMaxLines(5);
                    sendIcon.setVisibility(View.VISIBLE);
                    currentRecordButtonState = 0;
                    recordLayout.setVisibility(View.GONE);
                    recordButtonLayout.setVisibility(View.GONE);
                } else {
                    refreshTextInput();
                }

                if (getCurrentFocus() == textChat) {
                    // is only executed if the EditText was directly changed by the user
                    if (sendIsTyping) {
                        logDebug("textChat:TextChangedListener:onTextChanged:sendIsTyping:sendTypingNotification");
                        sendIsTyping = false;
                        megaChatApi.sendTypingNotification(chatRoom.getChatId());

                        int interval = 4000;
                        Runnable runnable = new Runnable() {
                            public void run() {
                                sendIsTyping = true;
                            }
                        };
                        handlerSend = new Handler();
                        handlerSend.postDelayed(runnable, interval);
                    }

                    if (megaChatApi.isSignalActivityRequired()) {
                        megaChatApi.signalPresenceActivity();
                    }
                } else {
                    logDebug("textChat:TextChangedListener:onTextChanged:nonFocusTextChat:sendStopTypingNotification");
                    if (chatRoom != null) {
                        megaChatApi.sendStopTypingNotification(chatRoom.getChatId());
                    }
                }
            }
        });

        textChat.setOnTouchListener(new View.OnTouchListener() {
            @Override
            public boolean onTouch(View v, MotionEvent event) {
                //Hide fileStorageLayout
                hideFileStorage();
                showLetterKB();
                return false;
            }
        });

        textChat.setOnLongClickListener(new View.OnLongClickListener() {
            @Override
            public boolean onLongClick(View v) {
                //Hide fileStorageLayout
                hideFileStorage();
                showLetterKB();
                return false;
            }
        });

        textChat.setOnEditorActionListener(new TextView.OnEditorActionListener() {
            @Override
            public boolean onEditorAction(TextView v, int actionId, KeyEvent event) {
                if (actionId == EditorInfo.IME_ACTION_DONE) {
                    //Hide fileStorageLayout
                    hideFileStorage();
                    showLetterKB();
                }
                return false;
            }
        });

        /*
        *If the recording button (an arrow) is clicked, the recording will be sent to the chat
        */
        recordButton.setOnRecordClickListener(new OnRecordClickListener() {
            @Override
            public void onClick(View v) {
                logDebug("recordButton.setOnRecordClickListener:onClick");
                recordButton.performHapticFeedback(HapticFeedbackConstants.CONTEXT_CLICK);
                sendRecording();
            }
        });


        /*
         *Events of the recording
         */
        recordView.setOnRecordListener(new OnRecordListener() {
            @Override
            public void onStart() {
                logDebug("recordView.setOnRecordListener:onStart");
                if (participatingInACall(megaChatApi)) {
                    showSnackbar(SNACKBAR_TYPE, context.getString(R.string.not_allowed_recording_voice_clip), -1);
                    return;
                }
                if (!isAllowedToRecord()) return;
                prepareRecording();
            }

            @Override
            public void onLessThanSecond() {
                logDebug("recordView.setOnRecordListener:onLessThanSecond");
                if (!isAllowedToRecord()) return;
                showBubble();
            }

            @Override
            public void onCancel() {
                logDebug("recordView.setOnRecordListener:onCancel");
                recordButton.performHapticFeedback(HapticFeedbackConstants.CONTEXT_CLICK);
                cancelRecording();
            }

            @Override
            public void onLock() {
                logDebug("recordView.setOnRecordListener:onLock");
                recordButtonStates(RECORD_BUTTON_SEND);
            }

            @Override
            public void onFinish(long recordTime) {
                logDebug("recordView.setOnRecordListener:onFinish");
                recordButton.performHapticFeedback(HapticFeedbackConstants.CONTEXT_CLICK);
                sendRecording();
            }

            @Override
            public void finishedSound() {
                logDebug("recordView.setOnRecordListener:finishedSound");
                if (!isAllowedToRecord()) return;
                startRecording();
            }
        });

        recordView.setOnBasketAnimationEndListener(new OnBasketAnimationEnd() {
            @Override
            public void onAnimationEnd() {
                logDebug("recordView.setOnBasketAnimationEndListener:onAnimationEnd");
                recordButton.performHapticFeedback(HapticFeedbackConstants.CONTEXT_CLICK);
                cancelRecording();
            }

            @Override
            public void deactivateRecordButton() {
                logDebug("recordView.setOnBasketAnimationEndListener:desactivateRecordButton");
                hideChatOptions();
                recordView.setVisibility(View.VISIBLE);
                recordLayout.setVisibility(View.VISIBLE);
                recordButtonLayout.setVisibility(View.VISIBLE);
                recordButton.activateOnTouchListener(false);
                recordButtonDeactivated(true);
                placeRecordButton(RECORD_BUTTON_DEACTIVATED);
            }
        });


        emojiKeyboard.setOnPlaceButtonListener(new OnPlaceButtonListener() {
            @Override
            public void needToPlace() {
                logDebug("needTOPlaced");
                if(sendIcon.getVisibility() != View.VISIBLE){
                    recordLayout.setVisibility(View.VISIBLE);
                    recordButtonLayout.setVisibility(View.VISIBLE);
                }
                recordView.setVisibility(View.INVISIBLE);
                recordButton.activateOnTouchListener(true);
                placeRecordButton(RECORD_BUTTON_DEACTIVATED);
            }
        });

        messageJumpLayout.setOnClickListener(this);
        fragmentContainerFileStorage = findViewById(R.id.fragment_container_file_storage);
        fileStorageLayout = findViewById(R.id.relative_layout_file_storage);
        fileStorageLayout.setVisibility(View.GONE);
        pickFileStorageButton.setImageResource(R.drawable.ic_b_select_image);

        listView = findViewById(R.id.messages_chat_list_view);
        listView.setClipToPadding(false);

        listView.setNestedScrollingEnabled(false);
        ((SimpleItemAnimator) listView.getItemAnimator()).setSupportsChangeAnimations(false);

        mLayoutManager = new NpaLinearLayoutManager(this);
        mLayoutManager.setStackFromEnd(true);
        listView.setLayoutManager(mLayoutManager);

        listView.addOnScrollListener(new RecyclerView.OnScrollListener() {

            @Override
            public void onScrolled(RecyclerView recyclerView, int dx, int dy) {
                // Get the first visible item

                if(!messages.isEmpty()){
                    int lastPosition = messages.size()-1;
                    AndroidMegaChatMessage msg = messages.get(lastPosition);

                    while (!msg.isUploading() && msg.getMessage().getStatus() == MegaChatMessage.STATUS_SENDING_MANUAL) {
                        lastPosition--;
                        msg = messages.get(lastPosition);
                    }
                    if (lastPosition == (messages.size() - 1)) {
                        //Scroll to end
                        if ((messages.size() - 1) == (mLayoutManager.findLastVisibleItemPosition() - 1)) {
                            hideMessageJump();
                        } else if ((messages.size() - 1) > (mLayoutManager.findLastVisibleItemPosition() - 1)) {
                            if (newVisibility) {
                                showJumpMessage();
                            }
                        }
                    } else {
                        lastPosition++;
                        if (lastPosition == (mLayoutManager.findLastVisibleItemPosition() - 1)) {
                            hideMessageJump();
                        } else if (lastPosition != (mLayoutManager.findLastVisibleItemPosition() - 1)) {
                            if (newVisibility) {
                                showJumpMessage();
                            }
                        }
                    }


                }

                if (stateHistory != MegaChatApi.SOURCE_NONE) {
                    if (dy > 0) {
                        // Scrolling up
                        scrollingUp = true;
                    } else {
                        // Scrolling down
                        scrollingUp = false;
                    }

                    if (!scrollingUp) {
                        int pos = mLayoutManager.findFirstVisibleItemPosition();
                        if (pos <= NUMBER_MESSAGES_BEFORE_LOAD && getMoreHistory) {
                            logDebug("DE->loadMessages:scrolling up");
                            isLoadingHistory = true;
                            stateHistory = megaChatApi.loadMessages(idChat, NUMBER_MESSAGES_TO_LOAD);
                            positionToScroll = -1;
                            getMoreHistory = false;
                        }
                    }
                }
            }
        });

        messagesContainerLayout = findViewById(R.id.message_container_chat_layout);

        userTypingLayout = findViewById(R.id.user_typing_layout);
        userTypingLayout.setVisibility(View.GONE);
        userTypingText = findViewById(R.id.user_typing_text);

        initAfterIntent(getIntent(), savedInstanceState);

        logDebug("FINISH on Create");
    }

    private boolean isAllowedToRecord() {
        logDebug("isAllowedToRecord ");
        if (participatingInACall(megaChatApi)) return false;
        if (!checkPermissionsVoiceClip()) return false;
        return true;
    }

    private void showLetterKB() {
        if (emojiKeyboard == null || emojiKeyboard.getLetterKeyboardShown()) return;
        emojiKeyboard.showLetterKeyboard();
    }

    private void hideFileStorage() {
        if ((!fileStorageLayout.isShown())) return;
        fileStorageLayout.setVisibility(View.GONE);
        pickFileStorageButton.setImageResource(R.drawable.ic_b_select_image);
        placeRecordButton(RECORD_BUTTON_DEACTIVATED);
        if (fileStorageF == null) return;
        fileStorageF.clearSelections();
        fileStorageF.hideMultipleSelect();
    }

    public void initAfterIntent(Intent newIntent, Bundle savedInstanceState){
        logDebug("initAfterIntent");

        if (newIntent != null){
            logDebug("Intent is not null");
            intentAction = newIntent.getAction();
            if (intentAction != null){

                if (intentAction.equals(ACTION_OPEN_CHAT_LINK) || intentAction.equals(ACTION_JOIN_OPEN_CHAT_LINK)){
                    String link = newIntent.getDataString();
                    megaChatApi.openChatPreview(link, this);
                }
                else{

                    long newIdChat = newIntent.getLongExtra("CHAT_ID", -1);

                    if(idChat != newIdChat){
                        megaChatApi.closeChatRoom(idChat, this);
                        idChat = newIdChat;
                    }
                    myUserHandle = megaChatApi.getMyUserHandle();

                    if(savedInstanceState!=null) {
                        logDebug("Bundle is NOT NULL");
                        selectedMessageId = savedInstanceState.getLong("selectedMessageId", -1);
                        logDebug("Handle of the message: " + selectedMessageId);
                        selectedPosition = savedInstanceState.getInt("selectedPosition", -1);
                        isHideJump = savedInstanceState.getBoolean("isHideJump",false);
                        typeMessageJump = savedInstanceState.getInt("typeMessageJump",-1);
                        visibilityMessageJump = savedInstanceState.getBoolean("visibilityMessageJump",false);
                        mOutputFilePath = savedInstanceState.getString("mOutputFilePath");
                        isShareLinkDialogDismissed = savedInstanceState.getBoolean("isShareLinkDialogDismissed", false);
                        isLocationDialogShown = savedInstanceState.getBoolean("isLocationDialogShown", false);

                        if(visibilityMessageJump){
                            if(typeMessageJump == TYPE_MESSAGE_NEW_MESSAGE){
                                messageJumpText.setText(getResources().getString(R.string.message_new_messages));
                                messageJumpLayout.setVisibility(View.VISIBLE);
                            }else if(typeMessageJump == TYPE_MESSAGE_JUMP_TO_LEAST){
                                messageJumpText.setText(getResources().getString(R.string.message_jump_latest));
                                messageJumpLayout.setVisibility(View.VISIBLE);
                            }
                        }

                        lastIdMsgSeen = savedInstanceState.getLong("lastMessageSeen",-1);
                        if(lastIdMsgSeen != -1){
                            isTurn = true;
                        }
                        generalUnreadCount = savedInstanceState.getLong("generalUnreadCount",-1);

                        boolean isPlaying = savedInstanceState.getBoolean(PLAYING, false);
                        if (isPlaying) {
                            long idMessageVoicePlaying = savedInstanceState.getLong(ID_VOICE_CLIP_PLAYING, -1);
                            long messageHandleVoicePlaying = savedInstanceState.getLong(MESSAGE_HANDLE_PLAYING, -1);
                            long userHandleVoicePlaying = savedInstanceState.getLong(USER_HANDLE_PLAYING, -1);
                            int progressVoicePlaying = savedInstanceState.getInt(PROGRESS_PLAYING, 0);

                            if (!messagesPlaying.isEmpty()) {
                                for (MessageVoiceClip m : messagesPlaying) {
                                    m.getMediaPlayer().release();
                                    m.setMediaPlayer(null);
                                }
                                messagesPlaying.clear();
                            }

                            MessageVoiceClip messagePlaying = new MessageVoiceClip(idMessageVoicePlaying, userHandleVoicePlaying, messageHandleVoicePlaying);
                            messagePlaying.setProgress(progressVoicePlaying);
                            messagePlaying.setPlayingWhenTheScreenRotated(true);
                            messagesPlaying.add(messagePlaying);

                        }
                    }

                    String text = null;
                    if (intentAction.equals(ACTION_CHAT_SHOW_MESSAGES)) {
                        logDebug("ACTION_CHAT_SHOW_MESSAGES");
                        isOpeningChat = true;

                        int errorCode = newIntent.getIntExtra("PUBLIC_LINK", 1);
                        if (savedInstanceState == null) {
                            text = newIntent.getStringExtra("showSnackbar");
                            if (text == null) {
                                if (errorCode != 1) {
                                    if (errorCode == MegaChatError.ERROR_OK) {
                                        text = getString(R.string.chat_link_copied_clipboard);
                                    }
                                    else {
                                        logDebug("initAfterIntent:publicLinkError:errorCode");
                                        text = getString(R.string.general_error) + ": " + errorCode;
                                    }
                                }
                            }
                        }
                        else if (errorCode != 1 && errorCode == MegaChatError.ERROR_OK && !isShareLinkDialogDismissed) {
                                text = getString(R.string.chat_link_copied_clipboard);
                        }
                    }
                    showChat(text);
                }
            }
        }
        else{
            logWarning("INTENT is NULL");
        }
    }

    private void initializeInputText() {
        hideKeyboard();
        setChatSubtitle();

        ChatItemPreferences prefs = dbH.findChatPreferencesByHandle(Long.toString(idChat));
        if (prefs != null) {
            String written = prefs.getWrittenText();
            if (!TextUtils.isEmpty(written)) {
                textChat.setText(written);
                sendIcon.setVisibility(View.VISIBLE);
                sendIcon.setEnabled(true);
                sendIcon.setImageDrawable(ContextCompat.getDrawable(chatActivity, R.drawable.ic_send_black));
                textChat.setHint(" ");
                textChat.setMinLines(1);
                textChat.setMaxLines(5);

                currentRecordButtonState = 0;
                recordLayout.setVisibility(View.GONE);
                recordButtonLayout.setVisibility(View.GONE);
                return;
            }
        } else {
            prefs = new ChatItemPreferences(Long.toString(idChat), Boolean.toString(true), "");
            dbH.setChatItemPreferences(prefs);
        }
        refreshTextInput();
    }

    private void refreshTextInput() {
        recordButtonStates(RECORD_BUTTON_DEACTIVATED);
        sendIcon.setVisibility(View.GONE);
        sendIcon.setEnabled(false);
        sendIcon.setImageDrawable(ContextCompat.getDrawable(chatActivity, R.drawable.ic_send_trans));
        if (chatRoom != null) {
            megaChatApi.sendStopTypingNotification(chatRoom.getChatId());

            if (chatRoom.hasCustomTitle()) {
                textChat.setHint(getString(R.string.type_message_hint_with_customized_title, chatRoom.getTitle()));
            } else {
                textChat.setHint(getString(R.string.type_message_hint_with_default_title, chatRoom.getTitle()));
            }
        }

        textChat.setMinLines(1);
        textChat.setMaxLines(1);
    }

    public void showChat(String textSnackbar){
        if(idChat!=-1) {
            //Recover chat
            logDebug("Recover chat with id: " + idChat);
            chatRoom = megaChatApi.getChatRoom(idChat);
            if(chatRoom==null){
                logError("Chatroom is NULL - finish activity!!");
                finish();
            }

            initializeInputText();
            megaChatApi.closeChatRoom(idChat, this);
            boolean result = megaChatApi.openChatRoom(idChat, this);

            logDebug("Result of open chat: " + result);
            if(result){
                MegaApplication.setClosedChat(false);
            }

            if(!result){
                logError("Error on openChatRoom");
                if(errorOpenChatDialog==null){
                    android.support.v7.app.AlertDialog.Builder builder;
                    if (Build.VERSION.SDK_INT >= Build.VERSION_CODES.HONEYCOMB) {
                        builder = new AlertDialog.Builder(this, R.style.AppCompatAlertDialogStyle);
                    }
                    else{
                        builder = new AlertDialog.Builder(this);
                    }
                    builder.setTitle(getString(R.string.chat_error_open_title));
                    builder.setMessage(getString(R.string.chat_error_open_message));

                    builder.setPositiveButton(getString(R.string.cam_sync_ok),
                            new DialogInterface.OnClickListener() {
                                public void onClick(DialogInterface dialog, int whichButton) {
                                    finish();
                                }
                            }
                    );
                    errorOpenChatDialog = builder.create();
                    errorOpenChatDialog.show();
                }
            }
            else {
                int chatConnection = megaChatApi.getChatConnectionState(idChat);
                logDebug("Chat connection (" + idChat + ") is: " + chatConnection);
                if (adapter == null) {
                    adapter = new MegaChatLollipopAdapter(this, chatRoom, messages, messagesPlaying, listView);
                    adapter.setHasStableIds(true);
                    listView.setAdapter(adapter);
                }

                setPreviewersView();
                titleToolbar.setText(chatRoom.getTitle());
                setChatSubtitle();

                if (!chatRoom.isPublic()) {
                    privateIconToolbar.setVisibility(View.VISIBLE);
                }
                else {
                    privateIconToolbar.setVisibility(View.GONE);
                }

                isOpeningChat = true;

                String textToShowB = String.format(getString(R.string.chat_loading_messages));

                try {
                    textToShowB = textToShowB.replace("[A]", "<font color=\'#7a7a7a\'>");
                    textToShowB = textToShowB.replace("[/A]", "</font>");
                    textToShowB = textToShowB.replace("[B]", "<font color=\'#000000\'>");
                    textToShowB = textToShowB.replace("[/B]", "</font>");
                } catch (Exception e) {
                }
                Spanned resultB = null;
                if (android.os.Build.VERSION.SDK_INT >= android.os.Build.VERSION_CODES.N) {
                    resultB = Html.fromHtml(textToShowB, Html.FROM_HTML_MODE_LEGACY);
                } else {
                    resultB = Html.fromHtml(textToShowB);
                }

                emptyScreen(resultB.toString());

                if(textSnackbar!=null){
                    String chatLink = getIntent().getStringExtra("CHAT_LINK");
                    if (chatLink != null && !isShareLinkDialogDismissed) {
                        showShareChatLinkDialog(this, chatRoom, chatLink);
                    }
                    else {
                        showSnackbar(SNACKBAR_TYPE, textSnackbar, -1);
                    }
                }

                loadHistory();
                logDebug("On create: stateHistory: " + stateHistory);
                if (isLocationDialogShown) {
                    showSendLocationDialog();
                }
            }
        }
        else{
            logError("Chat ID -1 error");
        }

        logDebug("FINISH on Create");
    }

    private void emptyScreen(String text){
        if (getResources().getConfiguration().orientation == Configuration.ORIENTATION_LANDSCAPE) {
            emptyImageView.setImageResource(R.drawable.chat_empty_landscape);
        } else {
            emptyImageView.setImageResource(R.drawable.ic_empty_chat_list);
        }

        emptyTextView.setText(text);
        emptyTextView.setVisibility(View.VISIBLE);
        emptyLayout.setVisibility(View.VISIBLE);

        chatRelativeLayout.setVisibility(View.GONE);
    }

    public void removeChatLink(){
        logDebug("removeChatLink");
        megaChatApi.removeChatLink(idChat, this);
    }

    public void loadHistory(){
        logDebug("loadHistory");

        isLoadingHistory = true;

        long unreadCount = chatRoom.getUnreadCount();
        if (unreadCount == 0) {
            if(!isTurn) {
                lastIdMsgSeen = -1;
                generalUnreadCount = -1;
                stateHistory = megaChatApi.loadMessages(idChat, NUMBER_MESSAGES_TO_LOAD);
                numberToLoad=NUMBER_MESSAGES_TO_LOAD;
            }else{
                if (generalUnreadCount < 0) {
                    logDebug("loadMessages " + chatRoom.getUnreadCount());
                    long unreadAbs = Math.abs(generalUnreadCount);
                    numberToLoad =  (int) unreadAbs+NUMBER_MESSAGES_TO_LOAD;
                    stateHistory = megaChatApi.loadMessages(idChat, (int) numberToLoad);
                }
                else{
                    logDebug("loadMessages " + chatRoom.getUnreadCount());
                    numberToLoad =  (int) generalUnreadCount+NUMBER_MESSAGES_TO_LOAD;
                    stateHistory = megaChatApi.loadMessages(idChat, (int) numberToLoad);
                }
            }
            lastSeenReceived = true;
            logDebug("loadMessages:unread is 0");
        } else {
            if(!isTurn){
                lastIdMsgSeen = megaChatApi.getLastMessageSeenId(idChat);
                generalUnreadCount = unreadCount;
            }
            else{
                logDebug("Do not change lastSeenId --> rotating screen");
            }

            if (lastIdMsgSeen != -1) {
                logDebug("lastSeenId: " + lastIdMsgSeen);
            } else {
                logError("Error:InvalidLastMessage");
            }

            lastSeenReceived = false;
            if (unreadCount < 0) {
                logDebug("loadMessages " + chatRoom.getUnreadCount());
                long unreadAbs = Math.abs(unreadCount);
                numberToLoad =  (int) unreadAbs+NUMBER_MESSAGES_TO_LOAD;
                stateHistory = megaChatApi.loadMessages(idChat, (int) numberToLoad);
            }
            else{
                logDebug("loadMessages " + chatRoom.getUnreadCount());
                numberToLoad =  (int) unreadCount+NUMBER_MESSAGES_TO_LOAD;
                stateHistory = megaChatApi.loadMessages(idChat, (int) numberToLoad);
            }
        }
        logDebug("END:numberToLoad: " + numberToLoad);
    }

    private void setSubtitleVisibility() {
        if (chatRoom.isGroup()) {
            individualSubtitleToobar.setVisibility(View.GONE);
            groupalSubtitleToolbar.setVisibility(View.VISIBLE);
            iconStateToolbar.setVisibility(View.GONE);
        }
        else {
            individualSubtitleToobar.setVisibility(View.VISIBLE);
            groupalSubtitleToolbar.setVisibility(View.GONE);
        }
        subtitleCall.setVisibility(View.GONE);
    }

    private void setPreviewGroupalSubtitle () {
        long participants = chatRoom.getPeerCount();
        if (participants > 0) {
            groupalSubtitleToolbar.setVisibility(View.VISIBLE);
            groupalSubtitleToolbar.setText(adjustForLargeFont(getString(R.string.number_of_participants, participants)));
        }
        else {
            groupalSubtitleToolbar.setVisibility(View.GONE);
        }
    }

    public void setChatSubtitle(){
        logDebug("setChatSubtitle");
        if(chatRoom==null){
            return;
        }

        setSubtitleVisibility();

        if (chatC.isInAnonymousMode() && megaChatApi.getChatConnectionState(idChat)==MegaChatApi.CHAT_CONNECTION_ONLINE) {
            logDebug("Is preview");
            setPreviewGroupalSubtitle();
            tB.setOnClickListener(this);
            setBottomLayout(SHOW_JOIN_LAYOUT);

        }else if(megaChatApi.getConnectionState()!=MegaChatApi.CONNECTED||megaChatApi.getChatConnectionState(idChat)!=MegaChatApi.CHAT_CONNECTION_ONLINE) {
            logDebug("Chat not connected ConnectionState: " + megaChatApi.getConnectionState() + " ChatConnectionState: " + megaChatApi.getChatConnectionState(idChat));
            tB.setOnClickListener(this);
            if (chatRoom.isPreview()) {
                logDebug("Chat not connected: is preview");
                setPreviewGroupalSubtitle();
                setBottomLayout(SHOW_NOTHING_LAYOUT);
            } else {
                logDebug("Chat not connected: is not preview");
                if (chatRoom.isGroup()) {
                    groupalSubtitleToolbar.setText(adjustForLargeFont(getString(R.string.invalid_connection_state)));
                } else {
                    individualSubtitleToobar.setText(adjustForLargeFont(getString(R.string.invalid_connection_state)));
                }

                int permission = chatRoom.getOwnPrivilege();
                logDebug("Check permissions");
                if ((permission == MegaChatRoom.PRIV_RO) || (permission == MegaChatRoom.PRIV_RM)) {
                    setBottomLayout(SHOW_NOTHING_LAYOUT);
                } else {
                    setBottomLayout(SHOW_WRITING_LAYOUT);
                }
            }
        }else{
            logDebug("Karere connection state: " + megaChatApi.getConnectionState());
            logDebug("Chat connection state: " + megaChatApi.getChatConnectionState(idChat));

            int permission = chatRoom.getOwnPrivilege();
            if (chatRoom.isGroup()) {
                tB.setOnClickListener(this);
                if(chatRoom.isPreview()){
                    logDebug("Is preview");
                    setPreviewGroupalSubtitle();
                    if (getIntent() != null && getIntent().getAction() != null && getIntent().getAction().equals(ACTION_JOIN_OPEN_CHAT_LINK)) {
                        setBottomLayout(SHOW_NOTHING_LAYOUT);
                    }else {
                        setBottomLayout(SHOW_JOIN_LAYOUT);
                    }

                    return;
                }
                else {
                    logDebug("Check permissions group chat");
                    if (permission == MegaChatRoom.PRIV_RO) {
                        logDebug("Permission RO");
                        setBottomLayout(SHOW_NOTHING_LAYOUT);

                        if (chatRoom.isArchived()) {
                            logDebug("Chat is archived");
                            groupalSubtitleToolbar.setText(adjustForLargeFont(getString(R.string.archived_chat)));
                        } else {
                            groupalSubtitleToolbar.setText(adjustForLargeFont(getString(R.string.observer_permission_label_participants_panel)));
                        }
                    }else if (permission == MegaChatRoom.PRIV_RM) {
                        logDebug("Permission RM");
                        setBottomLayout(SHOW_NOTHING_LAYOUT);

                        if (chatRoom.isArchived()) {
                            logDebug("Chat is archived");
                            groupalSubtitleToolbar.setText(adjustForLargeFont(getString(R.string.archived_chat)));
                        }
                        else if (!chatRoom.isActive()) {
                            groupalSubtitleToolbar.setText(adjustForLargeFont(getString(R.string.inactive_chat)));
                        }
                        else {
                            groupalSubtitleToolbar.setText(null);
                            groupalSubtitleToolbar.setVisibility(View.GONE);
                        }
                    }
                    else{
                        logDebug("Permission: " + permission);

                        setBottomLayout(SHOW_WRITING_LAYOUT);

                        if(chatRoom.isArchived()){
                            logDebug("Chat is archived");
                            groupalSubtitleToolbar.setText(adjustForLargeFont(getString(R.string.archived_chat)));
                        }
                        else if(chatRoom.hasCustomTitle()){
                            setCustomSubtitle();
                        }
                        else{
                            long participantsLabel = chatRoom.getPeerCount()+1; //Add one to include me
                            groupalSubtitleToolbar.setText(adjustForLargeFont(getResources().getQuantityString(R.plurals.subtitle_of_group_chat, (int) participantsLabel, participantsLabel)));
                        }
                    }
                }
            }
            else{
                logDebug("Check permissions one to one chat");
                if(permission==MegaChatRoom.PRIV_RO) {
                    logDebug("Permission RO");

                    if(megaApi!=null){
                        if(megaApi.getRootNode()!=null){
                            long chatHandle = chatRoom.getChatId();
                            MegaChatRoom chat = megaChatApi.getChatRoom(chatHandle);
                            long userHandle = chat.getPeerHandle(0);
                            String userHandleEncoded = MegaApiAndroid.userHandleToBase64(userHandle);
                            MegaUser user = megaApi.getContact(userHandleEncoded);

                            if(user!=null && user.getVisibility() == MegaUser.VISIBILITY_VISIBLE){
                                tB.setOnClickListener(this);
                            }
                            else{
                                tB.setOnClickListener(null);
                            }
                        }
                    }
                    else{
                        tB.setOnClickListener(null);
                    }
                    setBottomLayout(SHOW_NOTHING_LAYOUT);

                    if(chatRoom.isArchived()){
                        logDebug("Chat is archived");
                        individualSubtitleToobar.setText(adjustForLargeFont(getString(R.string.archived_chat)));
                    }
                    else{
                        individualSubtitleToobar.setText(adjustForLargeFont(getString(R.string.observer_permission_label_participants_panel)));
                    }
                }
                else if(permission==MegaChatRoom.PRIV_RM) {
                    tB.setOnClickListener(this);

                    logDebug("Permission RM");
                    setBottomLayout(SHOW_NOTHING_LAYOUT);

                    if(chatRoom.isArchived()){
                        logDebug("Chat is archived");
                        individualSubtitleToobar.setText(adjustForLargeFont(getString(R.string.archived_chat)));
                    }
                    else if(!chatRoom.isActive()){
                        individualSubtitleToobar.setText(adjustForLargeFont(getString(R.string.inactive_chat)));
                    }
                    else{
                        individualSubtitleToobar.setText(null);
                        individualSubtitleToobar.setVisibility(View.GONE);
                    }
                }
                else{
                    tB.setOnClickListener(this);

                    long userHandle = chatRoom.getPeerHandle(0);
                    setStatus(userHandle);
                    setBottomLayout(SHOW_WRITING_LAYOUT);
                }
            }
        }
    }

    public void setBottomLayout(int show) {
        if (show == SHOW_JOIN_LAYOUT) {
            writingContainerLayout.setVisibility(View.GONE);
            joinChatLinkLayout.setVisibility(View.VISIBLE);
            RelativeLayout.LayoutParams params = (RelativeLayout.LayoutParams) messagesContainerLayout.getLayoutParams();
            params.addRule(RelativeLayout.ABOVE, R.id.join_chat_layout_chat_layout);
            messagesContainerLayout.setLayoutParams(params);
            fragmentVoiceClip.setVisibility(View.GONE);
        }else if (show == SHOW_NOTHING_LAYOUT) {
            writingContainerLayout.setVisibility(View.GONE);
            joinChatLinkLayout.setVisibility(View.GONE);
            fragmentVoiceClip.setVisibility(View.GONE);
        }else{
            writingContainerLayout.setVisibility(View.VISIBLE);
            joinChatLinkLayout.setVisibility(View.GONE);
            RelativeLayout.LayoutParams params = (RelativeLayout.LayoutParams) messagesContainerLayout.getLayoutParams();
            params.addRule(RelativeLayout.ABOVE, R.id.writing_container_layout_chat_layout);
            messagesContainerLayout.setLayoutParams(params);
            fragmentVoiceClip.setVisibility(View.VISIBLE);
        }
    }

    public void setCustomSubtitle(){
        logDebug("setCustomSubtitle");

        long participantsCount = chatRoom.getPeerCount();
        StringBuilder customSubtitle = new StringBuilder("");
        for(int i=0;i<participantsCount;i++) {

            if(i!=0){
                customSubtitle.append(", ");
            }

            String participantName = chatRoom.getPeerFirstname(i);
            if(participantName==null){
                //Get the lastname
                String participantLastName = chatRoom.getPeerLastname(i);
                if(participantLastName==null){
                    //Get the email
                    String participantEmail = chatRoom.getPeerEmail(i);
                    customSubtitle.append(participantEmail);
                }
                else{
                    if(participantLastName.trim().isEmpty()){
                        //Get the email
                        String participantEmail = chatRoom.getPeerEmail(i);
                        customSubtitle.append(participantEmail);
                    }
                    else{
                        //Append last name to the title
                        customSubtitle.append(participantLastName);
                    }
                }
            }
            else{
                if(participantName.trim().isEmpty()){
                    //Get the lastname
                    String participantLastName = chatRoom.getPeerLastname(i);
                    if(participantLastName==null){
                        //Get the email
                        String participantEmail = chatRoom.getPeerEmail(i);
                        customSubtitle.append(participantEmail);
                    }
                    else{
                        if(participantLastName.trim().isEmpty()){
                            //Get the email
                            String participantEmail = chatRoom.getPeerEmail(i);
                            customSubtitle.append(participantEmail);
                        }
                        else{
                            //Append last name to the title
                            customSubtitle.append(participantLastName);
                        }
                    }
                }
                else{
                    //Append first name to the title
                    customSubtitle.append(participantName);
                }
            }
        }
        if (customSubtitle.toString().trim().isEmpty()){
            groupalSubtitleToolbar.setText(null);
            groupalSubtitleToolbar.setVisibility(View.GONE);
        }
        else {
            groupalSubtitleToolbar.setText(adjustForLargeFont(customSubtitle.toString()));
        }
    }

    public void setLastGreen(String date){
        individualSubtitleToobar.setText(date);
        individualSubtitleToobar.isMarqueeIsNecessary(this);
        if(subtitleCall.getVisibility()!=View.VISIBLE && groupalSubtitleToolbar.getVisibility()!=View.VISIBLE){
            individualSubtitleToobar.setVisibility(View.VISIBLE);
        }
    }

    public void requestLastGreen(int state){
        logDebug("State: " + state);

        if(chatRoom!=null && !chatRoom.isGroup() && !chatRoom.isArchived()){
            if(state == INITIAL_PRESENCE_STATUS){
                state = megaChatApi.getUserOnlineStatus(chatRoom.getPeerHandle(0));
            }

            if(state != MegaChatApi.STATUS_ONLINE && state != MegaChatApi.STATUS_BUSY && state != MegaChatApi.STATUS_INVALID){
                logDebug("Request last green for user");
                megaChatApi.requestLastGreen(chatRoom.getPeerHandle(0), this);
            }
        }
    }

    public void setStatus(long userHandle){

        iconStateToolbar.setVisibility(View.GONE);

        if(megaChatApi.getConnectionState()!=MegaChatApi.CONNECTED){
            logWarning("Chat not connected");
            individualSubtitleToobar.setText(adjustForLargeFont(getString(R.string.invalid_connection_state)));
        }
        else if(chatRoom.isArchived()){
            logDebug("Chat is archived");
            individualSubtitleToobar.setText(adjustForLargeFont(getString(R.string.archived_chat)));
        }
        else if(!chatRoom.isGroup()){
            int state = megaChatApi.getUserOnlineStatus(userHandle);

            if(state == MegaChatApi.STATUS_ONLINE){
                logDebug("This user is connected");
                individualSubtitleToobar.setText(adjustForLargeFont(getString(R.string.online_status)));
                iconStateToolbar.setVisibility(View.VISIBLE);
                iconStateToolbar.setImageDrawable(ContextCompat.getDrawable(this, R.drawable.ic_online));

            }
            else if(state == MegaChatApi.STATUS_AWAY){
                logDebug("This user is away");
                individualSubtitleToobar.setText(adjustForLargeFont(getString(R.string.away_status)));
                iconStateToolbar.setVisibility(View.VISIBLE);
                iconStateToolbar.setImageDrawable(ContextCompat.getDrawable(this, R.drawable.ic_away));

            }
            else if(state == MegaChatApi.STATUS_BUSY){
                logDebug("This user is busy");
                individualSubtitleToobar.setText(adjustForLargeFont(getString(R.string.busy_status)));
                iconStateToolbar.setVisibility(View.VISIBLE);
                iconStateToolbar.setImageDrawable(ContextCompat.getDrawable(this, R.drawable.ic_busy));

            }
            else if(state == MegaChatApi.STATUS_OFFLINE){
                logDebug("This user is offline");
                individualSubtitleToobar.setText(adjustForLargeFont(getString(R.string.offline_status)));
                iconStateToolbar.setVisibility(View.VISIBLE);
                iconStateToolbar.setImageDrawable(ContextCompat.getDrawable(this, R.drawable.ic_offline));

            }
            else if(state == MegaChatApi.STATUS_INVALID){
                logWarning("INVALID status: " + state);
                individualSubtitleToobar.setText(null);
                individualSubtitleToobar.setVisibility(View.GONE);
            }
            else{
                logDebug("This user status is: " + state);
                individualSubtitleToobar.setText(null);
                individualSubtitleToobar.setVisibility(View.GONE);
            }
        }
    }

    public int compareTime(AndroidMegaChatMessage message, AndroidMegaChatMessage previous){
        return compareTime(message.getMessage().getTimestamp(), previous.getMessage().getTimestamp());
    }

    public int compareTime(long timeStamp, AndroidMegaChatMessage previous){
        return compareTime(timeStamp, previous.getMessage().getTimestamp());
    }

    public int compareTime(long timeStamp, long previous){
        if(previous!=-1){

            Calendar cal = calculateDateFromTimestamp(timeStamp);
            Calendar previousCal =  calculateDateFromTimestamp(previous);

            TimeUtils tc = new TimeUtils(TIME);

            int result = tc.compare(cal, previousCal);
            logDebug("RESULTS compareTime: " + result);
            return result;
        }
        else{
            logWarning("return -1");
            return -1;
        }
    }

    public int compareDate(AndroidMegaChatMessage message, AndroidMegaChatMessage previous){
        return compareDate(message.getMessage().getTimestamp(), previous.getMessage().getTimestamp());
    }

    public int compareDate(long timeStamp, AndroidMegaChatMessage previous){
        return compareDate(timeStamp, previous.getMessage().getTimestamp());
    }

    public int compareDate(long timeStamp, long previous){
        logDebug("compareDate");

        if(previous!=-1){
            Calendar cal = calculateDateFromTimestamp(timeStamp);
            Calendar previousCal =  calculateDateFromTimestamp(previous);

            TimeUtils tc = new TimeUtils(DATE);

            int result = tc.compare(cal, previousCal);
            logDebug("RESULTS compareDate: "+result);
            return result;
        }
        else{
            logWarning("return -1");
            return -1;
        }
    }

    @Override
    public boolean onCreateOptionsMenu(Menu menu) {
        logDebug("onCreateOptionsMenuLollipop");
        // Inflate the menu items for use in the action bar
        MenuInflater inflater = getMenuInflater();
        inflater.inflate(R.menu.chat_action, menu);

        callMenuItem = menu.findItem(R.id.cab_menu_call_chat);
        videoMenuItem = menu.findItem(R.id.cab_menu_video_chat);
        inviteMenuItem = menu.findItem(R.id.cab_menu_invite_chat);
        clearHistoryMenuItem = menu.findItem(R.id.cab_menu_clear_history_chat);
        contactInfoMenuItem = menu.findItem(R.id.cab_menu_contact_info_chat);
        leaveMenuItem = menu.findItem(R.id.cab_menu_leave_chat);
        archiveMenuItem = menu.findItem(R.id.cab_menu_archive_chat);

        return super.onCreateOptionsMenu(menu);
    }

    @Override
    public boolean onPrepareOptionsMenu(Menu menu){
        logDebug("onPrepareOptionsMenu");

        if(chatRoom!=null){
            callMenuItem.setEnabled(false);
            callMenuItem.setIcon(mutateIcon(this, R.drawable.ic_phone_white, R.color.white_50_opacity));
            if (chatRoom.isGroup()) {
                videoMenuItem.setVisible(false);
            }else{
                videoMenuItem.setEnabled(false);
                videoMenuItem.setIcon(mutateIcon(this, R.drawable.ic_videocam_white, R.color.white_50_opacity));
            }


            if ((chatRoom.isPreview()) || (megaChatApi.getConnectionState() != MegaChatApi.CONNECTED)
                        || (megaChatApi.getChatConnectionState(idChat) != MegaChatApi.CHAT_CONNECTION_ONLINE)) {
                logDebug("chatRoom.isPreview || megaChatApi.getConnectionState() " + megaChatApi.getConnectionState() +
                        " || megaChatApi.getChatConnectionState(idChat) "+(megaChatApi.getChatConnectionState(idChat)));

                leaveMenuItem.setVisible(false);
                clearHistoryMenuItem.setVisible(false);
                inviteMenuItem.setVisible(false);
                contactInfoMenuItem.setVisible(false);
                archiveMenuItem.setVisible(false);
            }else {
                if(megaChatApi.getNumCalls() <= 0){
                    callMenuItem.setEnabled(true);
                    callMenuItem.setIcon(mutateIcon(this, R.drawable.ic_phone_white, R.color.background_chat));

                    if (chatRoom.isGroup()) {
                        videoMenuItem.setVisible(false);
                    }else{
                        videoMenuItem.setEnabled(true);
                        videoMenuItem.setIcon(mutateIcon(this, R.drawable.ic_videocam_white, R.color.background_chat));
                    }

                }else{
                    if( megaChatApi!=null && !participatingInACall(megaChatApi) && !megaChatApi.hasCallInChatRoom(chatRoom.getChatId())){
                        callMenuItem.setEnabled(true);
                        callMenuItem.setIcon(mutateIcon(this, R.drawable.ic_phone_white, R.color.background_chat));

                        if (chatRoom.isGroup()) {
                            videoMenuItem.setVisible(false);
                        }else{
                            videoMenuItem.setEnabled(true);
                            videoMenuItem.setIcon(mutateIcon(this, R.drawable.ic_videocam_white, R.color.background_chat));
                        }
                    }
                }

                archiveMenuItem.setVisible(true);
                if(chatRoom.isArchived()){
                    archiveMenuItem.setTitle(getString(R.string.general_unarchive));
                }
                else{
                    archiveMenuItem.setTitle(getString(R.string.general_archive));
                }

                int permission = chatRoom.getOwnPrivilege();
                logDebug("Permission in the chat: " + permission);
                if (chatRoom.isGroup()) {

                    if (permission == MegaChatRoom.PRIV_MODERATOR) {

                        inviteMenuItem.setVisible(true);

                        int lastMessageIndex = messages.size() - 1;
                        if (lastMessageIndex >= 0) {
                            AndroidMegaChatMessage lastMessage = messages.get(lastMessageIndex);
                            if (!lastMessage.isUploading()) {
                                if (lastMessage.getMessage().getType() == MegaChatMessage.TYPE_TRUNCATE) {
                                    logDebug("Last message is TRUNCATE");
                                    clearHistoryMenuItem.setVisible(false);
                                } else {
                                    logDebug("Last message is NOT TRUNCATE");
                                    clearHistoryMenuItem.setVisible(true);
                                }
                            } else {
                                logDebug("Last message is UPLOADING");
                                clearHistoryMenuItem.setVisible(true);
                            }
                        }
                        else {
                            clearHistoryMenuItem.setVisible(false);
                        }

                        leaveMenuItem.setVisible(true);
                    } else if (permission == MegaChatRoom.PRIV_RM) {
                        logDebug("Group chat PRIV_RM");
                        leaveMenuItem.setVisible(false);
                        clearHistoryMenuItem.setVisible(false);
                        inviteMenuItem.setVisible(false);
                        callMenuItem.setVisible(false);
                        videoMenuItem.setVisible(false);
                    } else if (permission == MegaChatRoom.PRIV_RO) {
                        logDebug("Group chat PRIV_RO");
                        leaveMenuItem.setVisible(true);
                        clearHistoryMenuItem.setVisible(false);
                        inviteMenuItem.setVisible(false);
                        callMenuItem.setVisible(false);
                        videoMenuItem.setVisible(false);
                    } else if(permission == MegaChatRoom.PRIV_STANDARD){
                        logDebug("Group chat PRIV_STANDARD");
                        leaveMenuItem.setVisible(true);
                        clearHistoryMenuItem.setVisible(false);
                        inviteMenuItem.setVisible(false);
                    }else{
                        logDebug("Permission: " + permission);
                        leaveMenuItem.setVisible(true);
                        clearHistoryMenuItem.setVisible(false);
                        inviteMenuItem.setVisible(false);
                    }

                    contactInfoMenuItem.setTitle(getString(R.string.group_chat_info_label));
                    contactInfoMenuItem.setVisible(true);
                }
                else {
                    inviteMenuItem.setVisible(false);
                    if (permission == MegaChatRoom.PRIV_RO) {
                        clearHistoryMenuItem.setVisible(false);
                        contactInfoMenuItem.setVisible(false);
                        callMenuItem.setVisible(false);
                        videoMenuItem.setVisible(false);
                    } else {
                        clearHistoryMenuItem.setVisible(true);
                        contactInfoMenuItem.setTitle(getString(R.string.contact_properties_activity));
                        contactInfoMenuItem.setVisible(true);
                    }
                    leaveMenuItem.setVisible(false);
                }
            }

        }else{
            logWarning("Chatroom NULL on create menu");
            leaveMenuItem.setVisible(false);
            callMenuItem.setVisible(false);
            videoMenuItem.setVisible(false);
            clearHistoryMenuItem.setVisible(false);
            inviteMenuItem.setVisible(false);
            contactInfoMenuItem.setVisible(false);
            archiveMenuItem.setVisible(false);
        }

        return super.onPrepareOptionsMenu(menu);
    }

    void ifAnonymousModeLogin(boolean pendingJoin) {
        if(chatC.isInAnonymousMode()){
            Intent loginIntent = new Intent(this, LoginActivityLollipop.class);
            loginIntent.putExtra("visibleFragment",  LOGIN_FRAGMENT);
            if (pendingJoin && getIntent() != null && getIntent().getDataString() != null) {
                loginIntent.setAction(ACTION_JOIN_OPEN_CHAT_LINK);
                loginIntent.setData(Uri.parse(getIntent().getDataString()));
                loginIntent.putExtra("idChatToJoin", idChat);
                closeChat(true);
            }
            startActivity(loginIntent);
        }
        finish();
    }

    @Override
    public boolean onOptionsItemSelected(MenuItem item) {
        logDebug("onOptionsItemSelected");

        switch (item.getItemId()) {
            // Respond to the action bar's Up/Home button
            case android.R.id.home: {
                closeChat(true);
                ifAnonymousModeLogin(false);
                break;
            }
            case R.id.cab_menu_call_chat:{
                if(recordView.isRecordingNow()) break;

                startVideo = false;
                if(checkPermissionsCall()){
                    startCall();
                }
                break;
            }
            case R.id.cab_menu_video_chat:{
                logDebug("cab_menu_video_chat");
                if(recordView.isRecordingNow()) break;

                startVideo = true;
                if(checkPermissionsCall()){
                    startCall();
                }
                break;
            }
            case R.id.cab_menu_invite_chat:{
                if(recordView.isRecordingNow()) break;

                chooseAddParticipantDialog();
                break;
            }
            case R.id.cab_menu_contact_info_chat:{
                if(recordView.isRecordingNow()) break;

                if(chatRoom.isGroup()){
                    Intent i = new Intent(this, GroupChatInfoActivityLollipop.class);
                    i.putExtra("handle", chatRoom.getChatId());
                    this.startActivity(i);
                }
                else{
                    Intent i = new Intent(this, ContactInfoActivityLollipop.class);
                    i.putExtra("handle", chatRoom.getChatId());
                    this.startActivity(i);
                }
                break;
            }
            case R.id.cab_menu_clear_history_chat:{
                if(recordView.isRecordingNow()) break;

                logDebug("Clear history selected!");
                showConfirmationClearChat(chatRoom);
                break;
            }
            case R.id.cab_menu_leave_chat:{
                if(recordView.isRecordingNow()) break;

                logDebug("Leave selected!");
                showConfirmationLeaveChat(chatRoom);
                break;
            }
            case R.id.cab_menu_archive_chat:{
                if(recordView.isRecordingNow()) break;

                logDebug("Archive/unarchive selected!");
                ChatController chatC = new ChatController(chatActivity);
                chatC.archiveChat(chatRoom);
                break;
            }
        }
        return super.onOptionsItemSelected(item);
    }

    /*
     *Prepare recording
     */
    public void prepareRecording() {
        logDebug("prepareRecording");
        recordView.playSound(TYPE_START_RECORD);
        stopReproductions();
    }

    /*
     * Start recording
     */
    public void startRecording(){
        logDebug("startRecording() with Permissions");

        long timeStamp = System.currentTimeMillis() / 1000;
        outputFileName = "/note_voice" + getVoiceClipName(timeStamp);
        File vcFile = buildVoiceClipFile(this, outputFileName);
        outputFileVoiceNotes = vcFile.getAbsolutePath();
        if (outputFileVoiceNotes == null) return;
        if (myAudioRecorder == null) myAudioRecorder = new MediaRecorder();
        try {
            myAudioRecorder.reset();
            myAudioRecorder.setAudioSource(MediaRecorder.AudioSource.MIC);
            myAudioRecorder.setOutputFormat(MediaRecorder.OutputFormat.MPEG_4);
            myAudioRecorder.setAudioEncoder(MediaRecorder.AudioEncoder.AAC);
            myAudioRecorder.setAudioEncodingBitRate(50000);
            myAudioRecorder.setAudioSamplingRate(44100);
            myAudioRecorder.setAudioChannels(1);
            myAudioRecorder.setOutputFile(outputFileVoiceNotes);
            myAudioRecorder.prepare();

        } catch (IOException e) {
            controlErrorRecording();
            e.printStackTrace();
            return;
        }
        myAudioRecorder.start();
        setRecordingNow(true);
        recordView.startRecordingTime();
    }

    public static String getVoiceClipName(long timestamp) {
        logDebug("timestamp: " + timestamp);
        //Get date time:
        try {
            Calendar calendar = Calendar.getInstance();
            TimeZone tz = TimeZone.getDefault();
            calendar.setTimeInMillis(timestamp * 1000L);
            calendar.add(Calendar.MILLISECOND, tz.getOffset(calendar.getTimeInMillis()));
            SimpleDateFormat sdf = new SimpleDateFormat("yyyyMMdd_HHmmss");
            return sdf.format(calendar.getTime()) + ".m4a";

        } catch (Exception e) {
            logError("Error getting the voice clip name", e);
        }

        return null;
    }

    private void controlErrorRecording() {
        outputFileVoiceNotes = null;
        outputFileName = null;
        setRecordingNow(false);

        if (myAudioRecorder == null) return;
        myAudioRecorder.reset();
        myAudioRecorder.release();
        myAudioRecorder = null;
        textChat.requestFocus();
    }

    /*
     * Cancel recording and reset the audio recorder
     */
    private void cancelRecording() {
        logDebug("cancelRecording");
        if (!isRecordingNow() || myAudioRecorder == null) return;
        try {
            myAudioRecorder.stop();
            myAudioRecorder.reset();
            myAudioRecorder = null;
            ChatController.deleteOwnVoiceClip(this, outputFileName);
            outputFileVoiceNotes = null;
            setRecordingNow(false);
            textChat.requestFocus();

        } catch (RuntimeException stopException) {
            logError("Error canceling a recording", stopException);
            ChatController.deleteOwnVoiceClip(this, outputFileName);
            controlErrorRecording();

        }
    }

    /*
     * Stop the Record and send it to the chat
     */
    private void sendRecording() {
        logDebug("sendRecording");
        if ((!recordView.isRecordingNow()) || (myAudioRecorder == null)) return;

        try {
            myAudioRecorder.stop();
            recordView.playSound(TYPE_END_RECORD);
            setRecordingNow(false);
            uploadPictureOrVoiceClip(outputFileVoiceNotes);
            outputFileVoiceNotes = null;
            textChat.requestFocus();
        } catch (RuntimeException ex) {
            controlErrorRecording();
        }
    }

    /*
     *Hide chat options while recording
     */

    private void hideChatOptions(){
        logDebug("hideChatOptions");
        textChat.setVisibility(View.INVISIBLE);
        sendIcon.setVisibility(View.GONE);
        disableButton(rLKeyboardTwemojiButton, keyboardTwemojiButton);
        disableButton(rLMediaButton, mediaButton);
        disableButton(rLPickAttachButton, pickAttachButton);
        disableButton(rLPickFileStorageButton, pickFileStorageButton);
    }

    private void disableButton(final  RelativeLayout layout, final  ImageButton button){
        logDebug("disableButton");
        layout.setOnClickListener(null);
        button.setOnClickListener(null);
        button.setVisibility(View.INVISIBLE);
    }

    /*
     *Show chat options when not being recorded
     */
    private void showChatOptions(){
        logDebug("showChatOptions");
        textChat.setVisibility(View.VISIBLE);
        enableButton(rLKeyboardTwemojiButton, keyboardTwemojiButton);
        enableButton(rLMediaButton, mediaButton);
        enableButton(rLPickAttachButton, pickAttachButton);
        enableButton(rLPickFileStorageButton, pickFileStorageButton);
    }

    private void enableButton(RelativeLayout layout, ImageButton button){
        logDebug("enableButton");
        layout.setOnClickListener(this);
        button.setOnClickListener(this);
        button.setVisibility(View.VISIBLE);
    }

    /*
     *Record button deactivated or ready to send
     */
    private void recordButtonDeactivated(boolean isDeactivated) {
        logDebug("isDeactivated: " + isDeactivated);
        recordView.showLock(false);
        recordButtonLayout.setBackground(null);
        sendIcon.setVisibility(View.GONE);
        recordButton.setVisibility(View.VISIBLE);

        if(isDeactivated){
            recordButton.activateOnClickListener(false);
            recordButton.setImageDrawable(ContextCompat.getDrawable(this, R.drawable.ic_mic_vc_off));
            recordButton.setColorFilter(null);
            return;
        }
        recordButton.activateOnTouchListener(false);
        recordButton.activateOnClickListener(true);
        recordButton.setImageDrawable(ContextCompat.getDrawable(this, R.drawable.ic_send_white));
        recordButton.setColorFilter(ContextCompat.getColor(context, R.color.accentColor));
    }

    /*
     *Update the record button view depending on the state the recording is in
     */
    private void recordButtonStates(int recordButtonState){
        logDebug("recordButtonState: " + recordButtonState);

        if(currentRecordButtonState == recordButtonState) return;

        currentRecordButtonState = recordButtonState;
        recordLayout.setVisibility(View.VISIBLE);
        recordButtonLayout.setVisibility(View.VISIBLE);
        if((currentRecordButtonState == RECORD_BUTTON_SEND) || (currentRecordButtonState == RECORD_BUTTON_ACTIVATED)){
            logDebug("SEND||ACTIVATED");
            recordView.setVisibility(View.VISIBLE);
            hideChatOptions();
            if(recordButtonState == RECORD_BUTTON_SEND){
                recordButtonDeactivated(false);
            }else{
                recordButtonLayout.setBackground(ContextCompat.getDrawable(this, R.drawable.recv_bg_mic));
                recordButton.activateOnTouchListener(true);
                recordButton.activateOnClickListener(false);
                recordButton.setImageDrawable(ContextCompat.getDrawable(this, R.drawable.ic_mic_vc_on));
                recordButton.setColorFilter(null);
            }

        }else if(currentRecordButtonState == RECORD_BUTTON_DEACTIVATED){
            logDebug("DESACTIVATED");
            showChatOptions();
            recordView.setVisibility(View.GONE);
            recordButton.activateOnTouchListener(true);
            recordButtonDeactivated(true);
        }
        placeRecordButton(currentRecordButtonState);
    }

    public void showBubble() {
        logDebug("showBubble");
        recordView.playSound(TYPE_ERROR_RECORD);
        bubbleLayout.setAlpha(1);
        bubbleLayout.setVisibility(View.VISIBLE);
        bubbleLayout.animate().alpha(0).setDuration(DURATION_BUBBLE);
        cancelRecording();
    }
    /*
    *Place the record button with the corresponding margins
    */
    public void placeRecordButton(int recordButtonState) {
        logDebug("recordButtonState: " + recordButtonState);
        int marginBottomVoicleLayout;
        recordView.recordButtonTranslation(recordButtonLayout,0,0);
        if(fileStorageLayout != null && fileStorageLayout.isShown() ||
                emojiKeyboard != null && emojiKeyboard.getEmojiKeyboardShown()) {
            marginBottomVoicleLayout = keyboardHeight + marginBottomDeactivated;
        }
        else {
            marginBottomVoicleLayout = marginBottomDeactivated;
        }

        int value = 0;
        int marginBottom = marginBottomVoicleLayout;
        int marginRight = 0;
        if(recordButtonState == RECORD_BUTTON_SEND || recordButtonState == RECORD_BUTTON_DEACTIVATED) {
            logDebug("SEND||DESACTIVATED");
            value = MARGIN_BUTTON_DEACTIVATED;
            if(recordButtonState == RECORD_BUTTON_DEACTIVATED) {
                logDebug("DESACTIVATED");
                marginRight = px2dp(14, outMetrics);
            }
        }
        else if(recordButtonState == RECORD_BUTTON_ACTIVATED) {
            logDebug("ACTIVATED");
            value = MARGIN_BOTTOM;
            if(fileStorageLayout != null && fileStorageLayout.isShown() ||
                    emojiKeyboard != null && emojiKeyboard.getEmojiKeyboardShown()) {
                marginBottom = keyboardHeight+marginBottomActivated;
            }
            else {
                marginBottom = marginBottomActivated;
            }
        }
        RelativeLayout.LayoutParams params = (RelativeLayout.LayoutParams) recordButtonLayout.getLayoutParams();
        params.height = px2dp(value, outMetrics);
        params.width = px2dp(value, outMetrics);
        params.addRule(RelativeLayout.ALIGN_PARENT_RIGHT);
        params.addRule(RelativeLayout.ALIGN_PARENT_BOTTOM);
        params.setMargins(0, 0, marginRight, marginBottom);
        recordButtonLayout.setLayoutParams(params);

        FrameLayout.LayoutParams paramsRecordView = (FrameLayout.LayoutParams) recordView.getLayoutParams();
        paramsRecordView.setMargins(0,0,0, marginBottomVoicleLayout);
        recordView.setLayoutParams(paramsRecordView);
    }

    public boolean isRecordingNow(){
        return recordView.isRecordingNow();
    }

    /*
     * Know if you're recording right now
     */
    public void setRecordingNow(boolean recordingNow) {
        logDebug("recordingNow: " + recordingNow);
        recordView.setRecordingNow(recordingNow);
        if (recordView.isRecordingNow()) {
            recordButtonStates(RECORD_BUTTON_ACTIVATED);
            int screenRotation = display.getRotation();
            switch (screenRotation) {
                case ROTATION_PORTRAIT: {
                    lockOrientationPortrait(this);
                    break;
                }
                case ROTATION_LANDSCAPE: {
                    lockOrientationLandscape(this);
                    break;
                }
                case ROTATION_REVERSE_PORTRAIT: {
                    lockOrientationReversePortrait(this);
                }
                case ROTATION_REVERSE_LANDSCAPE: {
                    lockOrientationReverseLandscape(this);
                    break;
                }
                default: {
                    unlockOrientation(this);
                    break;
                }
            }
            if (emojiKeyboard != null) emojiKeyboard.setListenerActivated(false);
            return;
        }

        unlockOrientation(this);
        recordButtonStates(RECORD_BUTTON_DEACTIVATED);
        if (emojiKeyboard != null) emojiKeyboard.setListenerActivated(true);
    }

    private void startCall(){
        logDebug("startCall ");
        stopReproductions();
        hideKeyboard();

        if(megaChatApi == null) return;

        MegaChatCall callInThisChat = megaChatApi.getChatCall(chatRoom.getChatId());

        if(callInThisChat != null){
            logDebug("There is a call in this chat");

            if (participatingInACall(megaChatApi)) {
                long chatIdCallInProgress = getChatCallInProgress(megaChatApi);
                if (chatIdCallInProgress == chatRoom.getChatId()) {
                    logDebug("I'm participating in the call of this chat");
                    returnCall(this, megaChatApi);
                    return;
                }

                logDebug("I'm participating in another call from another chat");
                showConfirmationToJoinCall(chatRoom);
                return;
            }

            if (callInThisChat.getStatus() == MegaChatCall.CALL_STATUS_RING_IN) {
                logDebug("The call in this chat is Ring in");
                ((MegaApplication) getApplication()).setSpeakerStatus(chatRoom.getChatId(), false);
                MegaApplication.setShowPinScreen(false);
                Intent intent = new Intent(this, ChatCallActivity.class);
                intent.addFlags(Intent.FLAG_ACTIVITY_CLEAR_TOP);
                intent.putExtra(CHAT_ID, idChat);
                startActivity(intent);
                return;
            }

            if (callInThisChat.getStatus() == MegaChatCall.CALL_STATUS_USER_NO_PRESENT) {
                logDebug("The call in this chat is In progress, but I do not participate");
                ((MegaApplication) getApplication()).setSpeakerStatus(chatRoom.getChatId(), startVideo);
                megaChatApi.startChatCall(idChat, startVideo, this);
            }
            return;

        }

        if (!participatingInACall(megaChatApi)) {
            logDebug("There is not a call in this chat and I am not in another call");
            MegaApplication.setCallLayoutStatus(idChat, false);
            ((MegaApplication) getApplication()).setSpeakerStatus(chatRoom.getChatId(), startVideo);
            megaChatApi.startChatCall(idChat, startVideo, this);
        }

    }

    private boolean checkPermissions(String permission, int requestCode) {
        if (Build.VERSION.SDK_INT < Build.VERSION_CODES.M) {
            return true;
        }

        boolean hasPermission = (ContextCompat.checkSelfPermission(this, permission) == PackageManager.PERMISSION_GRANTED);

        if (!hasPermission) {
            ActivityCompat.requestPermissions(this, new String[]{permission}, requestCode);
            return false;
        }

        return true;
    }

    private boolean checkPermissionsVoiceClip() {
        logDebug("checkPermissionsVoiceClip()");
        return checkPermissions(Manifest.permission.RECORD_AUDIO, RECORD_VOICE_CLIP);
    }

    private boolean checkPermissionsCall() {
        logDebug("checkPermissionsCall");
        return checkPermissions(Manifest.permission.CAMERA, REQUEST_CAMERA)
                && checkPermissions(Manifest.permission.RECORD_AUDIO, RECORD_AUDIO);
    }

    private boolean checkPermissionsTakePicture() {
        logDebug("checkPermissionsTakePicture");
        return checkPermissions(Manifest.permission.CAMERA, REQUEST_CAMERA_TAKE_PICTURE)
                && checkPermissions(Manifest.permission.WRITE_EXTERNAL_STORAGE, REQUEST_WRITE_STORAGE_TAKE_PICTURE);
    }

    private boolean checkPermissionsReadStorage() {
        logDebug("checkPermissionsReadStorage");
        return checkPermissions(Manifest.permission.READ_EXTERNAL_STORAGE, REQUEST_READ_STORAGE);
    }

    private boolean checkPermissionWriteStorage(int code) {
        logDebug("checkPermissionsWriteStorage :" + code);
        return checkPermissions(Manifest.permission.WRITE_EXTERNAL_STORAGE, code);
    }

    @Override
    public void onRequestPermissionsResult(int requestCode, String[] permissions, int[] grantResults) {
        logDebug("onRequestPermissionsResult");
        super.onRequestPermissionsResult(requestCode, permissions, grantResults);
        if (grantResults.length == 0 || grantResults[0] != PackageManager.PERMISSION_GRANTED) return;
        switch (requestCode) {
            case REQUEST_WRITE_STORAGE: {
                logDebug("REQUEST_WRITE_STORAGE");
                //After storage authorization, resume unfinished download
                if (checkPermissionWriteStorage(REQUEST_WRITE_STORAGE)) {
                    ArrayList<MegaNodeList> list = new ArrayList<>();
                    for (int i = 0; i < preservedMessagesSelected.size(); i++) {
                        MegaNodeList megaNodeList = preservedMessagesSelected.get(i).getMessage().getMegaNodeList();
                        list.add(megaNodeList);
                    }
                    chatC.prepareForChatDownload(list);
                    preservedMessagesSelected = null;
                }
                break;
            }
            case REQUEST_WRITE_STORAGE_OFFLINE: {
                logDebug("REQUEST_WRITE_STORAGE");
                //After storage authorization, resume unfinished offline download
                if (checkPermissionWriteStorage(REQUEST_WRITE_STORAGE_OFFLINE)) {
                    chatC.saveForOfflineWithAndroidMessages(preservedMessagesSelected, chatRoom);
                    preservedMessagesSelected = null;
                }
                break;
            }
            case REQUEST_CAMERA:
            case RECORD_AUDIO:{
                logDebug("REQUEST_CAMERA || RECORD_AUDIO");
                if (checkPermissionsCall()) {
                    startCall();
                }
                break;
            }
            case REQUEST_CAMERA_TAKE_PICTURE:
            case REQUEST_WRITE_STORAGE_TAKE_PICTURE:{
                logDebug("REQUEST_CAMERA_TAKE_PICTURE || REQUEST_WRITE_STORAGE_TAKE_PICTURE");
                if (checkPermissionsTakePicture()) {
                    takePicture();
                }
                break;
            }
            case RECORD_VOICE_CLIP:
            case REQUEST_STORAGE_VOICE_CLIP:{
                logDebug("RECORD_VOICE_CLIP || REQUEST_STORAGE_VOICE_CLIP");
                if (checkPermissionsVoiceClip()) {
                   cancelRecording();
                }
                break;
            }
            case REQUEST_READ_STORAGE:{
                if (checkPermissionsReadStorage()) {
                    this.attachFromFileStorage();
                }
                break;
            }
            case LOCATION_PERMISSION_REQUEST_CODE: {
                if (ContextCompat.checkSelfPermission(this, Manifest.permission.ACCESS_FINE_LOCATION) == PackageManager.PERMISSION_GRANTED) {
                    Intent intent = new Intent(getApplicationContext(), MapsActivity.class);
                    intent.putExtra(EDITING_MESSAGE, editingMessage);
                    if (messageToEdit != null) {
                        intent.putExtra(MSG_ID, messageToEdit.getMsgId());
                    }
                    startActivityForResult(intent, REQUEST_CODE_SEND_LOCATION);
                }
                break;
            }
        }
    }

    public void chooseAddParticipantDialog(){
        logDebug("chooseAddContactDialog");

        if(megaApi!=null && megaApi.getRootNode()!=null){
            ArrayList<MegaUser> contacts = megaApi.getContacts();
            if(contacts==null){
                showSnackbar(SNACKBAR_TYPE, getString(R.string.no_contacts_invite), -1);
            }
            else {
                if(contacts.isEmpty()){
                    showSnackbar(SNACKBAR_TYPE, getString(R.string.no_contacts_invite), -1);
                }
                else{
                    Intent in = new Intent(this, AddContactActivityLollipop.class);
                    in.putExtra("contactType", CONTACT_TYPE_MEGA);
                    in.putExtra("chat", true);
                    in.putExtra("chatId", idChat);
                    in.putExtra("aBtitle", getString(R.string.add_participants_menu_item));
                    startActivityForResult(in, REQUEST_ADD_PARTICIPANTS);
                }
            }
        }
        else{
            logWarning("Online but not megaApi");
            showErrorAlertDialog(getString(R.string.error_server_connection_problem), false, this);
        }
    }

    public void chooseContactsDialog(){
        logDebug("chooseContactsDialog");

        if(megaApi!=null && megaApi.getRootNode()!=null){
            ArrayList<MegaUser> contacts = megaApi.getContacts();
            if(contacts==null){
                showSnackbar(SNACKBAR_TYPE, getString(R.string.no_contacts_invite), -1);
            }
            else {
                if(contacts.isEmpty()){
                    showSnackbar(SNACKBAR_TYPE, getString(R.string.no_contacts_invite), -1);
                }
                else{
                    Intent in = new Intent(this, AddContactActivityLollipop.class);
                    in.putExtra("contactType", CONTACT_TYPE_MEGA);
                    in.putExtra("chat", true);
                    in.putExtra("aBtitle", getString(R.string.add_contacts));
                    startActivityForResult(in, REQUEST_SEND_CONTACTS);
                }
            }
        }
        else{
            logWarning("Online but not megaApi");
            showErrorAlertDialog(getString(R.string.error_server_connection_problem), false, this);
        }
    }

    public void disablePinScreen(){
        logDebug("disablePinScreen");
        MegaApplication.setShowPinScreen(false);
    }

    public void showProgressForwarding(){
        logDebug("showProgressForwarding");

        statusDialog = new ProgressDialog(this);
        statusDialog.setMessage(getString(R.string.general_forwarding));
        statusDialog.show();
    }

    private void stopReproductions(){
        if(adapter!=null){
            adapter.stopAllReproductionsInProgress();
        }
    }

    public void forwardMessages(ArrayList<AndroidMegaChatMessage> messagesSelected){
        logDebug("forwardMessages");
        //Prevent trigger multiple forwarding messages screens in multiple clicks
        if (isForwardingMessage) {
            logDebug("Forwarding message is on going");
            return;
        }

        isForwardingMessage = true;
        storedUnhandledData(messagesSelected);
        megaApi.getMyChatFilesFolder(new GetAttrUserListener(this));
    }

    public void proceedWithAction() {
        if (isForwardingMessage) {
            stopReproductions();
            chatC.prepareAndroidMessagesToForward(preservedMessagesSelected, idChat);
        } else {
            startUploadService();
        }
    }

    @Override
    protected void onActivityResult(int requestCode, int resultCode, Intent intent) {
        logDebug("resultCode: " + resultCode);
        if (requestCode == REQUEST_ADD_PARTICIPANTS && resultCode == RESULT_OK) {
            if (intent == null) {
                logWarning("Return.....");
                return;
            }

            final ArrayList<String> contactsData = intent.getStringArrayListExtra(AddContactActivityLollipop.EXTRA_CONTACTS);
            MultipleGroupChatRequestListener multipleListener = null;

            if (contactsData != null) {

                if (contactsData.size() == 1) {
                    MegaUser user = megaApi.getContact(contactsData.get(0));
                    if (user != null) {
                        megaChatApi.inviteToChat(chatRoom.getChatId(), user.getHandle(), MegaChatPeerList.PRIV_STANDARD, this);
                    }
                } else {
                    logDebug("Add multiple participants " + contactsData.size());
                    multipleListener = new MultipleGroupChatRequestListener(this);
                    for (int i = 0; i < contactsData.size(); i++) {
                        MegaUser user = megaApi.getContact(contactsData.get(i));
                        if (user != null) {
                            megaChatApi.inviteToChat(chatRoom.getChatId(), user.getHandle(), MegaChatPeerList.PRIV_STANDARD, multipleListener);
                        }
                    }
                }
            }
        }
        else if (requestCode == REQUEST_CODE_SELECT_IMPORT_FOLDER && resultCode == RESULT_OK) {
            if(!isOnline(this) || megaApi==null) {
                removeProgressDialog();
                showSnackbar(SNACKBAR_TYPE, getString(R.string.error_server_connection_problem), -1);
                return;
            }

            final long toHandle = intent.getLongExtra("IMPORT_TO", 0);

            final long[] importMessagesHandles = intent.getLongArrayExtra("HANDLES_IMPORT_CHAT");

            importNodes(toHandle, importMessagesHandles);
        }
        else if (requestCode == REQUEST_SEND_CONTACTS && resultCode == RESULT_OK) {
            final ArrayList<String> contactsData = intent.getStringArrayListExtra(AddContactActivityLollipop.EXTRA_CONTACTS);
            if (contactsData != null) {
                MegaHandleList handleList = MegaHandleList.createInstance();
                for(int i=0; i<contactsData.size();i++){
                    MegaUser user = megaApi.getContact(contactsData.get(i));
                    if (user != null) {
                        handleList.addMegaHandle(user.getHandle());

                    }
                }
                retryContactAttachment(handleList);
            }
        }
        else if (requestCode == REQUEST_CODE_SELECT_FILE && resultCode == RESULT_OK) {
            if (intent == null) {
                logWarning("Return.....");
                return;
            }

            long handles[] = intent.getLongArrayExtra(NODE_HANDLES);
            logDebug("Number of files to send: " + handles.length);

            chatC.checkIfNodesAreMineAndAttachNodes(handles, idChat);
        }
        else if (requestCode == REQUEST_CODE_GET && resultCode == RESULT_OK) {
            if (intent == null) {
                logWarning("Return.....");
                return;
            }

            intent.setAction(Intent.ACTION_GET_CONTENT);
            FilePrepareTask filePrepareTask = new FilePrepareTask(this);
            filePrepareTask.execute(intent);
            ProgressDialog temp = null;
            try{
                temp = new ProgressDialog(this);
                temp.setMessage(getString(R.string.upload_prepare));
                temp.show();
            }
            catch(Exception e){
                return;
            }
            statusDialog = temp;
        }
        else if (requestCode == REQUEST_CODE_SELECT_CHAT) {
            isForwardingMessage = false;
            if (resultCode != RESULT_OK) return;
            if (!isOnline(this)) {
                removeProgressDialog();

                showSnackbar(SNACKBAR_TYPE, getString(R.string.error_server_connection_problem), -1);
                return;
            }

            showProgressForwarding();

            long[] idMessages = intent.getLongArrayExtra("ID_MESSAGES");
            logDebug("Send " + idMessages.length + " messages");

            long[] chatHandles = intent.getLongArrayExtra("SELECTED_CHATS");
            logDebug("Send to " + chatHandles.length + " chats");

            long[] contactHandles = intent.getLongArrayExtra("SELECTED_USERS");

            if (chatHandles != null && chatHandles.length > 0 && idMessages != null) {
                if (contactHandles != null && contactHandles.length > 0) {
                    ArrayList<MegaUser> users = new ArrayList<>();
                    ArrayList<MegaChatRoom> chats = new ArrayList<>();

                    for (int i = 0; i < contactHandles.length; i++) {
                        MegaUser user = megaApi.getContact(MegaApiAndroid.userHandleToBase64(contactHandles[i]));
                        if (user != null) {
                            users.add(user);
                        }
                    }

                    for (int i = 0; i < chatHandles.length; i++) {
                        MegaChatRoom chatRoom = megaChatApi.getChatRoom(chatHandles[i]);
                        if (chatRoom != null) {
                            chats.add(chatRoom);
                        }
                    }

                    CreateChatToPerformActionListener listener = new CreateChatToPerformActionListener(chats, users, idMessages, this, CreateChatToPerformActionListener.SEND_MESSAGES, idChat);

                    for (MegaUser user : users) {
                        MegaChatPeerList peers = MegaChatPeerList.createInstance();
                        peers.addPeer(user.getHandle(), MegaChatPeerList.PRIV_STANDARD);
                        megaChatApi.createChat(false, peers, listener);
                    }
                } else {
                    int countChat = chatHandles.length;
                    logDebug("Selected: " + countChat + " chats to send");

                    MultipleForwardChatProcessor forwardChatProcessor = new MultipleForwardChatProcessor(this, chatHandles, idMessages, idChat);
                    forwardChatProcessor.forward(chatRoom);
                }
            } else {
                logError("Error on sending to chat");
            }
        }
        else if (requestCode == TAKE_PHOTO_CODE && resultCode == RESULT_OK) {
            if (resultCode == Activity.RESULT_OK) {
                logDebug("TAKE_PHOTO_CODE ");
                onCaptureImageResult();

            } else {
                logError("TAKE_PHOTO_CODE--->ERROR!");
            }

        } else if (requestCode == REQUEST_CODE_TREE) {
            onRequestSDCardWritePermission(intent, resultCode, true, null);
        }
        else if (requestCode == REQUEST_CODE_SEND_LOCATION && resultCode == RESULT_OK) {
            if (intent == null) {
                return;
            }
            byte[] byteArray = intent.getByteArrayExtra(SNAPSHOT);
            //
            if (byteArray == null) return;
            Bitmap snapshot = BitmapFactory.decodeByteArray(byteArray, 0, byteArray.length);
            String encodedSnapshot = Base64.encodeToString(byteArray, Base64.DEFAULT);
            logDebug("Info bitmap: " + snapshot.getByteCount() + " " + snapshot.getWidth() + " " + snapshot.getHeight());

            float latitude = (float) intent.getDoubleExtra(LATITUDE, 0);
            float longitude = (float) intent.getDoubleExtra(LONGITUDE, 0);
            editingMessage = intent.getBooleanExtra(EDITING_MESSAGE, false);
            if (editingMessage) {
                long msgId = intent.getLongExtra(MSG_ID, -1);
                if (msgId != -1) {
                    messageToEdit = megaChatApi.getMessage(idChat, msgId);
                }
            }

            if (editingMessage && messageToEdit != null) {
                logDebug("Edit Geolocation - tempId: " + messageToEdit.getTempId() +" id: " + messageToEdit.getMsgId());
                if (messageToEdit.getTempId() != -1) {
                    MegaChatMessage editedMsg = megaChatApi.editGeolocation(idChat, messageToEdit.getTempId(), longitude, latitude, encodedSnapshot);
                    modifyLocationReceived(new AndroidMegaChatMessage(editedMsg), true);
                }
                else if (messageToEdit.getMsgId() != -1) {
                    MegaChatMessage editedMsg = megaChatApi.editGeolocation(idChat, messageToEdit.getMsgId(), longitude, latitude, encodedSnapshot);
                    modifyLocationReceived(new AndroidMegaChatMessage(editedMsg), false);
                }
                editingMessage = false;
                messageToEdit = null;
            }
            else {
                logDebug("Send location [longLatitude]: " + latitude + " [longLongitude]: " + longitude);
                sendLocationMessage(longitude, latitude, encodedSnapshot);
            }
        } else if (requestCode == REQUEST_CODE_SELECT_LOCAL_FOLDER && resultCode == RESULT_OK) {
            logDebug("Local folder selected");
            String parentPath = intent.getStringExtra(FileStorageActivityLollipop.EXTRA_PATH);
            chatC.prepareForDownload(intent, parentPath);
        }
        else{
            logError("Error onActivityResult");
        }

        super.onActivityResult(requestCode, resultCode, intent);
    }

    public void importNodes(final long toHandle, final long[] importMessagesHandles){
        logDebug("importNode: " + toHandle +  " -> " + importMessagesHandles.length);
        statusDialog = new ProgressDialog(this);
        statusDialog.setMessage(getString(R.string.general_importing));
        statusDialog.show();

        MegaNode target = null;
        target = megaApi.getNodeByHandle(toHandle);
        if(target == null){
            target = megaApi.getRootNode();
        }
        logDebug("TARGET handle: " + target.getHandle());

        if(importMessagesHandles.length==1){
            for (int k = 0; k < importMessagesHandles.length; k++){
                MegaChatMessage message = megaChatApi.getMessage(idChat, importMessagesHandles[k]);
                if(message!=null){

                    MegaNodeList nodeList = message.getMegaNodeList();

                    for(int i=0;i<nodeList.size();i++){
                        MegaNode document = nodeList.get(i);
                        if (document != null) {
                            logDebug("DOCUMENT: " + document.getHandle());
                            document = chatC.authorizeNodeIfPreview(document, chatRoom);
                            if (target != null) {
//                            MegaNode autNode = megaApi.authorizeNode(document);

                                megaApi.copyNode(document, target, this);
                            } else {
                                logError("TARGET: null");
                               showSnackbar(SNACKBAR_TYPE, getString(R.string.import_success_error), -1);
                            }
                        }
                        else{
                            logError("DOCUMENT: null");
                            showSnackbar(SNACKBAR_TYPE, getString(R.string.import_success_error), -1);
                        }
                    }

                }
                else{
                    logError("MESSAGE is null");
                    showSnackbar(SNACKBAR_TYPE, getString(R.string.import_success_error), -1);
                }
            }
        }
        else {
            MultipleRequestListener listener = new MultipleRequestListener(MULTIPLE_CHAT_IMPORT, this);

            for (int k = 0; k < importMessagesHandles.length; k++){
                MegaChatMessage message = megaChatApi.getMessage(idChat, importMessagesHandles[k]);
                if(message!=null){

                    MegaNodeList nodeList = message.getMegaNodeList();

                    for(int i=0;i<nodeList.size();i++){
                        MegaNode document = nodeList.get(i);
                        if (document != null) {
                            logDebug("DOCUMENT: " + document.getHandle());
                            document = chatC.authorizeNodeIfPreview(document, chatRoom);
                            if (target != null) {
//                            MegaNode autNode = megaApi.authorizeNode(document);
                                megaApi.copyNode(document, target, listener);
                            } else {
                                logError("TARGET: null");
                            }
                        }
                        else{
                            logError("DOCUMENT: null");
                        }
                    }
                }
                else{
                    logError("MESSAGE is null");
                    showSnackbar(SNACKBAR_TYPE, getString(R.string.import_success_error), -1);
                }
            }
        }
    }

    public void retryNodeAttachment(long nodeHandle){
        megaChatApi.attachNode(idChat, nodeHandle, this);
    }

    public void retryContactAttachment(MegaHandleList handleList){
        logDebug("retryContactAttachment");
        MegaChatMessage contactMessage = megaChatApi.attachContacts(idChat, handleList);
        if(contactMessage!=null){
            AndroidMegaChatMessage androidMsgSent = new AndroidMegaChatMessage(contactMessage);
            sendMessageToUI(androidMsgSent);
        }
    }

    public void retryPendingMessage(long idMessage){
        logDebug("retryPendingMessage: " + idMessage);

        PendingMessageSingle pendMsg = dbH.findPendingMessageById(idMessage);

        if(pendMsg!=null){

            if(pendMsg.getNodeHandle()!=-1){
                removePendingMsg(idMessage);
                retryNodeAttachment(pendMsg.getNodeHandle());
            }
            else{
                logDebug("The file was not uploaded yet");

                ////Retry to send

                String filePath = pendMsg.getFilePath();

                File f = new File(filePath);
                if (!f.exists()) {
                    showSnackbar(SNACKBAR_TYPE, getResources().getQuantityString(R.plurals.messages_forwarded_error_not_available, 1, 1), -1);
                    return;
                }

                //Remove the old message from the UI and DB
                removePendingMsg(idMessage);

                Intent intent = new Intent(this, ChatUploadService.class);

                PendingMessageSingle pMsgSingle = new PendingMessageSingle();
                pMsgSingle.setChatId(idChat);
                long timestamp = System.currentTimeMillis()/1000;
                pMsgSingle.setUploadTimestamp(timestamp);

                String fingerprint = megaApi.getFingerprint(f.getAbsolutePath());

                pMsgSingle.setFilePath(f.getAbsolutePath());
                pMsgSingle.setName(f.getName());
                pMsgSingle.setFingerprint(fingerprint);

                long idMessageDb = dbH.addPendingMessage(pMsgSingle);
                pMsgSingle.setId(idMessageDb);
                if(idMessageDb!=-1){
                    intent.putExtra(ChatUploadService.EXTRA_ID_PEND_MSG, idMessageDb);

                    if(!isLoadingHistory){
                        AndroidMegaChatMessage newNodeAttachmentMsg = new AndroidMegaChatMessage(pMsgSingle, true);
                        sendMessageToUI(newNodeAttachmentMsg);
                    }

//                ArrayList<String> filePaths = newPendingMsg.getFilePaths();
//                filePaths.add("/home/jfjf.jpg");

                    intent.putExtra(ChatUploadService.EXTRA_CHAT_ID, idChat);

                    checkIfServiceCanStart(intent);
                }
                else{
                    logError("Error when adding pending msg to the database");
                }
            }
        }
        else{
            logError("Pending message does not exist");
            showSnackbar(SNACKBAR_TYPE, getResources().getQuantityString(R.plurals.messages_forwarded_error_not_available, 1, 1), -1);
        }
    }

    private void endCall(long chatHang){
        logDebug("chatHang: " + chatHang);
        if(megaChatApi!=null){
            megaChatApi.hangChatCall(chatHang, this);
        }
    }

    private void showConfirmationToJoinCall(final MegaChatRoom c){
        logDebug("showConfirmationToJoinCall");

        DialogInterface.OnClickListener dialogClickListener = new DialogInterface.OnClickListener() {
            @Override
            public void onClick(DialogInterface dialog, int which) {
                switch (which){
                    case DialogInterface.BUTTON_POSITIVE:
                        logDebug("END & JOIN");
                        //Find the call in progress:
                        if(megaChatApi!=null){
                            endCall(getChatCallInProgress(megaChatApi));
                        }
                        break;

                    case DialogInterface.BUTTON_NEGATIVE:
                        //No button clicked
                        break;
                }
            }
        };

        android.support.v7.app.AlertDialog.Builder builder = new android.support.v7.app.AlertDialog.Builder(this, R.style.AppCompatAlertDialogStyle);
        String message= getResources().getString(R.string.text_join_call);
        builder.setTitle(R.string.title_join_call);
        builder.setMessage(message).setPositiveButton(context.getString(R.string.answer_call_incoming).toUpperCase(), dialogClickListener).setNegativeButton(R.string.general_cancel, dialogClickListener).show();
    }

    public void showConfirmationOpenCamera(final MegaChatRoom c){
        logDebug("showConfirmationOpenCamera");

        DialogInterface.OnClickListener dialogClickListener = new DialogInterface.OnClickListener() {
            @Override
            public void onClick(DialogInterface dialog, int which) {
                switch (which){
                    case DialogInterface.BUTTON_POSITIVE: {
                        logDebug("Open camera and lost the camera in the call");
                        stopReproductions();

                        //Find the call in progress:
                        if(megaChatApi!=null){
                            long chatIdCallInProgress = getChatCallInProgress(megaChatApi);

                            MegaChatCall callInProgress = megaChatApi.getChatCall(chatIdCallInProgress);
                            if(callInProgress!=null){
                                if(callInProgress.hasLocalVideo()){
                                    megaChatApi.disableVideo(chatIdCallInProgress, null);
                                }
                                openCameraApp();
                            }
                        }
                        break;
                    }
                    case DialogInterface.BUTTON_NEGATIVE:
                        //No button clicked
                        break;
                }
            }
        };

        android.support.v7.app.AlertDialog.Builder builder = new android.support.v7.app.AlertDialog.Builder(this, R.style.AppCompatAlertDialogStyle);
        String message= getResources().getString(R.string.confirmation_open_camera_on_chat);
        builder.setTitle(R.string.title_confirmation_open_camera_on_chat);
        builder.setMessage(message).setPositiveButton(R.string.context_open_link, dialogClickListener).setNegativeButton(R.string.general_cancel, dialogClickListener).show();
    }

    public void showConfirmationClearChat(final MegaChatRoom c){
        logDebug("showConfirmationClearChat");

        DialogInterface.OnClickListener dialogClickListener = new DialogInterface.OnClickListener() {
            @Override
            public void onClick(DialogInterface dialog, int which) {
                switch (which){
                    case DialogInterface.BUTTON_POSITIVE:
                        logDebug("Clear chat!");
                        stopReproductions();
                        chatC.clearHistory(c);
                        break;

                    case DialogInterface.BUTTON_NEGATIVE:
                        //No button clicked
                        break;
                }
            }
        };

        android.support.v7.app.AlertDialog.Builder builder;
        if (Build.VERSION.SDK_INT >= Build.VERSION_CODES.HONEYCOMB) {
            builder = new AlertDialog.Builder(this, R.style.AppCompatAlertDialogStyle);
        }
        else{
            builder = new AlertDialog.Builder(this);
        }
        String message= getResources().getString(R.string.confirmation_clear_group_chat);
        builder.setTitle(R.string.title_confirmation_clear_group_chat);
        builder.setMessage(message).setPositiveButton(R.string.general_clear, dialogClickListener)
                .setNegativeButton(R.string.general_cancel, dialogClickListener).show();
    }

    public void showConfirmationLeaveChat (final MegaChatRoom c){
        logDebug("showConfirmationLeaveChat");

        DialogInterface.OnClickListener dialogClickListener = new DialogInterface.OnClickListener() {
            @Override
            public void onClick(DialogInterface dialog, int which) {
                switch (which){
                    case DialogInterface.BUTTON_POSITIVE: {
                        stopReproductions();

                        ChatController chatC = new ChatController(chatActivity);
                        chatC.leaveChat(c);
                        break;
                    }
                    case DialogInterface.BUTTON_NEGATIVE:
                        //No button clicked
                        break;
                }
            }
        };

        android.support.v7.app.AlertDialog.Builder builder;
        if (Build.VERSION.SDK_INT >= Build.VERSION_CODES.HONEYCOMB) {
            builder = new AlertDialog.Builder(this, R.style.AppCompatAlertDialogStyle);
        }
        else{
            builder = new AlertDialog.Builder(this);
        }
        builder.setTitle(getResources().getString(R.string.title_confirmation_leave_group_chat));
        String message= getResources().getString(R.string.confirmation_leave_group_chat);
        builder.setMessage(message).setPositiveButton(R.string.general_leave, dialogClickListener)
                .setNegativeButton(R.string.general_cancel, dialogClickListener).show();
    }

    public void showConfirmationRejoinChat(final long publicHandle){
        logDebug("showConfirmationRejoinChat");

        DialogInterface.OnClickListener dialogClickListener = new DialogInterface.OnClickListener() {
            @Override
            public void onClick(DialogInterface dialog, int which) {
                switch (which){
                    case DialogInterface.BUTTON_POSITIVE: {
                        logDebug("Rejoin chat!: " + publicHandle);
                        megaChatApi.autorejoinPublicChat(idChat, publicHandle, chatActivity);
                        break;
                    }
                    case DialogInterface.BUTTON_NEGATIVE: {
                        //No button clicked
                        break;
                    }
                }
            }
        };

        android.support.v7.app.AlertDialog.Builder builder = new android.support.v7.app.AlertDialog.Builder(this);
        String message= getResources().getString(R.string.confirmation_rejoin_chat_link);
        builder.setMessage(message).setPositiveButton(R.string.action_join, dialogClickListener)
                .setNegativeButton(R.string.general_cancel, dialogClickListener).show();
    }

    @Override
    public void onBackPressed() {
        logDebug("onBackPressed");
        retryConnectionsAndSignalPresence();

        if(emojiKeyboard!=null && (emojiKeyboard.getLetterKeyboardShown() || emojiKeyboard.getEmojiKeyboardShown())){
            emojiKeyboard.hideBothKeyboard(this);
        }else{
            if(fileStorageLayout.isShown()){
                hideFileStorage();
            }else{
                if (handlerEmojiKeyboard != null){
                    handlerEmojiKeyboard.removeCallbacksAndMessages(null);
                }
                if (handlerKeyboard != null){
                    handlerKeyboard.removeCallbacksAndMessages(null);
                }
                closeChat(true);
                ifAnonymousModeLogin(false);
            }
        }
    }

    @Override
    public void onClick(View v) {
        logDebug("onClick");

        switch (v.getId()) {
            case R.id.home:{
                onBackPressed();
                break;
            }
            case R.id.call_in_progress_layout:{
                logDebug("call_in_progress_layout");
                startVideo = false;
                if(checkPermissionsCall()){
                    startCall();
                }
                break;
            }
            case R.id.send_message_icon_chat:{
                logDebug("send_message_icon_chat");
                writingLayout.setClickable(false);
                String text = textChat.getText().toString();
                if(text.isEmpty()) break;

                if (editingMessage) {
                    logDebug("send_message_icon_chat:editingMessage");
                    editMessage(text);
                    clearSelections();
                    hideMultipleSelect();
                    actionMode.invalidate();
                } else {
                    logDebug("send_message_icon_chat:sendindMessage");
                    sendMessage(text);
                }
                textChat.setText("", TextView.BufferType.EDITABLE);
                break;
            }
            case R.id.keyboard_twemoji_chat:
            case R.id.rl_keyboard_twemoji_chat:{
                logDebug("keyboard_icon_chat");
                hideFileStorage();

                if(emojiKeyboard==null) break;

                    if(emojiKeyboard.getLetterKeyboardShown()){
                        emojiKeyboard.hideLetterKeyboard();
                        handlerKeyboard.postDelayed(new Runnable() {
                            @Override
                            public void run() {
                                emojiKeyboard.showEmojiKeyboard();
                            }
                        },250);

                    }
                    else if(emojiKeyboard.getEmojiKeyboardShown()){
                        emojiKeyboard.showLetterKeyboard();
                    }
                    else{
                        emojiKeyboard.showEmojiKeyboard();
                    }
                break;
            }

            case R.id.media_icon_chat:
            case R.id.rl_media_icon_chat: {
                logDebug("media_icon_chat");
                if (recordView.isRecordingNow()) break;

                hideKeyboard();
                if (participatingInACall(megaChatApi)) {
                    showConfirmationOpenCamera(chatRoom);
                } else {
                    openCameraApp();
                }
                break;
            }
            case R.id.pick_file_storage_icon_chat:
            case R.id.rl_pick_file_storage_icon_chat:{
                logDebug("file storage icon ");
                if (fileStorageLayout.isShown()) {
                    hideFileStorage();
                } else {
                    if ((emojiKeyboard != null) && (emojiKeyboard.getLetterKeyboardShown())) {
                        emojiKeyboard.hideBothKeyboard(this);
                        handlerEmojiKeyboard.postDelayed(new Runnable() {
                            @Override
                            public void run() {
                                if (Build.VERSION.SDK_INT >= Build.VERSION_CODES.M) {
                                    boolean hasStoragePermission = (ContextCompat.checkSelfPermission(chatActivity, Manifest.permission.READ_EXTERNAL_STORAGE) == PackageManager.PERMISSION_GRANTED);
                                    if (!hasStoragePermission) {
                                        ActivityCompat.requestPermissions(chatActivity, new String[]{Manifest.permission.READ_EXTERNAL_STORAGE}, REQUEST_READ_STORAGE);
                                    } else {
                                        chatActivity.attachFromFileStorage();
                                    }
                                } else {
                                    chatActivity.attachFromFileStorage();
                                }
                            }
                        }, 250);
                    } else {

                        if (emojiKeyboard != null) {
                            emojiKeyboard.hideBothKeyboard(this);
                        }

                        if (Build.VERSION.SDK_INT >= Build.VERSION_CODES.M) {
                            boolean hasStoragePermission = (ContextCompat.checkSelfPermission(this, Manifest.permission.READ_EXTERNAL_STORAGE) == PackageManager.PERMISSION_GRANTED);
                            if (!hasStoragePermission) {
                                ActivityCompat.requestPermissions(this, new String[]{Manifest.permission.READ_EXTERNAL_STORAGE}, REQUEST_READ_STORAGE);

                            } else {
                                this.attachFromFileStorage();
                            }
                        } else {
                            this.attachFromFileStorage();
                        }
                    }
                }
                break;
            }
            case R.id.toolbar_chat:{
                logDebug("toolbar_chat");
                if(recordView.isRecordingNow()) break;

                showGroupInfoActivity();
                break;
            }
            case R.id.message_jump_layout:{
                goToEnd();
                break;
            }
            case R.id.pick_attach_chat:
            case R.id.rl_attach_icon_chat: {
                logDebug("Show attach bottom sheet");
                hideKeyboard();
                showSendAttachmentBottomSheet();
                break;
            }
            case R.id.join_button:{
                if (chatC.isInAnonymousMode()) {
                    ifAnonymousModeLogin(true);
                }
                else {
                    megaChatApi.autojoinPublicChat(idChat, this);
                }
                break;
            }
		}
    }

    public void sendLocation(){
        logDebug("sendLocation");
        if(MegaApplication.isEnabledGeoLocation()){
            getLocationPermission();
        }
        else{
            showSendLocationDialog();
        }
    }

    public void sendFromCloud(){
        attachFromCloud();
    }

    public void sendFromFileSystem(){
        attachPhotoVideo();
    }

    void getLocationPermission() {
        if (ContextCompat.checkSelfPermission(this, Manifest.permission.ACCESS_FINE_LOCATION) != PackageManager.PERMISSION_GRANTED) {
            ActivityCompat.requestPermissions(this, new String[]{Manifest.permission.ACCESS_FINE_LOCATION}, LOCATION_PERMISSION_REQUEST_CODE);
        }
        else {
            Intent intent =  new Intent(getApplicationContext(), MapsActivity.class);
            intent.putExtra(EDITING_MESSAGE, editingMessage);
            if (messageToEdit != null) {
                intent.putExtra(MSG_ID, messageToEdit.getMsgId());
            }
            startActivityForResult(intent, REQUEST_CODE_SEND_LOCATION);
        }
    }

    void showSendLocationDialog () {
        AlertDialog.Builder builder = new AlertDialog.Builder(this);
        builder.setTitle(R.string.title_activity_maps)
                .setMessage(R.string.explanation_send_location)
                .setPositiveButton(getString(R.string.button_continue),
                new DialogInterface.OnClickListener() {
                    public void onClick(DialogInterface dialog, int whichButton) {
                        //getLocationPermission();
                        megaApi.enableGeolocation(chatActivity);
                    }
                })
                .setNegativeButton(R.string.general_cancel,
                new DialogInterface.OnClickListener() {
                    @Override
                    public void onClick(DialogInterface dialog, int which) {
                        try {
                            locationDialog.dismiss();
                            isLocationDialogShown = false;
                        } catch (Exception e){}
                    }
                });

        locationDialog = builder.create();
        locationDialog.setCancelable(false);
        locationDialog.setCanceledOnTouchOutside(false);
        locationDialog.show();
        isLocationDialogShown = true;
    }

    public void attachFromFileStorage(){
        logDebug("attachFromFileStorage");
        fileStorageF = ChatFileStorageFragment.newInstance();
        getSupportFragmentManager().beginTransaction().replace(R.id.fragment_container_file_storage, fileStorageF,"fileStorageF").commitNowAllowingStateLoss();
        fileStorageLayout.setVisibility(View.VISIBLE);
        pickFileStorageButton.setImageResource(R.drawable.ic_g_select_image);
        placeRecordButton(RECORD_BUTTON_DEACTIVATED);
    }

    public void attachFromCloud(){
        logDebug("attachFromCloud");
        if(megaApi!=null && megaApi.getRootNode()!=null){
            ChatController chatC = new ChatController(this);
            chatC.pickFileToSend();
        }
        else{
            logWarning("Online but not megaApi");
            showErrorAlertDialog(getString(R.string.error_server_connection_problem), false, this);
        }
    }

    public void attachPhotoVideo(){
        logDebug("attachPhotoVideo");

        disablePinScreen();

        Intent intent = new Intent();
        intent.setAction(Intent.ACTION_OPEN_DOCUMENT);
        intent.setAction(Intent.ACTION_GET_CONTENT);
        intent.putExtra(Intent.EXTRA_ALLOW_MULTIPLE, true);
        intent.setType("*/*");

        startActivityForResult(Intent.createChooser(intent, null), REQUEST_CODE_GET);
    }

    public void sendMessage(String text){
        logDebug("sendMessage: ");
        MegaChatMessage msgSent = megaChatApi.sendMessage(idChat, text);
        AndroidMegaChatMessage androidMsgSent = new AndroidMegaChatMessage(msgSent);
        sendMessageToUI(androidMsgSent);
    }

    public void sendLocationMessage(float longLongitude, float longLatitude, String encodedSnapshot){
        logDebug("sendLocationMessage");
        MegaChatMessage locationMessage = megaChatApi.sendGeolocation(idChat, longLongitude, longLatitude, encodedSnapshot);
        if(locationMessage == null) return;
        AndroidMegaChatMessage androidMsgSent = new AndroidMegaChatMessage(locationMessage);
        sendMessageToUI(androidMsgSent);

    }

    public void hideNewMessagesLayout(){
        logDebug("hideNewMessagesLayout");

        int position = positionNewMessagesLayout;

        positionNewMessagesLayout = -1;
        lastIdMsgSeen = -1;
        generalUnreadCount = -1;
        lastSeenReceived = true;
        newVisibility = false;

        if(adapter!=null){
            adapter.notifyItemChanged(position);
        }
    }

    public void openCameraApp(){
        logDebug("openCameraApp()");
        if(checkPermissionsTakePicture()){
            takePicture();
        }
    }

    public void sendMessageToUI(AndroidMegaChatMessage androidMsgSent){
        logDebug("sendMessageToUI");

        if(positionNewMessagesLayout!=-1){
            hideNewMessagesLayout();
        }

        int infoToShow = -1;

        int index = messages.size()-1;
        if(androidMsgSent!=null){
            if(androidMsgSent.isUploading()){
                logDebug("Is uploading: ");
            }
            else{
                logDebug("Sent message with id temp: " + androidMsgSent.getMessage().getTempId());
                logDebug("State of the message: " + androidMsgSent.getMessage().getStatus());
            }

            if(index==-1){
                //First element
                logDebug("First element!");
                messages.add(androidMsgSent);
                messages.get(0).setInfoToShow(AndroidMegaChatMessage.CHAT_ADAPTER_SHOW_ALL);
            }
            else{
                //Not first element - Find where to add in the queue
                logDebug("NOT First element!");

                AndroidMegaChatMessage msg = messages.get(index);
                if(!androidMsgSent.isUploading()){
                    while(msg.isUploading()){
                        index--;
                        if (index == -1) {
                            break;
                        }
                        msg = messages.get(index);
                    }
                }

                while (!msg.isUploading() && msg.getMessage().getStatus() == MegaChatMessage.STATUS_SENDING_MANUAL) {
                    index--;
                    if (index == -1) {
                        break;
                    }
                    msg = messages.get(index);
                }

                index++;
                logDebug("Add in position: " + index);
                messages.add(index, androidMsgSent);
                infoToShow = adjustInfoToShow(index);
            }

            if (adapter == null){
                logWarning("Adapter NULL");
                adapter = new MegaChatLollipopAdapter(this, chatRoom, messages, messagesPlaying, listView);
                adapter.setHasStableIds(true);
                listView.setLayoutManager(mLayoutManager);
                listView.setAdapter(adapter);
                adapter.setMessages(messages);
            }else{
                logDebug("Adapter is NOT null - addMEssage()");
                adapter.addMessage(messages, index);
                if(infoToShow== AndroidMegaChatMessage.CHAT_ADAPTER_SHOW_ALL){
                    mLayoutManager.scrollToPositionWithOffset(index, scaleHeightPx(50, outMetrics));
                }else{
                    mLayoutManager.scrollToPositionWithOffset(index, scaleHeightPx(20, outMetrics));
                }
            }
        }
        else{
            logError("Error sending message!");
        }
    }

    public void sendMessagesToUI(ArrayList<AndroidMegaChatMessage> messages) {
        for (AndroidMegaChatMessage message : messages) {
            sendMessageToUI(message);
        }
    }

    public void editMessage(String text){
        logDebug("editMessage: ");
        MegaChatMessage msgEdited = null;

        if(messageToEdit.getMsgId()!=-1){
            msgEdited = megaChatApi.editMessage(idChat, messageToEdit.getMsgId(), text);
        }
        else{
            msgEdited = megaChatApi.editMessage(idChat, messageToEdit.getTempId(), text);
        }

        if(msgEdited!=null){
            logDebug("Edited message: status: " + msgEdited.getStatus());
            AndroidMegaChatMessage androidMsgEdited = new AndroidMegaChatMessage(msgEdited);
            modifyMessageReceived(androidMsgEdited, false);
        }
        else{
            logWarning("Message cannot be edited!");
            showSnackbar(SNACKBAR_TYPE, getString(R.string.error_editing_message), -1);
        }
    }

    public void editMessageMS(String text, MegaChatMessage messageToEdit){
        logDebug("editMessageMS: ");
        MegaChatMessage msgEdited = null;

        if(messageToEdit.getMsgId()!=-1){
            msgEdited = megaChatApi.editMessage(idChat, messageToEdit.getMsgId(), text);
        }
        else{
            msgEdited = megaChatApi.editMessage(idChat, messageToEdit.getTempId(), text);
        }

        if(msgEdited!=null){
            logDebug("Edited message: status: " + msgEdited.getStatus());
            AndroidMegaChatMessage androidMsgEdited = new AndroidMegaChatMessage(msgEdited);
            modifyMessageReceived(androidMsgEdited, false);
        }
        else{
            logWarning("Message cannot be edited!");
            showSnackbar(SNACKBAR_TYPE, getString(R.string.error_editing_message), -1);
        }
    }

    public void showUploadPanel(){
        if (isBottomSheetDialogShown(bottomSheetDialogFragment)) return;

        bottomSheetDialogFragment = new AttachmentUploadBottomSheetDialogFragment();
        bottomSheetDialogFragment.show(getSupportFragmentManager(), bottomSheetDialogFragment.getTag());
    }

    public void activateActionMode(){
        if (!adapter.isMultipleSelect()){
            adapter.setMultipleSelect(true);
            actionMode = startSupportActionMode(new ActionBarCallBack());
        }
    }


    //Multiselect
    private class  ActionBarCallBack implements ActionMode.Callback {

        @Override
        public boolean onActionItemClicked(ActionMode mode, MenuItem item) {
            ArrayList<AndroidMegaChatMessage> messagesSelected = adapter.getSelectedMessages();

            switch(item.getItemId()){
                case R.id.chat_cab_menu_edit:{
                    logDebug("Edit text");
                    if (!messagesSelected.isEmpty() && messagesSelected.get(0) != null) {
                        editingMessage = true;
                        MegaChatMessage msg = messagesSelected.get(0).getMessage();
                        MegaChatContainsMeta meta = msg.getContainsMeta();
                        messageToEdit = msg;
                        textChat.setText(messageToEdit.getContent());
                        textChat.setSelection(textChat.getText().length());
                        if (msg.getType() == MegaChatMessage.TYPE_CONTAINS_META && meta != null && meta.getType() == MegaChatContainsMeta.CONTAINS_META_GEOLOCATION) {
                            sendLocation();
                            clearSelections();
                            hideMultipleSelect();
                            actionMode.invalidate();
                        }
                        else {
                            textChat.setText(messageToEdit.getContent());
                            textChat.setSelection(textChat.getText().length());
                        }
                    }
                    break;
                }
                case R.id.chat_cab_menu_forward:{
                    logDebug("Forward message");
                    forwardMessages(messagesSelected);
                    break;
                }
                case R.id.chat_cab_menu_copy:{
                    clearSelections();
                    hideMultipleSelect();
                    String text = "";

                    if(messagesSelected.size()==1){
                        AndroidMegaChatMessage message = messagesSelected.get(0);
                        text = chatC.createSingleManagementString(message, chatRoom);
                    }else{
                        text = copyMessages(messagesSelected);
                    }

                    if(android.os.Build.VERSION.SDK_INT < android.os.Build.VERSION_CODES.HONEYCOMB) {
                        android.text.ClipboardManager clipboard = (android.text.ClipboardManager) getSystemService(Context.CLIPBOARD_SERVICE);
                        clipboard.setText(text);
                    } else {
                        android.content.ClipboardManager clipboard = (android.content.ClipboardManager) getSystemService(Context.CLIPBOARD_SERVICE);
                        android.content.ClipData clip = android.content.ClipData.newPlainText("Copied Text", text);
                        clipboard.setPrimaryClip(clip);
                    }
                    showSnackbar(SNACKBAR_TYPE, getString(R.string.messages_copied_clipboard), -1);

                    break;
                }
                case R.id.chat_cab_menu_delete:{
                    clearSelections();
                    hideMultipleSelect();
                    //Delete
                    showConfirmationDeleteMessages(messagesSelected, chatRoom);
                    break;
                }
                case R.id.chat_cab_menu_download: {
                    logDebug("chat_cab_menu_download ");
                    clearSelections();
                    hideMultipleSelect();
                    if (!checkPermissionWriteStorage(REQUEST_WRITE_STORAGE)) {
                        preservedMessagesSelected = messagesSelected;
                        return false;
                    }
                    ArrayList<MegaNodeList> list = new ArrayList<>();
                    for (int i = 0; i < messagesSelected.size(); i++) {
                        MegaNodeList megaNodeList = messagesSelected.get(i).getMessage().getMegaNodeList();
                        list.add(megaNodeList);
                    }
                    chatC.prepareForChatDownload(list);
                    break;
                }
                case R.id.chat_cab_menu_import:{
                    clearSelections();
                    hideMultipleSelect();
                    chatC.importNodesFromAndroidMessages(messagesSelected);
                    break;
                }
                case R.id.chat_cab_menu_offline:{
                    clearSelections();
                    hideMultipleSelect();
                    if (!checkPermissionWriteStorage(REQUEST_WRITE_STORAGE_OFFLINE)) {
                        preservedMessagesSelected = messagesSelected;
                        return false;
                    }
                    chatC.saveForOfflineWithAndroidMessages(messagesSelected, chatRoom);
                    break;
                }
            }
            return false;
        }

        public String copyMessages(ArrayList<AndroidMegaChatMessage> messagesSelected){
            logDebug("copyMessages");
            ChatController chatC = new ChatController(chatActivity);
            StringBuilder builder = new StringBuilder();

            for(int i=0;i<messagesSelected.size();i++){
                AndroidMegaChatMessage messageSelected = messagesSelected.get(i);
                builder.append("[");
                String timestamp = formatShortDateTime(messageSelected.getMessage().getTimestamp());
                builder.append(timestamp);
                builder.append("] ");
                String messageString = chatC.createManagementString(messageSelected, chatRoom);
                builder.append(messageString);
                builder.append("\n");
            }
            return builder.toString();
        }

        @Override
        public boolean onCreateActionMode(ActionMode mode, Menu menu) {
            MenuInflater inflater = mode.getMenuInflater();
            inflater.inflate(R.menu.messages_chat_action, menu);

            importIcon = menu.findItem(R.id.chat_cab_menu_import);
            menu.findItem(R.id.chat_cab_menu_offline).setIcon(mutateIconSecondary(chatActivity, R.drawable.ic_b_save_offline, R.color.white));

            changeStatusBarColorActionMode(chatActivity, getWindow(), handler, 1);
            return true;
        }

        @Override
        public void onDestroyActionMode(ActionMode arg0) {
            logDebug("onDestroyActionMode");
            adapter.setMultipleSelect(false);
//            textChat.getText().clear();
            editingMessage = false;
            clearSelections();
            changeStatusBarColorActionMode(chatActivity, getWindow(), handler, 0);
        }

        @Override
        public boolean onPrepareActionMode(ActionMode mode, Menu menu) {
            logDebug("onPrepareActionMode");
            List<AndroidMegaChatMessage> selected = adapter.getSelectedMessages();
            if (selected.size() !=0) {
//                MenuItem unselect = menu.findItem(R.id.cab_menu_unselect_all);
                if((chatRoom.getOwnPrivilege()==MegaChatRoom.PRIV_RM||chatRoom.getOwnPrivilege()==MegaChatRoom.PRIV_RO) && !chatRoom.isPreview()){

                    logDebug("Chat without permissions || without preview");

                    boolean showCopy = true;
                    for(int i=0; i<selected.size();i++) {
                        MegaChatMessage msg = selected.get(i).getMessage();
                        if ((showCopy) && (msg.getType() == MegaChatMessage.TYPE_NODE_ATTACHMENT || msg.getType()  == MegaChatMessage.TYPE_CONTACT_ATTACHMENT || msg.getType()  == MegaChatMessage.TYPE_VOICE_CLIP || ((msg.getType() == MegaChatMessage.TYPE_CONTAINS_META) && (msg.getContainsMeta() != null) && (msg.getContainsMeta().getType() == MegaChatContainsMeta.CONTAINS_META_GEOLOCATION))) ) {
                            showCopy = false;
                        }
                    }
                    menu.findItem(R.id.chat_cab_menu_edit).setVisible(false);
                    menu.findItem(R.id.chat_cab_menu_copy).setVisible(showCopy);
                    menu.findItem(R.id.chat_cab_menu_delete).setVisible(false);
                    menu.findItem(R.id.chat_cab_menu_forward).setVisible(false);
                    menu.findItem(R.id.chat_cab_menu_download).setVisible(false);
                    menu.findItem(R.id.chat_cab_menu_offline).setVisible(false);
                    importIcon.setVisible(false);
                }
                else{
                    logDebug("Chat with permissions or preview");
                    if(isOnline(chatActivity) && !chatC.isInAnonymousMode()){
                        menu.findItem(R.id.chat_cab_menu_forward).setVisible(true);
                    }else{
                        menu.findItem(R.id.chat_cab_menu_forward).setVisible(false);
                    }

                    if (selected.size() == 1) {
                        if(selected.get(0).isUploading()){
                            menu.findItem(R.id.chat_cab_menu_copy).setVisible(false);
                            menu.findItem(R.id.chat_cab_menu_delete).setVisible(false);
                            menu.findItem(R.id.chat_cab_menu_edit).setVisible(false);
                            menu.findItem(R.id.chat_cab_menu_forward).setVisible(false);
                            menu.findItem(R.id.chat_cab_menu_download).setVisible(false);
                            menu.findItem(R.id.chat_cab_menu_offline).setVisible(false);
                            importIcon.setVisible(false);

                        }else if(selected.get(0).getMessage().getType()==MegaChatMessage.TYPE_NODE_ATTACHMENT){
                            logDebug("TYPE_NODE_ATTACHMENT selected");
                            menu.findItem(R.id.chat_cab_menu_copy).setVisible(false);
                            menu.findItem(R.id.chat_cab_menu_edit).setVisible(false);

                            if(selected.get(0).getMessage().getUserHandle()==myUserHandle && selected.get(0).getMessage().isDeletable()){
                                logDebug("one message Message DELETABLE");
                                menu.findItem(R.id.chat_cab_menu_delete).setVisible(true);
                            }else{
                                menu.findItem(R.id.chat_cab_menu_delete).setVisible(false);
                            }

                            if(isOnline(chatActivity)){
                                menu.findItem(R.id.chat_cab_menu_download).setVisible(true);
                                if (chatC.isInAnonymousMode()) {
                                    menu.findItem(R.id.chat_cab_menu_offline).setVisible(false);
                                    importIcon.setVisible(false);
                                }
                                else {
                                    menu.findItem(R.id.chat_cab_menu_offline).setVisible(true);
                                    importIcon.setVisible(true);
                                }
                            }
                            else{
                                menu.findItem(R.id.chat_cab_menu_download).setVisible(false);
                                menu.findItem(R.id.chat_cab_menu_offline).setVisible(false);
                                importIcon.setVisible(false);
                            }
                        }
                        else if(selected.get(0).getMessage().getType()==MegaChatMessage.TYPE_CONTACT_ATTACHMENT){
                            logDebug("TYPE_CONTACT_ATTACHMENT selected");

                            menu.findItem(R.id.chat_cab_menu_copy).setVisible(false);
                            menu.findItem(R.id.chat_cab_menu_edit).setVisible(false);

                            if(selected.get(0).getMessage().getUserHandle()==myUserHandle && selected.get(0).getMessage().isDeletable()){
                                logDebug("one message Message DELETABLE");
                                menu.findItem(R.id.chat_cab_menu_delete).setVisible(true);
                            }
                            else{
                                logDebug("one message Message NOT DELETABLE");
                                menu.findItem(R.id.chat_cab_menu_delete).setVisible(false);
                            }

                            menu.findItem(R.id.chat_cab_menu_download).setVisible(false);
                            menu.findItem(R.id.chat_cab_menu_offline).setVisible(false);
                            importIcon.setVisible(false);
                        }
                        else if(selected.get(0).getMessage().getType()==MegaChatMessage.TYPE_VOICE_CLIP){
                            logDebug("TYPE_VOICE_CLIP selected");

                            menu.findItem(R.id.chat_cab_menu_copy).setVisible(false);
                            menu.findItem(R.id.chat_cab_menu_edit).setVisible(false);

                            if((selected.get(0).getMessage().getUserHandle()==myUserHandle) && (selected.get(0).getMessage().isDeletable())){
                                menu.findItem(R.id.chat_cab_menu_delete).setVisible(true);
                            }else{
                                menu.findItem(R.id.chat_cab_menu_delete).setVisible(false);
                            }
                            menu.findItem(R.id.chat_cab_menu_download).setVisible(false);
                            menu.findItem(R.id.chat_cab_menu_offline).setVisible(false);
                            importIcon.setVisible(false);

                        }
                        else{
                            logDebug("Other type: " + selected.get(0).getMessage().getType());

                            MegaChatMessage messageSelected= megaChatApi.getMessage(idChat, selected.get(0).getMessage().getMsgId());
                            if(messageSelected == null){
                                messageSelected = megaChatApi.getMessage(idChat, selected.get(0).getMessage().getTempId());
                                if(messageSelected == null){
                                    menu.findItem(R.id.chat_cab_menu_edit).setVisible(false);
                                    menu.findItem(R.id.chat_cab_menu_copy).setVisible(false);
                                    menu.findItem(R.id.chat_cab_menu_delete).setVisible(false);
                                    menu.findItem(R.id.chat_cab_menu_forward).setVisible(false);
                                    menu.findItem(R.id.chat_cab_menu_download).setVisible(false);
                                    menu.findItem(R.id.chat_cab_menu_offline).setVisible(false);
                                    importIcon.setVisible(false);
                                    return false;
                                }
                            }

                            if((messageSelected.getType() == MegaChatMessage.TYPE_CONTAINS_META) && (messageSelected.getContainsMeta()!=null && messageSelected.getContainsMeta().getType() == MegaChatContainsMeta.CONTAINS_META_GEOLOCATION)){
                                logDebug("TYPE_CONTAINS_META && CONTAINS_META_GEOLOCATION");
                                menu.findItem(R.id.chat_cab_menu_copy).setVisible(false);
                            }else{
                                menu.findItem(R.id.chat_cab_menu_copy).setVisible(true);
                            }

                            int type = selected.get(0).getMessage().getType();

                            if(messageSelected.getUserHandle()==myUserHandle){

                                if(messageSelected.isEditable()){
                                    logDebug("Message EDITABLE");
                                    menu.findItem(R.id.chat_cab_menu_edit).setVisible(true);
                                    menu.findItem(R.id.chat_cab_menu_delete).setVisible(true);
                                }
                                else{
                                    logDebug("Message NOT EDITABLE");
                                    menu.findItem(R.id.chat_cab_menu_edit).setVisible(false);
                                    menu.findItem(R.id.chat_cab_menu_delete).setVisible(false);
                                }

                                if (!isOnline(chatActivity) || type == MegaChatMessage.TYPE_TRUNCATE||type == MegaChatMessage.TYPE_ALTER_PARTICIPANTS||type == MegaChatMessage.TYPE_CHAT_TITLE||type == MegaChatMessage.TYPE_PRIV_CHANGE||type == MegaChatMessage.TYPE_CALL_ENDED||type == MegaChatMessage.TYPE_CALL_STARTED) {
                                    menu.findItem(R.id.chat_cab_menu_forward).setVisible(false);
                                }
                                else{
                                    menu.findItem(R.id.chat_cab_menu_forward).setVisible(true);
                                }
                            }
                            else{
                                menu.findItem(R.id.chat_cab_menu_edit).setVisible(false);
                                menu.findItem(R.id.chat_cab_menu_delete).setVisible(false);
                                importIcon.setVisible(false);

                                if (chatC.isInAnonymousMode() || !isOnline(chatActivity) || type == MegaChatMessage.TYPE_TRUNCATE||type == MegaChatMessage.TYPE_ALTER_PARTICIPANTS||type == MegaChatMessage.TYPE_CHAT_TITLE||type == MegaChatMessage.TYPE_PRIV_CHANGE||type == MegaChatMessage.TYPE_CALL_ENDED||type == MegaChatMessage.TYPE_CALL_STARTED) {
                                    menu.findItem(R.id.chat_cab_menu_forward).setVisible(false);
                                }
                                else{
                                    menu.findItem(R.id.chat_cab_menu_forward).setVisible(true);
                                }
                            }
                            menu.findItem(R.id.chat_cab_menu_download).setVisible(false);
                            menu.findItem(R.id.chat_cab_menu_offline).setVisible(false);
                            importIcon.setVisible(false);
                        }
                    }
                    else{
                        logDebug("Many items selected");
                        boolean isUploading = false;
                        boolean showDelete = true;
                        boolean showCopy = true;
                        boolean showForward = true;
                        boolean allNodeAttachments = true;

                        for(int i=0; i<selected.size();i++) {

                            if (!isUploading) {
                                if (selected.get(i).isUploading()) {
                                    isUploading = true;
                                }
                            }

                            MegaChatMessage msg = selected.get(i).getMessage();

                            if ((showCopy) && (msg.getType() == MegaChatMessage.TYPE_NODE_ATTACHMENT || msg.getType()  == MegaChatMessage.TYPE_CONTACT_ATTACHMENT || msg.getType()  == MegaChatMessage.TYPE_VOICE_CLIP || ((msg.getType() == MegaChatMessage.TYPE_CONTAINS_META) && (msg.getContainsMeta() != null) && (msg.getContainsMeta().getType() == MegaChatContainsMeta.CONTAINS_META_GEOLOCATION))) ) {
                                showCopy = false;
                            }

                            if((showDelete) && ((msg.getUserHandle() != myUserHandle) || ((msg.getType() == MegaChatMessage.TYPE_NORMAL || msg.getType() == MegaChatMessage.TYPE_NODE_ATTACHMENT || msg.getType() == MegaChatMessage.TYPE_CONTACT_ATTACHMENT || msg.getType() == MegaChatMessage.TYPE_CONTAINS_META || msg.getType() == MegaChatMessage.TYPE_VOICE_CLIP) && (!(msg.isDeletable()))))){
                                showDelete = false;
                            }

                            if((showForward) &&(msg.getType() == MegaChatMessage.TYPE_TRUNCATE||msg.getType() == MegaChatMessage.TYPE_ALTER_PARTICIPANTS||msg.getType() == MegaChatMessage.TYPE_CHAT_TITLE||msg.getType() == MegaChatMessage.TYPE_PRIV_CHANGE||msg.getType() == MegaChatMessage.TYPE_CALL_ENDED||msg.getType() == MegaChatMessage.TYPE_CALL_STARTED)) {
                                showForward = false;
                            }

                            if ((allNodeAttachments) && (selected.get(i).getMessage().getType() != MegaChatMessage.TYPE_NODE_ATTACHMENT)){
                                allNodeAttachments = false;
                            }
                        }

                        if (isUploading) {
                            menu.findItem(R.id.chat_cab_menu_copy).setVisible(false);
                            menu.findItem(R.id.chat_cab_menu_delete).setVisible(false);
                            menu.findItem(R.id.chat_cab_menu_edit).setVisible(false);
                            menu.findItem(R.id.chat_cab_menu_forward).setVisible(false);
                            menu.findItem(R.id.chat_cab_menu_download).setVisible(false);
                            menu.findItem(R.id.chat_cab_menu_offline).setVisible(false);
                            importIcon.setVisible(false);
                        }
                        else {
                            if(allNodeAttachments && isOnline(chatActivity)){
                                menu.findItem(R.id.chat_cab_menu_download).setVisible(true);
                                if (chatC.isInAnonymousMode()){
                                    menu.findItem(R.id.chat_cab_menu_offline).setVisible(false);
                                    importIcon.setVisible(false);
                                }
                                else {
                                    menu.findItem(R.id.chat_cab_menu_offline).setVisible(true);
                                    importIcon.setVisible(true);
                                }
                            }
                            else{
                                menu.findItem(R.id.chat_cab_menu_download).setVisible(false);
                                menu.findItem(R.id.chat_cab_menu_offline).setVisible(false);
                                importIcon.setVisible(false);
                            }

                            menu.findItem(R.id.chat_cab_menu_edit).setVisible(false);
                            if (chatC.isInAnonymousMode()){
                                menu.findItem(R.id.chat_cab_menu_copy).setVisible(false);
                                menu.findItem(R.id.chat_cab_menu_delete).setVisible(false);
                            }
                            else {
                                menu.findItem(R.id.chat_cab_menu_copy).setVisible(showCopy);
                                menu.findItem(R.id.chat_cab_menu_delete).setVisible(showDelete);
                            }
                            if(isOnline(chatActivity) && !chatC.isInAnonymousMode()){
                                menu.findItem(R.id.chat_cab_menu_forward).setVisible(showForward);
                            }
                            else{
                                menu.findItem(R.id.chat_cab_menu_forward).setVisible(false);
                            }
                        }
                    }
                }
            }
            return false;
        }
    }

    public boolean showSelectMenuItem(){
        if (adapter != null){
            return adapter.isMultipleSelect();
        }
        return false;
    }

    public void showConfirmationDeleteMessages(final ArrayList<AndroidMegaChatMessage> messages, final MegaChatRoom chat){
        logDebug("showConfirmationDeleteMessages");

        DialogInterface.OnClickListener dialogClickListener = new DialogInterface.OnClickListener() {
            @Override
            public void onClick(DialogInterface dialog, int which) {
                switch (which){
                    case DialogInterface.BUTTON_POSITIVE:
                        stopReproductions();

                        ChatController cC = new ChatController(chatActivity);
                        cC.deleteAndroidMessages(messages, chat);
                        break;
                    case DialogInterface.BUTTON_NEGATIVE:
                        //No button clicked
                        break;
                }
            }
        };

        AlertDialog.Builder builder;
        if (Build.VERSION.SDK_INT >= Build.VERSION_CODES.HONEYCOMB) {
            builder = new AlertDialog.Builder(this, R.style.AppCompatAlertDialogStyle);
        }
        else{
            builder = new AlertDialog.Builder(this);
        }

        if(messages.size()==1){
            builder.setMessage(R.string.confirmation_delete_one_message);
        }
        else{
            builder.setMessage(R.string.confirmation_delete_several_messages);
        }
        builder.setPositiveButton(R.string.context_remove, dialogClickListener).setNegativeButton(R.string.general_cancel, dialogClickListener).show();
    }

    public void showConfirmationDeleteMessage(final long messageId, final long chatId){
        logDebug("showConfirmationDeleteMessage");

        DialogInterface.OnClickListener dialogClickListener = new DialogInterface.OnClickListener() {
            @Override
            public void onClick(DialogInterface dialog, int which) {
                switch (which){
                    case DialogInterface.BUTTON_POSITIVE:
                        ChatController cC = new ChatController(chatActivity);
                        cC.deleteMessageById(messageId, chatId);
                        break;
                    case DialogInterface.BUTTON_NEGATIVE:
                        //No button clicked
                        break;
                }
            }
        };

        AlertDialog.Builder builder;
        if (Build.VERSION.SDK_INT >= Build.VERSION_CODES.HONEYCOMB) {
            builder = new AlertDialog.Builder(this, R.style.AppCompatAlertDialogStyle);
        }
        else{
            builder = new AlertDialog.Builder(this);
        }

        builder.setMessage(R.string.confirmation_delete_one_message);
        builder.setPositiveButton(R.string.context_remove, dialogClickListener)
                .setNegativeButton(R.string.general_cancel, dialogClickListener).show();
    }

    /*
     * Clear all selected items
     */
    private void clearSelections() {
        if(adapter.isMultipleSelect()){
            adapter.clearSelections();
        }
        updateActionModeTitle();
    }

    private void updateActionModeTitle() {
        try {
            actionMode.setTitle(adapter.getSelectedItemCount()+"");
            actionMode.invalidate();
        } catch (Exception e) {
            e.printStackTrace();
            logError("Invalidate error", e);
        }
    }

    /*
     * Disable selection
     */
    public void hideMultipleSelect() {
        adapter.setMultipleSelect(false);
        if (actionMode != null) {
            actionMode.finish();
        }
    }



    public void selectAll() {
        if (adapter != null) {
            if (adapter.isMultipleSelect()) {
                adapter.selectAll();
            } else {
                adapter.setMultipleSelect(true);
                adapter.selectAll();

                actionMode = startSupportActionMode(new ActionBarCallBack());
            }

            updateActionModeTitle();
        }
    }

    public void itemClick(int positionInAdapter, int [] screenPosition) {
        logDebug("Pposition: " + positionInAdapter);
        int positionInMessages = positionInAdapter-1;

        if(positionInMessages < messages.size()){
            AndroidMegaChatMessage m = messages.get(positionInMessages);

            if (adapter.isMultipleSelect()) {
                logDebug("isMultipleSelect");
                if (!m.isUploading()) {
                    logDebug("isMultipleSelect - iNOTsUploading");
                    if (m.getMessage() != null) {
                        MegaChatContainsMeta meta = m.getMessage().getContainsMeta();
                        if (meta != null && meta.getType() == MegaChatContainsMeta.CONTAINS_META_INVALID) {
                        }else{
                            logDebug("Message id: " + m.getMessage().getMsgId());
                            logDebug("Timestamp: " + m.getMessage().getTimestamp());

                            adapter.toggleSelection(positionInAdapter);
                            List<AndroidMegaChatMessage> messages = adapter.getSelectedMessages();
                            if (!messages.isEmpty()) {
                                updateActionModeTitle();
                            }
                        }
                    }

//                    adapter.toggleSelection(positionInAdapter);

//                    List<AndroidMegaChatMessage> messages = adapter.getSelectedMessages();
//                    if (messages.size() > 0) {
//                        updateActionModeTitle();
////                adapter.notifyDataSetChanged();
//                    }
////                    else {
////                        hideMultipleSelect();
////                    }
                }
            }else{
                if(m!=null){
                    if(m.isUploading()){
                        showUploadingAttachmentBottomSheet(m, positionInMessages);
                    }else{
                        if((m.getMessage().getStatus()==MegaChatMessage.STATUS_SERVER_REJECTED)||(m.getMessage().getStatus()==MegaChatMessage.STATUS_SENDING_MANUAL)){
                            if(m.getMessage().getUserHandle()==megaChatApi.getMyUserHandle()) {
                                if (!(m.getMessage().isManagementMessage())) {
                                    logDebug("selected message handle: " + m.getMessage().getTempId());
                                    logDebug("selected message rowId: " + m.getMessage().getRowId());
                                    if ((m.getMessage().getStatus() == MegaChatMessage.STATUS_SERVER_REJECTED) || (m.getMessage().getStatus() == MegaChatMessage.STATUS_SENDING_MANUAL)) {
                                        logDebug("show not sent message panel");
                                        showMsgNotSentPanel(m, positionInMessages);
                                    }
                                }
                            }
                        }
                        else{
                            if(m.getMessage().getType()==MegaChatMessage.TYPE_NODE_ATTACHMENT){
                                logDebug("itemCLick: TYPE_NODE_ATTACHMENT");
                                MegaNodeList nodeList = m.getMessage().getMegaNodeList();
                                if(nodeList.size()==1){
                                    MegaNode node = chatC.authorizeNodeIfPreview(nodeList.get(0), chatRoom);
                                    if (MimeTypeList.typeForName(node.getName()).isImage()){

                                        if(node.hasPreview()){
                                            logDebug("Show full screen viewer");
                                            showFullScreenViewer(m.getMessage().getMsgId(), screenPosition);
                                        }
                                        else{
                                            logDebug("Image without preview - show node attachment panel for one node");
                                            showNodeAttachmentBottomSheet(m, positionInMessages);
                                        }
                                    }
                                    else if (MimeTypeList.typeForName(node.getName()).isVideoReproducible()||MimeTypeList.typeForName(node.getName()).isAudio()){
                                        logDebug("isFile:isVideoReproducibleOrIsAudio");
                                        String mimeType = MimeTypeList.typeForName(node.getName()).getType();
                                        logDebug("FILE HANDLE: " + node.getHandle() + " TYPE: " + mimeType);

                                        Intent mediaIntent;
                                        boolean internalIntent;
                                        boolean opusFile = false;
                                        if (MimeTypeList.typeForName(node.getName()).isVideoNotSupported() || MimeTypeList.typeForName(node.getName()).isAudioNotSupported()){
                                            mediaIntent = new Intent(Intent.ACTION_VIEW);
                                            internalIntent=false;
                                            String[] s = node.getName().split("\\.");
                                            if (s != null && s.length > 1 && s[s.length-1].equals("opus")) {
                                                opusFile = true;
                                            }
                                        }
                                        else {
                                            logDebug("setIntentToAudioVideoPlayer");
                                            mediaIntent = new Intent(this, AudioVideoPlayerLollipop.class);
                                            internalIntent=true;
                                        }
                                        logDebug("putExtra: screenPosition("+screenPosition+"), msgId("+m.getMessage().getMsgId()+"), chatId("+idChat+"), filename("+node.getName()+")");

                                        mediaIntent.putExtra("screenPosition", screenPosition);
                                        mediaIntent.putExtra("adapterType", FROM_CHAT);
                                        mediaIntent.putExtra(IS_PLAYLIST, false);
                                        mediaIntent.putExtra("msgId", m.getMessage().getMsgId());
                                        mediaIntent.putExtra("chatId", idChat);
                                        mediaIntent.putExtra("FILENAME", node.getName());

                                        String downloadLocationDefaultPath = getDownloadLocation(this);
                                        String localPath = getLocalFile(this, node.getName(), node.getSize(), downloadLocationDefaultPath);

                                        File f = new File(downloadLocationDefaultPath, node.getName());
                                        boolean isOnMegaDownloads = false;
                                        if(f.exists() && (f.length() == node.getSize())){
                                            isOnMegaDownloads = true;
                                        }
                                        logDebug("isOnMegaDownloads: " + isOnMegaDownloads);
                                        if (localPath != null && (isOnMegaDownloads || (megaApi.getFingerprint(node) != null && megaApi.getFingerprint(node).equals(megaApi.getFingerprint(localPath))))){
                                            logDebug("localPath != null");

                                            File mediaFile = new File(localPath);
                                            //mediaIntent.setDataAndType(Uri.parse(localPath), mimeType);
                                            if (Build.VERSION.SDK_INT >= Build.VERSION_CODES.N && localPath.contains(Environment.getExternalStorageDirectory().getPath())) {
                                                logDebug("FileProviderOption");
                                                Uri mediaFileUri = FileProvider.getUriForFile(this, "mega.privacy.android.app.providers.fileprovider", mediaFile);
                                                if(mediaFileUri==null){
                                                    logDebug("ERROR:NULLmediaFileUri");
                                                    showSnackbar(SNACKBAR_TYPE, getString(R.string.general_text_error), -1);
                                                }
                                                else{
                                                    mediaIntent.setDataAndType(mediaFileUri, MimeTypeList.typeForName(node.getName()).getType());
                                                }
                                            }else{
                                                Uri mediaFileUri = Uri.fromFile(mediaFile);
                                                if(mediaFileUri==null){
                                                    logError("ERROR:NULLmediaFileUri");
                                                    showSnackbar(SNACKBAR_TYPE, getString(R.string.general_text_error), -1);
                                                }
                                                else{
                                                    mediaIntent.setDataAndType(mediaFileUri, MimeTypeList.typeForName(node.getName()).getType());
                                                }
                                            }
                                            mediaIntent.addFlags(Intent.FLAG_GRANT_READ_URI_PERMISSION);
                                        }else {
                                            logDebug("localPathNULL");
                                            if (isOnline(this)){
                                                if (megaApi.httpServerIsRunning() == 0) {
                                                    logDebug("megaApi.httpServerIsRunning() == 0");
                                                    megaApi.httpServerStart();
                                                }
                                                else{
                                                    logWarning("ERROR:httpServerAlreadyRunning");
                                                }

                                                ActivityManager.MemoryInfo mi = new ActivityManager.MemoryInfo();
                                                ActivityManager activityManager = (ActivityManager) this.getSystemService(Context.ACTIVITY_SERVICE);
                                                activityManager.getMemoryInfo(mi);

                                                if(mi.totalMem>BUFFER_COMP){
                                                    logDebug("Total mem: " + mi.totalMem + " allocate 32 MB");
                                                    megaApi.httpServerSetMaxBufferSize(MAX_BUFFER_32MB);
                                                }else{
                                                    logDebug("Total mem: " + mi.totalMem + " allocate 16 MB");
                                                    megaApi.httpServerSetMaxBufferSize(MAX_BUFFER_16MB);
                                                }

                                                String url = megaApi.httpServerGetLocalLink(node);
                                                if(url!=null){
                                                    logDebug("URL generated: " + url);
                                                    Uri parsedUri = Uri.parse(url);
                                                    if(parsedUri!=null){
                                                        logDebug("parsedUri!=null ---> " + parsedUri);
                                                        mediaIntent.setDataAndType(parsedUri, mimeType);
                                                    }else{
                                                        logError("ERROR:httpServerGetLocalLink");
                                                        showSnackbar(SNACKBAR_TYPE, getString(R.string.general_text_error), -1);
                                                    }
                                                }else{
                                                    logError("ERROR:httpServerGetLocalLink");
                                                    showSnackbar(SNACKBAR_TYPE, getString(R.string.general_text_error), -1);
                                                }
                                            }
                                            else {
                                                showSnackbar(SNACKBAR_TYPE, getString(R.string.error_server_connection_problem)+". "+ getString(R.string.no_network_connection_on_play_file), -1);
                                            }
                                        }
                                        mediaIntent.putExtra("HANDLE", node.getHandle());
                                        if (opusFile){
                                            logDebug("opusFile ");
                                            mediaIntent.setDataAndType(mediaIntent.getData(), "audio/*");
                                        }
                                        if(internalIntent){
                                            startActivity(mediaIntent);
                                        }else{
                                            logDebug("externalIntent");
                                            if (isIntentAvailable(this, mediaIntent)){
                                                startActivity(mediaIntent);
                                            }else{
                                                logDebug("noAvailableIntent");
                                                showNodeAttachmentBottomSheet(m, positionInMessages);
                                            }
                                        }
                                        overridePendingTransition(0,0);
                                        if (adapter != null) {
                                            adapter.setNodeAttachmentVisibility(false, holder_imageDrag, positionInMessages);
                                        }

                                    }else if (MimeTypeList.typeForName(node.getName()).isPdf()){

                                        logDebug("isFile:isPdf");
                                        String mimeType = MimeTypeList.typeForName(node.getName()).getType();
                                        logDebug("FILE HANDLE: " + node.getHandle() + " TYPE: " + mimeType);
                                        Intent pdfIntent = new Intent(this, PdfViewerActivityLollipop.class);
                                        pdfIntent.putExtra("inside", true);
                                        pdfIntent.putExtra("adapterType", FROM_CHAT);
                                        pdfIntent.putExtra("msgId", m.getMessage().getMsgId());
                                        pdfIntent.putExtra("chatId", idChat);

                                        String downloadLocationDefaultPath = getDownloadLocation(this);
                                        String localPath = getLocalFile(this, node.getName(), node.getSize(), downloadLocationDefaultPath);
                                        File f = new File(downloadLocationDefaultPath, node.getName());
                                        boolean isOnMegaDownloads = false;
                                        if(f.exists() && (f.length() == node.getSize())){
                                            isOnMegaDownloads = true;
                                        }
                                        logDebug("isOnMegaDownloads: " + isOnMegaDownloads);
                                        if (localPath != null && (isOnMegaDownloads || (megaApi.getFingerprint(node) != null && megaApi.getFingerprint(node).equals(megaApi.getFingerprint(localPath))))){
                                            File mediaFile = new File(localPath);
                                            if (Build.VERSION.SDK_INT >= Build.VERSION_CODES.N && localPath.contains(Environment.getExternalStorageDirectory().getPath())) {
                                                logDebug("FileProviderOption");
                                                Uri mediaFileUri = FileProvider.getUriForFile(this, "mega.privacy.android.app.providers.fileprovider", mediaFile);
                                                if(mediaFileUri==null){
                                                    logError("ERROR:NULLmediaFileUri");
                                                    showSnackbar(SNACKBAR_TYPE, getString(R.string.general_text_error), -1);
                                                }
                                                else{
                                                    pdfIntent.setDataAndType(mediaFileUri, MimeTypeList.typeForName(node.getName()).getType());
                                                }
                                            }
                                            else{
                                                Uri mediaFileUri = Uri.fromFile(mediaFile);
                                                if(mediaFileUri==null){
                                                    logError("ERROR:NULLmediaFileUri");
                                                    showSnackbar(SNACKBAR_TYPE, getString(R.string.general_text_error), -1);
                                                }
                                                else{
                                                    pdfIntent.setDataAndType(mediaFileUri, MimeTypeList.typeForName(node.getName()).getType());
                                                }
                                            }
                                            pdfIntent.addFlags(Intent.FLAG_GRANT_READ_URI_PERMISSION);
                                        }
                                        else {
                                            logWarning("localPathNULL");
                                            if (isOnline(this)){
                                                if (megaApi.httpServerIsRunning() == 0) {
                                                    megaApi.httpServerStart();
                                                }
                                                else{
                                                    logError("ERROR:httpServerAlreadyRunning");
                                                }
                                                ActivityManager.MemoryInfo mi = new ActivityManager.MemoryInfo();
                                                ActivityManager activityManager = (ActivityManager) this.getSystemService(Context.ACTIVITY_SERVICE);
                                                activityManager.getMemoryInfo(mi);
                                                if(mi.totalMem>BUFFER_COMP){
                                                    logDebug("Total mem: " + mi.totalMem + " allocate 32 MB");
                                                    megaApi.httpServerSetMaxBufferSize(MAX_BUFFER_32MB);
                                                }
                                                else{
                                                    logDebug("Total mem: " + mi.totalMem + " allocate 16 MB");
                                                    megaApi.httpServerSetMaxBufferSize(MAX_BUFFER_16MB);
                                                }
                                                String url = megaApi.httpServerGetLocalLink(node);
                                                if(url!=null){
                                                    logDebug("URL generated: " + url);
                                                    Uri parsedUri = Uri.parse(url);
                                                    if(parsedUri!=null){
                                                        pdfIntent.setDataAndType(parsedUri, mimeType);
                                                    }
                                                    else{
                                                        logError("ERROR:httpServerGetLocalLink");
                                                        showSnackbar(SNACKBAR_TYPE, getString(R.string.general_text_error), -1);
                                                    }
                                                }
                                                else{
                                                    logError("ERROR:httpServerGetLocalLink");
                                                    showSnackbar(SNACKBAR_TYPE, getString(R.string.general_text_error), -1);
                                                }
                                            }
                                            else {
                                                showSnackbar(SNACKBAR_TYPE, getString(R.string.error_server_connection_problem)+". "+ getString(R.string.no_network_connection_on_play_file), -1);
                                            }
                                        }
                                        pdfIntent.putExtra("HANDLE", node.getHandle());

                                        if (isIntentAvailable(this, pdfIntent)){
                                            startActivity(pdfIntent);
                                        }
                                        else{
                                            logWarning("noAvailableIntent");
                                            showNodeAttachmentBottomSheet(m, positionInMessages);
                                        }
                                        overridePendingTransition(0,0);
                                    }
                                    else{
                                        logDebug("NOT Image, pdf, audio or video - show node attachment panel for one node");
                                        showNodeAttachmentBottomSheet(m, positionInMessages);
                                    }
                                }
                                else{
                                    logDebug("show node attachment panel");
                                    showNodeAttachmentBottomSheet(m, positionInMessages);
                                }
                            }
                            else if(m.getMessage().getType()==MegaChatMessage.TYPE_CONTACT_ATTACHMENT){
                                logDebug("TYPE_CONTACT_ATTACHMENT");
                                logDebug("show contact attachment panel");
                                if (isOnline(this)) {
                                    if (!chatC.isInAnonymousMode() && m != null) {
                                        if (m.getMessage().getUsersCount() == 1) {
                                            long userHandle = m.getMessage().getUserHandle(0);
                                            if(userHandle != megaChatApi.getMyUserHandle()){
                                                showContactAttachmentBottomSheet(m, positionInMessages);
                                            }
                                        }else{
                                            showContactAttachmentBottomSheet(m, positionInMessages);
                                        }
                                    }
                                }
                                else{
                                    //No shown - is not possible to know is it already contact or not - megaApi not working
                                    showSnackbar(SNACKBAR_TYPE, getString(R.string.error_server_connection_problem), -1);
                                }
                            } else if (m.getMessage().getType() == MegaChatMessage.TYPE_CONTAINS_META) {
                                logDebug("TYPE_CONTAINS_META");
                                MegaChatContainsMeta meta = m.getMessage().getContainsMeta();
                                if (meta == null || meta.getType() == MegaChatContainsMeta.CONTAINS_META_INVALID)
                                    return;
                                String url = null;
                                if (meta.getType() == MegaChatContainsMeta.CONTAINS_META_RICH_PREVIEW) {
                                    url = meta.getRichPreview().getUrl();
                                } else if (meta.getType() == MegaChatContainsMeta.CONTAINS_META_GEOLOCATION) {
                                    url = m.getMessage().getContent();
                                    MegaChatGeolocation location = meta.getGeolocation();
                                    if (location != null) {
                                        float latitude = location.getLatitude();
                                        float longitude = location.getLongitude();
                                        List<Address> addresses = getAddresses(this, latitude, longitude);
                                        if (addresses != null && !addresses.isEmpty()) {
                                            String address = addresses.get(0).getAddressLine(0);
                                            if (address != null) {
                                                url = "geo:" + latitude + "," + longitude + "?q=" + Uri.encode(address);
                                            }
                                        }
                                    }
                                }
                                if (url == null) return;
                                Intent browserIntent = new Intent(Intent.ACTION_VIEW, Uri.parse(url));
                                startActivity(browserIntent);

                            } else if(m.getMessage().getType() == MegaChatMessage.TYPE_NORMAL && m.getRichLinkMessage()!=null){
                                logDebug("TYPE_NORMAL");
                                AndroidMegaRichLinkMessage richLinkMessage = m.getRichLinkMessage();
                                String url = richLinkMessage.getUrl();

                                if(richLinkMessage.isChat()){
                                    loadChatLink(url);
                                }
                                else{
                                    if(richLinkMessage.getNode()!=null){
                                        if(richLinkMessage.getNode().isFile()){
                                            openMegaLink(url, true);
                                        }
                                        else{
                                            openMegaLink(url, false);
                                        }
                                    }
                                    else{
                                        if(richLinkMessage.isFile()){
                                            openMegaLink(url, true);
                                        }
                                        else{
                                            openMegaLink(url, false);
                                        }
                                    }
                                }
                            }
                        }
                    }
                }

            }
        }else{
            logDebug("DO NOTHING: Position (" + positionInMessages + ") is more than size in messages (size: " + messages.size() + ")");
        }
    }

    public void loadChatLink(String link){
        logDebug("loadChatLink: ");
        Intent intentOpenChat = new Intent(this, ChatActivityLollipop.class);
        intentOpenChat.setAction(ACTION_OPEN_CHAT_LINK);
        intentOpenChat.setData(Uri.parse(link));
        this.startActivity(intentOpenChat);
    }

    public void showFullScreenViewer(long msgId, int[] screenPosition){
        logDebug("showFullScreenViewer");
        int position = 0;
        boolean positionFound = false;
        List<Long> ids = new ArrayList<>();
        for(int i=0; i<messages.size();i++){
            AndroidMegaChatMessage androidMessage = messages.get(i);
            if(!androidMessage.isUploading()){
                MegaChatMessage msg = androidMessage.getMessage();

                if(msg.getType()==MegaChatMessage.TYPE_NODE_ATTACHMENT){
                    ids.add(msg.getMsgId());

                    if(msg.getMsgId()==msgId){
                        positionFound=true;
                    }
                    if(!positionFound){
                        MegaNodeList nodeList = msg.getMegaNodeList();
                        if(nodeList.size()==1){
                            MegaNode node = nodeList.get(0);
                            if(MimeTypeList.typeForName(node.getName()).isImage()){
                                position++;
                            }
                        }
                    }
                }
            }
        }

        Intent intent = new Intent(this, ChatFullScreenImageViewer.class);
        intent.putExtra("position", position);
        intent.putExtra("chatId", idChat);
        intent.putExtra("screenPosition", screenPosition);
        long[] array = new long[ids.size()];
        for(int i = 0; i < ids.size(); i++) {
            array[i] = ids.get(i);
        }
        intent.putExtra("messageIds", array);
        startActivity(intent);
        overridePendingTransition(0,0);
        if (adapter !=  null) {
            adapter.setNodeAttachmentVisibility(false, holder_imageDrag, position);
        }
    }

    @Override
    public void onChatRoomUpdate(MegaChatApiJava api, MegaChatRoom chat) {
        logDebug("onChatRoomUpdate!");
        this.chatRoom = chat;
        if(chat.hasChanged(MegaChatRoom.CHANGE_TYPE_CLOSED)){
            logDebug("CHANGE_TYPE_CLOSED for the chat: " + chat.getChatId());
            int permission = chat.getOwnPrivilege();
            logDebug("Permissions for the chat: " + permission);

            if(chat.isPreview()){
                if(permission==MegaChatRoom.PRIV_RM){
                    //Show alert to user
                    showSnackbar(SNACKBAR_TYPE, getString(R.string.alert_invalid_preview), -1);
                }
            }
            else{
                //Hide field to write
                setChatSubtitle();
                supportInvalidateOptionsMenu();
            }
        }
        else if(chat.hasChanged(MegaChatRoom.CHANGE_TYPE_STATUS)){
            logDebug("CHANGE_TYPE_STATUS for the chat: " + chat.getChatId());
            if(!(chatRoom.isGroup())){
                long userHandle = chatRoom.getPeerHandle(0);
                setStatus(userHandle);
            }
        }
        else if(chat.hasChanged(MegaChatRoom.CHANGE_TYPE_PARTICIPANTS)){
            logDebug("CHANGE_TYPE_PARTICIPANTS for the chat: " + chat.getChatId());
            setChatSubtitle();
        }
        else if(chat.hasChanged(MegaChatRoom.CHANGE_TYPE_OWN_PRIV)){
            logDebug("CHANGE_TYPE_OWN_PRIV for the chat: " + chat.getChatId());
            setChatSubtitle();
            supportInvalidateOptionsMenu();
        }
        else if(chat.hasChanged(MegaChatRoom.CHANGE_TYPE_TITLE)){
            logDebug("CHANGE_TYPE_TITLE for the chat: " + chat.getChatId());
        }
        else if(chat.hasChanged(MegaChatRoom.CHANGE_TYPE_USER_STOP_TYPING)){
            logDebug("CHANGE_TYPE_USER_STOP_TYPING for the chat: " + chat.getChatId());

            long userHandleTyping = chat.getUserTyping();

            if(userHandleTyping==megaChatApi.getMyUserHandle()){
                return;
            }

            if(usersTypingSync==null){
                return;
            }

            //Find the item
            boolean found = false;
            for(UserTyping user : usersTypingSync) {
                if(user.getParticipantTyping().getHandle() == userHandleTyping) {
                    logDebug("Found user typing!");
                    usersTypingSync.remove(user);
                    found=true;
                    break;
                }
            }

            if(!found){
                logDebug("CHANGE_TYPE_USER_STOP_TYPING: Not found user typing");
            }
            else{
                updateUserTypingFromNotification();
            }

        }
        else if(chat.hasChanged(MegaChatRoom.CHANGE_TYPE_USER_TYPING)){
            logDebug("CHANGE_TYPE_USER_TYPING for the chat: " + chat.getChatId());
            if(chat!=null){

                long userHandleTyping = chat.getUserTyping();

                if(userHandleTyping==megaChatApi.getMyUserHandle()){
                    return;
                }

                if(usersTyping==null){
                    usersTyping = new ArrayList<UserTyping>();
                    usersTypingSync = Collections.synchronizedList(usersTyping);
                }

                //Find if any notification arrives previously
                if(usersTypingSync.size()<=0){
                    logDebug("No more users writing");
                    MegaChatParticipant participantTyping = new MegaChatParticipant(userHandleTyping);
                    UserTyping currentUserTyping = new UserTyping(participantTyping);

                    String nameTyping = chatC.getFirstName(userHandleTyping, chatRoom);

                    logDebug("userHandleTyping: " + userHandleTyping);


                    if(nameTyping==null){
                        logWarning("NULL name");
                        nameTyping = getString(R.string.transfer_unknown);
                    }
                    else{
                        if(nameTyping.trim().isEmpty()){
                            logWarning("EMPTY name");
                            nameTyping = getString(R.string.transfer_unknown);
                        }
                    }
                    participantTyping.setFirstName(nameTyping);

                    userTypingTimeStamp = System.currentTimeMillis()/1000;
                    currentUserTyping.setTimeStampTyping(userTypingTimeStamp);

                    usersTypingSync.add(currentUserTyping);

                    String userTyping =  getResources().getQuantityString(R.plurals.user_typing, 1, toCDATA(usersTypingSync.get(0).getParticipantTyping().getFirstName()));

                    userTyping = userTyping.replace("[A]", "<font color=\'#8d8d94\'>");
                    userTyping = userTyping.replace("[/A]", "</font>");

                    Spanned result = null;
                    if (android.os.Build.VERSION.SDK_INT >= android.os.Build.VERSION_CODES.N) {
                        result = Html.fromHtml(userTyping,Html.FROM_HTML_MODE_LEGACY);
                    } else {
                        result = Html.fromHtml(userTyping);
                    }

                    userTypingText.setText(result);

                    userTypingLayout.setVisibility(View.VISIBLE);
                }
                else{
                    logDebug("More users writing or the same in different timestamp");

                    //Find the item
                    boolean found = false;
                    for(UserTyping user : usersTypingSync) {
                        if(user.getParticipantTyping().getHandle() == userHandleTyping) {
                            logDebug("Found user typing!");
                            userTypingTimeStamp = System.currentTimeMillis()/1000;
                            user.setTimeStampTyping(userTypingTimeStamp);
                            found=true;
                            break;
                        }
                    }

                    if(!found){
                        logDebug("It's a new user typing");
                        MegaChatParticipant participantTyping = new MegaChatParticipant(userHandleTyping);
                        UserTyping currentUserTyping = new UserTyping(participantTyping);

                        String nameTyping = chatC.getFirstName(userHandleTyping, chatRoom);
                        if(nameTyping==null){
                            logWarning("NULL name");
                            nameTyping = getString(R.string.transfer_unknown);
                        }
                        else{
                            if(nameTyping.trim().isEmpty()){
                                logWarning("EMPTY name");
                                nameTyping = getString(R.string.transfer_unknown);
                            }
                        }
                        participantTyping.setFirstName(nameTyping);

                        userTypingTimeStamp = System.currentTimeMillis()/1000;
                        currentUserTyping.setTimeStampTyping(userTypingTimeStamp);

                        usersTypingSync.add(currentUserTyping);

                        //Show the notification
                        int size = usersTypingSync.size();
                        switch (size){
                            case 1:{
                                String userTyping = getResources().getQuantityString(R.plurals.user_typing, 1, usersTypingSync.get(0).getParticipantTyping().getFirstName());
                                userTyping = toCDATA(userTyping);
                                userTyping = userTyping.replace("[A]", "<font color=\'#8d8d94\'>");
                                userTyping = userTyping.replace("[/A]", "</font>");

                                Spanned result = null;
                                if (android.os.Build.VERSION.SDK_INT >= android.os.Build.VERSION_CODES.N) {
                                    result = Html.fromHtml(userTyping,Html.FROM_HTML_MODE_LEGACY);
                                } else {
                                    result = Html.fromHtml(userTyping);
                                }

                                userTypingText.setText(result);
                                break;
                            }
                            case 2:{
                                String userTyping = getResources().getQuantityString(R.plurals.user_typing, 2, usersTypingSync.get(0).getParticipantTyping().getFirstName()+", "+usersTypingSync.get(1).getParticipantTyping().getFirstName());
                                userTyping = toCDATA(userTyping);
                                userTyping = userTyping.replace("[A]", "<font color=\'#8d8d94\'>");
                                userTyping = userTyping.replace("[/A]", "</font>");

                                Spanned result = null;
                                if (android.os.Build.VERSION.SDK_INT >= android.os.Build.VERSION_CODES.N) {
                                    result = Html.fromHtml(userTyping,Html.FROM_HTML_MODE_LEGACY);
                                } else {
                                    result = Html.fromHtml(userTyping);
                                }

                                userTypingText.setText(result);
                                break;
                            }
                            default:{
                                String names = usersTypingSync.get(0).getParticipantTyping().getFirstName()+", "+usersTypingSync.get(1).getParticipantTyping().getFirstName();
                                String userTyping = String.format(getString(R.string.more_users_typing),toCDATA(names));

                                userTyping = userTyping.replace("[A]", "<font color=\'#8d8d94\'>");
                                userTyping = userTyping.replace("[/A]", "</font>");

                                Spanned result = null;
                                if (android.os.Build.VERSION.SDK_INT >= android.os.Build.VERSION_CODES.N) {
                                    result = Html.fromHtml(userTyping,Html.FROM_HTML_MODE_LEGACY);
                                } else {
                                    result = Html.fromHtml(userTyping);
                                }

                                userTypingText.setText(result);
                                break;
                            }
                        }
                        userTypingLayout.setVisibility(View.VISIBLE);
                    }
                }

                int interval = 5000;
                IsTypingRunnable runnable = new IsTypingRunnable(userTypingTimeStamp, userHandleTyping);
                handlerReceive = new Handler();
                handlerReceive.postDelayed(runnable, interval);
            }
        }
        else if(chat.hasChanged(MegaChatRoom.CHANGE_TYPE_ARCHIVE)){
            logDebug("CHANGE_TYPE_ARCHIVE for the chat: " + chat.getChatId());
            setChatSubtitle();
        }
        else if(chat.hasChanged(MegaChatRoom.CHANGE_TYPE_CHAT_MODE)){
            logDebug("CHANGE_TYPE_CHAT_MODE for the chat: " + chat.getChatId());
        }
        else if(chat.hasChanged(MegaChatRoom.CHANGE_TYPE_UPDATE_PREVIEWERS)){
            logDebug("CHANGE_TYPE_UPDATE_PREVIEWERS for the chat: " + chat.getChatId());
            setPreviewersView();
        }
    }

    void setPreviewersView () {
        if(chatRoom.getNumPreviewers()>0){
            observersNumberText.setText(chatRoom.getNumPreviewers()+"");
            observersLayout.setVisibility(View.VISIBLE);
        }
        else{
            observersLayout.setVisibility(View.GONE);
        }
    }

    private class IsTypingRunnable implements Runnable{

        long timeStamp;
        long userHandleTyping;

        public IsTypingRunnable(long timeStamp, long userHandleTyping) {
            this.timeStamp = timeStamp;
            this.userHandleTyping = userHandleTyping;
        }

        @Override
        public void run() {
            logDebug("Run off notification typing");
            long timeNow = System.currentTimeMillis()/1000;
            if ((timeNow - timeStamp) > 4){
                logDebug("Remove user from the list");

                boolean found = false;
                for(UserTyping user : usersTypingSync) {
                    if(user.getTimeStampTyping() == timeStamp) {
                        if(user.getParticipantTyping().getHandle() == userHandleTyping) {
                            logDebug("Found user typing in runnable!");
                            usersTypingSync.remove(user);
                            found=true;
                            break;
                        }
                    }
                }

                if(!found){
                    logDebug("Not found user typing in runnable!");
                }

                updateUserTypingFromNotification();
            }
        }
    }

    public void updateUserTypingFromNotification(){
        logDebug("updateUserTypingFromNotification");

        int size = usersTypingSync.size();
        logDebug("Size of typing: " + size);
        switch (size){
            case 0:{
                userTypingLayout.setVisibility(View.GONE);
                break;
            }
            case 1:{
                String userTyping = getResources().getQuantityString(R.plurals.user_typing, 1, usersTypingSync.get(0).getParticipantTyping().getFirstName());
                userTyping = toCDATA(userTyping);
                userTyping = userTyping.replace("[A]", "<font color=\'#8d8d94\'>");
                userTyping = userTyping.replace("[/A]", "</font>");

                Spanned result = null;
                if (android.os.Build.VERSION.SDK_INT >= android.os.Build.VERSION_CODES.N) {
                    result = Html.fromHtml(userTyping,Html.FROM_HTML_MODE_LEGACY);
                } else {
                    result = Html.fromHtml(userTyping);
                }

                userTypingText.setText(result);
                break;
            }
            case 2:{
                String userTyping = getResources().getQuantityString(R.plurals.user_typing, 2, usersTypingSync.get(0).getParticipantTyping().getFirstName()+", "+usersTypingSync.get(1).getParticipantTyping().getFirstName());
                userTyping = toCDATA(userTyping);
                userTyping = userTyping.replace("[A]", "<font color=\'#8d8d94\'>");
                userTyping = userTyping.replace("[/A]", "</font>");

                Spanned result = null;
                if (android.os.Build.VERSION.SDK_INT >= android.os.Build.VERSION_CODES.N) {
                    result = Html.fromHtml(userTyping,Html.FROM_HTML_MODE_LEGACY);
                } else {
                    result = Html.fromHtml(userTyping);
                }

                userTypingText.setText(result);
                break;
            }
            default:{
                String names = usersTypingSync.get(0).getParticipantTyping().getFirstName()+", "+usersTypingSync.get(1).getParticipantTyping().getFirstName();
                String userTyping = String.format(getString(R.string.more_users_typing), toCDATA(names));

                userTyping = userTyping.replace("[A]", "<font color=\'#8d8d94\'>");
                userTyping = userTyping.replace("[/A]", "</font>");

                Spanned result = null;
                if (android.os.Build.VERSION.SDK_INT >= android.os.Build.VERSION_CODES.N) {
                    result = Html.fromHtml(userTyping,Html.FROM_HTML_MODE_LEGACY);
                } else {
                    result = Html.fromHtml(userTyping);
                }

                userTypingText.setText(result);
                break;
            }
        }
    }

    public void setRichLinkInfo(long msgId, AndroidMegaRichLinkMessage richLinkMessage){
        logDebug("setRichLinkInfo");

        int indexToChange = -1;
        ListIterator<AndroidMegaChatMessage> itr = messages.listIterator(messages.size());

        // Iterate in reverse.
        while(itr.hasPrevious()) {
            AndroidMegaChatMessage messageToCheck = itr.previous();

            if(!messageToCheck.isUploading()){
                if(messageToCheck.getMessage().getMsgId()==msgId){
                    indexToChange = itr.nextIndex();
                    logDebug("Found index to change: " + indexToChange);
                    break;
                }
            }
        }

        if(indexToChange!=-1){

            AndroidMegaChatMessage androidMsg = messages.get(indexToChange);

            androidMsg.setRichLinkMessage(richLinkMessage);

            try{
                if(adapter!=null){
                    adapter.notifyItemChanged(indexToChange+1);
                }
            }
            catch(IllegalStateException e){
                logError("IllegalStateException: do not update adapter", e);
            }

        }
        else{
            logError("Error, rich link message not found!!");
        }
    }

    public void setRichLinkImage(long msgId){
        logDebug("setRichLinkImage");

        int indexToChange = -1;
        ListIterator<AndroidMegaChatMessage> itr = messages.listIterator(messages.size());

        // Iterate in reverse.
        while(itr.hasPrevious()) {
            AndroidMegaChatMessage messageToCheck = itr.previous();

            if(!messageToCheck.isUploading()){
                if(messageToCheck.getMessage().getMsgId()==msgId){
                    indexToChange = itr.nextIndex();
                    logDebug("Found index to change: " + indexToChange);
                    break;
                }
            }
        }

        if(indexToChange!=-1){

            if(adapter!=null){
                adapter.notifyItemChanged(indexToChange+1);
            }
        }
        else{
            logError("Error, rich link message not found!!");
        }
    }

    public int checkMegaLink(MegaChatMessage msg){
        logDebug("checkMegaLink");

        //Check if it is a MEGA link
        if (msg.getType() != MegaChatMessage.TYPE_NORMAL || msg.getContent() == null) return -1;

        String link = extractMegaLink(msg.getContent());

        if (isChatLink(link)) {
            logDebug("isChatLink");
            ChatLinkInfoListener listener = new ChatLinkInfoListener(this, msg.getMsgId(), megaApi);
            megaChatApi.checkChatLink(link, listener);

            return MEGA_CHAT_LINK;
        }

        if (link == null || megaApi == null || megaApi.getRootNode() == null) return -1;

        logDebug("The link was found");

        ChatLinkInfoListener listener = null;
        if (isFileLink(link)) {
            logDebug("isFileLink");
            listener = new ChatLinkInfoListener(this, msg.getMsgId(), megaApi);
            megaApi.getPublicNode(link, listener);
            return MEGA_FILE_LINK;
        } else {
            logDebug("isFolderLink");

            MegaApiAndroid megaApiFolder = getLocalMegaApiFolder();
            listener = new ChatLinkInfoListener(this, msg.getMsgId(), megaApi, megaApiFolder);
            megaApiFolder.loginToFolder(link, listener);
            return MEGA_FOLDER_LINK;
        }
    }

    @Override
    public void onMessageLoaded(MegaChatApiJava api, MegaChatMessage msg) {
        logDebug("onMessageLoaded");

        if(msg!=null){
            logDebug("STATUS: " + msg.getStatus());
            logDebug("TEMP ID: " + msg.getTempId());
            logDebug("FINAL ID: " + msg.getMsgId());
            logDebug("TIMESTAMP: " + msg.getTimestamp());
            logDebug("TYPE: " + msg.getType());

            if(messages!=null){
                logDebug("Messages size: "+messages.size());
            }

            if(msg.isDeleted()){
                logDebug("DELETED MESSAGE!!!!");
                return;
            }

            if(msg.isEdited()){
                logDebug("EDITED MESSAGE!!!!");
            }

            if(msg.getType()==MegaChatMessage.TYPE_REVOKE_NODE_ATTACHMENT) {
                logDebug("TYPE_REVOKE_NODE_ATTACHMENT MESSAGE!!!!");
                return;
            }

            checkMegaLink(msg);

            if(msg.getType()==MegaChatMessage.TYPE_NODE_ATTACHMENT){
                logDebug("TYPE_NODE_ATTACHMENT MESSAGE!!!!");
                MegaNodeList nodeList = msg.getMegaNodeList();
                int revokedCount = 0;

                for(int i=0; i<nodeList.size(); i++){
                    MegaNode node = nodeList.get(i);
                    boolean revoked = megaChatApi.isRevoked(idChat, node.getHandle());
                    if(revoked){
                        logDebug("The node is revoked: " + node.getHandle());
                        revokedCount++;
                    }
                    else{
                        logDebug("Node NOT revoked: " + node.getHandle());
                    }
                }

                if(revokedCount==nodeList.size()){
                    logDebug("RETURN");
                    return;
                }
            }

            if(msg.getStatus()==MegaChatMessage.STATUS_SERVER_REJECTED){
                logDebug("STATUS_SERVER_REJECTED " + msg.getStatus());
            }

            if(msg.getStatus()==MegaChatMessage.STATUS_SENDING_MANUAL){

                logDebug("STATUS_SENDING_MANUAL: Getting messages not sent!!!: " + msg.getStatus());
                AndroidMegaChatMessage androidMsg = new AndroidMegaChatMessage(msg);

                if(msg.isEdited()){
                    logDebug("MESSAGE EDITED");

                    if(!noMoreNoSentMessages){
                        logDebug("NOT noMoreNoSentMessages");
                        addInBufferSending(androidMsg);
                    }else{
                        logDebug("Try to recover the initial msg");
                        if(msg.getMsgId()!=-1){
                            MegaChatMessage notEdited = megaChatApi.getMessage(idChat, msg.getMsgId());
                            logDebug("Content not edited");
                            AndroidMegaChatMessage androidMsgNotEdited = new AndroidMegaChatMessage(notEdited);
                            int returnValue = modifyMessageReceived(androidMsgNotEdited, false);
                            if(returnValue!=-1){
                                logDebug("Message " + returnValue + " modified!");
                            }
                        }

                        appendMessageAnotherMS(androidMsg);
                    }
                }
                else{
                    logDebug("NOT MESSAGE EDITED");
                    int resultModify = -1;
                    if(msg.getUserHandle()==megaChatApi.getMyUserHandle()){
                        if(msg.getType()==MegaChatMessage.TYPE_NODE_ATTACHMENT){
                            logDebug("Modify my message and node attachment");

                            long idMsg =  dbH.findPendingMessageByIdTempKarere(msg.getTempId());
                            logDebug("The id of my pending message is: " + idMsg);
                            if(idMsg!=-1){
                                resultModify = modifyAttachmentReceived(androidMsg, idMsg);
                                dbH.removePendingMessageById(idMsg);
                                if(resultModify==-1){
                                    logDebug("Node attachment message not in list -> resultModify -1");
//                            AndroidMegaChatMessage msgToAppend = new AndroidMegaChatMessage(msg);
//                            appendMessagePosition(msgToAppend);
                                }
                                else{
                                    logDebug("Modify attachment");
                                    return;
                                }
                            }
                        }
                    }

                    int returnValue = modifyMessageReceived(androidMsg, true);
                    if(returnValue!=-1){
                        logDebug("Message " + returnValue + " modified!");
                        return;
                    }
                    addInBufferSending(androidMsg);
                    if(!noMoreNoSentMessages){
                        logDebug("NOT noMoreNoSentMessages");
                    }
                }
            }
            else if(msg.getStatus()==MegaChatMessage.STATUS_SENDING){
                logDebug("SENDING: Getting messages not sent !!!-------------------------------------------------: "+msg.getStatus());
                AndroidMegaChatMessage androidMsg = new AndroidMegaChatMessage(msg);
                int returnValue = modifyMessageReceived(androidMsg, true);
                if(returnValue!=-1){
                    logDebug("Message " + returnValue + " modified!");
                    return;
                }
                addInBufferSending(androidMsg);
                if(!noMoreNoSentMessages){
                    logDebug("NOT noMoreNoSentMessages");
                }
            }
            else{
                if(!noMoreNoSentMessages){
                    logDebug("First message with NORMAL status");
                    noMoreNoSentMessages=true;
                    if(!bufferSending.isEmpty()){
                        bufferMessages.addAll(bufferSending);
                        bufferSending.clear();
                    }
                }

                AndroidMegaChatMessage androidMsg = new AndroidMegaChatMessage(msg);

                if (lastIdMsgSeen != -1) {
                    if(lastIdMsgSeen ==msg.getMsgId()){
                        logDebug("Last message seen received!");
                        lastSeenReceived=true;
                        positionToScroll = 0;
                        logDebug("positionToScroll: " + positionToScroll);
                    }
                }
                else{
                    logDebug("lastMessageSeen is -1");
                    lastSeenReceived=true;
                }

//                megaChatApi.setMessageSeen(idChat, msg.getMsgId());

                if(positionToScroll>=0){
                    positionToScroll++;
                    logDebug("positionToScroll:increase: " + positionToScroll);
                }
                bufferMessages.add(androidMsg);
                logDebug("Size of buffer: " + bufferMessages.size());
                logDebug("Size of messages: " + messages.size());
            }
        }
        else{
            logDebug("NULLmsg:REACH FINAL HISTORY:stateHistory " + stateHistory);
            if(!bufferSending.isEmpty()){
                bufferMessages.addAll(bufferSending);
                bufferSending.clear();
            }

            logDebug("numberToLoad: " + numberToLoad + " bufferSize: " + bufferMessages.size() + " messagesSize: " + messages.size());
            if((bufferMessages.size()+messages.size())>=numberToLoad){
                logDebug("Full history received");
                fullHistoryReceivedOnLoad();
                isLoadingHistory = false;
            }
            else if(((bufferMessages.size()+messages.size())<numberToLoad) && (stateHistory==MegaChatApi.SOURCE_ERROR)){
                logDebug("noMessagesLoaded&SOURCE_ERROR: wait to CHAT ONLINE connection");
                retryHistory = true;
            }
            else{
                logDebug("lessNumberReceived");
                if((stateHistory!=MegaChatApi.SOURCE_NONE)&&(stateHistory!=MegaChatApi.SOURCE_ERROR)){
                    logDebug("But more history exists --> loadMessages");
                    isLoadingHistory = true;
                    stateHistory = megaChatApi.loadMessages(idChat, NUMBER_MESSAGES_TO_LOAD);
                    logDebug("New state of history: " + stateHistory);
                    getMoreHistory = false;
                    if(stateHistory==MegaChatApi.SOURCE_NONE || stateHistory==MegaChatApi.SOURCE_ERROR){
                        fullHistoryReceivedOnLoad();
                        isLoadingHistory = false;
                    }
                }
                else{
                    fullHistoryReceivedOnLoad();
                    isLoadingHistory = false;
                }
            }
        }
        logDebug("END onMessageLoaded - messages.size=" + messages.size());
    }

    public void fullHistoryReceivedOnLoad(){
        logDebug("fullHistoryReceivedOnLoad");

        isOpeningChat = false;

        if(!bufferMessages.isEmpty()){
            logDebug("Buffer size: " + bufferMessages.size());
            loadBufferMessages();

            if(lastSeenReceived==false){
                logDebug("Last message seen NOT received");
                if(stateHistory!=MegaChatApi.SOURCE_NONE){
                    logDebug("F->loadMessages");
                    isLoadingHistory = true;
                    stateHistory = megaChatApi.loadMessages(idChat, NUMBER_MESSAGES_TO_LOAD);
                }
            }
            else{
                logDebug("Last message seen received");
                if(positionToScroll>0){
                    logDebug("Scroll to position: " + positionToScroll);
                    if(positionToScroll<messages.size()){
//                        mLayoutManager.scrollToPositionWithOffset(positionToScroll+1,scaleHeightPx(50, outMetrics));
                        //Find last message
                        int positionLastMessage = -1;
                        for(int i=messages.size()-1; i>=0;i--) {
                            AndroidMegaChatMessage androidMessage = messages.get(i);

                            if (!androidMessage.isUploading()) {

                                MegaChatMessage msg = androidMessage.getMessage();
                                if (msg.getMsgId() == lastIdMsgSeen) {
                                    positionLastMessage = i;
                                    break;
                                }
                            }
                        }

                        //Check if it has no my messages after
                        positionLastMessage = positionLastMessage + 1;
                        AndroidMegaChatMessage message = messages.get(positionLastMessage);

                        while(message.getMessage().getUserHandle()==megaChatApi.getMyUserHandle()){
                            lastIdMsgSeen = message.getMessage().getMsgId();
                            positionLastMessage = positionLastMessage + 1;
                            message = messages.get(positionLastMessage);
                        }

                        if(isTurn){
                            scrollToMessage(-1);

                        }else{
                            scrollToMessage(lastIdMsgSeen);
                        }

                    }
                    else{
                        logError("Error, the position to scroll is more than size of messages");
                    }
                }
            }

            setLastMessageSeen();
        }
        else{
            logWarning("Buffer empty");
        }

        logDebug("getMoreHistoryTRUE");
        getMoreHistory = true;

        //Load pending messages
        if(!pendingMessagesLoaded){
            pendingMessagesLoaded = true;
            loadPendingMessages();
            if(positionToScroll<=0){
                mLayoutManager.scrollToPosition(messages.size());
            }
        }

        chatRelativeLayout.setVisibility(View.VISIBLE);
        emptyLayout.setVisibility(View.GONE);
    }

    @Override
    public void onMessageReceived(MegaChatApiJava api, MegaChatMessage msg) {
        logDebug("CHAT CONNECTION STATE: " + api.getChatConnectionState(idChat));
        logDebug("STATUS: " + msg.getStatus());
        logDebug("TEMP ID: " + msg.getTempId());
        logDebug("FINAL ID: " + msg.getMsgId());
        logDebug("TIMESTAMP: " + msg.getTimestamp());
        logDebug("TYPE: " + msg.getType());

        if(msg.getType()==MegaChatMessage.TYPE_REVOKE_NODE_ATTACHMENT) {
            logDebug("TYPE_REVOKE_NODE_ATTACHMENT MESSAGE!!!!");
            return;
        }

        if(msg.getStatus()==MegaChatMessage.STATUS_SERVER_REJECTED){
            logDebug("STATUS_SERVER_REJECTED: " + msg.getStatus());
        }

        if(!msg.isManagementMessage()){
            logDebug("isNOTManagementMessage!");
            if(positionNewMessagesLayout!=-1){
                logDebug("Layout unread messages shown: " + generalUnreadCount);
                if(generalUnreadCount<0){
                    generalUnreadCount--;
                }
                else{
                    generalUnreadCount++;
                }

                if(adapter!=null){
                    adapter.notifyItemChanged(positionNewMessagesLayout);
                }
            }
        }
        else {
            int messageType = msg.getType();
            logDebug("Message type: " + messageType);

            switch (messageType) {
                case MegaChatMessage.TYPE_ALTER_PARTICIPANTS:{
                    if(msg.getUserHandle()==myUserHandle) {
                        logDebug("me alter participant");
                        hideNewMessagesLayout();
                    }
                    break;
                }
                case MegaChatMessage.TYPE_PRIV_CHANGE:{
                    if(msg.getUserHandle()==myUserHandle){
                        logDebug("I change a privilege");
                        hideNewMessagesLayout();
                    }
                    break;
                }
                case MegaChatMessage.TYPE_CHAT_TITLE:{
                    if(msg.getUserHandle()==myUserHandle) {
                        logDebug("I change the title");
                        hideNewMessagesLayout();
                    }
                    break;
                }
            }
        }

        if(setAsRead){
            markAsSeen(msg);
        }

        if(msg.getType()==MegaChatMessage.TYPE_CHAT_TITLE){
            logDebug("Change of chat title");
            String newTitle = msg.getContent();
            if(newTitle!=null){
                titleToolbar.setText(newTitle);
            }
        }
        else if(msg.getType()==MegaChatMessage.TYPE_TRUNCATE){
            invalidateOptionsMenu();
        }

        AndroidMegaChatMessage androidMsg = new AndroidMegaChatMessage(msg);
        appendMessagePosition(androidMsg);

        if(mLayoutManager.findLastCompletelyVisibleItemPosition()==messages.size()-1){
            logDebug("Do scroll to end");
            mLayoutManager.scrollToPosition(messages.size());
        }
        else{
            if(emojiKeyboard !=null){
                if((emojiKeyboard.getLetterKeyboardShown() || emojiKeyboard.getEmojiKeyboardShown())&&(messages.size()==1)){
                    mLayoutManager.scrollToPosition(messages.size());
                }
            }
            logDebug("DONT scroll to end");
            if(typeMessageJump !=  TYPE_MESSAGE_NEW_MESSAGE){
                messageJumpText.setText(getResources().getString(R.string.message_new_messages));
                typeMessageJump = TYPE_MESSAGE_NEW_MESSAGE;
            }

            if(messageJumpLayout.getVisibility() != View.VISIBLE){
                messageJumpText.setText(getResources().getString(R.string.message_new_messages));
                messageJumpLayout.setVisibility(View.VISIBLE);
            }
        }

        checkMegaLink(msg);

//        mLayoutManager.setStackFromEnd(true);
//        mLayoutManager.scrollToPosition(0);
    }
    public void sendToDownload(MegaNodeList nodelist){
        logDebug("sendToDownload");
        chatC.prepareForChatDownload(nodelist);
    }

    @Override
    public void onMessageUpdate(MegaChatApiJava api, MegaChatMessage msg) {
        logDebug("msgID "+ msg.getMsgId());

        int resultModify = -1;
        if(msg.isDeleted()){
            if(adapter!=null){
                adapter.stopPlaying(msg.getMsgId());
            }
            deleteMessage(msg, false);
            return;
        }

        AndroidMegaChatMessage androidMsg = new AndroidMegaChatMessage(msg);

        if(msg.hasChanged(MegaChatMessage.CHANGE_TYPE_ACCESS)){
            logDebug("Change access of the message");
            MegaNodeList nodeList = msg.getMegaNodeList();
            int revokedCount = 0;

            for(int i=0; i<nodeList.size(); i++){
                MegaNode node = nodeList.get(i);
                boolean revoked = megaChatApi.isRevoked(idChat, node.getHandle());
                if(revoked){
                    logDebug("The node is revoked: " + node.getHandle());
                    revokedCount++;
                }
                else{
                    logDebug("Node not revoked: " + node.getHandle());
                }
            }

            if(revokedCount==nodeList.size()){
                logDebug("All the attachments have been revoked");
                deleteMessage(msg, false);
            }
            else{
                logDebug("One attachment revoked, modify message");
                resultModify = modifyMessageReceived(androidMsg, false);

                if(resultModify==-1) {
                    logDebug("Modify result is -1");
                    int firstIndexShown = messages.get(0).getMessage().getMsgIndex();
                    logDebug("The first index is: " + firstIndexShown + " the index of the updated message: " + msg.getMsgIndex());
                    if(firstIndexShown<=msg.getMsgIndex()){
                        logDebug("The message should be in the list");
                        if(msg.getType()==MegaChatMessage.TYPE_NODE_ATTACHMENT){

                            logDebug("Node attachment message not in list -> append");
                            AndroidMegaChatMessage msgToAppend = new AndroidMegaChatMessage(msg);
                            reinsertNodeAttachmentNoRevoked(msgToAppend);
                        }
                    }
                    else{
                        if(messages.size()<NUMBER_MESSAGES_BEFORE_LOAD){
                            logDebug("Show more message - add to the list");
                            if(msg.getType()==MegaChatMessage.TYPE_NODE_ATTACHMENT){

                                logDebug("Node attachment message not in list -> append");
                                AndroidMegaChatMessage msgToAppend = new AndroidMegaChatMessage(msg);
                                reinsertNodeAttachmentNoRevoked(msgToAppend);
                            }
                        }
                    }

                }
            }
        }
        else if(msg.hasChanged(MegaChatMessage.CHANGE_TYPE_CONTENT)){
            logDebug("Change content of the message");

            if(msg.getType()==MegaChatMessage.TYPE_TRUNCATE){
                logDebug("TRUNCATE MESSAGE");
                clearHistory(androidMsg);
            }
            else{

                disableMultiselection();

                if(msg.isDeleted()){
                    logDebug("Message deleted!!");
                }

                checkMegaLink(msg);

                if (msg.getContainsMeta() != null && msg.getContainsMeta().getType() == MegaChatContainsMeta.CONTAINS_META_GEOLOCATION){
                    logDebug("CONTAINS_META_GEOLOCATION");
                }

                resultModify = modifyMessageReceived(androidMsg, false);
                logDebug("resultModify: " + resultModify);
            }
        }
        else if(msg.hasChanged(MegaChatMessage.CHANGE_TYPE_STATUS)){

            int statusMsg = msg.getStatus();
            logDebug("Status change: "+ statusMsg + "T emporal id: "+ msg.getTempId() + " Final id: "+ msg.getMsgId());

            if(msg.getUserHandle()==megaChatApi.getMyUserHandle()){
                if((msg.getType()==MegaChatMessage.TYPE_NODE_ATTACHMENT)||(msg.getType()==MegaChatMessage.TYPE_VOICE_CLIP)){
                    logDebug("Modify my message and node attachment");

                    long idMsg =  dbH.findPendingMessageByIdTempKarere(msg.getTempId());
                    logDebug("The id of my pending message is: " + idMsg);
                    if(idMsg!=-1){
                        resultModify = modifyAttachmentReceived(androidMsg, idMsg);
                        if(resultModify==-1){
                            logWarning("Node attachment message not in list -> resultModify -1");
//                            AndroidMegaChatMessage msgToAppend = new AndroidMegaChatMessage(msg);
//                            appendMessagePosition(msgToAppend);
                        }
                        else{
                            dbH.removePendingMessageById(idMsg);
                        }
                        return;
                    }
                }
            }

            if(msg.getStatus()==MegaChatMessage.STATUS_SEEN){
                logDebug("STATUS_SEEN");
            }
            else if(msg.getStatus()==MegaChatMessage.STATUS_SERVER_RECEIVED){
                logDebug("STATUS_SERVER_RECEIVED");

                if(msg.getType()==MegaChatMessage.TYPE_NORMAL){
                    if(msg.getUserHandle()==megaChatApi.getMyUserHandle()){
                        checkMegaLink(msg);
                    }
                }

                resultModify = modifyMessageReceived(androidMsg, true);
                logDebug("resultModify: " + resultModify);
            }
            else if(msg.getStatus()==MegaChatMessage.STATUS_SERVER_REJECTED){
                logDebug("STATUS_SERVER_REJECTED: " + msg.getStatus());
                deleteMessage(msg, true);
            }
            else{
                logDebug("Status: " + msg.getStatus());
                logDebug("Timestamp: " + msg.getTimestamp());

                resultModify = modifyMessageReceived(androidMsg, false);
                logDebug("resultModify: " + resultModify);
            }
        }
    }

    private void disableMultiselection(){
        if(adapter == null || !adapter.isMultipleSelect()) return;
        clearSelections();
        hideMultipleSelect();
    }

    @Override
    public void onHistoryReloaded(MegaChatApiJava api, MegaChatRoom chat) {
        logDebug("onHistoryReloaded");
        cleanBuffers();
        invalidateOptionsMenu();
        logDebug("Load new history");

        long unread = chatRoom.getUnreadCount();
        //                        stateHistory = megaChatApi.loadMessages(idChat, NUMBER_MESSAGES_TO_LOAD);
        if (unread == 0) {
            lastIdMsgSeen = -1;
            generalUnreadCount = -1;
            lastSeenReceived = true;
            logDebug("loadMessages unread is 0");
        } else {
            lastIdMsgSeen = megaChatApi.getLastMessageSeenId(idChat);
            generalUnreadCount = unread;

            if (lastIdMsgSeen != -1) {
                logDebug("Id of last message seen: " + lastIdMsgSeen);
            } else {
                logError("Error the last message seen shouldn't be NULL");
            }

            lastSeenReceived = false;
        }
    }

    public void deleteMessage(MegaChatMessage msg, boolean rejected){
        logDebug("deleteMessage");
        int indexToChange = -1;

        ListIterator<AndroidMegaChatMessage> itr = messages.listIterator(messages.size());

        // Iterate in reverse.
        while(itr.hasPrevious()) {
            AndroidMegaChatMessage messageToCheck = itr.previous();
            logDebug("Index: " + itr.nextIndex());

            if(!messageToCheck.isUploading()){
                if(rejected){
                    if (messageToCheck.getMessage().getTempId() == msg.getTempId()) {
                        indexToChange = itr.nextIndex();
                        break;
                    }
                }
                else{
                    if (messageToCheck.getMessage().getMsgId() == msg.getMsgId()) {
                        indexToChange = itr.nextIndex();
                        break;
                    }
                }
            }
        }

        if(indexToChange!=-1) {
            messages.remove(indexToChange);
            logDebug("Removed index: " + indexToChange + " positionNewMessagesLayout: " + positionNewMessagesLayout + " messages size: " + messages.size());
            if (positionNewMessagesLayout <= indexToChange) {
                if (generalUnreadCount == 1 || generalUnreadCount == -1) {
                    logDebug("Reset generalUnread:Position where new messages layout is show: " + positionNewMessagesLayout);
                    generalUnreadCount = 0;
                    lastIdMsgSeen = -1;
                } else {
                    logDebug("Decrease generalUnread:Position where new messages layout is show: " + positionNewMessagesLayout);
                    generalUnreadCount--;
                }
                adapter.notifyItemChanged(positionNewMessagesLayout);
            }

            if(!messages.isEmpty()){
                //Update infoToShow of the next message also
                if (indexToChange == 0) {
                    messages.get(indexToChange).setInfoToShow(AndroidMegaChatMessage.CHAT_ADAPTER_SHOW_ALL);
                    //Check if there is more messages and update the following one
                    if(messages.size()>1){
                        adjustInfoToShow(indexToChange+1);
                        setShowAvatar(indexToChange+1);
                    }
                }
                else{
                    //Not first element
                    if (indexToChange == messages.size()) {
                        logDebug("The last message removed, do not check more messages");
                        setShowAvatar(indexToChange - 1);
                    } else {
                        adjustInfoToShow(indexToChange);
                        setShowAvatar(indexToChange);
                        setShowAvatar(indexToChange - 1);
                    }
                }
            }

            adapter.removeMessage(indexToChange + 1, messages);
            disableMultiselection();
        } else {
            logWarning("index to change not found");
        }
    }

    public int modifyAttachmentReceived(AndroidMegaChatMessage msg, long idPendMsg){
        logDebug("ID: " + msg.getMessage().getMsgId() + ", tempID: " + msg.getMessage().getTempId() + ", Status: " + msg.getMessage().getStatus());
        int indexToChange = -1;
        ListIterator<AndroidMegaChatMessage> itr = messages.listIterator(messages.size());

        // Iterate in reverse.
        while(itr.hasPrevious()) {
            AndroidMegaChatMessage messageToCheck = itr.previous();

            if(messageToCheck.getPendingMessage()!=null){
                logDebug("Pending ID: " + messageToCheck.getPendingMessage().getId() + ", other: "+ idPendMsg);
                logDebug("Pending ID: " + messageToCheck.getPendingMessage().getId() + ", other: "+ idPendMsg);
                if(messageToCheck.getPendingMessage().getId()==idPendMsg){
                    indexToChange = itr.nextIndex();
                    logDebug("Found index to change: " + indexToChange);
                    break;
                }
            }
        }

        if(indexToChange!=-1){

            logDebug("INDEX change, need to reorder");
            messages.remove(indexToChange);
            logDebug("Removed index: " + indexToChange);
            logDebug("Messages size: " + messages.size());
            adapter.removeMessage(indexToChange+1, messages);

            int scrollToP = appendMessagePosition(msg);
            if(scrollToP!=-1){
                if(msg.getMessage().getStatus()==MegaChatMessage.STATUS_SERVER_RECEIVED){
                    logDebug("Need to scroll to position: " + indexToChange);
                    final int indexToScroll = scrollToP+1;
                    mLayoutManager.scrollToPositionWithOffset(indexToScroll,scaleHeightPx(20, outMetrics));

                }
            }
        }
        else{
            logError("Error, id pending message message not found!!");
        }
        logDebug("Index modified: " + indexToChange);
        return indexToChange;
    }


    public int modifyMessageReceived(AndroidMegaChatMessage msg, boolean checkTempId){
        logDebug("Msg ID: " + msg.getMessage().getMsgId());
        logDebug("Msg TEMP ID: " + msg.getMessage().getTempId());
        logDebug("Msg status: " + msg.getMessage().getStatus());
        int indexToChange = -1;
        ListIterator<AndroidMegaChatMessage> itr = messages.listIterator(messages.size());

        // Iterate in reverse.
        while(itr.hasPrevious()) {
            AndroidMegaChatMessage messageToCheck = itr.previous();
            logDebug("Index: " + itr.nextIndex());

            if(!messageToCheck.isUploading()){
                logDebug("Checking with Msg ID: " + messageToCheck.getMessage().getMsgId());
                logDebug("Checking with Msg TEMP ID: " + messageToCheck.getMessage().getTempId());

                if(checkTempId){
                    logDebug("Check temporal IDS");
                    if (messageToCheck.getMessage().getTempId() == msg.getMessage().getTempId()) {
                        logDebug("Modify received messafe with idTemp");
                        indexToChange = itr.nextIndex();
                        break;
                    }
                }
                else{
                    if (messageToCheck.getMessage().getMsgId() == msg.getMessage().getMsgId()) {
                        logDebug("modifyMessageReceived");
                        indexToChange = itr.nextIndex();
                        break;
                    }
                }
            }
            else{
                logDebug("This message is uploading");
            }
        }

        logDebug("Index to change = " + indexToChange);
        if(indexToChange==-1) return indexToChange;

        AndroidMegaChatMessage messageToUpdate = messages.get(indexToChange);
        if(messageToUpdate.getMessage().getMsgIndex()==msg.getMessage().getMsgIndex()){
            logDebug("The internal index not change");

            if(msg.getMessage().getStatus()==MegaChatMessage.STATUS_SENDING_MANUAL){
                logDebug("Modified a MANUAl SENDING msg");
                //Check the message to change is not the last one
                int lastI = messages.size()-1;
                if(indexToChange<lastI){
                    //Check if there is already any MANUAL_SENDING in the queue
                    AndroidMegaChatMessage previousMessage = messages.get(lastI);
                    if(previousMessage.isUploading()){
                        logDebug("Previous message is uploading");
                    }
                    else{
                        if(previousMessage.getMessage().getStatus()==MegaChatMessage.STATUS_SENDING_MANUAL){
                            logDebug("More MANUAL SENDING in queue");
                            logDebug("Removed index: " + indexToChange);
                            messages.remove(indexToChange);
                            appendMessageAnotherMS(msg);
                            adapter.notifyDataSetChanged();
                            return indexToChange;
                        }
                    }
                }
            }

            logDebug("Modified message keep going");
            messages.set(indexToChange, msg);

            //Update infoToShow also
            if (indexToChange == 0) {
                messages.get(indexToChange).setInfoToShow(AndroidMegaChatMessage.CHAT_ADAPTER_SHOW_ALL);
                messages.get(indexToChange).setShowAvatar(true);
            }
            else{
                //Not first element
                adjustInfoToShow(indexToChange);
                setShowAvatar(indexToChange);

                //Create adapter
                if (adapter == null) {
                    adapter = new MegaChatLollipopAdapter(this, chatRoom, messages,messagesPlaying,  listView);
                    adapter.setHasStableIds(true);
                    listView.setAdapter(adapter);
                } else {
                    adapter.modifyMessage(messages, indexToChange+1);
                }
            }
        }
        else{
            logDebug("INDEX change, need to reorder");
            messages.remove(indexToChange);
            logDebug("Removed index: " + indexToChange);
            logDebug("Messages size: " + messages.size());
            adapter.removeMessage(indexToChange+1, messages);
            int scrollToP = appendMessagePosition(msg);
            if(scrollToP!=-1){
                if(msg.getMessage().getStatus()==MegaChatMessage.STATUS_SERVER_RECEIVED){
                    mLayoutManager.scrollToPosition(scrollToP+1);
                    //mLayoutManager.scrollToPositionWithOffset(scrollToP, scaleHeightPx(20, outMetrics));
                }
            }
            logDebug("Messages size: " + messages.size());
        }

        return indexToChange;
    }

    public void modifyLocationReceived(AndroidMegaChatMessage editedMsg, boolean hasTempId){
        logDebug("Edited Msg ID: " + editedMsg.getMessage().getMsgId() + ", Old Msg ID: " + messageToEdit.getMsgId());
        logDebug("Edited Msg TEMP ID: " + editedMsg.getMessage().getTempId() + ", Old Msg TEMP ID: " + messageToEdit.getTempId());
        logDebug("Edited Msg status: " + editedMsg.getMessage().getStatus() + ", Old Msg status: " + messageToEdit.getStatus());
        int indexToChange = -1;
        ListIterator<AndroidMegaChatMessage> itr = messages.listIterator(messages.size());

        boolean editedMsgHasTempId = false;
        if (editedMsg.getMessage().getTempId() != -1) {
            editedMsgHasTempId = true;
        }

        // Iterate in reverse.
        while(itr.hasPrevious()) {
            AndroidMegaChatMessage messageToCheck = itr.previous();
            logDebug("Index: " + itr.nextIndex());

            if(!messageToCheck.isUploading()){
                logDebug("Checking with Msg ID: " + messageToCheck.getMessage().getMsgId() + " and Msg TEMP ID: " + messageToCheck.getMessage().getTempId());
                if (hasTempId) {
                    if (editedMsgHasTempId && messageToCheck.getMessage().getTempId() == editedMsg.getMessage().getTempId()) {
                        indexToChange = itr.nextIndex();
                        break;
                    }
                    else if (!editedMsgHasTempId && messageToCheck.getMessage().getTempId() == editedMsg.getMessage().getMsgId()){
                        indexToChange = itr.nextIndex();
                        break;
                    }
                }
                else {
                    if (editedMsgHasTempId && messageToCheck.getMessage().getMsgId() == editedMsg.getMessage().getTempId()) {
                        indexToChange = itr.nextIndex();
                        break;
                    }
                    else if (!editedMsgHasTempId && messageToCheck.getMessage().getMsgId() == editedMsg.getMessage().getMsgId()){
                        indexToChange = itr.nextIndex();
                        break;
                    }
                }
            }
            else{
                logDebug("This message is uploading");
            }
        }

        logDebug("Index to change = " + indexToChange);
        if(indexToChange!=-1){

            AndroidMegaChatMessage messageToUpdate = messages.get(indexToChange);
            if(messageToUpdate.getMessage().getMsgIndex()==editedMsg.getMessage().getMsgIndex()){
                logDebug("The internal index not change");

                if(editedMsg.getMessage().getStatus()==MegaChatMessage.STATUS_SENDING_MANUAL){
                    logDebug("Modified a MANUAl SENDING msg");
                    //Check the message to change is not the last one
                    int lastI = messages.size()-1;
                    if(indexToChange<lastI){
                        //Check if there is already any MANUAL_SENDING in the queue
                        AndroidMegaChatMessage previousMessage = messages.get(lastI);
                        if(previousMessage.isUploading()){
                            logDebug("Previous message is uploading");
                        }
                        else if(previousMessage.getMessage().getStatus()==MegaChatMessage.STATUS_SENDING_MANUAL){
                            logDebug("More MANUAL SENDING in queue");
                            logDebug("Removed index: " + indexToChange);
                            messages.remove(indexToChange);
                            appendMessageAnotherMS(editedMsg);
                            adapter.notifyDataSetChanged();
                        }
                    }
                }

                logDebug("Modified message keep going");
                messages.set(indexToChange, editedMsg);

                //Update infoToShow also
                if (indexToChange == 0) {
                    messages.get(indexToChange).setInfoToShow(AndroidMegaChatMessage.CHAT_ADAPTER_SHOW_ALL);
                    messages.get(indexToChange).setShowAvatar(true);
                }
                else{
                    //Not first element
                    adjustInfoToShow(indexToChange);
                    setShowAvatar(indexToChange);

                    //Create adapter
                    if (adapter == null) {
                        adapter = new MegaChatLollipopAdapter(this, chatRoom, messages, messagesPlaying, listView);
                        adapter.setHasStableIds(true);
                        listView.setAdapter(adapter);
                    } else {
                        adapter.modifyMessage(messages, indexToChange+1);
                    }
                }
            }
            else{
                logDebug("INDEX change, need to reorder");
                messages.remove(indexToChange);
                logDebug("Removed index: " + indexToChange);
                logDebug("Messages size: " + messages.size());
                adapter.removeMessage(indexToChange+1, messages);
                int scrollToP = appendMessagePosition(editedMsg);
                if(scrollToP!=-1 && editedMsg.getMessage().getStatus()==MegaChatMessage.STATUS_SERVER_RECEIVED){
                    mLayoutManager.scrollToPosition(scrollToP+1);
                }
                logDebug("Messages size: " + messages.size());
            }
        }
        else{
            logError("Error, id temp message not found!! indexToChange == -1");
        }
    }

    public void loadBufferMessages(){
        logDebug("loadBufferMessages");
        ListIterator<AndroidMegaChatMessage> itr = bufferMessages.listIterator();
        while (itr.hasNext()) {
            int currentIndex = itr.nextIndex();
            AndroidMegaChatMessage messageToShow = itr.next();
            loadMessage(messageToShow);
        }

        //Create adapter
        if(adapter==null){
            adapter = new MegaChatLollipopAdapter(this, chatRoom, messages, messagesPlaying, listView);
            adapter.setHasStableIds(true);
            listView.setLayoutManager(mLayoutManager);
            listView.setAdapter(adapter);
            adapter.setMessages(messages);
        }
        else{
            adapter.loadPreviousMessages(messages, bufferMessages.size());

            logDebug("addMessage: " + messages.size());
        }

        logDebug("AFTER updateMessagesLoaded: " + messages.size() + " messages in list");

        bufferMessages.clear();
    }

    public void clearHistory(AndroidMegaChatMessage androidMsg){
        logDebug("clearHistory");

        ListIterator<AndroidMegaChatMessage> itr = messages.listIterator(messages.size());

        int indexToChange=-1;
        // Iterate in reverse.
        while(itr.hasPrevious()) {
            AndroidMegaChatMessage messageToCheck = itr.previous();

            if(!messageToCheck.isUploading()){
                if(messageToCheck.getMessage().getStatus()!=MegaChatMessage.STATUS_SENDING){

                    indexToChange = itr.nextIndex();
                    logDebug("Found index of last sent and confirmed message: " + indexToChange);
                    break;
                }
            }
        }

//        indexToChange = 2;
        if(indexToChange != messages.size()-1){
            logDebug("Clear history of confirmed messages: " + indexToChange);

            List<AndroidMegaChatMessage> messagesCopy = new ArrayList<>(messages);
            messages.clear();
            messages.add(androidMsg);

            for(int i = indexToChange+1; i<messagesCopy.size();i++){
                messages.add(messagesCopy.get(i));
            }
        }
        else{
            logDebug("Clear all messages");
            messages.clear();
            messages.add(androidMsg);
        }

        if(messages.size()==1){
            androidMsg.setInfoToShow(AndroidMegaChatMessage.CHAT_ADAPTER_SHOW_ALL);
        }
        else{
            for(int i=0; i<messages.size();i++){
                adjustInfoToShow(i);
            }
        }

        adapter.setMessages(messages);
    }

    public void loadPendingMessages(){
        logDebug("loadPendingMessages");
        ArrayList<AndroidMegaChatMessage> pendMsgs = dbH.findPendingMessagesNotSent(idChat);
//        dbH.findPendingMessagesBySent(1);
        logDebug("Number of pending: " + pendMsgs.size());

        for(int i=0;i<pendMsgs.size();i++){
            AndroidMegaChatMessage pMsg = pendMsgs.get(i);
            if(pMsg!=null && pMsg.getPendingMessage()!=null){
                if(pMsg.getPendingMessage().getState()==PendingMessageSingle.STATE_PREPARING){
                    if(pMsg.getPendingMessage().getTransferTag()!=-1){
                        logDebug("STATE_PREPARING: Transfer tag: " + pMsg.getPendingMessage().getTransferTag());
                        if(megaApi!=null) {
                            MegaTransfer t = megaApi.getTransferByTag(pMsg.getPendingMessage().getTransferTag());
                            if(t!=null){
                                if(t.getState()==MegaTransfer.STATE_COMPLETED){
                                    dbH.updatePendingMessageOnTransferFinish(pMsg.getPendingMessage().getId(), "-1", PendingMessageSingle.STATE_SENT);
                                }
                                else if(t.getState()==MegaTransfer.STATE_CANCELLED){
                                    dbH.updatePendingMessageOnTransferFinish(pMsg.getPendingMessage().getId(), "-1", PendingMessageSingle.STATE_SENT);
                                }
                                else if(t.getState()==MegaTransfer.STATE_FAILED){
                                    dbH.updatePendingMessageOnTransferFinish(pMsg.getPendingMessage().getId(), "-1", PendingMessageSingle.STATE_ERROR_UPLOADING);
                                    pMsg.getPendingMessage().setState(PendingMessageSingle.STATE_ERROR_UPLOADING);
                                    appendMessagePosition(pMsg);
                                }
                                else{
                                    logDebug("STATE_PREPARING: Found transfer in progress for the message");
                                    appendMessagePosition(pMsg);
                                }
                            }
                            else{
                                logDebug("STATE_PREPARING: Mark message as error uploading - no transfer in progress");
                                dbH.updatePendingMessageOnTransferFinish(pMsg.getPendingMessage().getId(), "-1", PendingMessageSingle.STATE_ERROR_UPLOADING);
                                pMsg.getPendingMessage().setState(PendingMessageSingle.STATE_ERROR_UPLOADING);
                                appendMessagePosition(pMsg);
                            }
                        }
                    }
                }
                else if(pMsg.getPendingMessage().getState()==PendingMessageSingle.STATE_PREPARING_FROM_EXPLORER){
                    logDebug("STATE_PREPARING_FROM_EXPLORER: Convert to STATE_PREPARING");
                    dbH.updatePendingMessageOnTransferFinish(pMsg.getPendingMessage().getId(), "-1", PendingMessageSingle.STATE_PREPARING);
                    pMsg.getPendingMessage().setState(PendingMessageSingle.STATE_PREPARING);
                    appendMessagePosition(pMsg);
                }
                else if(pMsg.getPendingMessage().getState()==PendingMessageSingle.STATE_UPLOADING){
                    if(pMsg.getPendingMessage().getTransferTag()!=-1){
                        logDebug("STATE_UPLOADING: Transfer tag: " + pMsg.getPendingMessage().getTransferTag());
                        if(megaApi!=null){
                            MegaTransfer t = megaApi.getTransferByTag(pMsg.getPendingMessage().getTransferTag());
                            if(t!=null){
                                if(t.getState()==MegaTransfer.STATE_COMPLETED){
                                    dbH.updatePendingMessageOnTransferFinish(pMsg.getPendingMessage().getId(), "-1", PendingMessageSingle.STATE_SENT);
                                }
                                else if(t.getState()==MegaTransfer.STATE_CANCELLED){
                                    dbH.updatePendingMessageOnTransferFinish(pMsg.getPendingMessage().getId(), "-1", PendingMessageSingle.STATE_SENT);
                                }
                                else if(t.getState()==MegaTransfer.STATE_FAILED){
                                    dbH.updatePendingMessageOnTransferFinish(pMsg.getPendingMessage().getId(), "-1", PendingMessageSingle.STATE_ERROR_UPLOADING);
                                    pMsg.getPendingMessage().setState(PendingMessageSingle.STATE_ERROR_UPLOADING);
                                    appendMessagePosition(pMsg);
                                }
                                else{
                                    logDebug("STATE_UPLOADING: Found transfer in progress for the message");
                                    appendMessagePosition(pMsg);
                                }
                            }
                            else{
                                logDebug("STATE_UPLOADING: Mark message as error uploading - no transfer in progress");
                                dbH.updatePendingMessageOnTransferFinish(pMsg.getPendingMessage().getId(), "-1", PendingMessageSingle.STATE_ERROR_UPLOADING);
                                pMsg.getPendingMessage().setState(PendingMessageSingle.STATE_ERROR_UPLOADING);
                                appendMessagePosition(pMsg);
                            }
                        }
                    }
                }
                else{
                    appendMessagePosition(pMsg);
                }
            }
            else{
                logWarning("Null pending messages");
            }
        }
    }

    public void loadMessage(AndroidMegaChatMessage messageToShow){
        logDebug("loadMessage");
        messageToShow.setInfoToShow(AndroidMegaChatMessage.CHAT_ADAPTER_SHOW_ALL);
        messages.add(0,messageToShow);

        if(messages.size()>1) {
            adjustInfoToShow(1);
        }

        setShowAvatar(0);

        if(adapter.isMultipleSelect()){
            adapter.updateSelectionOnScroll();
        }
    }

    public void appendMessageAnotherMS(AndroidMegaChatMessage msg){
        logDebug("appendMessageAnotherMS");
        messages.add(msg);
        int lastIndex = messages.size()-1;

        if(lastIndex==0){
            messages.get(lastIndex).setInfoToShow(AndroidMegaChatMessage.CHAT_ADAPTER_SHOW_ALL);
        }
        else{
            adjustInfoToShow(lastIndex);
        }

        //Create adapter
        if(adapter==null){
            logDebug("Create adapter");
            adapter = new MegaChatLollipopAdapter(this, chatRoom, messages, messagesPlaying, listView);
            adapter.setHasStableIds(true);
            listView.setLayoutManager(mLayoutManager);
            listView.setAdapter(adapter);
            adapter.setMessages(messages);
        }
        else{
            logDebug("Update adapter with last index: " + lastIndex);
            if(lastIndex==0){
                logDebug("Arrives the first message of the chat");
                adapter.setMessages(messages);
            }
            else{
                adapter.addMessage(messages, lastIndex+1);
            }
        }
    }

    public int reinsertNodeAttachmentNoRevoked(AndroidMegaChatMessage msg){
        logDebug("reinsertNodeAttachmentNoRevoked");
        int lastIndex = messages.size()-1;
        logDebug("Last index: " + lastIndex);
        if(messages.size()==-1){
            msg.setInfoToShow(AndroidMegaChatMessage.CHAT_ADAPTER_SHOW_ALL);
            messages.add(msg);
        }
        else {
            logDebug("Finding where to append the message");
            while(messages.get(lastIndex).getMessage().getMsgIndex()>msg.getMessage().getMsgIndex()){
                logDebug("Last index: " + lastIndex);
                lastIndex--;
                if (lastIndex == -1) {
                    break;
                }
            }
            logDebug("Last index: " + lastIndex);
            lastIndex++;
            logDebug("Append in position: " + lastIndex);
            messages.add(lastIndex, msg);
            adjustInfoToShow(lastIndex);
            int nextIndex = lastIndex+1;
            if(nextIndex<=messages.size()-1){
                adjustInfoToShow(nextIndex);
            }
            int previousIndex = lastIndex-1;
            if(previousIndex>=0){
                adjustInfoToShow(previousIndex);
            }
        }

        //Create adapter
        if(adapter==null){
            logDebug("Create adapter");
            adapter = new MegaChatLollipopAdapter(this, chatRoom, messages,messagesPlaying,  listView);
            adapter.setHasStableIds(true);
            listView.setLayoutManager(mLayoutManager);
            listView.setAdapter(adapter);
            adapter.setMessages(messages);
        }
        else{
            logDebug("Update adapter with last index: " + lastIndex);
            if(lastIndex<0){
                logDebug("Arrives the first message of the chat");
                adapter.setMessages(messages);
            }
            else{
                adapter.addMessage(messages, lastIndex+1);
            }
        }
        return lastIndex;
    }

    public int appendMessagePosition(AndroidMegaChatMessage msg){
        logDebug("appendMessagePosition: " + messages.size() + " messages");

        int lastIndex = messages.size()-1;
        if(messages.size()==0){
            msg.setInfoToShow(AndroidMegaChatMessage.CHAT_ADAPTER_SHOW_ALL);
            msg.setShowAvatar(true);
            messages.add(msg);
        }else{
            logDebug("Finding where to append the message");

            if(msg.isUploading()){
                lastIndex++;
                logDebug("The message is uploading add to index: " + lastIndex + "with state: " + msg.getPendingMessage().getState());
            }else{
                logDebug("Status of message: " + msg.getMessage().getStatus());
                if(lastIndex>=0) {
                    while (messages.get(lastIndex).isUploading()) {
                        logDebug("One less index is uploading");
                        lastIndex--;
                        if(lastIndex==-1){
                            break;
                        }
                    }
                }
                if(lastIndex>=0) {
                    while (messages.get(lastIndex).getMessage().getStatus() == MegaChatMessage.STATUS_SENDING_MANUAL) {
                        logDebug("One less index is MANUAL SENDING");
                        lastIndex--;
                        if(lastIndex==-1){
                            break;
                        }
                    }
                }
                if(lastIndex>=0) {
                    if (msg.getMessage().getStatus() == MegaChatMessage.STATUS_SERVER_RECEIVED || msg.getMessage().getStatus() == MegaChatMessage.STATUS_NOT_SEEN) {
                        while (messages.get(lastIndex).getMessage().getStatus() == MegaChatMessage.STATUS_SENDING) {
                            logDebug("One less index");
                            lastIndex--;
                            if(lastIndex==-1){
                                break;
                            }
                        }
                    }
                }

                lastIndex++;
                logDebug("Append in position: " + lastIndex);
            }
            if(lastIndex>=0){
                messages.add(lastIndex, msg);
                adjustInfoToShow(lastIndex);
                msg.setShowAvatar(true);
                if(!messages.get(lastIndex).isUploading()){
                    int nextIndex = lastIndex+1;
                    if(nextIndex<messages.size()){
                        if(messages.get(nextIndex)!=null) {
                            if(messages.get(nextIndex).isUploading()){
                                adjustInfoToShow(nextIndex);
                            }
                        }
                    }
                }
                if(lastIndex>0){
                    setShowAvatar(lastIndex-1);
                }
            }
        }

        //Create adapter
        if(adapter==null){
            logDebug("Create adapter");
            adapter = new MegaChatLollipopAdapter(this, chatRoom, messages, messagesPlaying, listView);
            adapter.setHasStableIds(true);
            listView.setLayoutManager(mLayoutManager);
            listView.setAdapter(adapter);
            adapter.setMessages(messages);
        }else{
            logDebug("Update adapter with last index: " + lastIndex);
            if(lastIndex<0){
                logDebug("Arrives the first message of the chat");
                adapter.setMessages(messages);
            }
            else{
                adapter.addMessage(messages, lastIndex+1);
                adapter.notifyItemChanged(lastIndex);
            }
        }
        return lastIndex;
    }

    public int adjustInfoToShow(int index) {
        logDebug("Index: " + index);

        AndroidMegaChatMessage msg = messages.get(index);

        long userHandleToCompare = -1;
        long previousUserHandleToCompare = -1;

        if(msg.isUploading()){
            userHandleToCompare = myUserHandle;
        }
        else{

            if ((msg.getMessage().getType() == MegaChatMessage.TYPE_PRIV_CHANGE) || (msg.getMessage().getType() == MegaChatMessage.TYPE_ALTER_PARTICIPANTS)) {
                userHandleToCompare = msg.getMessage().getHandleOfAction();
            } else {
                userHandleToCompare = msg.getMessage().getUserHandle();
            }
        }

        if(index==0){
            msg.setInfoToShow(AndroidMegaChatMessage.CHAT_ADAPTER_SHOW_ALL);
        }
        else{
            AndroidMegaChatMessage previousMessage = messages.get(index-1);

            if(previousMessage.isUploading()){

                logDebug("The previous message is uploading");
                if(msg.isUploading()){
                    logDebug("The message is also uploading");
                    if (compareDate(msg.getPendingMessage().getUploadTimestamp(), previousMessage.getPendingMessage().getUploadTimestamp()) == 0) {
                        //Same date
                        if (compareTime(msg.getPendingMessage().getUploadTimestamp(), previousMessage.getPendingMessage().getUploadTimestamp()) == 0) {
                            msg.setInfoToShow(AndroidMegaChatMessage.CHAT_ADAPTER_SHOW_NOTHING);
                        } else {
                            //Different minute
                            msg.setInfoToShow(AndroidMegaChatMessage.CHAT_ADAPTER_SHOW_TIME);
                        }
                    } else {
                        //Different date
                        msg.setInfoToShow(AndroidMegaChatMessage.CHAT_ADAPTER_SHOW_ALL);
                    }
                }
                else{
                    if (compareDate(msg.getMessage().getTimestamp(), previousMessage.getPendingMessage().getUploadTimestamp()) == 0) {
                        //Same date
                        if (compareTime(msg.getMessage().getTimestamp(), previousMessage.getPendingMessage().getUploadTimestamp()) == 0) {
                            msg.setInfoToShow(AndroidMegaChatMessage.CHAT_ADAPTER_SHOW_NOTHING);
                        } else {
                            //Different minute
                            msg.setInfoToShow(AndroidMegaChatMessage.CHAT_ADAPTER_SHOW_TIME);
                        }
                    } else {
                        //Different date
                        msg.setInfoToShow(AndroidMegaChatMessage.CHAT_ADAPTER_SHOW_ALL);
                    }
                }
            }
            else{
                logDebug("The previous message is NOT uploading");

                if (userHandleToCompare == myUserHandle) {
                    logDebug("MY message!!");
//                log("MY message!!: "+messageToShow.getContent());
                    if ((previousMessage.getMessage().getType() == MegaChatMessage.TYPE_PRIV_CHANGE) || (previousMessage.getMessage().getType() == MegaChatMessage.TYPE_ALTER_PARTICIPANTS)) {
                        previousUserHandleToCompare = previousMessage.getMessage().getHandleOfAction();
                    } else {
                        previousUserHandleToCompare = previousMessage.getMessage().getUserHandle();
                    }

//                    log("previous message: "+previousMessage.getContent());
                    if (previousUserHandleToCompare == myUserHandle) {
                        logDebug("Last message and previous is mine");
                        //The last two messages are mine
                        if(msg.isUploading()){
                            logDebug("The msg to append is uploading");
                            if (compareDate(msg.getPendingMessage().getUploadTimestamp(), previousMessage) == 0) {
                                //Same date
                                if (compareTime(msg.getPendingMessage().getUploadTimestamp(), previousMessage) == 0) {
                                    msg.setInfoToShow(AndroidMegaChatMessage.CHAT_ADAPTER_SHOW_NOTHING);
                                } else {
                                    //Different minute
                                    msg.setInfoToShow(AndroidMegaChatMessage.CHAT_ADAPTER_SHOW_TIME);
                                }
                            } else {
                                //Different date
                                msg.setInfoToShow(AndroidMegaChatMessage.CHAT_ADAPTER_SHOW_ALL);
                            }
                        }
                        else{
                            if (compareDate(msg, previousMessage) == 0) {
                                //Same date
                                if (compareTime(msg, previousMessage) == 0) {
                                    if ((msg.getMessage().isManagementMessage())) {
                                        msg.setInfoToShow(AndroidMegaChatMessage.CHAT_ADAPTER_SHOW_TIME);
                                    }
                                    else{
                                        msg.setInfoToShow(AndroidMegaChatMessage.CHAT_ADAPTER_SHOW_NOTHING);
                                    }
                                } else {
                                    //Different minute
                                    msg.setInfoToShow(AndroidMegaChatMessage.CHAT_ADAPTER_SHOW_TIME);
                                }
                            } else {
                                //Different date
                                msg.setInfoToShow(AndroidMegaChatMessage.CHAT_ADAPTER_SHOW_ALL);
                            }
                        }

                    } else {
                        //The last message is mine, the previous not
                        logDebug("Last message is mine, NOT previous");
                        if(msg.isUploading()) {
                            logDebug("The msg to append is uploading");
                            if (compareDate(msg.getPendingMessage().getUploadTimestamp(), previousMessage) == 0) {
                                msg.setInfoToShow(AndroidMegaChatMessage.CHAT_ADAPTER_SHOW_TIME);
                            } else {
                                //Different date
                                msg.setInfoToShow(AndroidMegaChatMessage.CHAT_ADAPTER_SHOW_ALL);
                            }
                        }
                        else{
                            if (compareDate(msg, previousMessage) == 0) {
                                msg.setInfoToShow(AndroidMegaChatMessage.CHAT_ADAPTER_SHOW_TIME);
                            } else {
                                //Different date
                                msg.setInfoToShow(AndroidMegaChatMessage.CHAT_ADAPTER_SHOW_ALL);
                            }
                        }
                    }

                } else {
                    logDebug("NOT MY message!! - CONTACT");
//                    log("previous message: "+previousMessage.getContent());

                    if ((previousMessage.getMessage().getType() == MegaChatMessage.TYPE_PRIV_CHANGE) || (previousMessage.getMessage().getType() == MegaChatMessage.TYPE_ALTER_PARTICIPANTS)) {
                        previousUserHandleToCompare = previousMessage.getMessage().getHandleOfAction();
                    } else {
                        previousUserHandleToCompare = previousMessage.getMessage().getUserHandle();
                    }

                    if (previousUserHandleToCompare == userHandleToCompare) {
                        //The last message is also a contact's message
                        if(msg.isUploading()) {
                            if (compareDate(msg.getPendingMessage().getUploadTimestamp(), previousMessage) == 0) {
                                //Same date
                                if (compareTime(msg.getPendingMessage().getUploadTimestamp(), previousMessage) == 0) {
                                    logDebug("Add with show nothing - same userHandle");
                                    msg.setInfoToShow(AndroidMegaChatMessage.CHAT_ADAPTER_SHOW_NOTHING);

                                } else {
                                    //Different minute
                                    msg.setInfoToShow(AndroidMegaChatMessage.CHAT_ADAPTER_SHOW_TIME);
                                }
                            } else {
                                //Different date
                                msg.setInfoToShow(AndroidMegaChatMessage.CHAT_ADAPTER_SHOW_ALL);
                            }
                        }
                        else{

                            if (compareDate(msg, previousMessage) == 0) {
                                //Same date
                                if (compareTime(msg, previousMessage) == 0) {
                                    if ((msg.getMessage().isManagementMessage())) {
                                        msg.setInfoToShow(AndroidMegaChatMessage.CHAT_ADAPTER_SHOW_TIME);
                                    }
                                    else{
                                        msg.setInfoToShow(AndroidMegaChatMessage.CHAT_ADAPTER_SHOW_NOTHING);
                                    }
                                } else {
                                    //Different minute
                                    msg.setInfoToShow(AndroidMegaChatMessage.CHAT_ADAPTER_SHOW_TIME);
                                }
                            } else {
                                //Different date
                                msg.setInfoToShow(AndroidMegaChatMessage.CHAT_ADAPTER_SHOW_ALL);
                            }
                        }

                    } else {
                        //The last message is from contact, the previous not
                        logDebug("Different user handle");
                        if(msg.isUploading()) {
                            if (compareDate(msg.getPendingMessage().getUploadTimestamp(), previousMessage) == 0) {
                                //Same date
                                if (compareTime(msg.getPendingMessage().getUploadTimestamp(), previousMessage) == 0) {
                                    if(previousUserHandleToCompare==myUserHandle){
                                        msg.setInfoToShow(AndroidMegaChatMessage.CHAT_ADAPTER_SHOW_TIME);
                                    }
                                    else{
                                        msg.setInfoToShow(AndroidMegaChatMessage.CHAT_ADAPTER_SHOW_NOTHING);
                                    }

                                } else {
                                    //Different minute
                                    msg.setInfoToShow(AndroidMegaChatMessage.CHAT_ADAPTER_SHOW_TIME);
                                }

                            } else {
                                //Different date
                                msg.setInfoToShow(AndroidMegaChatMessage.CHAT_ADAPTER_SHOW_ALL);
                            }
                        }
                        else{
                            if (compareDate(msg, previousMessage) == 0) {
                                if (compareTime(msg, previousMessage) == 0) {
                                    if(previousUserHandleToCompare==myUserHandle){
                                        msg.setInfoToShow(AndroidMegaChatMessage.CHAT_ADAPTER_SHOW_TIME);
                                    }
                                    else{
                                        if ((msg.getMessage().isManagementMessage())) {
                                            msg.setInfoToShow(AndroidMegaChatMessage.CHAT_ADAPTER_SHOW_TIME);
                                        }
                                        else{
                                            msg.setInfoToShow(AndroidMegaChatMessage.CHAT_ADAPTER_SHOW_TIME);
                                        }
                                    }

                                } else {
                                    //Different minute
                                    msg.setInfoToShow(AndroidMegaChatMessage.CHAT_ADAPTER_SHOW_TIME);
                                }

                            } else {
                                //Different date
                                msg.setInfoToShow(AndroidMegaChatMessage.CHAT_ADAPTER_SHOW_ALL);
                            }
                        }
                    }
                }

            }
        }
        return msg.getInfoToShow();
    }

    public void setShowAvatar(int index){
        logDebug("Index: " + index);

        AndroidMegaChatMessage msg = messages.get(index);

        long userHandleToCompare = -1;
        long previousUserHandleToCompare = -1;

        if(msg.isUploading()){
            msg.setShowAvatar(false);
            return;
        }

        if (userHandleToCompare == myUserHandle) {
            logDebug("MY message!!");
        }else{
            logDebug("Contact message");
            if ((msg.getMessage().getType() == MegaChatMessage.TYPE_PRIV_CHANGE) || (msg.getMessage().getType() == MegaChatMessage.TYPE_ALTER_PARTICIPANTS)) {
                userHandleToCompare = msg.getMessage().getHandleOfAction();
            } else {
                userHandleToCompare = msg.getMessage().getUserHandle();
            }
            logDebug("userHandleTocompare: " + userHandleToCompare);
            AndroidMegaChatMessage previousMessage = null;
            if(messages.size()-1 > index){
                previousMessage = messages.get(index + 1);
                if(previousMessage==null){
                    msg.setShowAvatar(true);
                    logWarning("Previous message is null");
                    return;
                }
                if(previousMessage.isUploading()){
                    msg.setShowAvatar(true);
                    logDebug("Previous is uploading");
                    return;
                }

                if((previousMessage.getMessage().getType() == MegaChatMessage.TYPE_PRIV_CHANGE) || (previousMessage.getMessage().getType() == MegaChatMessage.TYPE_ALTER_PARTICIPANTS)) {
                    previousUserHandleToCompare = previousMessage.getMessage().getHandleOfAction();
                }else{
                    previousUserHandleToCompare = previousMessage.getMessage().getUserHandle();
                }

                logDebug("previousUserHandleToCompare: " + previousUserHandleToCompare);

                if ((previousMessage.getMessage().getType() == MegaChatMessage.TYPE_CALL_ENDED) || (previousMessage.getMessage().getType() == MegaChatMessage.TYPE_CALL_STARTED) || (previousMessage.getMessage().getType() == MegaChatMessage.TYPE_PRIV_CHANGE) || (previousMessage.getMessage().getType() == MegaChatMessage.TYPE_ALTER_PARTICIPANTS) || (previousMessage.getMessage().getType() == MegaChatMessage.TYPE_CHAT_TITLE)) {
                    msg.setShowAvatar(true);
                    logDebug("Set: " + true);
                } else {
                    if (previousUserHandleToCompare == userHandleToCompare) {
                        msg.setShowAvatar(false);
                        logDebug("Set: " + false);
                    }else{
                        msg.setShowAvatar(true);
                        logDebug("Set: " + true);
                    }
                }
            }
            else{
                logWarning("No previous message");
                msg.setShowAvatar(true);
            }
        }
    }

    public boolean isGroup(){
        return chatRoom.isGroup();
    }

    public void showMsgNotSentPanel(AndroidMegaChatMessage message, int position){
        logDebug("Position: " + position);

        selectedPosition = position;

        if (message == null || isBottomSheetDialogShown(bottomSheetDialogFragment)) return;

        selectedMessageId = message.getMessage().getRowId();
        logDebug("Temporal id of MS message: "+message.getMessage().getTempId());
        bottomSheetDialogFragment = new MessageNotSentBottomSheetDialogFragment();
        bottomSheetDialogFragment.show(getSupportFragmentManager(), bottomSheetDialogFragment.getTag());
    }

    public void showNodeAttachmentBottomSheet(AndroidMegaChatMessage message, int position){
        logDebug("showNodeAttachmentBottomSheet: "+position);
        selectedPosition = position;

        if (message == null || isBottomSheetDialogShown(bottomSheetDialogFragment)) return;

        selectedMessageId = message.getMessage().getMsgId();

        bottomSheetDialogFragment = new NodeAttachmentBottomSheetDialogFragment();
        bottomSheetDialogFragment.show(getSupportFragmentManager(), bottomSheetDialogFragment.getTag());
    }

    public void showSendAttachmentBottomSheet(){
        logDebug("showSendAttachmentBottomSheet");

        if (isBottomSheetDialogShown(bottomSheetDialogFragment)) return;

        bottomSheetDialogFragment = new SendAttachmentChatBottomSheetDialogFragment();
        bottomSheetDialogFragment.show(getSupportFragmentManager(), bottomSheetDialogFragment.getTag());
    }

    public void showUploadingAttachmentBottomSheet(AndroidMegaChatMessage message, int position){
        logDebug("showUploadingAttachmentBottomSheet: "+position);
        selectedPosition = position;

        if (message == null || isBottomSheetDialogShown(bottomSheetDialogFragment)) return;

        selectedMessageId = message.getPendingMessage().getId();

        bottomSheetDialogFragment = new PendingMessageBottomSheetDialogFragment();
        bottomSheetDialogFragment.show(getSupportFragmentManager(), bottomSheetDialogFragment.getTag());
    }

    public void showContactAttachmentBottomSheet(AndroidMegaChatMessage message, int position){
        logDebug("showContactAttachmentBottomSheet: "+position);
        selectedPosition = position;

        if (message == null || isBottomSheetDialogShown(bottomSheetDialogFragment)) return;

        selectedMessageId = message.getMessage().getMsgId();
        bottomSheetDialogFragment = new ContactAttachmentBottomSheetDialogFragment();
        bottomSheetDialogFragment.show(getSupportFragmentManager(), bottomSheetDialogFragment.getTag());
    }

    public void removeMsgNotSent(){
        logDebug("Selected position: " + selectedPosition);
        messages.remove(selectedPosition);
        adapter.removeMessage(selectedPosition, messages);
    }

    public void removePendingMsg(long id){
        logDebug("Selected message ID: " + selectedMessageId);

        PendingMessageSingle pMsg = dbH.findPendingMessageById(id);
        if(pMsg!=null && pMsg.getState()==PendingMessageSingle.STATE_UPLOADING) {
            if (pMsg.getTransferTag() != -1) {
                logDebug("Transfer tag: " + pMsg.getTransferTag());
                if (megaApi != null) {
                    megaApi.cancelTransferByTag(pMsg.getTransferTag(), this);
                }
            }
        }

        if(pMsg!=null && pMsg.getState()!=PendingMessageSingle.STATE_SENT){
            try{
                dbH.removePendingMessageById(id);
                messages.remove(selectedPosition);
                adapter.removeMessage(selectedPosition, messages);
            }
            catch (IndexOutOfBoundsException e){
                logError("EXCEPTION", e);
            }
        }
        else{
            showSnackbar(SNACKBAR_TYPE, getString(R.string.error_message_already_sent), -1);
        }
    }

    public void showSnackbar(int type, String s, long idChat){
        showSnackbar(type, fragmentContainer, s, idChat);
    }

    public void removeProgressDialog(){
        if (statusDialog != null) {
            try {
                statusDialog.dismiss();
            } catch (Exception ex) {}
        }
    }

    public void startConversation(long handle){
        logDebug("Handle: " + handle);
        MegaChatRoom chat = megaChatApi.getChatRoomByUser(handle);
        MegaChatPeerList peers = MegaChatPeerList.createInstance();
        if(chat==null){
            logDebug("No chat, create it!");
            peers.addPeer(handle, MegaChatPeerList.PRIV_STANDARD);
            megaChatApi.createChat(false, peers, this);
        }
        else{
            logDebug("There is already a chat, open it!");
            Intent intentOpenChat = new Intent(this, ChatActivityLollipop.class);
            intentOpenChat.setAction(ACTION_CHAT_SHOW_MESSAGES);
            intentOpenChat.putExtra("CHAT_ID", chat.getChatId());
            this.startActivity(intentOpenChat);
            finish();
        }
    }

    public void startGroupConversation(ArrayList<Long> userHandles){
        logDebug("startGroupConversation");

        MegaChatPeerList peers = MegaChatPeerList.createInstance();

        for(int i=0;i<userHandles.size();i++){
            long handle = userHandles.get(i);
            peers.addPeer(handle, MegaChatPeerList.PRIV_STANDARD);
        }
        megaChatApi.createChat(true, peers, this);
    }

    public void setMessages(ArrayList<AndroidMegaChatMessage> messages){
        if(dialog!=null){
            dialog.dismiss();
        }

        this.messages = messages;
        //Create adapter
        if (adapter == null) {
            adapter = new MegaChatLollipopAdapter(this, chatRoom, messages, messagesPlaying, listView);
            adapter.setHasStableIds(true);
            listView.setAdapter(adapter);
            adapter.setMessages(messages);
        } else {
            adapter.setMessages(messages);
        }
    }

    @Override
    public void onRequestStart(MegaChatApiJava api, MegaChatRequest request) {

    }

    @Override
    public void onRequestUpdate(MegaChatApiJava api, MegaChatRequest request) {

    }

    @Override
    public void onRequestFinish(MegaChatApiJava api, MegaChatRequest request, MegaChatError e) {
        logDebug("onRequestFinish: " + request.getRequestString() + " " + request.getType());

        if(request.getType() == MegaChatRequest.TYPE_TRUNCATE_HISTORY){
            logDebug("Truncate history request finish!!!");
            if(e.getErrorCode()==MegaChatError.ERROR_OK){
                logDebug("Ok. Clear history done");
                showSnackbar(SNACKBAR_TYPE, getString(R.string.clear_history_success), -1);
                hideMessageJump();
            }else{
                logError("Error clearing history: " + e.getErrorString());
                showSnackbar(SNACKBAR_TYPE, getString(R.string.clear_history_error), -1);
            }
        } else if (request.getType() == MegaChatRequest.TYPE_HANG_CHAT_CALL) {
            if (e.getErrorCode() == MegaChatError.ERROR_OK) {
                logDebug("TYPE_HANG_CHAT_CALL finished with success  ---> answerChatCall chatid = " + idChat);
                if (megaChatApi == null) return;
                MegaChatCall call = megaChatApi.getChatCall(idChat);
                if (call == null) return;
                if (call.getStatus() == MegaChatCall.CALL_STATUS_RING_IN) {
                    ((MegaApplication) getApplication()).setSpeakerStatus(chatRoom.getChatId(), false);
                    megaChatApi.answerChatCall(idChat, false, this);

                } else if (call.getStatus() == MegaChatCall.CALL_STATUS_USER_NO_PRESENT) {
                    megaChatApi.startChatCall(idChat, false, this);
                }
            } else {
                logError("ERROR WHEN TYPE_HANG_CHAT_CALL e.getErrorCode(): " + e.getErrorString());
            }

        } else if (request.getType() == MegaChatRequest.TYPE_START_CHAT_CALL) {
            if (e.getErrorCode() == MegaChatError.ERROR_OK) {
                logDebug("TYPE_START_CHAT_CALL finished with success");
                //getFlag - Returns true if it is a video-audio call or false for audio call
            } else {
                logError("ERROR WHEN TYPE_START_CHAT_CALL e.getErrorCode(): " + e.getErrorString());
                if (e.getErrorCode() == MegaChatError.ERROR_TOOMANY) {
                    showSnackbar(SNACKBAR_TYPE, getString(R.string.call_error_too_many_participants), -1);
                } else {
                    showSnackbar(SNACKBAR_TYPE, getString(R.string.call_error), -1);
                }
            }

        } else if (request.getType() == MegaChatRequest.TYPE_ANSWER_CHAT_CALL) {
            if (e.getErrorCode() == MegaChatError.ERROR_OK) {
                logDebug("TYPE_ANSWER_CHAT_CALL finished with success");
                //getFlag - Returns true if it is a video-audio call or false for audio call
            } else {
                logError("ERROR WHEN TYPE_ANSWER_CHAT_CALL e.getErrorCode(): " + e.getErrorString());
                if (e.getErrorCode() == MegaChatError.ERROR_TOOMANY) {
                    showSnackbar(SNACKBAR_TYPE, getString(R.string.call_error_too_many_participants), -1);
                } else {
                    showSnackbar(SNACKBAR_TYPE, getString(R.string.call_error), -1);
                }
            }

        }else if(request.getType() == MegaChatRequest.TYPE_REMOVE_FROM_CHATROOM){
            logDebug("Remove participant: " + request.getUserHandle() + " my user: " + megaChatApi.getMyUserHandle());

            if(e.getErrorCode()==MegaChatError.ERROR_OK){
                logDebug("Participant removed OK");
                invalidateOptionsMenu();

            }
            else{
                logError("ERROR WHEN TYPE_REMOVE_FROM_CHATROOM " + e.getErrorString());
                showSnackbar(SNACKBAR_TYPE, getString(R.string.remove_participant_error), -1);
            }

        }else if(request.getType() == MegaChatRequest.TYPE_INVITE_TO_CHATROOM){
            logDebug("Request type: " + MegaChatRequest.TYPE_INVITE_TO_CHATROOM);
            if(e.getErrorCode()==MegaChatError.ERROR_OK){
                showSnackbar(SNACKBAR_TYPE, getString(R.string.add_participant_success), -1);
            }
            else{
                if(e.getErrorCode() == MegaChatError.ERROR_EXIST){
                    showSnackbar(SNACKBAR_TYPE, getString(R.string.add_participant_error_already_exists), -1);
                }
                else{
                    showSnackbar(SNACKBAR_TYPE, getString(R.string.add_participant_error), -1);
                }
            }

        }
        else if(request.getType() == MegaChatRequest.TYPE_ATTACH_NODE_MESSAGE){
            removeProgressDialog();

            disableMultiselection();

            if(e.getErrorCode()==MegaChatError.ERROR_OK){
                logDebug("File sent correctly");
                MegaNodeList nodeList = request.getMegaNodeList();

                for(int i = 0; i<nodeList.size();i++){
                    logDebug("Node handle: " + nodeList.get(i).getHandle());
                }
                AndroidMegaChatMessage androidMsgSent = new AndroidMegaChatMessage(request.getMegaChatMessage());
                sendMessageToUI(androidMsgSent);

            }else{
                logError("File NOT sent: " + e.getErrorCode() + "___" + e.getErrorString());
                showSnackbar(SNACKBAR_TYPE, getString(R.string.error_attaching_node_from_cloud), -1);
            }

        }else if(request.getType() == MegaChatRequest.TYPE_REVOKE_NODE_MESSAGE){
            if(e.getErrorCode()==MegaChatError.ERROR_OK){
                logDebug("Node revoked correctly, msg id: " + request.getMegaChatMessage().getMsgId());
            }
            else{
                logError("NOT revoked correctly");
                showSnackbar(SNACKBAR_TYPE, getString(R.string.error_revoking_node), -1);
            }

        }else if(request.getType() == MegaChatRequest.TYPE_CREATE_CHATROOM){
            logDebug("Create chat request finish!!!");
            if(e.getErrorCode()==MegaChatError.ERROR_OK){

                logDebug("Open new chat");
                Intent intent = new Intent(this, ChatActivityLollipop.class);
                intent.setAction(ACTION_CHAT_SHOW_MESSAGES);
                intent.putExtra("CHAT_ID", request.getChatHandle());
                this.startActivity(intent);
                finish();
            }
            else{
                logError("ERROR WHEN CREATING CHAT " + e.getErrorString());
                showSnackbar(SNACKBAR_TYPE, getString(R.string.create_chat_error), -1);
            }
        }
        else if(request.getType() == MegaChatRequest.TYPE_LOAD_PREVIEW){
            if(e.getErrorCode()==MegaChatError.ERROR_OK || e.getErrorCode()==MegaChatError.ERROR_EXIST){
                if (idChat != -1 && megaChatApi.getChatRoom(idChat) != null) {
                    logDebug("Close previous chat");
                    megaChatApi.closeChatRoom(idChat, this);
                }
                idChat = request.getChatHandle();
                MegaApplication.setOpenChatId(idChat);
                showChat(null);

                supportInvalidateOptionsMenu();
                if (e.getErrorCode() == MegaChatError.ERROR_EXIST) {
                    if (megaChatApi.getChatRoom(idChat).isActive()) {
                        logWarning("ERROR: You are already a participant of the chat link or are trying to open it again");
                    } else {
                        showConfirmationRejoinChat(request.getUserHandle());
                    }
                }
            }
            else {

                String text;
                if(e.getErrorCode()==MegaChatError.ERROR_NOENT){
                    text = getString(R.string.invalid_chat_link);
                }
                else{
                    showSnackbar(MESSAGE_SNACKBAR_TYPE, getString(R.string.error_general_nodes), -1);
                    text = getString(R.string.error_chat_link);
                }

                emptyScreen(text);
            }
        }
        else if(request.getType() == MegaChatRequest.TYPE_AUTOJOIN_PUBLIC_CHAT) {
            if (e.getErrorCode() == MegaChatError.ERROR_OK) {

                if (request.getUserHandle() != -1) {
                    //Rejoin option
                    showChat(null);
                } else {
                    //Join
                    setChatSubtitle();
                    setPreviewersView();
                    supportInvalidateOptionsMenu();
                }
            } else {
                logError("ERROR WHEN JOINING CHAT " + e.getErrorCode() + " " + e.getErrorString());
                showSnackbar(MESSAGE_SNACKBAR_TYPE, getString(R.string.error_general_nodes), -1);
            }
        }
        else if(request.getType() == MegaChatRequest.TYPE_LAST_GREEN){
            logDebug("TYPE_LAST_GREEN requested");

        }else if(request.getType() == MegaChatRequest.TYPE_ARCHIVE_CHATROOM){
            long chatHandle = request.getChatHandle();
            chatRoom = megaChatApi.getChatRoom(chatHandle);
            String chatTitle = chatRoom.getTitle();

            if(chatTitle==null){
                chatTitle = "";
            }
            else if(!chatTitle.isEmpty() && chatTitle.length()>60){
                chatTitle = chatTitle.substring(0,59)+"...";
            }

            if(!chatTitle.isEmpty() && chatRoom.isGroup() && !chatRoom.hasCustomTitle()){
                chatTitle = "\""+chatTitle+"\"";
            }

            if(e.getErrorCode()==MegaChatError.ERROR_OK){
                if(request.getFlag()){
                    logDebug("Chat archived");
                    sendBroadcastChatArchived(chatTitle);
                }
                else{
                    logDebug("Chat unarchived");
                    showSnackbar(SNACKBAR_TYPE, getString(R.string.success_unarchive_chat, chatTitle), -1);
                }

            }else{
                if(request.getFlag()){
                    logError("ERROR WHEN ARCHIVING CHAT " + e.getErrorString());
                    showSnackbar(SNACKBAR_TYPE, getString(R.string.error_archive_chat, chatTitle), -1);
                }else{
                    logError("ERROR WHEN UNARCHIVING CHAT " + e.getErrorString());
                    showSnackbar(SNACKBAR_TYPE, getString(R.string.error_unarchive_chat, chatTitle), -1);
                }
            }

            supportInvalidateOptionsMenu();
            setChatSubtitle();

            if(!chatRoom.isArchived()){
                requestLastGreen(INITIAL_PRESENCE_STATUS);
            }
        }
        else if (request.getType() == MegaChatRequest.TYPE_CHAT_LINK_HANDLE) {
            if(request.getFlag() && request.getNumRetry()==0){
                logDebug("Removing chat link");
                if(e.getErrorCode()==MegaChatError.ERROR_OK){
                    showSnackbar(SNACKBAR_TYPE, getString(R.string.chat_link_deleted), -1);
                }
                else{
                    if (e.getErrorCode() == MegaChatError.ERROR_ARGS) {
                        logError("The chatroom isn't grupal or public");
                    }
                    else if (e.getErrorCode()==MegaChatError.ERROR_NOENT){
                        logError("The chatroom doesn't exist or the chatid is invalid");
                    }
                    else if(e.getErrorCode()==MegaChatError.ERROR_ACCESS){
                        logError("The chatroom doesn't have a topic or the caller isn't an operator");
                    }
                    else{
                        logError("Error TYPE_CHAT_LINK_HANDLE " + e.getErrorCode());
                    }
                    showSnackbar(SNACKBAR_TYPE, getString(R.string.general_error) + ": " + e.getErrorString(), -1);
                }
            }
        }
    }

    @Override
    public void onRequestTemporaryError(MegaChatApiJava api, MegaChatRequest request, MegaChatError e) {
        logWarning("onRequestTemporaryError");
    }

    @Override
    protected void onStop() {
        logDebug("onStop()");
        try{
            if(textChat!=null){
                String written = textChat.getText().toString();
                if(written!=null){
                    dbH.setWrittenTextItem(Long.toString(idChat), textChat.getText().toString());
                }
            }
            else{
                logWarning("textChat is NULL");
            }
        }catch (Exception e){
            logError("Written message not stored on DB", e);
        }
        super.onStop();
    }

    private void cleanBuffers(){
        if(!bufferMessages.isEmpty()){
            bufferMessages.clear();
        }
        if(!messages.isEmpty()){
            messages.clear();
        }
    }

    @Override
    protected void onDestroy() {
        logDebug("onDestroy()");

        cleanBuffers();
        if (handlerEmojiKeyboard != null){
            handlerEmojiKeyboard.removeCallbacksAndMessages(null);
        }
        if (handlerKeyboard != null) {
            handlerKeyboard.removeCallbacksAndMessages(null);
        }

        if (megaChatApi != null && idChat != -1) {
            megaChatApi.closeChatRoom(idChat, this);
            MegaApplication.setClosedChat(true);
            megaChatApi.removeChatListener(this);
            megaChatApi.removeChatCallListener(this);

            if (chatRoom != null && chatRoom.isPreview()) {
                megaChatApi.closeChatPreview(idChat);
            }
        }

        if (handler != null) {
            handler.removeCallbacksAndMessages(null);
        }

        if (handlerReceive != null) {
            handlerReceive.removeCallbacksAndMessages(null);
        }
        if (handlerSend != null) {
            handlerSend.removeCallbacksAndMessages(null);
        }

        hideCallInProgressLayout(null);

        if(myAudioRecorder!=null){
            myAudioRecorder.reset();
            myAudioRecorder.release();
            myAudioRecorder = null;
            outputFileVoiceNotes = null;
            setRecordingNow(false);
        }
        if(adapter!=null) {
            adapter.destroyVoiceElemnts();
        }

        LocalBroadcastManager.getInstance(this).unregisterReceiver(dialogConnectReceiver);
        LocalBroadcastManager.getInstance(this).unregisterReceiver(voiceclipDownloadedReceiver);
        LocalBroadcastManager.getInstance(this).unregisterReceiver(chatArchivedReceiver);

        if(megaApi != null) {
            megaApi.removeRequestListener(this);
        }


        super.onDestroy();
    }

    public void closeChat(boolean shouldLogout){
        logDebug("closeChat");
        if(megaChatApi==null || idChat == -1) return;
        if(chatRoom!=null && chatRoom.isPreview()){
            megaChatApi.closeChatPreview(idChat);
            if(chatC.isInAnonymousMode() && shouldLogout){
                megaChatApi.logout();
            }
        }
        megaChatApi.closeChatRoom(idChat, this);
        MegaApplication.setClosedChat(true);
        megaChatApi.removeChatListener(this);
        megaChatApi.removeChatCallListener(this);

    }

    @Override
    protected void onNewIntent(Intent intent){
        logDebug("onNewIntent");
        hideKeyboard();
        if (intent != null){
            if (intent.getAction() != null){
                if (intent.getAction().equals(ACTION_CLEAR_CHAT)){
                    logDebug("Intent to Clear history");
                    showConfirmationClearChat(chatRoom);
                }
                else if(intent.getAction().equals(ACTION_UPDATE_ATTACHMENT)){
                    logDebug("Intent to update an attachment with error");

                    long idPendMsg = intent.getLongExtra("ID_MSG", -1);
                    if(idPendMsg!=-1){
                        int indexToChange = -1;
                        ListIterator<AndroidMegaChatMessage> itr = messages.listIterator(messages.size());

                        // Iterate in reverse.
                        while(itr.hasPrevious()) {
                            AndroidMegaChatMessage messageToCheck = itr.previous();

                            if(messageToCheck.isUploading()){
                                if(messageToCheck.getPendingMessage().getId()==idPendMsg){
                                    indexToChange = itr.nextIndex();
                                    logDebug("Found index to change: " + indexToChange);
                                    break;
                                }
                            }
                        }

                        if(indexToChange!=-1){
                            logDebug("Index modified: " + indexToChange);

                            PendingMessageSingle pendingMsg = null;
                            if(idPendMsg!=-1){
                                pendingMsg = dbH.findPendingMessageById(idPendMsg);

                                if(pendingMsg!=null){
                                    messages.get(indexToChange).setPendingMessage(pendingMsg);
                                    adapter.modifyMessage(messages, indexToChange+1);
                                }
                            }
                        }
                        else{
                            logError("Error, id pending message message not found!!");
                        }
                    }
                    else{
                        logError("Error. The idPendMsg is -1");
                    }

                    int isOverquota = intent.getIntExtra("IS_OVERQUOTA", 0);
                    if(isOverquota==1){
                        showOverquotaAlert(false);
                    }
                    else if (isOverquota==2){
                        showOverquotaAlert(true);
                    }

                    return;
                }else{
                    long newidChat = intent.getLongExtra("CHAT_ID", -1);
                    if(intent.getAction().equals(ACTION_CHAT_SHOW_MESSAGES) || intent.getAction().equals(ACTION_OPEN_CHAT_LINK) || idChat != newidChat) {
                        cleanBuffers();
                    }
                    if (messagesPlaying != null && !messagesPlaying.isEmpty()) {
                        for (MessageVoiceClip m : messagesPlaying) {
                            m.getMediaPlayer().release();
                            m.setMediaPlayer(null);
                        }
                        messagesPlaying.clear();
                    }

                    adapter.notifyDataSetChanged();
                    closeChat(false);
                    MegaApplication.setOpenChatId(-1);
                    initAfterIntent(intent, null);
                }

            }
        }
        super.onNewIntent(intent);
        setIntent(intent);
        return;
    }

    public String getPeerFullName(long userHandle){
        return chatRoom.getPeerFullnameByHandle(userHandle);
    }

    public MegaChatRoom getChatRoom() {
        return chatRoom;
    }

    public void setChatRoom(MegaChatRoom chatRoom) {
        this.chatRoom = chatRoom;
    }

    public void revoke(){
        logDebug("revoke");
        megaChatApi.revokeAttachmentMessage(idChat, selectedMessageId);
    }

    @Override
    public void onRequestStart(MegaApiJava api, MegaRequest request) {

    }

    @Override
    public void onRequestUpdate(MegaApiJava api, MegaRequest request) {

    }

    @Override
    public void onRequestFinish(MegaApiJava api, MegaRequest request, MegaError e) {
        removeProgressDialog();

        if (request.getType() == MegaRequest.TYPE_INVITE_CONTACT){
            logDebug("MegaRequest.TYPE_INVITE_CONTACT finished: " + request.getNumber());

            if(request.getNumber()== MegaContactRequest.INVITE_ACTION_REMIND){
                showSnackbar(SNACKBAR_TYPE, getString(R.string.context_contact_invitation_resent), -1);
            }
            else{
                if (e.getErrorCode() == MegaError.API_OK){
                    logDebug("OK INVITE CONTACT: " + request.getEmail());
                    if(request.getNumber()==MegaContactRequest.INVITE_ACTION_ADD)
                    {
                        showSnackbar(SNACKBAR_TYPE, getString(R.string.context_contact_request_sent, request.getEmail()), -1);
                    }
                }
                else{
                    logError("Code: " + e.getErrorString());
                    if(e.getErrorCode()==MegaError.API_EEXIST)
                    {
                        showSnackbar(SNACKBAR_TYPE, getString(R.string.context_contact_already_invited, request.getEmail()), -1);
                    }
                    else if(request.getNumber()==MegaContactRequest.INVITE_ACTION_ADD && e.getErrorCode()==MegaError.API_EARGS)
                    {
                        showSnackbar(SNACKBAR_TYPE, getString(R.string.error_own_email_as_contact), -1);
                    }
                    else{
                        showSnackbar(SNACKBAR_TYPE, getString(R.string.general_error), -1);
                    }
                    logError("ERROR: " + e.getErrorCode() + "___" + e.getErrorString());
                }
            }
        }
        else if(request.getType() == MegaRequest.TYPE_COPY){
            if (e.getErrorCode() != MegaError.API_OK) {

                logDebug("e.getErrorCode() != MegaError.API_OK");

                if(e.getErrorCode()==MegaError.API_EOVERQUOTA){
                    logWarning("OVERQUOTA ERROR: " + e.getErrorCode());
                    Intent intent = new Intent(this, ManagerActivityLollipop.class);
                    intent.setAction(ACTION_OVERQUOTA_STORAGE);
                    startActivity(intent);
                    finish();
                }
                else if(e.getErrorCode()==MegaError.API_EGOINGOVERQUOTA){
                    logWarning("OVERQUOTA ERROR: " + e.getErrorCode());
                    Intent intent = new Intent(this, ManagerActivityLollipop.class);
                    intent.setAction(ACTION_PRE_OVERQUOTA_STORAGE);
                    startActivity(intent);
                    finish();
                }
                else
                {
                    showSnackbar(SNACKBAR_TYPE, getString(R.string.import_success_error), -1);
                }

            }else{
                showSnackbar(SNACKBAR_TYPE, getString(R.string.import_success_message), -1);
            }
        }
        else if (request.getType() == MegaRequest.TYPE_CANCEL_TRANSFER){
            if (e.getErrorCode() != MegaError.API_OK) {
                logError("Error TYPE_CANCEL_TRANSFER: " + e.getErrorCode());
            }
            else{
                logDebug("Chat upload cancelled");
            }
        }
        else if (request.getType() == MegaRequest.TYPE_SET_ATTR_USER){
            if(request.getParamType()==MegaApiJava.USER_ATTR_GEOLOCATION){
                if(e.getErrorCode() == MegaError.API_OK){
                    logDebug("Attribute USER_ATTR_GEOLOCATION enabled");
                    MegaApplication.setEnabledGeoLocation(true);
                    getLocationPermission();
                }
                else{
                    logDebug("Attribute USER_ATTR_GEOLOCATION disabled");
                    MegaApplication.setEnabledGeoLocation(false);
                }
            }
        }
    }

    @Override
    public void onRequestTemporaryError(MegaApiJava api, MegaRequest request, MegaError e) {

    }

    @Override
    public void onSaveInstanceState(Bundle outState){
        logDebug("onSaveInstanceState");
        super.onSaveInstanceState(outState);
        outState.putLong("idChat", idChat);
        outState.putLong("selectedMessageId", selectedMessageId);
        outState.putInt("selectedPosition", selectedPosition);
        outState.putInt("typeMessageJump",typeMessageJump);

        if(messageJumpLayout.getVisibility() == View.VISIBLE){
            visibilityMessageJump = true;
        }else{
            visibilityMessageJump = false;
        }
        outState.putBoolean("visibilityMessageJump",visibilityMessageJump);
        outState.putLong("lastMessageSeen", lastIdMsgSeen);
        outState.putLong("generalUnreadCount", generalUnreadCount);
        outState.putBoolean("isHideJump",isHideJump);
        outState.putString("mOutputFilePath",mOutputFilePath);
        outState.putBoolean("isShareLinkDialogDismissed", isShareLinkDialogDismissed);
        if(adapter == null) return;
        MessageVoiceClip messageVoiceClip = adapter.getVoiceClipPlaying();
        if (messageVoiceClip != null) {
            outState.putBoolean(PLAYING, true);
            outState.putLong(ID_VOICE_CLIP_PLAYING, messageVoiceClip.getIdMessage());
            outState.putLong(MESSAGE_HANDLE_PLAYING, messageVoiceClip.getMessageHandle());
            outState.putLong(USER_HANDLE_PLAYING, messageVoiceClip.getUserHandle());
            outState.putInt(PROGRESS_PLAYING, messageVoiceClip.getProgress());
        } else {
            outState.putBoolean(PLAYING, false);

        }
        outState.putBoolean("isLocationDialogShown", isLocationDialogShown);
//        outState.putInt("position_imageDrag", position_imageDrag);
//        outState.putSerializable("holder_imageDrag", holder_imageDrag);
    }

    public void askSizeConfirmationBeforeChatDownload(String parentPath, ArrayList<MegaNode> nodeList, long size){
        logDebug("askSizeConfirmationBeforeChatDownload");

        final String parentPathC = parentPath;
        final ArrayList<MegaNode> nodeListC = nodeList;
        final long sizeC = size;
        final ChatController chatC = new ChatController(this);

        android.support.v7.app.AlertDialog.Builder builder;
        if (Build.VERSION.SDK_INT >= Build.VERSION_CODES.HONEYCOMB) {
            builder = new AlertDialog.Builder(this, R.style.AppCompatAlertDialogStyle);
        }
        else{
            builder = new AlertDialog.Builder(this);
        }
        LinearLayout confirmationLayout = new LinearLayout(this);
        confirmationLayout.setOrientation(LinearLayout.VERTICAL);
        LinearLayout.LayoutParams params = new LinearLayout.LayoutParams(LinearLayout.LayoutParams.MATCH_PARENT, LinearLayout.LayoutParams.WRAP_CONTENT);
        params.setMargins(scaleWidthPx(20, outMetrics), scaleHeightPx(10, outMetrics), scaleWidthPx(17, outMetrics), 0);

        final CheckBox dontShowAgain =new CheckBox(this);
        dontShowAgain.setText(getString(R.string.checkbox_not_show_again));
        dontShowAgain.setTextColor(ContextCompat.getColor(this, R.color.text_secondary));

        confirmationLayout.addView(dontShowAgain, params);

        builder.setView(confirmationLayout);

//				builder.setTitle(getString(R.string.confirmation_required));

        builder.setMessage(getString(R.string.alert_larger_file, getSizeString(sizeC)));
        builder.setPositiveButton(getString(R.string.general_save_to_device),
                new DialogInterface.OnClickListener() {
                    public void onClick(DialogInterface dialog, int whichButton) {
                        if(dontShowAgain.isChecked()){
                            dbH.setAttrAskSizeDownload("false");
                        }
                        chatC.download(parentPathC, nodeListC);
                    }
                });
        builder.setNegativeButton(getString(android.R.string.cancel), new DialogInterface.OnClickListener() {
            public void onClick(DialogInterface dialog, int whichButton) {
                if(dontShowAgain.isChecked()){
                    dbH.setAttrAskSizeDownload("false");
                }
            }
        });

        downloadConfirmationDialog = builder.create();
        downloadConfirmationDialog.show();
    }

    /*
	 * Handle processed upload intent
	 */
    public void onIntentProcessed(List<ShareInfo> infos) {
        logDebug("onIntentProcessedLollipop");

        if (infos == null) {
            showSnackbar(SNACKBAR_TYPE, getString(R.string.upload_can_not_open), -1);
        }
        else {
            logDebug("Launch chat upload with files " + infos.size());
            for (ShareInfo info : infos) {
                Intent intent = new Intent(this, ChatUploadService.class);

                PendingMessageSingle pMsgSingle = new PendingMessageSingle();
                pMsgSingle.setChatId(idChat);
                long timestamp = System.currentTimeMillis()/1000;
                pMsgSingle.setUploadTimestamp(timestamp);

                String fingerprint = megaApi.getFingerprint(info.getFileAbsolutePath());

                pMsgSingle.setFilePath(info.getFileAbsolutePath());
                pMsgSingle.setName(info.getTitle());
                pMsgSingle.setFingerprint(fingerprint);

                long idMessage = dbH.addPendingMessage(pMsgSingle);
                pMsgSingle.setId(idMessage);

                if(idMessage!=-1){
                    intent.putExtra(ChatUploadService.EXTRA_ID_PEND_MSG, idMessage);

                    logDebug("Size of the file: " + info.getSize());

                    AndroidMegaChatMessage newNodeAttachmentMsg = new AndroidMegaChatMessage(pMsgSingle, true);
                    sendMessageToUI(newNodeAttachmentMsg);

                    intent.putExtra(ChatUploadService.EXTRA_CHAT_ID, idChat);

                    checkIfServiceCanStart(intent);
                }
                else{
                    logError("Error when adding pending msg to the database");
                }

                removeProgressDialog();
            }
        }
    }

    public void openChatAfterForward(long chatHandle, String text){
        logDebug("openChatAfterForward");

        removeProgressDialog();

        if(chatHandle==idChat){
            logDebug("Chat already opened");

            disableMultiselection();

            if(text!=null){
                showSnackbar(SNACKBAR_TYPE, text, -1);
            }
        }
        else{
            if(chatHandle!=-1){
                logDebug("Open chat to forward messages");

                Intent intentOpenChat = new Intent(this, ManagerActivityLollipop.class);
                intentOpenChat.addFlags(Intent.FLAG_ACTIVITY_CLEAR_TOP);
                intentOpenChat.setAction(ACTION_CHAT_NOTIFICATION_MESSAGE);
                intentOpenChat.putExtra("CHAT_ID", chatHandle);
                if(text!=null){
                    intentOpenChat.putExtra("showSnackbar", text);
                }
                startActivity(intentOpenChat);
                closeChat(true);
                finish();
            }
            else{
                disableMultiselection();
                if(text!=null){
                    showSnackbar(SNACKBAR_TYPE, text, -1);
                }
            }
        }
    }

    public void markAsSeen(MegaChatMessage msg){
        logDebug("markAsSeen");
        if(activityVisible){
            if(msg.getStatus()!=MegaChatMessage.STATUS_SEEN) {
                megaChatApi.setMessageSeen(chatRoom.getChatId(), msg.getMsgId());
            }
        }
    }


   @Override
    protected void onResume(){
       logDebug("onResume");
        super.onResume();

        if(idChat!=-1 && chatRoom!=null) {
            setNodeAttachmentVisible();

            MegaApplication.setShowPinScreen(true);
            MegaApplication.setOpenChatId(idChat);

            supportInvalidateOptionsMenu();

            int chatConnection = megaChatApi.getChatConnectionState(idChat);
            logDebug("Chat connection (" + idChat+ ") is: " + chatConnection);
            if(chatConnection==MegaChatApi.CHAT_CONNECTION_ONLINE) {
                setAsRead = true;
                if(!chatRoom.isGroup()) {
                    requestLastGreen(INITIAL_PRESENCE_STATUS);
                }
            }
            else{
                setAsRead=false;
            }
            setChatSubtitle();
            if(emojiKeyboard!=null){
                emojiKeyboard.hideBothKeyboard(this);
            }
            //Update last seen position if different and there is unread messages
            //If the chat is being opened do not update, onLoad will do that

            //!isLoadingMessages
            if(!isOpeningChat) {
                logDebug("Chat is NOT loading history");
                if(lastSeenReceived == true && messages != null){

                    long unreadCount = chatRoom.getUnreadCount();
                    if (unreadCount != 0) {
                        lastIdMsgSeen = megaChatApi.getLastMessageSeenId(idChat);

                        //Find last message
                        int positionLastMessage = -1;
                        for(int i=messages.size()-1; i>=0;i--) {
                            AndroidMegaChatMessage androidMessage = messages.get(i);

                            if (!androidMessage.isUploading()) {
                                MegaChatMessage msg = androidMessage.getMessage();
                                if (msg.getMsgId() == lastIdMsgSeen) {
                                    positionLastMessage = i;
                                    break;
                                }
                            }
                        }

                        if(positionLastMessage==-1){
                            scrollToMessage(-1);

                        }
                        else{
                            //Check if it has no my messages after

                            if(positionLastMessage >= messages.size()-1){
                                logDebug("Nothing after, do not increment position");
                            }
                            else{
                                positionLastMessage = positionLastMessage + 1;
                            }

                            AndroidMegaChatMessage message = messages.get(positionLastMessage);
                            logDebug("Position lastMessage found: " + positionLastMessage + " messages.size: " + messages.size());

                            while(message.getMessage().getUserHandle()==megaChatApi.getMyUserHandle()){
                                lastIdMsgSeen = message.getMessage().getMsgId();
                                positionLastMessage = positionLastMessage + 1;
                                message = messages.get(positionLastMessage);
                            }

                            generalUnreadCount = unreadCount;

                            scrollToMessage(lastIdMsgSeen);
                        }
                    }
                    else{
                        if(generalUnreadCount!=0){
                            scrollToMessage(-1);
                        }
                    }
                }
                setLastMessageSeen();
            }
            else{
                logDebug("openingChat:doNotUpdateLastMessageSeen");
            }

            activityVisible = true;
            showCallLayout(megaChatApi.getChatCall(idChat));
            if(aB != null && aB.getTitle() != null){
                titleToolbar.setText(adjustForLargeFont(titleToolbar.getText().toString()));
            }
        }
    }

    public void scrollToMessage(long lastId){
        for(int i=messages.size()-1; i>=0;i--) {
            AndroidMegaChatMessage androidMessage = messages.get(i);

            if (!androidMessage.isUploading()) {
                MegaChatMessage msg = androidMessage.getMessage();
                if (msg.getMsgId() == lastId) {
                    logDebug("Scroll to position: " + i);
                    mLayoutManager.scrollToPositionWithOffset(i+1,scaleHeightPx(30, outMetrics));
                    break;
                }
            }
        }

    }

    public void setLastMessageSeen(){
        logDebug("setLastMessageSeen");

        if(messages!=null){
            if(!messages.isEmpty()){
                AndroidMegaChatMessage lastMessage = messages.get(messages.size()-1);
                int index = messages.size()-1;
                if((lastMessage!=null)&&(lastMessage.getMessage()!=null)){
                    if (!lastMessage.isUploading()) {
                        while (lastMessage.getMessage().getUserHandle() == megaChatApi.getMyUserHandle()) {
                            index--;
                            if (index == -1) {
                                break;
                            }
                            lastMessage = messages.get(index);
                        }

                        if (lastMessage.getMessage() != null) {
                            boolean resultMarkAsSeen = megaChatApi.setMessageSeen(idChat, lastMessage.getMessage().getMsgId());
                            logDebug("Result setMessageSeen: " + resultMarkAsSeen);
                        }

                    } else {
                        while (lastMessage.isUploading() == true) {
                            index--;
                            if (index == -1) {
                                break;
                            }
                            lastMessage = messages.get(index);
                        }
                        if((lastMessage!=null)&&(lastMessage.getMessage()!=null)){

                            while (lastMessage.getMessage().getUserHandle() == megaChatApi.getMyUserHandle()) {
                                index--;
                                if (index == -1) {
                                    break;
                                }
                                lastMessage = messages.get(index);
                            }

                            if (lastMessage.getMessage() != null) {
                                boolean resultMarkAsSeen = megaChatApi.setMessageSeen(idChat, lastMessage.getMessage().getMsgId());
                                logDebug("Result setMessageSeen: " + resultMarkAsSeen);
                            }
                        }
                    }
                }
                else{
                    logError("lastMessageNUll");
                }
            }
        }
    }

    @Override
    protected void onPause(){
        logDebug("onPause");
        super.onPause();
        hideKeyboard();

        activityVisible = false;
        MegaApplication.setOpenChatId(-1);
    }

    @Override
    public void onChatListItemUpdate(MegaChatApiJava api, MegaChatListItem item) {
        if(item.hasChanged(MegaChatListItem.CHANGE_TYPE_UNREAD_COUNT)) {
            updateNavigationToolbarIcon();
        }
    }

    public void updateNavigationToolbarIcon(){

        if (Build.VERSION.SDK_INT >= Build.VERSION_CODES.KITKAT) {

            if(!chatC.isInAnonymousMode()){
                int numberUnread = megaChatApi.getUnreadChats();

                if(numberUnread==0){
                    aB.setHomeAsUpIndicator(R.drawable.ic_arrow_back_white);
                }
                else{

                    badgeDrawable.setProgress(1.0f);

                    if(numberUnread>9){
                        badgeDrawable.setText("9+");
                    }
                    else{
                        badgeDrawable.setText(numberUnread+"");
                    }

                    aB.setHomeAsUpIndicator(badgeDrawable);
                }
            }
            else{
                aB.setHomeAsUpIndicator(R.drawable.ic_arrow_back_white);
            }
        }
        else{
            aB.setHomeAsUpIndicator(R.drawable.ic_arrow_back_white);
        }
    }

    @Override
    public void onChatInitStateUpdate(MegaChatApiJava api, int newState) {

    }

    @Override
    public void onChatPresenceConfigUpdate(MegaChatApiJava api, MegaChatPresenceConfig config) {

    }

    @Override
    public void onChatOnlineStatusUpdate(MegaChatApiJava api, long userHandle, int status, boolean inProgress) {
        logDebug("status: " + status + ", inProgress: " + inProgress);
        setChatSubtitle();
        requestLastGreen(status);
    }

    @Override
    public void onChatConnectionStateUpdate(MegaChatApiJava api, long chatid, int newState) {
        logDebug("Chat ID: "+ chatid + ". New State: " + newState);
        supportInvalidateOptionsMenu();

        if (idChat == chatid) {
            if (newState == MegaChatApi.CHAT_CONNECTION_ONLINE) {
                logDebug("Chat is now ONLINE");
                setAsRead = true;
                setLastMessageSeen();

                if (stateHistory == MegaChatApi.SOURCE_ERROR && retryHistory) {
                    logWarning("SOURCE_ERROR:call to load history again");
                    retryHistory = false;
                    loadHistory();
                }

            } else {
                setAsRead = false;
            }

            setChatSubtitle();
        }
    }

    @Override
    public void onChatPresenceLastGreen(MegaChatApiJava api, long userhandle, int lastGreen) {
        logDebug("userhandle: " + userhandle + ", lastGreen: " + lastGreen);
        if(!chatRoom.isGroup() && userhandle == chatRoom.getPeerHandle(0)){
            logDebug("Update last green");
            minutesLastGreen = lastGreen;

            int state = megaChatApi.getUserOnlineStatus(chatRoom.getPeerHandle(0));

            if(state != MegaChatApi.STATUS_ONLINE && state != MegaChatApi.STATUS_BUSY && state != MegaChatApi.STATUS_INVALID){
                String formattedDate = lastGreenDate(this, lastGreen);

                setLastGreen(formattedDate);

                logDebug("Date last green: " + formattedDate);
            }
        }
    }

    public void takePicture(){
        logDebug("takePicture");
        Intent intent = new Intent(MediaStore.ACTION_IMAGE_CAPTURE);
        if (intent.resolveActivity(getPackageManager()) != null) {
            File photoFile = createImageFile();
            Uri photoURI;
            if(photoFile != null){
                if (Build.VERSION.SDK_INT >= Build.VERSION_CODES.N) {
                    photoURI = FileProvider.getUriForFile(this, "mega.privacy.android.app.providers.fileprovider", photoFile);
                }
                else{
                    photoURI = Uri.fromFile(photoFile);
                }
                mOutputFilePath = photoFile.getAbsolutePath();
                if(mOutputFilePath!=null){
                    intent.setFlags(Intent.FLAG_GRANT_READ_URI_PERMISSION);
                    intent.setFlags(Intent.FLAG_GRANT_WRITE_URI_PERMISSION);
                    intent.putExtra(MediaStore.EXTRA_OUTPUT, photoURI);
                    startActivityForResult(intent, TAKE_PHOTO_CODE);
                }
            }
        }
    }


    public void uploadPictureOrVoiceClip(String path){
        if(path == null) return;

        File selfie;
        if(isVoiceClip(path)) {
            selfie = buildVoiceClipFile(this, outputFileName);
        }else{
            selfie = new File(path);
        }

        if(!isVoiceClip(selfie.getAbsolutePath()) && !MimeTypeList.typeForName(selfie.getAbsolutePath()).isImage()) return;
        if(isVoiceClip(selfie.getAbsolutePath()) && !isFileAvailable(selfie)) return;

        Intent intent = new Intent(this, ChatUploadService.class);
        PendingMessageSingle pMsgSingle = new PendingMessageSingle();
        pMsgSingle.setChatId(idChat);
        if(isVoiceClip(selfie.getAbsolutePath())) pMsgSingle.setType(TYPE_VOICE_CLIP);

        long timestamp = System.currentTimeMillis()/1000;
        pMsgSingle.setUploadTimestamp(timestamp);

        String fingerprint = megaApi.getFingerprint(selfie.getAbsolutePath());
        pMsgSingle.setFilePath(selfie.getAbsolutePath());
        pMsgSingle.setName(selfie.getName());
        pMsgSingle.setFingerprint(fingerprint);
        long idMessage = dbH.addPendingMessage(pMsgSingle);
        pMsgSingle.setId(idMessage);

        if(idMessage == -1) return;

        logDebug("idMessage = " + idMessage);
        intent.putExtra(ChatUploadService.EXTRA_ID_PEND_MSG, idMessage);
        if(!isLoadingHistory){
            logDebug("sendMessageToUI");
            AndroidMegaChatMessage newNodeAttachmentMsg = new AndroidMegaChatMessage(pMsgSingle, true);
            sendMessageToUI(newNodeAttachmentMsg);
        }
        intent.putExtra(ChatUploadService.EXTRA_CHAT_ID, idChat);
        if(isVoiceClip(selfie.getAbsolutePath())) {
            intent.putExtra(EXTRA_TRANSFER_TYPE, EXTRA_VOICE_CLIP);
        }

        checkIfServiceCanStart(intent);
    }


    private void showOverquotaAlert(boolean prewarning){
        logDebug("prewarning: " + prewarning);

        AlertDialog.Builder builder = new AlertDialog.Builder(this);
        builder.setTitle(getString(R.string.overquota_alert_title));

        if(prewarning){
            builder.setMessage(getString(R.string.pre_overquota_alert_text));
        }
        else{
            builder.setMessage(getString(R.string.overquota_alert_text));
        }

        if(chatAlertDialog ==null){

            builder.setPositiveButton(getString(R.string.my_account_upgrade_pro), new android.content.DialogInterface.OnClickListener() {

                @Override
                public void onClick(DialogInterface dialog, int which) {
                    showUpgradeAccount();
                }
            });
            builder.setNegativeButton(getString(R.string.general_cancel), new android.content.DialogInterface.OnClickListener() {

                @Override
                public void onClick(DialogInterface dialog, int which) {
                    dialog.dismiss();
                    chatAlertDialog =null;
                }
            });

            chatAlertDialog = builder.create();
            chatAlertDialog.setCanceledOnTouchOutside(false);
        }

        chatAlertDialog.show();
    }

    public void showUpgradeAccount(){
        logDebug("showUpgradeAccount");
        Intent upgradeIntent = new Intent(this, ManagerActivityLollipop.class);
        upgradeIntent.setAction(ACTION_SHOW_UPGRADE_ACCOUNT);
        startActivity(upgradeIntent);
    }

    public void showJumpMessage(){
        if((!isHideJump)&&(typeMessageJump!=TYPE_MESSAGE_NEW_MESSAGE)){
            typeMessageJump = TYPE_MESSAGE_JUMP_TO_LEAST;
            messageJumpText.setText(getResources().getString(R.string.message_jump_latest));
            messageJumpLayout.setVisibility(View.VISIBLE);
        }
    }

    private void showCallInProgressLayout(String text, boolean chrono, MegaChatCall call) {
        if (callInProgressText != null) {
            callInProgressText.setText(text);
        }
        activateChrono(chrono, callInProgressChrono, call);

        if (callInProgressLayout != null && callInProgressLayout.getVisibility() != View.VISIBLE) {
            callInProgressLayout.setAlpha(1);
            callInProgressLayout.setVisibility(View.VISIBLE);
            callInProgressLayout.setOnClickListener(this);
        }
    }

    private void hideCallInProgressLayout(MegaChatCall call) {
        invalidateOptionsMenu();
        activateChrono(false, callInProgressChrono, call);
        activateChrono(false, subtitleChronoCall, call);

        if (callInProgressLayout != null && callInProgressLayout.getVisibility() != View.GONE) {
            callInProgressLayout.setVisibility(View.GONE);
            callInProgressLayout.setOnClickListener(null);
            setSubtitleVisibility();
        }
    }

    @Override
    public void onChatCallUpdate(MegaChatApiJava api, MegaChatCall call) {

        if((call.hasChanged(MegaChatCall.CHANGE_TYPE_STATUS)) && (call.getStatus() == MegaChatCall.CALL_STATUS_IN_PROGRESS)){
            cancelRecording();
        }

        if (call.getChatid() == idChat) {
            if (call.hasChanged(MegaChatCall.CHANGE_TYPE_STATUS)) {

                int callStatus = call.getStatus();
                logDebug("Call status: " + callStatusToString(callStatus));
                switch (callStatus) {
                    case MegaChatCall.CALL_STATUS_RING_IN:
                    case MegaChatCall.CALL_STATUS_RECONNECTING: {
                        MegaApplication.setCallLayoutStatus(idChat, false);
                        showCallLayout(call);
                        break;
                    }
                    case MegaChatCall.CALL_STATUS_USER_NO_PRESENT:
                    case MegaChatCall.CALL_STATUS_REQUEST_SENT:
                    case MegaChatCall.CALL_STATUS_IN_PROGRESS: {
                        if(callStatus == MegaChatCall.CALL_STATUS_USER_NO_PRESENT && isAfterReconnecting(this, callInProgressLayout, callInProgressText)){
                            break;
                        }
                        showCallLayout(call);
                        break;
                    }
                    case MegaChatCall.CALL_STATUS_DESTROYED: {
                        setSubtitleVisibility();
                        hideCallInProgressLayout(call);
                        break;
                    }
                    default:
                        break;
                }

            } else if ((call.hasChanged(MegaChatCall.CHANGE_TYPE_REMOTE_AVFLAGS)) || (call.hasChanged(MegaChatCall.CHANGE_TYPE_LOCAL_AVFLAGS)) || (call.hasChanged(MegaChatCall.CHANGE_TYPE_CALL_COMPOSITION))) {
                logDebug("Changes in remote/local av flags or in the call composition");
                usersWithVideo();

            }
        } else {
            logDebug("Different chat");

        }
    }

    private void showCallLayout(MegaChatCall call) {
        if (megaChatApi == null) return;
        if (call == null) call = megaChatApi.getChatCall(idChat);
        if (call == null) return;
        logDebug("Call status "+callStatusToString(call.getStatus())+". Group chat: "+isGroup());
        switch (call.getStatus()){
            case MegaChatCall.CALL_STATUS_USER_NO_PRESENT:
            case MegaChatCall.CALL_STATUS_RING_IN:{
                if (isGroup()) {
                    usersWithVideo();

                    long callerHandle = call.getCaller();
                    String textLayout;
                    if (callerHandle != -1 && getPeerFullName(callerHandle) != null) {
                        textLayout = getString(R.string.join_call_layout_in_group_call, getPeerFullName(callerHandle));
                    } else {
                        textLayout = getString(R.string.join_call_layout);
                    }
                    tapToReturnLayout(call, textLayout);
                    return;
                }

                if (call.getStatus() == MegaChatCall.CALL_STATUS_RING_IN && MegaApplication.getCallLayoutStatus(idChat)) {
                    tapToReturnLayout(call, getString(R.string.call_in_progress_layout));
                    return;
                }

                if(isAfterReconnecting(this, callInProgressLayout, callInProgressText)) return;

                hideCallInProgressLayout(call);
                return;

            }
            case MegaChatCall.CALL_STATUS_REQUEST_SENT:{
                if (MegaApplication.getCallLayoutStatus(idChat)) {
                    tapToReturnLayout(call, getString(R.string.call_in_progress_layout));
                    return;
                }

                hideCallInProgressLayout(call);
                return;
            }
            case MegaChatCall.CALL_STATUS_RECONNECTING:{
                activateChrono(false, subtitleChronoCall, call);
                callInProgressLayout.setBackgroundColor(ContextCompat.getColor(this, R.color.reconnecting_bar));
                showCallInProgressLayout(getString(R.string.reconnecting_message), false, call);
                return;
            }
            case MegaChatCall.CALL_STATUS_IN_PROGRESS:{
                callInProgressLayout.setBackgroundColor(ContextCompat.getColor(this, R.color.accentColor));
                if(!isAfterReconnecting(this, callInProgressLayout, callInProgressText)){
                    updateCallInProgressLayout(call);
                    return;
                }
                showCallInProgressLayout(getString(R.string.connected_message), false, call);
                callInProgressLayout.setAlpha(1);
                callInProgressLayout.setVisibility(View.VISIBLE);
                callInProgressLayout.animate()
                        .alpha(0f)
                        .setDuration(QUICK_INFO_ANIMATION)
                        .setListener(new AnimatorListenerAdapter() {
                            @Override
                            public void onAnimationEnd(Animator animation) {
                                callInProgressLayout.setVisibility(View.GONE);
                                updateCallInProgressLayout(null);
                            }
                        });
                return;
            }
        }
    }

    private void tapToReturnLayout(MegaChatCall call, String text){
        activateChrono(false, subtitleChronoCall, call);
        callInProgressLayout.setBackgroundColor(ContextCompat.getColor(this, R.color.accentColor));
        showCallInProgressLayout(text, false, call);
    }

    private void updateCallInProgressLayout(MegaChatCall call){
        if (call == null) call = megaChatApi.getChatCall(idChat);
        if (call == null) return;
        showCallInProgressLayout(getString(R.string.call_in_progress_layout), true, call);
        if (isGroup()) {
            subtitleCall.setVisibility(View.VISIBLE);
            individualSubtitleToobar.setVisibility(View.GONE);
            groupalSubtitleToolbar.setVisibility(View.GONE);
        }
        usersWithVideo();
        activateChrono(true, subtitleChronoCall, call);
        invalidateOptionsMenu();
    }

    private void usersWithVideo() {
        if (megaChatApi == null || !isGroup() || megaChatApi.getChatCall(idChat) == null || subtitleCall.getVisibility() != View.VISIBLE)
            return;

        int usersWithVideo = megaChatApi.getChatCall(idChat).getNumParticipants(MegaChatCall.VIDEO);
        int totalVideosAllowed = megaChatApi.getMaxVideoCallParticipants();
        if (usersWithVideo <= 0 || totalVideosAllowed == 0) {
            participantsLayout.setVisibility(View.GONE);
            return;
        }
        participantsText.setText(usersWithVideo + "/" + totalVideosAllowed);
        participantsLayout.setVisibility(View.VISIBLE);
    }

    public void goToEnd(){
        logDebug("goToEnd()");
        int infoToShow = -1;
        if(!messages.isEmpty()){
            int index = messages.size()-1;

            AndroidMegaChatMessage msg = messages.get(index);

            while (!msg.isUploading() && msg.getMessage().getStatus() == MegaChatMessage.STATUS_SENDING_MANUAL) {
                index--;
                if (index == -1) {
                    break;
                }
                msg = messages.get(index);
            }

            if(index == (messages.size()-1)){
                //Scroll to end
                mLayoutManager.scrollToPositionWithOffset(index+1,scaleHeightPx(20, outMetrics));
            }else{
                index++;
                infoToShow = adjustInfoToShow(index);
                if(infoToShow== AndroidMegaChatMessage.CHAT_ADAPTER_SHOW_ALL){
                    mLayoutManager.scrollToPositionWithOffset(index, scaleHeightPx(50, outMetrics));
                }else{
                    mLayoutManager.scrollToPositionWithOffset(index, scaleHeightPx(20, outMetrics));
                }
            }
        }
        hideMessageJump();
    }

    public void setNewVisibility(boolean vis){
        newVisibility = vis;
    }

    public void hideMessageJump(){
        isHideJump = true;
        visibilityMessageJump=false;
        if(messageJumpLayout.getVisibility() == View.VISIBLE){
            messageJumpLayout.animate()
                        .alpha(0.0f)
                        .setDuration(1000)
                        .withEndAction(new Runnable() {
                            @Override public void run() {
                                messageJumpLayout.setVisibility(View.GONE);
                                messageJumpLayout.setAlpha(1.0f);
                            }
                        })
                        .start();
        }
    }

    public MegaApiAndroid getLocalMegaApiFolder() {

        PackageManager m = getPackageManager();
        String s = getPackageName();
        PackageInfo p;
        String path = null;
        try {
            p = m.getPackageInfo(s, 0);
            path = p.applicationInfo.dataDir + "/";
        } catch (PackageManager.NameNotFoundException e) {
            e.printStackTrace();
        }

        MegaApiAndroid megaApiFolder = new MegaApiAndroid(MegaApplication.APP_KEY,
                MegaApplication.USER_AGENT, path);

        megaApiFolder.setDownloadMethod(MegaApiJava.TRANSFER_METHOD_AUTO_ALTERNATIVE);
        megaApiFolder.setUploadMethod(MegaApiJava.TRANSFER_METHOD_AUTO_ALTERNATIVE);

        return megaApiFolder;
    }

    public File createImageFile() {
        logDebug("createImageFile");
        String timeStamp = new SimpleDateFormat("yyyyMMdd_HHmmss").format(new Date());
        String imageFileName = "picture" + timeStamp + "_";
        File storageDir = getExternalFilesDir(null);
        if (!storageDir.exists()) {
            storageDir.mkdir();
        }
        return new File(storageDir, imageFileName + ".jpg");
    }

    private void onCaptureImageResult() {
        logDebug("onCaptureImageResult");
        if (mOutputFilePath != null) {
            File f = new File(mOutputFilePath);
            if(f!=null){
                try {
                    File publicFile = copyImageFile(f);
                    //Remove mOutputFilePath
                    if (f.exists()) {
                        if (f.isDirectory()) {
                            if(f.list().length <= 0){
                                f.delete();
                            }
                        }else{
                            f.delete();
                        }
                    }
                    if(publicFile!=null){
                        Uri finalUri = Uri.fromFile(publicFile);
                        galleryAddPic(finalUri);
                        uploadPictureOrVoiceClip(publicFile.getPath());
                    }

                } catch (IOException e) {
                    e.printStackTrace();
                }
            }

        }
    }

    public File copyImageFile(File fileToCopy) throws IOException {
        logDebug("copyImageFile");
        File storageDir = new File(Environment.getExternalStoragePublicDirectory(Environment.DIRECTORY_DCIM), "Camera");
        if (!storageDir.exists()) {
            storageDir.mkdir();
        }
        File copyFile = new File(storageDir, fileToCopy.getName());
        copyFile.createNewFile();
        copy(fileToCopy, copyFile);
        return copyFile;
    }

    public static void copy(File src, File dst) throws IOException {
        logDebug("copy");
        InputStream in = new FileInputStream(src);
        OutputStream out = new FileOutputStream(dst);
        byte[] buf = new byte[1024];
        int len;
        while ((len = in.read(buf)) > 0) {
            out.write(buf, 0, len);
        }
        in.close();
        out.close();
    }

    private void galleryAddPic(Uri contentUri) {
        logDebug("galleryAddPic");
        if(contentUri!=null){
            Intent mediaScanIntent = new Intent(Intent.ACTION_MEDIA_SCANNER_SCAN_FILE, contentUri);
            sendBroadcast(mediaScanIntent);
        }
    }

    public void hideKeyboard() {
        logDebug("hideKeyboard");
        hideFileStorage();
        if (emojiKeyboard == null) return;
        emojiKeyboard.hideBothKeyboard(this);
    }

    public void showConfirmationConnect(){
        logDebug("showConfirmationConnect");

        DialogInterface.OnClickListener dialogClickListener = new DialogInterface.OnClickListener() {
            @Override
            public void onClick(DialogInterface dialog, int which) {
                switch (which){
                    case DialogInterface.BUTTON_POSITIVE:
                        startConnection();
                        finish();
                        break;

                    case DialogInterface.BUTTON_NEGATIVE:
                        logDebug("BUTTON_NEGATIVE");
                        break;
                }
            }
        };

        AlertDialog.Builder builder = new AlertDialog.Builder(this);
        try {
            builder.setMessage(R.string.confirmation_to_reconnect).setPositiveButton(R.string.cam_sync_ok, dialogClickListener)
                    .setNegativeButton(R.string.general_cancel, dialogClickListener).show().setCanceledOnTouchOutside(false);
        }
        catch (Exception e){}
    }

    public void startConnection() {
        logDebug("Broadcast to ManagerActivity");
        Intent intent = new Intent(BROADCAST_ACTION_INTENT_CONNECTIVITY_CHANGE);
        intent.putExtra("actionType", START_RECONNECTION);
        LocalBroadcastManager.getInstance(getApplicationContext()).sendBroadcast(intent);
    }

    public int getDeviceDensity(){
        int screen = 0;
        switch (getResources().getDisplayMetrics().densityDpi) {
            case DisplayMetrics.DENSITY_LOW:
                screen = 1;
                break;
            case DisplayMetrics.DENSITY_MEDIUM:
                screen = 1;
                break;
            case DisplayMetrics.DENSITY_HIGH:
                screen = 1;
                break;
            case DisplayMetrics.DENSITY_XHIGH:
                screen = 0;
                break;
            case DisplayMetrics.DENSITY_XXHIGH:
                screen = 0;
                break;
            case DisplayMetrics.DENSITY_XXXHIGH:
                screen = 0;
                break;
            default:
                screen = 0;
        }
        return screen;
    }

    public void setNodeAttachmentVisible() {
        logDebug("setNodeAttachmentVisible");
        if (adapter != null && holder_imageDrag != null && position_imageDrag != -1) {
            adapter.setNodeAttachmentVisibility(true, holder_imageDrag, position_imageDrag);
            holder_imageDrag = null;
            position_imageDrag = -1;
        }
    }

    private void addInBufferSending(AndroidMegaChatMessage androidMsg){
        if(bufferSending.isEmpty()){
            bufferSending.add(0,androidMsg);
        }else{
            boolean isContained = false;
            for(int i=0; i<bufferSending.size(); i++){
                if((bufferSending.get(i).getMessage().getMsgId() == androidMsg.getMessage().getMsgId())&&(bufferSending.get(i).getMessage().getTempId() == androidMsg.getMessage().getTempId())){
                    isContained = true;
                    break;
                }
            }
            if(!isContained){
                bufferSending.add(0,androidMsg);
            }
        }
    }


    public void hideFileStorageSection(){
        logDebug("hideFileStorageSEctocioon");
        if (fileStorageF != null) {
            fileStorageF.clearSelections();
            fileStorageF.hideMultipleSelect();
        }
        fileStorageLayout.setVisibility(View.GONE);
        pickFileStorageButton.setImageResource(R.drawable.ic_b_select_image);
    }



    public void setShareLinkDialogDismissed (boolean dismissed) {
        isShareLinkDialogDismissed = dismissed;
    }

<<<<<<< HEAD
    private void checkIfServiceCanStart(Intent intent) {
        preservedIntent = intent;
        megaApi.getMyChatFilesFolder(new GetAttrUserListener(this));
    }

    public void startUploadService() {
        preservedIntent.putExtra(ChatUploadService.EXTRA_PARENT_NODE, myChatFilesFolder.serialize());
        startService(preservedIntent);
    }

    public void setMyChatFilesFolder(MegaNode myChatFilesFolder) {
        this.myChatFilesFolder = myChatFilesFolder;
    }

    public boolean isForwardingFromNC() {
        return isForwardingFromNC;
=======
    private void sendBroadcastChatArchived(String chatTitle) {
        Intent intent = new Intent(BROADCAST_ACTION_INTENT_CHAT_ARCHIVED);
        intent.putExtra(CHAT_TITLE, chatTitle);
        LocalBroadcastManager.getInstance(this).sendBroadcast(intent);
        closeChat(true);
        finish();
>>>>>>> 4c8af98b
    }
}<|MERGE_RESOLUTION|>--- conflicted
+++ resolved
@@ -161,17 +161,14 @@
 import static mega.privacy.android.app.modalbottomsheet.UtilsModalBottomSheet.*;
 import static mega.privacy.android.app.utils.CacheFolderManager.*;
 import static mega.privacy.android.app.utils.ChatUtil.*;
+import static mega.privacy.android.app.utils.Constants.*;
 import static mega.privacy.android.app.utils.FileUtils.*;
 import static mega.privacy.android.app.utils.LogUtil.*;
 import static mega.privacy.android.app.utils.MegaApiUtils.*;
 import static mega.privacy.android.app.utils.TimeUtils.*;
 import static mega.privacy.android.app.utils.Util.*;
 
-<<<<<<< HEAD
-public class ChatActivityLollipop extends PinActivityLollipop implements MegaChatCallListenerInterface, MegaChatRequestListenerInterface, MegaRequestListenerInterface, MegaChatListenerInterface, MegaChatRoomListenerInterface,  View.OnClickListener, StoreDataBeforeForward<ArrayList<AndroidMegaChatMessage>> {
-=======
-public class ChatActivityLollipop extends DownloadableActivity implements MegaChatCallListenerInterface, MegaChatRequestListenerInterface, MegaRequestListenerInterface, MegaChatListenerInterface, MegaChatRoomListenerInterface,  View.OnClickListener, MyChatFilesExisitListener<ArrayList<AndroidMegaChatMessage>> {
->>>>>>> 4c8af98b
+public class ChatActivityLollipop extends DownloadableActivity implements MegaChatCallListenerInterface, MegaChatRequestListenerInterface, MegaRequestListenerInterface, MegaChatListenerInterface, MegaChatRoomListenerInterface, View.OnClickListener, StoreDataBeforeForward<ArrayList<AndroidMegaChatMessage>> {
 
     public MegaChatLollipopAdapter.ViewHolderMessageChat holder_imageDrag;
     public int position_imageDrag = -1;
@@ -8359,7 +8356,6 @@
         isShareLinkDialogDismissed = dismissed;
     }
 
-<<<<<<< HEAD
     private void checkIfServiceCanStart(Intent intent) {
         preservedIntent = intent;
         megaApi.getMyChatFilesFolder(new GetAttrUserListener(this));
@@ -8376,13 +8372,13 @@
 
     public boolean isForwardingFromNC() {
         return isForwardingFromNC;
-=======
+    }
+
     private void sendBroadcastChatArchived(String chatTitle) {
         Intent intent = new Intent(BROADCAST_ACTION_INTENT_CHAT_ARCHIVED);
         intent.putExtra(CHAT_TITLE, chatTitle);
         LocalBroadcastManager.getInstance(this).sendBroadcast(intent);
         closeChat(true);
         finish();
->>>>>>> 4c8af98b
     }
 }