--- conflicted
+++ resolved
@@ -329,23 +329,13 @@
     private EmojiTextView titleToolbar;
     private MarqueeTextView individualSubtitleToobar;
     private EmojiTextView groupalSubtitleToolbar;
-<<<<<<< HEAD
-    LinearLayout subtitleCall;
-    Chronometer subtitleChronoCall;
-    LinearLayout participantsLayout;
-    TextView participantsText;
     private ImageView iconStateToolbar;
-    private ImageView privateIconToolbar;
     private ImageView muteIconToolbar;
-=======
     private LinearLayout subtitleCall;
     private TextView subtitleChronoCall;
     private LinearLayout participantsLayout;
     private TextView participantsText;
-    ImageView iconStateToolbar;
-
-    ImageView privateIconToolbar;
->>>>>>> 96a78f23
+    private ImageView privateIconToolbar;
 
     boolean editingMessage = false;
     MegaChatMessage messageToEdit = null;
