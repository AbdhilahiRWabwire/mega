--- conflicted
+++ resolved
@@ -9510,7 +9510,6 @@
         typeErrorReaction = typeError;
     }
 
-<<<<<<< HEAD
     @Override
     public void showSnackbar(int type, String content, long chatId) {
         showSnackbar(type, fragmentContainer, content, chatId);
@@ -9519,7 +9518,8 @@
     @Override
     public void onSendSuccess(@NotNull AndroidMegaChatMessage message) {
         sendMessageToUI(message);
-=======
+    }
+
     /**
      * Method for correctly updating the id of the last read message.
      */
@@ -9558,6 +9558,5 @@
                 break;
             }
         }
->>>>>>> c2d626f3
     }
 }