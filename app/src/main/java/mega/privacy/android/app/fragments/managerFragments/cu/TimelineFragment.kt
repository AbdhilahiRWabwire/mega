package mega.privacy.android.app.fragments.managerFragments.cu

import android.Manifest
import android.app.Activity
import android.os.Bundle
import android.view.*
import androidx.core.text.HtmlCompat
import androidx.core.view.isVisible
import androidx.fragment.app.viewModels
import dagger.hilt.android.AndroidEntryPoint
import mega.privacy.android.app.MegaApplication
import mega.privacy.android.app.R
import mega.privacy.android.app.databinding.FragmentTimelineBinding
import mega.privacy.android.app.gallery.data.GalleryItem
import mega.privacy.android.app.gallery.fragment.BaseZoomFragment
import mega.privacy.android.app.main.ManagerActivity
import mega.privacy.android.app.utils.*
import mega.privacy.android.app.utils.ColorUtils.DARK_IMAGE_ALPHA
import mega.privacy.android.app.utils.ColorUtils.setImageViewAlphaIfDark
import mega.privacy.android.app.utils.Constants.PHOTO_SYNC_ADAPTER
import mega.privacy.android.app.utils.ZoomUtil.PHOTO_ZOOM_LEVEL
import mega.privacy.android.app.utils.permission.PermissionUtils.hasPermissions
import mega.privacy.android.app.utils.permission.PermissionUtils.requestPermission
import nz.mega.sdk.MegaChatApiJava
import timber.log.Timber

/**
 * TimelineFragment is a sub fragment of PhotosFragment. Its sibling is AlbumsFragment
 *
 * TimelineFragment's logic is pretty much similar to previous PhotosFragment
 */
@AndroidEntryPoint
class TimelineFragment : BaseZoomFragment(), PhotosTabCallback {

    override val viewModel by viewModels<TimelineViewModel>()

    private lateinit var binding: FragmentTimelineBinding

    /**
     * Current order.
     */
    private var order = 0

    override fun onCreate(savedInstanceState: Bundle?) {
        super.onCreate(savedInstanceState)
        order = viewModel.getOrder()
    }

    override fun onCreateView(
        inflater: LayoutInflater,
        container: ViewGroup?,
        savedInstanceState: Bundle?
    ): View {
        binding = FragmentTimelineBinding.inflate(inflater, container, false)

        if (mManagerActivity.firstLogin || viewModel.isEnableCUShown()) {
            viewModel.setEnableCUShown(true)
            createCameraUploadsViewForFirstLogin()
        } else {
            showPhotosGrid()
            setupBinding()
        }

        adapterType = PHOTO_SYNC_ADAPTER
        listView = binding.cuList
        scroller = binding.scroller
        viewTypePanel = mManagerActivity.findViewById(R.id.cu_view_type)
        yearsButton = viewTypePanel.findViewById(R.id.years_button)
        monthsButton = viewTypePanel.findViewById(R.id.months_button)
        daysButton = viewTypePanel.findViewById(R.id.days_button)
        allButton = viewTypePanel.findViewById(R.id.all_button)

        return binding.root
    }

    override fun onViewCreated(view: View, savedInstanceState: Bundle?) {
        super.onViewCreated(view, savedInstanceState)
        initAfterViewCreated()
    }

    override fun onBackPressed() = when {
        mManagerActivity.isFirstNavigationLevel -> {
            if (selectedView != ALL_VIEW) {
                mManagerActivity.enableHideBottomViewOnScroll(false)
                mManagerActivity.showBottomView()
            }
            0
        }

        isEnablePhotosFragmentShown() -> {
            skipCUSetup()
            1
        }

        else -> {
            mManagerActivity.invalidateOptionsMenu()
            mManagerActivity.setToolbarTitle()
            1
        }
    }

    /**
     * handle Storage Permission when got refused
     */
    fun onStoragePermissionRefused() {
        Util.showSnackbar(context, getString(R.string.on_refuse_storage_permission))
        skipCUSetup()
    }

    /**
     * Skip CU Set up logic and UI
     */
    private fun skipCUSetup() {
        viewModel.setEnableCUShown(false)
        viewModel.setCamSyncEnabled(false)
        mManagerActivity.isFirstNavigationLevel = false
        if (mManagerActivity.isFirstLogin) {
            mManagerActivity.skipInitialCUSetup()
        } else {
            mManagerActivity.refreshTimelineFragment()
        }
    }

    /**
     * Request CameraUploadPermission
     */
    private fun requestCameraUploadPermission(permissions: Array<String>, requestCode: Int) {
        requestPermission(mManagerActivity, requestCode, *permissions)
    }

    /**
     * Enable Camera Upload
     */
    fun enableCameraUpload() {
        viewModel.enableCu(
            binding.fragmentPhotosFirstLogin.cellularConnectionSwitch.isChecked,
            binding.fragmentPhotosFirstLogin.uploadVideosSwitch.isChecked
        )
        mManagerActivity.isFirstLogin = false
        viewModel.setEnableCUShown(false)
        startCameraUploadJob()
    }

    /**
     * User enabled Camera Upload, so a periodic job should be scheduled if not already running
     */
    private fun startCameraUploadJob() {
        callManager {
            it.refreshTimelineFragment()
        }

        Timber.d("CameraUpload enabled through Photos Tab - fireCameraUploadJob()")
        JobUtil.fireCameraUploadJob(context, false)
    }

    /**
     * Refresh view and layout after CU enabled or disabled.
     */
    fun refreshViewLayout() {
        if (isEnablePhotosFragmentShown()) {
            showEnablePage()
            createCameraUploadsViewForFirstLogin()
        } else {
            showPhotosGrid()
        }
        initAfterViewCreated()
    }

    /**
     * Show photos view.
     */
    private fun showPhotosGrid() {
        binding.fragmentPhotosFirstLogin.root.visibility = View.GONE
        binding.fragmentPhotosGrid.visibility = View.VISIBLE
    }

    /**
     * Show enable CU page.
     */
    private fun showEnablePage() {
        binding.fragmentPhotosFirstLogin.root.visibility = View.VISIBLE
        binding.fragmentPhotosGrid.visibility = View.GONE
    }

    private fun createCameraUploadsViewForFirstLogin() {
        viewModel.setInitialPreferences()
        binding.fragmentPhotosFirstLogin.camSyncScrollView.setOnScrollChangeListener { _, _, _, _, _ ->
            mManagerActivity
                .changeAppBarElevation(
                    binding.fragmentPhotosFirstLogin.camSyncScrollView.canScrollVertically(
                        Constants.SCROLLING_UP_DIRECTION
                    )
                )
        }
        binding.fragmentPhotosFirstLogin.enableButton.setOnClickListener {
            MegaApplication.getInstance().sendSignalPresenceActivity()
            val permissions =
                arrayOf(Manifest.permission.READ_EXTERNAL_STORAGE)
            if (hasPermissions(context, *permissions)) {
                mManagerActivity.checkIfShouldShowBusinessCUAlert()
            } else {
                requestCameraUploadPermission(
                    permissions,
                    Constants.REQUEST_CAMERA_ON_OFF_FIRST_TIME
                )
            }
        }
    }

    /**
     * Init UI and view model when view is created or refreshed.
     */
    private fun initAfterViewCreated() {
        if (viewModel.isEnableCUShown()) {
            mManagerActivity.updateCULayout(View.GONE)
            mManagerActivity.updateCUViewTypes(View.GONE)
            binding.fragmentPhotosFirstLogin.uploadVideosSwitch.setOnCheckedChangeListener { _, isChecked ->
                if (isChecked) {
                    mManagerActivity.showSnackbar(
                        Constants.DISMISS_ACTION_SNACKBAR,
                        StringResourcesUtils.getString(R.string.video_quality_info),
                        MegaChatApiJava.MEGACHAT_INVALID_HANDLE
                    )
                }
                binding.fragmentPhotosFirstLogin.qualityText.visibility =
                    if (isChecked) View.VISIBLE else View.GONE
            }
            handlePhotosMenuUpdate(false)
            return
        }

        if (!mManagerActivity.fromAlbumContent) {
            mManagerActivity.updateCUViewTypes(View.VISIBLE)
        }
        val currentZoom = PHOTO_ZOOM_LEVEL
        zoomViewModel.setCurrentZoom(currentZoom)
        zoomViewModel.setZoom(currentZoom)
        viewModel.mZoom = currentZoom

        setupOtherViews()
        setupListView()
        setupTimePanel()
        setupListAdapter(currentZoom, viewModel.items.value)
        subscribeObservers()
    }

    /**
     * Set up Binding
     */
    private fun setupBinding() {
        binding.apply {
            viewModel = this@TimelineFragment.viewModel
            lifecycleOwner = viewLifecycleOwner
        }
    }

    /**
     * Set up other views
     */
    private fun setupOtherViews() {
        binding.emptyEnableCuButton.setOnClickListener { enableCameraUploadClick() }
        setImageViewAlphaIfDark(context, binding.emptyHintImage, DARK_IMAGE_ALPHA)
        binding.emptyHintText.text = HtmlCompat.fromHtml(
            TextUtil.formatEmptyScreenText(
                context,
                StringResourcesUtils.getString(R.string.photos_empty)
            ),
            HtmlCompat.FROM_HTML_MODE_LEGACY
        )
    }

    /**
     * handle enable Camera Upload click UI and logic
     */
    fun enableCameraUploadClick() {
        ((context as Activity).application as MegaApplication).sendSignalPresenceActivity()
        val permissions = arrayOf(Manifest.permission.READ_EXTERNAL_STORAGE)
        if (hasPermissions(context, *permissions)) {
            viewModel.setEnableCUShown(true)
            mManagerActivity.refreshTimelineFragment()
        } else {
            requestCameraUploadPermission(permissions, Constants.REQUEST_CAMERA_ON_OFF)
        }
    }

    /**
     * Subscribe Observers
     */
    private fun subscribeObservers() {
        viewModel.items.observe(viewLifecycleOwner) { galleryItems ->
            // On enable CU page, don't update layout and view.
            if (isEnablePhotosFragmentShown() || !mManagerActivity.isInPhotosPage) return@observe

            // Order changed.
            if (order != viewModel.getOrder()) {
                setupListAdapter(
                    currentZoom = getCurrentZoom(),
                    data = galleryItems,
                )
                order = viewModel.getOrder()
            }

            actionModeViewModel.setNodesData(galleryItems.filter { nodeItem -> nodeItem.type != GalleryItem.TYPE_HEADER })
<<<<<<< HEAD
            viewTypePanel.visibility =
                if (galleryItems.isEmpty() || actionMode != null) View.GONE else View.VISIBLE
=======
>>>>>>> c592a377

            updateOptionsButtons()

            updateEnableCUButtons(
                gridAdapterHasData = galleryItems.isNotEmpty(),
                cuEnabled = viewModel.isCUEnabled()
            )
            binding.emptyHint.visibility = if (galleryItems.isEmpty()) View.VISIBLE else View.GONE
            listView.visibility = if (galleryItems.isEmpty()) View.GONE else View.VISIBLE
            binding.scroller.visibility = if (galleryItems.isEmpty()) View.GONE else View.VISIBLE
            mManagerActivity.updateCUViewTypes(
                if (
                    galleryItems.isEmpty() ||
                    (parentFragment as PhotosFragment).tabIndex != 0 ||
                    actionMode != null
                ) {
                    View.GONE
                }
                else {
                    View.VISIBLE
                }
            )
        }

        viewModel.camSyncEnabled().observe(viewLifecycleOwner) { isEnabled ->
            updateEnableCUButtons(cuEnabled = isEnabled)
        }
    }

    /**
     * Updates CU enable buttons visibility depending on if CU is enabled/disabled
     * and if the view contains some node.
     *
     * @param cuEnabled True if CU is enabled, false otherwise.
     */
    private fun updateEnableCUButtons(
        gridAdapterHasData: Boolean = gridAdapterHasData(),
        cuEnabled: Boolean
    ) {
        binding.emptyEnableCuButton.visibility =
            if (!cuEnabled && !gridAdapterHasData) View.VISIBLE else View.GONE
        mManagerActivity.updateEnableCUButton(
            if (selectedView == ALL_VIEW && !cuEnabled
                && gridAdapterHasData && actionMode == null
            ) View.VISIBLE else View.GONE
        )
        if (!cuEnabled) {
            hideCUProgress()
        }
    }

    /**
     * this method handle is show menu.
     *
     * @return false, when no photo here or not in all view, then will hide the menu.
     * Otherwise, true, show menu.
     */
    private fun isShowMenu() =
        gridAdapterHasData() && selectedView == ALL_VIEW && !viewModel.isEnableCUShown()

    /**
     * Check is enable PhotosFragment showing
     *
     * @return True, show it if in TimelineFragment, otherwise,falsem hide.
     */
    fun isEnablePhotosFragmentShown() = viewModel.isEnableCUShown()

    /**
     * Check should show full info and options
     */
    fun shouldShowFullInfoAndOptions() =
        !isEnablePhotosFragmentShown() && selectedView == ALL_VIEW

    /**
     * First make all the buttons unselected,
     * then apply selected style for the selected button regarding to the selected view.
     */
    override fun updateViewSelected() {
        super.updateViewSelected()
        updateFastScrollerVisibility()
        mManagerActivity.updateEnableCUButton(
            if (selectedView == ALL_VIEW && gridAdapterHasData() && !viewModel.isCUEnabled()
            ) View.VISIBLE else View.GONE
        )
        if (selectedView != ALL_VIEW) {
            hideCUProgress()
            binding.uploadProgress.visibility = View.GONE
        }
    }

    public override fun setHideBottomViewScrollBehaviour() {
        if (!isInActionMode()) {
            mManagerActivity.showBottomView()
            mManagerActivity.enableHideBottomViewOnScroll(selectedView != ALL_VIEW)
        }
    }

    fun updateOptionsButtons() {
        if (viewModel.items.value?.isEmpty() == true || mManagerActivity.fromAlbumContent) {
            handleOptionsMenuUpdate(shouldShow = false)
        } else {
            handleOptionsMenuUpdate(shouldShow = shouldShowZoomMenuItem())
        }
    }

    override fun whenStartActionMode() {
        if (!mManagerActivity.isInPhotosPage) return
        super.whenStartActionMode()
        with(parentFragment as PhotosFragment) {
            shouldShowTabLayout(false)
            shouldEnableViewPager(false)
        }

    }

    override fun whenEndActionMode() {
        if (!mManagerActivity.isInPhotosPage) return
        // Because when end action mode, destroy action mode will be trigger. So no need to invoke  animateBottomView()
        // But still need to check viewPanel visibility. If no items, no need to show viewPanel, otherwise, should show.
        super.whenEndActionMode()
        with(parentFragment as PhotosFragment) {
            shouldShowTabLayout(true)
            shouldEnableViewPager(true)
        }

    }

    /**
     * Hides CU progress bar and checks the scroll
     * in order to hide elevation if the list is not scrolled.
     */
    private fun hideCUProgress() {
        mManagerActivity.hideCUProgress()
        checkScroll()
    }

    override fun checkScroll() {
        if (!this::binding.isInitialized || !listViewInitialized()) return

        val isScrolled = listView.canScrollVertically(Constants.SCROLLING_UP_DIRECTION)
        mManagerActivity.changeAppBarElevation(binding.uploadProgress.isVisible || isScrolled)
    }

    /**
     * update progress UI
     */
    fun updateProgress(visibility: Int, pending: Int) {
        if (binding.uploadProgress.visibility != visibility) {
            binding.uploadProgress.visibility = visibility
            checkScroll()
        }
        binding.uploadProgress.text = StringResourcesUtils
            .getQuantityString(R.plurals.cu_upload_progress, pending, pending)
    }

    /**
     * Set default View in All View for TimelineFragment
     */
    fun setDefaultView() {
        newViewClicked(ALL_VIEW)
    }

    override fun handleZoomChange(zoom: Int, needReload: Boolean) {
        PHOTO_ZOOM_LEVEL = zoom
        handleZoomAdapterLayoutChange(zoom)
        if (needReload) {
            loadPhotos()
        }
    }

    /**
     * Load Photos
     */
    fun loadPhotos() {
        viewModel.loadPhotos(true)
    }

    /**
     * Handle logic when zoom adapterLayout change
     */
    private fun handleZoomAdapterLayoutChange(zoom: Int) {
        if (!viewModel.isEnableCUShown()) {
            viewModel.mZoom = zoom
            PHOTO_ZOOM_LEVEL = zoom
            if (layoutManagerInitialized()) {
                val state = layoutManager.onSaveInstanceState()
                setupListAdapter(zoom, viewModel.items.value)
                layoutManager.onRestoreInstanceState(state)
            }
        }
    }

    override fun handleOnCreateOptionsMenu() {
        handleOptionsMenuUpdate(isShowMenu())
    }

    override fun onCreateOptionsMenu(menu: Menu, inflater: MenuInflater) {
        if (!isInPhotosPage()) {
            return
        }
        super.onCreateOptionsMenu(menu, inflater)
    }

    override fun onOptionsItemSelected(item: MenuItem): Boolean {
        return if (!isInPhotosPage()) {
            true
        } else super.onOptionsItemSelected(item)
    }

    /**
     * Check if in PhotosFragment
     */
    fun isInPhotosPage(): Boolean {
        return activity as ManagerActivity? != null && (activity as ManagerActivity?)!!.isInPhotosPage
    }

    /**
     * Handle Photos Menu Update
     */
    private fun handlePhotosMenuUpdate(isShowMenu: Boolean) {
        if (!isInPhotosPage()) {
            return
        }
        handleOptionsMenuUpdate(isShowMenu)
    }

    override fun getOrder() = viewModel.getOrder()

    override fun onDestroyView() {
        viewModel.cancelSearch()
        super.onDestroyView()
    }
}<|MERGE_RESOLUTION|>--- conflicted
+++ resolved
@@ -301,11 +301,6 @@
             }
 
             actionModeViewModel.setNodesData(galleryItems.filter { nodeItem -> nodeItem.type != GalleryItem.TYPE_HEADER })
-<<<<<<< HEAD
-            viewTypePanel.visibility =
-                if (galleryItems.isEmpty() || actionMode != null) View.GONE else View.VISIBLE
-=======
->>>>>>> c592a377
 
             updateOptionsButtons()
 
