package mega.privacy.android.app.lollipop.megachat;

import android.app.AlertDialog;
import android.content.Context;
import android.content.DialogInterface;
import android.content.Intent;
import android.graphics.Bitmap;
import android.graphics.Canvas;
import android.graphics.Color;
import android.graphics.Paint;
import android.os.Build;
import android.os.Bundle;
import android.support.design.widget.CoordinatorLayout;
import android.support.design.widget.Snackbar;
import android.support.v4.content.ContextCompat;
import android.support.v7.app.ActionBar;
import android.support.v7.widget.DefaultItemAnimator;
import android.support.v7.widget.LinearLayoutManager;
import android.support.v7.widget.RecyclerView;
import android.support.v7.widget.SwitchCompat;
import android.support.v7.widget.Toolbar;
import android.text.InputFilter;
import android.text.InputType;
import android.util.DisplayMetrics;
import android.util.TypedValue;
import android.view.Display;
import android.view.KeyEvent;
import android.view.LayoutInflater;
import android.view.Menu;
import android.view.MenuInflater;
import android.view.MenuItem;
import android.view.View;
import android.view.ViewGroup;
import android.view.Window;
import android.view.WindowManager;
import android.view.inputmethod.EditorInfo;
import android.view.inputmethod.InputMethodManager;
import android.widget.AdapterView;
import android.widget.Button;
import android.widget.CheckedTextView;
import android.widget.EditText;
import android.widget.ImageView;
import android.widget.LinearLayout;
import android.widget.RelativeLayout;
import android.widget.TextView;

import java.util.ArrayList;
import java.util.ListIterator;
import java.util.Locale;

import mega.privacy.android.app.DatabaseHandler;
import mega.privacy.android.app.MegaApplication;
import mega.privacy.android.app.R;
import mega.privacy.android.app.components.RoundedImageView;
import mega.privacy.android.app.components.SimpleDividerItemDecoration;
import mega.privacy.android.app.lollipop.AddContactActivityLollipop;
import mega.privacy.android.app.lollipop.LoginActivityLollipop;
import mega.privacy.android.app.lollipop.PinActivityLollipop;
import mega.privacy.android.app.lollipop.controllers.ChatController;
import mega.privacy.android.app.lollipop.controllers.ContactController;
import mega.privacy.android.app.lollipop.listeners.MultipleGroupChatRequestListener;
import mega.privacy.android.app.lollipop.megachat.chatAdapters.MegaParticipantsChatLollipopAdapter;
import mega.privacy.android.app.modalbottomsheet.chatmodalbottomsheet.ManageChatLinkBottomSheetDialogFragment;
import mega.privacy.android.app.modalbottomsheet.chatmodalbottomsheet.ParticipantBottomSheetDialogFragment;
import mega.privacy.android.app.utils.Constants;
import mega.privacy.android.app.utils.TimeUtils;
import mega.privacy.android.app.utils.Util;
import nz.mega.sdk.MegaApiAndroid;
import nz.mega.sdk.MegaApiJava;
import nz.mega.sdk.MegaChatApi;
import nz.mega.sdk.MegaChatApiAndroid;
import nz.mega.sdk.MegaChatApiJava;
import nz.mega.sdk.MegaChatError;
import nz.mega.sdk.MegaChatListItem;
import nz.mega.sdk.MegaChatListenerInterface;
import nz.mega.sdk.MegaChatPeerList;
import nz.mega.sdk.MegaChatPresenceConfig;
import nz.mega.sdk.MegaChatRequest;
import nz.mega.sdk.MegaChatRequestListenerInterface;
import nz.mega.sdk.MegaChatRoom;
import nz.mega.sdk.MegaContactRequest;
import nz.mega.sdk.MegaError;
import nz.mega.sdk.MegaRequest;
import nz.mega.sdk.MegaRequestListenerInterface;
import nz.mega.sdk.MegaUser;


public class GroupChatInfoActivityLollipop extends PinActivityLollipop implements MegaChatRequestListenerInterface, MegaChatListenerInterface, View.OnClickListener, MegaRequestListenerInterface, AdapterView.OnItemClickListener {

    GroupChatInfoActivityLollipop groupChatInfoActivity;

    public long chatHandle;
    MegaChatRoom chat;

    public long selectedHandleParticipant;

    AlertDialog permissionsDialog;
    AlertDialog changeTitleDialog;
    AlertDialog chatLinkDialog;

    MenuItem addParticipantItem;
    MenuItem changeTitleItem;

    private MegaApiAndroid megaApi = null;
    MegaChatApiAndroid megaChatApi = null;

    Display display;
    DisplayMetrics outMetrics;
    float density;
    float scaleW;
    float scaleH;
    float scaleText;

    DatabaseHandler dbH = null;
    ChatItemPreferences chatPrefs = null;
    ChatSettings chatSettings = null;
    boolean generalChatNotifications = true;

    CoordinatorLayout fragmentContainer;
    TextView initialLetter;
    RoundedImageView avatarImageView;

    android.support.v4.widget.NestedScrollView scrollView;

    LinearLayout infoLayout;
    RelativeLayout avatarLayout;
    TextView infoTitleChatText;
    TextView infoNumParticipantsText;
    RelativeLayout infoTextContainerLayout;
    ImageView editImageView;

    LinearLayout notificationsLayout;
    SwitchCompat notificationsSwitch;
    TextView notificationsTitle;
    TextView notificationSelectedText;
    View dividerNotifications;

    LinearLayout chatLinkLayout;
    TextView chatLinkTitleText;
    View chatLinkSeparator;
    String chatLink;
    ImageView chatLinkOptionsIcon;

    LinearLayout privateLayout;
    View privateSeparator;

    RelativeLayout sharedFilesLayout;
    View dividerSharedFilesLayout;

    RelativeLayout clearChatLayout;
    View dividerClearLayout;
    RelativeLayout leaveChatLayout;
    View dividerLeaveLayout;

    RelativeLayout archiveChatLayout;
    TextView archiveChatTitle;
    ImageView archiveChatIcon;
    View archiveChatSeparator;

    RelativeLayout observersLayout;
    TextView observersNumberText;
    View observersSeparator;

    TextView participantsTitle;
    long participantsCount;

    RecyclerView recyclerView;
    MegaParticipantsChatLollipopAdapter adapter;
    ArrayList<MegaChatParticipant> participants;

    Toolbar toolbar;
    ActionBar aB;

    @Override
    protected void onCreate(Bundle savedInstanceState) {

        super.onCreate(savedInstanceState);
        log("onCreate");
        groupChatInfoActivity = this;
        if (megaApi == null) {
            MegaApplication app = (MegaApplication) getApplication();
            megaApi = app.getMegaApi();
        }

        if (megaChatApi == null) {
            MegaApplication app = (MegaApplication) getApplication();
            megaChatApi = app.getMegaChatApi();
        }

        if(megaChatApi==null||megaChatApi.getInitState()== MegaChatApi.INIT_ERROR){
            log("Refresh session - karere");
            Intent intent = new Intent(this, LoginActivityLollipop.class);
            intent.putExtra("visibleFragment", Constants. LOGIN_FRAGMENT);
            intent.setFlags(Intent.FLAG_ACTIVITY_CLEAR_TOP);
            startActivity(intent);
            finish();
            return;
        }

        log("addChatListener");
        megaChatApi.addChatListener(this);

        display = getWindowManager().getDefaultDisplay();
        outMetrics = new DisplayMetrics();
        display.getMetrics(outMetrics);
        density = getResources().getDisplayMetrics().density;

        scaleW = Util.getScaleW(outMetrics, density);
        scaleH = Util.getScaleH(outMetrics, density);

        if (scaleH < scaleW){
            scaleText = scaleH;
        }
        else{
            scaleText = scaleW;
        }

        Bundle extras = getIntent().getExtras();
        if (extras != null) {
            chatHandle = extras.getLong("handle", -1);
            if (chatHandle == -1) {
                finish();
                return;
            }

            chat = megaChatApi.getChatRoom(chatHandle);

            if(chat==null){
                log("Chatroom NULL cannot be recovered");
                finish();
                return;
            }

            dbH = DatabaseHandler.getDbHandler(getApplicationContext());
            chatPrefs = dbH.findChatPreferencesByHandle(String.valueOf(chatHandle));

            setContentView(R.layout.activity_group_chat_properties);

            if (Build.VERSION.SDK_INT >= Build.VERSION_CODES.LOLLIPOP) {
                Window window = this.getWindow();
                window.addFlags(WindowManager.LayoutParams.FLAG_DRAWS_SYSTEM_BAR_BACKGROUNDS);
                window.clearFlags(WindowManager.LayoutParams.FLAG_TRANSLUCENT_STATUS);
                window.setStatusBarColor(ContextCompat.getColor(this, R.color.lollipop_dark_primary_color));
            }

            fragmentContainer = (CoordinatorLayout) findViewById(R.id.fragment_container_group_chat);
            toolbar = (Toolbar) findViewById(R.id.toolbar_group_chat_properties);
            setSupportActionBar(toolbar);
            aB = getSupportActionBar();

            aB.setHomeAsUpIndicator(R.drawable.ic_arrow_back_white);
            aB.setHomeButtonEnabled(true);
            aB.setDisplayHomeAsUpEnabled(true);

            aB.setTitle(getString(R.string.group_chat_info_label));

            scrollView = (android.support.v4.widget.NestedScrollView) findViewById(R.id.scroll_view_group_chat_properties);

            //Info Layout
            avatarImageView = (RoundedImageView) findViewById(R.id.chat_group_properties_thumbnail);
            initialLetter = (TextView) findViewById(R.id.chat_group_properties_initial_letter);

            if (chat.getTitle().length() > 0){
                String chatTitle = chat.getTitle().trim();
                String firstLetter = chatTitle.charAt(0) + "";
                firstLetter = firstLetter.toUpperCase(Locale.getDefault());
                initialLetter.setText(firstLetter);
            }

            createGroupChatAvatar();

            infoLayout = (LinearLayout) findViewById(R.id.chat_group_contact_properties_info_layout);
            infoLayout.setVisibility(View.VISIBLE);
            LinearLayout.LayoutParams paramsInfo = (LinearLayout.LayoutParams) infoLayout.getLayoutParams();
            paramsInfo.leftMargin = Util.scaleWidthPx(16, outMetrics);
            paramsInfo.topMargin = Util.scaleHeightPx(2, outMetrics);
            infoLayout.setLayoutParams(paramsInfo);
            avatarLayout = (RelativeLayout) findViewById(R.id.chat_group_properties_avatar_layout);

            infoTextContainerLayout = (RelativeLayout) findViewById(R.id.chat_group_contact_properties_info_text_container);
            LinearLayout.LayoutParams paramsInfoText = (LinearLayout.LayoutParams) infoTextContainerLayout.getLayoutParams();
            paramsInfoText.leftMargin = Util.scaleWidthPx(16, outMetrics);
            infoTextContainerLayout.setLayoutParams(paramsInfoText);

            infoTitleChatText = (TextView) findViewById(R.id.chat_group_contact_properties_info_title);
            log("The full title of chat: "+chat.getTitle());
            infoTitleChatText.setText(chat.getTitle());
            infoNumParticipantsText = (TextView) findViewById(R.id.chat_group_contact_properties_info_participants);

            infoTitleChatText.setMaxWidth(Util.scaleWidthPx(240, outMetrics));

            editImageView = (ImageView) findViewById(R.id.chat_group_contact_properties_edit_icon);
            RelativeLayout.LayoutParams paramsEditIcon = (RelativeLayout.LayoutParams) editImageView.getLayoutParams();
            paramsEditIcon.leftMargin = Util.scaleWidthPx(8, outMetrics);
            editImageView.setLayoutParams(paramsEditIcon);
            editImageView.setOnClickListener(this);

            //Notifications Layout

            notificationsLayout = (LinearLayout) findViewById(R.id.chat_group_contact_properties_notifications_layout);
            notificationsLayout.setVisibility(View.VISIBLE);

            notificationsTitle = (TextView) findViewById(R.id.chat_group_contact_properties_notifications_title);
//            notificationSelectedText = (TextView) findViewById(R.id.chat_group_contact_properties_notifications_option);

            notificationsSwitch = (SwitchCompat) findViewById(R.id.chat_group_contact_properties_switch);
            notificationsSwitch.setOnClickListener(this);

<<<<<<< HEAD
            dividerNotifications = (View) findViewById(R.id.divider_notifications_layout);

            //Chat links
            chatLinkLayout = (LinearLayout) findViewById(R.id.chat_group_contact_properties_chat_link_layout);
            chatLinkTitleText = (TextView) findViewById(R.id.chat_group_contact_properties_chat_link);
            chatLinkSeparator = (View) findViewById(R.id.divider_chat_link_layout);
            chatLinkOptionsIcon = (ImageView) findViewById(R.id.chat_group_contact_properties_chat_link_points);

            //Private chat
            privateLayout = (LinearLayout) findViewById(R.id.chat_group_contact_properties_private_layout);
            privateSeparator = (View) findViewById(R.id.divider_private_layout);
=======
            //Chat Shared Files Layout

            sharedFilesLayout = (RelativeLayout) findViewById(R.id.chat_group_contact_properties_chat_files_shared_layout);
            sharedFilesLayout.setOnClickListener(this);

            dividerSharedFilesLayout = (View) findViewById(R.id.divider_chat_files_shared_layout);
>>>>>>> 7ce00207

            //Clear chat Layout
            clearChatLayout = (RelativeLayout) findViewById(R.id.chat_group_contact_properties_clear_layout);
            clearChatLayout.setOnClickListener(this);

            dividerClearLayout = (View) findViewById(R.id.divider_clear_layout);

            //Archive chat Layout
            archiveChatLayout = (RelativeLayout) findViewById(R.id.chat_group_contact_properties_archive_layout);
            archiveChatLayout.setOnClickListener(this);

            archiveChatSeparator = (View) findViewById(R.id.divider_archive_layout);

            archiveChatTitle = (TextView) findViewById(R.id.chat_group_contact_properties_archive);
            archiveChatIcon = (ImageView) findViewById(R.id.chat_group_contact_properties_archive_icon);

            //Leave chat Layout
            leaveChatLayout = (RelativeLayout) findViewById(R.id.chat_group_contact_properties_leave_layout);
            leaveChatLayout.setOnClickListener(this);
            dividerLeaveLayout = (View) findViewById(R.id.divider_leave_layout);

            //Observers layout
            observersLayout = (RelativeLayout) findViewById(R.id.chat_group_observers_layout);
            observersNumberText = (TextView) findViewById(R.id.chat_group_observers_number_text);
            observersSeparator = (View) findViewById(R.id.divider_observers_layout);

            participantsTitle = (TextView) findViewById(R.id.chat_group_contact_properties_title_text);

            recyclerView = (RecyclerView) findViewById(R.id.chat_group_contact_properties_list);
//            recyclerView.setPadding(0, 0, 0, Util.scaleHeightPx(85, outMetrics));
            recyclerView.addItemDecoration(new SimpleDividerItemDecoration(this, outMetrics));
            recyclerView.setHasFixedSize(true);
            LinearLayoutManager linearLayoutManager = new LinearLayoutManager(this);
            recyclerView.setLayoutManager(linearLayoutManager);
            recyclerView.setFocusable(false);
            recyclerView.setItemAnimator(new DefaultItemAnimator());
            recyclerView.setNestedScrollingEnabled(false);

            if(chat.isPreview()){
                notificationsLayout.setVisibility(View.GONE);
                dividerNotifications.setVisibility(View.GONE);
                chatLinkLayout.setVisibility(View.GONE);
                chatLinkSeparator.setVisibility(View.GONE);
                privateLayout.setVisibility(View.GONE);
                privateSeparator.setVisibility(View.GONE);
                clearChatLayout.setVisibility(View.GONE);
                dividerClearLayout.setVisibility(View.GONE);
                archiveChatLayout.setVisibility(View.GONE);
                archiveChatSeparator.setVisibility(View.GONE);
                leaveChatLayout.setVisibility(View.GONE);
                dividerLeaveLayout.setVisibility(View.GONE);
                editImageView.setVisibility(View.GONE);
            }
            else{

                setChatPermissions();

                if(chat.isArchived()){
                    archiveChatTitle.setText(getString(R.string.general_unarchive));
                    archiveChatIcon.setImageDrawable(ContextCompat.getDrawable(this, R.drawable.ic_b_unarchive));
                }
                else{
                    archiveChatTitle.setText(getString(R.string.general_archive));
                    archiveChatIcon.setImageDrawable(ContextCompat.getDrawable(this, R.drawable.ic_b_archive));
                }

                chatSettings = dbH.getChatSettings();
                if(chatSettings==null){
                    log("Chat settings null - notifications ON");
                    setUpIndividualChatNotifications();
                }
                else {
                    log("There is chat settings");
                    if (chatSettings.getNotificationsEnabled() == null) {
                        generalChatNotifications = true;

                    } else {
                        generalChatNotifications = Boolean.parseBoolean(chatSettings.getNotificationsEnabled());

                    }

                    if (generalChatNotifications) {
                        setUpIndividualChatNotifications();
                    } else {
                        log("General notifications OFF");
                        notificationsSwitch.setChecked(false);
                    }
                }
            }

            if(megaChatApi.isSignalActivityRequired()){
                megaChatApi.signalPresenceActivity();
            }

            //Set participants
            participants = new ArrayList<>();

            setParticipants();

            updatePreviewers();
        }
    }

    public void updatePreviewers(){
        log("updatePreviewers");

        if(chat.getNumPreviewers()<1){
            observersSeparator.setVisibility(View.GONE);
            observersLayout.setVisibility(View.GONE);
        }
        else{
            observersSeparator.setVisibility(View.VISIBLE);
            observersLayout.setVisibility(View.VISIBLE);
            observersNumberText.setText(chat.getNumPreviewers()+"");
        }
    }

    public void setUpIndividualChatNotifications(){
        log("setUpIndividualChatNotifications");
        //SET Preferences (if exist)
        if(chatPrefs!=null){
            log("There is individual chat preferences");
            boolean notificationsEnabled = true;
            if (chatPrefs.getNotificationsEnabled() != null){
                notificationsEnabled = Boolean.parseBoolean(chatPrefs.getNotificationsEnabled());
            }
            notificationsSwitch.setChecked(notificationsEnabled);

        }
        else{
            log("NO individual chat preferences");
            notificationsSwitch.setChecked(true);
        }
    }

    public void setChatPermissions(){
        log("setChatPermissions");

        if(chat.getOwnPrivilege()==MegaChatRoom.PRIV_MODERATOR){
            editImageView.setVisibility(View.VISIBLE);
            dividerClearLayout.setVisibility(View.VISIBLE);
            clearChatLayout.setVisibility(View.VISIBLE);
            dividerLeaveLayout.setVisibility(View.VISIBLE);

            if(chat.isPublic()){
                chatLinkLayout.setVisibility(View.VISIBLE);
                chatLinkLayout.setOnClickListener(this);
                chatLinkTitleText.setText(getString(R.string.get_chat_link_option));
                chatLinkOptionsIcon.setVisibility(View.INVISIBLE);
                chatLinkSeparator.setVisibility(View.VISIBLE);
                privateLayout.setVisibility(View.VISIBLE);
                privateLayout.setOnClickListener(this);
                privateSeparator.setVisibility(View.VISIBLE);

                megaChatApi.queryChatLink(chatHandle, this);
            }
            else{
                log("Private chat");
                chatLinkLayout.setVisibility(View.GONE);
                chatLinkSeparator.setVisibility(View.GONE);
                privateLayout.setVisibility(View.GONE);
                privateSeparator.setVisibility(View.GONE);
            }
        }
        else{
            editImageView.setVisibility(View.GONE);
            dividerClearLayout.setVisibility(View.GONE);
            clearChatLayout.setVisibility(View.GONE);
            chatLinkLayout.setVisibility(View.GONE);
            chatLinkSeparator.setVisibility(View.GONE);
            privateLayout.setVisibility(View.GONE);
            privateSeparator.setVisibility(View.GONE);
        }

        if(chat.getOwnPrivilege()<MegaChatRoom.PRIV_RO){
            leaveChatLayout.setVisibility(View.GONE);
            dividerLeaveLayout.setVisibility(View.GONE);
        }
    }

    @Override
    protected void onDestroy(){
        log("onDestroy()");

        megaChatApi.removeChatListener(this);

        super.onDestroy();
    }

    public void setParticipants(){
        log("setParticipants: "+participants.size());
        //Set the first element = me
        participantsCount = chat.getPeerCount();
        log("Participants count: "+participantsCount);
        long participantsLabel = participantsCount+1; //Add one to include me
        infoNumParticipantsText.setText(getString(R.string.number_of_participants, participantsLabel));

        for(int i=0;i<participantsCount;i++){
            int peerPrivilege = chat.getPeerPrivilege(i);
            if(peerPrivilege==MegaChatRoom.PRIV_RM){
                log("Continue");
                continue;
            }

            long peerHandle = chat.getPeerHandle(i);

            String fullName = getParticipantFullName(i);
            String participantEmail = chat.getPeerEmail(i);

            log(i+"FullName of the peer: "+fullName + "email " + chat.getPeerEmail(i) + " privilege: "+peerPrivilege);

            MegaChatParticipant participant = new MegaChatParticipant(peerHandle, "", "", fullName, participantEmail, peerPrivilege);

            participants.add(participant);

            int userStatus = megaChatApi.getUserOnlineStatus(participant.getHandle());
            if(userStatus != MegaChatApi.STATUS_ONLINE && userStatus != MegaChatApi.STATUS_BUSY && userStatus != MegaChatApi.STATUS_INVALID){
                log("Request last green for user");
                megaChatApi.requestLastGreen(participant.getHandle(), null);
            }
        }

        if(!chat.isPreview()){
            log("Is not preview - add me as participant");
            String myFullName =  megaChatApi.getMyFullname();
            if(myFullName!=null){
                if(myFullName.trim().isEmpty()){
                    myFullName =  megaChatApi.getMyEmail();
                }
            }
            else{
                myFullName =  megaChatApi.getMyEmail();
            }

            MegaChatParticipant me = new MegaChatParticipant(megaChatApi.getMyUserHandle(), null, null, getString(R.string.chat_me_text_bracket, myFullName), megaChatApi.getMyEmail(), chat.getOwnPrivilege());

            participants.add(me);
        }

        log("number of participants with me: "+participants.size());
        if (adapter == null){
            if(chat.isPreview()){
                adapter = new MegaParticipantsChatLollipopAdapter(this, participants, recyclerView, true);
            }
            else{
                adapter = new MegaParticipantsChatLollipopAdapter(this, participants, recyclerView, false);
            }

            adapter.setHasStableIds(true);
            adapter.setPositionClicked(-1);
            recyclerView.setAdapter(adapter);
        }
        else{
            adapter.setParticipants(participants);
        }
    }

    public String getParticipantFullName(long i){

        String fullName = chat.getPeerFullname(i);

        if(fullName!=null){
            if(fullName.isEmpty()){
                log("1-Put email as fullname");
                fullName = chat.getPeerEmail(i);
                return fullName;
            }
            else{
                if (fullName.trim().length() <= 0){
                    log("2-Put email as fullname");
                    fullName = chat.getPeerEmail(i);
                    return fullName;
                }
                else{
                    return fullName;
                }
            }
        }
        else{
            log("3-Put email as fullname");
            fullName = chat.getPeerEmail(i);
            return fullName;
        }
    }

    @Override
    public boolean onCreateOptionsMenu(Menu menu) {
        log("onCreateOptionsMenuLollipop");

        // Inflate the menu items for use in the action bar
        MenuInflater inflater = getMenuInflater();
        inflater.inflate(R.menu.activity_group_chat_info, menu);

        addParticipantItem = menu.findItem(R.id.action_add_participants);
        changeTitleItem =menu.findItem(R.id.action_rename);

        int permission = chat.getOwnPrivilege();
        log("Permision: "+permission);

        if(permission==MegaChatRoom.PRIV_MODERATOR) {
            addParticipantItem.setVisible(true);
            changeTitleItem.setVisible(true);
        }
        else {
            addParticipantItem.setVisible(false);
            changeTitleItem.setVisible(false);
        }

        log("Call to super onCreateOptionsMenu");
        return super.onCreateOptionsMenu(menu);
    }


    public boolean onOptionsItemSelected(MenuItem item) {
        if(megaChatApi.isSignalActivityRequired()){
            megaChatApi.signalPresenceActivity();
        }

        switch (item.getItemId()) {
            // Respond to the action bar's Up/Home button
            case android.R.id.home: {
                finish();
                break;
            }
            case R.id.action_add_participants:{
                //
                chooseAddParticipantDialog();
                break;
            }
            case R.id.action_rename:{
                showRenameGroupDialog(false);
                break;
            }
        }
        return super.onOptionsItemSelected(item);
    }

    public void chooseAddParticipantDialog(){
        log("chooseAddContactDialog");

        if(megaChatApi.isSignalActivityRequired()){
            megaChatApi.signalPresenceActivity();
        }

        if(megaApi!=null && megaApi.getRootNode()!=null){
            ArrayList<MegaUser> contacts = megaApi.getContacts();
            if(contacts==null){
                showSnackbar("You have no MEGA contacts. Please, invite friends from the Contacts section");
            }
            else {
                if(contacts.isEmpty()){
                    showSnackbar("You have no MEGA contacts. Please, invite friends from the Contacts section");
                }
                else{
                    Intent in = new Intent(this, AddContactActivityLollipop.class);
                    in.putExtra("contactType", Constants.CONTACT_TYPE_MEGA);
                    in.putExtra("chat", true);
                    in.putExtra("chatId", chatHandle);
                    in.putExtra("aBtitle", getString(R.string.add_participants_menu_item));
                    startActivityForResult(in, Constants.REQUEST_ADD_PARTICIPANTS);
                }
            }
        }
        else{
            log("Online but not megaApi");
            Util.showErrorAlertDialog(getString(R.string.error_server_connection_problem), false, this);
        }
    }

    public void showRemoveParticipantConfirmation (long handle, MegaChatRoom chatToChange){
        log("showRemoveParticipantConfirmation");

        if(megaChatApi.isSignalActivityRequired()){
            megaChatApi.signalPresenceActivity();
        }

        DialogInterface.OnClickListener dialogClickListener = new DialogInterface.OnClickListener() {
            @Override
            public void onClick(DialogInterface dialog, int which) {
                switch (which){
                    case DialogInterface.BUTTON_POSITIVE:{
                        removeParticipant();
                        break;
                    }

                    case DialogInterface.BUTTON_NEGATIVE:
                        //No button clicked
                        break;
                }
            }
        };

        android.support.v7.app.AlertDialog.Builder builder = new android.support.v7.app.AlertDialog.Builder(groupChatInfoActivity, R.style.AppCompatAlertDialogStyle);
        String name = chatToChange.getPeerFullnameByHandle(handle);
        String message= getResources().getString(R.string.confirmation_remove_chat_contact,name);
        builder.setMessage(message).setPositiveButton(R.string.general_remove, dialogClickListener)
                .setNegativeButton(R.string.general_cancel, dialogClickListener).show();

    }

    public void removeParticipant(){
        log("removeParticipant: "+selectedHandleParticipant);
        log("before remove, participants: "+chat.getPeerCount());
        ChatController cC = new ChatController(groupChatInfoActivity);
        cC.removeParticipant(chatHandle, selectedHandleParticipant);
    }

    public void changeTitle(String title){
        log("changeTitle: "+title);
        ChatController cC = new ChatController(groupChatInfoActivity);
        cC.changeTitle(chatHandle, title);
    }

    public void startConversation(long handle){
        log("startConversation");
        MegaChatRoom chat = megaChatApi.getChatRoomByUser(handle);
        MegaChatPeerList peers = MegaChatPeerList.createInstance();
        if(chat==null){
            log("No chat, create it!");
            peers.addPeer(handle, MegaChatPeerList.PRIV_STANDARD);
            megaChatApi.createChat(false, peers, this);
        }
        else{
            log("There is already a chat, open it!");
            Intent intentOpenChat = new Intent(this, ChatActivityLollipop.class);
            intentOpenChat.setAction(Constants.ACTION_CHAT_SHOW_MESSAGES);
            intentOpenChat.putExtra("CHAT_ID", chat.getChatId());
            this.startActivity(intentOpenChat);
        }
    }

    public void showChangePermissionsDialog(long handle, MegaChatRoom chatToChange){
        //Change permissions

        if(megaChatApi.isSignalActivityRequired()){
            megaChatApi.signalPresenceActivity();
        }

        final long handleToChange = handle;

        LayoutInflater inflater = getLayoutInflater();
        View dialoglayout = inflater.inflate(R.layout.change_permissions_dialog, null);

        final LinearLayout administratorLayout = (LinearLayout) dialoglayout.findViewById(R.id.change_permissions_dialog_administrator_layout);
        final CheckedTextView administratorCheck = (CheckedTextView) dialoglayout.findViewById(R.id.change_permissions_dialog_administrator);
        administratorCheck.setCompoundDrawablePadding(Util.scaleWidthPx(10, outMetrics));
        ViewGroup.MarginLayoutParams administratorMLP = (ViewGroup.MarginLayoutParams) administratorCheck.getLayoutParams();
        administratorMLP.setMargins(Util.scaleWidthPx(17, outMetrics), 0, 0, 0);

        final TextView administratorTitle = (TextView) dialoglayout.findViewById(R.id.administrator_title);
        administratorTitle.setText(getString(R.string.administrator_permission_label_participants_panel));
        administratorTitle.setTextSize(TypedValue.COMPLEX_UNIT_SP, (16));
        final TextView administratorSubtitle = (TextView) dialoglayout.findViewById(R.id.administrator_subtitle);
        administratorSubtitle.setText(getString(R.string.file_properties_shared_folder_full_access));
        administratorSubtitle.setTextSize(TypedValue.COMPLEX_UNIT_SP, (14));
        final LinearLayout administratorTextLayout = (LinearLayout) dialoglayout.findViewById(R.id.administrator_text_layout);
        ViewGroup.MarginLayoutParams administratorSubtitleMLP = (ViewGroup.MarginLayoutParams) administratorTextLayout.getLayoutParams();
        administratorSubtitleMLP.setMargins(Util.scaleHeightPx(10, outMetrics), Util.scaleHeightPx(15, outMetrics), 0, Util.scaleHeightPx(15, outMetrics));

        final LinearLayout memberLayout = (LinearLayout) dialoglayout.findViewById(R.id.change_permissions_dialog_member_layout);
        final CheckedTextView memberCheck = (CheckedTextView) dialoglayout.findViewById(R.id.change_permissions_dialog_member);
        memberCheck.setCompoundDrawablePadding(Util.scaleWidthPx(10, outMetrics));
        ViewGroup.MarginLayoutParams memberMLP = (ViewGroup.MarginLayoutParams) memberCheck.getLayoutParams();
        memberMLP.setMargins(Util.scaleWidthPx(17, outMetrics), 0, 0, 0);

        final TextView memberTitle = (TextView) dialoglayout.findViewById(R.id.member_title);
        memberTitle.setText(getString(R.string.standard_permission_label_participants_panel));
        memberTitle.setTextSize(TypedValue.COMPLEX_UNIT_SP, (16));
        final TextView memberSubtitle = (TextView) dialoglayout.findViewById(R.id.member_subtitle);
        memberSubtitle.setText(getString(R.string.file_properties_shared_folder_read_write));
        memberSubtitle.setTextSize(TypedValue.COMPLEX_UNIT_SP, (14));
        final LinearLayout memberTextLayout = (LinearLayout) dialoglayout.findViewById(R.id.member_text_layout);
        ViewGroup.MarginLayoutParams memberSubtitleMLP = (ViewGroup.MarginLayoutParams) memberTextLayout.getLayoutParams();
        memberSubtitleMLP.setMargins(Util.scaleHeightPx(10, outMetrics), Util.scaleHeightPx(15, outMetrics), 0, Util.scaleHeightPx(15, outMetrics));

        final LinearLayout observerLayout = (LinearLayout) dialoglayout.findViewById(R.id.change_permissions_dialog_observer_layout);
        final CheckedTextView observerCheck = (CheckedTextView) dialoglayout.findViewById(R.id.change_permissions_dialog_observer);
        observerCheck.setCompoundDrawablePadding(Util.scaleWidthPx(10, outMetrics));
        ViewGroup.MarginLayoutParams observerMLP = (ViewGroup.MarginLayoutParams) observerCheck.getLayoutParams();
        observerMLP.setMargins(Util.scaleWidthPx(17, outMetrics), 0, 0, 0);

        final TextView observerTitle = (TextView) dialoglayout.findViewById(R.id.observer_title);
        observerTitle.setText(getString(R.string.observer_permission_label_participants_panel));
        observerTitle.setTextSize(TypedValue.COMPLEX_UNIT_SP, (16));
        final TextView observerSubtitle = (TextView) dialoglayout.findViewById(R.id.observer_subtitle);
        observerSubtitle.setText(getString(R.string.subtitle_read_only_permissions));
        observerSubtitle.setTextSize(TypedValue.COMPLEX_UNIT_SP, (14));
        final LinearLayout observerTextLayout = (LinearLayout) dialoglayout.findViewById(R.id.observer_text_layout);
        ViewGroup.MarginLayoutParams observerSubtitleMLP = (ViewGroup.MarginLayoutParams) observerTextLayout.getLayoutParams();
        observerSubtitleMLP.setMargins(Util.scaleHeightPx(10, outMetrics), Util.scaleHeightPx(15, outMetrics), 0, Util.scaleHeightPx(15, outMetrics));

        AlertDialog.Builder builder = new AlertDialog.Builder(this, R.style.AppCompatAlertDialogStyle);
        builder.setView(dialoglayout);

        builder.setTitle(getString(R.string.file_properties_shared_folder_permissions));
        permissionsDialog = builder.create();

        permissionsDialog.show();

        int permission = chatToChange.getPeerPrivilegeByHandle(handleToChange);

        if(permission==MegaChatRoom.PRIV_STANDARD) {
            administratorCheck.setChecked(false);
            memberCheck.setChecked(true);
            observerCheck.setChecked(false);
        }
        else if(permission==MegaChatRoom.PRIV_MODERATOR){
            administratorCheck.setChecked(true);
            memberCheck.setChecked(false);
            observerCheck.setChecked(false);
        }
        else{
            administratorCheck.setChecked(false);
            memberCheck.setChecked(false);
            observerCheck.setChecked(true);
        }

        final AlertDialog dialog = permissionsDialog;

        View.OnClickListener clickListener = new View.OnClickListener() {
            @Override
            public void onClick(View v) {
                switch (v.getId()) {
                    case R.id.change_permissions_dialog_administrator_layout: {
                        changePermissions(MegaChatRoom.PRIV_MODERATOR);
                        break;
                    }
                    case R.id.change_permissions_dialog_member_layout: {
                        changePermissions(MegaChatRoom.PRIV_STANDARD);
                        break;
                    }
                    case R.id.change_permissions_dialog_observer_layout: {
                        changePermissions(MegaChatRoom.PRIV_RO);
                        break;
                    }
                }
                if (dialog != null){
                    dialog.dismiss();
                }
            }
        };
        administratorLayout.setOnClickListener(clickListener);
        memberLayout.setOnClickListener(clickListener);
        observerLayout.setOnClickListener(clickListener);

        log("Change permissions");
    }

    public void changePermissions(int newPermissions){
        log("changePermissions: "+newPermissions);
        ChatController cC = new ChatController(groupChatInfoActivity);
        cC.alterParticipantsPermissions(chatHandle, selectedHandleParticipant, newPermissions);
    }

    public void createGroupChatAvatar(){
        log("createGroupChatAvatar()");

        Bitmap defaultAvatar = Bitmap.createBitmap(Constants.DEFAULT_AVATAR_WIDTH_HEIGHT,Constants.DEFAULT_AVATAR_WIDTH_HEIGHT, Bitmap.Config.ARGB_8888);
        Canvas c = new Canvas(defaultAvatar);
        Paint p = new Paint();
        p.setAntiAlias(true);
        p.setColor(ContextCompat.getColor(this,R.color.divider_upgrade_account));

        int radius;
        if (defaultAvatar.getWidth() < defaultAvatar.getHeight())
            radius = defaultAvatar.getWidth()/2;
        else
            radius = defaultAvatar.getHeight()/2;

        c.drawCircle(defaultAvatar.getWidth()/2, defaultAvatar.getHeight()/2, radius, p);
        avatarImageView.setImageBitmap(defaultAvatar);

        Display display = getWindowManager().getDefaultDisplay();
        outMetrics = new DisplayMetrics ();
        display.getMetrics(outMetrics);
        float density  = getResources().getDisplayMetrics().density;


        int avatarTextSize = getAvatarTextSize(density);
        log("DENSITY: " + density + ":::: " + avatarTextSize);


        String firstLetter = initialLetter.getText().toString();

        if(firstLetter.trim().isEmpty()){
            initialLetter.setVisibility(View.INVISIBLE);
        }
        else{
            if(firstLetter.equals("(")){
                initialLetter.setVisibility(View.INVISIBLE);
            }
            else{
                initialLetter.setText(firstLetter);
                initialLetter.setTextColor(Color.WHITE);
                initialLetter.setVisibility(View.VISIBLE);
                initialLetter.setTextSize(24);
            }
        }
    }

    private int getAvatarTextSize (float density){
        float textSize = 0.0f;

        if (density > 3.0){
            textSize = density * (DisplayMetrics.DENSITY_XXXHIGH / 72.0f);
        }
        else if (density > 2.0){
            textSize = density * (DisplayMetrics.DENSITY_XXHIGH / 72.0f);
        }
        else if (density > 1.5){
            textSize = density * (DisplayMetrics.DENSITY_XHIGH / 72.0f);
        }
        else if (density > 1.0){
            textSize = density * (72.0f / DisplayMetrics.DENSITY_HIGH / 72.0f);
        }
        else if (density > 0.75){
            textSize = density * (72.0f / DisplayMetrics.DENSITY_MEDIUM / 72.0f);
        }
        else{
            textSize = density * (72.0f / DisplayMetrics.DENSITY_LOW / 72.0f);
        }

        return (int)textSize;
    }

    public void showParticipantsPanel(MegaChatParticipant participant){
        log("showParticipantsPanel");

        if(participant!=null){
            this.selectedHandleParticipant = participant.getHandle();
        }
        else{
            log("participant is NULL");
            return;
        }

        ParticipantBottomSheetDialogFragment bottomSheetDialogFragment = new ParticipantBottomSheetDialogFragment();
        bottomSheetDialogFragment.show(getSupportFragmentManager(), bottomSheetDialogFragment.getTag());
    }

    public MegaChatRoom getChat() {
        return chat;
    }

    public void setChat(MegaChatRoom chat) {
        this.chat = chat;
    }

    @Override
    public void onClick(View view) {
        log("onClick");

        switch (view.getId()) {

            case R.id.chat_group_contact_properties_edit_icon: {
                showRenameGroupDialog(false);
                break;
            }
            case R.id.chat_group_contact_properties_leave_layout: {
                showConfirmationLeaveChat(chat);
                break;
            }
            case R.id.chat_group_contact_properties_clear_layout: {
                log("Clear chat option");
                showConfirmationClearChat();
                break;
            }
            case R.id.chat_group_contact_properties_archive_layout:{
                ChatController chatC = new ChatController(this);
                chatC.archiveChat(chat);
                break;
            }
            case R.id.chat_group_contact_properties_switch:{
                log("click on switch notifications");
                if(!generalChatNotifications){
                    notificationsSwitch.setChecked(false);
                    showSnackbar("The chat notifications are disabled, go to settings to set up them");
                }
                else{
                    boolean enabled = notificationsSwitch.isChecked();

                    ChatController chatC = new ChatController(this);
                    if(enabled){
                        chatC.unmuteChat(chatHandle);
                    }
                    else{
                        chatC.muteChat(chatHandle);
                    }
                }

                break;

            }
<<<<<<< HEAD
            case R.id.chat_group_contact_properties_chat_link_layout:{
                if(chatLink==null){
                    if(chat.hasCustomTitle()){
                        showConfirmationCreateChatLinkDialog();
                    }
                    else{
                        showRenameGroupDialog(true);
                    }
                }
                else{
                    //Show options
                    ManageChatLinkBottomSheetDialogFragment manageChatLinkBottomSheetDialogFragment = new ManageChatLinkBottomSheetDialogFragment();
                    manageChatLinkBottomSheetDialogFragment.show(getSupportFragmentManager(), manageChatLinkBottomSheetDialogFragment.getTag());
                }
                break;
            }
            case R.id.chat_group_contact_properties_private_layout:{
                log("Make chat private");
                showConfirmationPrivateChatDialog();
=======
            case R.id.chat_group_contact_properties_chat_files_shared_layout:{
                Intent nodeHistoryIntent = new Intent(this, NodeAttachmentHistoryActivity.class);
                if(chat!=null){
                    nodeHistoryIntent.putExtra("chatId", chat.getChatId());
                }
                startActivity(nodeHistoryIntent);
>>>>>>> 7ce00207
                break;
            }
        }

    }

    public void copyLink(){
        log("copyLink");
        if(chatLink!=null){
            if(android.os.Build.VERSION.SDK_INT < android.os.Build.VERSION_CODES.HONEYCOMB) {
                android.text.ClipboardManager clipboard = (android.text.ClipboardManager) getSystemService(Context.CLIPBOARD_SERVICE);
                clipboard.setText(chatLink);
            } else {
                android.content.ClipboardManager clipboard = (android.content.ClipboardManager) getSystemService(Context.CLIPBOARD_SERVICE);
                android.content.ClipData clip = android.content.ClipData.newPlainText("Copied Text", chatLink);
                clipboard.setPrimaryClip(clip);
            }
            showSnackbar(getString(R.string.chat_link_copied_clipboard));
        }
        else {
            showSnackbar(getString(R.string.email_verification_text_error));
        }
    }


    public void showConfirmationRemoveChatLink (){
        log("showConfirmationRemoveChatLink");

        DialogInterface.OnClickListener dialogClickListener = new DialogInterface.OnClickListener() {
            @Override
            public void onClick(DialogInterface dialog, int which) {
                switch (which){
                    case DialogInterface.BUTTON_POSITIVE:
                        removeChatLink();
                        break;

                    case DialogInterface.BUTTON_NEGATIVE:
                        //No button clicked
                        break;
                }
            }
        };

        android.support.v7.app.AlertDialog.Builder builder = new android.support.v7.app.AlertDialog.Builder(this);
		builder.setTitle(getResources().getString(R.string.action_delete_link));
        String message= getResources().getString(R.string.context_remove_link_warning_text);
        builder.setMessage(message).setPositiveButton(R.string.delete_button, dialogClickListener)
                .setNegativeButton(R.string.general_cancel, dialogClickListener).show();
    }

    public void removeChatLink(){
        log("removeChatLink");
        megaChatApi.removeChatLink(chatHandle, this);
    }

    @Override
    protected void onActivityResult(int requestCode, int resultCode, Intent intent) {

        log("onActivityResult, resultCode: "+resultCode);

       if (requestCode == Constants.REQUEST_ADD_PARTICIPANTS && resultCode == RESULT_OK) {
            log("onActivityResult REQUEST_ADD_PARTICIPANTS OK");

            if (intent == null) {
                log("Return.....");
                return;
            }

            final ArrayList<String> contactsData = intent.getStringArrayListExtra(AddContactActivityLollipop.EXTRA_CONTACTS);
            MultipleGroupChatRequestListener multipleListener = null;

            if (contactsData != null) {

                if (contactsData.size() == 1) {
                    MegaUser user = megaApi.getContact(contactsData.get(0));
                    if (user != null) {
                        megaChatApi.inviteToChat(chatHandle, user.getHandle(), MegaChatPeerList.PRIV_STANDARD, this);
                    }
                } else {
                    log("Add multiple participants "+contactsData.size());
                    multipleListener = new MultipleGroupChatRequestListener(this);
                    for (int i = 0; i < contactsData.size(); i++) {
                        MegaUser user = megaApi.getContact(contactsData.get(i));
                        if (user != null) {
                            megaChatApi.inviteToChat(chatHandle, user.getHandle(), MegaChatPeerList.PRIV_STANDARD, multipleListener);
                        }
                    }
                }
            }
        }
        else{
            log("Error onActivityResult: REQUEST_ADD_PARTICIPANTS");
        }

        super.onActivityResult(requestCode, resultCode, intent);
    }

    public void showRenameGroupDialog(boolean fromGetLink){
        log("showRenameGroupDialog");

        LinearLayout layout = new LinearLayout(this);
        layout.setOrientation(LinearLayout.VERTICAL);
        LinearLayout.LayoutParams params = new LinearLayout.LayoutParams(LinearLayout.LayoutParams.MATCH_PARENT, LinearLayout.LayoutParams.WRAP_CONTENT);

        if(fromGetLink){
            final TextView alertRename = new TextView(this);
            alertRename.setText(getString(R.string.message_error_set_title_get_link));

            LinearLayout.LayoutParams paramsText = new LinearLayout.LayoutParams(LinearLayout.LayoutParams.MATCH_PARENT, LinearLayout.LayoutParams.WRAP_CONTENT);
            paramsText.setMargins(Util.scaleWidthPx(24, outMetrics), Util.scaleHeightPx(8, outMetrics), Util.scaleWidthPx(12, outMetrics), 0);
            alertRename.setLayoutParams(paramsText);
            layout.addView(alertRename);

            params.setMargins(Util.scaleWidthPx(20, outMetrics), Util.scaleHeightPx(8, outMetrics), Util.scaleWidthPx(17, outMetrics), 0);

        }
        else{
            params.setMargins(Util.scaleWidthPx(20, outMetrics), Util.scaleHeightPx(16, outMetrics), Util.scaleWidthPx(17, outMetrics), 0);
        }

        final EditText input = new EditText(this);
        int maxLength = 30;
        input.setFilters(new InputFilter[] {new InputFilter.LengthFilter(maxLength)});

        layout.addView(input, params);

        input.setSingleLine();
        input.setText(chat.getTitle());
        input.setSelectAllOnFocus(true);
        input.setTextColor(ContextCompat.getColor(this, R.color.text_secondary));
        input.setTextSize(TypedValue.COMPLEX_UNIT_SP, 14);
        input.setImeOptions(EditorInfo.IME_ACTION_DONE);
        input.setInputType(InputType.TYPE_CLASS_TEXT);

        AlertDialog.Builder builder = new AlertDialog.Builder(this);

        input.setOnEditorActionListener(new TextView.OnEditorActionListener() {
            @Override
            public boolean onEditorAction(TextView v, int actionId,	KeyEvent event) {
                if (actionId == EditorInfo.IME_ACTION_DONE) {
                    String title = input.getText().toString();
                    if(title.equals("")||title.isEmpty()){
                        log("input is empty");
                        input.setError(getString(R.string.invalid_string));
                        input.requestFocus();
                    }
                    else {
                        log("action DONE ime - change title");
                        changeTitle(title);
                        changeTitleDialog.dismiss();
                    }
                }
                else{
                    log("other IME" + actionId);
                }
                return false;
            }
        });
        input.setImeActionLabel(getString(R.string.context_rename),EditorInfo.IME_ACTION_DONE);
        builder.setTitle(getString(R.string.context_rename));
        builder.setPositiveButton(getString(R.string.context_rename),
                new DialogInterface.OnClickListener() {
                    public void onClick(DialogInterface dialog, int whichButton) {
                        String title = input.getText().toString();
                        if(title.equals("")||title.isEmpty()){
                            log("input is empty");
                            input.setError(getString(R.string.invalid_string));
                            input.requestFocus();
                        }
                        else {
                            log("positive button pressed - change title");
                            changeTitle(title);
                            changeTitleDialog.dismiss();
                        }
                    }
                });


        builder.setOnDismissListener(new DialogInterface.OnDismissListener() {
            @Override
            public void onDismiss(DialogInterface dialog) {
                View view = getCurrentFocus();
                if (view != null) {
                    InputMethodManager inputManager = (InputMethodManager) getSystemService(Context.INPUT_METHOD_SERVICE);
                    inputManager.hideSoftInputFromWindow(view.getWindowToken(), InputMethodManager.HIDE_NOT_ALWAYS);
                }
            }
        });

        builder.setNegativeButton(getString(android.R.string.cancel), null);
        builder.setView(layout);
        changeTitleDialog = builder.create();
        changeTitleDialog.show();

        changeTitleDialog.getButton(android.support.v7.app.AlertDialog.BUTTON_POSITIVE).setOnClickListener(new View.OnClickListener() {
            @Override
            public void onClick(View v) {
                log("OK BTTN CHANGE");
                String title = input.getText().toString();
                if(title.equals("")||title.isEmpty()){
                    log("input is empty");
                    input.setError(getString(R.string.invalid_string));
                    input.requestFocus();
                }
                else {
                    log("positive button pressed - change title");
                    changeTitle(title);
                    changeTitleDialog.dismiss();
                }
            }
        });

    }

    public void showConfirmationClearChat(){
        log("showConfirmationClearChat");

        DialogInterface.OnClickListener dialogClickListener = new DialogInterface.OnClickListener() {
            @Override
            public void onClick(DialogInterface dialog, int which) {
                switch (which){
                    case DialogInterface.BUTTON_POSITIVE:
                        log("Clear chat!");
//						megaChatApi.truncateChat(chatHandle, MegaChatHandle.MEGACHAT_INVALID_HANDLE);
                        log("Clear history selected!");
                        ChatController chatC = new ChatController(groupChatInfoActivity);
                        chatC.clearHistory(chat);
                        break;

                    case DialogInterface.BUTTON_NEGATIVE:
                        //No button clicked
                        break;
                }
            }
        };

        android.support.v7.app.AlertDialog.Builder builder = new android.support.v7.app.AlertDialog.Builder(this, R.style.AppCompatAlertDialogStyle);
        String message= getResources().getString(R.string.confirmation_clear_group_chat);
        builder.setTitle(R.string.title_confirmation_clear_group_chat);
        builder.setMessage(message).setPositiveButton(R.string.general_clear, dialogClickListener)
                .setNegativeButton(R.string.general_cancel, dialogClickListener).show();
    }

    public void showConfirmationLeaveChat (final MegaChatRoom c){
        log("showConfirmationLeaveChat");

        DialogInterface.OnClickListener dialogClickListener = new DialogInterface.OnClickListener() {
            @Override
            public void onClick(DialogInterface dialog, int which) {
                switch (which){
                    case DialogInterface.BUTTON_POSITIVE: {
                        ChatController chatC = new ChatController(groupChatInfoActivity);
                        chatC.leaveChat(c);
                        break;
                    }
                    case DialogInterface.BUTTON_NEGATIVE:
                        //No button clicked
                        break;
                }
            }
        };

        android.support.v7.app.AlertDialog.Builder builder = new android.support.v7.app.AlertDialog.Builder(this, R.style.AppCompatAlertDialogStyle);
        builder.setTitle(getResources().getString(R.string.title_confirmation_leave_group_chat));
        String message= getResources().getString(R.string.confirmation_leave_group_chat);
        builder.setMessage(message).setPositiveButton(R.string.general_leave, dialogClickListener)
                .setNegativeButton(R.string.general_cancel, dialogClickListener).show();
    }

    public void inviteContact (String email){
        log("inviteContact");

        ContactController cC = new ContactController(this);
        cC.inviteContact(email);
    }

    @Override
    public void onBackPressed() {
        super.callToSuperBack = true;
        super.onBackPressed();
    }

    @Override
    public void onItemClick(AdapterView<?> adapterView, View view, int i, long l) {

    }

    @Override
    public void onRequestStart(MegaChatApiJava api, MegaChatRequest request) {

    }

    @Override
    public void onRequestUpdate(MegaChatApiJava api, MegaChatRequest request) {

    }

    @Override
    public void onRequestFinish(MegaChatApiJava api, MegaChatRequest request, MegaChatError e) {
        log("onRequestFinish CHAT: "+request.getType());

        if(request.getType() == MegaChatRequest.TYPE_UPDATE_PEER_PERMISSIONS){
            log("Permissions changed");
            int index=-1;
            MegaChatParticipant participantToUpdate=null;

            log("Participants count: "+participantsCount);
            for(int i=0;i<participantsCount;i++){

                if(request.getUserHandle()==participants.get(i).getHandle()){
                    participantToUpdate = participants.get(i);

                    participantToUpdate.setPrivilege(request.getPrivilege());
                    index=i;
                    break;
                }
            }

            if(index!=-1&&participantToUpdate!=null){
                participants.set(index,participantToUpdate);
//                adapter.setParticipants(participants);
                adapter.updateParticipant(index, participants);
            }

        }
        else if(request.getType() == MegaChatRequest.TYPE_ARCHIVE_CHATROOM){
            long chatHandle = request.getChatHandle();
            MegaChatRoom chat = megaChatApi.getChatRoom(chatHandle);
            String chatTitle = chat.getTitle();

            if(chatTitle==null){
                chatTitle = "";
            }
            else if(!chatTitle.isEmpty() && chatTitle.length()>60){
                chatTitle = chatTitle.substring(0,59)+"...";
            }

            if(!chatTitle.isEmpty() && chat.isGroup() && !chat.hasCustomTitle()){
                chatTitle = "\""+chatTitle+"\"";
            }

            if(e.getErrorCode()==MegaChatError.ERROR_OK){
                if(request.getFlag()){
                    log("Chat archived");
                    showSnackbar(getString(R.string.success_archive_chat, chatTitle));
                }
                else{
                    log("Chat unarchived");
                    showSnackbar(getString(R.string.success_unarchive_chat, chatTitle));
                }
            }
            else{
                if(request.getFlag()){
                    log("EEEERRRRROR WHEN ARCHIVING CHAT " + e.getErrorString());
                    showSnackbar(getString(R.string.error_archive_chat, chatTitle));
                }
                else{
                    log("EEEERRRRROR WHEN UNARCHIVING CHAT " + e.getErrorString());
                    showSnackbar(getString(R.string.error_unarchive_chat, chatTitle));
                }
            }

            if(chat.isArchived()){
                archiveChatTitle.setText(getString(R.string.general_unarchive));
                archiveChatIcon.setImageDrawable(ContextCompat.getDrawable(this,R.drawable.ic_b_unarchive));
            }
            else{
                archiveChatTitle.setText(getString(R.string.general_archive));
                archiveChatIcon.setImageDrawable(ContextCompat.getDrawable(this,R.drawable.ic_b_archive));
            }
        }
        else if(request.getType() == MegaChatRequest.TYPE_REMOVE_FROM_CHATROOM){
            log("Remove participant: "+request.getUserHandle());
            log("My user handle: "+megaChatApi.getMyUserHandle());

            if(e.getErrorCode()==MegaChatError.ERROR_OK){
                if(request.getUserHandle()==-1){
                    log("I left the chatroom");
                    finish();
                }
                else{
                    log("Removed from chat");

                    chat = megaChatApi.getChatRoom(chatHandle);
                    log("Peers after onChatListItemUpdate: "+chat.getPeerCount());
//                chat = megaChatApi.getChatRoom(chatHandle);
                    participants.clear();
                    setParticipants();

//                    for(int i=0;i<participantsCount;i++){
//
//                        if(request.getUserHandle()==participants.get(i).getHandle()){
//                            participantToUpdate = participants.get(i);
//
//                            participantToUpdate.setPrivilege(request.getPrivilege());
//                            index=i;
//                            break;
//                        }
//                    }
//
//                    if(index!=-1&&participantToUpdate!=null){
//                        participants.remove(index);
//                        adapter.removeParticipant(index, participants);
//                    }

                    showSnackbar(getString(R.string.remove_participant_success));
                }
            }
            else{

                if(request.getUserHandle()==-1){
                    log("EEEERRRRROR WHEN LEAVING CHAT" + e.getErrorString());
                    showSnackbar("Error.Chat not left");
                }
                else{
                    log("EEEERRRRROR WHEN TYPE_REMOVE_FROM_CHATROOM " + e.getErrorString());
                    showSnackbar(getString(R.string.remove_participant_error));
                }
            }
        }
        else if(request.getType() == MegaChatRequest.TYPE_EDIT_CHATROOM_NAME) {
            log("Change title");
            if(e.getErrorCode()==MegaChatError.ERROR_OK){
                if(request.getText()!=null) {
                    log("NEW title: "+request.getText());
                    infoTitleChatText.setText(request.getText());
                }
            }
            else{

                log("EEEERRRRROR WHEN TYPE_EDIT_CHATROOM_NAME " + e.getErrorString());
            }
        }
        else if(request.getType() == MegaChatRequest.TYPE_TRUNCATE_HISTORY){
            log("Truncate history request finish!!!");
            if(e.getErrorCode()==MegaChatError.ERROR_OK){
                log("Ok. Clear history done");
                showSnackbar(getString(R.string.clear_history_success));
            }
            else{
                log("Error clearing history: "+e.getErrorString());
                showSnackbar(getString(R.string.clear_history_error));
            }
        }
        else if(request.getType() == MegaChatRequest.TYPE_INVITE_TO_CHATROOM) {
            log("Invite to chatroom request finish!!!");
            if (e.getErrorCode() == MegaChatError.ERROR_OK) {
                log("Ok. Invited");
                showSnackbar(getString(R.string.add_participant_success));
                if(request.getChatHandle()==chatHandle){
                    log("Changes in my chat");
                    chat = megaChatApi.getChatRoom(chatHandle);
                    log("Peers after onChatListItemUpdate: "+chat.getPeerCount());
//                chat = megaChatApi.getChatRoom(chatHandle);
                    participants.clear();
                    setParticipants();
//                scrollView.invalidate();
//                scrollView.setFillViewport(false);
                }
                else{
                    log("Changes NOT interested in");
                }
//                chat = megaChatApi.getChatRoom(chatHandle);
//                participants.clear();
//                setParticipants(chat);
//                scrollView.invalidate();
//                scrollView.setFillViewport(false);
            }
            else if (e.getErrorCode() == MegaChatError.ERROR_EXIST){
                log("Error inviting ARGS: "+e.getErrorString());
                showSnackbar(getString(R.string.add_participant_error_already_exists));
            }
            else{
                log("Error inviting: "+e.getErrorString()+" "+e.getErrorCode());
                showSnackbar(getString(R.string.add_participant_error));
            }
        }
        else if(request.getType() == MegaChatRequest.TYPE_CREATE_CHATROOM){
            log("Create chat request finish!!!");
            if(e.getErrorCode()==MegaChatError.ERROR_OK){

                log("open new chat");
                Intent intent = new Intent(this, ChatActivityLollipop.class);
                intent.setAction(Constants.ACTION_CHAT_SHOW_MESSAGES);
                intent.putExtra("CHAT_ID", request.getChatHandle());
                this.startActivity(intent);
            }
            else{
                log("EEEERRRRROR WHEN CREATING CHAT " + e.getErrorString());
                showSnackbar(getString(R.string.create_chat_error));
            }
        }
        else if (request.getType() == MegaChatRequest.TYPE_CHAT_LINK_HANDLE){
            log("MegaChatRequest.TYPE_CHAT_LINK_HANDLE finished!!!");
            if(request.getFlag()==false){
                if(request.getNumRetry()==0){
                    if(e.getErrorCode()==MegaChatError.ERROR_OK){
                        chatLink = request.getText();
                        chatLinkTitleText.setText(getString(R.string.manage_chat_link_option));
                        chatLinkOptionsIcon.setVisibility(View.VISIBLE);
                    }
                    else{

                        if(e.getErrorCode()==MegaChatError.ERROR_ACCESS){
                            log("NOT privileges or private chatroom");
                        }
                        else if(e.getErrorCode()==MegaChatError.ERROR_NOENT){
                            chatLinkTitleText.setText(getString(R.string.get_chat_link_option));
                            chatLinkOptionsIcon.setVisibility(View.INVISIBLE);
                        }
                        else{
                            log("Error TYPE_CHAT_LINK_HANDLE "+e.getErrorCode());
                        }
                    }
                }
                else if(request.getNumRetry()==1){
                    log("Chat link exported!");
                    if(e.getErrorCode()==MegaChatError.ERROR_OK){
                        chatLink = request.getText();
                        chatLinkTitleText.setText(getString(R.string.manage_chat_link_option));
                        chatLinkOptionsIcon.setVisibility(View.VISIBLE);

                        copyLink();
                    }
                    else{
                        log("Error TYPE_CHAT_LINK_HANDLE "+e.getErrorCode());
                        showSnackbar(getString(R.string.general_error) + ": " + e.getErrorString());
                    }
                }
            }
            else{
                if(request.getNumRetry()==0){
                    log("Removing chat link");
                    if(e.getErrorCode()==MegaChatError.ERROR_OK){
                        chatLink = null;
                        chatLinkTitleText.setText(getString(R.string.get_chat_link_option));
                        chatLinkOptionsIcon.setVisibility(View.INVISIBLE);
                    }
                    else{
                        if(e.getErrorCode()==MegaChatError.ERROR_ARGS){
                            log("NOT public chatroom");
                        }
                        else if(e.getErrorCode()==MegaChatError.ERROR_NOENT){
                            log("Chatroom not FOUND");
                        }
                        else if(e.getErrorCode()==MegaChatError.ERROR_ACCESS){
                            log("NOT privileges or private chatroom");
                        }
                        showSnackbar(getString(R.string.general_error) + ": " + e.getErrorString());
                    }
                }
            }

            updatePreviewers();

        }
        else if (request.getType() == MegaChatRequest.TYPE_SET_PRIVATE_MODE){
            log("MegaChatRequest.TYPE_SET_PRIVATE_MODE finished!!!");
            if(e.getErrorCode()==MegaChatError.ERROR_OK){
                chatLink = null;
                log("Chat is PRIVATE now");
                chatLinkLayout.setVisibility(View.GONE);
                chatLinkSeparator.setVisibility(View.GONE);
                privateLayout.setVisibility(View.GONE);
                privateSeparator.setVisibility(View.GONE);

                updatePreviewers();
            }
            else{
                log("Error on closeChatLink");
                if(e.getErrorCode()==MegaChatError.ERROR_ARGS){
                    log("NOT public chatroom");
                }
                else if(e.getErrorCode()==MegaChatError.ERROR_NOENT){
                    log("Chatroom not FOUND");
                }
                else if(e.getErrorCode()==MegaChatError.ERROR_ACCESS){
                    log("NOT privileges or private chatroom");
                }
                showSnackbar(getString(R.string.general_error) + ": " + e.getErrorString());
            }
        }
    }

    public void showSnackbar(String s){
        log("showSnackbar: "+s);
        Snackbar snackbar = Snackbar.make(fragmentContainer, s, Snackbar.LENGTH_LONG);
        TextView snackbarTextView = (TextView)snackbar.getView().findViewById(android.support.design.R.id.snackbar_text);
        snackbarTextView.setMaxLines(5);
        snackbar.show();
    }


    @Override
    public void onRequestTemporaryError(MegaChatApiJava api, MegaChatRequest request, MegaChatError e) {

    }

    @Override
    public void onRequestStart(MegaApiJava api, MegaRequest request) {

    }

    @Override
    public void onRequestUpdate(MegaApiJava api, MegaRequest request) {

    }

    @Override
    public void onRequestFinish(MegaApiJava api, MegaRequest request, MegaError e) {
        log("onRequestFinish "+request.getRequestString());

        if (request.getType() == MegaRequest.TYPE_INVITE_CONTACT){
            log("MegaRequest.TYPE_INVITE_CONTACT finished: "+request.getNumber());

            if(request.getNumber()== MegaContactRequest.INVITE_ACTION_REMIND){
                showSnackbar(getString(R.string.context_contact_invitation_resent));
            }
            else{
                if (e.getErrorCode() == MegaError.API_OK){
                    log("OK INVITE CONTACT: "+request.getEmail());
                    if(request.getNumber()==MegaContactRequest.INVITE_ACTION_ADD)
                    {
                        showSnackbar(getString(R.string.context_contact_request_sent, request.getEmail()));
                    }
                }
                else{
                    log("Code: "+e.getErrorString());
                    if(e.getErrorCode()==MegaError.API_EEXIST)
                    {
                        showSnackbar(getString(R.string.context_contact_already_invited, request.getEmail()));
                    }
                    else if(request.getNumber()==MegaContactRequest.INVITE_ACTION_ADD && e.getErrorCode()==MegaError.API_EARGS)
                    {
                        showSnackbar(getString(R.string.error_own_email_as_contact));
                    }
                    else{
                        showSnackbar(getString(R.string.general_error) + ": " + e.getErrorString());
                    }
                    log("ERROR: " + e.getErrorCode() + "___" + e.getErrorString());
                }
            }
        }
    }

    @Override
    public void onRequestTemporaryError(MegaApiJava api, MegaRequest request, MegaError e) {

    }

    public static void log(String message) {
        Util.log("GroupChatInfoActivity", message);
    }

    @Override
    public void onChatListItemUpdate(MegaChatApiJava api, MegaChatListItem item) {
        log("onChatListItemUpdate");

        if(item.getChatId()==chatHandle){
            log("Changes in my chat");
            chat = megaChatApi.getChatRoom(chatHandle);

            if(item.hasChanged(MegaChatListItem.CHANGE_TYPE_PARTICIPANTS)){
                log("Change participants");
                participants.clear();
                setParticipants();
            }
            else if(item.hasChanged(MegaChatListItem.CHANGE_TYPE_OWN_PRIV)){
                log("listItemUpdate: Change status: MegaChatListItem.CHANGE_TYPE_OWN_PRIV");
                setChatPermissions();
                participants.clear();
                setParticipants();
            }
            else if(item.hasChanged(MegaChatListItem.CHANGE_TYPE_TITLE)) {

                log("NEW title: "+chat.getTitle());
                infoTitleChatText.setText(chat.getTitle());

                if (chat.getTitle().length() > 0){
                    String chatTitle = chat.getTitle().trim();
                    String firstLetter = chatTitle.charAt(0) + "";
                    firstLetter = firstLetter.toUpperCase(Locale.getDefault());
                    initialLetter.setText(firstLetter);
                }

                createGroupChatAvatar();
            }
            else if(item.hasChanged(MegaChatListItem.CHANGE_TYPE_CLOSED)) {
                log("CHANGE_TYPE_CLOSED");
            }
            else if(item.hasChanged(MegaChatListItem.CHANGE_TYPE_UNREAD_COUNT)) {
                log("CHANGE_TYPE_UNREAD_COUNT");
            }
            else if(item.hasChanged(MegaChatListItem.CHANGE_TYPE_UPDATE_PREVIEWERS)){
                updatePreviewers();
            }
            else{
                log("Changes other: "+item.getChanges());
                log("Chat title: "+item.getTitle());
            }
        }
        else{
            log("Changes NOT interested in");
        }

    }

    @Override
    public void onChatInitStateUpdate(MegaChatApiJava api, int newState) {
        log("onChatInitStateUpdate");
    }

    @Override
    public void onChatOnlineStatusUpdate(MegaChatApiJava api, long userHandle, int status, boolean inProgress) {
        log("onChatOnlineStatusUpdate");

        if(inProgress){
            status = -1;
        }
        if(userHandle == megaChatApi.getMyUserHandle()){
            log("My own status update");
            int position = participants.size()-1;
            if(chat.getOwnPrivilege()==MegaChatRoom.PRIV_MODERATOR){
                adapter.updateContactStatus(position+1);
            }
            else{
                adapter.updateContactStatus(position);
            }
        }
        else{
            log("Status update for the user: "+userHandle);

            int indexToReplace = -1;
            ListIterator<MegaChatParticipant> itrReplace = participants.listIterator();
            while (itrReplace.hasNext()) {
                MegaChatParticipant participant = itrReplace.next();
                if (participant != null) {
                    if (participant.getHandle() == userHandle) {
                        if(status != MegaChatApi.STATUS_ONLINE && status != MegaChatApi.STATUS_BUSY && status != MegaChatApi.STATUS_INVALID){
                            log("Request last green for user");
                            megaChatApi.requestLastGreen(userHandle, this);
                        }
                        else{
                            participant.setLastGreen("");
                        }
                        indexToReplace = itrReplace.nextIndex() - 1;
                        break;
                    }
                } else {
                    break;
                }
            }
            if (indexToReplace != -1) {
                log("Index to replace: " + indexToReplace);
                if(chat.getOwnPrivilege()==MegaChatRoom.PRIV_MODERATOR){
                    adapter.updateContactStatus(indexToReplace+1);
                }
                else{
                    adapter.updateContactStatus(indexToReplace);
                }
            }
        }
    }

    @Override
    public void onChatPresenceConfigUpdate(MegaChatApiJava api, MegaChatPresenceConfig config) {
        log("onChatPresenceConfigUpdate");
    }

    @Override
    public void onChatConnectionStateUpdate(MegaChatApiJava api, long chatid, int newState) {

    }


    public void showConfirmationPrivateChatDialog(){
        log("showConfirmationPrivateChatDialog");

        AlertDialog.Builder dialogBuilder = new AlertDialog.Builder(this);

        LayoutInflater inflater = this.getLayoutInflater();
        View dialogView = inflater.inflate(R.layout.dialog_chat_link_options, null);
        dialogBuilder.setView(dialogView);

        Button actionButton = (Button) dialogView.findViewById(R.id.chat_link_button_action);
        actionButton.setText(getString(R.string.general_enable));

        TextView title = (TextView) dialogView.findViewById(R.id.chat_link_title);
        title.setText(getString(R.string.make_chat_private_option));

        TextView text = (TextView) dialogView.findViewById(R.id.text_chat_link);

        chatLinkDialog = dialogBuilder.create();

        actionButton.setOnClickListener(new View.OnClickListener(){
            public void onClick(View v) {
                chatLinkDialog.dismiss();
                megaChatApi.setPublicChatToPrivate(chatHandle, groupChatInfoActivity);
            }

        });

        chatLinkDialog.show();
    }

    public void showConfirmationCreateChatLinkDialog() {
        log("showConfirmationCreateChatLinkDialog");

        AlertDialog.Builder dialogBuilder = new AlertDialog.Builder(this);

        LayoutInflater inflater = this.getLayoutInflater();
        View dialogView = inflater.inflate(R.layout.dialog_chat_link_options, null);
        dialogBuilder.setView(dialogView);

        Button actionButton = (Button) dialogView.findViewById(R.id.chat_link_button_action);
        actionButton.setText(getString(R.string.general_create));

        TextView title = (TextView) dialogView.findViewById(R.id.chat_link_title);
        title.setText(getString(R.string.get_chat_link_option));

        TextView text = (TextView) dialogView.findViewById(R.id.text_chat_link);

        chatLinkDialog = dialogBuilder.create();

        actionButton.setOnClickListener(new View.OnClickListener() {
            public void onClick(View v) {
                chatLinkDialog.dismiss();
                megaChatApi.createChatLink(chatHandle, groupChatInfoActivity);
            }

        });

        chatLinkDialog.show();
    }

    @Override
    public void onChatPresenceLastGreen(MegaChatApiJava api, long userhandle, int lastGreen) {
        log("onChatPresenceLastGreen");
        int state = megaChatApi.getUserOnlineStatus(userhandle);
        if(state != MegaChatApi.STATUS_ONLINE && state != MegaChatApi.STATUS_BUSY && state != MegaChatApi.STATUS_INVALID){
            String formattedDate = TimeUtils.lastGreenDate(this, lastGreen);

            if(userhandle != megaChatApi.getMyUserHandle()){
                log("Status last green for the user: "+userhandle);
                int indexToReplace = -1;
                ListIterator<MegaChatParticipant> itrReplace = participants.listIterator();
                while (itrReplace.hasNext()) {
                    MegaChatParticipant participant = itrReplace.next();
                    if (participant != null) {
                        if (participant.getHandle() == userhandle) {
                            participant.setLastGreen(formattedDate);
                            indexToReplace = itrReplace.nextIndex() - 1;
                            break;
                        }
                    } else {
                        break;
                    }
                }
                if (indexToReplace != -1) {
                    log("Index to replace: " + indexToReplace);
                    if(chat.getOwnPrivilege()==MegaChatRoom.PRIV_MODERATOR){
                        adapter.updateContactStatus(indexToReplace+1);
                    }
                    else{
                        adapter.updateContactStatus(indexToReplace);
                    }
                }
            }

            log("Date last green: "+formattedDate);
        }
    }
}<|MERGE_RESOLUTION|>--- conflicted
+++ resolved
@@ -306,7 +306,6 @@
             notificationsSwitch = (SwitchCompat) findViewById(R.id.chat_group_contact_properties_switch);
             notificationsSwitch.setOnClickListener(this);
 
-<<<<<<< HEAD
             dividerNotifications = (View) findViewById(R.id.divider_notifications_layout);
 
             //Chat links
@@ -318,14 +317,13 @@
             //Private chat
             privateLayout = (LinearLayout) findViewById(R.id.chat_group_contact_properties_private_layout);
             privateSeparator = (View) findViewById(R.id.divider_private_layout);
-=======
+
             //Chat Shared Files Layout
 
             sharedFilesLayout = (RelativeLayout) findViewById(R.id.chat_group_contact_properties_chat_files_shared_layout);
             sharedFilesLayout.setOnClickListener(this);
 
             dividerSharedFilesLayout = (View) findViewById(R.id.divider_chat_files_shared_layout);
->>>>>>> 7ce00207
 
             //Clear chat Layout
             clearChatLayout = (RelativeLayout) findViewById(R.id.chat_group_contact_properties_clear_layout);
@@ -1019,7 +1017,6 @@
                 break;
 
             }
-<<<<<<< HEAD
             case R.id.chat_group_contact_properties_chat_link_layout:{
                 if(chatLink==null){
                     if(chat.hasCustomTitle()){
@@ -1036,17 +1033,17 @@
                 }
                 break;
             }
-            case R.id.chat_group_contact_properties_private_layout:{
+            case R.id.chat_group_contact_properties_private_layout: {
                 log("Make chat private");
                 showConfirmationPrivateChatDialog();
-=======
+                break;
+            }
             case R.id.chat_group_contact_properties_chat_files_shared_layout:{
                 Intent nodeHistoryIntent = new Intent(this, NodeAttachmentHistoryActivity.class);
                 if(chat!=null){
                     nodeHistoryIntent.putExtra("chatId", chat.getChatId());
                 }
                 startActivity(nodeHistoryIntent);
->>>>>>> 7ce00207
                 break;
             }
         }
