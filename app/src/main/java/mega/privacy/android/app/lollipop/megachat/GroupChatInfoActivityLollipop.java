--- conflicted
+++ resolved
@@ -68,6 +68,7 @@
 import static java.lang.Math.max;
 import static java.lang.Math.min;
 import static mega.privacy.android.app.modalbottomsheet.UtilsModalBottomSheet.*;
+import static mega.privacy.android.app.utils.AvatarUtil.*;
 import static mega.privacy.android.app.utils.ChatUtil.*;
 import static mega.privacy.android.app.utils.Constants.*;
 import static mega.privacy.android.app.utils.ContactUtil.*;
@@ -526,17 +527,7 @@
 
     private void changePermissions(int newPermissions) {
         logDebug("New permissions: " + newPermissions);
-<<<<<<< HEAD
         chatC.alterParticipantsPermissions(chatHandle, selectedHandleParticipant, newPermissions);
-=======
-        ChatController cC = new ChatController(groupChatInfoActivity);
-        cC.alterParticipantsPermissions(chatHandle, selectedHandleParticipant, newPermissions);
-    }
-
-    public void createGroupChatAvatar(){
-        logDebug("createGroupChatAvatar()");
-        avatarImageView.setImageBitmap(getDefaultAvatar(getSpecificAvatarColor(AVATAR_GROUP_CHAT_COLOR), chat.getTitle(), AVATAR_SIZE, true));
->>>>>>> aeae3e39
     }
 
     public void showParticipantsPanel(MegaChatParticipant participant) {
